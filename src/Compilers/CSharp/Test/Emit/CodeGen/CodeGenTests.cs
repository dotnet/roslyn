﻿// Copyright (c) Microsoft.  All Rights Reserved.  Licensed under the Apache License, Version 2.0.  See License.txt in the project root for license information.

using System.Collections.Generic;
using System.IO;
using System.Linq;
using System.Threading;
using Microsoft.CodeAnalysis.CSharp.Emit;
using Microsoft.CodeAnalysis.CSharp.Symbols;
using Microsoft.CodeAnalysis.CSharp.Test.Utilities;
using Microsoft.CodeAnalysis.Emit;
using Microsoft.CodeAnalysis.Test.Utilities;
using Roslyn.Test.Utilities;
using Xunit;

namespace Microsoft.CodeAnalysis.CSharp.UnitTests.CodeGen
{
    public class CodeGenTests : CSharpTestBase
    {
        [Fact()]
        [WorkItem(776642, "http://vstfdevdiv:8080/DevDiv2/DevDiv/_workitems/edit/776642")]
        public void Bug776642a()
        {
            const string source = @"
using System;
using System.Collections.Generic;

struct TwoInteger
{   
    public int x;
    public int y;
}

struct DoubleAndStruct
{
    public double x;
    public TwoInteger y;
}

class Program
{
    static void Main(string[] args)
    {
    }

    static void Main(object[] args)
    {
        Object trackArg1, trackArg2;
        DoubleAndStruct localArg1 = default(DoubleAndStruct);
        DoubleAndStruct localArg2 = default(DoubleAndStruct);
        args = new Object[] { localArg1, localArg2 };
        trackArg1 = args[0];
        trackArg2 = args[1];
        Console.WriteLine((((DoubleAndStruct)args[0]).y).x);
    }
}";
            var result = CompileAndVerify(source, options: TestOptions.DebugDll);

            result.VerifyIL("Program.Main(object[])",
@"
{
  // Code size       76 (0x4c)
  .maxstack  4
  .locals init (object V_0, //trackArg1
  object V_1, //trackArg2
  DoubleAndStruct V_2, //localArg1
  DoubleAndStruct V_3) //localArg2
  IL_0000:  nop
  IL_0001:  ldloca.s   V_2
  IL_0003:  initobj    ""DoubleAndStruct""
  IL_0009:  ldloca.s   V_3
  IL_000b:  initobj    ""DoubleAndStruct""
  IL_0011:  ldc.i4.2
  IL_0012:  newarr     ""object""
  IL_0017:  dup
  IL_0018:  ldc.i4.0
  IL_0019:  ldloc.2
  IL_001a:  box        ""DoubleAndStruct""
  IL_001f:  stelem.ref
  IL_0020:  dup
  IL_0021:  ldc.i4.1
  IL_0022:  ldloc.3
  IL_0023:  box        ""DoubleAndStruct""
  IL_0028:  stelem.ref
  IL_0029:  starg.s    V_0
  IL_002b:  ldarg.0
  IL_002c:  ldc.i4.0
  IL_002d:  ldelem.ref
  IL_002e:  stloc.0
  IL_002f:  ldarg.0
  IL_0030:  ldc.i4.1
  IL_0031:  ldelem.ref
  IL_0032:  stloc.1
  IL_0033:  ldarg.0
  IL_0034:  ldc.i4.0
  IL_0035:  ldelem.ref
  IL_0036:  unbox      ""DoubleAndStruct""
  IL_003b:  ldflda     ""TwoInteger DoubleAndStruct.y""
  IL_0040:  ldfld      ""int TwoInteger.x""
  IL_0045:  call       ""void System.Console.WriteLine(int)""
  IL_004a:  nop
  IL_004b:  ret
}
");
        }

        [Fact()]
        [WorkItem(776642, "http://vstfdevdiv:8080/DevDiv2/DevDiv/_workitems/edit/776642")]
        public void Bug776642b()
        {
            const string source = @"
using System;
using System.Collections.Generic;

struct TwoInteger
{
    public int x;
    public int y;
}

struct DoubleAndStruct
{
    public double x;
    public TwoInteger y;
}

struct OuterStruct
{
    public DoubleAndStruct z;
}

class Program
{
    static void Main(string[] args)
    {
    }

    static void Main(object[] args)
    {
        args = new Object[] { default(OuterStruct) };
        Console.WriteLine(((((OuterStruct)args[0]).z).y).x);
    }
}";
            var result = CompileAndVerify(source, options: TestOptions.DebugDll);

            result.VerifyIL("Program.Main(object[])",
@"
{
  // Code size       56 (0x38)
  .maxstack  4
  .locals init (OuterStruct V_0)
  IL_0000:  nop
  IL_0001:  ldc.i4.1
  IL_0002:  newarr     ""object""
  IL_0007:  dup
  IL_0008:  ldc.i4.0
  IL_0009:  ldloca.s   V_0
  IL_000b:  initobj    ""OuterStruct""
  IL_0011:  ldloc.0
  IL_0012:  box        ""OuterStruct""
  IL_0017:  stelem.ref
  IL_0018:  starg.s    V_0
  IL_001a:  ldarg.0
  IL_001b:  ldc.i4.0
  IL_001c:  ldelem.ref
  IL_001d:  unbox      ""OuterStruct""
  IL_0022:  ldflda     ""DoubleAndStruct OuterStruct.z""
  IL_0027:  ldflda     ""TwoInteger DoubleAndStruct.y""
  IL_002c:  ldfld      ""int TwoInteger.x""
  IL_0031:  call       ""void System.Console.WriteLine(int)""
  IL_0036:  nop
  IL_0037:  ret
}
");
        }

        [Fact()]
        [WorkItem(776642, "http://vstfdevdiv:8080/DevDiv2/DevDiv/_workitems/edit/776642")]
        public void Bug776642c()
        {
            const string source = @"
using System;
using System.Collections.Generic;

struct TwoInteger
{
    public int x;
    public int y;
}

struct DoubleAndStruct
{
    public double x;
    public TwoInteger y;
}

class OuterStruct
{
    public DoubleAndStruct z;
}

class Program
{
    static void Main(string[] args)
    {
    }

    static void Main(object[] args)
    {
        args = new Object[] { default(OuterStruct) };
        Console.WriteLine(((((OuterStruct)args[0]).z).y).x);
    }
}";
            var result = CompileAndVerify(source, options: TestOptions.DebugDll);

            result.VerifyIL("Program.Main(object[])",
@"
{
  // Code size       39 (0x27)
  .maxstack  2
  IL_0000:  nop
  IL_0001:  ldc.i4.1
  IL_0002:  newarr     ""object""
  IL_0007:  starg.s    V_0
  IL_0009:  ldarg.0
  IL_000a:  ldc.i4.0
  IL_000b:  ldelem.ref
  IL_000c:  castclass  ""OuterStruct""
  IL_0011:  ldflda     ""DoubleAndStruct OuterStruct.z""
  IL_0016:  ldflda     ""TwoInteger DoubleAndStruct.y""
  IL_001b:  ldfld      ""int TwoInteger.x""
  IL_0020:  call       ""void System.Console.WriteLine(int)""
  IL_0025:  nop
  IL_0026:  ret
}
");
        }

        [Fact()]
        [WorkItem(776642, "http://vstfdevdiv:8080/DevDiv2/DevDiv/_workitems/edit/776642")]
        public void Bug776642_static()
        {
            const string source = @"
using System;
using System.Collections.Generic;

struct TwoInteger
{
    public int x;
    public int y;
}

struct DoubleAndStruct
{
    public double x;
    public TwoInteger y;
}

class OuterStruct
{
    public static DoubleAndStruct z;
}

class Program
{
    static void Main(string[] args)
    {
    }

    static void Main(object[] args)
    {
        Console.WriteLine(((OuterStruct.z).y).x);
    }
}";
            var result = CompileAndVerify(source, options: TestOptions.DebugDll);

            result.VerifyIL("Program.Main(object[])",
@"
{
  // Code size       23 (0x17)
  .maxstack  1
  IL_0000:  nop
  IL_0001:  ldsflda    ""DoubleAndStruct OuterStruct.z""
  IL_0006:  ldflda     ""TwoInteger DoubleAndStruct.y""
  IL_000b:  ldfld      ""int TwoInteger.x""
  IL_0010:  call       ""void System.Console.WriteLine(int)""
  IL_0015:  nop
  IL_0016:  ret
}
");
        }

        [Fact()]
        [WorkItem(531366, "http://vstfdevdiv:8080/DevDiv2/DevDiv/_workitems/edit/531366")]
        public void Bug18015()
        {
            const string source = @"
class P
{
  public object X { get; set; }
  public void Y() { }
  public object M<T>(T t) where T : C
  {
    ((P)(object)t).Y();
    return ((P)(object)t).X;
  }
}
public class C { }
";
            var result = CompileAndVerify(source, options: TestOptions.ReleaseDll);

            result.VerifyIL("P.M<T>(T)",
@"
{
  // Code size       33 (0x21)
  .maxstack  1
  IL_0000:  ldarg.1
  IL_0001:  box        ""T""
  IL_0006:  castclass  ""P""
  IL_000b:  callvirt   ""void P.Y()""
  IL_0010:  ldarg.1
  IL_0011:  box        ""T""
  IL_0016:  castclass  ""P""
  IL_001b:  callvirt   ""object P.X.get""
  IL_0020:  ret
}
");
        }

        [Fact()]
        [WorkItem(546857, "http://vstfdevdiv:8080/DevDiv2/DevDiv/_workitems/edit/546857")]
        public void Bug16996_MissingReturnValue()
        {
            string source = @"
using System;

public class C
{
	public static bool f;
	public static int x;
	
	public bool M()
	{
		bool success = f;

		if (success)
		{
			x = 1;
		}
		else
		{
			throw null;
		}

		return success;
	}
}";
            var result = CompileAndVerify(source, options: TestOptions.ReleaseDll);

            result.VerifyIL("C.M",
@"
{
  // Code size       17 (0x11)
  .maxstack  2
  IL_0000:  ldsfld     ""bool C.f""
  IL_0005:  dup
  IL_0006:  brfalse.s  IL_000f
  IL_0008:  ldc.i4.1
  IL_0009:  stsfld     ""int C.x""
  IL_000e:  ret
  IL_000f:  ldnull
  IL_0010:  throw
}
");
        }

        [Fact()]
        [WorkItem(546857, "http://vstfdevdiv:8080/DevDiv2/DevDiv/_workitems/edit/546857")]
        public void Bug16996_MissingReturnValue01()
        {
            string source = @"
using System;

public class C
{
	public static bool f;
	public static int x;
	
    public void M()
    {
        bool success = f;

        if (success)
        {
            x = 1;
        }
        else
        {
            x = 2;
            goto L1;
        }

        return;

    L1:
        throw null;

    }
}
";
            var result = CompileAndVerify(source, options: TestOptions.ReleaseDll);

            result.VerifyIL("C.M",
@"
{
  // Code size       22 (0x16)
  .maxstack  1
  IL_0000:  ldsfld     ""bool C.f""
  IL_0005:  brfalse.s  IL_000e
  IL_0007:  ldc.i4.1
  IL_0008:  stsfld     ""int C.x""
  IL_000d:  ret
  IL_000e:  ldc.i4.2
  IL_000f:  stsfld     ""int C.x""
  IL_0014:  ldnull
  IL_0015:  throw
}
");
        }
        [WorkItem(546412, "http://vstfdevdiv:8080/DevDiv2/DevDiv/_workitems/edit/546412")]
        [Fact]
        public void TestBug15818()
        {
            var source =
@"using System;

class C
{
    public static void Main(string[] args)
    {
        string s = ""Nothing"";
        string[] ss = s.Split(',');
        if(ss.Length != 4){
        }
        if(ss.Rank != 4){
        }
        Console.Write('k');
    }
}";
            var tree = Parse(source);
            var compilation = CreateCompilation(new List<SyntaxTree> { tree }, new[] { MscorlibRefSilverlight }, TestOptions.ReleaseExe, "Test");
            CompileAndVerify(compilation, expectedOutput: "k");
        }

        [WorkItem(546853, "http://vstfdevdiv:8080/DevDiv2/DevDiv/_workitems/edit/546853")]
        [Fact]
        public void TestBug16981()
        {
            var il = @"
.class public auto ansi beforefieldinit B
       extends [mscorlib]System.Object
{
  .method public hidebysig newslot specialname virtual instance bool  get_M1() cil managed
  {
    .maxstack  1
    IL_0000:  ldc.i4.0
    IL_0001:  ret
  }

  .method public hidebysig newslot specialname virtual final instance bool  get_M2() cil managed
  {
    .maxstack  1
    IL_0000:  ldc.i4.0
    IL_0001:  ret
  }

  .method public hidebysig specialname rtspecialname 
          instance void  .ctor() cil managed
  {
    .maxstack  8
    IL_0000:  ldarg.0
    IL_0001:  call       instance void [mscorlib]System.Object::.ctor()
    IL_0006:  ret
  }

  .property instance bool M1()
  {
    .get instance bool B::get_M1()
  }

  .property instance bool M2()
  {
    .get instance bool B::get_M2()
  }
}
";
            var source = @"
using System;

class C
{
    static void A()
    {
        var x = new B().M1 && new B().M2;
    }
}
";
            var compilation = CreateCompilationWithCustomILSource(source, il, options: TestOptions.ReleaseDll);
            var result = CompileAndVerify(compilation);

            result.VerifyIL("C.A", @"
{
  // Code size       27 (0x1b)
  .maxstack  1
  IL_0000:  newobj     ""B..ctor()""
  IL_0005:  callvirt   ""bool B.M1.get""
  IL_000a:  brfalse.s  IL_0018
  IL_000c:  newobj     ""B..ctor()""
  IL_0011:  call       ""bool B.M2.get""
  IL_0016:  br.s       IL_0019
  IL_0018:  ldc.i4.0
  IL_0019:  pop
  IL_001a:  ret
}
");
        }
        [WorkItem(546853, "http://vstfdevdiv:8080/DevDiv2/DevDiv/_workitems/edit/546853")]
        [Fact]

        public void TestBug16981b()
        {
            var il = @"
.class public auto ansi beforefieldinit B
       extends [mscorlib]System.Object
{
  .method public hidebysig newslot specialname virtual instance bool  get_M1() cil managed
  {
    .maxstack  1
    IL_0000:  ldc.i4.0
    IL_0001:  ret
  }

  .method public hidebysig newslot specialname virtual final instance bool  get_M2() cil managed
  {
    .maxstack  1
    IL_0000:  ldc.i4.0
    IL_0001:  ret
  }

  .method public hidebysig specialname rtspecialname 
          instance void  .ctor() cil managed
  {
    .maxstack  8
    IL_0000:  ldarg.0
    IL_0001:  call       instance void [mscorlib]System.Object::.ctor()
    IL_0006:  ret
  }

  .property instance bool M1()
  {
    .get instance bool B::get_M1()
  }

  .property instance bool M2()
  {
    .get instance bool B::get_M2()
  }
}
";
            var source = @"
using System;

class C
{
    static void A()
    {
        var b = new B();
        var x = b.M1 && b.M2;
    }
}
";
            var compilation = CreateCompilationWithCustomILSource(source, il, options: TestOptions.DebugDll);
            var result = CompileAndVerify(compilation);

            result.VerifyIL("C.A",
@"{
  // Code size       26 (0x1a)
  .maxstack  1
  .locals init (B V_0, //b
  bool V_1) //x
  IL_0000:  nop
  IL_0001:  newobj     ""B..ctor()""
  IL_0006:  stloc.0
  IL_0007:  ldloc.0
  IL_0008:  callvirt   ""bool B.M1.get""
  IL_000d:  brfalse.s  IL_0017
  IL_000f:  ldloc.0
  IL_0010:  callvirt   ""bool B.M2.get""
  IL_0015:  br.s       IL_0018
  IL_0017:  ldc.i4.0
  IL_0018:  stloc.1
  IL_0019:  ret
}
");
        }

        [Fact, WorkItem(540019, "http://vstfdevdiv:8080/DevDiv2/DevDiv/_workitems/edit/540019")]
        public void TestBug6156()
        {
            var source = @"
class Ref1 
{ public virtual void M(ref int x) { x = 1; } }
class Out1 : Ref1
{ public virtual void M(out int x) { x = 2; } }
class Ref2 : Out1
{ public override void M(ref int x) { x = 3; } }
class Out2 : Ref2 
{ public override void M(out int x) { x = 4; } }
class M 
{
  static void Main() 
  {
    int x = 0;
    Ref1 r1;
    r1 = new Ref1();
    r1.M(ref x);
    System.Console.Write(x);
    r1 = new Out1();
    r1.M(ref x);
    System.Console.Write(x);
    r1 = new Ref2();
    r1.M(ref x);
    System.Console.Write(x);
    r1 = new Out2();
    r1.M(ref x);
    System.Console.WriteLine(x);
    Out1 o1;
    o1 = new Out1();
    o1.M(ref x);
    System.Console.Write(x);
    o1 = new Ref2();
    o1.M(ref x);
    System.Console.Write(x);
    o1 = new Out2();
    o1.M(ref x);
    System.Console.WriteLine(x);
    Ref2 r2;
    r2 = new Ref2();
    r2.M(ref x);
    System.Console.Write(x);
    r2 = new Out2();
    r2.M(ref x);
    System.Console.WriteLine(x);
    Out2 o2;
    o2 = new Out2();
    o2.M(ref x);
    System.Console.WriteLine(x);
    o1 = new Out1();
    o1.M(out x);
    System.Console.Write(x);
    o1 = new Ref2();
    o1.M(out x);
    System.Console.Write(x);
    o1 = new Out2();
    o1.M(out x);
    System.Console.WriteLine(x);
    r2 = new Ref2();
    r2.M(out x);
    System.Console.Write(x);
    r2 = new Out2();
    r2.M(out x);
    System.Console.WriteLine(x);
    o2 = new Out2();
    o2.M(out x);
    System.Console.WriteLine(x);
  }
}";
            var compilation = CompileAndVerify(source, expectedOutput: @"
1111
111
11
1
234
34
4
");
        }

        [Fact]
        public void TestGeneratingLocals()
        {
            var source = @"
class C 
{ 
    public static void Main() 
    { 
        int i = 0, j, k = 2147483647;
        long l = 0, m = 9200000000000000000L;
        int b = -10;
        byte c = 200;
        float f = 3.14159F;
        double d = 2.71828;
        string s = ""abcdef"";
        bool x = true;

        System.Console.WriteLine(i);
        System.Console.WriteLine(k);
        System.Console.WriteLine(b);
        System.Console.WriteLine(c);
        System.Console.WriteLine(f);
        System.Console.WriteLine(d);
        System.Console.WriteLine(s);
        System.Console.WriteLine(x);
    }
}
";
            var compilation = CompileAndVerify(source, expectedOutput: @"
0
2147483647
-10
200
3.14159
2.71828
abcdef
True
");

            compilation.VerifyIL("C.Main", @"{
  // Code size       94 (0x5e)
  .maxstack  2
  .locals init (int V_0, //i
  int V_1, //k
  byte V_2, //c
  float V_3, //f
  double V_4, //d
  string V_5, //s
  bool V_6) //x
  IL_0000:  ldc.i4.0
  IL_0001:  stloc.0
  IL_0002:  ldc.i4     0x7fffffff
  IL_0007:  stloc.1
  IL_0008:  ldc.i4.s   -10
  IL_000a:  ldc.i4     0xc8
  IL_000f:  stloc.2
  IL_0010:  ldc.r4     3.14159
  IL_0015:  stloc.3
  IL_0016:  ldc.r8     2.71828
  IL_001f:  stloc.s    V_4
  IL_0021:  ldstr      ""abcdef""
  IL_0026:  stloc.s    V_5
  IL_0028:  ldc.i4.1
  IL_0029:  stloc.s    V_6
  IL_002b:  ldloc.0
  IL_002c:  call       ""void System.Console.WriteLine(int)""
  IL_0031:  ldloc.1
  IL_0032:  call       ""void System.Console.WriteLine(int)""
  IL_0037:  call       ""void System.Console.WriteLine(int)""
  IL_003c:  ldloc.2
  IL_003d:  call       ""void System.Console.WriteLine(int)""
  IL_0042:  ldloc.3
  IL_0043:  call       ""void System.Console.WriteLine(float)""
  IL_0048:  ldloc.s    V_4
  IL_004a:  call       ""void System.Console.WriteLine(double)""
  IL_004f:  ldloc.s    V_5
  IL_0051:  call       ""void System.Console.WriteLine(string)""
  IL_0056:  ldloc.s    V_6
  IL_0058:  call       ""void System.Console.WriteLine(bool)""
  IL_005d:  ret
}
");
        }

        [WorkItem(546749, "http://vstfdevdiv:8080/DevDiv2/DevDiv/_workitems/edit/546749")]
        [Fact()]
        public void TestToStringOnStruct()
        {
            var il = @"
.class sequential ansi sealed public Struct1
         extends [mscorlib]System.ValueType
{
    .method public hidebysig virtual instance string 
            ToString() cil managed
    {
      // Code size       11 (0xb)
      .maxstack  1
      .locals init (string V_0)
      IL_0000:  nop
      IL_0001:  ldstr      ""Struct1 ""
      IL_0006:  stloc.0
      IL_0007:  br.s       IL_0009
      IL_0009:  ldloc.0
      IL_000a:  ret
    }
}
.class sequential ansi sealed public Struct2
         extends [mscorlib]System.ValueType
{
    .method public strict virtual instance string
            ToString() cil managed
    {
      // Code size       11 (0xb)
      .maxstack  1
      .locals init (string V_0)
      IL_0000:  nop
      IL_0001:  ldstr      ""Struct2 ""
      IL_0006:  stloc.0
      IL_0007:  br.s       IL_0009
      IL_0009:  ldloc.0
      IL_000a:  ret
    }
}
";
            var source = @"
using System;

class Clazz
{ 
    public static void Main(string[] args)
    { 
        Struct1 s1 = new Struct1();
        Console.Write(s1.ToString());
        Struct2 s2 = new Struct2();
        Console.Write(s2.ToString());
    }
}
";
            var compilation = CreateCompilationWithCustomILSource(source, il, options: TestOptions.ReleaseExe);
            var result = CompileAndVerify(compilation, expectedOutput: "Struct1 Struct2 ");

            result.VerifyIL("Clazz.Main", @"
{
  // Code size       47 (0x2f)
  .maxstack  1
  .locals init (Struct1 V_0, //s1
  Struct2 V_1) //s2
  IL_0000:  ldloca.s   V_0
  IL_0002:  initobj    ""Struct1""
  IL_0008:  ldloca.s   V_0
  IL_000a:  constrained. ""Struct1""
  IL_0010:  callvirt   ""string object.ToString()""
  IL_0015:  call       ""void System.Console.Write(string)""
  IL_001a:  ldloca.s   V_1
  IL_001c:  initobj    ""Struct2""
  IL_0022:  ldloca.s   V_1
  IL_0024:  call       ""string Struct2.ToString()""
  IL_0029:  call       ""void System.Console.Write(string)""
  IL_002e:  ret
}
");
        }

        [Fact, WorkItem(543499, "http://vstfdevdiv:8080/DevDiv2/DevDiv/_workitems/edit/543499")]
        public void TestGeneratingImplicitConstructor()
        {
            var source = @"
public class H
{
   public static void Main()
   {
   }
}
";
            var compilation = CompileAndVerify(source);

            compilation.VerifyIL("H..ctor",
@"{
  // Code size        7 (0x7)
  .maxstack  1
  IL_0000:  ldarg.0
  IL_0001:  call       ""object..ctor()""
  IL_0006:  ret
}
");
        }

        [Fact, WorkItem(543499, "http://vstfdevdiv:8080/DevDiv2/DevDiv/_workitems/edit/543499")]
        public void TestGeneratingImplicitStaticConstructor()
        {
            var source = @"
public class H
{
    public static bool value = false;
    public static void Main()
    {
        bool val = value;
    }
}
";
            var compilation = CompileAndVerify(source);

            compilation.VerifyIL("H..cctor",
@"{
  // Code size        1 (0x1)
  .maxstack  0
  IL_0000:  ret
}
");
        }


        [Fact]
        public void TestGeneratingStaticMethod()
        {
            var source = @"
class C 
{ 
    void M() 
    { 
        System.Console.WriteLine(123);
    }
}
";
            var compilation = CompileAndVerify(source);

            compilation.VerifyIL("C.M",
@"{
  // Code size        8 (0x8)
  .maxstack  1
  IL_0000:  ldc.i4.s   123
  IL_0002:  call       ""void System.Console.WriteLine(int)""
  IL_0007:  ret       
}
");
        }

        [Fact]
        public void TestUncheckedNumericConversions()
        {
            var source = @"
class C
{
  void M()
  {
    sbyte local_sbyte = (sbyte)0;
    byte local_byte = (byte)0;
    short local_short = (short)0;
    ushort local_ushort = (ushort)0;
    int local_int = (int)0;
    uint local_uint = (uint)0;
    long local_long = (long)0;
    ulong local_ulong = (ulong)0;
    char local_char = (char)0;
    float local_float = (float)0;
    double local_double = (double)0;
    local_sbyte = (sbyte)local_sbyte;
    local_sbyte = (sbyte)local_byte;
    local_sbyte = (sbyte)local_short;
    local_sbyte = (sbyte)local_ushort;
    local_sbyte = (sbyte)local_int;
    local_sbyte = (sbyte)local_uint;
    local_sbyte = (sbyte)local_long;
    local_sbyte = (sbyte)local_ulong;
    local_sbyte = (sbyte)local_char;
    local_sbyte = (sbyte)local_float;
    local_sbyte = (sbyte)local_double;
    local_byte = (byte)local_sbyte;
    local_byte = (byte)local_byte;
    local_byte = (byte)local_short;
    local_byte = (byte)local_ushort;
    local_byte = (byte)local_int;
    local_byte = (byte)local_uint;
    local_byte = (byte)local_long;
    local_byte = (byte)local_ulong;
    local_byte = (byte)local_char;
    local_byte = (byte)local_float;
    local_byte = (byte)local_double;
    local_short = (short)local_sbyte;
    local_short = (short)local_byte;
    local_short = (short)local_short;
    local_short = (short)local_ushort;
    local_short = (short)local_int;
    local_short = (short)local_uint;
    local_short = (short)local_long;
    local_short = (short)local_ulong;
    local_short = (short)local_char;
    local_short = (short)local_float;
    local_short = (short)local_double;
    local_ushort = (ushort)local_sbyte;
    local_ushort = (ushort)local_byte;
    local_ushort = (ushort)local_short;
    local_ushort = (ushort)local_ushort;
    local_ushort = (ushort)local_int;
    local_ushort = (ushort)local_uint;
    local_ushort = (ushort)local_long;
    local_ushort = (ushort)local_ulong;
    local_ushort = (ushort)local_char;
    local_ushort = (ushort)local_float;
    local_ushort = (ushort)local_double;
    local_int = (int)local_sbyte;
    local_int = (int)local_byte;
    local_int = (int)local_short;
    local_int = (int)local_ushort;
    local_int = (int)local_int;
    local_int = (int)local_uint;
    local_int = (int)local_long;
    local_int = (int)local_ulong;
    local_int = (int)local_char;
    local_int = (int)local_float;
    local_int = (int)local_double;
    local_uint = (uint)local_sbyte;
    local_uint = (uint)local_byte;
    local_uint = (uint)local_short;
    local_uint = (uint)local_ushort;
    local_uint = (uint)local_int;
    local_uint = (uint)local_uint;
    local_uint = (uint)local_long;
    local_uint = (uint)local_ulong;
    local_uint = (uint)local_char;
    local_uint = (uint)local_float;
    local_uint = (uint)local_double;
    local_long = (long)local_sbyte;
    local_long = (long)local_byte;
    local_long = (long)local_short;
    local_long = (long)local_ushort;
    local_long = (long)local_int;
    local_long = (long)local_uint;
    local_long = (long)local_long;
    local_long = (long)local_ulong;
    local_long = (long)local_char;
    local_long = (long)local_float;
    local_long = (long)local_double;
    local_ulong = (ulong)local_sbyte;
    local_ulong = (ulong)local_byte;
    local_ulong = (ulong)local_short;
    local_ulong = (ulong)local_ushort;
    local_ulong = (ulong)local_int;
    local_ulong = (ulong)local_uint;
    local_ulong = (ulong)local_long;
    local_ulong = (ulong)local_ulong;
    local_ulong = (ulong)local_char;
    local_ulong = (ulong)local_float;
    local_ulong = (ulong)local_double;
    local_char = (char)local_sbyte;
    local_char = (char)local_byte;
    local_char = (char)local_short;
    local_char = (char)local_ushort;
    local_char = (char)local_int;
    local_char = (char)local_uint;
    local_char = (char)local_long;
    local_char = (char)local_ulong;
    local_char = (char)local_char;
    local_char = (char)local_float;
    local_char = (char)local_double;
    local_float = (float)local_sbyte;
    local_float = (float)local_byte;
    local_float = (float)local_short;
    local_float = (float)local_ushort;
    local_float = (float)local_int;
    local_float = (float)local_uint;
    local_float = (float)local_long;
    local_float = (float)local_ulong;
    local_float = (float)local_char;
    local_float = (float)local_float;
    local_float = (float)local_double;
    local_double = (double)local_sbyte;
    local_double = (double)local_byte;
    local_double = (double)local_short;
    local_double = (double)local_ushort;
    local_double = (double)local_int;
    local_double = (double)local_uint;
    local_double = (double)local_long;
    local_double = (double)local_ulong;
    local_double = (double)local_char;
    local_double = (double)local_float;
    local_double = (double)local_double;
  }
}
";
            var compilation = CompileAndVerify(source);

            // TODO: There is unusual behavior here in the loading of constants, e.g. that they load
            // the int 0 and then do a conversion if appropriate, rather than say just loading a float
            // 0.0 to begin with. This is because the conversions in initialization expressions don't
            // fold the 0 literal to a 0.0 constant in place. We might need to look at that; but after
            // the initialization of the locals this IL is otherwise correct.
            compilation.VerifyIL("C.M",
@"{
  // Code size      536 (0x218)
  .maxstack  1
  .locals init (sbyte V_0, //local_sbyte
  byte V_1, //local_byte
  short V_2, //local_short
  ushort V_3, //local_ushort
  int V_4, //local_int
  uint V_5, //local_uint
  long V_6, //local_long
  ulong V_7, //local_ulong
  char V_8, //local_char
  float V_9, //local_float
  double V_10) //local_double
  IL_0000:  ldc.i4.0
  IL_0001:  stloc.0
  IL_0002:  ldc.i4.0
  IL_0003:  stloc.1
  IL_0004:  ldc.i4.0
  IL_0005:  stloc.2
  IL_0006:  ldc.i4.0
  IL_0007:  stloc.3
  IL_0008:  ldc.i4.0
  IL_0009:  stloc.s    V_4
  IL_000b:  ldc.i4.0
  IL_000c:  stloc.s    V_5
  IL_000e:  ldc.i4.0
  IL_000f:  conv.i8
  IL_0010:  stloc.s    V_6
  IL_0012:  ldc.i4.0
  IL_0013:  conv.i8
  IL_0014:  stloc.s    V_7
  IL_0016:  ldc.i4.0
  IL_0017:  stloc.s    V_8
  IL_0019:  ldc.r4     0
  IL_001e:  stloc.s    V_9
  IL_0020:  ldc.r8     0
  IL_0029:  stloc.s    V_10
  IL_002b:  ldloc.0
  IL_002c:  stloc.0
  IL_002d:  ldloc.1
  IL_002e:  conv.i1
  IL_002f:  stloc.0
  IL_0030:  ldloc.2
  IL_0031:  conv.i1
  IL_0032:  stloc.0
  IL_0033:  ldloc.3
  IL_0034:  conv.i1
  IL_0035:  stloc.0
  IL_0036:  ldloc.s    V_4
  IL_0038:  conv.i1
  IL_0039:  stloc.0
  IL_003a:  ldloc.s    V_5
  IL_003c:  conv.i1
  IL_003d:  stloc.0
  IL_003e:  ldloc.s    V_6
  IL_0040:  conv.i1
  IL_0041:  stloc.0
  IL_0042:  ldloc.s    V_7
  IL_0044:  conv.i1
  IL_0045:  stloc.0
  IL_0046:  ldloc.s    V_8
  IL_0048:  conv.i1
  IL_0049:  stloc.0
  IL_004a:  ldloc.s    V_9
  IL_004c:  conv.i1
  IL_004d:  stloc.0
  IL_004e:  ldloc.s    V_10
  IL_0050:  conv.i1
  IL_0051:  stloc.0
  IL_0052:  ldloc.0
  IL_0053:  conv.u1
  IL_0054:  stloc.1
  IL_0055:  ldloc.1
  IL_0056:  stloc.1
  IL_0057:  ldloc.2
  IL_0058:  conv.u1
  IL_0059:  stloc.1
  IL_005a:  ldloc.3
  IL_005b:  conv.u1
  IL_005c:  stloc.1
  IL_005d:  ldloc.s    V_4
  IL_005f:  conv.u1
  IL_0060:  stloc.1
  IL_0061:  ldloc.s    V_5
  IL_0063:  conv.u1
  IL_0064:  stloc.1
  IL_0065:  ldloc.s    V_6
  IL_0067:  conv.u1
  IL_0068:  stloc.1
  IL_0069:  ldloc.s    V_7
  IL_006b:  conv.u1
  IL_006c:  stloc.1
  IL_006d:  ldloc.s    V_8
  IL_006f:  conv.u1
  IL_0070:  stloc.1
  IL_0071:  ldloc.s    V_9
  IL_0073:  conv.u1
  IL_0074:  stloc.1
  IL_0075:  ldloc.s    V_10
  IL_0077:  conv.u1
  IL_0078:  stloc.1
  IL_0079:  ldloc.0
  IL_007a:  stloc.2
  IL_007b:  ldloc.1
  IL_007c:  stloc.2
  IL_007d:  ldloc.2
  IL_007e:  stloc.2
  IL_007f:  ldloc.3
  IL_0080:  conv.i2
  IL_0081:  stloc.2
  IL_0082:  ldloc.s    V_4
  IL_0084:  conv.i2
  IL_0085:  stloc.2
  IL_0086:  ldloc.s    V_5
  IL_0088:  conv.i2
  IL_0089:  stloc.2
  IL_008a:  ldloc.s    V_6
  IL_008c:  conv.i2
  IL_008d:  stloc.2
  IL_008e:  ldloc.s    V_7
  IL_0090:  conv.i2
  IL_0091:  stloc.2
  IL_0092:  ldloc.s    V_8
  IL_0094:  conv.i2
  IL_0095:  stloc.2
  IL_0096:  ldloc.s    V_9
  IL_0098:  conv.i2
  IL_0099:  stloc.2
  IL_009a:  ldloc.s    V_10
  IL_009c:  conv.i2
  IL_009d:  stloc.2
  IL_009e:  ldloc.0
  IL_009f:  conv.u2
  IL_00a0:  stloc.3
  IL_00a1:  ldloc.1
  IL_00a2:  stloc.3
  IL_00a3:  ldloc.2
  IL_00a4:  conv.u2
  IL_00a5:  stloc.3
  IL_00a6:  ldloc.3
  IL_00a7:  stloc.3
  IL_00a8:  ldloc.s    V_4
  IL_00aa:  conv.u2
  IL_00ab:  stloc.3
  IL_00ac:  ldloc.s    V_5
  IL_00ae:  conv.u2
  IL_00af:  stloc.3
  IL_00b0:  ldloc.s    V_6
  IL_00b2:  conv.u2
  IL_00b3:  stloc.3
  IL_00b4:  ldloc.s    V_7
  IL_00b6:  conv.u2
  IL_00b7:  stloc.3
  IL_00b8:  ldloc.s    V_8
  IL_00ba:  stloc.3
  IL_00bb:  ldloc.s    V_9
  IL_00bd:  conv.u2
  IL_00be:  stloc.3
  IL_00bf:  ldloc.s    V_10
  IL_00c1:  conv.u2
  IL_00c2:  stloc.3
  IL_00c3:  ldloc.0
  IL_00c4:  stloc.s    V_4
  IL_00c6:  ldloc.1
  IL_00c7:  stloc.s    V_4
  IL_00c9:  ldloc.2
  IL_00ca:  stloc.s    V_4
  IL_00cc:  ldloc.3
  IL_00cd:  stloc.s    V_4
  IL_00cf:  ldloc.s    V_4
  IL_00d1:  stloc.s    V_4
  IL_00d3:  ldloc.s    V_5
  IL_00d5:  stloc.s    V_4
  IL_00d7:  ldloc.s    V_6
  IL_00d9:  conv.i4
  IL_00da:  stloc.s    V_4
  IL_00dc:  ldloc.s    V_7
  IL_00de:  conv.i4
  IL_00df:  stloc.s    V_4
  IL_00e1:  ldloc.s    V_8
  IL_00e3:  stloc.s    V_4
  IL_00e5:  ldloc.s    V_9
  IL_00e7:  conv.i4
  IL_00e8:  stloc.s    V_4
  IL_00ea:  ldloc.s    V_10
  IL_00ec:  conv.i4
  IL_00ed:  stloc.s    V_4
  IL_00ef:  ldloc.0
  IL_00f0:  stloc.s    V_5
  IL_00f2:  ldloc.1
  IL_00f3:  stloc.s    V_5
  IL_00f5:  ldloc.2
  IL_00f6:  stloc.s    V_5
  IL_00f8:  ldloc.3
  IL_00f9:  stloc.s    V_5
  IL_00fb:  ldloc.s    V_4
  IL_00fd:  stloc.s    V_5
  IL_00ff:  ldloc.s    V_5
  IL_0101:  stloc.s    V_5
  IL_0103:  ldloc.s    V_6
  IL_0105:  conv.u4
  IL_0106:  stloc.s    V_5
  IL_0108:  ldloc.s    V_7
  IL_010a:  conv.u4
  IL_010b:  stloc.s    V_5
  IL_010d:  ldloc.s    V_8
  IL_010f:  stloc.s    V_5
  IL_0111:  ldloc.s    V_9
  IL_0113:  conv.u4
  IL_0114:  stloc.s    V_5
  IL_0116:  ldloc.s    V_10
  IL_0118:  conv.u4
  IL_0119:  stloc.s    V_5
  IL_011b:  ldloc.0
  IL_011c:  conv.i8
  IL_011d:  stloc.s    V_6
  IL_011f:  ldloc.1
  IL_0120:  conv.u8
  IL_0121:  stloc.s    V_6
  IL_0123:  ldloc.2
  IL_0124:  conv.i8
  IL_0125:  stloc.s    V_6
  IL_0127:  ldloc.3
  IL_0128:  conv.u8
  IL_0129:  stloc.s    V_6
  IL_012b:  ldloc.s    V_4
  IL_012d:  conv.i8
  IL_012e:  stloc.s    V_6
  IL_0130:  ldloc.s    V_5
  IL_0132:  conv.u8
  IL_0133:  stloc.s    V_6
  IL_0135:  ldloc.s    V_6
  IL_0137:  stloc.s    V_6
  IL_0139:  ldloc.s    V_7
  IL_013b:  stloc.s    V_6
  IL_013d:  ldloc.s    V_8
  IL_013f:  conv.u8
  IL_0140:  stloc.s    V_6
  IL_0142:  ldloc.s    V_9
  IL_0144:  conv.i8
  IL_0145:  stloc.s    V_6
  IL_0147:  ldloc.s    V_10
  IL_0149:  conv.i8
  IL_014a:  stloc.s    V_6
  IL_014c:  ldloc.0
  IL_014d:  conv.i8
  IL_014e:  stloc.s    V_7
  IL_0150:  ldloc.1
  IL_0151:  conv.u8
  IL_0152:  stloc.s    V_7
  IL_0154:  ldloc.2
  IL_0155:  conv.i8
  IL_0156:  stloc.s    V_7
  IL_0158:  ldloc.3
  IL_0159:  conv.u8
  IL_015a:  stloc.s    V_7
  IL_015c:  ldloc.s    V_4
  IL_015e:  conv.i8
  IL_015f:  stloc.s    V_7
  IL_0161:  ldloc.s    V_5
  IL_0163:  conv.u8
  IL_0164:  stloc.s    V_7
  IL_0166:  ldloc.s    V_6
  IL_0168:  stloc.s    V_7
  IL_016a:  ldloc.s    V_7
  IL_016c:  stloc.s    V_7
  IL_016e:  ldloc.s    V_8
  IL_0170:  conv.u8
  IL_0171:  stloc.s    V_7
  IL_0173:  ldloc.s    V_9
  IL_0175:  conv.u8
  IL_0176:  stloc.s    V_7
  IL_0178:  ldloc.s    V_10
  IL_017a:  conv.u8
  IL_017b:  stloc.s    V_7
  IL_017d:  ldloc.0
  IL_017e:  conv.u2
  IL_017f:  stloc.s    V_8
  IL_0181:  ldloc.1
  IL_0182:  stloc.s    V_8
  IL_0184:  ldloc.2
  IL_0185:  conv.u2
  IL_0186:  stloc.s    V_8
  IL_0188:  ldloc.3
  IL_0189:  stloc.s    V_8
  IL_018b:  ldloc.s    V_4
  IL_018d:  conv.u2
  IL_018e:  stloc.s    V_8
  IL_0190:  ldloc.s    V_5
  IL_0192:  conv.u2
  IL_0193:  stloc.s    V_8
  IL_0195:  ldloc.s    V_6
  IL_0197:  conv.u2
  IL_0198:  stloc.s    V_8
  IL_019a:  ldloc.s    V_7
  IL_019c:  conv.u2
  IL_019d:  stloc.s    V_8
  IL_019f:  ldloc.s    V_8
  IL_01a1:  stloc.s    V_8
  IL_01a3:  ldloc.s    V_9
  IL_01a5:  conv.u2
  IL_01a6:  stloc.s    V_8
  IL_01a8:  ldloc.s    V_10
  IL_01aa:  conv.u2
  IL_01ab:  stloc.s    V_8
  IL_01ad:  ldloc.0
  IL_01ae:  conv.r4
  IL_01af:  stloc.s    V_9
  IL_01b1:  ldloc.1
  IL_01b2:  conv.r4
  IL_01b3:  stloc.s    V_9
  IL_01b5:  ldloc.2
  IL_01b6:  conv.r4
  IL_01b7:  stloc.s    V_9
  IL_01b9:  ldloc.3
  IL_01ba:  conv.r4
  IL_01bb:  stloc.s    V_9
  IL_01bd:  ldloc.s    V_4
  IL_01bf:  conv.r4
  IL_01c0:  stloc.s    V_9
  IL_01c2:  ldloc.s    V_5
  IL_01c4:  conv.r.un
  IL_01c5:  conv.r4
  IL_01c6:  stloc.s    V_9
  IL_01c8:  ldloc.s    V_6
  IL_01ca:  conv.r4
  IL_01cb:  stloc.s    V_9
  IL_01cd:  ldloc.s    V_7
  IL_01cf:  conv.r.un
  IL_01d0:  conv.r4
  IL_01d1:  stloc.s    V_9
  IL_01d3:  ldloc.s    V_8
  IL_01d5:  conv.r4
  IL_01d6:  stloc.s    V_9
  IL_01d8:  ldloc.s    V_9
  IL_01da:  conv.r4
  IL_01db:  stloc.s    V_9
  IL_01dd:  ldloc.s    V_10
  IL_01df:  conv.r4
  IL_01e0:  stloc.s    V_9
  IL_01e2:  ldloc.0
  IL_01e3:  conv.r8
  IL_01e4:  stloc.s    V_10
  IL_01e6:  ldloc.1
  IL_01e7:  conv.r8
  IL_01e8:  stloc.s    V_10
  IL_01ea:  ldloc.2
  IL_01eb:  conv.r8
  IL_01ec:  stloc.s    V_10
  IL_01ee:  ldloc.3
  IL_01ef:  conv.r8
  IL_01f0:  stloc.s    V_10
  IL_01f2:  ldloc.s    V_4
  IL_01f4:  conv.r8
  IL_01f5:  stloc.s    V_10
  IL_01f7:  ldloc.s    V_5
  IL_01f9:  conv.r.un
  IL_01fa:  conv.r8
  IL_01fb:  stloc.s    V_10
  IL_01fd:  ldloc.s    V_6
  IL_01ff:  conv.r8
  IL_0200:  stloc.s    V_10
  IL_0202:  ldloc.s    V_7
  IL_0204:  conv.r.un
  IL_0205:  conv.r8
  IL_0206:  stloc.s    V_10
  IL_0208:  ldloc.s    V_8
  IL_020a:  conv.r8
  IL_020b:  stloc.s    V_10
  IL_020d:  ldloc.s    V_9
  IL_020f:  conv.r8
  IL_0210:  stloc.s    V_10
  IL_0212:  ldloc.s    V_10
  IL_0214:  conv.r8
  IL_0215:  stloc.s    V_10
  IL_0217:  ret
}
");
        }

        [Fact]
        public void TestGeneratingClassConstructor()
        {
            var source = @"
class C 
{ 
    void M() 
    { 
        new System.Collections.ArrayList(4);
    }
}
";
            var compilation = CompileAndVerify(source);

            compilation.VerifyIL("C.M",
@"{
  // Code size        8 (0x8)
  .maxstack  1
  IL_0000:  ldc.i4.4  
  IL_0001:  newobj     ""System.Collections.ArrayList..ctor(int)""
  IL_0006:  pop       
  IL_0007:  ret       
}
");
        }

        [Fact]
        public void TestMaxStack()
        {
            var source = @"
class C 
{
    static void Long(int i1, int i2, int i3, int i4, int i5, int i6, int i7, int i8, int i9, int i10, int i11, int i12, int i13, int i14, int i15, int i16, int i17, int i18, int i19, int i20) { }
    void M() 
    { 
        Long(1, 2, 3, 4, 5, 6, 7, 8, 9, 10, 11, 12, 13, 14, 15, 16, 17, 18, 19, 20);
    }
}
";
            var compilation = CompileAndVerify(source);

            compilation.VerifyIL("C.M",
@"{
  // Code size       38 (0x26)
  .maxstack  20
  IL_0000:  ldc.i4.1  
  IL_0001:  ldc.i4.2  
  IL_0002:  ldc.i4.3  
  IL_0003:  ldc.i4.4  
  IL_0004:  ldc.i4.5  
  IL_0005:  ldc.i4.6  
  IL_0006:  ldc.i4.7  
  IL_0007:  ldc.i4.8  
  IL_0008:  ldc.i4.s   9
  IL_000a:  ldc.i4.s   10
  IL_000c:  ldc.i4.s   11
  IL_000e:  ldc.i4.s   12
  IL_0010:  ldc.i4.s   13
  IL_0012:  ldc.i4.s   14
  IL_0014:  ldc.i4.s   15
  IL_0016:  ldc.i4.s   16
  IL_0018:  ldc.i4.s   17
  IL_001a:  ldc.i4.s   18
  IL_001c:  ldc.i4.s   19
  IL_001e:  ldc.i4.s   20
  IL_0020:  call       ""void C.Long(int, int, int, int, int, int, int, int, int, int, int, int, int, int, int, int, int, int, int, int)""
  IL_0025:  ret       
}
");
        }

        [Fact]
        public void TestReturn()
        {
            var source = @"
class C 
{
    double M()
    {
        int x = 3;
        return x;
    }
}
";
            var compilation = CompileAndVerify(source);

            compilation.VerifyIL("C.M",
@"{
  // Code size        3 (0x3)
  .maxstack  1
  IL_0000:  ldc.i4.3
  IL_0001:  conv.r8
  IL_0002:  ret
}
");
        }

        [Fact]
        public void TestBranch()
        {
            var source = @"
class C
{ 
    static void M() 
    { 
        bool b = false;
        if (b)
        {
            System.Console.WriteLine(""1"");
        }
        else
        {
            System.Console.WriteLine(""2"");
        }
        
        while (b)
        {
            System.Console.WriteLine(""3"");
            b = false;
        }
    } 
}
";
            var compilation = CompileAndVerify(source);

            compilation.VerifyIL("C.M",
@"{
  // Code size       45 (0x2d)
  .maxstack  1
  .locals init (bool V_0) //b
  IL_0000:  ldc.i4.0  
  IL_0001:  stloc.0   
  IL_0002:  ldloc.0   
  IL_0003:  brfalse.s  IL_0011
  IL_0005:  ldstr      ""1""
  IL_000a:  call       ""void System.Console.WriteLine(string)""
  IL_000f:  br.s       IL_0029
  IL_0011:  ldstr      ""2""
  IL_0016:  call       ""void System.Console.WriteLine(string)""
  IL_001b:  br.s       IL_0029
  IL_001d:  ldstr      ""3""
  IL_0022:  call       ""void System.Console.WriteLine(string)""
  IL_0027:  ldc.i4.0  
  IL_0028:  stloc.0   
  IL_0029:  ldloc.0   
  IL_002a:  brtrue.s   IL_001d
  IL_002c:  ret       
}
");
        }

        [Fact]
        public void TestConst()
        {
            string source = @"
public class D
{
    static int M()
    {
        return 42;
    }    

    public static void Main()
    {
        System.Console.Write(M());
    }
}
";
            var compilation = CompileAndVerify(source, expectedOutput: "42");

            compilation.VerifyIL("D.M",
@"{
  // Code size        3 (0x3)
  .maxstack  1
  IL_0000:  ldc.i4.s   42
  IL_0002:  ret       
}
");
        }

        [Fact]
        public void TestArg()
        {
            string source = @"
public class D
{
    static int M(int x)
    {
        return x;
    }

    public static void Main()
    {
        System.Console.Write(M(42));
    }
}
";
            var compilation = CompileAndVerify(source, expectedOutput: "42");

            compilation.VerifyIL("D.M",
@"{
  // Code size        2 (0x2)
  .maxstack  1
  IL_0000:  ldarg.0   
  IL_0001:  ret       
}
");
        }

        [Fact]
        public void TestArgs()
        {
            string source = @"
public class C
{
    static int M(int x, int y, int z)
    {
        return y;
    }

    public static void Main()
    {
        System.Console.Write(M(0, 42, 1));
    }
}
";
            var compilation = CompileAndVerify(source, expectedOutput: "42");

            compilation.VerifyIL("C.M",
@"{
  // Code size        2 (0x2)
  .maxstack  1
  IL_0000:  ldarg.1   
  IL_0001:  ret       
}
");
        }

        [Fact]
        public void TestLocalAccess()
        {
            string source = @"
public class C
{
    static int M(bool getLocal, int arg)
    {
        int y = 123;
        System.Exception ex; // just for fun

        return y;
    }

    public static void Main()
    {
        System.Console.Write(M(false, 42));
    }
}
";
            var compilation = CompileAndVerify(source, expectedOutput: "123");

            compilation.VerifyIL("C.M",
@"{
  // Code size        3 (0x3)
  .maxstack  1
  IL_0000:  ldc.i4.s   123
  IL_0002:  ret
}
");
        }

        [Fact]
        public void TestConditionalLocalAccess()
        {
            string source = @"

public class D
{
    static int M(bool getLocal, int arg)
    {
        System.Exception ex; // just for fun
        int y = 123;

        if (getLocal)
        {
            return y;
        }
        else
        {
            return arg;
        }
    }

    public static void Main()
    {
        System.Console.Write(M(false, 42));
        System.Console.Write(M(true, 42));
    }
}
";
            CompileAndVerify(source, expectedOutput: "42123").
                VerifyIL("D.M",
@"{
  // Code size       10 (0xa)
  .maxstack  1
  .locals init (int V_0) //y
  IL_0000:  ldc.i4.s   123
  IL_0002:  stloc.0
  IL_0003:  ldarg.0
  IL_0004:  brfalse.s  IL_0008
  IL_0006:  ldloc.0
  IL_0007:  ret
  IL_0008:  ldarg.1
  IL_0009:  ret
}
");

            var v = CompileAndVerify(source, options: TestOptions.DebugExe, expectedOutput: "42123");

            v.VerifyIL("D.M",
@"{
  // Code size       21 (0x15)
  .maxstack  1
  .locals init (System.Exception V_0, //ex
                int V_1, //y
                bool V_2,
                int V_3)
 -IL_0000:  nop
 -IL_0001:  ldc.i4.s   123
  IL_0003:  stloc.1
 -IL_0004:  ldarg.0
  IL_0005:  stloc.2
 ~IL_0006:  ldloc.2
  IL_0007:  brfalse.s  IL_000e
 -IL_0009:  nop
 -IL_000a:  ldloc.1
  IL_000b:  stloc.3
  IL_000c:  br.s       IL_0013
 -IL_000e:  nop
 -IL_000f:  ldarg.1
  IL_0010:  stloc.3
  IL_0011:  br.s       IL_0013
 -IL_0013:  ldloc.3
  IL_0014:  ret
}
", sequencePoints: "D.M");
        }

        [Fact]
        public void TestAssignRefNull()
        {
            string source = @"

public class D
{
    static System.Exception M()
    {
        System.Exception y = null;

        return y;
    }

    public static void Main()
    {
        System.Console.Write(M());
    }
}
";
            var compilation = CompileAndVerify(source, expectedOutput: "");

            compilation.VerifyIL("D.M",
@"{
  // Code size        2 (0x2)
  .maxstack  1
  IL_0000:  ldnull
  IL_0001:  ret
}
");
        }

        [Fact]
        public void TestAssignIdentity()
        {
            string source = @"

public class D
{
    static System.Object M()
    {
        System.AppDomain y = System.AppDomain.CreateDomain(""qq"");

        return y;
    }

    public static void Main()
    {
        System.Globalization.CultureInfo saveUICulture = System.Threading.Thread.CurrentThread.CurrentUICulture;
        System.Threading.Thread.CurrentThread.CurrentUICulture = System.Globalization.CultureInfo.InvariantCulture;

        try
        {
            System.Console.Write(M());
        }
        finally
        {
            System.Threading.Thread.CurrentThread.CurrentUICulture = saveUICulture;
        }
    }
}
";
            var compilation = CompileAndVerify(source, expectedOutput: @"
Name:qq
There are no context policies.
");

            compilation.VerifyIL("D.M",
@"{
  // Code size       11 (0xb)
  .maxstack  1
  IL_0000:  ldstr      ""qq""
  IL_0005:  call       ""System.AppDomain System.AppDomain.CreateDomain(string)""
  IL_000a:  ret
}
");
        }

        [Fact]
        public void TestRefCast()
        {
            string source = @"
public class D
{
    static System.AppDomain M()
    {
        object y = System.AppDomain.CreateDomain(""qq"");

        System.AppDomain z = (System.AppDomain)y;

        return z;
    }

    public static void Main()
    {
        System.Globalization.CultureInfo saveUICulture = System.Threading.Thread.CurrentThread.CurrentUICulture;
        System.Threading.Thread.CurrentThread.CurrentUICulture = System.Globalization.CultureInfo.InvariantCulture;

        try
        {
            System.Console.Write(M());
        }
        finally
        {
            System.Threading.Thread.CurrentThread.CurrentUICulture = saveUICulture;
        }
    }
}
";
            var compilation = CompileAndVerify(source, expectedOutput: @"
Name:qq
There are no context policies.
");

            compilation.VerifyIL("D.M",
@"{
  // Code size       16 (0x10)
  .maxstack  1
  IL_0000:  ldstr      ""qq""
  IL_0005:  call       ""System.AppDomain System.AppDomain.CreateDomain(string)""
  IL_000a:  castclass  ""System.AppDomain""
  IL_000f:  ret
}
");
        }

        [Fact]
        public void TestRefCtor()
        {
            string source = @"
public class D
{
    static System.Exception M()
    {
        System.Exception y = new System.Exception(""hello"");

        return y;
    }

    public static void Main()
    {
        System.Console.Write(M());
    }
}
";
            var compilation = CompileAndVerify(source, expectedOutput: @"System.Exception: hello");

            compilation.VerifyIL("D.M",
@"{
  // Code size       11 (0xb)
  .maxstack  1
  IL_0000:  ldstr      ""hello""
  IL_0005:  newobj     ""System.Exception..ctor(string)""
  IL_000a:  ret
}");
        }

        [Fact]
        public void MethodParameterAccess()
        {
            string source = @"
public class D
{
    public class Moo
    {
        public Moo()
        {
        }

        public string Boo(int x, string y, object z)
        {
            return y;
        }
    }

    public static void Main()
    {
        Moo obj = new Moo();
        string s = obj.Boo(1, ""hi"", obj);
        System.Console.Write(s);
    }
}
";
            var compilation = CompileAndVerify(source, expectedOutput: @"hi");

            compilation.VerifyIL("D.Moo.Boo",
@"{
  // Code size        2 (0x2)
  .maxstack  1
  IL_0000:  ldarg.2   
  IL_0001:  ret       
}
");
        }

        [Fact]
        public void PropertyGet()
        {
            string source = @"
class C
{
    int P { get { return 0; } }
    void M()
    {
        int p = P;
    }
}
";
            var compilation = CompileAndVerify(source);

            compilation.VerifyIL("C.M",
@"{
  // Code size        8 (0x8)
  .maxstack  1
  IL_0000:  ldarg.0
  IL_0001:  call       ""int C.P.get""
  IL_0006:  pop
  IL_0007:  ret
}
");
        }

        [Fact]
        public void PropertyGetAndSet()
        {
            string source = @"
class C
{
    private int p;
    C This { get { return this; } }
    string S { get { return string.Empty; } }
    int P
    {
        get { return p; }
        set { p = value; }
    }
    void M(string s)
    {
        This.This.P = This.S.Length;
    }
}
";
            var compilation = CompileAndVerify(source);

            compilation.VerifyIL("C.M",
@"{
  // Code size       33 (0x21)
  .maxstack  2
  IL_0000:  ldarg.0   
  IL_0001:  call       ""C C.This.get""
  IL_0006:  callvirt   ""C C.This.get""
  IL_000b:  ldarg.0   
  IL_000c:  call       ""C C.This.get""
  IL_0011:  callvirt   ""string C.S.get""
  IL_0016:  callvirt   ""int string.Length.get""
  IL_001b:  callvirt   ""void C.P.set""
  IL_0020:  ret       
}
");
        }

        [Fact]
        public void PropertyStaticGetAndSet()
        {
            string source = @"
class C
{
    private static string s;
    public static string S
    {
        get { return s; }
        set { s = value; }
    }
    static void Main()
    {
        C.S = ""S"";
        System.Console.Write(C.S);
    }
}
";
            var compilation = CompileAndVerify(source, expectedOutput: "S");

            compilation.VerifyIL("C.Main",
@"{
  // Code size       21 (0x15)
  .maxstack  1
  IL_0000:  ldstr      ""S""
  IL_0005:  call       ""void C.S.set""
  IL_000a:  call       ""string C.S.get""
  IL_000f:  call       ""void System.Console.Write(string)""
  IL_0014:  ret       
}
");
        }

        [Fact]
        public void PropertyAutoGetAndSet()
        {
            string source = @"
class C
{
    int P { get; set; }
    static void Main()
    {
        C c = new C();
        c.P = 2;
        System.Console.Write(""{0}"", c.P);
    }
}
";
            var compilation = CompileAndVerify(source, expectedOutput: "2");

            compilation.VerifyIL("C.P.set",
@"{
  // Code size        8 (0x8)
  .maxstack  2
  IL_0000:  ldarg.0   
  IL_0001:  ldarg.1   
  IL_0002:  stfld      ""int C.<P>k__BackingField""
  IL_0007:  ret       
}
");
        }

        [Fact]
        public void PropertyStaticAutoGetAndSet()
        {
            string source = @"
class C
{
    static string S { get; set; }
    static void Main()
    {
        S = ""S"";
        System.Console.Write(S);
    }
}
";
            var compilation = CompileAndVerify(source, expectedOutput: "S");

            compilation.VerifyIL("C.S.set",
@"{
  // Code size        7 (0x7)
  .maxstack  1
  IL_0000:  ldarg.0   
  IL_0001:  stsfld     ""string C.<S>k__BackingField""
  IL_0006:  ret       
}
");
        }

        [Fact]
        public void PropertyOfTGetAndSet()
        {
            string source = @"
class C<T>
{
    private T t;
    public T T2
    {
        get { return t; }
        set { t = value; }
    }
}
class P
{
    static void Main()
    {
        C<string> c = new C<string>();
        c.T2 = ""T2"";
        System.Console.Write(c.T2);
    }
}
";
            var compilation = CompileAndVerify(source, expectedOutput: "T2");

            compilation.VerifyIL("P.Main",
@"{
  // Code size       27 (0x1b)
  .maxstack  3
  IL_0000:  newobj     ""C<string>..ctor()""
  IL_0005:  dup
  IL_0006:  ldstr      ""T2""
  IL_000b:  callvirt   ""void C<string>.T2.set""
  IL_0010:  callvirt   ""string C<string>.T2.get""
  IL_0015:  call       ""void System.Console.Write(string)""
  IL_001a:  ret
}
");
        }

        [Fact]
        public void PropertyStaticOfTGetAndSet()
        {
            string source = @"
class C<T>
{
    public static string S { get; set; }
    public static T T2 { get; set; }
}
class P
{
    static void Main()
    {
        C<int>.S = ""C<int>.S"";
        C<string>.S = ""C<string>.S"";
        C<string>.T2 = ""C<string>.T2"";
        System.Console.Write(""{0};{1};{2}"", C<int>.S, C<string>.S, C<string>.T2);
    }
}
";
            var compilation = CompileAndVerify(source, expectedOutput: "C<int>.S;C<string>.S;C<string>.T2");

            compilation.VerifyIL("C<T>.S.set",
@"{
  // Code size        7 (0x7)
  .maxstack  1
  IL_0000:  ldarg.0   
  IL_0001:  stsfld     ""string C<T>.<S>k__BackingField""
  IL_0006:  ret       
}
");
        }

        [WorkItem(538677, "http://vstfdevdiv:8080/DevDiv2/DevDiv/_workitems/edit/538677")]
        [Fact]
        public void PropertyAssignmentExpression()
        {
            string source = @"
class C
{
    static C F() { return new C(); }
    static string P { set { } }
    string Q { set { } }
    static void Main()
    {
        string p = P = ""p"";
        string q = F().Q = ""q"";
        System.Console.Write(""{0}, {1}"", p, q);
    }
}
";
            var compilation = CompileAndVerify(source, expectedOutput: "p, q");

            compilation.VerifyIL("C.Main",
@"{
  // Code size       44 (0x2c)
  .maxstack  3
  .locals init (string V_0, //p
  string V_1, //q
  string V_2)
  IL_0000:  ldstr      ""p""
  IL_0005:  dup
  IL_0006:  call       ""void C.P.set""
  IL_000b:  stloc.0
  IL_000c:  call       ""C C.F()""
  IL_0011:  ldstr      ""q""
  IL_0016:  dup
  IL_0017:  stloc.2
  IL_0018:  callvirt   ""void C.Q.set""
  IL_001d:  ldloc.2
  IL_001e:  stloc.1
  IL_001f:  ldstr      ""{0}, {1}""
  IL_0024:  ldloc.0
  IL_0025:  ldloc.1
  IL_0026:  call       ""void System.Console.Write(string, object, object)""
  IL_002b:  ret
}
");
        }

        [Fact]
        public void CallVirtualMethods()
        {
            string source = @"
abstract class A
{
    public virtual void F() { }
    public abstract void G();
}
abstract class B : A
{
    public abstract override void F();
    public override void G() { }
}
class C : B
{
    public override void F() { }
}
class D : C
{
    public override void G() { }
}
class Program
{
    static void M(D d)
    {
        d.F();
        d.G();
    }
}
";
            var compilation = CompileAndVerify(source);

            compilation.VerifyIL("Program.M",
@"{
  // Code size       13 (0xd)
  .maxstack  1
  IL_0000:  ldarg.0   
  IL_0001:  callvirt   ""void A.F()""
  IL_0006:  ldarg.0   
  IL_0007:  callvirt   ""void A.G()""
  IL_000c:  ret       
}
");
        }

        [Fact]
        public void CallVirtualProperties()
        {
            string source = @"
abstract class A
{
    public abstract int Q { get; internal set; }
}
abstract class B : A
{
    public virtual int P { get; internal set; }
    public abstract override int Q { get; internal set; }
}
class C : B
{
    public override int P { internal set { } }
    public override int Q { get { return 0; } internal set { } }
}
class D : C
{
    public override int Q { internal set { } }
}
class E : D
{
    public override int P { get { return 0; } }
}
class Program
{
    static void M(E e)
    {
        e.Q = e.P;
        e.P = e.Q;
    }
}
";
            var compilation = CompileAndVerify(source);

            compilation.VerifyIL("Program.M",
@"
{
  // Code size       25 (0x19)
  .maxstack  2
  IL_0000:  ldarg.0
  IL_0001:  ldarg.0
  IL_0002:  callvirt   ""int B.P.get""
  IL_0007:  callvirt   ""void A.Q.set""
  IL_000c:  ldarg.0
  IL_000d:  ldarg.0
  IL_000e:  callvirt   ""int A.Q.get""
  IL_0013:  callvirt   ""void B.P.set""
  IL_0018:  ret
}
");
        }

        [Fact]
        public void CallBaseMethods()
        {
            string source = @"
using System;
class A
{
    public virtual void M()
    {
        Console.Write(""A.M, "");
    }
    public virtual object P
    {
        get { return null; }
        set
        {
            Console.Write(""A.P, "");
        }
    }
}
class B : A
{
    public override void M()
    {
        Console.Write(""B.M, "");
    }
    public override object P
    {
        get { return null; }
        set
        {
            Console.Write(""B.P, "");
        }
    }
    public void N()
    {
        this.M();
        this.P = 0;
        base.M();
        base.P = 1;
    }
}
class Program
{
    static void Main()
    {
        new B().N();
    }
}
";
            CompileAndVerify(source, expectedOutput: "B.M, B.P, A.M, A.P, ").
                VerifyIL("B.N",
@"{
  // Code size       37 (0x25)
  .maxstack  2
  IL_0000:  ldarg.0   
  IL_0001:  callvirt   ""void A.M()""
  IL_0006:  ldarg.0   
  IL_0007:  ldc.i4.0  
  IL_0008:  box        ""int""
  IL_000d:  callvirt   ""void A.P.set""
  IL_0012:  ldarg.0   
  IL_0013:  call       ""void A.M()""
  IL_0018:  ldarg.0   
  IL_0019:  ldc.i4.1  
  IL_001a:  box        ""int""
  IL_001f:  call       ""void A.P.set""
  IL_0024:  ret       
}
");
        }

        [Fact]
        public void CallBaseMethods_VirtualSimple()
        {
            string source = @"
using System;
class A
{
    public virtual string M()
    {
        return ""A.M()"";
    }
}
class B : A
{
    public override string M()
    {
        return ""B.M()"";
    }
}
class C : B
{
    public string Test()
    {
        return this.M() + "":"" + base.M();
    }
}
class D : C
{
    public override string M()
    {
        return ""D.M()"";
    }

    public new string Test()
    {
        return this.M() + "":"" + base.M();
    }
}
class Program
{
    static void Main()
    {
        Console.Write(new C().Test());
        Console.Write("", "");
        Console.WriteLine(new D().Test());
    }
}";
            CompileAndVerify(source, expectedOutput: "B.M():B.M(), D.M():B.M()").
                VerifyIL("C.Test",
@"
{
  // Code size       23 (0x17)
  .maxstack  3
  IL_0000:  ldarg.0
  IL_0001:  callvirt   ""string A.M()""
  IL_0006:  ldstr      "":""
  IL_000b:  ldarg.0
  IL_000c:  call       ""string B.M()""
  IL_0011:  call       ""string string.Concat(string, string, string)""
  IL_0016:  ret
}
").
                VerifyIL("D.Test",
@"
{
  // Code size       23 (0x17)
  .maxstack  3
  IL_0000:  ldarg.0
  IL_0001:  callvirt   ""string A.M()""
  IL_0006:  ldstr      "":""
  IL_000b:  ldarg.0
  IL_000c:  call       ""string B.M()""
  IL_0011:  call       ""string string.Concat(string, string, string)""
  IL_0016:  ret
}
");
        }

        [Fact]
        public void CallBaseProperties_VirtualSimple()
        {
            string source = @"
using System;
class A
{
    public virtual string P
    {
        get { Console.Write(""A.P.get;""); return null; }
        set { Console.Write(""A.P.set;""); }
    }
}
class B : A
{
    public override string P
    {
        //get { Console.Write(""B.P.get;""); return null; }
        set { Console.Write(""B.P.set;""); }
    }
}
class C : B
{
    public void Test()
    {
        this.P = base.P;
        base.P = this.P;
    }
}
class D : C
{
    public override string P
    {
        get { Console.Write(""D.P.get;""); return null; }
        //set { Console.Write(""D.P.set;""); }
    }

    public new void Test()
    {
        this.P = base.P;
        base.P = this.P;
    }
}
class Program
{
    static void Main()
    {
        new C().Test();
        Console.WriteLine();
        new D().Test();
    }
}";
            CompileAndVerify(source, expectedOutput: "A.P.get;B.P.set;A.P.get;B.P.set;\r\nA.P.get;B.P.set;D.P.get;B.P.set;").
                VerifyIL("C.Test",
@"{
  // Code size       25 (0x19)
  .maxstack  2
  IL_0000:  ldarg.0
  IL_0001:  ldarg.0
  IL_0002:  call       ""string A.P.get""
  IL_0007:  callvirt   ""void A.P.set""
  IL_000c:  ldarg.0
  IL_000d:  ldarg.0
  IL_000e:  callvirt   ""string A.P.get""
  IL_0013:  call       ""void B.P.set""
  IL_0018:  ret
}").
                VerifyIL("D.Test",
@"{
  // Code size       25 (0x19)
  .maxstack  2
  IL_0000:  ldarg.0
  IL_0001:  ldarg.0
  IL_0002:  call       ""string A.P.get""
  IL_0007:  callvirt   ""void A.P.set""
  IL_000c:  ldarg.0
  IL_000d:  ldarg.0
  IL_000e:  callvirt   ""string A.P.get""
  IL_0013:  call       ""void B.P.set""
  IL_0018:  ret
}
");
        }

        [Fact]
        public void CallBaseMethods_Virtual_WithPrivate()
        {
            string source = @"
using System;
class A
{
    public virtual string M()
    {
        return ""A.M()"";
    }
}
class B : A
{
    public override string M()
    {
        return ""B.M()"";
    }
}
class C : B
{
    private new string M()
    {
        return ""C.M()"";
    }
    public string Test()
    {
        return this.M() + "":"" + base.M();
    }
}
class D : C
{
    public override string M()
    {
        return ""D.M()"";
    }

    public new string Test()
    {
        return this.M() + "":"" + base.M();
    }
}
class Program
{
    static void Main()
    {
        Console.Write(new C().Test());
        Console.Write("", "");
        Console.WriteLine(new D().Test());
    }
}";
            CompileAndVerify(source, expectedOutput: "C.M():B.M(), D.M():B.M()").
                VerifyIL("C.Test",
@"
{
  // Code size       23 (0x17)
  .maxstack  3
  IL_0000:  ldarg.0
  IL_0001:  call       ""string C.M()""
  IL_0006:  ldstr      "":""
  IL_000b:  ldarg.0
  IL_000c:  call       ""string B.M()""
  IL_0011:  call       ""string string.Concat(string, string, string)""
  IL_0016:  ret
}
").
                VerifyIL("D.Test",
@"
{
  // Code size       23 (0x17)
  .maxstack  3
  IL_0000:  ldarg.0
  IL_0001:  callvirt   ""string A.M()""
  IL_0006:  ldstr      "":""
  IL_000b:  ldarg.0
  IL_000c:  call       ""string B.M()""
  IL_0011:  call       ""string string.Concat(string, string, string)""
  IL_0016:  ret
}
");
        }

        [Fact]
        public void CallBaseProperties_Virtual_WithPrivate()
        {
            string source = @"
using System;
class A
{
    public virtual string P
    {
        get { Console.Write(""A.P.get;""); return null; }
        set { Console.Write(""A.P.set;""); }
    }
}
class B : A
{
    public override string P
    {
        //get { Console.Write(""B.P.get;""); return null; }
        set { Console.Write(""B.P.set;""); }
    }
}
class C : B
{
    private new string P
    {
        get { Console.Write(""C.P.get;""); return null; }
        set { Console.Write(""C.P.set;""); }
    }
    public void Test()
    {
        this.P = base.P;
        base.P = this.P;
    }
}
class D : C
{
    public override string P
    {
        get { Console.Write(""D.P.get;""); return null; }
        //set { Console.Write(""D.P.set;""); }
    }

    public new void Test()
    {
        this.P = base.P;
        base.P = this.P;
    }
}
class Program
{
    static void Main()
    {
        new C().Test();
        Console.WriteLine();
        new D().Test();
    }
}";
            CompileAndVerify(source, expectedOutput: "A.P.get;C.P.set;C.P.get;B.P.set;\r\nA.P.get;B.P.set;D.P.get;B.P.set;").
                VerifyIL("C.Test",
@"{
  // Code size       25 (0x19)
  .maxstack  2
  IL_0000:  ldarg.0
  IL_0001:  ldarg.0
  IL_0002:  call       ""string A.P.get""
  IL_0007:  call       ""void C.P.set""
  IL_000c:  ldarg.0
  IL_000d:  ldarg.0
  IL_000e:  call       ""string C.P.get""
  IL_0013:  call       ""void B.P.set""
  IL_0018:  ret
}").
                VerifyIL("D.Test",
@"{
  // Code size       25 (0x19)
  .maxstack  2
  IL_0000:  ldarg.0
  IL_0001:  ldarg.0
  IL_0002:  call       ""string A.P.get""
  IL_0007:  callvirt   ""void A.P.set""
  IL_000c:  ldarg.0
  IL_000d:  ldarg.0
  IL_000e:  callvirt   ""string A.P.get""
  IL_0013:  call       ""void B.P.set""
  IL_0018:  ret
}
");
        }

        [Fact]
        public void CallBaseMethods_NonVirtual_WithPrivate()
        {
            string source = @"
using System;
class A
{
    public string M()
    {
        return ""A.M()"";
    }
}
class B : A
{
    public new string M()
    {
        return ""B.M()"";
    }
}
class C : B
{
    private new string M()
    {
        return ""C.M()"";
    }
    public string Test()
    {
        return this.M() + "":"" + base.M();
    }
}
class D : C
{
    public new string M()
    {
        return ""D.M()"";
    }

    public new string Test()
    {
        return this.M() + "":"" + base.M();
    }
}
class Program
{
    static void Main()
    {
        Console.Write(new C().Test());
        Console.Write("", "");
        Console.WriteLine(new D().Test());
    }
}";
            CompileAndVerify(source, expectedOutput: "C.M():B.M(), D.M():B.M()").
                VerifyIL("C.Test",
@"
{
  // Code size       23 (0x17)
  .maxstack  3
  IL_0000:  ldarg.0
  IL_0001:  call       ""string C.M()""
  IL_0006:  ldstr      "":""
  IL_000b:  ldarg.0
  IL_000c:  call       ""string B.M()""
  IL_0011:  call       ""string string.Concat(string, string, string)""
  IL_0016:  ret
}
").
                VerifyIL("D.Test",
@"
{
  // Code size       23 (0x17)
  .maxstack  3
  IL_0000:  ldarg.0
  IL_0001:  call       ""string D.M()""
  IL_0006:  ldstr      "":""
  IL_000b:  ldarg.0
  IL_000c:  call       ""string B.M()""
  IL_0011:  call       ""string string.Concat(string, string, string)""
  IL_0016:  ret
}
");
        }

        [Fact]
        public void CallBaseProperties_NonVirtual_WithPrivate()
        {
            string source = @"
using System;
class A
{
    public string P
    {
        get { Console.Write(""A.P.get;""); return null; }
        set { Console.Write(""A.P.set;""); }
    }
}
class B : A
{
    public new string P
    {
        get { Console.Write(""B.P.get;""); return null; }
        set { Console.Write(""B.P.set;""); }
    }
}
class C : B
{
    private new string P
    {
        get { Console.Write(""C.P.get;""); return null; }
        set { Console.Write(""C.P.set;""); }
    }
    public void Test()
    {
        this.P = base.P;
        base.P = this.P;
    }
}
class D : C
{
    public new string P
    {
        get { Console.Write(""D.P.get;""); return null; }
        set { Console.Write(""D.P.set;""); }
    }

    public new void Test()
    {
        this.P = base.P;
        base.P = this.P;
    }
}
class Program
{
    static void Main()
    {
        new C().Test();
        Console.WriteLine();
        new D().Test();
    }
}";
            CompileAndVerify(source, expectedOutput: "B.P.get;C.P.set;C.P.get;B.P.set;\r\nB.P.get;D.P.set;D.P.get;B.P.set;").
                VerifyIL("C.Test",
@"{
  // Code size       25 (0x19)
  .maxstack  2
  IL_0000:  ldarg.0
  IL_0001:  ldarg.0
  IL_0002:  call       ""string B.P.get""
  IL_0007:  call       ""void C.P.set""
  IL_000c:  ldarg.0
  IL_000d:  ldarg.0
  IL_000e:  call       ""string C.P.get""
  IL_0013:  call       ""void B.P.set""
  IL_0018:  ret
}").
                VerifyIL("D.Test",
@"{
  // Code size       25 (0x19)
  .maxstack  2
  IL_0000:  ldarg.0
  IL_0001:  ldarg.0
  IL_0002:  call       ""string B.P.get""
  IL_0007:  call       ""void D.P.set""
  IL_000c:  ldarg.0
  IL_000d:  ldarg.0
  IL_000e:  call       ""string D.P.get""
  IL_0013:  call       ""void B.P.set""
  IL_0018:  ret
}
");
        }

        [Fact]
        public void StaticFieldLoad()
        {
            string source = @"
public class D
{
    public static void Main()
    {
        System.Console.Write(System.Decimal.One);       
        System.Console.Write(System.Type.Missing);       
    }
}
";
            var compilation = CompileAndVerify(source, expectedOutput: "1System.Reflection.Missing");

            compilation.VerifyIL("D.Main",
@"
{
  // Code size       21 (0x15)
  .maxstack  1
  IL_0000:  ldsfld     ""decimal decimal.One""
  IL_0005:  call       ""void System.Console.Write(decimal)""
  IL_000a:  ldsfld     ""object System.Type.Missing""
  IL_000f:  call       ""void System.Console.Write(object)""
  IL_0014:  ret
}");
        }

        [Fact]
        public void ConstFieldLoad()
        {
            string source = @"
public class D
{
    public static void Main()
    {
        System.Console.Write(System.Int32.MaxValue);       
    }
}
";
            var compilation = CompileAndVerify(source, expectedOutput: "2147483647");

            compilation.VerifyIL("D.Main",
@"{
  // Code size       11 (0xb)
  .maxstack  1
  IL_0000:  ldc.i4     0x7fffffff
  IL_0005:  call       ""void System.Console.Write(int)""
  IL_000a:  ret       
}
");
        }

        [Fact]
        public void StaticFieldStore()
        {
            string source = @"
public class D
{
  
    public class Moo
    {
        public static int I;
    }

    public static void Foo()
    {
        Moo.I = 42;
    }

    public static void Main()
    {
        Foo();
        System.Console.Write(Moo.I);
    }
}
";
            var compilation = CompileAndVerify(source, expectedOutput: "42");

            compilation.VerifyIL("D.Foo",
@"{
  // Code size        8 (0x8)
  .maxstack  1
  IL_0000:  ldc.i4.s   42
  IL_0002:  stsfld     ""int D.Moo.I""
  IL_0007:  ret       
}
");
        }

        [Fact]
        public void RefInstanceField()
        {
            string source = @"
public class D
{
  
    public class Moo
    {
        public int I;

        public Moo()
        {
        }
    }

    public static void Main()
    {
        Moo obj = new Moo();

        System.Console.Write(obj.I);
        obj.I = 42;
        System.Console.Write(obj.I);
        obj.I = 7;
        System.Console.Write(obj.I);
    }
}
";
            var compilation = CompileAndVerify(source, expectedOutput: "0427");

            compilation.VerifyIL("D.Main",
@"{
  // Code size       53 (0x35)
  .maxstack  3
  IL_0000:  newobj     ""D.Moo..ctor()""
  IL_0005:  dup
  IL_0006:  ldfld      ""int D.Moo.I""
  IL_000b:  call       ""void System.Console.Write(int)""
  IL_0010:  dup
  IL_0011:  ldc.i4.s   42
  IL_0013:  stfld      ""int D.Moo.I""
  IL_0018:  dup
  IL_0019:  ldfld      ""int D.Moo.I""
  IL_001e:  call       ""void System.Console.Write(int)""
  IL_0023:  dup
  IL_0024:  ldc.i4.7
  IL_0025:  stfld      ""int D.Moo.I""
  IL_002a:  ldfld      ""int D.Moo.I""
  IL_002f:  call       ""void System.Console.Write(int)""
  IL_0034:  ret
}
");
        }

        [Fact]
        public void RefInstanceFieldA()
        {
            string source = @"
public class D
{
  
    public class Moo
    {
        public int I;

        public Moo()
        {
        }
    }

    public static void Main()
    {
        Moo obj = new Moo();

        System.Console.Write(obj.I);
        obj.I = 42;
        System.Console.Write(obj.I);
        obj.I = 7;
        System.Console.Write(obj.I);
    }
}
";
            var compilation = CompileAndVerify(source, options: TestOptions.ReleaseDebugExe, expectedOutput: "0427");

            compilation.VerifyIL("D.Main",
@"
{
  // Code size       55 (0x37)
  .maxstack  2
  .locals init (D.Moo V_0) //obj
  IL_0000:  newobj     ""D.Moo..ctor()""
  IL_0005:  stloc.0
  IL_0006:  ldloc.0
  IL_0007:  ldfld      ""int D.Moo.I""
  IL_000c:  call       ""void System.Console.Write(int)""
  IL_0011:  ldloc.0
  IL_0012:  ldc.i4.s   42
  IL_0014:  stfld      ""int D.Moo.I""
  IL_0019:  ldloc.0
  IL_001a:  ldfld      ""int D.Moo.I""
  IL_001f:  call       ""void System.Console.Write(int)""
  IL_0024:  ldloc.0
  IL_0025:  ldc.i4.7
  IL_0026:  stfld      ""int D.Moo.I""
  IL_002b:  ldloc.0
  IL_002c:  ldfld      ""int D.Moo.I""
  IL_0031:  call       ""void System.Console.Write(int)""
  IL_0036:  ret
}
");
        }


        [Fact]
        public void RefStaticField()
        {
            string source = @"
public class D
{
  
    public class Moo
    {
        public static int S;

        public Moo()
        {
        }
    }

    public static void Main()
    {
        System.Console.Write(Moo.S);
        Moo.S = 42;
        System.Console.Write(Moo.S);
    }
}
";
            var compilation = CompileAndVerify(source, expectedOutput: "042");

            compilation.VerifyIL("D.Main",
@"{
  // Code size       28 (0x1c)
  .maxstack  1
  IL_0000:  ldsfld     ""int D.Moo.S""
  IL_0005:  call       ""void System.Console.Write(int)""
  IL_000a:  ldc.i4.s   42
  IL_000c:  stsfld     ""int D.Moo.S""
  IL_0011:  ldsfld     ""int D.Moo.S""
  IL_0016:  call       ""void System.Console.Write(int)""
  IL_001b:  ret       
}
");
        }

        [Fact]
        public void AssignExprUsed()
        {
            string source = @"

public class D
{
  
    public class Moo
    {
        public int I;
        public static int IS;

        public Moo()
        {
        }
    }

    public static void Main()
    {
        Moo obj1 = new Moo();
        Moo obj2 = new Moo();

        int x = 0;
        int y = x = obj2.I = Moo.IS = obj1.I = x = 123;

        System.Console.Write(Moo.IS);
        System.Console.Write(obj1.I);
        System.Console.Write(obj2.I);
        System.Console.Write(x);
        System.Console.Write(y);
    }
}
";
            var compilation = CompileAndVerify(source, expectedOutput: "123123123123123");

            compilation.VerifyIL("D.Main",
@"{
  // Code size       88 (0x58)
  .maxstack  4
  .locals init (D.Moo V_0, //obj1
  D.Moo V_1, //obj2
  int V_2, //x
  int V_3)
  IL_0000:  newobj     ""D.Moo..ctor()""
  IL_0005:  stloc.0
  IL_0006:  newobj     ""D.Moo..ctor()""
  IL_000b:  stloc.1
  IL_000c:  ldc.i4.0
  IL_000d:  stloc.2
  IL_000e:  ldloc.1
  IL_000f:  ldloc.0
  IL_0010:  ldc.i4.s   123
  IL_0012:  dup
  IL_0013:  stloc.2
  IL_0014:  dup
  IL_0015:  stloc.3
  IL_0016:  stfld      ""int D.Moo.I""
  IL_001b:  ldloc.3
  IL_001c:  dup
  IL_001d:  stsfld     ""int D.Moo.IS""
  IL_0022:  dup
  IL_0023:  stloc.3
  IL_0024:  stfld      ""int D.Moo.I""
  IL_0029:  ldloc.3
  IL_002a:  dup
  IL_002b:  stloc.2
  IL_002c:  ldsfld     ""int D.Moo.IS""
  IL_0031:  call       ""void System.Console.Write(int)""
  IL_0036:  ldloc.0
  IL_0037:  ldfld      ""int D.Moo.I""
  IL_003c:  call       ""void System.Console.Write(int)""
  IL_0041:  ldloc.1
  IL_0042:  ldfld      ""int D.Moo.I""
  IL_0047:  call       ""void System.Console.Write(int)""
  IL_004c:  ldloc.2
  IL_004d:  call       ""void System.Console.Write(int)""
  IL_0052:  call       ""void System.Console.Write(int)""
  IL_0057:  ret
}");
        }

        [WorkItem(9229, "DevDiv_Projects/Roslyn")]
        [Fact]
        public void ArrayAccess()
        {
            string source = @"
public class D
{
    public static void Main()
    {
         int[] arr = new int[] {111, 222, 333, 444};

         System.Console.Write(arr[1]);   
         arr[1] = arr[2];
         System.Console.Write(arr[1]);   
    }
}
";
            var compilation = CompileAndVerify(source, options: TestOptions.ReleaseExe.WithModuleName("ＭＯＤＵＬＥ"), expectedOutput: "222333");

            compilation.VerifyIL("D.Main",
@"{
  // Code size       41 (0x29)
  .maxstack  4
  .locals init (int[] V_0) //arr
  IL_0000:  ldc.i4.4
  IL_0001:  newarr     ""int""
  IL_0006:  dup
  IL_0007:  ldtoken    ""<PrivateImplementationDetails>.__StaticArrayInitTypeSize=16 <PrivateImplementationDetails>.42F1B77334EDFA917032CCF8353020C73F8C62E1""
  IL_000c:  call       ""void System.Runtime.CompilerServices.RuntimeHelpers.InitializeArray(System.Array, System.RuntimeFieldHandle)""
  IL_0011:  stloc.0
  IL_0012:  ldloc.0
  IL_0013:  ldc.i4.1
  IL_0014:  ldelem.i4
  IL_0015:  call       ""void System.Console.Write(int)""
  IL_001a:  ldloc.0
  IL_001b:  ldc.i4.1
  IL_001c:  ldloc.0
  IL_001d:  ldc.i4.2
  IL_001e:  ldelem.i4
  IL_001f:  stelem.i4
  IL_0020:  ldloc.0
  IL_0021:  ldc.i4.1
  IL_0022:  ldelem.i4
  IL_0023:  call       ""void System.Console.Write(int)""
  IL_0028:  ret
}
");
        }

        [Fact]
        public void ArrayLong()
        {
            string source = @"
public class D
{
    public static void Main()
    {
        int[] arr = new int[4L];
        arr[0L] = 111;
        ulong t = 1UL;
        arr[t] = 222;
        arr[3L] = 333;

        System.Console.Write(arr[t].ToString());
        t = 3L;
        long tl = 2;
        arr[tl] = arr[t];
        System.Console.Write(arr[tl].ToString());
    }
}
";
            var compilation = CompileAndVerify(source, expectedOutput: "222333");

            compilation.VerifyIL("D.Main",
@"{
  // Code size       89 (0x59)
  .maxstack  4
  .locals init (int[] V_0, //arr
           ulong V_1, //t
           long V_2) //tl
  IL_0000:  ldc.i4.4  
  IL_0001:  conv.i8   
  IL_0002:  conv.ovf.i
  IL_0003:  newarr     ""int""
  IL_0008:  stloc.0   
  IL_0009:  ldloc.0   
  IL_000a:  ldc.i4.0  
  IL_000b:  conv.i8   
  IL_000c:  conv.ovf.i
  IL_000d:  ldc.i4.s   111
  IL_000f:  stelem.i4 
  IL_0010:  ldc.i4.1  
  IL_0011:  conv.i8   
  IL_0012:  stloc.1   
  IL_0013:  ldloc.0   
  IL_0014:  ldloc.1   
  IL_0015:  conv.ovf.i.un
  IL_0016:  ldc.i4     0xde
  IL_001b:  stelem.i4 
  IL_001c:  ldloc.0   
  IL_001d:  ldc.i4.3  
  IL_001e:  conv.i8   
  IL_001f:  conv.ovf.i
  IL_0020:  ldc.i4     0x14d
  IL_0025:  stelem.i4 
  IL_0026:  ldloc.0   
  IL_0027:  ldloc.1   
  IL_0028:  conv.ovf.i.un
  IL_0029:  ldelema    ""int""
  IL_002e:  call       ""string int.ToString()""
  IL_0033:  call       ""void System.Console.Write(string)""
  IL_0038:  ldc.i4.3  
  IL_0039:  conv.i8   
  IL_003a:  stloc.1   
  IL_003b:  ldc.i4.2  
  IL_003c:  conv.i8   
  IL_003d:  stloc.2   
  IL_003e:  ldloc.0   
  IL_003f:  ldloc.2   
  IL_0040:  conv.ovf.i
  IL_0041:  ldloc.0   
  IL_0042:  ldloc.1   
  IL_0043:  conv.ovf.i.un
  IL_0044:  ldelem.i4 
  IL_0045:  stelem.i4 
  IL_0046:  ldloc.0   
  IL_0047:  ldloc.2   
  IL_0048:  conv.ovf.i
  IL_0049:  ldelema    ""int""
  IL_004e:  call       ""string int.ToString()""
  IL_0053:  call       ""void System.Console.Write(string)""
  IL_0058:  ret       
}
");
        }

        [Fact]
        public void ArrayStructFieldAccess()
        {
            string source = @"

public class D
{
    public struct Boo
    {
        public int I1;
        public int I2;
    }

    public static void Main()
    {      
         Boo b = new Boo();
         b.I1 = 345;
         b.I2 = 678;

         Boo[] arr = new Boo[]{new Boo(), new Boo(), b};

         System.Console.Write(arr[1].I1);   
         arr[1].I1 = arr[2].I1;
         System.Console.Write(arr[1].I1);   
         System.Console.Write(arr[1].I2);   
    }
}
";
            var compilation = CompileAndVerify(source, expectedOutput: "03450");

            compilation.VerifyIL("D.Main",
@"
{
  // Code size      123 (0x7b)
  .maxstack  4
  .locals init (D.Boo V_0, //b
  D.Boo[] V_1) //arr
  IL_0000:  ldloca.s   V_0
  IL_0002:  initobj    ""D.Boo""
  IL_0008:  ldloca.s   V_0
  IL_000a:  ldc.i4     0x159
  IL_000f:  stfld      ""int D.Boo.I1""
  IL_0014:  ldloca.s   V_0
  IL_0016:  ldc.i4     0x2a6
  IL_001b:  stfld      ""int D.Boo.I2""
  IL_0020:  ldc.i4.3
  IL_0021:  newarr     ""D.Boo""
  IL_0026:  dup
  IL_0027:  ldc.i4.2
  IL_0028:  ldloc.0
  IL_0029:  stelem     ""D.Boo""
  IL_002e:  stloc.1
  IL_002f:  ldloc.1
  IL_0030:  ldc.i4.1
  IL_0031:  ldelema    ""D.Boo""
  IL_0036:  ldfld      ""int D.Boo.I1""
  IL_003b:  call       ""void System.Console.Write(int)""
  IL_0040:  ldloc.1
  IL_0041:  ldc.i4.1
  IL_0042:  ldelema    ""D.Boo""
  IL_0047:  ldloc.1
  IL_0048:  ldc.i4.2
  IL_0049:  ldelema    ""D.Boo""
  IL_004e:  ldfld      ""int D.Boo.I1""
  IL_0053:  stfld      ""int D.Boo.I1""
  IL_0058:  ldloc.1
  IL_0059:  ldc.i4.1
  IL_005a:  ldelema    ""D.Boo""
  IL_005f:  ldfld      ""int D.Boo.I1""
  IL_0064:  call       ""void System.Console.Write(int)""
  IL_0069:  ldloc.1
  IL_006a:  ldc.i4.1
  IL_006b:  ldelema    ""D.Boo""
  IL_0070:  ldfld      ""int D.Boo.I2""
  IL_0075:  call       ""void System.Console.Write(int)""
  IL_007a:  ret
}
");
        }

        [Fact]
        public void ArrayClassFieldAccess()
        {
            string source = @"

public class D
{
    public class Boo
    {
        public int I1;
        public int I2;

        public Boo()
        {
        }
    }

    public static void Main()
    {      
         Boo b = new Boo();
         b.I1 = 345;
         b.I2 = 678;

         Boo[] arr = new Boo[] {new Boo(), new Boo(), b};

         System.Console.Write(arr[1].I1);   
         arr[1].I1 = arr[2].I1;
         System.Console.Write(arr[1].I1);   
         System.Console.Write(arr[1].I2);   
    }
}
";
            var compilation = CompileAndVerify(source, expectedOutput: "03450");

            compilation.VerifyIL("D.Main",
@"{
  // Code size      111 (0x6f)
  .maxstack  4
  .locals init (D.Boo V_0, //b
           D.Boo[] V_1) //arr
  IL_0000:  newobj     ""D.Boo..ctor()""
  IL_0005:  stloc.0   
  IL_0006:  ldloc.0   
  IL_0007:  ldc.i4     0x159
  IL_000c:  stfld      ""int D.Boo.I1""
  IL_0011:  ldloc.0   
  IL_0012:  ldc.i4     0x2a6
  IL_0017:  stfld      ""int D.Boo.I2""
  IL_001c:  ldc.i4.3  
  IL_001d:  newarr     ""D.Boo""
  IL_0022:  dup       
  IL_0023:  ldc.i4.0  
  IL_0024:  newobj     ""D.Boo..ctor()""
  IL_0029:  stelem.ref
  IL_002a:  dup       
  IL_002b:  ldc.i4.1  
  IL_002c:  newobj     ""D.Boo..ctor()""
  IL_0031:  stelem.ref
  IL_0032:  dup       
  IL_0033:  ldc.i4.2  
  IL_0034:  ldloc.0   
  IL_0035:  stelem.ref
  IL_0036:  stloc.1   
  IL_0037:  ldloc.1   
  IL_0038:  ldc.i4.1  
  IL_0039:  ldelem.ref
  IL_003a:  ldfld      ""int D.Boo.I1""
  IL_003f:  call       ""void System.Console.Write(int)""
  IL_0044:  ldloc.1   
  IL_0045:  ldc.i4.1  
  IL_0046:  ldelem.ref
  IL_0047:  ldloc.1   
  IL_0048:  ldc.i4.2  
  IL_0049:  ldelem.ref
  IL_004a:  ldfld      ""int D.Boo.I1""
  IL_004f:  stfld      ""int D.Boo.I1""
  IL_0054:  ldloc.1   
  IL_0055:  ldc.i4.1  
  IL_0056:  ldelem.ref
  IL_0057:  ldfld      ""int D.Boo.I1""
  IL_005c:  call       ""void System.Console.Write(int)""
  IL_0061:  ldloc.1   
  IL_0062:  ldc.i4.1  
  IL_0063:  ldelem.ref
  IL_0064:  ldfld      ""int D.Boo.I2""
  IL_0069:  call       ""void System.Console.Write(int)""
  IL_006e:  ret       
}
");
        }

        [Fact, WorkItem(538674, "http://vstfdevdiv:8080/DevDiv2/DevDiv/_workitems/edit/538674")]
        public void ArrayOneDimensionWithNoIntIndex()
        {
            string source = @"
using System;

public class MyArray
{
    static uint fidx;
    static void Main()
    {
        fidx = 2;
        const long idx = 9;
        // 12
        sbyte[] a1 = new sbyte[(ulong)5];
        a1[0] = a1[fidx + 1] = 123;
        Console.WriteLine(a1[3]);
        // 124
        byte[] a2 = new byte[1+2] { 127, 0, 1 };
        Console.WriteLine(a2[0]);
        // 123
        ushort[][,] a3 = new ushort[idx][,];
        // 1234
        short[][] a4 = new short[9 - 7][] { new short[1] { -1 }, new short[3] { short.MinValue, 0, short.MaxValue } };
        Console.WriteLine(a4[1][fidx - 2]);
        // 134
        string[][] a5 = new string[][] { new string[] { ""A"" }, new string[] { ""B"", ""b"" }, new string[] { ""C"", null, ""CCC"" } };
        Console.WriteLine(a5[fidx][2]);
    }
}
";
            var compilation = CompileAndVerify(source, expectedOutput: @"
123
127
-32768
CCC
");

            #region IL
            // Can NOT compare IL because the Guid is different every time - <PrivateImplementationDetails>{a6c2d596-042b-4294-99ab-d34a2758ec15}
#if false
            compilation.VerifyIL("MyArray.Main",
@"{
  // Code size      219 (0xdb)
  .maxstack  7
  .locals init (sbyte[] V_0, //a1
  sbyte V_1)
  IL_0000:  ldc.i4.2
  IL_0001:  stsfld     ""uint MyArray.fidx""
  IL_0006:  ldc.i4.5
  IL_0007:  conv.i8
  IL_0008:  conv.ovf.i.un
  IL_0009:  newarr     ""sbyte""
  IL_000e:  stloc.0
  IL_000f:  ldloc.0
  IL_0010:  ldc.i4.0
  IL_0011:  ldloc.0
  IL_0012:  ldsfld     ""uint MyArray.fidx""
  IL_0017:  ldc.i4.1
  IL_0018:  add
  IL_0019:  ldc.i4.s   123
  IL_001b:  dup
  IL_001c:  stloc.1
  IL_001d:  stelem.i1
  IL_001e:  ldloc.1
  IL_001f:  stelem.i1
  IL_0020:  ldloc.0
  IL_0021:  ldc.i4.3
  IL_0022:  ldelem.i1
  IL_0023:  call       ""void System.Console.WriteLine(int)""
  IL_0028:  ldc.i4.3
  IL_0029:  newarr     ""byte""
  IL_002e:  dup
  IL_002f:  ldtoken    ""<PrivateImplementationDetails>{a6c2d596-042b-4294-99ab-d34a2758ec15}.__StaticArrayInitTypeSize=3  <PrivateImplementationDetails>{a6c2d596-042b-4294-99ab-d34a2758ec15}.0""
  IL_0034:  call       ""void System.Runtime.CompilerServices.RuntimeHelpers.InitializeArray(System.Array, System.RuntimeFieldHandle)""
  IL_0039:  ldc.i4.0
  IL_003a:  ldelem.u1
  IL_003b:  call       ""void System.Console.WriteLine(int)""
  IL_0040:  ldc.i4.s   9
  IL_0042:  conv.i8
  IL_0043:  conv.ovf.i
  IL_0044:  newarr     ""ushort[,]""
  IL_0049:  pop
  IL_004a:  ldc.i4.2
  IL_004b:  newarr     ""short[]""
  IL_0050:  dup
  IL_0051:  ldc.i4.0
  IL_0052:  ldc.i4.1
  IL_0053:  newarr     ""short""
  IL_0058:  dup
  IL_0059:  ldc.i4.0
  IL_005a:  ldc.i4.m1
  IL_005b:  stelem.i2
  IL_005c:  stelem.ref
  IL_005d:  dup
  IL_005e:  ldc.i4.1
  IL_005f:  ldc.i4.3
  IL_0060:  newarr     ""short""
  IL_0065:  dup
  IL_0066:  ldtoken    ""<PrivateImplementationDetails>{a6c2d596-042b-4294-99ab-d34a2758ec15}.__StaticArrayInitTypeSize=6  <PrivateImplementationDetails>{a6c2d596-042b-4294-99ab-d34a2758ec15}.1""
  IL_006b:  call       ""void System.Runtime.CompilerServices.RuntimeHelpers.InitializeArray(System.Array, System.RuntimeFieldHandle)""
  IL_0070:  stelem.ref
  IL_0071:  ldc.i4.1
  IL_0072:  ldelem.ref
  IL_0073:  ldsfld     ""uint MyArray.fidx""
  IL_0078:  ldc.i4.2
  IL_0079:  sub
  IL_007a:  ldelem.i2
  IL_007b:  call       ""void System.Console.WriteLine(int)""
  IL_0080:  ldc.i4.3
  IL_0081:  newarr     ""string[]""
  IL_0086:  dup
  IL_0087:  ldc.i4.0
  IL_0088:  ldc.i4.1
  IL_0089:  newarr     ""string""
  IL_008e:  dup
  IL_008f:  ldc.i4.0
  IL_0090:  ldstr      ""A""
  IL_0095:  stelem.ref
  IL_0096:  stelem.ref
  IL_0097:  dup
  IL_0098:  ldc.i4.1
  IL_0099:  ldc.i4.2
  IL_009a:  newarr     ""string""
  IL_009f:  dup
  IL_00a0:  ldc.i4.0
  IL_00a1:  ldstr      ""B""
  IL_00a6:  stelem.ref
  IL_00a7:  dup
  IL_00a8:  ldc.i4.1
  IL_00a9:  ldstr      ""b""
  IL_00ae:  stelem.ref
  IL_00af:  stelem.ref
  IL_00b0:  dup
  IL_00b1:  ldc.i4.2
  IL_00b2:  ldc.i4.3
  IL_00b3:  newarr     ""string""
  IL_00b8:  dup
  IL_00b9:  ldc.i4.0
  IL_00ba:  ldstr      ""C""
  IL_00bf:  stelem.ref
  IL_00c0:  dup
  IL_00c1:  ldc.i4.1
  IL_00c2:  ldnull
  IL_00c3:  stelem.ref
  IL_00c4:  dup
  IL_00c5:  ldc.i4.2
  IL_00c6:  ldstr      ""CCC""
  IL_00cb:  stelem.ref
  IL_00cc:  stelem.ref
  IL_00cd:  ldsfld     ""uint MyArray.fidx""
  IL_00d2:  ldelem.ref
  IL_00d3:  ldc.i4.2
  IL_00d4:  ldelem.ref
  IL_00d5:  call       ""void System.Console.WriteLine(string)""
  IL_00da:  ret
}
");
#endif
            #endregion
        }

        [Fact]
        public void AccessTypeParam()
        {
            string source = @"
public class D
{
    public class Outer<K> where K : class
    {
        public class Boo<T, R, U>
            where T : class
            where R : struct
            where U : K
        {
            public Boo()
            {
            }

            public void Foo(T x, R y, U z)
            {
                System.Collections.Generic.List<T> lT = new System.Collections.Generic.List<T>();
                lT.Add(x);
                T[] aT = lT.ToArray();
                System.Console.Write(aT[0].ToString());
                T eT = aT[0];
                System.Console.Write(eT.ToString());

                System.Collections.Generic.List<R> lR = new System.Collections.Generic.List<R>();
                lR.Add(y);
                R[] aR = lR.ToArray();
                System.Console.Write(aR[0].ToString());
                R eR = aR[0];
                System.Console.Write(eR.ToString());

                System.Collections.Generic.List<U> lU = new System.Collections.Generic.List<U>();
                lU.Add(z);
                U[] aU = lU.ToArray();
                System.Console.Write(aU[0].ToString());
                U eU = aU[0];
                System.Console.Write(eU.ToString());
            }
        }
    }

    public static void Main()
    {
        Outer<object>.Boo<string, int, int> b = new Outer<object>.Boo<string, int,  int>();
        b.Foo(""hi"", 42,  123);
    }
}
";
            var compilation = CompileAndVerify(source, expectedOutput: "hihi4242123123");

            compilation.VerifyIL("D.Outer<K>.Boo<T, R, U>.Foo",
@"
{
  // Code size      195 (0xc3)
  .maxstack  3
  .locals init (R V_0, //eR
  U V_1) //eU
  IL_0000:  newobj     ""System.Collections.Generic.List<T>..ctor()""
  IL_0005:  dup
  IL_0006:  ldarg.1
  IL_0007:  callvirt   ""void System.Collections.Generic.List<T>.Add(T)""
  IL_000c:  callvirt   ""T[] System.Collections.Generic.List<T>.ToArray()""
  IL_0011:  dup
  IL_0012:  ldc.i4.0
  IL_0013:  ldelem     ""T""
  IL_0018:  box        ""T""
  IL_001d:  callvirt   ""string object.ToString()""
  IL_0022:  call       ""void System.Console.Write(string)""
  IL_0027:  ldc.i4.0
  IL_0028:  ldelem     ""T""
  IL_002d:  box        ""T""
  IL_0032:  callvirt   ""string object.ToString()""
  IL_0037:  call       ""void System.Console.Write(string)""
  IL_003c:  newobj     ""System.Collections.Generic.List<R>..ctor()""
  IL_0041:  dup
  IL_0042:  ldarg.2
  IL_0043:  callvirt   ""void System.Collections.Generic.List<R>.Add(R)""
  IL_0048:  callvirt   ""R[] System.Collections.Generic.List<R>.ToArray()""
  IL_004d:  dup
  IL_004e:  ldc.i4.0
  IL_004f:  readonly.
  IL_0051:  ldelema    ""R""
  IL_0056:  constrained. ""R""
  IL_005c:  callvirt   ""string object.ToString()""
  IL_0061:  call       ""void System.Console.Write(string)""
  IL_0066:  ldc.i4.0
  IL_0067:  ldelem     ""R""
  IL_006c:  stloc.0
  IL_006d:  ldloca.s   V_0
  IL_006f:  constrained. ""R""
  IL_0075:  callvirt   ""string object.ToString()""
  IL_007a:  call       ""void System.Console.Write(string)""
  IL_007f:  newobj     ""System.Collections.Generic.List<U>..ctor()""
  IL_0084:  dup
  IL_0085:  ldarg.3
  IL_0086:  callvirt   ""void System.Collections.Generic.List<U>.Add(U)""
  IL_008b:  callvirt   ""U[] System.Collections.Generic.List<U>.ToArray()""
  IL_0090:  dup
  IL_0091:  ldc.i4.0
  IL_0092:  readonly.
  IL_0094:  ldelema    ""U""
  IL_0099:  constrained. ""U""
  IL_009f:  callvirt   ""string object.ToString()""
  IL_00a4:  call       ""void System.Console.Write(string)""
  IL_00a9:  ldc.i4.0
  IL_00aa:  ldelem     ""U""
  IL_00af:  stloc.1
  IL_00b0:  ldloca.s   V_1
  IL_00b2:  constrained. ""U""
  IL_00b8:  callvirt   ""string object.ToString()""
  IL_00bd:  call       ""void System.Console.Write(string)""
  IL_00c2:  ret
}
");
        }

        [Fact]
        public void ConstrainedCalls()
        {
            string source = @"
public class D
{
    public class Boo
    {
        public int I1;
        public int I2;

        public Boo()
        {
        }
    }

    public class Boo<T>
    {
        public Boo()
        {
        }

        public void Moo(T x, T y)
        {      
         T[] arr = new T[]{x, y, x, y};

            // constrained generic
         string s = arr[1].ToString();

         System.Console.Write(s);
        }
    }

    public static void Main()
    {
        Boo x = new Boo();
        Boo y = new Boo();

        Boo<Boo> b = new Boo<Boo>();
        b.Moo(x, y);

        int iii = 123;

            // constrained nongeneric
        System.Console.Write(iii.GetType());

            // regular call
        System.Console.Write(iii.ToString());
    }
}
";
            var compilation = CompileAndVerify(source, expectedOutput: "D+BooSystem.Int32123");

            compilation.VerifyIL("D.Boo<T>.Moo",
@"{
  // Code size       63 (0x3f)
  .maxstack  4
  IL_0000:  ldc.i4.4
  IL_0001:  newarr     ""T""
  IL_0006:  dup
  IL_0007:  ldc.i4.0
  IL_0008:  ldarg.1
  IL_0009:  stelem     ""T""
  IL_000e:  dup
  IL_000f:  ldc.i4.1
  IL_0010:  ldarg.2
  IL_0011:  stelem     ""T""
  IL_0016:  dup
  IL_0017:  ldc.i4.2
  IL_0018:  ldarg.1
  IL_0019:  stelem     ""T""
  IL_001e:  dup
  IL_001f:  ldc.i4.3
  IL_0020:  ldarg.2
  IL_0021:  stelem     ""T""
  IL_0026:  ldc.i4.1
  IL_0027:  readonly.
  IL_0029:  ldelema    ""T""
  IL_002e:  constrained. ""T""
  IL_0034:  callvirt   ""string object.ToString()""
  IL_0039:  call       ""void System.Console.Write(string)""
  IL_003e:  ret
}
");
            compilation.VerifyIL("D.Main",
@"{
  // Code size       56 (0x38)
  .maxstack  3
  .locals init (D.Boo V_0, //x
  D.Boo V_1, //y
  int V_2) //iii
  IL_0000:  newobj     ""D.Boo..ctor()""
  IL_0005:  stloc.0
  IL_0006:  newobj     ""D.Boo..ctor()""
  IL_000b:  stloc.1
  IL_000c:  newobj     ""D.Boo<D.Boo>..ctor()""
  IL_0011:  ldloc.0
  IL_0012:  ldloc.1
  IL_0013:  callvirt   ""void D.Boo<D.Boo>.Moo(D.Boo, D.Boo)""
  IL_0018:  ldc.i4.s   123
  IL_001a:  stloc.2
  IL_001b:  ldloc.2
  IL_001c:  box        ""int""
  IL_0021:  call       ""System.Type object.GetType()""
  IL_0026:  call       ""void System.Console.Write(object)""
  IL_002b:  ldloca.s   V_2
  IL_002d:  call       ""string int.ToString()""
  IL_0032:  call       ""void System.Console.Write(string)""
  IL_0037:  ret
}
");
        }

        [Fact]
        public void TestConstructor()
        {
            string source = @"
public class P
{
    public class B
    {
        public B()
        {
            System.Console.Write(""B ctor-"");
        }
    }
    public class D : B
    {
        public D()
        {
            System.Console.Write(""D ctor"");
        }
    }
    public static void Main()
    {
        new D();
    }
}
";
            var compilation = CompileAndVerify(source, expectedOutput: "B ctor-D ctor");

            compilation.VerifyIL("P.D..ctor",
@"{
  // Code size       17 (0x11)
  .maxstack  1
  IL_0000:  ldarg.0   
  IL_0001:  call       ""P.B..ctor()""
  IL_0006:  ldstr      ""D ctor""
  IL_000b:  call       ""void System.Console.Write(string)""
  IL_0010:  ret       
}
");
        }

        [Fact]
        public void BinderTemps()
        {
            string source = @"
public class D
{
    public class C1
    {
        public int Foo(int x, int y)
        {
            System.Console.Write(""["");
            System.Console.Write(x);   
            System.Console.Write(y);              
            System.Console.Write(""]"");
            
            return 8;
        }

        public C1()
        {
        }
    }

    public static int GetInt(int i)
    {
        System.Console.Write(""["");
        System.Console.Write(i);
        System.Console.Write(""]"");
        return i;
    }

    public static void Main()
    {
        C1 c = new C1();

        c.Foo(y: GetInt(2), 
              x: GetInt(3));

        System.Console.Write("" "");

        c.Foo(   GetInt(1), 
                 c.Foo(y: GetInt(2), 
                       x: GetInt(3)));

        System.Console.Write("" "");
        
        c.Foo(y: GetInt(1), 
              x: c.Foo(y: GetInt(2), 
                       x: GetInt(3)));
    }
}
";
            var compilation = CompileAndVerify(source, expectedOutput: @"
[2][3][32] [1][2][3][32][18] [1][2][3][32][81]
");

            compilation.VerifyIL("D.Main",
@"
{
  // Code size      116 (0x74)
  .maxstack  5
  .locals init (D.C1 V_0, //c
                int V_1,
                int V_2)
  IL_0000:  newobj     ""D.C1..ctor()""
  IL_0005:  stloc.0
  IL_0006:  ldloc.0
  IL_0007:  ldc.i4.2
  IL_0008:  call       ""int D.GetInt(int)""
  IL_000d:  stloc.1
  IL_000e:  ldc.i4.3
  IL_000f:  call       ""int D.GetInt(int)""
  IL_0014:  ldloc.1
  IL_0015:  callvirt   ""int D.C1.Foo(int, int)""
  IL_001a:  pop
  IL_001b:  ldstr      "" ""
  IL_0020:  call       ""void System.Console.Write(string)""
  IL_0025:  ldloc.0
  IL_0026:  ldc.i4.1
  IL_0027:  call       ""int D.GetInt(int)""
  IL_002c:  ldloc.0
  IL_002d:  ldc.i4.2
  IL_002e:  call       ""int D.GetInt(int)""
  IL_0033:  stloc.1
  IL_0034:  ldc.i4.3
  IL_0035:  call       ""int D.GetInt(int)""
  IL_003a:  ldloc.1
  IL_003b:  callvirt   ""int D.C1.Foo(int, int)""
  IL_0040:  callvirt   ""int D.C1.Foo(int, int)""
  IL_0045:  pop
  IL_0046:  ldstr      "" ""
  IL_004b:  call       ""void System.Console.Write(string)""
  IL_0050:  ldloc.0
  IL_0051:  ldc.i4.1
  IL_0052:  call       ""int D.GetInt(int)""
  IL_0057:  stloc.1
  IL_0058:  ldloc.0
  IL_0059:  ldc.i4.2
  IL_005a:  call       ""int D.GetInt(int)""
  IL_005f:  stloc.2
  IL_0060:  ldc.i4.3
  IL_0061:  call       ""int D.GetInt(int)""
  IL_0066:  ldloc.2
  IL_0067:  callvirt   ""int D.C1.Foo(int, int)""
  IL_006c:  ldloc.1
  IL_006d:  callvirt   ""int D.C1.Foo(int, int)""
  IL_0072:  pop
  IL_0073:  ret
}
");
        }

        [Fact]
        public void BinderTempsNestedScopes()
        {
            string source = @"
public class D
{
    public class C1
    {
        public int Foo(int x, int y)
        {
            System.Console.Write(""["");
            System.Console.Write(x);   
            System.Console.Write(y);              
            System.Console.Write(""]"");
            
            return 8;
        }

        public C1()
        {
        }
    }

    public static int GetInt(int i)
    {
        System.Console.Write(""["");
        System.Console.Write(i);
        System.Console.Write(""]"");
        return i;
    }

    public static void Main()
    {
        C1 c = new C1();
       
        c.Foo(y: GetInt(1), 
              x: c.Foo(y: c.Foo(y: GetInt(1), 
                                x: c.Foo(y: GetInt(2), 
                                         x: GetInt(3))), 
                       x: GetInt(3)));
    }
}
";
            var compilation = CompileAndVerify(source, expectedOutput: @"
[1][1][2][3][32][81][3][38][81]
");

            compilation.VerifyIL("D.Main",
@"
{
  // Code size       68 (0x44)
  .maxstack  6
  .locals init (int V_0,
                int V_1,
                int V_2,
                int V_3)
  IL_0000:  newobj     ""D.C1..ctor()""
  IL_0005:  dup
  IL_0006:  ldc.i4.1
  IL_0007:  call       ""int D.GetInt(int)""
  IL_000c:  stloc.0
  IL_000d:  dup
  IL_000e:  dup
  IL_000f:  ldc.i4.1
  IL_0010:  call       ""int D.GetInt(int)""
  IL_0015:  stloc.2
  IL_0016:  ldc.i4.2
  IL_0017:  call       ""int D.GetInt(int)""
  IL_001c:  stloc.3
  IL_001d:  ldc.i4.3
  IL_001e:  call       ""int D.GetInt(int)""
  IL_0023:  ldloc.3
  IL_0024:  callvirt   ""int D.C1.Foo(int, int)""
  IL_0029:  ldloc.2
  IL_002a:  callvirt   ""int D.C1.Foo(int, int)""
  IL_002f:  stloc.1
  IL_0030:  ldc.i4.3
  IL_0031:  call       ""int D.GetInt(int)""
  IL_0036:  ldloc.1
  IL_0037:  callvirt   ""int D.C1.Foo(int, int)""
  IL_003c:  ldloc.0
  IL_003d:  callvirt   ""int D.C1.Foo(int, int)""
  IL_0042:  pop
  IL_0043:  ret
}");
        }

        //This is mostly to test array creation.
        //param call will certainly create one. 
        [Fact]
        public void ParamCallCreatesArray()
        {
            string source = @"
public class D
{
    public static void Main()
    {
        System.Console.Write(""{0}{1}{2}{3}{4}{5}"", ""a"", ""b"", ""c"", ""d"", ""e"", ""f"");
    }
}
";
            var compilation = CompileAndVerify(source, expectedOutput: @"abcdef");

            compilation.VerifyIL("D.Main",
@"{
  // Code size       65 (0x41)
  .maxstack  5
  IL_0000:  ldstr      ""{0}{1}{2}{3}{4}{5}""
  IL_0005:  ldc.i4.6  
  IL_0006:  newarr     ""object""
  IL_000b:  dup       
  IL_000c:  ldc.i4.0  
  IL_000d:  ldstr      ""a""
  IL_0012:  stelem.ref
  IL_0013:  dup       
  IL_0014:  ldc.i4.1  
  IL_0015:  ldstr      ""b""
  IL_001a:  stelem.ref
  IL_001b:  dup       
  IL_001c:  ldc.i4.2  
  IL_001d:  ldstr      ""c""
  IL_0022:  stelem.ref
  IL_0023:  dup       
  IL_0024:  ldc.i4.3  
  IL_0025:  ldstr      ""d""
  IL_002a:  stelem.ref
  IL_002b:  dup       
  IL_002c:  ldc.i4.4  
  IL_002d:  ldstr      ""e""
  IL_0032:  stelem.ref
  IL_0033:  dup       
  IL_0034:  ldc.i4.5  
  IL_0035:  ldstr      ""f""
  IL_003a:  stelem.ref
  IL_003b:  call       ""void System.Console.Write(string, params object[])""
  IL_0040:  ret       
}
");
        }

        // Test that Array.Empty<T>() is used instead of "new T[0]" when Array.Empty<T>() is available.
        [Fact]
        public void ParamCallUsesCachedArray()
        {
            var verifier = CompileAndVerify(@"
namespace System
{
    public class Object { }
    public class ValueType { }
    public struct Int32 { }
    public class String { }
    public class Attribute { }
    public struct Void { }
    public class ParamArrayAttribute { }
    public abstract class Array {
        public static T[] Empty<T>() { return new T[0]; }
    }
}

public class Program
{
    public static void Callee1(params object[] values) { }
    public static void Callee2(params int[] values) { }
    public static void Callee3<T>(params T[] values) { }

    public static void Main() { }

    public static void M<T>()
    {
        Callee1();
        Callee1(System.Array.Empty<object>());
        Callee1(null);
        Callee1(new object[0]);
        Callee1(""Hello"");
        Callee1(""Hello"", ""World"");

        Callee2();
        Callee2(System.Array.Empty<int>());
        Callee2(null);
        Callee2(new int[0]);
        Callee2(1);
        Callee2(1, 2);

        Callee3<string>();
        Callee3<string>(System.Array.Empty<string>());
        Callee3<string>(null);
        Callee3<string>(new string[0]);
        Callee3<string>(""Hello"");
        Callee3<string>(""Hello"", ""World"");

        Callee3<T>();
        Callee3<T>(System.Array.Empty<T>());
        Callee3<T>(null);
        Callee3<T>(new T[0]);
        Callee3<T>(default(T));
        Callee3<T>(default(T), default(T));
    }
}
", verify: false, options: TestOptions.ReleaseExe);
            verifier.VerifyIL("Program.M<T>()",
@"{
  // Code size      297 (0x129)
  .maxstack  4
  IL_0000:  call       ""object[] System.Array.Empty<object>()""
  IL_0005:  call       ""void Program.Callee1(params object[])""
  IL_000a:  call       ""object[] System.Array.Empty<object>()""
  IL_000f:  call       ""void Program.Callee1(params object[])""
  IL_0014:  ldnull
  IL_0015:  call       ""void Program.Callee1(params object[])""
  IL_001a:  ldc.i4.0
  IL_001b:  newarr     ""object""
  IL_0020:  call       ""void Program.Callee1(params object[])""
  IL_0025:  ldc.i4.1
  IL_0026:  newarr     ""object""
  IL_002b:  dup
  IL_002c:  ldc.i4.0
  IL_002d:  ldstr      ""Hello""
  IL_0032:  stelem.ref
  IL_0033:  call       ""void Program.Callee1(params object[])""
  IL_0038:  ldc.i4.2
  IL_0039:  newarr     ""object""
  IL_003e:  dup
  IL_003f:  ldc.i4.0
  IL_0040:  ldstr      ""Hello""
  IL_0045:  stelem.ref
  IL_0046:  dup
  IL_0047:  ldc.i4.1
  IL_0048:  ldstr      ""World""
  IL_004d:  stelem.ref
  IL_004e:  call       ""void Program.Callee1(params object[])""
  IL_0053:  call       ""int[] System.Array.Empty<int>()""
  IL_0058:  call       ""void Program.Callee2(params int[])""
  IL_005d:  call       ""int[] System.Array.Empty<int>()""
  IL_0062:  call       ""void Program.Callee2(params int[])""
  IL_0067:  ldnull
  IL_0068:  call       ""void Program.Callee2(params int[])""
  IL_006d:  ldc.i4.0
  IL_006e:  newarr     ""int""
  IL_0073:  call       ""void Program.Callee2(params int[])""
  IL_0078:  ldc.i4.1
  IL_0079:  newarr     ""int""
  IL_007e:  dup
  IL_007f:  ldc.i4.0
  IL_0080:  ldc.i4.1
  IL_0081:  stelem.i4
  IL_0082:  call       ""void Program.Callee2(params int[])""
  IL_0087:  ldc.i4.2
  IL_0088:  newarr     ""int""
  IL_008d:  dup
  IL_008e:  ldc.i4.0
  IL_008f:  ldc.i4.1
  IL_0090:  stelem.i4
  IL_0091:  dup
  IL_0092:  ldc.i4.1
  IL_0093:  ldc.i4.2
  IL_0094:  stelem.i4
  IL_0095:  call       ""void Program.Callee2(params int[])""
  IL_009a:  call       ""string[] System.Array.Empty<string>()""
  IL_009f:  call       ""void Program.Callee3<string>(params string[])""
  IL_00a4:  call       ""string[] System.Array.Empty<string>()""
  IL_00a9:  call       ""void Program.Callee3<string>(params string[])""
  IL_00ae:  ldnull
  IL_00af:  call       ""void Program.Callee3<string>(params string[])""
  IL_00b4:  ldc.i4.0
  IL_00b5:  newarr     ""string""
  IL_00ba:  call       ""void Program.Callee3<string>(params string[])""
  IL_00bf:  ldc.i4.1
  IL_00c0:  newarr     ""string""
  IL_00c5:  dup
  IL_00c6:  ldc.i4.0
  IL_00c7:  ldstr      ""Hello""
  IL_00cc:  stelem.ref
  IL_00cd:  call       ""void Program.Callee3<string>(params string[])""
  IL_00d2:  ldc.i4.2
  IL_00d3:  newarr     ""string""
  IL_00d8:  dup
  IL_00d9:  ldc.i4.0
  IL_00da:  ldstr      ""Hello""
  IL_00df:  stelem.ref
  IL_00e0:  dup
  IL_00e1:  ldc.i4.1
  IL_00e2:  ldstr      ""World""
  IL_00e7:  stelem.ref
  IL_00e8:  call       ""void Program.Callee3<string>(params string[])""
  IL_00ed:  call       ""T[] System.Array.Empty<T>()""
  IL_00f2:  call       ""void Program.Callee3<T>(params T[])""
  IL_00f7:  call       ""T[] System.Array.Empty<T>()""
  IL_00fc:  call       ""void Program.Callee3<T>(params T[])""
  IL_0101:  ldnull
  IL_0102:  call       ""void Program.Callee3<T>(params T[])""
  IL_0107:  ldc.i4.0
  IL_0108:  newarr     ""T""
  IL_010d:  call       ""void Program.Callee3<T>(params T[])""
  IL_0112:  ldc.i4.1
  IL_0113:  newarr     ""T""
  IL_0118:  call       ""void Program.Callee3<T>(params T[])""
  IL_011d:  ldc.i4.2
  IL_011e:  newarr     ""T""
  IL_0123:  call       ""void Program.Callee3<T>(params T[])""
  IL_0128:  ret
}
");

            verifier = CompileAndVerify(@"
namespace System
{
    public class Object { }
    public class ValueType { }
    public struct Int32 { }
    public class String { }
    public class Attribute { }
    public struct Void { }
    public class ParamArrayAttribute { }
    public abstract class Array { }
}

public class Program
{
    public static void Callee1(params object[] values) { }
    public static void Callee2(params int[] values) { }
    public static void Callee3<T>(params T[] values) { }

    public static void Main() { }

    public static void M<T>()
    {
        Callee1();
        Callee2();
        Callee3<string>();
    }
}
", verify: false, options: TestOptions.ReleaseExe);
            verifier.VerifyIL("Program.M<T>()",
@"{
  // Code size       34 (0x22)
  .maxstack  1
  IL_0000:  ldc.i4.0
  IL_0001:  newarr     ""object""
  IL_0006:  call       ""void Program.Callee1(params object[])""
  IL_000b:  ldc.i4.0
  IL_000c:  newarr     ""int""
  IL_0011:  call       ""void Program.Callee2(params int[])""
  IL_0016:  ldc.i4.0
  IL_0017:  newarr     ""string""
  IL_001c:  call       ""void Program.Callee3<string>(params string[])""
  IL_0021:  ret
}
");
        }

        [Fact]
        public void BoxingConversions()
        {
            string source = @"
public class D
{
    public static void Main()
    {
        object o = 123;
        int i = (int)o;
        System.Console.Write(i);
    }
}
";
            var compilation = CompileAndVerify(source, expectedOutput: @"123");

            compilation.VerifyIL("D.Main",
@"{
  // Code size       18 (0x12)
  .maxstack  1
  IL_0000:  ldc.i4.s   123
  IL_0002:  box        ""int""
  IL_0007:  unbox.any  ""int""
  IL_000c:  call       ""void System.Console.Write(int)""
  IL_0011:  ret
}
");
        }

        [Fact]
        public void AccessingThis()
        {
            string source = @"

public class D
{
    public class Foo
    {
        public int x;

        public void Bar()
        {
            x = 1234;
        }
    }

    public struct FooS
    {
        public int x;

        public void Bar()
        {
            x = 1234;
        }
    }

    public static void Main()
    {
        Foo f = new Foo();
        System.Console.Write(f.x);
        f.Bar();
        System.Console.Write(f.x);

        FooS fs = new FooS();
        System.Console.Write(fs.x);
        fs.Bar();
        System.Console.Write(fs.x);
    }
}
";
            var compilation = CompileAndVerify(source, expectedOutput: @"0123401234");

            compilation.VerifyIL("D.Foo.Bar",
@"{
  // Code size       12 (0xc)
  .maxstack  2
  IL_0000:  ldarg.0   
  IL_0001:  ldc.i4     0x4d2
  IL_0006:  stfld      ""int D.Foo.x""
  IL_000b:  ret       
}
");

            compilation.VerifyIL("D.FooS.Bar",
@"{
  // Code size       12 (0xc)
  .maxstack  2
  IL_0000:  ldarg.0   
  IL_0001:  ldc.i4     0x4d2
  IL_0006:  stfld      ""int D.FooS.x""
  IL_000b:  ret       
}
");
        }

        [Fact]
        public void AccessingThis1()
        {
            string source = @"
public class D
{
public class Moo<T>
{
    private string[] y;
    private T[] z;

    public void Assign(string[] y, T[] z, string y1, T z1)
    {
        this.y = y;
        this.z = z;

        this.y[1] = y1;
        this.z[1] = z1;
    }

    public void Print()
    {
        System.Console.Write(this.y[0].ToString());
        System.Console.Write(this.z[0].ToString());

        System.Console.Write(this.y[1].ToString());
        System.Console.Write(this.z[1].ToString());
    }

    public Moo()
    {
    }
}

public struct MooS<T>
{
    private string[] y;
    private T[] z;

    public void Assign(string[] y, T[] z, string y1, T z1)
    {
        this.y = y;
        this.z = z;

        this.y[1] = y1;
        this.z[1] = z1;

        MooS<T> tmp = this;
        this = tmp;
    }

    public void Print()
    {
        System.Console.Write(this.y[0].ToString());
        System.Console.Write(this.z[0].ToString());

        System.Console.Write(this.y[1].ToString());
        System.Console.Write(this.z[1].ToString());
    }
}


public static void Main()
{

    System.ApplicationException[] earr = new System.ApplicationException[]
                    {
                        new System.ApplicationException(""hello""), 
                        new System.ApplicationException(""hi"")
                    };

    string[] sarr = new string[] {""aaaa"", ""bbbb"", ""aaaa"", ""bbbb"", ""aaaa"", ""bbbb"",};
 
    Moo<System.Exception> obj = new Moo<System.Exception>();
    obj.Assign(sarr, earr, ""bye"", new System.ApplicationException(""cccc""));
    obj.Print();   

    MooS<System.Exception> objS = new MooS<System.Exception>();
    objS.Assign(sarr, earr, ""bye"", new System.ApplicationException(""cccc""));
    objS.Print();   
}}";

            // If we ever stop verifying the execution of this, we need to add IL verification for some of the method bodies.
            var compilation = CompileAndVerify(source, expectedOutput: @"
aaaaSystem.ApplicationException: hellobyeSystem.ApplicationException: ccccaaaaSystem.ApplicationException: hellobyeSystem.ApplicationException: cccc
");
        }

        [Fact]
        public void AccessingBase()
        {
            string source = @"
public class D
{
    public class Foo
    {
        public int x;

        public void Bar()
        {
            x = 1234;
        }
    }

    public class FooD : Foo
    {
        public new int x = 5555;
        public void Baz()
        {
            base.x = 4321;
            x = 7777;
        }
    }

    public static void Main()
    {
        FooD fd = new FooD();
        System.Console.Write(((Foo)fd).x);
        fd.Bar();
        System.Console.Write(((Foo)fd).x);
        fd.Baz();
        System.Console.Write(((Foo)fd).x);
    }
}
";
            var compilation = CompileAndVerify(source, expectedOutput: @"012344321");

            compilation.VerifyIL("D.FooD.Baz",
@"{
  // Code size       23 (0x17)
  .maxstack  2
  IL_0000:  ldarg.0
  IL_0001:  ldc.i4     0x10e1
  IL_0006:  stfld      ""int D.Foo.x""
  IL_000b:  ldarg.0
  IL_000c:  ldc.i4     0x1e61
  IL_0011:  stfld      ""int D.FooD.x""
  IL_0016:  ret
}
");
        }

        [Fact]
        public void UnaryOp()
        {
            string source = @"
public class D
{
    public static void Main()
    {
        int x = 1;
        x = -x;
        System.Console.Write(x);
        x = ~x;
        System.Console.Write(x);

        long y = -x;
        System.Console.Write(y);
        y = ~y;
        System.Console.Write(y);

        double z = -y;
        System.Console.Write(z);
        z = -z;
        System.Console.Write(z);
    }
}
";
            var compilation = CompileAndVerify(source, expectedOutput: @"-100-11-1");

            compilation.VerifyIL("D.Main",
@"{
  // Code size       45 (0x2d)
  .maxstack  2
  IL_0000:  ldc.i4.1
  IL_0001:  neg
  IL_0002:  dup
  IL_0003:  call       ""void System.Console.Write(int)""
  IL_0008:  not
  IL_0009:  dup
  IL_000a:  call       ""void System.Console.Write(int)""
  IL_000f:  neg
  IL_0010:  conv.i8
  IL_0011:  dup
  IL_0012:  call       ""void System.Console.Write(long)""
  IL_0017:  not
  IL_0018:  dup
  IL_0019:  call       ""void System.Console.Write(long)""
  IL_001e:  neg
  IL_001f:  conv.r8
  IL_0020:  dup
  IL_0021:  call       ""void System.Console.Write(double)""
  IL_0026:  neg
  IL_0027:  call       ""void System.Console.Write(double)""
  IL_002c:  ret
}
");
        }

        [Fact]
        public void BinaryOp()
        {
            string source = @"

public class D
{
    public static void Main()
    {
        int x = 1;
        x = x + x;
        System.Console.Write(x);
        System.Console.Write("" "");

        x = x << x;
        System.Console.Write(x);
        System.Console.Write("" "");

        long y = x + x;
        System.Console.Write(y);
        System.Console.Write("" "");

        y =  y + x;
        System.Console.Write(y);
        System.Console.Write("" "");

        double z = y;
        z = z * z;
        System.Console.Write(z);
        System.Console.Write("" "");

        z = z / 2;
        System.Console.Write(z);
    }
}
";
            var compilation = CompileAndVerify(source, expectedOutput: @"2 8 16 24 576 288");

            compilation.VerifyIL("D.Main",
@"
{
  // Code size      119 (0x77)
  .maxstack  3
  .locals init (int V_0) //x
  IL_0000:  ldc.i4.1
  IL_0001:  stloc.0
  IL_0002:  ldloc.0
  IL_0003:  ldloc.0
  IL_0004:  add
  IL_0005:  stloc.0
  IL_0006:  ldloc.0
  IL_0007:  call       ""void System.Console.Write(int)""
  IL_000c:  ldstr      "" ""
  IL_0011:  call       ""void System.Console.Write(string)""
  IL_0016:  ldloc.0
  IL_0017:  ldloc.0
  IL_0018:  ldc.i4.s   31
  IL_001a:  and
  IL_001b:  shl
  IL_001c:  stloc.0
  IL_001d:  ldloc.0
  IL_001e:  call       ""void System.Console.Write(int)""
  IL_0023:  ldstr      "" ""
  IL_0028:  call       ""void System.Console.Write(string)""
  IL_002d:  ldloc.0
  IL_002e:  ldloc.0
  IL_002f:  add
  IL_0030:  conv.i8
  IL_0031:  dup
  IL_0032:  call       ""void System.Console.Write(long)""
  IL_0037:  ldstr      "" ""
  IL_003c:  call       ""void System.Console.Write(string)""
  IL_0041:  ldloc.0
  IL_0042:  conv.i8
  IL_0043:  add
  IL_0044:  dup
  IL_0045:  call       ""void System.Console.Write(long)""
  IL_004a:  ldstr      "" ""
  IL_004f:  call       ""void System.Console.Write(string)""
  IL_0054:  conv.r8
  IL_0055:  dup
  IL_0056:  mul
  IL_0057:  dup
  IL_0058:  call       ""void System.Console.Write(double)""
  IL_005d:  ldstr      "" ""
  IL_0062:  call       ""void System.Console.Write(string)""
  IL_0067:  ldc.r8     2
  IL_0070:  div
  IL_0071:  call       ""void System.Console.Write(double)""
  IL_0076:  ret
}
");
        }

        [Fact]
        public void LogOp()
        {
            string source = @"

public class D
{
    public static void Main()
    {
        int x = 1;
        bool b = x == 1;
        System.Console.Write(b);
        System.Console.Write("" "");

        long l = 5;
        System.Console.Write(l > 6);
        System.Console.Write("" "");

        float f = 25;
        System.Console.Write(f >= 25);
        System.Console.Write("" "");

        double d = 3;
        System.Console.Write(d <= f);
    }
}
";
            var compilation = CompileAndVerify(source, expectedOutput: @"True False True True");

            compilation.VerifyIL("D.Main",
@"{
  // Code size       94 (0x5e)
  .maxstack  2
  .locals init (float V_0) //f
  IL_0000:  ldc.i4.1
  IL_0001:  ldc.i4.1
  IL_0002:  ceq
  IL_0004:  call       ""void System.Console.Write(bool)""
  IL_0009:  ldstr      "" ""
  IL_000e:  call       ""void System.Console.Write(string)""
  IL_0013:  ldc.i4.5
  IL_0014:  conv.i8
  IL_0015:  ldc.i4.6
  IL_0016:  conv.i8
  IL_0017:  cgt
  IL_0019:  call       ""void System.Console.Write(bool)""
  IL_001e:  ldstr      "" ""
  IL_0023:  call       ""void System.Console.Write(string)""
  IL_0028:  ldc.r4     25
  IL_002d:  stloc.0
  IL_002e:  ldloc.0
  IL_002f:  ldc.r4     25
  IL_0034:  clt.un
  IL_0036:  ldc.i4.0
  IL_0037:  ceq
  IL_0039:  call       ""void System.Console.Write(bool)""
  IL_003e:  ldstr      "" ""
  IL_0043:  call       ""void System.Console.Write(string)""
  IL_0048:  ldc.r8     3
  IL_0051:  ldloc.0
  IL_0052:  conv.r8
  IL_0053:  cgt.un
  IL_0055:  ldc.i4.0
  IL_0056:  ceq
  IL_0058:  call       ""void System.Console.Write(bool)""
  IL_005d:  ret
}
");
        }

        [Fact]
        public void UnsignedOp()
        {
            string source = @"
public class D
{
    public static void Main()
    {
        int x = -100;
        x = x >> 2;
        System.Console.Write(x);
        System.Console.Write("" "");

        uint ux = 1;
        uint uy = ux - ux;
        uy = uy - ux;
        System.Console.Write(uy);
        System.Console.Write("" "");

        uy = uy >> 2;
        System.Console.Write(uy);
    }
}
";
            var compilation = CompileAndVerify(source, expectedOutput: @"-25 4294967295 1073741823");

            compilation.VerifyIL("D.Main",
@"
{
  // Code size       50 (0x32)
  .maxstack  2
  .locals init (uint V_0) //ux
  IL_0000:  ldc.i4.s   -100
  IL_0002:  ldc.i4.2
  IL_0003:  shr
  IL_0004:  call       ""void System.Console.Write(int)""
  IL_0009:  ldstr      "" ""
  IL_000e:  call       ""void System.Console.Write(string)""
  IL_0013:  ldc.i4.1
  IL_0014:  stloc.0
  IL_0015:  ldloc.0
  IL_0016:  ldloc.0
  IL_0017:  sub
  IL_0018:  ldloc.0
  IL_0019:  sub
  IL_001a:  dup
  IL_001b:  call       ""void System.Console.Write(uint)""
  IL_0020:  ldstr      "" ""
  IL_0025:  call       ""void System.Console.Write(string)""
  IL_002a:  ldc.i4.2
  IL_002b:  shr.un
  IL_002c:  call       ""void System.Console.Write(uint)""
  IL_0031:  ret
}
");
        }

        [Fact]
        public void ReadonlyAddress()
        {
            string source = @"
public class D
{
    public class Moo<T>
    {

        public void Boo(T x)
        {
            T local = x;
            System.Console.Write(local.ToString());
        }

        public void Goo(T[] x)
        {
            System.Console.Write(x.ToString());      // no need for readonly
            Boo(x[0]);                               // no need for readonly
            System.Console.Write(x[0].ToString());   // readonly         
        }

        public Moo()
        {
        }
    }

    public static void Main()
    {
        Moo<System.Exception> obj = new Moo<System.Exception>();
        obj.Goo(new System.ApplicationException[]{new System.ApplicationException(""hello"")});
    }
}";
            var compilation = CompileAndVerify(source, expectedOutput: @"
System.ApplicationException[]System.ApplicationException: helloSystem.ApplicationException: hello
");

            compilation.VerifyIL("D.Moo<T>.Goo",
@"{
  // Code size       50 (0x32)
  .maxstack  3
  IL_0000:  ldarg.1   
  IL_0001:  callvirt   ""string object.ToString()""
  IL_0006:  call       ""void System.Console.Write(string)""
  IL_000b:  ldarg.0   
  IL_000c:  ldarg.1   
  IL_000d:  ldc.i4.0  
  IL_000e:  ldelem     ""T""
  IL_0013:  call       ""void D.Moo<T>.Boo(T)""
  IL_0018:  ldarg.1   
  IL_0019:  ldc.i4.0  
  IL_001a:  readonly. 
  IL_001c:  ldelema    ""T""
  IL_0021:  constrained. ""T""
  IL_0027:  callvirt   ""string object.ToString()""
  IL_002c:  call       ""void System.Console.Write(string)""
  IL_0031:  ret       
}
");
        }

        [Fact]
        public void EnumConv()
        {
            string source = @"
public class D
{
    public static void Main()
    {
        long l = 1L;

        System.Runtime.GCLatencyMode x = (System.Runtime.GCLatencyMode)l;
        System.Console.Write(x);

        int y = (int)x;
        System.Console.Write(y);

        short z = (short)x;
        System.Console.Write(z);

        ushort z1 = (ushort)x;
        System.Console.Write(z1);

        x = (System.Runtime.GCLatencyMode)z1;

        System.StringComparison sc = (System.StringComparison)x;
        System.Console.Write(sc);

        System.Security.SecurityRuleSet sr = (System.Security.SecurityRuleSet)x;
        System.Console.Write(sr);
    }
}";
            var compilation = CompileAndVerify(source, expectedOutput: @"
Interactive111CurrentCultureIgnoreCaseLevel1
");

            compilation.VerifyIL("D.Main",
@"{
  // Code size       57 (0x39)
  .maxstack  2
  IL_0000:  ldc.i4.1
  IL_0001:  conv.i8
  IL_0002:  conv.i4
  IL_0003:  dup
  IL_0004:  box        ""System.Runtime.GCLatencyMode""
  IL_0009:  call       ""void System.Console.Write(object)""
  IL_000e:  dup
  IL_000f:  call       ""void System.Console.Write(int)""
  IL_0014:  dup
  IL_0015:  conv.i2
  IL_0016:  call       ""void System.Console.Write(int)""
  IL_001b:  conv.u2
  IL_001c:  dup
  IL_001d:  call       ""void System.Console.Write(int)""
  IL_0022:  dup
  IL_0023:  box        ""System.StringComparison""
  IL_0028:  call       ""void System.Console.Write(object)""
  IL_002d:  conv.u1
  IL_002e:  box        ""System.Security.SecurityRuleSet""
  IL_0033:  call       ""void System.Console.Write(object)""
  IL_0038:  ret
}
");
        }

        [Fact]
        public void TestListSample()
        {
            string source = @"
using System;
using System.Text;

namespace ConsoleApplication1
{
    class Program
    {
        static void Main(string[] args)
        {
            MyList<int> l = new MyList<int>();
            l.Add(1);
            l.Add(2);
            l.Add(3);

            Console.WriteLine(l.ToString());
            Console.WriteLine(l.Count());
            int[] arr = l.ToArray();
            Console.Write(arr[0]);
            Console.Write(',');
            Console.Write(arr[1]);
            Console.Write(',');
            Console.Write(arr[2]);
            Console.WriteLine();
        }
    }
}

public class MyList<T>
{
    public class Node
    {
        public T element;
        public Node next;

        public Node(T element)
        {
            this.element = element;
        }
    };

    Node head;

    public void Add(T element)
    {
        if (head != null)
        {
            Node t = head;
            while (t.next != null)
                t = t.next;

            t.next = new Node(element);
        }
        else
        {
            head = new Node(element);
        }
    }

    public override string ToString()
    {
        StringBuilder stbldr = new StringBuilder();

        Node t = head;
        while (t != null)
        {
            stbldr.AppendLine(t.element.ToString());
            t = t.next;
        }

        return stbldr.ToString();
    }

    public int Count()
    {
        int count = 0;
        Node node = head;
        while (node != null)
        {
            count = count + 1;
            node = node.next;
        }
        return count;
    }

    public T[] ToArray()
    {
        T[] arr = new T[Count()];
        int i = 0;
        Node node = head;
        while (node != null)
        {
            arr[i] = node.element;
            i = i + 1;
            node = node.next;
        }
        return arr;
    }
}";

            // If we ever stop verifying the execution of this, we need to add IL verification for some of the method bodies.
            CompileAndVerify(source, expectedOutput: @"
1
2
3

3
1,2,3
");
        }

        [Fact]
        public void BranchesAndReturn()
        {
            string source = @"
public class D
{
    static int R;

    static void M(bool getLocal, int arg)
    {
        int y = 123;

        if (getLocal)
        {
            while (getLocal)
            {
                if (!getLocal)
                {
                    R = y;
                }
                else
                {
                    R = y;
                    return;
                }
            }
            return;
        }
        else
        {
            R = arg;
            return;
        }
    }

    public static void Main()
    {
        M(false, 42);
        System.Console.Write(D.R);
        M(true, 42);
        System.Console.Write(D.R);
    }
}
";
            var compilation = CompileAndVerify(source, expectedOutput: @"42123");

            compilation.VerifyIL("D.Main",
@"{
  // Code size       37 (0x25)
  .maxstack  2
  IL_0000:  ldc.i4.0  
  IL_0001:  ldc.i4.s   42
  IL_0003:  call       ""void D.M(bool, int)""
  IL_0008:  ldsfld     ""int D.R""
  IL_000d:  call       ""void System.Console.Write(int)""
  IL_0012:  ldc.i4.1  
  IL_0013:  ldc.i4.s   42
  IL_0015:  call       ""void D.M(bool, int)""
  IL_001a:  ldsfld     ""int D.R""
  IL_001f:  call       ""void System.Console.Write(int)""
  IL_0024:  ret       
}
");
        }

        [Fact]
        public void UnaryLogOp()
        {
            string source = @"
public class D
{
    public static void Main()
    {
        bool x = bool.Parse(""true"");
        bool y = !!!!!!!!!!!!!!!x;

        if (!y)
        {
            System.Console.Write(x);
        }
    }
}
";
            var compilation = CompileAndVerify(source, expectedOutput: @"True");

            compilation.VerifyIL("D.Main",
@"{
  // Code size       24 (0x18)
  .maxstack  2
  .locals init (bool V_0) //x
  IL_0000:  ldstr      ""true""
  IL_0005:  call       ""bool bool.Parse(string)""
  IL_000a:  stloc.0
  IL_000b:  ldloc.0
  IL_000c:  ldc.i4.0
  IL_000d:  ceq
  IL_000f:  brtrue.s   IL_0017
  IL_0011:  ldloc.0
  IL_0012:  call       ""void System.Console.Write(bool)""
  IL_0017:  ret
}
");
        }

        [Fact]
        public void LogAndOr()
        {
            string source = @"
public class D
{
    public static void Main()
    {
        bool x = bool.Parse(""true"");
        bool y = bool.Parse(""false"");

        bool z = !(!(x || y) && x);

        if ((x || y) && x)
        {
            System.Console.Write(z);
        }
    }
}
";
            var compilation = CompileAndVerify(source, expectedOutput: @"True");

            // The last if condition is more compact than in Dev10.
            compilation.VerifyIL("D.Main", @"
{
  // Code size       48 (0x30)
  .maxstack  2
  .locals init (bool V_0, //x
  bool V_1, //y
  bool V_2) //z
  IL_0000:  ldstr      ""true""
  IL_0005:  call       ""bool bool.Parse(string)""
  IL_000a:  stloc.0
  IL_000b:  ldstr      ""false""
  IL_0010:  call       ""bool bool.Parse(string)""
  IL_0015:  stloc.1
  IL_0016:  ldloc.0
  IL_0017:  ldloc.1
  IL_0018:  or
  IL_0019:  ldc.i4.0
  IL_001a:  ceq
  IL_001c:  ldloc.0
  IL_001d:  and
  IL_001e:  ldc.i4.0
  IL_001f:  ceq
  IL_0021:  stloc.2
  IL_0022:  ldloc.0
  IL_0023:  ldloc.1
  IL_0024:  or
  IL_0025:  ldloc.0
  IL_0026:  and
  IL_0027:  brfalse.s  IL_002f
  IL_0029:  ldloc.2
  IL_002a:  call       ""void System.Console.Write(bool)""
  IL_002f:  ret
}");
        }

        [Fact]
        public void RelationalOps1()
        {
            string source = @"
public class D
{
    public static void Main()
    {
        int x = 1;
        int y = 2;

        if (x < y)
        {
            if (y > x)
            {
                if (y >= x)
                {
                    if (y != x)
                    {
                        System.Console.Write(1);
                    }
                    if (y == x)
                    {
                        System.Console.Write(1);
                    }
                }
            }
        }
    }
}
";
            CompileAndVerify(source, expectedOutput: @"1").
                VerifyIL("D.Main",
@"{
  // Code size       37 (0x25)
  .maxstack  2
  .locals init (int V_0, //x
           int V_1) //y
  IL_0000:  ldc.i4.1  
  IL_0001:  stloc.0   
  IL_0002:  ldc.i4.2  
  IL_0003:  stloc.1   
  IL_0004:  ldloc.0   
  IL_0005:  ldloc.1   
  IL_0006:  bge.s      IL_0024
  IL_0008:  ldloc.1   
  IL_0009:  ldloc.0   
  IL_000a:  ble.s      IL_0024
  IL_000c:  ldloc.1   
  IL_000d:  ldloc.0   
  IL_000e:  blt.s      IL_0024
  IL_0010:  ldloc.1   
  IL_0011:  ldloc.0   
  IL_0012:  beq.s      IL_001a
  IL_0014:  ldc.i4.1  
  IL_0015:  call       ""void System.Console.Write(int)""
  IL_001a:  ldloc.1   
  IL_001b:  ldloc.0   
  IL_001c:  bne.un.s   IL_0024
  IL_001e:  ldc.i4.1  
  IL_001f:  call       ""void System.Console.Write(int)""
  IL_0024:  ret       
}
");

            var v = CompileAndVerify(source, options: TestOptions.DebugExe, expectedOutput: @"1");

            v.VerifyIL("D.Main",
@"{
  // Code size       82 (0x52)
  .maxstack  2
  .locals init (int V_0, //x
                int V_1, //y
                bool V_2,
                bool V_3,
                bool V_4,
                bool V_5,
                bool V_6)
 -IL_0000:  nop
 -IL_0001:  ldc.i4.1
  IL_0002:  stloc.0
 -IL_0003:  ldc.i4.2
  IL_0004:  stloc.1
 -IL_0005:  ldloc.0
  IL_0006:  ldloc.1
  IL_0007:  clt
  IL_0009:  stloc.2
 ~IL_000a:  ldloc.2
  IL_000b:  brfalse.s  IL_0051
 -IL_000d:  nop
 -IL_000e:  ldloc.1
  IL_000f:  ldloc.0
  IL_0010:  cgt
  IL_0012:  stloc.3
 ~IL_0013:  ldloc.3
  IL_0014:  brfalse.s  IL_0050
 -IL_0016:  nop
 -IL_0017:  ldloc.1
  IL_0018:  ldloc.0
  IL_0019:  clt
  IL_001b:  ldc.i4.0
  IL_001c:  ceq
  IL_001e:  stloc.s    V_4
 ~IL_0020:  ldloc.s    V_4
  IL_0022:  brfalse.s  IL_004f
 -IL_0024:  nop
 -IL_0025:  ldloc.1
  IL_0026:  ldloc.0
  IL_0027:  ceq
  IL_0029:  ldc.i4.0
  IL_002a:  ceq
  IL_002c:  stloc.s    V_5
 ~IL_002e:  ldloc.s    V_5
  IL_0030:  brfalse.s  IL_003b
 -IL_0032:  nop
 -IL_0033:  ldc.i4.1
  IL_0034:  call       ""void System.Console.Write(int)""
  IL_0039:  nop
 -IL_003a:  nop
 -IL_003b:  ldloc.1
  IL_003c:  ldloc.0
  IL_003d:  ceq
  IL_003f:  stloc.s    V_6
 ~IL_0041:  ldloc.s    V_6
  IL_0043:  brfalse.s  IL_004e
 -IL_0045:  nop
 -IL_0046:  ldc.i4.1
  IL_0047:  call       ""void System.Console.Write(int)""
  IL_004c:  nop
 -IL_004d:  nop
 -IL_004e:  nop
 -IL_004f:  nop
 -IL_0050:  nop
 -IL_0051:  ret
}
", sequencePoints: "D.Main");
        }

        [Fact]
        public void RelationalOps2()
        {
            string source = @"
public class D
{
    public static void Main()
    {
        uint x = 1;
        uint y = 2;

        if (x < y)
        {
            if (!(x > y))
            {
                if (y >= x)
                {
                    if (y != x)
                    {
                        System.Console.Write(1);
                    }
                    if (y == x)
                    {
                        System.Console.Write(1);
                    }
                }
            }
        }
    }
}
";
            var compilation = CompileAndVerify(source, expectedOutput: @"1");

            compilation.VerifyIL("D.Main",
@"{
  // Code size       37 (0x25)
  .maxstack  2
  .locals init (uint V_0, //x
           uint V_1) //y
  IL_0000:  ldc.i4.1  
  IL_0001:  stloc.0   
  IL_0002:  ldc.i4.2  
  IL_0003:  stloc.1   
  IL_0004:  ldloc.0   
  IL_0005:  ldloc.1   
  IL_0006:  bge.un.s   IL_0024
  IL_0008:  ldloc.0   
  IL_0009:  ldloc.1   
  IL_000a:  bgt.un.s   IL_0024
  IL_000c:  ldloc.1   
  IL_000d:  ldloc.0   
  IL_000e:  blt.un.s   IL_0024
  IL_0010:  ldloc.1   
  IL_0011:  ldloc.0   
  IL_0012:  beq.s      IL_001a
  IL_0014:  ldc.i4.1  
  IL_0015:  call       ""void System.Console.Write(int)""
  IL_001a:  ldloc.1   
  IL_001b:  ldloc.0   
  IL_001c:  bne.un.s   IL_0024
  IL_001e:  ldc.i4.1  
  IL_001f:  call       ""void System.Console.Write(int)""
  IL_0024:  ret       
}
");
        }

        [Fact]
        public void SimpleCompareRef()
        {
            string source = @"
public class D
{
    public static void Main()
    {
        bool x = bool.Parse(""true"");

        if (x.ToString() != null) 
        {
            System.Console.Write(x);
        }
    }
}
";
            var compilation = CompileAndVerify(source, expectedOutput: @"True");

            compilation.VerifyIL("D.Main",
@"{
  // Code size       27 (0x1b)
  .maxstack  1
  .locals init (bool V_0) //x
  IL_0000:  ldstr      ""true""
  IL_0005:  call       ""bool bool.Parse(string)""
  IL_000a:  stloc.0   
  IL_000b:  ldloca.s   V_0
  IL_000d:  call       ""string bool.ToString()""
  IL_0012:  brfalse.s  IL_001a
  IL_0014:  ldloc.0   
  IL_0015:  call       ""void System.Console.Write(bool)""
  IL_001a:  ret       
}
");
        }

        [Fact]
        public void SimpleCompare()
        {
            string source = @"
public class D
{
    public static void Main()
    {
        bool x = bool.Parse(""true"");

        if ((!!!!!!!!!!!!!!!!x) == true)
        {
            System.Console.Write(x);
        }

        if ((!!!!!!!!!!!!!!!x) == false)
        {
            System.Console.Write(x);
        }

        ulong u123 = ulong.Parse(""123"");
        if (u123 != 0)
        {
            System.Console.Write(x);
        }

        long l123 = long.Parse(""123"");
        if (-l123 != 0)
        {
            System.Console.Write(x);
        }

        double NaN = 1.0/0;
        if (NaN != 0)
        {
            System.Console.Write(x);
        }
    }
}
";
            var compilation = CompileAndVerify(source, expectedOutput: @"TrueTrueTrueTrueTrue");

            compilation.VerifyIL("D.Main",
@"{
  // Code size       93 (0x5d)
  .maxstack  2
  .locals init (bool V_0) //x
  IL_0000:  ldstr      ""true""
  IL_0005:  call       ""bool bool.Parse(string)""
  IL_000a:  stloc.0
  IL_000b:  ldloc.0
  IL_000c:  brfalse.s  IL_0014
  IL_000e:  ldloc.0
  IL_000f:  call       ""void System.Console.Write(bool)""
  IL_0014:  ldloc.0
  IL_0015:  brfalse.s  IL_001d
  IL_0017:  ldloc.0
  IL_0018:  call       ""void System.Console.Write(bool)""
  IL_001d:  ldstr      ""123""
  IL_0022:  call       ""ulong ulong.Parse(string)""
  IL_0027:  brfalse.s  IL_002f
  IL_0029:  ldloc.0
  IL_002a:  call       ""void System.Console.Write(bool)""
  IL_002f:  ldstr      ""123""
  IL_0034:  call       ""long long.Parse(string)""
  IL_0039:  neg
  IL_003a:  brfalse.s  IL_0042
  IL_003c:  ldloc.0
  IL_003d:  call       ""void System.Console.Write(bool)""
  IL_0042:  ldc.r8     Infinity
  IL_004b:  ldc.r8     0
  IL_0054:  beq.s      IL_005c
  IL_0056:  ldloc.0
  IL_0057:  call       ""void System.Console.Write(bool)""
  IL_005c:  ret
}
");
        }

        [Fact]
        public void ConstBranch()
        {
            string source = @"
public class D
{
    public static void Main()
    {
        if (!!false) {
            System.Console.Write(0);
        }else{
            System.Console.Write(1);
        }

        if (!!!!!!!!!!!!!!!!true)
        {
            System.Console.Write(2);
        }
    }
}
";
            var compilation = CompileAndVerify(source, expectedOutput: @"12");

            compilation.VerifyIL("D.Main",
@"{
  // Code size       13 (0xd)
  .maxstack  1
  IL_0000:  ldc.i4.1  
  IL_0001:  call       ""void System.Console.Write(int)""
  IL_0006:  ldc.i4.2  
  IL_0007:  call       ""void System.Console.Write(int)""
  IL_000c:  ret       
}
");
        }

        [Fact]
        public void ByrefArg()
        {
            string source = @"
public class D
{
    public static void Main()
    {
        System.Collections.Generic.Dictionary<int, string> dict = new System.Collections.Generic.Dictionary<int, string>();

        dict.Add(1, ""one"");
        dict.Add(2, ""two"");

        string s = """";
        dict.TryGetValue(1, out s);
        System.Console.Write(s);

        dict.TryGetValue(2, out s);
        System.Console.Write(s);
    }
}
";
            var compilation = CompileAndVerify(source, expectedOutput: @"onetwo");

            compilation.VerifyIL("D.Main",
@"{
  // Code size       67 (0x43)
  .maxstack  4
  .locals init (string V_0) //s
  IL_0000:  newobj     ""System.Collections.Generic.Dictionary<int, string>..ctor()""
  IL_0005:  dup
  IL_0006:  ldc.i4.1
  IL_0007:  ldstr      ""one""
  IL_000c:  callvirt   ""void System.Collections.Generic.Dictionary<int, string>.Add(int, string)""
  IL_0011:  dup
  IL_0012:  ldc.i4.2
  IL_0013:  ldstr      ""two""
  IL_0018:  callvirt   ""void System.Collections.Generic.Dictionary<int, string>.Add(int, string)""
  IL_001d:  ldstr      """"
  IL_0022:  stloc.0
  IL_0023:  dup
  IL_0024:  ldc.i4.1
  IL_0025:  ldloca.s   V_0
  IL_0027:  callvirt   ""bool System.Collections.Generic.Dictionary<int, string>.TryGetValue(int, out string)""
  IL_002c:  pop
  IL_002d:  ldloc.0
  IL_002e:  call       ""void System.Console.Write(string)""
  IL_0033:  ldc.i4.2
  IL_0034:  ldloca.s   V_0
  IL_0036:  callvirt   ""bool System.Collections.Generic.Dictionary<int, string>.TryGetValue(int, out string)""
  IL_003b:  pop
  IL_003c:  ldloc.0
  IL_003d:  call       ""void System.Console.Write(string)""
  IL_0042:  ret
}
");
        }

        [Fact]
        public void ByrefParam()
        {
            string source = @"
public class D
{
    public static void Inc(ref int x)
    {
        x = x + 1;
    }

    public static void Main()
    {
        int x = 1;
        Inc(ref x);
        System.Console.Write(x);

        Inc(ref x);
        System.Console.Write(x);
    }
}
";
            var compilation = CompileAndVerify(source, expectedOutput: @"23");

            compilation.VerifyIL("D.Inc",
@"
{
  // Code size        7 (0x7)
  .maxstack  3
  IL_0000:  ldarg.0
  IL_0001:  ldarg.0
  IL_0002:  ldind.i4
  IL_0003:  ldc.i4.1
  IL_0004:  add
  IL_0005:  stind.i4
  IL_0006:  ret
}
");
        }

        [Fact]
        public void ByrefArg2()
        {
            string source = @"
public class D
{
            
    public static void ProxyGet(System.Collections.Generic.Dictionary<int, string> dict, int val, out string s)
    {
        dict.TryGetValue(val, out s);
    }

    public static void Main()
    {
        System.Collections.Generic.Dictionary<int, string> dict = new System.Collections.Generic.Dictionary<int, string>();

        dict.Add(1, ""one"");
        dict.Add(2, ""two"");

        string s = """";
        ProxyGet(dict, 1, out s);
        System.Console.Write(s);

        ProxyGet(dict, 2, out s);
        System.Console.Write(s);
    }
}
";
            var compilation = CompileAndVerify(source, expectedOutput: @"onetwo");

            compilation.VerifyIL("D.ProxyGet",
@"{
  // Code size       10 (0xa)
  .maxstack  3
  IL_0000:  ldarg.0   
  IL_0001:  ldarg.1   
  IL_0002:  ldarg.2   
  IL_0003:  callvirt   ""bool System.Collections.Generic.Dictionary<int, string>.TryGetValue(int, out string)""
  IL_0008:  pop       
  IL_0009:  ret       
}
");
        }

        [Fact]
        public void ByrefParamRef()
        {
            string source = @"
public class D
{
    public static void Inc(ref object x)
    {
        string s = (string)x;
        x = string.Concat(s, ""#"");
    }

    public static void Main()
    {
        object x = ""A"";
        Inc(ref x);
        System.Console.Write(x);

        Inc(ref x);
        System.Console.Write(x);
    }
}
";
            var compilation = CompileAndVerify(source, expectedOutput: @"A#A##");

            compilation.VerifyIL("D.Inc",
@"{
  // Code size       22 (0x16)
  .maxstack  3
  .locals init (string V_0) //s
  IL_0000:  ldarg.0   
  IL_0001:  ldind.ref 
  IL_0002:  castclass  ""string""
  IL_0007:  stloc.0   
  IL_0008:  ldarg.0   
  IL_0009:  ldloc.0   
  IL_000a:  ldstr      ""#""
  IL_000f:  call       ""string string.Concat(string, string)""
  IL_0014:  stind.ref 
  IL_0015:  ret       
}
");
        }

        [Fact]
        public void ByrefParamStruct()
        {
            string source = @"
public class D
{
    public struct S1
    {
        public S2 x;
    }

    public struct S2
    {
        public int x;
    }

    public static void Inc(ref S1 x)
    {
        x.x.x = x.x.x + 1;
    }

    public static void Main()
    {
        S1 x = new S1();
        Inc(ref x);
        System.Console.Write(x.x.x);

        Inc(ref x);
        System.Console.Write(x.x.x);
    }
}
";
            var compilation = CompileAndVerify(source, expectedOutput: @"12");

            compilation.VerifyIL("D.Inc",
@"{
  // Code size       25 (0x19)
  .maxstack  3
  IL_0000:  ldarg.0   
  IL_0001:  ldflda     ""D.S2 D.S1.x""
  IL_0006:  ldarg.0   
  IL_0007:  ldflda     ""D.S2 D.S1.x""
  IL_000c:  ldfld      ""int D.S2.x""
  IL_0011:  ldc.i4.1  
  IL_0012:  add       
  IL_0013:  stfld      ""int D.S2.x""
  IL_0018:  ret       
}
");
        }

        [Fact]
        public void ByrefParamEnum()
        {
            string source = @"
public class D
{
    public static void Inc(ref System.StringComparison x)
    {
        x = x + 1;
    }

    public static void Main()
    {
        System.StringComparison x = (System.StringComparison)0;
        Inc(ref x);
        System.Console.Write(x);

        Inc(ref x);
        System.Console.Write(x);
    }
}
";
            var compilation = CompileAndVerify(source, expectedOutput: @"CurrentCultureIgnoreCaseInvariantCulture");

            compilation.VerifyIL("D.Inc",
@"
{
  // Code size        7 (0x7)
  .maxstack  3
  IL_0000:  ldarg.0
  IL_0001:  ldarg.0
  IL_0002:  ldind.i4
  IL_0003:  ldc.i4.1
  IL_0004:  add
  IL_0005:  stind.i4
  IL_0006:  ret
}
");
        }

        [Fact]
        public void RefAssign()
        {
            string source = @"
public class D
{
    public static void Inc(ref int x, ref int y)
    {
        System.Console.Write(x = y); // temp is NOT a ref here.
        y = x + 1;
    }

    public static void Main()
    {
        int x = 0;
        int y = 1;
        Inc(ref x, ref y);
        Inc(ref x, ref y);
    }
}
";
            var compilation = CompileAndVerify(source, expectedOutput: @"12");

            compilation.VerifyIL("D.Inc",
@"{
  // Code size       19 (0x13)
  .maxstack  3
  .locals init (int V_0)
  IL_0000:  ldarg.0   
  IL_0001:  ldarg.1   
  IL_0002:  ldind.i4  
  IL_0003:  dup       
  IL_0004:  stloc.0   
  IL_0005:  stind.i4  
  IL_0006:  ldloc.0   
  IL_0007:  call       ""void System.Console.Write(int)""
  IL_000c:  ldarg.1   
  IL_000d:  ldarg.0   
  IL_000e:  ldind.i4  
  IL_000f:  ldc.i4.1  
  IL_0010:  add       
  IL_0011:  stind.i4  
  IL_0012:  ret       
}
");
        }

        [WorkItem(9229, "DevDiv_Projects/Roslyn")]
        [Fact]
        public void ByrefTemp1()
        {
            string source = @"
public class D
{
    public class DD
    {
        public int[] a1;
        public int[] a2;

        public DD()
        {
            a1 = new int[] {1,2,3,4,5,6};
            a2 = new int[] {4,5,6,7,8,9};
        }

        public int[] B()
        {
                System.Console.Write(""B"");         
                return a1;            
        }

        public int C()
        {
                System.Console.Write(""C"");
                return 1;
        }

        public int[] D()
        {
                System.Console.Write(""D"");         
                return a2; 
        }

        public int E()
        {
            System.Console.Write(""E"");
            return 1;
        }

        public void M(ref int x, ref int y)
        {
            x = 42;
            y = 24;
        }

        public void Test()
        {
            // this will require a ref temp for ref B()[C()]
            M(y: ref B()[C()], x: ref D()[E()]);
        }
    }
            
    public static void Main()
    {
        DD v = new DD();
        v.Test();

        System.Console.Write(v.a1[1]);
        System.Console.Write(v.a2[1]);
    }
}
";
            var compilation = CompileAndVerify(source, expectedOutput: @"BCDE2442");

            compilation.VerifyIL("D.DD.Test",
@"{
  // Code size       43 (0x2b)
  .maxstack  3
  .locals init (int& V_0)
  IL_0000:  ldarg.0   
  IL_0001:  ldarg.0   
  IL_0002:  call       ""int[] D.DD.B()""
  IL_0007:  ldarg.0   
  IL_0008:  call       ""int D.DD.C()""
  IL_000d:  ldelema    ""int""
  IL_0012:  stloc.0   
  IL_0013:  ldarg.0   
  IL_0014:  call       ""int[] D.DD.D()""
  IL_0019:  ldarg.0   
  IL_001a:  call       ""int D.DD.E()""
  IL_001f:  ldelema    ""int""
  IL_0024:  ldloc.0   
  IL_0025:  call       ""void D.DD.M(ref int, ref int)""
  IL_002a:  ret       
}
");
        }

        [Fact]
        public void LongBranch()
        {
            string source = @"
public class D
{
    public static double x;

    public static void Foo(double x)
    {
    }

    public static void Main()
    {
        if (x == 0)  // long branch
        {
            Foo(1.0);
            Foo(1.0);
            Foo(1.0);
            Foo(1.0);
            Foo(1.0);
            Foo(1.0);
            Foo(1.0);
            Foo(1.0);
            Foo(1.0);
            Foo(1.0);
        }
        else
        {
            if (x == 0) // short branch
            {
                Foo(1.0);
                Foo(1.0);
                Foo(1.0);
                Foo(1.0);
                Foo(1.0);
                Foo(1.0);
                Foo(1.0);
                Foo(1.0);
                Foo(1.0);
            }
        }                

        System.Console.Write(""hi"");
    }
}
";
            var compilation = CompileAndVerify(source, expectedOutput: @"hi");

            compilation.VerifyIL("D.Main",
@"{
  // Code size      317 (0x13d)
  .maxstack  2
  IL_0000:  ldsfld     ""double D.x""
  IL_0005:  ldc.r8     0
  IL_000e:  bne.un     IL_00a4
  IL_0013:  ldc.r8     1
  IL_001c:  call       ""void D.Foo(double)""
  IL_0021:  ldc.r8     1
  IL_002a:  call       ""void D.Foo(double)""
  IL_002f:  ldc.r8     1
  IL_0038:  call       ""void D.Foo(double)""
  IL_003d:  ldc.r8     1
  IL_0046:  call       ""void D.Foo(double)""
  IL_004b:  ldc.r8     1
  IL_0054:  call       ""void D.Foo(double)""
  IL_0059:  ldc.r8     1
  IL_0062:  call       ""void D.Foo(double)""
  IL_0067:  ldc.r8     1
  IL_0070:  call       ""void D.Foo(double)""
  IL_0075:  ldc.r8     1
  IL_007e:  call       ""void D.Foo(double)""
  IL_0083:  ldc.r8     1
  IL_008c:  call       ""void D.Foo(double)""
  IL_0091:  ldc.r8     1
  IL_009a:  call       ""void D.Foo(double)""
  IL_009f:  br         IL_0132
  IL_00a4:  ldsfld     ""double D.x""
  IL_00a9:  ldc.r8     0
  IL_00b2:  bne.un.s   IL_0132
  IL_00b4:  ldc.r8     1
  IL_00bd:  call       ""void D.Foo(double)""
  IL_00c2:  ldc.r8     1
  IL_00cb:  call       ""void D.Foo(double)""
  IL_00d0:  ldc.r8     1
  IL_00d9:  call       ""void D.Foo(double)""
  IL_00de:  ldc.r8     1
  IL_00e7:  call       ""void D.Foo(double)""
  IL_00ec:  ldc.r8     1
  IL_00f5:  call       ""void D.Foo(double)""
  IL_00fa:  ldc.r8     1
  IL_0103:  call       ""void D.Foo(double)""
  IL_0108:  ldc.r8     1
  IL_0111:  call       ""void D.Foo(double)""
  IL_0116:  ldc.r8     1
  IL_011f:  call       ""void D.Foo(double)""
  IL_0124:  ldc.r8     1
  IL_012d:  call       ""void D.Foo(double)""
  IL_0132:  ldstr      ""hi""
  IL_0137:  call       ""void System.Console.Write(string)""
  IL_013c:  ret       
}
");
        }

        [Fact]
        public void InductiveShortBranches()
        {
            string source = @"
public class D
{
    public static int x;

    public static void Foo(double x)
    {
    }

    public static void Main()
    {
        //some branches will be short
        //some branches will be short only after nested branches become short
        if (x == 0)
        {
            if (x == 0)
            {
                if (x == 0)
                {
                    if (x == 0)
                    {
                        if (x == 0)
                        {
                            if (x == 0)
                            {
                                if (x == 0)
                                {
                                    if (x == 0)
                                    {
                                        if (x == 0)
                                        {
                                            if (x == 0)
                                            {
                                                if (x == 0)
                                                {
                                                    if (x == 0)
                                                    {
                                                        if (x == 0)
                                                        {
                                                            if (x == 0)
                                                            {
                                                                if (x == 0)
                                                                {
                                                                    if (x == 0)
                                                                    {
                                                                        if (x == 0)
                                                                        {
                                                                            if (x == 0)
                                                                            {
                                                                                if (x == 0)
                                                                                {
                                                                                    Foo(1.0);
                                                                                }    
                                                                            }    
                                                                        }    
                                                                    }    
                                                                }    
                                                            }    
                                                        }    
                                                    }    
                                                }    
                                            }    
                                        }    
                                    }    
                                }    
                            }    
                        }    
                    }    
                }    
            }    
        }    

        System.Console.Write(""hi"");
    }
}
";
            var compilation = CompileAndVerify(source, expectedOutput: @"hi");

            compilation.VerifyIL("D.Main",
@"{
  // Code size      164 (0xa4)
  .maxstack  1
  IL_0000:  ldsfld     ""int D.x""
  IL_0005:  brtrue     IL_0099
  IL_000a:  ldsfld     ""int D.x""
  IL_000f:  brtrue     IL_0099
  IL_0014:  ldsfld     ""int D.x""
  IL_0019:  brtrue.s   IL_0099
  IL_001b:  ldsfld     ""int D.x""
  IL_0020:  brtrue.s   IL_0099
  IL_0022:  ldsfld     ""int D.x""
  IL_0027:  brtrue.s   IL_0099
  IL_0029:  ldsfld     ""int D.x""
  IL_002e:  brtrue.s   IL_0099
  IL_0030:  ldsfld     ""int D.x""
  IL_0035:  brtrue.s   IL_0099
  IL_0037:  ldsfld     ""int D.x""
  IL_003c:  brtrue.s   IL_0099
  IL_003e:  ldsfld     ""int D.x""
  IL_0043:  brtrue.s   IL_0099
  IL_0045:  ldsfld     ""int D.x""
  IL_004a:  brtrue.s   IL_0099
  IL_004c:  ldsfld     ""int D.x""
  IL_0051:  brtrue.s   IL_0099
  IL_0053:  ldsfld     ""int D.x""
  IL_0058:  brtrue.s   IL_0099
  IL_005a:  ldsfld     ""int D.x""
  IL_005f:  brtrue.s   IL_0099
  IL_0061:  ldsfld     ""int D.x""
  IL_0066:  brtrue.s   IL_0099
  IL_0068:  ldsfld     ""int D.x""
  IL_006d:  brtrue.s   IL_0099
  IL_006f:  ldsfld     ""int D.x""
  IL_0074:  brtrue.s   IL_0099
  IL_0076:  ldsfld     ""int D.x""
  IL_007b:  brtrue.s   IL_0099
  IL_007d:  ldsfld     ""int D.x""
  IL_0082:  brtrue.s   IL_0099
  IL_0084:  ldsfld     ""int D.x""
  IL_0089:  brtrue.s   IL_0099
  IL_008b:  ldc.r8     1
  IL_0094:  call       ""void D.Foo(double)""
  IL_0099:  ldstr      ""hi""
  IL_009e:  call       ""void System.Console.Write(string)""
  IL_00a3:  ret       
}
");
        }

        [WorkItem(9229, "DevDiv_Projects/Roslyn")]
        [Fact]
        public void InitFromBlob()
        {
            string source = @"
public class D
{
    public static void Main()
    {
        int[] x = new int[] { 1, 2, 3, 4, -5 };

        System.Console.WriteLine(x[2]);
        System.Console.WriteLine(x[4]);

        bool[] b = new bool[] { true, false, true, false, true };

        System.Console.WriteLine(b[2]);
        System.Console.WriteLine(b[3]);

        byte[] by = new byte[] { 0, 127, 223, 128, 220 };

        System.Console.WriteLine(by[2]);
        System.Console.WriteLine(by[3]);

        char[] c = new char[] { 'a', 'b', 'c', 'd', 'e' };

        System.Console.WriteLine(c[2]);
        System.Console.WriteLine(c[4]);

        float[] s = new float[] { 1.1f, 2.2f, 3.3f, 4.4f, 5.5f };

        System.Console.WriteLine(s[2]);
        System.Console.WriteLine(s[4]);

        double[] d = new double[] { 1.1f, 2.2f, -3.3f / 0, 4.4f, -5.5f };

        System.Console.WriteLine(d[2]);
        System.Console.WriteLine(d[4]);
    }
}";
            var compilation = CompileAndVerify(source, options: TestOptions.ReleaseExe.WithModuleName("MODULE"), expectedOutput: @"
3
-5
True
False
223
128
c
e
3.3
5.5
-Infinity
-5.5
");

            compilation.VerifyIL("D.Main",
@"
{
  // Code size      193 (0xc1)
  .maxstack  3
  IL_0000:  ldc.i4.5
  IL_0001:  newarr     ""int""
  IL_0006:  dup
  IL_0007:  ldtoken    ""<PrivateImplementationDetails>.__StaticArrayInitTypeSize=20 <PrivateImplementationDetails>.56C14CB445C628421AC674599E302B0879FB496F""
  IL_000c:  call       ""void System.Runtime.CompilerServices.RuntimeHelpers.InitializeArray(System.Array, System.RuntimeFieldHandle)""
  IL_0011:  dup
  IL_0012:  ldc.i4.2
  IL_0013:  ldelem.i4
  IL_0014:  call       ""void System.Console.WriteLine(int)""
  IL_0019:  ldc.i4.4
  IL_001a:  ldelem.i4
  IL_001b:  call       ""void System.Console.WriteLine(int)""
  IL_0020:  ldc.i4.5
  IL_0021:  newarr     ""bool""
  IL_0026:  dup
  IL_0027:  ldtoken    ""<PrivateImplementationDetails>.__StaticArrayInitTypeSize=5 <PrivateImplementationDetails>.4E724558F6B816715597A51663AD8F05247E2C4A""
  IL_002c:  call       ""void System.Runtime.CompilerServices.RuntimeHelpers.InitializeArray(System.Array, System.RuntimeFieldHandle)""
  IL_0031:  dup
  IL_0032:  ldc.i4.2
  IL_0033:  ldelem.u1
  IL_0034:  call       ""void System.Console.WriteLine(bool)""
  IL_0039:  ldc.i4.3
  IL_003a:  ldelem.u1
  IL_003b:  call       ""void System.Console.WriteLine(bool)""
  IL_0040:  ldc.i4.5
  IL_0041:  newarr     ""byte""
  IL_0046:  dup
  IL_0047:  ldtoken    ""<PrivateImplementationDetails>.__StaticArrayInitTypeSize=5 <PrivateImplementationDetails>.9755240DD0C4C1AD226DEBD40C6D2EBD408250CB""
  IL_004c:  call       ""void System.Runtime.CompilerServices.RuntimeHelpers.InitializeArray(System.Array, System.RuntimeFieldHandle)""
  IL_0051:  dup
  IL_0052:  ldc.i4.2
  IL_0053:  ldelem.u1
  IL_0054:  call       ""void System.Console.WriteLine(int)""
  IL_0059:  ldc.i4.3
  IL_005a:  ldelem.u1
  IL_005b:  call       ""void System.Console.WriteLine(int)""
  IL_0060:  ldc.i4.5
  IL_0061:  newarr     ""char""
  IL_0066:  dup
  IL_0067:  ldtoken    ""<PrivateImplementationDetails>.__StaticArrayInitTypeSize=10 <PrivateImplementationDetails>.E313A2813013780396D58750DC5D62221C86F42F""
  IL_006c:  call       ""void System.Runtime.CompilerServices.RuntimeHelpers.InitializeArray(System.Array, System.RuntimeFieldHandle)""
  IL_0071:  dup
  IL_0072:  ldc.i4.2
  IL_0073:  ldelem.u2
  IL_0074:  call       ""void System.Console.WriteLine(char)""
  IL_0079:  ldc.i4.4
  IL_007a:  ldelem.u2
  IL_007b:  call       ""void System.Console.WriteLine(char)""
  IL_0080:  ldc.i4.5
  IL_0081:  newarr     ""float""
  IL_0086:  dup
  IL_0087:  ldtoken    ""<PrivateImplementationDetails>.__StaticArrayInitTypeSize=20 <PrivateImplementationDetails>.2F3DD953DBFB23217E7CE0E76630EBD31267E237""
  IL_008c:  call       ""void System.Runtime.CompilerServices.RuntimeHelpers.InitializeArray(System.Array, System.RuntimeFieldHandle)""
  IL_0091:  dup
  IL_0092:  ldc.i4.2
  IL_0093:  ldelem.r4
  IL_0094:  call       ""void System.Console.WriteLine(float)""
  IL_0099:  ldc.i4.4
  IL_009a:  ldelem.r4
  IL_009b:  call       ""void System.Console.WriteLine(float)""
  IL_00a0:  ldc.i4.5
  IL_00a1:  newarr     ""double""
  IL_00a6:  dup
  IL_00a7:  ldtoken    ""<PrivateImplementationDetails>.__StaticArrayInitTypeSize=40 <PrivateImplementationDetails>.11F3436B917FFBA0FAB0FAD5563AF18FA24AC16A""
  IL_00ac:  call       ""void System.Runtime.CompilerServices.RuntimeHelpers.InitializeArray(System.Array, System.RuntimeFieldHandle)""
  IL_00b1:  dup
  IL_00b2:  ldc.i4.2
  IL_00b3:  ldelem.r8
  IL_00b4:  call       ""void System.Console.WriteLine(double)""
  IL_00b9:  ldc.i4.4
  IL_00ba:  ldelem.r8
  IL_00bb:  call       ""void System.Console.WriteLine(double)""
  IL_00c0:  ret
}
");
        }

        [WorkItem(9229, "DevDiv_Projects/Roslyn")]
        [Fact]
        public void InitFromBlobPartial()
        {
            string source = @"
public class D
{
    public static void Main()
    {
        int[] x = new int[] {1,2,System.Int32.Parse(""3""),4,5};

        System.Console.Write(x[2]);

        x = new int[] {1,2,3,4, -x[4]};

        System.Console.Write(x[4]);
    }
}
";
            var compilation = CompileAndVerify(source, options: TestOptions.ReleaseExe.WithModuleName("MODULE"), expectedOutput: @"3-5");
            //string pid = "<PrivateImplementationDetails>" + compilation.Compilation.SourceModule.Pers
            compilation.VerifyIL("D.Main",
@"{
  // Code size       73 (0x49)
  .maxstack  5
  .locals init (int[] V_0) //x
  IL_0000:  ldc.i4.5
  IL_0001:  newarr     ""int""
  IL_0006:  dup
  IL_0007:  ldtoken    ""<PrivateImplementationDetails>.__StaticArrayInitTypeSize=20 <PrivateImplementationDetails>.FF942E5F620FC460CF9424D564C73AD8A99C74EE""
  IL_000c:  call       ""void System.Runtime.CompilerServices.RuntimeHelpers.InitializeArray(System.Array, System.RuntimeFieldHandle)""
  IL_0011:  dup
  IL_0012:  ldc.i4.2
  IL_0013:  ldstr      ""3""
  IL_0018:  call       ""int int.Parse(string)""
  IL_001d:  stelem.i4
  IL_001e:  stloc.0
  IL_001f:  ldloc.0
  IL_0020:  ldc.i4.2
  IL_0021:  ldelem.i4
  IL_0022:  call       ""void System.Console.Write(int)""
  IL_0027:  ldc.i4.5
  IL_0028:  newarr     ""int""
  IL_002d:  dup
  IL_002e:  ldtoken    ""<PrivateImplementationDetails>.__StaticArrayInitTypeSize=20 <PrivateImplementationDetails>.89E37886EEEDC70AEF61138E037CC60EFC35535F""
  IL_0033:  call       ""void System.Runtime.CompilerServices.RuntimeHelpers.InitializeArray(System.Array, System.RuntimeFieldHandle)""
  IL_0038:  dup
  IL_0039:  ldc.i4.4
  IL_003a:  ldloc.0
  IL_003b:  ldc.i4.4
  IL_003c:  ldelem.i4
  IL_003d:  neg
  IL_003e:  stelem.i4
  IL_003f:  stloc.0
  IL_0040:  ldloc.0
  IL_0041:  ldc.i4.4
  IL_0042:  ldelem.i4
  IL_0043:  call       ""void System.Console.Write(int)""
  IL_0048:  ret
}
");
        }

        [Fact]
        public void InitFromBlobPartial001()
        {
            string source = @"
public class D
{
    public static void Main()
    {
        int[] x = new int[] {0,0,System.Int32.Parse(""3""),System.Int32.Parse(""4""),5, 0,0,0,0,0};

        System.Console.Write(x[2]);

        x = new int[] {0, 0, 0, 0, 0, 0, 0, 0, 0, 0, 1,2,-x[4], 3, 4};

        System.Console.Write(x[4]);
    }
}
";
            var compilation = CompileAndVerify(source, options: TestOptions.ReleaseExe.WithModuleName("MODULE"), expectedOutput: @"30");
            //string pid = "<PrivateImplementationDetails>" + compilation.Compilation.SourceModule.Pers
            compilation.VerifyIL("D.Main",
@"{
  // Code size       82 (0x52)
  .maxstack  5
  .locals init (int[] V_0) //x
  IL_0000:  ldc.i4.s   10
  IL_0002:  newarr     ""int""
  IL_0007:  dup
  IL_0008:  ldc.i4.2
  IL_0009:  ldstr      ""3""
  IL_000e:  call       ""int int.Parse(string)""
  IL_0013:  stelem.i4
  IL_0014:  dup
  IL_0015:  ldc.i4.3
  IL_0016:  ldstr      ""4""
  IL_001b:  call       ""int int.Parse(string)""
  IL_0020:  stelem.i4
  IL_0021:  dup
  IL_0022:  ldc.i4.4
  IL_0023:  ldc.i4.5
  IL_0024:  stelem.i4
  IL_0025:  stloc.0
  IL_0026:  ldloc.0
  IL_0027:  ldc.i4.2
  IL_0028:  ldelem.i4
  IL_0029:  call       ""void System.Console.Write(int)""
  IL_002e:  ldc.i4.s   15
  IL_0030:  newarr     ""int""
  IL_0035:  dup
  IL_0036:  ldtoken    ""<PrivateImplementationDetails>.__StaticArrayInitTypeSize=60 <PrivateImplementationDetails>.49608711F905702F9F227AA782F8B408777D5DF9""
  IL_003b:  call       ""void System.Runtime.CompilerServices.RuntimeHelpers.InitializeArray(System.Array, System.RuntimeFieldHandle)""
  IL_0040:  dup
  IL_0041:  ldc.i4.s   12
  IL_0043:  ldloc.0
  IL_0044:  ldc.i4.4
  IL_0045:  ldelem.i4
  IL_0046:  neg
  IL_0047:  stelem.i4
  IL_0048:  stloc.0
  IL_0049:  ldloc.0
  IL_004a:  ldc.i4.4
  IL_004b:  ldelem.i4
  IL_004c:  call       ""void System.Console.Write(int)""
  IL_0051:  ret
}
");
        }


        [Fact]
        public void ArrayInitFromBlobEnum()
        {
            string source = @"
public class D
{
    public static void Main()
    {
        System.TypeCode[] x = new System.TypeCode[] {
                        System.TypeCode.Boolean,
                        System.TypeCode.Byte, 
                        System.TypeCode.Char, 
                        System.TypeCode.DateTime, 
                        System.TypeCode.DBNull
                    };

        System.Console.WriteLine(x[1]);
        System.Console.WriteLine(x[2]);
        System.Console.WriteLine(x[4]);
    }
}
";
            var compilation = CompileAndVerify(source, expectedOutput: @"
Byte
Char
DBNull
");
            //NOTE: 
            // the emit is specific to the target CLR version
            // on > 4.0 this is optimizable.
            compilation.VerifyIL("D.Main",
@"{
  // Code size       66 (0x42)
  .maxstack  4
  IL_0000:  ldc.i4.5
  IL_0001:  newarr     ""System.TypeCode""
  IL_0006:  dup
  IL_0007:  ldc.i4.0
  IL_0008:  ldc.i4.3
  IL_0009:  stelem.i4
  IL_000a:  dup
  IL_000b:  ldc.i4.1
  IL_000c:  ldc.i4.6
  IL_000d:  stelem.i4
  IL_000e:  dup
  IL_000f:  ldc.i4.2
  IL_0010:  ldc.i4.4
  IL_0011:  stelem.i4
  IL_0012:  dup
  IL_0013:  ldc.i4.3
  IL_0014:  ldc.i4.s   16
  IL_0016:  stelem.i4
  IL_0017:  dup
  IL_0018:  ldc.i4.4
  IL_0019:  ldc.i4.2
  IL_001a:  stelem.i4
  IL_001b:  dup
  IL_001c:  ldc.i4.1
  IL_001d:  ldelem.i4
  IL_001e:  box        ""System.TypeCode""
  IL_0023:  call       ""void System.Console.WriteLine(object)""
  IL_0028:  dup
  IL_0029:  ldc.i4.2
  IL_002a:  ldelem.i4
  IL_002b:  box        ""System.TypeCode""
  IL_0030:  call       ""void System.Console.WriteLine(object)""
  IL_0035:  ldc.i4.4
  IL_0036:  ldelem.i4
  IL_0037:  box        ""System.TypeCode""
  IL_003c:  call       ""void System.Console.WriteLine(object)""
  IL_0041:  ret
}
");
        }

        [Fact]
        public void ArrayInitFromBlobEnumNetFx45()
        {
            var source = @"
public class D
{
    public static void Main()
    {
        System.TypeCode[] x = new System.TypeCode[] {
                        System.TypeCode.Boolean,
                        System.TypeCode.Byte, 
                        System.TypeCode.Char, 
                        System.TypeCode.DateTime, 
                        System.TypeCode.DBNull
                    };

        System.Console.WriteLine(x[1]);
        System.Console.WriteLine(x[2]);
        System.Console.WriteLine(x[4]);
    }
}
";

            var expectedOutput = @"
Byte
Char
DBNull
";

            var compilation = CreateCompilationWithMscorlib45(source: source, options: TestOptions.ReleaseExe.WithModuleName("MODULE"));
            var verifier = CompileAndVerify(compilation, expectedOutput: expectedOutput);

            //NOTE: 
            // the emit is specific to the target CLR version
            verifier.VerifyIL("D.Main",
@"{
  // Code size       56 (0x38)
  .maxstack  3
  IL_0000:  ldc.i4.5
  IL_0001:  newarr     ""System.TypeCode""
  IL_0006:  dup
  IL_0007:  ldtoken    ""<PrivateImplementationDetails>.__StaticArrayInitTypeSize=20 <PrivateImplementationDetails>.3191FF614021ADF3122AC274EA5B6097C21BEB81""
  IL_000c:  call       ""void System.Runtime.CompilerServices.RuntimeHelpers.InitializeArray(System.Array, System.RuntimeFieldHandle)""
  IL_0011:  dup
  IL_0012:  ldc.i4.1
  IL_0013:  ldelem.i4
  IL_0014:  box        ""System.TypeCode""
  IL_0019:  call       ""void System.Console.WriteLine(object)""
  IL_001e:  dup
  IL_001f:  ldc.i4.2
  IL_0020:  ldelem.i4
  IL_0021:  box        ""System.TypeCode""
  IL_0026:  call       ""void System.Console.WriteLine(object)""
  IL_002b:  ldc.i4.4
  IL_002c:  ldelem.i4
  IL_002d:  box        ""System.TypeCode""
  IL_0032:  call       ""void System.Console.WriteLine(object)""
  IL_0037:  ret
}
");
        }

        [WorkItem(538105, "http://vstfdevdiv:8080/DevDiv2/DevDiv/_workitems/edit/538105")]
        [Fact]
        public void Temporaries()
        {
            string source = @"
using System;
class Program
{
    static void Main()
    {
        bool x = true;
        int y = (x != true).GetType().GetHashCode() - x.GetType().GetHashCode(); // Temps involved
        Console.Write((y + y).ToString()); // Temp involved
    }
    public void test()
    {
        this.bar(1).ToString(); // Temp involved
    }
    public int bar(int x)
    {
        return 0;
    }
}";

            var compilation = CompileAndVerify(source, expectedOutput: @"0");

            compilation.VerifyIL("Program.Main",
@"
{
  // Code size       54 (0x36)
  .maxstack  2
  .locals init (bool V_0, //x
                int V_1)
  IL_0000:  ldc.i4.1
  IL_0001:  stloc.0
  IL_0002:  ldloc.0
  IL_0003:  ldc.i4.0
  IL_0004:  ceq
  IL_0006:  box        ""bool""
  IL_000b:  call       ""System.Type object.GetType()""
  IL_0010:  callvirt   ""int object.GetHashCode()""
  IL_0015:  ldloc.0
  IL_0016:  box        ""bool""
  IL_001b:  call       ""System.Type object.GetType()""
  IL_0020:  callvirt   ""int object.GetHashCode()""
  IL_0025:  sub
  IL_0026:  dup
  IL_0027:  add
  IL_0028:  stloc.1
  IL_0029:  ldloca.s   V_1
  IL_002b:  call       ""string int.ToString()""
  IL_0030:  call       ""void System.Console.Write(string)""
  IL_0035:  ret
}
");
        }

        [Fact]
        public void TemporariesA()
        {
            string source = @"
using System;
class Program
{
    static void Main()
    {
        bool x = true;
        int y = (x != true).GetType().GetHashCode() - x.GetType().GetHashCode(); // Temps involved
        Console.Write((y + y).ToString()); // Temp involved
    }
    public void test()
    {
        this.bar(1).ToString(); // Temp involved
    }
    public int bar(int x)
    {
        return 0;
    }
}";

            var compilation = CompileAndVerify(source, options: TestOptions.ReleaseDebugExe, expectedOutput: @"0");

            compilation.VerifyIL("Program.Main",
@"
{
  // Code size       56 (0x38)
  .maxstack  2
  .locals init (bool V_0, //x
                int V_1, //y
                int V_2)
  IL_0000:  ldc.i4.1
  IL_0001:  stloc.0
  IL_0002:  ldloc.0
  IL_0003:  ldc.i4.0
  IL_0004:  ceq
  IL_0006:  box        ""bool""
  IL_000b:  call       ""System.Type object.GetType()""
  IL_0010:  callvirt   ""int object.GetHashCode()""
  IL_0015:  ldloc.0
  IL_0016:  box        ""bool""
  IL_001b:  call       ""System.Type object.GetType()""
  IL_0020:  callvirt   ""int object.GetHashCode()""
  IL_0025:  sub
  IL_0026:  stloc.1
  IL_0027:  ldloc.1
  IL_0028:  ldloc.1
  IL_0029:  add
  IL_002a:  stloc.2
  IL_002b:  ldloca.s   V_2
  IL_002d:  call       ""string int.ToString()""
  IL_0032:  call       ""void System.Console.Write(string)""
  IL_0037:  ret
}
");
        }


        [Fact]
        public void EmitObjectToStringOnSimpleType()
        {
            string source = @"
using System;

class Program
{
    static void Main(string[] args)
    {
        int x = 123;
        Console.WriteLine(x.ToString());
    }
}";
            var compilation = CompileAndVerify(source, expectedOutput: @"123");

            compilation.VerifyIL("Program.Main",
@"{
  // Code size       16 (0x10)
  .maxstack  1
  .locals init (int V_0) //x
  IL_0000:  ldc.i4.s   123
  IL_0002:  stloc.0
  IL_0003:  ldloca.s   V_0
  IL_0005:  call       ""string int.ToString()""
  IL_000a:  call       ""void System.Console.WriteLine(string)""
  IL_000f:  ret
}
");
        }

        [WorkItem(543325, "http://vstfdevdiv:8080/DevDiv2/DevDiv/_workitems/edit/543325")]
        [Fact()]
        public void EmitCastingMethodGroupToDelegate()
        {
            string source = @"
using System;

class Base
{
    public virtual void F()
    {
    }
}

class Derived : Base
{
    public override void F()
    {
        Action a = this.F;
        a();
    }
}";
            var compilation = CompileAndVerify(source);

            compilation.VerifyIL("Derived.F",
@"{
  // Code size       19 (0x13)
  .maxstack  2
  IL_0000:  ldarg.0
  IL_0001:  dup
  IL_0002:  ldvirtftn  ""void Base.F()""
  IL_0008:  newobj     ""System.Action..ctor(object, System.IntPtr)""
  IL_000d:  callvirt   ""void System.Action.Invoke()""
  IL_0012:  ret
}
");
        }

        [WorkItem(543325, "http://vstfdevdiv:8080/DevDiv2/DevDiv/_workitems/edit/543325")]
        [Fact()]
        public void EmitCastingMethodGroupToDelegate_2()
        {
            string source = @"
using System;

class Base
{
    public virtual void F()
    {
    }
}

class Derived : Base
{
    public override void F()
    {
        Action a = new Action(this.F);
        a();
    }
}";
            var compilation = CompileAndVerify(source);

            compilation.VerifyIL("Derived.F",
@"{
  // Code size       19 (0x13)
  .maxstack  2
  IL_0000:  ldarg.0
  IL_0001:  dup
  IL_0002:  ldvirtftn  ""void Base.F()""
  IL_0008:  newobj     ""System.Action..ctor(object, System.IntPtr)""
  IL_000d:  callvirt   ""void System.Action.Invoke()""
  IL_0012:  ret
}
");
        }

        [WorkItem(543325, "http://vstfdevdiv:8080/DevDiv2/DevDiv/_workitems/edit/543325")]
        [Fact()]
        public void EmitCastingMethodGroupToDelegate_3()
        {
            string source = @"
using System;

class Base
{
    public virtual void F<T>()
    {
    }
}

class Derived : Base
{
    public override void F<T>()
    {
        Action a = this.F<T>;
        a();

        a = new Action(this.F<T>);
        a();
    }
}";
            var compilation = CompileAndVerify(source);

            compilation.VerifyIL("Derived.F<T>",
@"{
  // Code size       37 (0x25)
  .maxstack  2
  IL_0000:  ldarg.0
  IL_0001:  dup
  IL_0002:  ldvirtftn  ""void Base.F<T>()""
  IL_0008:  newobj     ""System.Action..ctor(object, System.IntPtr)""
  IL_000d:  callvirt   ""void System.Action.Invoke()""
  IL_0012:  ldarg.0
  IL_0013:  dup
  IL_0014:  ldvirtftn  ""void Base.F<T>()""
  IL_001a:  newobj     ""System.Action..ctor(object, System.IntPtr)""
  IL_001f:  callvirt   ""void System.Action.Invoke()""
  IL_0024:  ret
}
");
        }

        [Fact]
        public void EmitObjectMethodOnSpecialByRefType()
        {
            string source = @"
using System;

class Program
{
    static void Main(string[] args)
    {
    }

    static void M(System.TypedReference r)
    {
        bool b = r.Equals(1);
    }
}";
            var compilation = CompileAndVerify(source, expectedOutput: @"");

            compilation.VerifyIL("Program.M",
@"{
  // Code size       15 (0xf)
  .maxstack  2
  IL_0000:  ldarga.s   V_0
  IL_0002:  ldc.i4.1
  IL_0003:  box        ""int""
  IL_0008:  call       ""bool System.TypedReference.Equals(object)""
  IL_000d:  pop
  IL_000e:  ret
}
");
        }

        [Fact]
        public void EmitCallToOverriddenToStringOnStruct()
        {
            string source = @"
using System;

class Program
{
    public struct S1
    {
        public override string ToString()
        {
            return ""123"";
        }
    }

    static void Main()
    {
        S1 s1 = new S1();
        Console.Write(s1.ToString());
    }
}";
            var compilation = CompileAndVerify(source, expectedOutput: @"123");

            compilation.VerifyIL("Program.Main",
@"
{
  // Code size       27 (0x1b)
  .maxstack  1
  .locals init (Program.S1 V_0) //s1
  IL_0000:  ldloca.s   V_0
  IL_0002:  initobj    ""Program.S1""
  IL_0008:  ldloca.s   V_0
  IL_000a:  constrained. ""Program.S1""
  IL_0010:  callvirt   ""string object.ToString()""
  IL_0015:  call       ""void System.Console.Write(string)""
  IL_001a:  ret
}
");
        }

        [Fact]
        public void EmitNonVirtualInstanceEnumMethodCallOnEnum()
        {
            string source = @"
using System;

class Program
{
    enum Shade
    {
        White, Gray, Black
    }

    static void Main()
    {
        Shade v = Shade.Gray;
        Console.WriteLine(v.GetType());
        Console.WriteLine(v.HasFlag(Shade.Black));
        Console.WriteLine(v.ToString(""G""));
    }
}";
            var compilation = CompileAndVerify(source, expectedOutput: @"Program+Shade
False
Gray");

            compilation.VerifyIL("Program.Main",
@"{
  // Code size       62 (0x3e)
  .maxstack  2
  .locals init (Program.Shade V_0) //v
  IL_0000:  ldc.i4.1
  IL_0001:  stloc.0
  IL_0002:  ldloc.0
  IL_0003:  box        ""Program.Shade""
  IL_0008:  call       ""System.Type object.GetType()""
  IL_000d:  call       ""void System.Console.WriteLine(object)""
  IL_0012:  ldloc.0
  IL_0013:  box        ""Program.Shade""
  IL_0018:  ldc.i4.2
  IL_0019:  box        ""Program.Shade""
  IL_001e:  call       ""bool System.Enum.HasFlag(System.Enum)""
  IL_0023:  call       ""void System.Console.WriteLine(bool)""
  IL_0028:  ldloc.0
  IL_0029:  box        ""Program.Shade""
  IL_002e:  ldstr      ""G""
  IL_0033:  call       ""string System.Enum.ToString(string)""
  IL_0038:  call       ""void System.Console.WriteLine(string)""
  IL_003d:  ret
}
");
        }

        [Fact]
        public void NestedLoopAndJumpStatements01()
        {
            string source = @"using System;

class Program
{
    public class Test
    {
        public static short x; // = 9; NotImpl

        public long Foo(sbyte y)
        {
            while (y < x*x)
            {
                do
                {
                    if (x > y - 1)
                    {
                        if (x > y + 1)
                        {
                            x = (short)(x - 1);
                        }
                        x = (short)(x - 1);
                        continue;
                    }
                    else
                    {
                        if (x + 1 > y)
                        {
                            x = (short)(x - 2);
                        }
                        else
                        {
                            y = (sbyte)(y - 1);
                        }
                    }
                } while (x > 3);

                if (x < 3)
                    break;
            }

            return x;
        }
    }

    static void Main()
    {
        Test.x = 9;
        Console.Write(new Test().Foo(6));
    }
}
";
            var compilation = CompileAndVerify(source, expectedOutput: @"2");

            compilation.VerifyIL("Program.Test.Foo",
@"{
  // Code size      118 (0x76)
  .maxstack  3
  IL_0000:  br.s       IL_0061
  IL_0002:  ldsfld     ""short Program.Test.x""
  IL_0007:  ldarg.1   
  IL_0008:  ldc.i4.1  
  IL_0009:  sub       
  IL_000a:  ble.s      IL_0032
  IL_000c:  ldsfld     ""short Program.Test.x""
  IL_0011:  ldarg.1   
  IL_0012:  ldc.i4.1  
  IL_0013:  add       
  IL_0014:  ble.s      IL_0023
  IL_0016:  ldsfld     ""short Program.Test.x""
  IL_001b:  ldc.i4.1  
  IL_001c:  sub       
  IL_001d:  conv.i2   
  IL_001e:  stsfld     ""short Program.Test.x""
  IL_0023:  ldsfld     ""short Program.Test.x""
  IL_0028:  ldc.i4.1  
  IL_0029:  sub       
  IL_002a:  conv.i2   
  IL_002b:  stsfld     ""short Program.Test.x""
  IL_0030:  br.s       IL_0051
  IL_0032:  ldsfld     ""short Program.Test.x""
  IL_0037:  ldc.i4.1  
  IL_0038:  add       
  IL_0039:  ldarg.1   
  IL_003a:  ble.s      IL_004b
  IL_003c:  ldsfld     ""short Program.Test.x""
  IL_0041:  ldc.i4.2  
  IL_0042:  sub       
  IL_0043:  conv.i2   
  IL_0044:  stsfld     ""short Program.Test.x""
  IL_0049:  br.s       IL_0051
  IL_004b:  ldarg.1   
  IL_004c:  ldc.i4.1  
  IL_004d:  sub       
  IL_004e:  conv.i1   
  IL_004f:  starg.s    V_1
  IL_0051:  ldsfld     ""short Program.Test.x""
  IL_0056:  ldc.i4.3  
  IL_0057:  bgt.s      IL_0002
  IL_0059:  ldsfld     ""short Program.Test.x""
  IL_005e:  ldc.i4.3  
  IL_005f:  blt.s      IL_006f
  IL_0061:  ldarg.1   
  IL_0062:  ldsfld     ""short Program.Test.x""
  IL_0067:  ldsfld     ""short Program.Test.x""
  IL_006c:  mul       
  IL_006d:  blt.s      IL_0002
  IL_006f:  ldsfld     ""short Program.Test.x""
  IL_0074:  conv.i8   
  IL_0075:  ret       
}
");
        }

        [WorkItem(9229, "DevDiv_Projects/Roslyn")]
        [Fact]
        public void OverloadsInvoke()
        {
            string source = @"
using System;

class Program
{
    public class C
    {
        public uint Foo(short p1, ushort p2) { return (ushort) (p1 + p2); }
        public uint Foo(short p1, string p2) { return (uint) p1; }
        public uint Foo(short p1, params ushort[] p2) { return (byte) (p2[0] + p2[1]); }
        public uint Foo(short p1, ref ushort p2) { return p2; }
        public uint Foo(out short p1, params ushort[] p2) { p1 = (sbyte)127; return (ushort)p1; }
        public uint Foo(short p1, out string p2) { p2 = ""Abc123""; return (ushort) (p1 * 3); }
    }

    public static uint field1, field2;
    internal static ushort field3;
    private static string field4;
    static void Main()
    {
        C obj = new C();
        field1 = obj.Foo(-99, 100) + obj.Foo(2, ""QC""); // 1 + 2
        field2 = obj.Foo(-1, 11, 22); // 33
        Console.WriteLine(String.Format(""F1={0}, F2={1}"", field1, field2));
        field3 = 444;
        Console.WriteLine(obj.Foo(12345, ref field3)); // 444

        short out1 = 0;
        uint local = obj.Foo(out out1, 1,2,3,4); // 127
        Console.WriteLine(local);
        local = obj.Foo(2, out field4);
        Console.WriteLine(local); // 6
        Console.WriteLine(field4);
    }
}
";
            var compilation = CompileAndVerify(source, options: TestOptions.ReleaseExe.WithModuleName("MODULE"), expectedOutput: @"
F1=3, F2=33
444
127
6
Abc123
");

            compilation.VerifyIL("Program.Main",
@"{
  // Code size      188 (0xbc)
  .maxstack  6
  .locals init (Program.C V_0, //obj
                short V_1) //out1
  IL_0000:  newobj     ""Program.C..ctor()""
  IL_0005:  stloc.0
  IL_0006:  ldloc.0
  IL_0007:  ldc.i4.s   -99
  IL_0009:  ldc.i4.s   100
  IL_000b:  callvirt   ""uint Program.C.Foo(short, ushort)""
  IL_0010:  ldloc.0
  IL_0011:  ldc.i4.2
  IL_0012:  ldstr      ""QC""
  IL_0017:  callvirt   ""uint Program.C.Foo(short, string)""
  IL_001c:  add
  IL_001d:  stsfld     ""uint Program.field1""
  IL_0022:  ldloc.0
  IL_0023:  ldc.i4.m1
  IL_0024:  ldc.i4.2
  IL_0025:  newarr     ""ushort""
  IL_002a:  dup
  IL_002b:  ldc.i4.0
  IL_002c:  ldc.i4.s   11
  IL_002e:  stelem.i2
  IL_002f:  dup
  IL_0030:  ldc.i4.1
  IL_0031:  ldc.i4.s   22
  IL_0033:  stelem.i2
  IL_0034:  callvirt   ""uint Program.C.Foo(short, params ushort[])""
  IL_0039:  stsfld     ""uint Program.field2""
  IL_003e:  ldstr      ""F1={0}, F2={1}""
  IL_0043:  ldsfld     ""uint Program.field1""
  IL_0048:  box        ""uint""
  IL_004d:  ldsfld     ""uint Program.field2""
  IL_0052:  box        ""uint""
  IL_0057:  call       ""string string.Format(string, object, object)""
  IL_005c:  call       ""void System.Console.WriteLine(string)""
  IL_0061:  ldc.i4     0x1bc
  IL_0066:  stsfld     ""ushort Program.field3""
  IL_006b:  ldloc.0
  IL_006c:  ldc.i4     0x3039
  IL_0071:  ldsflda    ""ushort Program.field3""
  IL_0076:  callvirt   ""uint Program.C.Foo(short, ref ushort)""
  IL_007b:  call       ""void System.Console.WriteLine(uint)""
  IL_0080:  ldc.i4.0
  IL_0081:  stloc.1
  IL_0082:  ldloc.0
  IL_0083:  ldloca.s   V_1
  IL_0085:  ldc.i4.4
  IL_0086:  newarr     ""ushort""
  IL_008b:  dup
  IL_008c:  ldtoken    ""long <PrivateImplementationDetails>.E9E8A66A117598333ABACF5B65971C2366E19B6C""
  IL_0091:  call       ""void System.Runtime.CompilerServices.RuntimeHelpers.InitializeArray(System.Array, System.RuntimeFieldHandle)""
  IL_0096:  callvirt   ""uint Program.C.Foo(out short, params ushort[])""
  IL_009b:  call       ""void System.Console.WriteLine(uint)""
  IL_00a0:  ldloc.0
  IL_00a1:  ldc.i4.2
  IL_00a2:  ldsflda    ""string Program.field4""
  IL_00a7:  callvirt   ""uint Program.C.Foo(short, out string)""
  IL_00ac:  call       ""void System.Console.WriteLine(uint)""
  IL_00b1:  ldsfld     ""string Program.field4""
  IL_00b6:  call       ""void System.Console.WriteLine(string)""
  IL_00bb:  ret
}
");
        }

        [Fact]
        public void ArrayLength()
        {
            string source = @"
class A
{
   public static void Main()
   {
      int[] arr = new int[5];
      System.Console.Write(arr.Length > 0);
      if (0 < arr.Length)
      {
          System.Console.Write(arr.Length + 1);
      }
      if (arr.Length != 0)
      {
          System.Console.Write(arr.Length == 0);
      }
   }
}

";
            var compilation = CompileAndVerify(source, expectedOutput: "True6False");

            compilation.VerifyIL("A.Main",
@"
{
  // Code size       46 (0x2e)
  .maxstack  2
  .locals init (int[] V_0) //arr
  IL_0000:  ldc.i4.5
  IL_0001:  newarr     ""int""
  IL_0006:  stloc.0
  IL_0007:  ldloc.0
  IL_0008:  ldlen
  IL_0009:  ldc.i4.0
  IL_000a:  cgt.un
  IL_000c:  call       ""void System.Console.Write(bool)""
  IL_0011:  ldloc.0
  IL_0012:  ldlen
  IL_0013:  brfalse.s  IL_001f
  IL_0015:  ldloc.0
  IL_0016:  ldlen
  IL_0017:  conv.i4
  IL_0018:  ldc.i4.1
  IL_0019:  add
  IL_001a:  call       ""void System.Console.Write(int)""
  IL_001f:  ldloc.0
  IL_0020:  ldlen
  IL_0021:  brfalse.s  IL_002d
  IL_0023:  ldloc.0
  IL_0024:  ldlen
  IL_0025:  ldc.i4.0
  IL_0026:  ceq
  IL_0028:  call       ""void System.Console.Write(bool)""
  IL_002d:  ret
}");
        }

        [Fact]
        public void ArrayLongLength()
        {
            string source = @"
class A
{
 public static void Main()
 {
  int[] arr = new int[5];
  System.Console.Write(arr.LongLength + 1);
 }
}

";
            var compilation = CompileAndVerify(source, expectedOutput: "6");

            compilation.VerifyIL("A.Main",
@"{
  // Code size       17 (0x11)
  .maxstack  2
  IL_0000:  ldc.i4.5
  IL_0001:  newarr     ""int""
  IL_0006:  ldlen
  IL_0007:  conv.i8
  IL_0008:  ldc.i4.1
  IL_0009:  conv.i8
  IL_000a:  add
  IL_000b:  call       ""void System.Console.Write(long)""
  IL_0010:  ret
}
");
        }

        [Fact]
        public void AssignmentWithRef()
        {
            string source = @"
using System;

class C
{
    public struct S
    {
        string field1;
        long field2;
        public void Foo(string s, ref long n, params long[] ary)
        {
            field1 = s; // field = param
            Console.WriteLine(field1);
            field2 = n; // field = ref param
            Console.WriteLine(field2);
            n = field2 + n; // ref p = field + ref p;
            ulong local = 12345;

            local = local + (ulong)Math.Abs(ary[0]); // local = ary element
            Console.WriteLine(local);
            ary[0] = (long)((long)local + ary[1]); // ary element = local
        }
    }

    long n;
    static void Main()
    {
        C obj = new C();
        S valobj = new S();
        obj.n = 9;
        long[] ary = new long[3];
        ary[0] = ary[1] = ary[2] = 123;
        valobj.Foo(""Qc"", ref obj.n, ary);
        Console.WriteLine(obj.n); 
        Console.WriteLine(ary[0]);
    }
}
";
            var compilation = CompileAndVerify(source, expectedOutput: @"
Qc
9
12468
18
12591
");

            compilation.VerifyIL("C.S.Foo",
@"{
  // Code size       81 (0x51)
  .maxstack  5
  .locals init (ulong V_0) //local
  IL_0000:  ldarg.0   
  IL_0001:  ldarg.1   
  IL_0002:  stfld      ""string C.S.field1""
  IL_0007:  ldarg.0   
  IL_0008:  ldfld      ""string C.S.field1""
  IL_000d:  call       ""void System.Console.WriteLine(string)""
  IL_0012:  ldarg.0   
  IL_0013:  ldarg.2   
  IL_0014:  ldind.i8  
  IL_0015:  stfld      ""long C.S.field2""
  IL_001a:  ldarg.0   
  IL_001b:  ldfld      ""long C.S.field2""
  IL_0020:  call       ""void System.Console.WriteLine(long)""
  IL_0025:  ldarg.2   
  IL_0026:  ldarg.0   
  IL_0027:  ldfld      ""long C.S.field2""
  IL_002c:  ldarg.2   
  IL_002d:  ldind.i8  
  IL_002e:  add       
  IL_002f:  stind.i8  
  IL_0030:  ldc.i4     0x3039
  IL_0035:  conv.i8   
  IL_0036:  stloc.0   
  IL_0037:  ldloc.0   
  IL_0038:  ldarg.3   
  IL_0039:  ldc.i4.0  
  IL_003a:  ldelem.i8 
  IL_003b:  call       ""long System.Math.Abs(long)""
  IL_0040:  add       
  IL_0041:  stloc.0   
  IL_0042:  ldloc.0   
  IL_0043:  call       ""void System.Console.WriteLine(ulong)""
  IL_0048:  ldarg.3   
  IL_0049:  ldc.i4.0  
  IL_004a:  ldloc.0   
  IL_004b:  ldarg.3   
  IL_004c:  ldc.i4.1  
  IL_004d:  ldelem.i8 
  IL_004e:  add       
  IL_004f:  stelem.i8 
  IL_0050:  ret       
}
");
        }

        [WorkItem(538177, "http://vstfdevdiv:8080/DevDiv2/DevDiv/_workitems/edit/538177")]
        [Fact]
        public void Bug3712()
        {
            string source = @"
class A
{
 public static void Main()
 {
  int[] arr;
  arr = new int[5] {1,2,3,4,5};
 }
}

";
            var compilation = CompileAndVerify(source, options: TestOptions.DebugExe.WithModuleName("MODULE"));

            compilation.VerifyIL("A.Main",
@"{
  // Code size       20 (0x14)
  .maxstack  3
  .locals init (int[] V_0) //arr
  IL_0000:  nop
  IL_0001:  ldc.i4.5
  IL_0002:  newarr     ""int""
  IL_0007:  dup
  IL_0008:  ldtoken    ""<PrivateImplementationDetails>.__StaticArrayInitTypeSize=20 <PrivateImplementationDetails>.1036C5F8EF306104BD582D73E555F4DAE8EECB24""
  IL_000d:  call       ""void System.Runtime.CompilerServices.RuntimeHelpers.InitializeArray(System.Array, System.RuntimeFieldHandle)""
  IL_0012:  stloc.0
  IL_0013:  ret
}
");
        }

        [WorkItem(538052, "http://vstfdevdiv:8080/DevDiv2/DevDiv/_workitems/edit/538052")]
        [WorkItem(538224, "http://vstfdevdiv:8080/DevDiv2/DevDiv/_workitems/edit/538224")]
        [Fact]
        public void NamespaceAndTypeAlias()
        {
            string source = @"
namespace N1
{
    using N21;

    namespace N21
    {
        public interface IFoo<T>
        {
            void M(T t, bool b);
        }

        public class C
        {
        }
    }

    namespace N22
    {
        public class C
        {
            public System.String Field = null;
        }

        public class Foo : IFoo<C>
        {
            public void M(C p, bool b)
            {
                System.Console.WriteLine(p.Field);
            }
        }
    }
}

namespace N1.N2.N3.N4.N5.N6.N7.N8.N9.N10
{
}

namespace NS
{
    using N1;
    using N1.N21;
    using C = N1.N22.C;
    using Bob = N1.N2.N3.N4.N5.N6.N7.N8.N9.N10;

    class Test
    {
        //hides namespace alias Bob
        class Bob { }

        static bool global = false;

        static int Main()
        {
            C c = new C();
            c.Field = ""Hello"";
            global::N1.N21.IFoo<C> foo = new global::N1.N22.Foo();
            foo.M(c, global);
            return 0;
        }

        bool M(Bob p, bool b)
        {
            IFoo<long> foo = null;
            if (p != null)
                b = true;

            return b == (foo == null);
        }
    }
}
";
            var compilation = CompileAndVerify(source, expectedOutput: "Hello");

            compilation.VerifyIL("NS.Test.Main",
@"{
  // Code size       35 (0x23)
  .maxstack  3
  .locals init (N1.N22.C V_0) //c
  IL_0000:  newobj     ""N1.N22.C..ctor()""
  IL_0005:  stloc.0
  IL_0006:  ldloc.0
  IL_0007:  ldstr      ""Hello""
  IL_000c:  stfld      ""string N1.N22.C.Field""
  IL_0011:  newobj     ""N1.N22.Foo..ctor()""
  IL_0016:  ldloc.0
  IL_0017:  ldsfld     ""bool NS.Test.global""
  IL_001c:  callvirt   ""void N1.N21.IFoo<N1.N22.C>.M(N1.N22.C, bool)""
  IL_0021:  ldc.i4.0
  IL_0022:  ret
}
");
        }

        [Fact]
        public void VolatileFieldAndNumericTypes()
        {
            string source = @"using System;
namespace CodeGen
{
    public struct MyData
    {
        private volatile bool vField;
        internal static volatile byte vsField;

        public static void Main()
        {
            double cd = 1.234;
            float f = (float)cd;
            short[] ary = new short[3];
            ary[0] = -123;
            MyData obj = new MyData();
            vsField = 0101;
            byte p = MyData.vsField;
            obj.vField = true;
            uint ret = obj.M(ary, ref p, ref f, ref cd);
            Console.Write(ret);
        }

        public uint M(short[] ary, ref byte p1, ref float p2, ref double p3)
        {
            if (vField)
            {
                if (ary[0] <= 0)
                    return (uint)-ary[0] + p1;

                return 12345;
            }
            return 0;
        }
    }
}
";
            var compilation = CompileAndVerify(source, expectedOutput: @"224");

            compilation.VerifyIL("CodeGen.MyData.M",
@"{
  // Code size       32 (0x20)
  .maxstack  2
  IL_0000:  ldarg.0   
  IL_0001:  volatile. 
  IL_0003:  ldfld      ""bool CodeGen.MyData.vField""
  IL_0008:  brfalse.s  IL_001e
  IL_000a:  ldarg.1   
  IL_000b:  ldc.i4.0  
  IL_000c:  ldelem.i2 
  IL_000d:  ldc.i4.0  
  IL_000e:  bgt.s      IL_0018
  IL_0010:  ldarg.1   
  IL_0011:  ldc.i4.0  
  IL_0012:  ldelem.i2 
  IL_0013:  neg       
  IL_0014:  ldarg.2   
  IL_0015:  ldind.u1  
  IL_0016:  add       
  IL_0017:  ret       
  IL_0018:  ldc.i4     0x3039
  IL_001d:  ret       
  IL_001e:  ldc.i4.0  
  IL_001f:  ret       
}
");
        }

        [Fact]
        public void VolatileFieldAsRefAndEnumTypes()
        {
            string source = @"using System.Threading;
using System;

public enum E
{
    Zero, One, Two
}

class Test
{
    // ref type
    public static volatile string V_2;
    static void Thread2()
    {
        V_2 = ""One"";
    }

    volatile E V_3;
    void Thread3(object p)
    {
        ((Test)p).V_3 = E.Two;
    }

    static void Main()
    {
        var V_1 = new Test();
        new Thread(new ThreadStart(Thread2)).Start();
        new Thread(V_1.Thread3).Start(V_1);

        for (; ;)
        {
            if (V_2 == ""One"" && V_1.V_3 == E.Two)
            {
                Console.WriteLine(""result={0},{1}"", V_2, V_1.V_3);
                return;
            }
        }
    }
}
";
            var compilation = CompileAndVerify(source, expectedOutput: @"result=One,Two");
            // Why IL show 
            //  ldfld      "E Test.V_3"
            // Instead of
            //  ldfld      valuetype E modreq([mscorlib]System.Runtime.CompilerServices.IsVolatile) Test::V_3
            compilation.VerifyIL("Test.Main",
@"{
      // Code size      112 (0x70)
      .maxstack  3
      .locals init (Test V_0) //V_1
      IL_0000:  newobj     ""Test..ctor()""
      IL_0005:  stloc.0
      IL_0006:  ldnull
      IL_0007:  ldftn      ""void Test.Thread2()""
      IL_000d:  newobj     ""System.Threading.ThreadStart..ctor(object, System.IntPtr)""
      IL_0012:  newobj     ""System.Threading.Thread..ctor(System.Threading.ThreadStart)""
      IL_0017:  call       ""void System.Threading.Thread.Start()""
      IL_001c:  ldloc.0
      IL_001d:  ldftn      ""void Test.Thread3(object)""
      IL_0023:  newobj     ""System.Threading.ParameterizedThreadStart..ctor(object, System.IntPtr)""
      IL_0028:  newobj     ""System.Threading.Thread..ctor(System.Threading.ParameterizedThreadStart)""
      IL_002d:  ldloc.0
      IL_002e:  call       ""void System.Threading.Thread.Start(object)""
      IL_0033:  volatile.
      IL_0035:  ldsfld     ""string Test.V_2""
      IL_003a:  ldstr      ""One""
      IL_003f:  call       ""bool string.op_Equality(string, string)""
      IL_0044:  brfalse.s  IL_0033
      IL_0046:  ldloc.0
      IL_0047:  volatile.
      IL_0049:  ldfld      ""E Test.V_3""
      IL_004e:  ldc.i4.2
      IL_004f:  bne.un.s   IL_0033
      IL_0051:  ldstr      ""result={0},{1}""
      IL_0056:  volatile.
      IL_0058:  ldsfld     ""string Test.V_2""
      IL_005d:  ldloc.0
      IL_005e:  volatile.
      IL_0060:  ldfld      ""E Test.V_3""
      IL_0065:  box        ""E""
      IL_006a:  call       ""void System.Console.WriteLine(string, object, object)""
      IL_006f:  ret
    }
");
        }

        [Fact]
        public void ArithmeticOperations()
        {
            string source = @"using System;
namespace CodeGen
{
    public class MyClass
    {
        public static ushort M(uint[] ary)
        {
            ulong local = 123456789;
            while (ary[0] >= 0)
            {
                ary[0] = (uint)(ary[0] - 1);
                ary[1] = (uint) ((int)(+ary[0]) % +999L);
                local = (local / 7) % ary[1];

                if (local < 9)
                    break;
            }
            return (ushort)local;
        }

        public static void Main()
        {
            uint[] ary = new uint[2];
            ary[0] = ushort.MaxValue;
            ary[1] = (uint)(ary[0] / 13L);
            Console.Write(MyClass.M(ary));
        }
    }
}
";
            var compilation = CompileAndVerify(source, expectedOutput: @"6");

            compilation.VerifyIL("CodeGen.MyClass.M",
@"{
  // Code size       57 (0x39)
  .maxstack  4
  .locals init (ulong V_0) //local
  IL_0000:  ldc.i4     0x75bcd15
  IL_0005:  conv.i8   
  IL_0006:  stloc.0   
  IL_0007:  br.s       IL_0030
  IL_0009:  ldarg.0   
  IL_000a:  ldc.i4.0  
  IL_000b:  ldarg.0   
  IL_000c:  ldc.i4.0  
  IL_000d:  ldelem.u4 
  IL_000e:  ldc.i4.1  
  IL_000f:  sub       
  IL_0010:  stelem.i4 
  IL_0011:  ldarg.0   
  IL_0012:  ldc.i4.1  
  IL_0013:  ldarg.0   
  IL_0014:  ldc.i4.0  
  IL_0015:  ldelem.u4 
  IL_0016:  conv.i8   
  IL_0017:  ldc.i4     0x3e7
  IL_001c:  conv.i8   
  IL_001d:  rem       
  IL_001e:  conv.u4   
  IL_001f:  stelem.i4 
  IL_0020:  ldloc.0   
  IL_0021:  ldc.i4.7  
  IL_0022:  conv.i8   
  IL_0023:  div.un    
  IL_0024:  ldarg.0   
  IL_0025:  ldc.i4.1  
  IL_0026:  ldelem.u4 
  IL_0027:  conv.u8   
  IL_0028:  rem.un    
  IL_0029:  stloc.0   
  IL_002a:  ldloc.0   
  IL_002b:  ldc.i4.s   9
  IL_002d:  conv.i8   
  IL_002e:  blt.un.s   IL_0036
  IL_0030:  ldarg.0   
  IL_0031:  ldc.i4.0  
  IL_0032:  ldelem.u4 
  IL_0033:  ldc.i4.0  
  IL_0034:  bge.un.s   IL_0009
  IL_0036:  ldloc.0   
  IL_0037:  conv.u2   
  IL_0038:  ret       
}
");
        }

        [Fact]
        public void Delegates()
        {
            string source = @"using System;

delegate void MyAction<T>(T x);

public class Program
{
    static void F(long l)
    {
        Console.WriteLine(l);
    }

    void G(long l)
    {
        Console.WriteLine(l);
    }

    internal virtual void H(long l)
    {
        Console.WriteLine(l);
    }

    public static void Main(string[] args)
    {
        Program p = new Program();
        MyAction<long> act1 = F;
        act1(12);
        MyAction<long> act2 = new MyAction<long>(p.G);
        act2(13);
        MyAction<long> act3 = p.H;
        act3(14);
        MyAction<long> act4 = new MyAction<long>(act3);
        act4(15);
    }
}
";
            CompileAndVerify(source, expectedOutput: @"
12
13
14
15
");
        }

        [Fact]
        public void DelegateMethodDelegates()
        {
            string source = @"
using System;

class C
{
    Action invoke;
    Func<AsyncCallback, object, IAsyncResult> beginInvoke;
    Action<IAsyncResult> endInvoke;
    Func<object[], object> dynamicInvoke;
    Func<object> clone;
    Func<object, bool> equals;

    void M()
    {   
        var a = new Action(M);
        invoke = new Action(a.Invoke);
        beginInvoke = new Func<AsyncCallback, object, IAsyncResult>(a.BeginInvoke);
        endInvoke = new Action<IAsyncResult>(a.EndInvoke);
        dynamicInvoke = new Func<object[], object>(a.DynamicInvoke);
        clone = new Func<object>(a.Clone);
        equals = new Func<object, bool>(a.Equals);
    }
}
";
            CompileAndVerify(source).VerifyIL("C.M", @"
{
  // Code size      124 (0x7c)
  .maxstack  3
  .locals init (System.Action V_0) //a
  IL_0000:  ldarg.0
  IL_0001:  ldftn      ""void C.M()""
  IL_0007:  newobj     ""System.Action..ctor(object, System.IntPtr)""
  IL_000c:  stloc.0
  IL_000d:  ldarg.0
  IL_000e:  ldloc.0
  IL_000f:  ldftn      ""void System.Action.Invoke()""
  IL_0015:  newobj     ""System.Action..ctor(object, System.IntPtr)""
  IL_001a:  stfld      ""System.Action C.invoke""
  IL_001f:  ldarg.0
  IL_0020:  ldloc.0
  IL_0021:  ldftn      ""System.IAsyncResult System.Action.BeginInvoke(System.AsyncCallback, object)""
  IL_0027:  newobj     ""System.Func<System.AsyncCallback, object, System.IAsyncResult>..ctor(object, System.IntPtr)""
  IL_002c:  stfld      ""System.Func<System.AsyncCallback, object, System.IAsyncResult> C.beginInvoke""
  IL_0031:  ldarg.0
  IL_0032:  ldloc.0
  IL_0033:  ldftn      ""void System.Action.EndInvoke(System.IAsyncResult)""
  IL_0039:  newobj     ""System.Action<System.IAsyncResult>..ctor(object, System.IntPtr)""
  IL_003e:  stfld      ""System.Action<System.IAsyncResult> C.endInvoke""
  IL_0043:  ldarg.0
  IL_0044:  ldloc.0
  IL_0045:  ldftn      ""object System.Delegate.DynamicInvoke(params object[])""
  IL_004b:  newobj     ""System.Func<object[], object>..ctor(object, System.IntPtr)""
  IL_0050:  stfld      ""System.Func<object[], object> C.dynamicInvoke""
  IL_0055:  ldarg.0
  IL_0056:  ldloc.0
  IL_0057:  dup
  IL_0058:  ldvirtftn  ""object System.Delegate.Clone()""
  IL_005e:  newobj     ""System.Func<object>..ctor(object, System.IntPtr)""
  IL_0063:  stfld      ""System.Func<object> C.clone""
  IL_0068:  ldarg.0
  IL_0069:  ldloc.0
  IL_006a:  dup
  IL_006b:  ldvirtftn  ""bool object.Equals(object)""
  IL_0071:  newobj     ""System.Func<object, bool>..ctor(object, System.IntPtr)""
  IL_0076:  stfld      ""System.Func<object, bool> C.equals""
  IL_007b:  ret
}");
        }

        [Fact]
        public void ConstantLiteralToDecimal()
        {
            string source = @"
using System;

public class Program
{
    public static void Main()
    {
        Print(0); // ldc.i4.0 - decimal..ctor(int32)
        Print(1); // ldc.i4.1 - decimal..ctor(int32)
        Print(8); // ldc.i4.8 - decimal..ctor(int32)
        Print(-1);  // ldc.i4.m1 - decimal..ctor(int32)
        Print(-128);// ldc.i4.s - decimal..ctor(int32)
        Print(2147483647); // ldc.i4  - decimal..ctor(int32)
        Print(-2147483648); // ldc.i4  - decimal..ctor(int32)
        Print(4294967295); // ldc.i4.m1 - decimal..ctor(uint32) [Note: Dev11 uses decimal..ctor(int64)]
        Print(9223372036854775807); // ldc.i8 - decimal..ctor(int64)
        Print(-9223372036854775808); // ldc.i8 - decimal..ctor(int64)
        Print(18446744073709551615); // decimal..ctor(uint64) [Note: Dev11 uses decimal..ctor(int32, int32, int32, bool, byte)]
        Print(-79228162514264337593543950335m); // decimal..ctor(int32, int32, int32, bool, byte)
        Print((decimal)12345.679f); // ? ldc.r4 - decimal..ctor(Single)
    }

    public static void Print(decimal val)
    {
        Console.WriteLine(val);
    }
}
";
            var compilation = CompileAndVerify(source, expectedOutput: @"
0
1
8
-1
-128
2147483647
-2147483648
4294967295
9223372036854775807
-9223372036854775808
18446744073709551615
-79228162514264337593543950335
12345.68
");

            compilation.VerifyIL("Program.Main",
@"
{
  // Code size      179 (0xb3)
  .maxstack  5
  IL_0000:  ldsfld     ""decimal decimal.Zero""
  IL_0005:  call       ""void Program.Print(decimal)""
  IL_000a:  ldsfld     ""decimal decimal.One""
  IL_000f:  call       ""void Program.Print(decimal)""
  IL_0014:  ldc.i4.8
  IL_0015:  newobj     ""decimal..ctor(int)""
  IL_001a:  call       ""void Program.Print(decimal)""
  IL_001f:  ldsfld     ""decimal decimal.MinusOne""
  IL_0024:  call       ""void Program.Print(decimal)""
  IL_0029:  ldc.i4.s   -128
  IL_002b:  newobj     ""decimal..ctor(int)""
  IL_0030:  call       ""void Program.Print(decimal)""
  IL_0035:  ldc.i4     0x7fffffff
  IL_003a:  newobj     ""decimal..ctor(int)""
  IL_003f:  call       ""void Program.Print(decimal)""
  IL_0044:  ldc.i4     0x80000000
  IL_0049:  newobj     ""decimal..ctor(int)""
  IL_004e:  call       ""void Program.Print(decimal)""
  IL_0053:  ldc.i4.m1
  IL_0054:  newobj     ""decimal..ctor(uint)""
  IL_0059:  call       ""void Program.Print(decimal)""
  IL_005e:  ldc.i8     0x7fffffffffffffff
  IL_0067:  newobj     ""decimal..ctor(long)""
  IL_006c:  call       ""void Program.Print(decimal)""
  IL_0071:  ldc.i8     0x8000000000000000
  IL_007a:  newobj     ""decimal..ctor(long)""
  IL_007f:  call       ""void Program.Print(decimal)""
  IL_0084:  ldc.i4.m1
  IL_0085:  conv.i8
  IL_0086:  newobj     ""decimal..ctor(ulong)""
  IL_008b:  call       ""void Program.Print(decimal)""
  IL_0090:  ldc.i4.m1
  IL_0091:  ldc.i4.m1
  IL_0092:  ldc.i4.m1
  IL_0093:  ldc.i4.1
  IL_0094:  ldc.i4.0
  IL_0095:  newobj     ""decimal..ctor(int, int, int, bool, byte)""
  IL_009a:  call       ""void Program.Print(decimal)""
  IL_009f:  ldc.i4     0x12d688
  IL_00a4:  ldc.i4.0
  IL_00a5:  ldc.i4.0
  IL_00a6:  ldc.i4.0
  IL_00a7:  ldc.i4.2
  IL_00a8:  newobj     ""decimal..ctor(int, int, int, bool, byte)""
  IL_00ad:  call       ""void Program.Print(decimal)""
  IL_00b2:  ret
}
");
        }

        [WorkItem(542417, "http://vstfdevdiv:8080/DevDiv2/DevDiv/_workitems/edit/542417")]
        [Fact]
        public void OptionalForConstructor()
        {
            string source = @"using System;
class NamedExample
{
    public NamedExample(int optional = 10)
    { }
    static void Main(string[] args)
    {
        var temp = new NamedExample();
    }
}
";
            CompileAndVerify(source);
        }

        [Fact]
        public void BranchReuse001()
        {
            string source = @"
using System;
class A
{
    public static void Main()
    {
        int x = int.Parse(""42"");
        if (x > 0)
        {
            string s = ""first"";
            Console.WriteLine(s);
        }
        else
        {
            string s = ""second"";
            Console.WriteLine(s);
        }

        Console.WriteLine(x);
    }
}
";
            var compilation = CompileAndVerify(source, expectedOutput: @"first
42");

            compilation.VerifyIL("A.Main",
@"{
  // Code size       42 (0x2a)
  .maxstack  3
  IL_0000:  ldstr      ""42""
  IL_0005:  call       ""int int.Parse(string)""
  IL_000a:  dup
  IL_000b:  ldc.i4.0
  IL_000c:  ble.s      IL_001a
  IL_000e:  ldstr      ""first""
  IL_0013:  call       ""void System.Console.WriteLine(string)""
  IL_0018:  br.s       IL_0024
  IL_001a:  ldstr      ""second""
  IL_001f:  call       ""void System.Console.WriteLine(string)""
  IL_0024:  call       ""void System.Console.WriteLine(int)""
  IL_0029:  ret
}
");
        }

        [Fact]
        public void IncrementUsed()
        {
            string source = @"
using System;
class A
{
    public static void Main()
    {
        int[] x = new int[3];
        x[0] = 1;
        x[1] = 2;
        x[2] = 3;

        int y = x[0]++;

        Console.WriteLine(y);
        Console.WriteLine(x[0]);
        Console.WriteLine(x[1]);
        Console.WriteLine(x[2]);
    }
}
";
            var compilation = CompileAndVerify(source, expectedOutput: @"1
2
2
3");

            compilation.VerifyIL("A.Main",
@"{
  // Code size       62 (0x3e)
  .maxstack  4
  .locals init (int V_0)
  IL_0000:  ldc.i4.3
  IL_0001:  newarr     ""int""
  IL_0006:  dup
  IL_0007:  ldc.i4.0
  IL_0008:  ldc.i4.1
  IL_0009:  stelem.i4
  IL_000a:  dup
  IL_000b:  ldc.i4.1
  IL_000c:  ldc.i4.2
  IL_000d:  stelem.i4
  IL_000e:  dup
  IL_000f:  ldc.i4.2
  IL_0010:  ldc.i4.3
  IL_0011:  stelem.i4
  IL_0012:  dup
  IL_0013:  ldc.i4.0
  IL_0014:  ldelema    ""int""
  IL_0019:  dup
  IL_001a:  ldind.i4
  IL_001b:  stloc.0
  IL_001c:  ldloc.0
  IL_001d:  ldc.i4.1
  IL_001e:  add
  IL_001f:  stind.i4
  IL_0020:  ldloc.0
  IL_0021:  call       ""void System.Console.WriteLine(int)""
  IL_0026:  dup
  IL_0027:  ldc.i4.0
  IL_0028:  ldelem.i4
  IL_0029:  call       ""void System.Console.WriteLine(int)""
  IL_002e:  dup
  IL_002f:  ldc.i4.1
  IL_0030:  ldelem.i4
  IL_0031:  call       ""void System.Console.WriteLine(int)""
  IL_0036:  ldc.i4.2
  IL_0037:  ldelem.i4
  IL_0038:  call       ""void System.Console.WriteLine(int)""
  IL_003d:  ret
}
");
        }

        [Fact]
        public void IncrementUnused()
        {
            string source = @"
using System;
class A
{
    public static void Main()
    {
        int[] x = new int[3];
        x[0] = 1;
        x[1] = 2;
        x[2] = 3;

        x[0]++;

        Console.WriteLine(x[0]);
        Console.WriteLine(x[1]);
        Console.WriteLine(x[2]);
    }
}
";
            var compilation = CompileAndVerify(source, expectedOutput: @"2
2
3");

            compilation.VerifyIL("A.Main",
@"
{
  // Code size       54 (0x36)
  .maxstack  4
  IL_0000:  ldc.i4.3
  IL_0001:  newarr     ""int""
  IL_0006:  dup
  IL_0007:  ldc.i4.0
  IL_0008:  ldc.i4.1
  IL_0009:  stelem.i4
  IL_000a:  dup
  IL_000b:  ldc.i4.1
  IL_000c:  ldc.i4.2
  IL_000d:  stelem.i4
  IL_000e:  dup
  IL_000f:  ldc.i4.2
  IL_0010:  ldc.i4.3
  IL_0011:  stelem.i4
  IL_0012:  dup
  IL_0013:  ldc.i4.0
  IL_0014:  ldelema    ""int""
  IL_0019:  dup
  IL_001a:  ldind.i4
  IL_001b:  ldc.i4.1
  IL_001c:  add
  IL_001d:  stind.i4
  IL_001e:  dup
  IL_001f:  ldc.i4.0
  IL_0020:  ldelem.i4
  IL_0021:  call       ""void System.Console.WriteLine(int)""
  IL_0026:  dup
  IL_0027:  ldc.i4.1
  IL_0028:  ldelem.i4
  IL_0029:  call       ""void System.Console.WriteLine(int)""
  IL_002e:  ldc.i4.2
  IL_002f:  ldelem.i4
  IL_0030:  call       ""void System.Console.WriteLine(int)""
  IL_0035:  ret
}
");
        }

        [Fact]
        public void IncrementUnused1()
        {
            string source = @"
using System;
class A
{
    private static int[] x = new int[3] {1, 2, 3};

    public static void Main()
    {
        Increment();

        Console.WriteLine(x[0]);
        Console.WriteLine(x[1]);
        Console.WriteLine(x[2]);
    }

    private static void Increment()
    {
        x[0]++;
    }
}
";
            var compilation = CompileAndVerify(source, expectedOutput: @"2
2
3");

            compilation.VerifyIL("A.Increment",
@"
{
  // Code size       17 (0x11)
  .maxstack  3
  IL_0000:  ldsfld     ""int[] A.x""
  IL_0005:  ldc.i4.0
  IL_0006:  ldelema    ""int""
  IL_000b:  dup
  IL_000c:  ldind.i4
  IL_000d:  ldc.i4.1
  IL_000e:  add
  IL_000f:  stind.i4
  IL_0010:  ret
}
");
        }

        [Fact]
        public void IncrementUnused2()
        {
            string source = @"
using System;
class A
{
    private static int[] x = new int[3] {1, 2, 3};

    public static void Main()
    {
        Increment();

        Console.WriteLine(x[0]);
        Console.WriteLine(x[1]);
        Console.WriteLine(x[2]);
    }

    private static void Increment()
    {
        ++x[0];
    }
}
";
            var compilation = CompileAndVerify(source, expectedOutput: @"2
2
3");

            compilation.VerifyIL("A.Increment",
@"
{
  // Code size       17 (0x11)
  .maxstack  3
  IL_0000:  ldsfld     ""int[] A.x""
  IL_0005:  ldc.i4.0
  IL_0006:  ldelema    ""int""
  IL_000b:  dup
  IL_000c:  ldind.i4
  IL_000d:  ldc.i4.1
  IL_000e:  add
  IL_000f:  stind.i4
  IL_0010:  ret
}
");
        }

        [Fact]
        public void IncrementNested()
        {
            string source = @"
using System;
class A
{
    static int[] x = new int[] {1,2,3};

    public static void Main()
    {
        x[x[x[0]++]++]++;

        Console.WriteLine(x[0]);
        Console.WriteLine(x[1]);
        Console.WriteLine(x[2]);
    }
}
";
            var compilation = CompileAndVerify(source, expectedOutput: @"2
3
4");

            compilation.VerifyIL("A.Main",
@"
{
  // Code size       89 (0x59)
  .maxstack  5
  .locals init (int V_0,
  int V_1)
  IL_0000:  ldsfld     ""int[] A.x""
  IL_0005:  ldsfld     ""int[] A.x""
  IL_000a:  ldsfld     ""int[] A.x""
  IL_000f:  ldc.i4.0
  IL_0010:  ldelema    ""int""
  IL_0015:  dup
  IL_0016:  ldind.i4
  IL_0017:  stloc.1
  IL_0018:  ldloc.1
  IL_0019:  ldc.i4.1
  IL_001a:  add
  IL_001b:  stind.i4
  IL_001c:  ldloc.1
  IL_001d:  ldelema    ""int""
  IL_0022:  dup
  IL_0023:  ldind.i4
  IL_0024:  stloc.0
  IL_0025:  ldloc.0
  IL_0026:  ldc.i4.1
  IL_0027:  add
  IL_0028:  stind.i4
  IL_0029:  ldloc.0
  IL_002a:  ldelema    ""int""
  IL_002f:  dup
  IL_0030:  ldind.i4
  IL_0031:  ldc.i4.1
  IL_0032:  add
  IL_0033:  stind.i4
  IL_0034:  ldsfld     ""int[] A.x""
  IL_0039:  ldc.i4.0
  IL_003a:  ldelem.i4
  IL_003b:  call       ""void System.Console.WriteLine(int)""
  IL_0040:  ldsfld     ""int[] A.x""
  IL_0045:  ldc.i4.1
  IL_0046:  ldelem.i4
  IL_0047:  call       ""void System.Console.WriteLine(int)""
  IL_004c:  ldsfld     ""int[] A.x""
  IL_0051:  ldc.i4.2
  IL_0052:  ldelem.i4
  IL_0053:  call       ""void System.Console.WriteLine(int)""
  IL_0058:  ret
}
");
        }

        [Fact]
        public void PreIncrementUsed()
        {
            string source = @"
using System;
class A
{
    public static void Main()
    {
        int[] x = new int[3];
        x[0] = 1;
        x[1] = 2;
        x[2] = 3;

        int y = ++x[0];

        Console.WriteLine(y);
        Console.WriteLine(x[0]);
        Console.WriteLine(x[1]);
        Console.WriteLine(x[2]);
    }
}
";
            var compilation = CompileAndVerify(source, expectedOutput: @"2
2
2
3");

            compilation.VerifyIL("A.Main",
@"{
  // Code size       62 (0x3e)
  .maxstack  4
  .locals init (int V_0)
  IL_0000:  ldc.i4.3
  IL_0001:  newarr     ""int""
  IL_0006:  dup
  IL_0007:  ldc.i4.0
  IL_0008:  ldc.i4.1
  IL_0009:  stelem.i4
  IL_000a:  dup
  IL_000b:  ldc.i4.1
  IL_000c:  ldc.i4.2
  IL_000d:  stelem.i4
  IL_000e:  dup
  IL_000f:  ldc.i4.2
  IL_0010:  ldc.i4.3
  IL_0011:  stelem.i4
  IL_0012:  dup
  IL_0013:  ldc.i4.0
  IL_0014:  ldelema    ""int""
  IL_0019:  dup
  IL_001a:  ldind.i4
  IL_001b:  ldc.i4.1
  IL_001c:  add
  IL_001d:  stloc.0
  IL_001e:  ldloc.0
  IL_001f:  stind.i4
  IL_0020:  ldloc.0
  IL_0021:  call       ""void System.Console.WriteLine(int)""
  IL_0026:  dup
  IL_0027:  ldc.i4.0
  IL_0028:  ldelem.i4
  IL_0029:  call       ""void System.Console.WriteLine(int)""
  IL_002e:  dup
  IL_002f:  ldc.i4.1
  IL_0030:  ldelem.i4
  IL_0031:  call       ""void System.Console.WriteLine(int)""
  IL_0036:  ldc.i4.2
  IL_0037:  ldelem.i4
  IL_0038:  call       ""void System.Console.WriteLine(int)""
  IL_003d:  ret
}
");
        }

        [Fact]
        public void PreIncrementUnused()
        {
            string source = @"
using System;
class A
{
    public static void Main()
    {
        int[] x = new int[3];
        x[0] = 1;
        x[1] = 2;
        x[2] = 3;

        ++x[0];

        Console.WriteLine(x[0]);
        Console.WriteLine(x[1]);
        Console.WriteLine(x[2]);
    }
}
";
            var compilation = CompileAndVerify(source, expectedOutput: @"2
2
3");

            compilation.VerifyIL("A.Main",
@"
{
  // Code size       54 (0x36)
  .maxstack  4
  IL_0000:  ldc.i4.3
  IL_0001:  newarr     ""int""
  IL_0006:  dup
  IL_0007:  ldc.i4.0
  IL_0008:  ldc.i4.1
  IL_0009:  stelem.i4
  IL_000a:  dup
  IL_000b:  ldc.i4.1
  IL_000c:  ldc.i4.2
  IL_000d:  stelem.i4
  IL_000e:  dup
  IL_000f:  ldc.i4.2
  IL_0010:  ldc.i4.3
  IL_0011:  stelem.i4
  IL_0012:  dup
  IL_0013:  ldc.i4.0
  IL_0014:  ldelema    ""int""
  IL_0019:  dup
  IL_001a:  ldind.i4
  IL_001b:  ldc.i4.1
  IL_001c:  add
  IL_001d:  stind.i4
  IL_001e:  dup
  IL_001f:  ldc.i4.0
  IL_0020:  ldelem.i4
  IL_0021:  call       ""void System.Console.WriteLine(int)""
  IL_0026:  dup
  IL_0027:  ldc.i4.1
  IL_0028:  ldelem.i4
  IL_0029:  call       ""void System.Console.WriteLine(int)""
  IL_002e:  ldc.i4.2
  IL_002f:  ldelem.i4
  IL_0030:  call       ""void System.Console.WriteLine(int)""
  IL_0035:  ret
}
");
        }

        [Fact]
        public void PreIncrementUnusedA()
        {
            string source = @"
using System;
class A
{
    public static void Main()
    {
        int[] x = new int[3];
        x[0] = 1;
        x[1] = 2;
        x[2] = 3;

        ++x[0];

        Console.WriteLine(x[0]);
        Console.WriteLine(x[1]);
        Console.WriteLine(x[2]);
    }
}
";
            var compilation = CompileAndVerify(source, options: TestOptions.ReleaseDebugExe, expectedOutput: @"2
2
3");

            compilation.VerifyIL("A.Main",
@"
{
  // Code size       56 (0x38)
  .maxstack  3
  .locals init (int[] V_0) //x
  IL_0000:  ldc.i4.3
  IL_0001:  newarr     ""int""
  IL_0006:  stloc.0
  IL_0007:  ldloc.0
  IL_0008:  ldc.i4.0
  IL_0009:  ldc.i4.1
  IL_000a:  stelem.i4
  IL_000b:  ldloc.0
  IL_000c:  ldc.i4.1
  IL_000d:  ldc.i4.2
  IL_000e:  stelem.i4
  IL_000f:  ldloc.0
  IL_0010:  ldc.i4.2
  IL_0011:  ldc.i4.3
  IL_0012:  stelem.i4
  IL_0013:  ldloc.0
  IL_0014:  ldc.i4.0
  IL_0015:  ldelema    ""int""
  IL_001a:  dup
  IL_001b:  ldind.i4
  IL_001c:  ldc.i4.1
  IL_001d:  add
  IL_001e:  stind.i4
  IL_001f:  ldloc.0
  IL_0020:  ldc.i4.0
  IL_0021:  ldelem.i4
  IL_0022:  call       ""void System.Console.WriteLine(int)""
  IL_0027:  ldloc.0
  IL_0028:  ldc.i4.1
  IL_0029:  ldelem.i4
  IL_002a:  call       ""void System.Console.WriteLine(int)""
  IL_002f:  ldloc.0
  IL_0030:  ldc.i4.2
  IL_0031:  ldelem.i4
  IL_0032:  call       ""void System.Console.WriteLine(int)""
  IL_0037:  ret
}
");
        }


        [Fact]
        public void PostIncrementUnusedStruct()
        {
            string source = @"
using System;
class A
{
    static S1 x = new S1();

    public static void Main()
    {
        x.y++;

        Console.WriteLine(x.y);
    }
}

struct S1
{
    public int y;
}
";
            var compilation = CompileAndVerify(source, expectedOutput: @"1");

            compilation.VerifyIL("A.Main",
@"
{
  // Code size       31 (0x1f)
  .maxstack  3
  IL_0000:  ldsflda    ""S1 A.x""
  IL_0005:  ldflda     ""int S1.y""
  IL_000a:  dup
  IL_000b:  ldind.i4
  IL_000c:  ldc.i4.1
  IL_000d:  add
  IL_000e:  stind.i4
  IL_000f:  ldsflda    ""S1 A.x""
  IL_0014:  ldfld      ""int S1.y""
  IL_0019:  call       ""void System.Console.WriteLine(int)""
  IL_001e:  ret
}
");
        }

        [Fact]
        public void PostIncrementUnusedStruct1()
        {
            string source = @"
using System;
class A
{
    public S1 x = new S1();

    public static void Main()
    {
        var v = new A();
        v.x.y+=42;

        Console.WriteLine(v.x.y);
    }
}

struct S1
{
    public int y;
}
";
            var compilation = CompileAndVerify(source, expectedOutput: @"42");

            compilation.VerifyIL("A.Main",
@"
{
  // Code size       38 (0x26)
  .maxstack  4
  IL_0000:  newobj     ""A..ctor()""
  IL_0005:  dup
  IL_0006:  ldflda     ""S1 A.x""
  IL_000b:  ldflda     ""int S1.y""
  IL_0010:  dup
  IL_0011:  ldind.i4
  IL_0012:  ldc.i4.s   42
  IL_0014:  add
  IL_0015:  stind.i4
  IL_0016:  ldflda     ""S1 A.x""
  IL_001b:  ldfld      ""int S1.y""
  IL_0020:  call       ""void System.Console.WriteLine(int)""
  IL_0025:  ret
}
");
        }

        [Fact]
        public void PostIncrementUnusedStruct1a()
        {
            string source = @"
using System;
class A
{
    public S1 x = new S1();

    public static void Main()
    {
        var v = new A();
        v.x.y+=42;

        Console.WriteLine(v.x.y);
    }
}

struct S1
{
    public int y;
}
";
            var compilation = CompileAndVerify(source, expectedOutput: @"42", options: TestOptions.ReleaseDebugExe);

            compilation.VerifyIL("A.Main",
@"
{
  // Code size       40 (0x28)
  .maxstack  3
  .locals init (A V_0) //v
  IL_0000:  newobj     ""A..ctor()""
  IL_0005:  stloc.0
  IL_0006:  ldloc.0
  IL_0007:  ldflda     ""S1 A.x""
  IL_000c:  ldflda     ""int S1.y""
  IL_0011:  dup
  IL_0012:  ldind.i4
  IL_0013:  ldc.i4.s   42
  IL_0015:  add
  IL_0016:  stind.i4
  IL_0017:  ldloc.0
  IL_0018:  ldflda     ""S1 A.x""
  IL_001d:  ldfld      ""int S1.y""
  IL_0022:  call       ""void System.Console.WriteLine(int)""
  IL_0027:  ret
}
");
        }

        [Fact]
        public void PostIncrementUnusedStruct2()
        {
            string source = @"
using System;
class A
{
    public static S1 sv = default(S1);

    public static void Main()
    {
        var v = sv;
        v.y += 42;

        Console.WriteLine(v.y);
    }
}

struct S1
{
    public int y;
}
";
            var compilation = CompileAndVerify(source, expectedOutput: @"42");

            compilation.VerifyIL("A.Main",
@"
{
  // Code size       31 (0x1f)
  .maxstack  3
  .locals init (S1 V_0) //v
  IL_0000:  ldsfld     ""S1 A.sv""
  IL_0005:  stloc.0
  IL_0006:  ldloca.s   V_0
  IL_0008:  ldflda     ""int S1.y""
  IL_000d:  dup
  IL_000e:  ldind.i4
  IL_000f:  ldc.i4.s   42
  IL_0011:  add
  IL_0012:  stind.i4
  IL_0013:  ldloc.0
  IL_0014:  ldfld      ""int S1.y""
  IL_0019:  call       ""void System.Console.WriteLine(int)""
  IL_001e:  ret
}
");
        }


        [Fact, WorkItem(543618, "http://vstfdevdiv:8080/DevDiv2/DevDiv/_workitems/edit/543618")]
        public void ImplicitConversionCharToDecimal()
        {
            var source = @"
public class Test
{
    static void Main() 
    {
        char source = '\x1';
        decimal	dest = source;
    } 
}";
            CompileAndVerify(source).
VerifyIL("Test.Main", @"
{
  // Code size        8 (0x8)
  .maxstack  1
  IL_0000:  ldc.i4.1
  IL_0001:  call       ""decimal decimal.op_Implicit(char)""
  IL_0006:  pop
  IL_0007:  ret
}");
        }

        [Fact, WorkItem(543618, "http://vstfdevdiv:8080/DevDiv2/DevDiv/_workitems/edit/543618")]
        public void ConversionDecimalToChar()
        {
            var source = @"
public class Test
{
    static void Main() 
    {
        decimal source = 1M;
        char dest = (char)source;
    } 
}";
            CompileAndVerify(source).
VerifyIL("Test.Main", @"
{
  // Code size       12 (0xc)
  .maxstack  1
  IL_0000:  ldsfld     ""decimal decimal.One""
  IL_0005:  call       ""char decimal.op_Explicit(decimal)""
  IL_000a:  pop
  IL_000b:  ret
}");
        }

        [WorkItem(543621, "http://vstfdevdiv:8080/DevDiv2/DevDiv/_workitems/edit/543621")]
        [Fact]
        public void PartialMethodInvocationInIfStatement()
        {
            var source = @"
    public static partial class Contract
    {
        public static void Assert(bool condition)
        {
            if (true)
                ReportFailure();
        }

        static partial void ReportFailure();
    }";
            CompileAndVerify(source);
        }

        [Fact, WorkItem(529173, "http://vstfdevdiv:8080/DevDiv2/DevDiv/_workitems/edit/529173")]
        public void CallWithStruct()
        {
            var source = @"
using System;

    class Program
    {
        static void Main(string[] args)
        {
            M1(new S1());

            M1(new S1(42));

            var x = new S1(42);
            M1(x);

            var y = new S1(42);
            M1(y);

            y.Bar();
        }

        static void M1(S1 arg)
        {
        }
    }

    struct S1
    {
        public S1(int x)
        {
            this.x = x;
        }

        public int x;

        public void Bar(){}
    }
";
            CompileAndVerify(source, expectedOutput: "").
VerifyIL("Program.Main", @"
{
  // Code size       61 (0x3d)
  .maxstack  2
  .locals init (S1 V_0, //y
  S1 V_1)
  IL_0000:  ldloca.s   V_1
  IL_0002:  initobj    ""S1""
  IL_0008:  ldloc.1
  IL_0009:  call       ""void Program.M1(S1)""
  IL_000e:  ldc.i4.s   42
  IL_0010:  newobj     ""S1..ctor(int)""
  IL_0015:  call       ""void Program.M1(S1)""
  IL_001a:  ldc.i4.s   42
  IL_001c:  newobj     ""S1..ctor(int)""
  IL_0021:  call       ""void Program.M1(S1)""
  IL_0026:  ldloca.s   V_0
  IL_0028:  ldc.i4.s   42
  IL_002a:  call       ""S1..ctor(int)""
  IL_002f:  ldloc.0
  IL_0030:  call       ""void Program.M1(S1)""
  IL_0035:  ldloca.s   V_0
  IL_0037:  call       ""void S1.Bar()""
  IL_003c:  ret
}");
        }

        [Fact, WorkItem(543611, "http://vstfdevdiv:8080/DevDiv2/DevDiv/_workitems/edit/543611")]
        public void CallOnConst()
        {
            var source = @"
using System;

class Test
{
    static void Main()
    {
        Console.Write(decimal.One.CompareTo(decimal.Zero));
    }
}
";
            CompileAndVerify(source, expectedOutput: "1").
VerifyIL("Test.Main", @"
{
  // Code size       24 (0x18)
  .maxstack  2
  .locals init (decimal V_0)
  IL_0000:  ldsfld     ""decimal decimal.One""
  IL_0005:  stloc.0
  IL_0006:  ldloca.s   V_0
  IL_0008:  ldsfld     ""decimal decimal.Zero""
  IL_000d:  call       ""int decimal.CompareTo(decimal)""
  IL_0012:  call       ""void System.Console.Write(int)""
  IL_0017:  ret
}");
        }

        [Fact, WorkItem(543611, "http://vstfdevdiv:8080/DevDiv2/DevDiv/_workitems/edit/543611")]
        public void CallOnReadonlyValField()
        {
            var source = @"
using System;

class Test
{
    struct C1
    {
        public decimal x;
    }

    static C1 Foo()
    {
        return new C1();
    }

    static void Main()
    {
        Console.Write(Foo().x.CompareTo(decimal.One));
    }
}
";
            CompileAndVerify(source, expectedOutput: "-1").
VerifyIL("Test.Main", @"
{
  // Code size       29 (0x1d)
  .maxstack  2
  .locals init (Test.C1 V_0)
  IL_0000:  call       ""Test.C1 Test.Foo()""
  IL_0005:  stloc.0
  IL_0006:  ldloca.s   V_0
  IL_0008:  ldflda     ""decimal Test.C1.x""
  IL_000d:  ldsfld     ""decimal decimal.One""
  IL_0012:  call       ""int decimal.CompareTo(decimal)""
  IL_0017:  call       ""void System.Console.Write(int)""
  IL_001c:  ret
}");
        }

        [Fact(), WorkItem(543691, "http://vstfdevdiv:8080/DevDiv2/DevDiv/_workitems/edit/543691")]
        public void NullableAsArgsForTypeParameter()
        {
            CreateCompilationWithMscorlibAndSystemCore(@"
using System;
class C
{
    public delegate R RefFunc<A, R>(ref A a);
    public static void Main()
    {
        int failcount = 0;
        failcount += Equal(M((char?)null, (ref int x) => ""hi""), typeof(int), typeof(string)); //nullable lifted
    }
    public static Type[] M<T, U>(T? t, RefFunc<T, U> f) where T : struct
    {
        return new Type[] { typeof(T), typeof(U) };
    }
    public static int Equal(Type[] actual, params Type[] expected)
    {
        return 1;
    }
}
").VerifyDiagnostics();
        }

        [Fact(), WorkItem(543693, "http://vstfdevdiv:8080/DevDiv2/DevDiv/_workitems/edit/543693")]
        public void Anonymous()
        {
            var source = @"
using System;
using System.Collections.Generic;
delegate T Func<A0, T>(A0 a0);
class Y<U>
{
    public U u;
    public Y(U u)
    {
        this.u = u;
    }
    public Y<T> Select<T>(Func<U, T> selector)
    {
        return new Y<T>(selector(u));
    }
}
class P
{
    static void Main()
    {
        var src = new Y<int>(2);
        var q = from x in src
                let y = x + 3
                select new { X = x, Y = y };

        if ((q.u.X != 2 || q.u.Y != 5))
        {
        }
    }
}
";
            CompileAndVerify(source);
        }

        #region Regression

        [WorkItem(538224, "http://vstfdevdiv:8080/DevDiv2/DevDiv/_workitems/edit/538224")]
        [Fact]
        public void CallMethodFromInterface01()
        {
            string source = @"
namespace NS
{
    public interface IFoo
    {
        void M();
    }

    public struct Foo : IFoo
    {
        public void M() 
        {
            System.Console.Write(""M() Called!"");
        }
    }

    class Test
    {
        static void Main()
        {
            Foo foo = new Foo();
            foo.M();
            IFoo ifoo = foo;
            ifoo.M();
        }
    }
}
";
            var compilation = CompileAndVerify(source, expectedOutput: @"M() Called!M() Called!");

            compilation.VerifyIL("NS.Test.Main",
@"
{
  // Code size       27 (0x1b)
  .maxstack  1
  .locals init (NS.Foo V_0) //foo
  IL_0000:  ldloca.s   V_0
  IL_0002:  initobj    ""NS.Foo""
  IL_0008:  ldloca.s   V_0
  IL_000a:  call       ""void NS.Foo.M()""
  IL_000f:  ldloc.0
  IL_0010:  box        ""NS.Foo""
  IL_0015:  callvirt   ""void NS.IFoo.M()""
  IL_001a:  ret
}");
        }

        [WorkItem(538224, "http://vstfdevdiv:8080/DevDiv2/DevDiv/_workitems/edit/538224")]
        [Fact]
        public void CallMethodFromGenInterface01()
        {
            string source = @"
namespace NS
{
    public interface IFoo<T>
    {
        void M(T t);
    }

    public class Foo : IFoo<int>
    {
        public void M(int n) 
        {
            System.Console.WriteLine(n);
        }
    }

    class Test
    {
        static void Main()
        {
            IFoo<int> foo = new Foo();
            foo.M(123);
        }
    }
}
";
            var compilation = CompileAndVerify(source, expectedOutput: @"123");

            compilation.VerifyIL("NS.Test.Main",
@"{
  // Code size       13 (0xd)
  .maxstack  2
  IL_0000:  newobj     ""NS.Foo..ctor()""
  IL_0005:  ldc.i4.s   123
  IL_0007:  callvirt   ""void NS.IFoo<int>.M(int)""
  IL_000c:  ret
}
");
        }

        [WorkItem(538226, "http://vstfdevdiv:8080/DevDiv2/DevDiv/_workitems/edit/538226")]
        [Fact]
        public void JumpWithFloatOperand()
        {
            string source = @"using System;
namespace CodeGen
{
    public class MyData
    {
        public static void Main()
        {
            bool[] a1 = new bool[2];
            a1[0] = false;
            a1[1] = true;
            byte[] a2 = new byte[3];
            a2[0] = a2[1] = a2[2] = 11;
            float[] a3 = new float[1];
            a3[0] = 0.1249f;
            double[] a4 = new double[2];
            a4[0] = a4[1] = a3[0];

            MyData obj = new MyData();
            ulong ret = obj.M(a1, a2, a3, a4);
            Console.Write(ret);
        }

        public ulong M(bool[] a1, byte[] a2, float[] a3, double[] a4)
        {
            if (a1[0])
            {
                if (99 <= a2[0])
                {
                    a2[1] = (byte)((a2[0] + (a2[1] + a2[2])) % byte.MaxValue);
                    return (ulong) (a2[1] + a2[2]);
                }
            }
            else if (a1[1])
            {
                if (a3[0] >= 0)
                {
                    a3[0] = a3[0] * 100;
                    return (ulong) a3[0];
                }
            }
            else
            {
                if (a4[0] <= 1)
                {
                    a4[1] = a4[0] + +100;
                    return 123ul;
                }
            }

            return 0UL;
        }
    }
}
";
            var compilation = CompileAndVerify(source, expectedOutput: @"12");

            compilation.VerifyIL("CodeGen.MyData.M",
@"
{
  // Code size      114 (0x72)
  .maxstack  6
  IL_0000:  ldarg.1
  IL_0001:  ldc.i4.0
  IL_0002:  ldelem.u1
  IL_0003:  brfalse.s  IL_002a
  IL_0005:  ldc.i4.s   99
  IL_0007:  ldarg.2
  IL_0008:  ldc.i4.0
  IL_0009:  ldelem.u1
  IL_000a:  bgt.s      IL_006f
  IL_000c:  ldarg.2
  IL_000d:  ldc.i4.1
  IL_000e:  ldarg.2
  IL_000f:  ldc.i4.0
  IL_0010:  ldelem.u1
  IL_0011:  ldarg.2
  IL_0012:  ldc.i4.1
  IL_0013:  ldelem.u1
  IL_0014:  ldarg.2
  IL_0015:  ldc.i4.2
  IL_0016:  ldelem.u1
  IL_0017:  add
  IL_0018:  add
  IL_0019:  ldc.i4     0xff
  IL_001e:  rem
  IL_001f:  conv.u1
  IL_0020:  stelem.i1
  IL_0021:  ldarg.2
  IL_0022:  ldc.i4.1
  IL_0023:  ldelem.u1
  IL_0024:  ldarg.2
  IL_0025:  ldc.i4.2
  IL_0026:  ldelem.u1
  IL_0027:  add
  IL_0028:  conv.i8
  IL_0029:  ret
  IL_002a:  ldarg.1
  IL_002b:  ldc.i4.1
  IL_002c:  ldelem.u1
  IL_002d:  brfalse.s  IL_004a
  IL_002f:  ldarg.3
  IL_0030:  ldc.i4.0
  IL_0031:  ldelem.r4
  IL_0032:  ldc.r4     0
  IL_0037:  blt.un.s   IL_006f
  IL_0039:  ldarg.3
  IL_003a:  ldc.i4.0
  IL_003b:  ldarg.3
  IL_003c:  ldc.i4.0
  IL_003d:  ldelem.r4
  IL_003e:  ldc.r4     100
  IL_0043:  mul
  IL_0044:  stelem.r4
  IL_0045:  ldarg.3
  IL_0046:  ldc.i4.0
  IL_0047:  ldelem.r4
  IL_0048:  conv.u8
  IL_0049:  ret
  IL_004a:  ldarg.s    V_4
  IL_004c:  ldc.i4.0
  IL_004d:  ldelem.r8
  IL_004e:  ldc.r8     1
  IL_0057:  bgt.un.s   IL_006f
  IL_0059:  ldarg.s    V_4
  IL_005b:  ldc.i4.1
  IL_005c:  ldarg.s    V_4
  IL_005e:  ldc.i4.0
  IL_005f:  ldelem.r8
  IL_0060:  ldc.r8     100
  IL_0069:  add
  IL_006a:  stelem.r8
  IL_006b:  ldc.i4.s   123
  IL_006d:  conv.i8
  IL_006e:  ret
  IL_006f:  ldc.i4.0
  IL_0070:  conv.i8
  IL_0071:  ret
}
");
        }

        [WorkItem(538245, "http://vstfdevdiv:8080/DevDiv2/DevDiv/_workitems/edit/538245")]
        [Fact]
        public void CallParamsCtor()
        {
            string source = @"
class MyClass
{
    int intTest;
    public MyClass(params int[] values)
    {
        intTest = values[0] + values[1] + values[2];
    }

    public static int Main()
    {
        int intI = 1;
        int intJ = 2;
        int intK = 3;

        MyClass mc = new MyClass(intI, intJ, intK);
        System.Console.Write(mc.intTest);
        if (mc.intTest == 6)
        {
            return 0;
        }
        else
        {
            return 1;
        }
    }
}
";
            var compilation = CompileAndVerify(source, expectedOutput: @"6");

            // Dev10
            compilation.VerifyIL("MyClass.Main",
@"{
  // Code size       52 (0x34)
  .maxstack  4
  .locals init (int V_0, //intI
  int V_1, //intJ
  int V_2) //intK
  IL_0000:  ldc.i4.1
  IL_0001:  stloc.0
  IL_0002:  ldc.i4.2
  IL_0003:  stloc.1
  IL_0004:  ldc.i4.3
  IL_0005:  stloc.2
  IL_0006:  ldc.i4.3
  IL_0007:  newarr     ""int""
  IL_000c:  dup
  IL_000d:  ldc.i4.0
  IL_000e:  ldloc.0
  IL_000f:  stelem.i4
  IL_0010:  dup
  IL_0011:  ldc.i4.1
  IL_0012:  ldloc.1
  IL_0013:  stelem.i4
  IL_0014:  dup
  IL_0015:  ldc.i4.2
  IL_0016:  ldloc.2
  IL_0017:  stelem.i4
  IL_0018:  newobj     ""MyClass..ctor(params int[])""
  IL_001d:  dup
  IL_001e:  ldfld      ""int MyClass.intTest""
  IL_0023:  call       ""void System.Console.Write(int)""
  IL_0028:  ldfld      ""int MyClass.intTest""
  IL_002d:  ldc.i4.6
  IL_002e:  bne.un.s   IL_0032
  IL_0030:  ldc.i4.0
  IL_0031:  ret
  IL_0032:  ldc.i4.1
  IL_0033:  ret
}
");
        }

        [Fact, WorkItem(538246, "http://vstfdevdiv:8080/DevDiv2/DevDiv/_workitems/edit/538246"), WorkItem(543655, "http://vstfdevdiv:8080/DevDiv2/DevDiv/_workitems/edit/543655")]
        public void FloatDoubleInfinity()
        {
            string source = @"
using System;

public class MyClass
{
    public static int Main()
    {
        double d1 = double.MaxValue;
        double d2 = double.PositiveInfinity;
        double d3 = double.NegativeInfinity;
        int ret = 0;
        if ((double)(d1 + (d1 * 1.0e-15f)) != d2)
        {
            ret = 1;
        }
        if ((double)(d1 - (-d1 * 1.0e-15f)) != d2)
        {
            ret = ret + 10;
        }
        if ((double)(d1 * (1.0f + 1.0e-15f)) != d1) // note (1.0f + 1.0e-15f) == 1.0f
        {
            ret = ret + 100;
        }
        if ((double)(d1 / (1.0f - 1.0e-15f)) != d1) // note (1.0f - 1.0e-15f) == 1.0f
        {
            ret = ret + 1000;
        }
        if ((double)(-d1 + (-(d1 * 1.0e-15f))) != d3)
        {
            ret = ret + 10000;
        }
        if ((double)((-d1 - (d1 * 1.0e-15f))) != d3)
        {
            ret = ret + 100000;
        }
        if ((double)(-d1 * (1.0f + 1.0e-15f)) != -d1) // note (1.0f + 1.0e-15f) == 1.0f
        {
            ret = ret + 1000000;
        }
        if ((double)(-d1 / (1.0f - 1.0e-15f)) != -d1) // note (1.0f - 1.0e-15f) == 1.0f
        {
            ret = ret + 10000000;
        }
        Console.WriteLine(ret);
        return ret;
    }
}";
            var compilation = CompileAndVerify(source, expectedOutput: "0").
VerifyIL("MyClass.Main", @"
{
  // Code size      228 (0xe4)
  .maxstack  3
  .locals init (double V_0, //d1
                double V_1, //d2
                double V_2, //d3
                int V_3) //ret
  IL_0000:  ldc.r8     1.79769313486232E+308
  IL_0009:  stloc.0
  IL_000a:  ldc.r8     Infinity
  IL_0013:  stloc.1
  IL_0014:  ldc.r8     -Infinity
  IL_001d:  stloc.2
  IL_001e:  ldc.i4.0
  IL_001f:  stloc.3
  IL_0020:  ldloc.0
  IL_0021:  ldloc.0
  IL_0022:  ldc.r8     1.00000000362749E-15
  IL_002b:  mul
  IL_002c:  add
  IL_002d:  conv.r8
  IL_002e:  ldloc.1
  IL_002f:  beq.s      IL_0033
  IL_0031:  ldc.i4.1
  IL_0032:  stloc.3
  IL_0033:  ldloc.0
  IL_0034:  ldloc.0
  IL_0035:  neg
  IL_0036:  ldc.r8     1.00000000362749E-15
  IL_003f:  mul
  IL_0040:  sub
  IL_0041:  conv.r8
  IL_0042:  ldloc.1
  IL_0043:  beq.s      IL_004a
  IL_0045:  ldloc.3
  IL_0046:  ldc.i4.s   10
  IL_0048:  add
  IL_0049:  stloc.3
  IL_004a:  ldloc.0
  IL_004b:  ldc.r8     1
  IL_0054:  mul
  IL_0055:  conv.r8
  IL_0056:  ldloc.0
  IL_0057:  beq.s      IL_005e
  IL_0059:  ldloc.3
  IL_005a:  ldc.i4.s   100
  IL_005c:  add
  IL_005d:  stloc.3
  IL_005e:  ldloc.0
  IL_005f:  ldc.r8     1
  IL_0068:  div
  IL_0069:  conv.r8
  IL_006a:  ldloc.0
  IL_006b:  beq.s      IL_0075
  IL_006d:  ldloc.3
  IL_006e:  ldc.i4     0x3e8
  IL_0073:  add
  IL_0074:  stloc.3
  IL_0075:  ldloc.0
  IL_0076:  neg
  IL_0077:  ldloc.0
  IL_0078:  ldc.r8     1.00000000362749E-15
  IL_0081:  mul
  IL_0082:  neg
  IL_0083:  add
  IL_0084:  conv.r8
  IL_0085:  ldloc.2
  IL_0086:  beq.s      IL_0090
  IL_0088:  ldloc.3
  IL_0089:  ldc.i4     0x2710
  IL_008e:  add
  IL_008f:  stloc.3
  IL_0090:  ldloc.0
  IL_0091:  neg
  IL_0092:  ldloc.0
  IL_0093:  ldc.r8     1.00000000362749E-15
  IL_009c:  mul
  IL_009d:  sub
  IL_009e:  conv.r8
  IL_009f:  ldloc.2
  IL_00a0:  beq.s      IL_00aa
  IL_00a2:  ldloc.3
  IL_00a3:  ldc.i4     0x186a0
  IL_00a8:  add
  IL_00a9:  stloc.3
  IL_00aa:  ldloc.0
  IL_00ab:  neg
  IL_00ac:  ldc.r8     1
  IL_00b5:  mul
  IL_00b6:  conv.r8
  IL_00b7:  ldloc.0
  IL_00b8:  neg
  IL_00b9:  beq.s      IL_00c3
  IL_00bb:  ldloc.3
  IL_00bc:  ldc.i4     0xf4240
  IL_00c1:  add
  IL_00c2:  stloc.3
  IL_00c3:  ldloc.0
  IL_00c4:  neg
  IL_00c5:  ldc.r8     1
  IL_00ce:  div
  IL_00cf:  conv.r8
  IL_00d0:  ldloc.0
  IL_00d1:  neg
  IL_00d2:  beq.s      IL_00dc
  IL_00d4:  ldloc.3
  IL_00d5:  ldc.i4     0x989680
  IL_00da:  add
  IL_00db:  stloc.3
  IL_00dc:  ldloc.3
  IL_00dd:  call       ""void System.Console.WriteLine(int)""
  IL_00e2:  ldloc.3
  IL_00e3:  ret
}");
        }

        [WorkItem(538839, "http://vstfdevdiv:8080/DevDiv2/DevDiv/_workitems/edit/538839")]
        [Fact]
        public void LocalNumericConstInitWithDifferentType()
        {
            string source = @"
using System;
class Program
{
    static void Main()
    {
            const long const1 = 1;
            Console.WriteLine(const1);
    }
}";
            var compilation = CompileAndVerify(source, expectedOutput: @"1");

            // Dev10
            compilation.VerifyIL("Program.Main",
@"{
  // Code size        8 (0x8)
  .maxstack  1
  IL_0000:  ldc.i4.1  
  IL_0001:  conv.i8   
  IL_0002:  call       ""void System.Console.WriteLine(long)""
  IL_0007:  ret       
}");
        }

        [WorkItem(539425, "http://vstfdevdiv:8080/DevDiv2/DevDiv/_workitems/edit/539425")]
        [Fact]
        public void ConstantLiftedEquality()
        {
            string source = @"
using System;
class Program
{
    static void Main(string[] args)
    {
        const bool b = 1 == null;
        Console.Write(b);
    }
}";

            //see Binder.TryFoldingNullableEquality for info on how/why this works
            var comp = CompileAndVerify(source, expectedOutput: @"False");

            comp.VerifyIL("Program.Main",
@"{
  // Code size        7 (0x7)
  .maxstack  1
  IL_0000:  ldc.i4.0  
  IL_0001:  call       ""void System.Console.Write(bool)""
  IL_0006:  ret       
}");
        }

        [Fact]
        public void VariantInterfaceTypeParameters()
        {
            string source = @"
interface I<in TIn, out TOut> { }

class A { }
class B : A { }

class Program
{
    static void Main(string[] args)
    {
        I<A, A> aa1 = null;
        I<A, B> ab1 = null;
        I<B, A> ba1 = null;
        I<B, B> bb1 = null;

        I<A, A> aa2 = null;
        I<A, B> ab2 = null;
        I<B, A> ba2 = null;
        I<B, B> bb2 = null;

        aa1 = aa2;
        aa1 = ab2;
//        aa1 = ba2; //invalid
//        aa1 = bb2; //invalid

//        ab1 = aa2; //invalid
        ab1 = ab2;
//        ab1 = ba2; //invalid
//        ab1 = bb2; //invalid

        ba1 = aa2;
        ba1 = ab2;
        ba1 = ba2;
        ba1 = bb2;

//        bb1 = aa2; //invalid
        bb1 = ab2;
//        bb1 = ba2; //invalid
        bb1 = bb2;
    }
}";

            CompileAndVerify(source, expectedOutput: string.Empty);
        }

        [Fact]
        public void VariantDelegateTypeParameters()
        {
            string source = @"
delegate TOut D<in TIn, out TOut>(TIn p);

class A { }
class B : A { }

class Program
{
    static void Main(string[] args)
    {
        D<A, A> aa1 = null;
        D<A, B> ab1 = null;
        D<B, A> ba1 = null;
        D<B, B> bb1 = null;

        D<A, A> aa2 = null;
        D<A, B> ab2 = null;
        D<B, A> ba2 = null;
        D<B, B> bb2 = null;

        aa1 = aa2;
        aa1 = ab2;
//        aa1 = ba2; //invalid
//        aa1 = bb2; //invalid

//        ab1 = aa2; //invalid
        ab1 = ab2;
//        ab1 = ba2; //invalid
//        ab1 = bb2; //invalid

        ba1 = aa2;
        ba1 = ab2;
        ba1 = ba2;
        ba1 = bb2;

//        bb1 = aa2; //invalid
        bb1 = ab2;
//        bb1 = ba2; //invalid
        bb1 = bb2;
    }
}";

            CompileAndVerify(source, expectedOutput: string.Empty);
        }

        [WorkItem(540093, "http://vstfdevdiv:8080/DevDiv2/DevDiv/_workitems/edit/540093")]
        [Fact]
        public void UsingReferenceTypeConstField()
        {
            string source = @"
using System;
class MyClass { }

class MyMainClass
{
    public const MyClass mc = null;

    public static int Main()
    {
        int retval = 1;
        if (null == mc)
            retval = 0;
        Console.WriteLine(retval);
        return retval;
    }
}
";

            CompileAndVerify(source, expectedOutput: "0");
        }

        [WorkItem(528060, "http://vstfdevdiv:8080/DevDiv2/DevDiv/_workitems/edit/528060")]
        [WorkItem(1043494, "DevDiv")]
        [Fact]
        public void DoubleDivByNegativeZero()
        {
            string source = @"
class MyClass
{
    public static int Main()
    {
        int ret = 0;
        double d1 = 2.0;
        double d2 = -0.0;
        double d3 = d1 / d2;

        if (d3 == double.NegativeInfinity)
        {
        }
        else
        {
            ret = ret + 1;
        }

        d1 = -2.0;
        d3 = d1 / d2;
        if (d3 != double.PositiveInfinity)
        {
            ret = ret + 1;
        }

        d1 = double.PositiveInfinity;
        d3 = d1 / d2;
        if (d3 != double.NegativeInfinity)
        {
            ret = ret + 1;
        }

        d1 = double.NegativeInfinity;
        d3 = d1 / d2;

        if (d3 != double.PositiveInfinity)
        {
            ret = ret + 1;
        }
        System.Console.WriteLine(ret);
        return ret;
    }
}
";

            CompileAndVerify(source, expectedOutput: "0");
        }

        [WorkItem(540096, "http://vstfdevdiv:8080/DevDiv2/DevDiv/_workitems/edit/540096")]
        [WorkItem(540878, "http://vstfdevdiv:8080/DevDiv2/DevDiv/_workitems/edit/540878")]
        [Fact]
        public void MissingOutFlagForParameter()
        {
            string source = @"
using System;
using System.Threading;

delegate T GenDelegate<T>(T p1, out T p2);
interface IFoo { U Function<U>(U i, out U j); }
class Foo : IFoo { public U Function<U>(U i, out U j) { j = i; return i; }}

class Test {

public static int Main() 
{
int i, j;
IFoo inst = new Foo();
GenDelegate<int> MyDelegate = new GenDelegate<int>(inst.Function<int>);
i = MyDelegate(10, out j);
if ((i != 10) || (j != 10))
{
Console.WriteLine(1);
return 1;
}
Console.WriteLine(0);
return 0;
}
}
";

            CompileAndVerify(source, expectedOutput: "0");
        }

        [WorkItem(540097, "http://vstfdevdiv:8080/DevDiv2/DevDiv/_workitems/edit/540097")]
        [Fact]
        public void CallBaseMethodExplicitlyWithCall()
        {
            string source = @"
using System;
namespace Microsoft.Conformance.Expressions
{
    public class BaseClass
    {
        public virtual int intI() { return 1; }
    }
    public class base007 : BaseClass
    {
        override public int intI() { return 2; }
        public int TestInt()
        {
            return base.intI();
        }
        public static int Main()
        {
            base007 TC = new base007();
            if (TC.TestInt() == 1)
            {
                Console.WriteLine(0);
                return 0;
            }
            else
            {
                Console.WriteLine(1);
                return 1;
            }
        }
    }
}
";

            CompileAndVerify(source, expectedOutput: "0");
        }

        [WorkItem(540149, "http://vstfdevdiv:8080/DevDiv2/DevDiv/_workitems/edit/540149")]
        [Fact]
        public void LHSParenthesizedProperty()
        {
            string source = @"
using System;

namespace Microsoft.Conformance.ParenthesizedExpression
{
    class A
    {
        public int p; 
        public int P  {    set {  p = value;  }    }

        static int Main(string[] args)
        {
            A a = new A();
            B b = new B();
            (a.P) = 0; //devdiv bug 168519.
            (b.a.P) = 0; //devdiv bug 168519.
            int ret = (a.p + b.a.p);
            Console.WriteLine(ret);
            return (ret);
        }
    }

    class B  {    public A a = new A();    }
}
";

            CompileAndVerify(source, expectedOutput: "0");
        }

        [WorkItem(540158, "http://vstfdevdiv:8080/DevDiv2/DevDiv/_workitems/edit/540158")]
        [Fact]
        public void LoadMaxConstantForToString()
        {
            string source = @"
using System;

public class MyClass
{
    public static int Main()
    {
        int RetVal = 0;
        int i = int.MaxValue;
        string s = i.ToString();
        if (!s.Equals(Int32.MaxValue.ToString()))
        {
            RetVal = 1;
        }
        Console.WriteLine(RetVal);
        return RetVal;
    }
}
";

            CompileAndVerify(source, expectedOutput: "0");
        }

        [WorkItem(540252, "http://vstfdevdiv:8080/DevDiv2/DevDiv/_workitems/edit/540252")]
        [Fact]
        public void OverloadResolutionWithConsoleWriteLineMethodGroup()
        {
            var source =
                @"
using System;

class Program
{
    static void Main()
    {
        Foo(Console.WriteLine);
    }

    static void Foo(Action<string> a) { a(""Hello""); }
    static void Foo(Action<string, string, string, string, string> a) { }
}
";
            CompileAndVerify(source, expectedOutput: "Hello");
        }

        [WorkItem(540331, "http://vstfdevdiv:8080/DevDiv2/DevDiv/_workitems/edit/540331")]
        [Fact]
        public void StringComparisonOpEquality()
        {
            string source = @"using System;

class Test
{
    static void Main()
    {
        string s = ""A"" + ""B"";
        if (s == ""AB"")
        {
            Console.Write(""Pass01|"");
        }
        else
        {
            Console.Write(""Fail01|"");
        }
        s = ""A"";
        string s2 = s + ""B"";
        if (s2 == ""AB"")
        {
            Console.Write(""Pass02|"");
        }
        else
        {
            Console.Write(""Fail02|"");
        }
        string s3 = s + ""b"";
        if (s3 != ""AB"")
        {
            Console.Write(""Pass03"");
        }
        else
        {
            Console.Write(""Fail03"");
        }
    }
}
";
            string expectedOutput = @"Pass01|Pass02|Pass03";

            CompileAndVerify(source, expectedOutput: expectedOutput);
        }

        [WorkItem(528183, "http://vstfdevdiv:8080/DevDiv2/DevDiv/_workitems/edit/528183")]
        [Fact]
        public void TestExternWithoutDLLImport()
        {
            string source = @"
class Test
{
    extern void Foo();
    static void Main()
    {
        (new Test()).Foo();
    }
}";
            var comp = CreateCompilationWithMscorlib(source, options: TestOptions.ReleaseDll);

            // Both Dev10 and Roslyn currently generate unverifiable code for this case...
            // Dev10 reports warning CS0626: Method, operator, or accessor 'Test.Foo()' is marked external
            // and has no attributes on it. Consider adding a DllImport attribute to specify the external implementation.
            comp.VerifyDiagnostics(
                // (4,17): warning CS0626: Method, operator, or accessor 'Test.Foo()' is marked external and has no attributes on it. Consider adding a DllImport attribute to specify the external implementation.
                Diagnostic(ErrorCode.WRN_ExternMethodNoImplementation, "Foo").WithArguments("Test.Foo()"));

            // NOTE: the resulting IL is unverifiable, but not an error for compat reasons
            CompileAndVerify(comp, verify: false).VerifyIL("Test.Main",
                @"
{
  // Code size       11 (0xb)
  .maxstack  1
  IL_0000:  newobj     ""Test..ctor()""
  IL_0005:  call       ""void Test.Foo()""
  IL_000a:  ret
}
");
        }

        [WorkItem(541790, "http://vstfdevdiv:8080/DevDiv2/DevDiv/_workitems/edit/541790")]
        [Fact]
        public void TestLINQQueryableAnyExtensionMethod()
        {
            var source = @"
using System;
using System.Linq;
public class Test
{
    public static void Main(string[] args)
    {
        var collection = new int[] { 1, 2, 3 };
        var queryable = collection.AsQueryable();
        if (collection.AsQueryable().Any((a) => a != 0))
        {
            Console.WriteLine(""Success"");
        }
    }
}";
            CompileAndVerify(
                source,
                additionalRefs: new[] { SystemCoreRef },
                expectedOutput: @"Success");
        }

        [WorkItem(528651, "http://vstfdevdiv:8080/DevDiv2/DevDiv/_workitems/edit/528651")]
        [Fact]
        public void UserDefinedObject()
        {
            string source = @"
namespace System
{
    public class Object
    {
    }
    public class Void
    {
    }
}
class Test
{
    static void Main()
    {
    }
}
";
            CreateCompilation(source).VerifyEmitDiagnostics(
                Diagnostic(ErrorCode.WRN_NoRuntimeMetadataVersion));
        }

        [WorkItem(542631, "http://vstfdevdiv:8080/DevDiv2/DevDiv/_workitems/edit/542631")]
        [Fact]
        public void Queryable()
        {
            var source =
@"using System.Linq;
class C
{
    static void Main(string[] args)
    {
        IQueryable<int> q1 = null;
        var q = q1.Select(x => x);
    }
}
";
            CreateCompilationWithMscorlibAndSystemCore(source).VerifyDiagnostics();
        }

        [WorkItem(542267, "http://vstfdevdiv:8080/DevDiv2/DevDiv/_workitems/edit/542267")]
        [Fact]
        public void PartialMethod()
        {
            var source =
@"partial class C
{
    partial void M1();
    partial void M1() { }
    partial void M2();
}";
            CompileAndVerify(source);
        }

        [WorkItem(542275, "http://vstfdevdiv:8080/DevDiv2/DevDiv/_workitems/edit/542275")]
        [Fact]
        public void CallUnimplementedPartialMethod()
        {
            var source =
@"partial class C
{
    partial void M1();
    partial void M1() { }
    partial void M2();
    void M()
    {
        M1();
        M2();
    }
}";
            var compilation = CompileAndVerify(source);
            compilation.VerifyIL("C.M",
@"{
  // Code size        7 (0x7)
  .maxstack  1
  IL_0000:  ldarg.0
  IL_0001:  call       ""void C.M1()""
  IL_0006:  ret
}");
        }

        [WorkItem(542297, "http://vstfdevdiv:8080/DevDiv2/DevDiv/_workitems/edit/542297")]
        [Fact]
        public void GenericClassNameIdenticalToAliasSimpleName()
        {
            string source = @"using System;
using basic068Inner = basic068One.basic068Three;

public class Test
{
    public static void Main()
    {
        Console.Write(basic068Inner.basic068ThreeClass.F1);
    }
}

public class basic068Inner<A>
{
    public class basic068ThreeClass
    {
        public static int F1 = 1;
    }
}

namespace basic068One.basic068Three
{
    public class basic068ThreeClass
    {
        public static int F1 = 0;
    }
}
";
            CompileAndVerify(source, expectedOutput: "0");
        }

        [WorkItem(542489, "http://vstfdevdiv:8080/DevDiv2/DevDiv/_workitems/edit/542489")]
        [Fact]
        public void PartialMethodOnlyHasDeclareButNotImplement()
        {
            string source = @"using System;
partial class program
{
    static void Main(string[] args)
    {
        foo(name: string.Empty, age: 1, gender: 1 > 2);
    }
}
partial class program
{
    static partial void foo(string name, int age, bool gender);
}
";
            CompileAndVerify(source);
        }

        [WorkItem(538544, "http://vstfdevdiv:8080/DevDiv2/DevDiv/_workitems/edit/538544")]
        [Fact]
        public void DecimalLiteral01()
        {
            string source = @"using System;
public class MyClass {
    public static void Main()
    {
        Console.WriteLine(0E-10M);
        Console.WriteLine(1E-30M);
        Console.WriteLine(10E-1M);
    }
}
";
            CompileAndVerify(source, expectedOutput: @"
0.0000000000
0.0000000000000000000000000000
1.0
");
        }

        [WorkItem(543897, "http://vstfdevdiv:8080/DevDiv2/DevDiv/_workitems/edit/543897")]
        [Fact]
        public void DecimalLiteral02()
        {
            string source = @"using System;
using System.Globalization;
using System.Threading;
public class MyClass {
    public static void Main()
    {
        System.Globalization.CultureInfo saveCulture = System.Threading.Thread.CurrentThread.CurrentCulture;
        System.Threading.Thread.CurrentThread.CurrentCulture = System.Globalization.CultureInfo.InvariantCulture;

        try
        {
            decimal d = 1.00m;
            Console.WriteLine((d).ToString());
        }
        finally
        {
            System.Threading.Thread.CurrentThread.CurrentCulture = saveCulture;
        }
    }
}
";
            CompileAndVerify(source, expectedOutput: "1.00");
        }

        // Breaking change: native compiler considers
        // digits < 1e-49 when rounding.
        [WorkItem(529827, "http://vstfdevdiv:8080/DevDiv2/DevDiv/_workitems/edit/529827")]
        [WorkItem(568494, "http://vstfdevdiv:8080/DevDiv2/DevDiv/_workitems/edit/568494")]
        [Fact]
        public void DecimalLiteral_BreakingChange()
        {
            string source =
@"using System;
class C
{
    static void Main()
    {
        Console.WriteLine(3.0500000000000000000001e-27m); // 3.05e-27m + 1e-49m [Dev11/Roslyn rounds]
        Console.WriteLine(3.05000000000000000000001e-27m);  // 3.05e-27m + 1e-50m [Dev11 rounds, Roslyn does not]
        Console.WriteLine();
        Console.WriteLine(5.00000000000000000001e-29m); // 5.0e-29m + 1e-49m [Dev11/Roslyn rounds]
        Console.WriteLine(5.0000000000000000000000000000001e-29m); // 5.0e-29m + 1e-60m [Dev11 rounds, Roslyn does not]
        Console.WriteLine();
        Console.WriteLine(-5.00000000000000000001e-29m); // -5.0e-29m + 1e-49m [Dev11/Roslyn rounds]
        Console.WriteLine(-5.0000000000000000000000000000001e-29m); // -5.0e-29m + 1e-60m [Dev11 rounds, Roslyn does not]
        Console.WriteLine();
        //                         10        20        30        40        50
        Console.WriteLine(.10000000000000000000000000005000000000000000000001m); // [Dev11 chops at 50 digits and rounds, Roslyn does not round]
        Console.WriteLine(.100000000000000000000000000050000000000000000000001m); // [Dev11 chops at 50 digits and does not round, Roslyn does not round]
    }
}";
            var compilation = CompileAndVerify(source, expectedOutput:
@"0.0000000000000000000000000031
0.0000000000000000000000000030

0.0000000000000000000000000001
0.0000000000000000000000000000

-0.0000000000000000000000000001
0.0000000000000000000000000000

0.1000000000000000000000000000
0.1000000000000000000000000000");
        }

        [Fact]
        public void DecimalZero()
        {
            var source = @"
using System;
using System.Linq;

class C
{
    static void Main()
    {
        Dump(0E0M);
        Dump(0.0E0M);
        Dump(0.00E0M);
        Console.WriteLine();

        Dump(0E-1M);
        Dump(0E-10M);
        Dump(-0E-10M);
        Dump(0.00E-10M);
        Dump(0E-100M); //differs from dev10
        Console.WriteLine();

        Dump(decimal.Negate(0E0M));
        Dump(decimal.Negate(0.0E0M));
        Dump(decimal.Negate(0.00E0M));
        Console.WriteLine();

        Dump(decimal.Negate(0E-1M));
        Dump(decimal.Negate(0E-10M));
        Dump(decimal.Negate(-0E-10M));
        Dump(decimal.Negate(0.00E-10M));
        Dump(decimal.Negate(0E-100M)); //differs from dev10
    }

    static string ToHexString(decimal d)
    {
        return string.Join("""", decimal.GetBits(d).Select(word => string.Format(""{0:x8}"", word)));
    }

    static void Dump(decimal d)
    {
        Console.WriteLine(ToHexString(d));
    }
}
";
            var compilation = CreateCompilationWithMscorlibAndSystemCore(source, options: TestOptions.ReleaseExe);
            CompileAndVerify(compilation, expectedOutput: @"
00000000000000000000000000000000
00000000000000000000000000010000
00000000000000000000000000020000

00000000000000000000000000010000
000000000000000000000000000a0000
000000000000000000000000800a0000
000000000000000000000000000c0000
000000000000000000000000001c0000

00000000000000000000000080000000
00000000000000000000000080010000
00000000000000000000000080020000

00000000000000000000000080010000
000000000000000000000000800a0000
000000000000000000000000000a0000
000000000000000000000000800c0000
000000000000000000000000801c0000
");
        }

        // Breaking change: native compiler allows 0eNm where N > 0.
        // (The native compiler ignores sign and scale in 0eNm if N > 0
        // and represents such cases as 0e0m.)
        [WorkItem(568475, "DevDiv")]
        [Fact]
        public void DecimalZero_BreakingChange()
        {
            var source =
@"using System;
class C
{
    static void Main()
    {
        Console.WriteLine(0E1M);
        Console.WriteLine(0E10M);
        Console.WriteLine(-0E10M);
        Console.WriteLine(0.00E10M);
        Console.WriteLine(-0.00E10M);
        Console.WriteLine(0E100M);
    }
}";
            decimal d;
            if (decimal.TryParse("0E1", System.Globalization.NumberStyles.AllowExponent, null, out d))
            {
                CreateCompilationWithMscorlib(source).VerifyDiagnostics();
            }
            else
            {
                CreateCompilationWithMscorlib(source).VerifyDiagnostics(
                    // (6,27): error CS0594: Floating-point constant is outside the range of type 'decimal'
                    Diagnostic(ErrorCode.ERR_FloatOverflow, "0E1M").WithArguments("decimal").WithLocation(6, 27),
                    // (7,27): error CS0594: Floating-point constant is outside the range of type 'decimal'
                    Diagnostic(ErrorCode.ERR_FloatOverflow, "0E10M").WithArguments("decimal").WithLocation(7, 27),
                    // (8,28): error CS0594: Floating-point constant is outside the range of type 'decimal'
                    Diagnostic(ErrorCode.ERR_FloatOverflow, "0E10M").WithArguments("decimal").WithLocation(8, 28),
                    // (9,27): error CS0594: Floating-point constant is outside the range of type 'decimal'
                    Diagnostic(ErrorCode.ERR_FloatOverflow, "0.00E10M").WithArguments("decimal").WithLocation(9, 27),
                    // (10,28): error CS0594: Floating-point constant is outside the range of type 'decimal'
                    Diagnostic(ErrorCode.ERR_FloatOverflow, "0.00E10M").WithArguments("decimal").WithLocation(10, 28),
                    // (11,27): error CS0594: Floating-point constant is outside the range of type 'decimal'
                    Diagnostic(ErrorCode.ERR_FloatOverflow, "0E100M").WithArguments("decimal").WithLocation(11, 27));
            }
        }

        [Fact]
        public void DecimalPositive()
        {
            var source = @"
using System;
using System.Linq;

class Foo
{
    static void Main()
    {
        Dump(1E0M);
        Dump(1.0E0M);
        Dump(1.00E0M);
        Console.WriteLine();

        Dump(1E1M);
        Dump(1E10M);
        Dump(1E28M);
        Console.WriteLine();

        Dump(1E-1M);
        Dump(1E-10M);
        Dump(1E-28M);
        Console.WriteLine();

        Dump(decimal.Negate(1E0M));
        Dump(decimal.Negate(1.0E0M));
        Dump(decimal.Negate(1.00E0M));
        Console.WriteLine();

        Dump(decimal.Negate(1E1M));
        Dump(decimal.Negate(1E10M));
        Dump(decimal.Negate(1E28M));
        Console.WriteLine();

        Dump(decimal.Negate(1E-1M));
        Dump(decimal.Negate(1E-10M));
        Dump(decimal.Negate(1E-28M));
    }

    static string ToHexString(decimal d)
    {
        return string.Join("""", decimal.GetBits(d).Select(word => string.Format(""{0:x8}"", word)));
    }

    static void Dump(decimal d)
    {
        Console.WriteLine(ToHexString(d));
    }
}
";
            var compilation = CreateCompilationWithMscorlibAndSystemCore(source, options: TestOptions.ReleaseExe);
            CompileAndVerify(compilation, expectedOutput: @"
00000001000000000000000000000000
0000000a000000000000000000010000
00000064000000000000000000020000

0000000a000000000000000000000000
540be400000000020000000000000000
100000003e250261204fce5e00000000

00000001000000000000000000010000
000000010000000000000000000a0000
000000010000000000000000001c0000

00000001000000000000000080000000
0000000a000000000000000080010000
00000064000000000000000080020000

0000000a000000000000000080000000
540be400000000020000000080000000
100000003e250261204fce5e80000000

00000001000000000000000080010000
000000010000000000000000800a0000
000000010000000000000000801c0000
");
        }

        [Fact]
        public void DecimalNegative()
        {
            var source = @"
using System;
using System.Linq;

class Foo
{
    static void Main()
    {
        Dump(-1E0M);
        Dump(-1.0E0M);
        Dump(-1.00E0M);
        Console.WriteLine();

        Dump(-1E1M);
        Dump(-1E10M);
        Dump(-1E28M);
        Console.WriteLine();

        Dump(-1E-1M);
        Dump(-1E-10M);
        Dump(-1E-28M);
        Console.WriteLine();

        Dump(decimal.Negate(-1E0M));
        Dump(decimal.Negate(-1.0E0M));
        Dump(decimal.Negate(-1.00E0M));
        Console.WriteLine();

        Dump(decimal.Negate(-1E1M));
        Dump(decimal.Negate(-1E10M));
        Dump(decimal.Negate(-1E28M));
        Console.WriteLine();

        Dump(decimal.Negate(-1E-1M));
        Dump(decimal.Negate(-1E-10M));
        Dump(decimal.Negate(-1E-28M));
    }

    static string ToHexString(decimal d)
    {
        return string.Join("""", decimal.GetBits(d).Select(word => string.Format(""{0:x8}"", word)));
    }

    static void Dump(decimal d)
    {
        Console.WriteLine(ToHexString(d));
    }
}
";
            var compilation = CreateCompilationWithMscorlibAndSystemCore(source, options: TestOptions.ReleaseExe);
            CompileAndVerify(compilation, expectedOutput: @"
00000001000000000000000080000000
0000000a000000000000000080010000
00000064000000000000000080020000

0000000a000000000000000080000000
540be400000000020000000080000000
100000003e250261204fce5e80000000

00000001000000000000000080010000
000000010000000000000000800a0000
000000010000000000000000801c0000

00000001000000000000000000000000
0000000a000000000000000000010000
00000064000000000000000000020000

0000000a000000000000000000000000
540be400000000020000000000000000
100000003e250261204fce5e00000000

00000001000000000000000000010000
000000010000000000000000000a0000
000000010000000000000000001c0000
");
        }

        [Fact]
        public void DecimalMaxValue()
        {
            var source = @"
using System;
using System.Linq;

class Foo
{
    static void Main()
    {
        Dump(79228162514264337593543950335E0M);
        Dump(7922816251426433759354395033.5E1M);
        Dump(792281625142643375935439.50335E5M);
        Dump(7.9228162514264337593543950335E28M);
        Console.WriteLine();

        Dump(79228162514264337593543950335E-0M);
        Dump(79228162514264337593543950335E-1M);
        Dump(79228162514264337593543950335E-5M);
        Dump(79228162514264337593543950335E-28M);
        Console.WriteLine();

        Dump(decimal.Negate(79228162514264337593543950335E0M));
        Dump(decimal.Negate(7922816251426433759354395033.5E1M));
        Dump(decimal.Negate(792281625142643375935439.50335E5M));
        Dump(decimal.Negate(7.9228162514264337593543950335E28M));
        Console.WriteLine();

        Dump(decimal.Negate(79228162514264337593543950335E-0M));
        Dump(decimal.Negate(79228162514264337593543950335E-1M));
        Dump(decimal.Negate(79228162514264337593543950335E-5M));
        Dump(decimal.Negate(79228162514264337593543950335E-28M));
    }

    static string ToHexString(decimal d)
    {
        return string.Join("""", decimal.GetBits(d).Select(word => string.Format(""{0:x8}"", word)));
    }

    static void Dump(decimal d)
    {
        Console.WriteLine(ToHexString(d));
    }
}
";
            var compilation = CreateCompilationWithMscorlibAndSystemCore(source, options: TestOptions.ReleaseExe);
            CompileAndVerify(compilation, expectedOutput: @"
ffffffffffffffffffffffff00000000
ffffffffffffffffffffffff00000000
ffffffffffffffffffffffff00000000
ffffffffffffffffffffffff00000000

ffffffffffffffffffffffff00000000
ffffffffffffffffffffffff00010000
ffffffffffffffffffffffff00050000
ffffffffffffffffffffffff001c0000

ffffffffffffffffffffffff80000000
ffffffffffffffffffffffff80000000
ffffffffffffffffffffffff80000000
ffffffffffffffffffffffff80000000

ffffffffffffffffffffffff80000000
ffffffffffffffffffffffff80010000
ffffffffffffffffffffffff80050000
ffffffffffffffffffffffff801c0000
");
        }

        [Fact]
        public void DecimalConversion01()
        {
            string source = @"
using System;

class C
{
    static int Foo()
    {
        int i = 10;
        return (int)(decimal)(int)i;
    }

    static int Bar()
    {
        return (int)decimal.One;
    }

    static void Main(string[] args)
    {
        int i = Foo();
        int j = Bar();

        Console.Write(i);
        Console.Write(j);
    }
}";
            var compilation = CompileAndVerify(source, expectedOutput: "101");
            compilation.VerifyIL("C.Foo",
            @"{
  // Code size       13 (0xd)
  .maxstack  1
  IL_0000:  ldc.i4.s   10
  IL_0002:  call       ""decimal decimal.op_Implicit(int)""
  IL_0007:  call       ""int decimal.op_Explicit(decimal)""
  IL_000c:  ret
}");
            compilation.VerifyIL("C.Bar",
@"{
  // Code size        2 (0x2)
  .maxstack  1
  IL_0000:  ldc.i4.1
  IL_0001:  ret
}");
        }

        [Fact]
        public void DecimalConversion02()
        {
            string source = @"
using System;

class C
{
    static void Main(string[] args)
    {
        decimal myMoney = 99.9m;
        double x = (double)myMoney;
        myMoney = (decimal)x;
        System.Console.Write(myMoney);
    }
}";
            var compilation = CompileAndVerify(source, expectedOutput: "99.9");
            compilation.VerifyIL("C.Main",
@"{
  // Code size       31 (0x1f)
  .maxstack  5
  IL_0000:  ldc.i4     0x3e7
  IL_0005:  ldc.i4.0
  IL_0006:  ldc.i4.0
  IL_0007:  ldc.i4.0
  IL_0008:  ldc.i4.1
  IL_0009:  newobj     ""decimal..ctor(int, int, int, bool, byte)""
  IL_000e:  call       ""double decimal.op_Explicit(decimal)""
  IL_0013:  conv.r8
  IL_0014:  call       ""decimal decimal.op_Explicit(double)""
  IL_0019:  call       ""void System.Console.Write(decimal)""
  IL_001e:  ret
}");
        }

        [Fact]
        public void DecimalConversion03()
        {
            string source = @"
class Program
{
    static void Main(string[] args)
    {
        D = I;
    }
 
    public static decimal D { get; set; }
    public static int I { get; set; }
}
";
            var compilation = CompileAndVerify(source);
        }

        [Fact]
        public void DecimalConversion04()
        {
            string source = @"
class Program
{
    double x = 1.0;
    decimal y = decimal.One;

    static void Main(string[] args)
    {
        Program a = new Program();
        double x = (double)a.y;
        decimal y = (decimal)a.x;

        System.Console.Write(x);
        System.Console.Write(y);
    }
}
";
            var compilation = CompileAndVerify(source, expectedOutput: "11");
        }

        [WorkItem(543888, "http://vstfdevdiv:8080/DevDiv2/DevDiv/_workitems/edit/543888")]
        [Fact]
        public void DecimalConversion05()
        {
            string source = @"
using System;
enum E
{
    One = 1, Two, Three, Four, Five
}

public class C
{
    public static void Main()
    {
        decimal d1 = 1m;
        decimal d2 = 3m;
        decimal d3 = 5m;

        E e = (E)d1;
        Console.WriteLine(e);

        e = (E)d2;
        Console.WriteLine(e);

        e = (E)d3;
        Console.WriteLine(e);
    }
}
";
            var compilation = CompileAndVerify(source, expectedOutput: @"
One
Three
Five
");
        }

        [WorkItem(543888, "http://vstfdevdiv:8080/DevDiv2/DevDiv/_workitems/edit/543888")]
        [Fact]
        public void DecimalConversion06()
        {
            string source = @"
using System;
enum E
{
    Sat, Sun, Mon, Tue, Wed, Thu, Fri
}

public class C
{
    public static void Main()
    {
        decimal d = (decimal)E.Sun;
        Console.WriteLine(d);

        d = (decimal)E.Wed;
        Console.WriteLine(d);

        d = (decimal)E.Fri;
        Console.WriteLine(d);
    }
}
";
            var compilation = CompileAndVerify(source, expectedOutput: @"
1
4
6
");
        }

        [WorkItem(543888, "http://vstfdevdiv:8080/DevDiv2/DevDiv/_workitems/edit/543888")]
        [Fact]
        public void DecimalConversion07()
        {
            string source = @"
using System;
enum E
{
    E1, E2
}

public class C
{
    public static void Main()
    {
        decimal d1 = 1.00M;

        decimal d2 = (decimal)(E)d1;
        Console.WriteLine(d2);

        E e = (E)((decimal)(E.E1)+1);
        Console.WriteLine(e);
    }
}
";
            var compilation = CompileAndVerify(source, expectedOutput: @"
1
E2
");
        }

        [WorkItem(539392, "http://vstfdevdiv:8080/DevDiv2/DevDiv/_workitems/edit/539392")]
        [Fact]
        public void DecimalBinaryOp_01()
        {
            string source = @"
class C
{
    static void Main(string[] args)
    {
        var y = decimal.MaxValue + 0;
        System.Console.Write(y);
    }
}";
            var compilation = CompileAndVerify(source, expectedOutput: "79228162514264337593543950335");
            compilation.VerifyIL("C.Main",
@"{
  // Code size       16 (0x10)
  .maxstack  5
  IL_0000:  ldc.i4.m1
  IL_0001:  ldc.i4.m1
  IL_0002:  ldc.i4.m1
  IL_0003:  ldc.i4.0
  IL_0004:  ldc.i4.0
  IL_0005:  newobj     ""decimal..ctor(int, int, int, bool, byte)""
  IL_000a:  call       ""void System.Console.Write(decimal)""
  IL_000f:  ret
}");
        }

        [WorkItem(543279, "http://vstfdevdiv:8080/DevDiv2/DevDiv/_workitems/edit/543279")]
        [Fact]
        public void DecimalBinaryOp_02()
        {
            string source = @"
class C
{
    static void Main(string[] args)
    {
        System.Console.Write(decimal.MaxValue + decimal.MinusOne);     
        System.Console.Write(0 + decimal.MinusOne);
    }
}";
            var compilation = CompileAndVerify(source, expectedOutput: "79228162514264337593543950334-1");
            compilation.VerifyIL("C.Main",
@"
{
  // Code size       27 (0x1b)
  .maxstack  5
  IL_0000:  ldc.i4.s   -2
  IL_0002:  ldc.i4.m1
  IL_0003:  ldc.i4.m1
  IL_0004:  ldc.i4.0
  IL_0005:  ldc.i4.0
  IL_0006:  newobj     ""decimal..ctor(int, int, int, bool, byte)""
  IL_000b:  call       ""void System.Console.Write(decimal)""
  IL_0010:  ldsfld     ""decimal decimal.MinusOne""
  IL_0015:  call       ""void System.Console.Write(decimal)""
  IL_001a:  ret
}");
        }

        [Fact]
        public void DecimalBinaryOp_03()
        {
            string source = @"
class C
{
    // http://msdn.microsoft.com/en-US/library/system.decimal.remainder(v=vs.110).aspx
    static void M(decimal d1, decimal d2)
    {
        var r1 = d1 + d2;
        System.Console.WriteLine(r1);

        var r2 = d1 - d2;
        System.Console.WriteLine(r2);

        var r3 = d1 * d2;
        System.Console.WriteLine(r3);

        var r4 = d1 / d2;
        System.Console.WriteLine(r4);

        var r5 = d1 % d2;
        System.Console.WriteLine(r5);
    }

    static void Main(string[] args)
    {
        M(1000M, 7M);
        M(-1000M, 7M);
        M(new decimal(1230000000, 0, 0, false, 7), 0.0012300M);
        M(12345678900000000M, 0.0000000012345678M);
        M(123456789.0123456789M, 123456789.1123456789M);
    }
}";
            var compilation = CompileAndVerify(source, expectedOutput: @"
1007
993
7000
142.85714285714285714285714286
6
-993
-1007
-7000
-142.85714285714285714285714286
-6
123.0012300
122.9987700
0.15129000000000
100000
0.0000000
12345678900000000.000000001235
12345678899999999.999999998765
15241577.6390794200000000
10000000729000059778004901.796
0.000000000983
246913578.1246913578
-0.1000000000
15241578765584515.651425087878
0.9999999991899999933660999449
123456789.0123456789
");
        }

        [Fact]
        public void DecimalBinaryOp_04()
        {
            string source = @"
class C
{
    // http://msdn.microsoft.com/en-us/library/system.decimal.compare(v=vs.110).aspx
        static void M(decimal d1, decimal d2)
        {
            var r1 = d1 == d2;
            System.Console.WriteLine(r1);

            var r2 = d1 != d2;
            System.Console.WriteLine(r2);

            var r3 = d1 >= d2;
            System.Console.WriteLine(r3);

            var r4 = d1 > d2;
            System.Console.WriteLine(r4);

            var r5 = d1 <= d2;
            System.Console.WriteLine(r5);

            var r6 = d1 < d2;
            System.Console.WriteLine(r6);
            System.Console.WriteLine();
        }

        static void Main(string[] args)
        {
            M(new decimal(123.456), new decimal(1.2345600E+2));
            M(new decimal(123.456), 123.4561M);
            M(new decimal(123.456), 123.4559M);
            M(new decimal(123.456), 123.456000M);
            M(new decimal(123.456), new decimal(123456000, 0, 0, false, 6));
        }
}";
            var compilation = CompileAndVerify(source, expectedOutput: @"
True
False
True
False
True
False

False
True
False
False
True
True

False
True
True
True
False
False

True
False
True
False
True
False

True
False
True
False
True
False

");
        }

        [Fact]
        public void DecimalUnaryOp_01()
        {
            string source = @"
class C
{
        static void Main(string[] args)
        {
            var x1 = +123.456M;
            System.Console.WriteLine(x1);

            var x2 = -123.456M;
            System.Console.WriteLine(x2);

            var x3 = +x1;
            System.Console.WriteLine(x3);

            var x4 = -x1;
            System.Console.WriteLine(x4);

            var x5 = ++x1;
            System.Console.WriteLine(x5);

            var x6 = x1++;
            System.Console.WriteLine(x6);

            var x7 = x1--;
            System.Console.WriteLine(x7);

            var x8 = --x1;
            System.Console.WriteLine(x8);
        }
}";
            var compilation = CompileAndVerify(source, expectedOutput: @"
123.456
-123.456
123.456
-123.456
124.456
124.456
125.456
123.456
");
            compilation.VerifyIL("C.Main",
@"
{
  // Code size      111 (0x6f)
  .maxstack  6
  .locals init (decimal V_0) //x1
  IL_0000:  ldloca.s   V_0
  IL_0002:  ldc.i4     0x1e240
  IL_0007:  ldc.i4.0
  IL_0008:  ldc.i4.0
  IL_0009:  ldc.i4.0
  IL_000a:  ldc.i4.3
  IL_000b:  call       ""decimal..ctor(int, int, int, bool, byte)""
  IL_0010:  ldloc.0
  IL_0011:  call       ""void System.Console.WriteLine(decimal)""
  IL_0016:  ldc.i4     0x1e240
  IL_001b:  ldc.i4.0
  IL_001c:  ldc.i4.0
  IL_001d:  ldc.i4.1
  IL_001e:  ldc.i4.3
  IL_001f:  newobj     ""decimal..ctor(int, int, int, bool, byte)""
  IL_0024:  call       ""void System.Console.WriteLine(decimal)""
  IL_0029:  ldloc.0
  IL_002a:  call       ""void System.Console.WriteLine(decimal)""
  IL_002f:  ldloc.0
  IL_0030:  call       ""decimal decimal.op_UnaryNegation(decimal)""
  IL_0035:  call       ""void System.Console.WriteLine(decimal)""
  IL_003a:  ldloc.0
  IL_003b:  call       ""decimal decimal.op_Increment(decimal)""
  IL_0040:  dup
  IL_0041:  stloc.0
  IL_0042:  call       ""void System.Console.WriteLine(decimal)""
  IL_0047:  ldloc.0
  IL_0048:  dup
  IL_0049:  call       ""decimal decimal.op_Increment(decimal)""
  IL_004e:  stloc.0
  IL_004f:  call       ""void System.Console.WriteLine(decimal)""
  IL_0054:  ldloc.0
  IL_0055:  dup
  IL_0056:  call       ""decimal decimal.op_Decrement(decimal)""
  IL_005b:  stloc.0
  IL_005c:  call       ""void System.Console.WriteLine(decimal)""
  IL_0061:  ldloc.0
  IL_0062:  call       ""decimal decimal.op_Decrement(decimal)""
  IL_0067:  dup
  IL_0068:  stloc.0
  IL_0069:  call       ""void System.Console.WriteLine(decimal)""
  IL_006e:  ret
}
");
        }

        [Fact]
        public void DecimalUnaryOp_02()
        {
            string source = @"
using System;

class C
{
    // http://msdn.microsoft.com/en-us/library/system.decimal.op_unarynegation(v=vs.110).aspx
    public static string GetExceptionType(Exception ex)
    {
        string exceptionType = ex.GetType().ToString();
        return exceptionType.Substring(
            exceptionType.LastIndexOf('.') + 1);
    }

    // Display the argument and the incremented and decremented values.
    public static void DecIncrDecrUnary(decimal argument)
    {
        decimal toBeIncr = argument;
        decimal toBeDecr = argument;

        // Catch the exception if the increment operator throws one.
        try
        {
            toBeIncr++;
            System.Console.WriteLine(toBeIncr);
        }
        catch (Exception ex)
        {
            System.Console.WriteLine(GetExceptionType(ex));
        }

        // Catch the exception if the decrement operator throws one.
        try
        {
            toBeDecr--;
            System.Console.WriteLine(toBeDecr);
        }
        catch (Exception ex)
        {
            System.Console.WriteLine(GetExceptionType(ex));
        }

        System.Console.WriteLine();
    }

    static void Main(string[] args)
    {
        // Create objects to compare with the reference.
        DecIncrDecrUnary(0.000000123M);
        DecIncrDecrUnary(new decimal(123000000, 0, 0, false, 9));
        DecIncrDecrUnary(-new decimal(123000000, 0, 0, false, 9));
        DecIncrDecrUnary(+decimal.MaxValue);
        DecIncrDecrUnary(-decimal.MaxValue);
        DecIncrDecrUnary(+7.5000000000000000000000000001M);
    }
}";
            var compilation = CompileAndVerify(source, expectedOutput: @"
1.000000123
-0.999999877

1.123000000
-0.877000000

0.877000000
-1.123000000

OverflowException
79228162514264337593543950334

-79228162514264337593543950334
OverflowException

8.500000000000000000000000000
6.5000000000000000000000000001

");
        }

        [WorkItem(542568, "http://vstfdevdiv:8080/DevDiv2/DevDiv/_workitems/edit/542568")]
        [Fact]
        public void ImplicitConversionForOptional()
        {
            string source = @"class MyClass
{
    void Foo(decimal x = 10) { }
}
";
            CompileAndVerify(source);
        }

        [WorkItem(542742, "http://vstfdevdiv:8080/DevDiv2/DevDiv/_workitems/edit/542742")]
        [Fact]
        public void CodeGenEmptyStatement()
        {
            string source = @"class Test
{
    static void Main()
    {
        ;
    }
}";
            CompileAndVerify(source);
        }

        [WorkItem(542458, "http://vstfdevdiv:8080/DevDiv2/DevDiv/_workitems/edit/542458")]
        [Fact]
        public void DefaultParamValueIsStruct_SameAssembly()
        {
            string source = @"
public class Test
{
    public static void Main()
    {
        DefaultParameterValues.M(""hello"");
    }
}

public class DefaultParameterValues
{
    public static void M(
            string text,
            string path = """",
            DefaultParameterValues d = null,
            System.Threading.CancellationToken cancellationToken = default(System.Threading.CancellationToken)) { }
}
";
            CompileAndVerify(source).VerifyIL("Test.Main", @"
{
  // Code size       26 (0x1a)
  .maxstack  4
  .locals init (System.Threading.CancellationToken V_0)
  IL_0000:  ldstr      ""hello""
  IL_0005:  ldstr      """"
  IL_000a:  ldnull
  IL_000b:  ldloca.s   V_0
  IL_000d:  initobj    ""System.Threading.CancellationToken""
  IL_0013:  ldloc.0
  IL_0014:  call       ""void DefaultParameterValues.M(string, string, DefaultParameterValues, System.Threading.CancellationToken)""
  IL_0019:  ret
}
");
        }

        [WorkItem(542458, "http://vstfdevdiv:8080/DevDiv2/DevDiv/_workitems/edit/542458")]
        [Fact]
        public void DefaultParamValueIsStruct_DifferentAssembly()
        {
            var source1 = @"
public class DefaultParameterValues
{
    public static void M(
            string text,
            string path = """",
            DefaultParameterValues d = null,
            System.Threading.CancellationToken cancellationToken = default(System.Threading.CancellationToken)) { }
}
";
            var compilation1 = CreateCompilationWithMscorlib(source1);

            var source2 = @"
public class Test
{
    public static void Main()
    {
        DefaultParameterValues.M(""hello"");
    }
}
";
            CompileAndVerify(source2, new[] { new CSharpCompilationReference(compilation1) }).VerifyIL("Test.Main", @"
{
  // Code size       26 (0x1a)
  .maxstack  4
  .locals init (System.Threading.CancellationToken V_0)
  IL_0000:  ldstr      ""hello""
  IL_0005:  ldstr      """"
  IL_000a:  ldnull
  IL_000b:  ldloca.s   V_0
  IL_000d:  initobj    ""System.Threading.CancellationToken""
  IL_0013:  ldloc.0
  IL_0014:  call       ""void DefaultParameterValues.M(string, string, DefaultParameterValues, System.Threading.CancellationToken)""
  IL_0019:  ret
}
");
        }

        [WorkItem(542458, "http://vstfdevdiv:8080/DevDiv2/DevDiv/_workitems/edit/542458")]
        [Fact]
        public void DefaultParamValueIsStruct_MetadataAssembly()
        {
            var source = @"
public class Test
{
    public static void Main()
    {
        DefaultParameterValues.M(""hello"");
    }
}
";
            CompileAndVerify(source, new[] { TestReferences.SymbolsTests.Methods.CSMethods }).VerifyIL("Test.Main", @"
{
  // Code size       26 (0x1a)
  .maxstack  4
  .locals init (System.Threading.CancellationToken V_0)
  IL_0000:  ldstr      ""hello""
  IL_0005:  ldstr      """"
  IL_000a:  ldnull
  IL_000b:  ldloca.s   V_0
  IL_000d:  initobj    ""System.Threading.CancellationToken""
  IL_0013:  ldloc.0
  IL_0014:  call       ""void DefaultParameterValues.M(string, string, DefaultParameterValues, System.Threading.CancellationToken)""
  IL_0019:  ret
}
");
        }

        [WorkItem(542417, "http://vstfdevdiv:8080/DevDiv2/DevDiv/_workitems/edit/542417")]
        [Fact]
        public void DefaultParameterInGenericMethod()
        {
            var source =
@"using System;

public class Program
{
    public static void Foo(string str2, string str = ""test1"")
    {
        Console.WriteLine(""Foo("" + str2 + "", "" + str + "")"");
    }

    public static void Foo<T>(T str2, string str = ""test2"")
    {
        Console.WriteLine(""Foo<"" + typeof(T) + "">("" + str2 + "", "" + str + "")"");
    }

    public static void Main()
    {
        Foo<string>(""test3"");
    }
}";
            CompileAndVerify(source, expectedOutput: "Foo<System.String>(test3, test2)");
        }

        [WorkItem(542920, "http://vstfdevdiv:8080/DevDiv2/DevDiv/_workitems/edit/542920")]
        [Fact]
        public void PassExceptionVarByRef()
        {
            string source = @"
    using System;
    class Test
    {
        static void Foo(out Exception ex)
        {
            ex = new Exception(""bye"");
        }

        static void Main()
        {
            try{
                throw new Exception(""hi"");
            } catch (Exception ex){
                Foo(out ex);
                Console.WriteLine(ex.Message);
            }
        }
    }
";
            var compilation = CompileAndVerify(source, expectedOutput: @"bye");

            compilation.VerifyIL("Test.Main",
@"{
  // Code size       33 (0x21)
  .maxstack  1
  .locals init (System.Exception V_0) //ex
  .try
{
  IL_0000:  ldstr      ""hi""
  IL_0005:  newobj     ""System.Exception..ctor(string)""
  IL_000a:  throw
}
  catch System.Exception
{
  IL_000b:  stloc.0
  IL_000c:  ldloca.s   V_0
  IL_000e:  call       ""void Test.Foo(out System.Exception)""
  IL_0013:  ldloc.0
  IL_0014:  callvirt   ""string System.Exception.Message.get""
  IL_0019:  call       ""void System.Console.WriteLine(string)""
  IL_001e:  leave.s    IL_0020
}
  IL_0020:  ret
}
");
        }

        [WorkItem(10616, "DevDiv_Projects/Roslyn")]
        [Fact]
        public void EnumAsOptionalParameter()
        {
            string source = @"
using System;

public enum E
{
    e1, e2=3, e3
}

public class Parent
{
    public int Foo(E e = E.e2) { return e == E.e2 ? 0 : 1; }
}

public class Test
{
    public static int Main()
    {
        var ret = new Parent().Foo();
        Console.WriteLine(ret);
        return ret;
    }
}
";
            var compilation = CompileAndVerify(source, expectedOutput: @"0");

            compilation.VerifyIL("Test.Main",
@"{
  // Code size       18 (0x12)
  .maxstack  2
  IL_0000:  newobj     ""Parent..ctor()""
  IL_0005:  ldc.i4.3
  IL_0006:  call       ""int Parent.Foo(E)""
  IL_000b:  dup
  IL_000c:  call       ""void System.Console.WriteLine(int)""
  IL_0011:  ret
}");
        }

        [WorkItem(2272, "https://github.com/dotnet/roslyn/issues/2272")]
        [Fact]
        public void DefaultParamValueIsEnum()
        {
            string source = @"
using System;

public class Parent
{
    public int Foo(ConsoleKey e = ConsoleKey.A) { return e == ConsoleKey.A ? 0 : 1; }
}

public class Test
{
    public static int Main()
    {
        var ret = new Parent().Foo();
        Console.WriteLine(ret);
        return ret;
    }
}
";
            CompileAndVerify(source, expectedOutput: @"0");
        }

        [WorkItem(543089, "http://vstfdevdiv:8080/DevDiv2/DevDiv/_workitems/edit/543089")]
        [Fact()]
        public void NoOutAttributeOnMethodReturn()
        {
            string source = @"
using System;

class A : Attribute { }
class C
{
    [return: A]
    void Foo() { }

    static void Main()
    {
        var obj = new C();
        var attrs = ((Action)obj.Foo).Method.ReturnTypeCustomAttributes.GetCustomAttributes(false);
        Console.Write(attrs.Length);
        for (int i = 0; i < attrs.Length; i++)
            Console.WriteLine(attrs[i]);
    }
}
";
            var compilation = CompileAndVerify(source, expectedOutput: @"1A");
        }

        [WorkItem(543090, "http://vstfdevdiv:8080/DevDiv2/DevDiv/_workitems/edit/543090")]
        [Fact()]
        public void EmitAttributeOnPartialMethodReturnType()
        {
            string source = @"
using System;

class A : Attribute { }

partial class C
{
    [return: A]
    partial void Bar() { }
}

partial class C
{
    partial void Bar();

    static void Main()
    {
        var obj = new C();
        var attrs = ((Action)obj.Bar).Method.ReturnTypeCustomAttributes.GetCustomAttributes(false);
        Console.Write(attrs.Length);
        for (int i = 0; i < attrs.Length; i++)
            Console.WriteLine(attrs[i]);
    }
}
";
            var compilation = CompileAndVerify(source, expectedOutput: @"1A");
        }

        [WorkItem(543530, "http://vstfdevdiv:8080/DevDiv2/DevDiv/_workitems/edit/543530")]
        [Fact()]
        public void EmitAttributeWithNullTypeArgument1()
        {
            string source = @"
using System;
using System.Reflection;

class Base1 : Attribute
{
    public Base1(Type opt = null)
    {
        this.Result = opt == null ? ""null"" : opt.ToString();
    }
    public string Result;
}

class C1
{
    [Base1(null)]
    static void A(string[] args)
    {
    }
    [Base1()]
    static void B(string name)
    {
        var m = typeof(C1).GetMethod(name, BindingFlags.Static | BindingFlags.NonPublic);
        Console.Write(((Base1)m.GetCustomAttributes(typeof(Base1), false)[0]).Result);
        Console.Write("";"");
    }
    [Base1(typeof(C1))]
    static void Main(string[] args)
    {
        B(""A"");
        B(""B"");
        B(""Main"");
    }
}";
            var compilation = CompileAndVerify(source, expectedOutput: "null;null;C1;");
        }
        [WorkItem(543091, "http://vstfdevdiv:8080/DevDiv2/DevDiv/_workitems/edit/543091")]
        [Fact()]
        public void EmitAttributeOnPartialMethodParameter()
        {
            string source = @"
using System;

class A : Attribute { }

partial class C
{
    partial void Gen<T>([A]T t);
}

partial class C
{
    partial void Gen<T>(T t) { }

    static void Main()
    {
        var obj = new C();
        var foo = ((Action<int>)obj.Gen<int>).Method;
        var attrs = foo.GetParameters()[0].GetCustomAttributes(false);
        Console.Write(attrs.Length);
        for (int i = 0; i < attrs.Length; i++)
            Console.WriteLine(attrs[i]);
    }
}
";
            var compilation = CompileAndVerify(source, expectedOutput: @"1A");
        }

        [WorkItem(543156, "http://vstfdevdiv:8080/DevDiv2/DevDiv/_workitems/edit/543156")]
        [Fact()]
        public void OverloadResolutionWithParams()
        {
            string source = @"
using System;

public class C
{
    public int Foo(object i = null, object j = null) { return 0; }
    public int Foo(int i = 0, params object[] arr) { return 1; }

    public int Bar(object o = null, int i = 1, params object[] arr) { return 1; }
    public int Bar(string s = ""PickMe"", int i = 1, object o = null) { return 0; }
}

class Test
{
    public static void Main()
    {
        var obj = new C();
        Console.Write(obj.Foo());
        Console.Write(obj.Bar(i: 3));
    }
}
";
            var compilation = CompileAndVerify(source, expectedOutput: @"00");
        }

        [WorkItem(543157, "http://vstfdevdiv:8080/DevDiv2/DevDiv/_workitems/edit/543157")]
        [Fact()]
        public void MultipleUseOfObjectInstance()
        {
            string source = @"
using System;

class Program
{
    public static void Main()
    {
        Console.WriteLine(Test());
    }

    public static int Test()
    {
        var obj = new C();
        if (obj.M1() != 10)
            return 1;

        if (obj.M2() != 20)
            return 1;

        return 0;
    }

    class C
    {
        public int M1()  {    return 10;    }
        public int M2()  {    return 20;    }
    }
}
";
            var compilation = CompileAndVerify(source, expectedOutput: @"0");
        }

        [WorkItem(543566, "http://vstfdevdiv:8080/DevDiv2/DevDiv/_workitems/edit/543566")]
        [Fact()]
        public void OptionalTypeParameterWithDefaultT()
        {
            string source = @"
using System;
using System.Collections.Generic;

public class Parent<T>
{
    public int Foo(T t = default(T))
    {
        if (t == null) return 0;
        return 1;
    }
}

class Test
{
    public static void Main()
    {
        var p = new Parent<String>();
        Console.Write(p.Foo());
    }
}
";
            var compilation = CompileAndVerify(source, expectedOutput: @"0");
        }

        [Fact(), WorkItem(543667, "http://vstfdevdiv:8080/DevDiv2/DevDiv/_workitems/edit/543667")]
        public void BaseCallInAnonymousMethodInGenericMethodWithHoistedLocal()
        {
            string source = @"
using System;

class A<T>
{
    public virtual V PrintField<V, W>(V v, W w)
    {
        return default(V);
    }
}
class B<T> : A<T>
{
    public override V PrintField<V, W>(V v, W w)
    {
        int i = 10;
        Func<V, W, V> f = delegate(V dv, W dw)
        {
            var x = i;
            return base.PrintField(dv, dw);
        };
        return default(V);
    }
}";
            CompileAndVerify(source);
        }

        #endregion

        [Fact]
        public void MutateReadonlyNested()
        {
            string source = @"

using System;
class Program
{
    public static void Main()
    {
        var c = new cls1();

        c.y.mutate(123);
        c.y.n.n.mutate(456);
        Console.WriteLine(c.y.n.n.num);
    }
}

class cls1
{
    public readonly MyManagedStruct y = new MyManagedStruct(42);
}

struct MyManagedStruct
{
    public struct Nested
    {
        public Nested1 n;

        public struct Nested1
        {
            public int num;

            public void mutate(int x)
            {
                num = x;
            }
        }
    }

    public Nested n;

    public void mutate(int x)
    {
        n.n.num = x;
    }

    public MyManagedStruct(int x)
    {
        n.n.num = x;
    }
}";
            var compilation = CompileAndVerify(source, expectedOutput: @"42");

            // Dev10
            compilation.VerifyIL("Program.Main",
@"{
  // Code size       76 (0x4c)
  .maxstack  3
  .locals init (MyManagedStruct V_0)
  IL_0000:  newobj     ""cls1..ctor()""
  IL_0005:  dup
  IL_0006:  ldfld      ""MyManagedStruct cls1.y""
  IL_000b:  stloc.0
  IL_000c:  ldloca.s   V_0
  IL_000e:  ldc.i4.s   123
  IL_0010:  call       ""void MyManagedStruct.mutate(int)""
  IL_0015:  dup
  IL_0016:  ldfld      ""MyManagedStruct cls1.y""
  IL_001b:  stloc.0
  IL_001c:  ldloca.s   V_0
  IL_001e:  ldflda     ""MyManagedStruct.Nested MyManagedStruct.n""
  IL_0023:  ldflda     ""MyManagedStruct.Nested.Nested1 MyManagedStruct.Nested.n""
  IL_0028:  ldc.i4     0x1c8
  IL_002d:  call       ""void MyManagedStruct.Nested.Nested1.mutate(int)""
  IL_0032:  ldfld      ""MyManagedStruct cls1.y""
  IL_0037:  ldfld      ""MyManagedStruct.Nested MyManagedStruct.n""
  IL_003c:  ldfld      ""MyManagedStruct.Nested.Nested1 MyManagedStruct.Nested.n""
  IL_0041:  ldfld      ""int MyManagedStruct.Nested.Nested1.num""
  IL_0046:  call       ""void System.Console.WriteLine(int)""
  IL_004b:  ret
}
");
        }

        [Fact]
        public void LocalNumericConstToString()
        {
            string source = @"
using System;
class Program
{
    static void Main()
    {
        const SByte SB = 123;
        Console.Write(SB.ToString());
    }
}";
            var compilation = CompileAndVerify(source, expectedOutput: @"123");

            // Dev10
            compilation.VerifyIL("Program.Main",
@"{
  // Code size       16 (0x10)
  .maxstack  1
  .locals init (sbyte V_0)
  IL_0000:  ldc.i4.s   123
  IL_0002:  stloc.0
  IL_0003:  ldloca.s   V_0
  IL_0005:  call       ""string sbyte.ToString()""
  IL_000a:  call       ""void System.Console.Write(string)""
  IL_000f:  ret
}");
        }

        [Fact]
        public void PassTypeParamFieldByRef()
        {
            string source = @"
using System;

static class Test
{
    class A
    {
        public object F;
    }

    class B<T>
    {
        public T F;
    }

    // Pass field on type T by ref.
    static void M1<T>(T o) where T : A
    {
        M(ref o.F);
    }

    // Pass field of type T by ref.
    static void M2<T>(B<T> o)
    {
        M(ref o.F);
    }

    static void M<T>(ref T arg)
    {
    }

    static void Main()
    {
        M1(new A());
        M2(new B<int>());
    }
}
";
            var compilation = CompileAndVerify(source, expectedOutput: @"");

            // Dev10
            compilation.VerifyIL("Test.M1<T>(T)",
@"{
  // Code size       17 (0x11)
  .maxstack  1
  IL_0000:  ldarg.0
  IL_0001:  box        ""T""
  IL_0006:  ldflda     ""object Test.A.F""
  IL_000b:  call       ""void Test.M<object>(ref object)""
  IL_0010:  ret
}");
        }

        [Fact]
        public void NotEqualIntegralAndFloat()
        {
            string source = @"
class Class1
{
    static void Main()
    {
        int i = -1;
        bool result = i != 0;

        if (result)
        {
            System.Console.WriteLine(""notequal1"");
        }

        result = i == 0;
        if (result)
        {
            System.Console.WriteLine(""equal1"");
        }


        double d = -1;
        result = d != 0;

        if (result)
        {
            System.Console.WriteLine(""notequal2"");
        }

        result = d == 0;
        if (result)
        {
            System.Console.WriteLine(""equal2"");
        }
    }
}
";
            var compilation = CompileAndVerify(source, expectedOutput: @"notequal1
notequal2");

            // Dev10
            compilation.VerifyIL("Class1.Main",
@"
{
  // Code size       92 (0x5c)
  .maxstack  3
  IL_0000:  ldc.i4.m1
  IL_0001:  dup
  IL_0002:  ldc.i4.0
  IL_0003:  cgt.un
  IL_0005:  brfalse.s  IL_0011
  IL_0007:  ldstr      ""notequal1""
  IL_000c:  call       ""void System.Console.WriteLine(string)""
  IL_0011:  ldc.i4.0
  IL_0012:  ceq
  IL_0014:  brfalse.s  IL_0020
  IL_0016:  ldstr      ""equal1""
  IL_001b:  call       ""void System.Console.WriteLine(string)""
  IL_0020:  ldc.r8     -1
  IL_0029:  dup
  IL_002a:  ldc.r8     0
  IL_0033:  ceq
  IL_0035:  ldc.i4.0
  IL_0036:  ceq
  IL_0038:  brfalse.s  IL_0044
  IL_003a:  ldstr      ""notequal2""
  IL_003f:  call       ""void System.Console.WriteLine(string)""
  IL_0044:  ldc.r8     0
  IL_004d:  ceq
  IL_004f:  brfalse.s  IL_005b
  IL_0051:  ldstr      ""equal2""
  IL_0056:  call       ""void System.Console.WriteLine(string)""
  IL_005b:  ret
}
");
        }

        [WorkItem(529267, "http://vstfdevdiv:8080/DevDiv2/DevDiv/_workitems/edit/529267")]
        [Fact]
        public void ModifyRangeVariable()
        {
            string source = @"
using System.Linq;

class C
{
    static void Main()
    {
        foreach (var e in from x in new int[2] select Foo(ref x))
        {
            System.Console.Write(e);
        }
    }

    static int Foo(ref int x)
    {
        return ++x;
    }
}
";
            // NOTE: this is a breaking change - dev10 builds and prints 11.
            CreateCompilationWithMscorlibAndSystemCore(source).VerifyDiagnostics(
                // (8,63): error CS1939: Cannot pass the range variable 'x' as an out or ref parameter
                //         foreach (var e in from x in new int[2] select Foo(ref x))
                Diagnostic(ErrorCode.ERR_QueryOutRefRangeVariable, "x").WithArguments("x"));
        }

        [Fact, WorkItem(529430, "http://vstfdevdiv:8080/DevDiv2/DevDiv/_workitems/edit/529430")]
        public void DelegateEqualityComparison()
        {
            string source = @"
using System;

public class SinkHelper
{
    public Action action;
    public void OnEvent()
    {
        if (action == null)
            return;

        if (action != null)
            action();
    }
}
";
            CompileAndVerify(source).VerifyIL("SinkHelper.OnEvent", @"
{
  // Code size       29 (0x1d)
  .maxstack  1
  IL_0000:  ldarg.0
  IL_0001:  ldfld      ""System.Action SinkHelper.action""
  IL_0006:  brtrue.s   IL_0009
  IL_0008:  ret
  IL_0009:  ldarg.0
  IL_000a:  ldfld      ""System.Action SinkHelper.action""
  IL_000f:  brfalse.s  IL_001c
  IL_0011:  ldarg.0
  IL_0012:  ldfld      ""System.Action SinkHelper.action""
  IL_0017:  callvirt   ""void System.Action.Invoke()""
  IL_001c:  ret
}");
        }

        [Fact]
        public void UnorthodoxBool()
        {
            var source = @"
using System;
 
class Class1
{
    static void Main()
    {
        byte[] x = { 0xFF };
        bool[] y = { true };
        Buffer.BlockCopy(x, 0, y, 0, 1);
 
        Console.WriteLine(y[0]);
        Console.Write(y[0] == true);
        Console.Write(y[0] == false);
        Console.Write(y[0] != false);
        Console.Write(y[0] != true);
    }
}
";
            var compilation = CompileAndVerify(source, expectedOutput: @"True
TrueFalseTrueFalse");

            compilation.VerifyIL("Class1.Main",
@"
{
  // Code size       83 (0x53)
  .maxstack  5
  .locals init (byte[] V_0, //x
  bool[] V_1) //y
  IL_0000:  ldc.i4.1
  IL_0001:  newarr     ""byte""
  IL_0006:  dup
  IL_0007:  ldc.i4.0
  IL_0008:  ldc.i4     0xff
  IL_000d:  stelem.i1
  IL_000e:  stloc.0
  IL_000f:  ldc.i4.1
  IL_0010:  newarr     ""bool""
  IL_0015:  dup
  IL_0016:  ldc.i4.0
  IL_0017:  ldc.i4.1
  IL_0018:  stelem.i1
  IL_0019:  stloc.1
  IL_001a:  ldloc.0
  IL_001b:  ldc.i4.0
  IL_001c:  ldloc.1
  IL_001d:  ldc.i4.0
  IL_001e:  ldc.i4.1
  IL_001f:  call       ""void System.Buffer.BlockCopy(System.Array, int, System.Array, int, int)""
  IL_0024:  ldloc.1
  IL_0025:  ldc.i4.0
  IL_0026:  ldelem.u1
  IL_0027:  call       ""void System.Console.WriteLine(bool)""
  IL_002c:  ldloc.1
  IL_002d:  ldc.i4.0
  IL_002e:  ldelem.u1
  IL_002f:  call       ""void System.Console.Write(bool)""
  IL_0034:  ldloc.1
  IL_0035:  ldc.i4.0
  IL_0036:  ldelem.u1
  IL_0037:  ldc.i4.0
  IL_0038:  ceq
  IL_003a:  call       ""void System.Console.Write(bool)""
  IL_003f:  ldloc.1
  IL_0040:  ldc.i4.0
  IL_0041:  ldelem.u1
  IL_0042:  call       ""void System.Console.Write(bool)""
  IL_0047:  ldloc.1
  IL_0048:  ldc.i4.0
  IL_0049:  ldelem.u1
  IL_004a:  ldc.i4.0
  IL_004b:  ceq
  IL_004d:  call       ""void System.Console.Write(bool)""
  IL_0052:  ret
}
");
        }

        [WorkItem(529593, "http://vstfdevdiv:8080/DevDiv2/DevDiv/_workitems/edit/529593")]
        [Fact]
        public void FloatToDecimal01()
        {
            var source = @"
using System;

public class C
{
    static void Main()
    {
        decimal d1 = 1.712m;
        decimal d2 = (decimal)1.712f;
        decimal d3 = (decimal)1.712;
        decimal d4 = (decimal)(double)1.712f;
        Console.WriteLine(d1);
        Console.WriteLine(d2);
        Console.WriteLine(d3);
        Console.WriteLine(d4);
        Console.WriteLine(d1 == d2);
        Console.WriteLine(d2 == d3);
        Console.WriteLine(d3 == d4);
    }
}
";
            CompileAndVerify(source, expectedOutput:
@"1.712
1.712
1.712
1.71200001239777
True
True
False");
        }

        [WorkItem(529593, "http://vstfdevdiv:8080/DevDiv2/DevDiv/_workitems/edit/529593")]
        [Fact]
        public void FloatToDecimal02()
        {
            var source =
@"using System;
class C
{
    static void Main()
    {
        Console.WriteLine((decimal)2147483648f);
        Console.WriteLine((decimal)2147483648d);
        Console.WriteLine((decimal)9.22337203685478e18f);
        Console.WriteLine((decimal)9.22337203685478e18d);
        Console.WriteLine((decimal)3.96140812571322e28f);
        Console.WriteLine((decimal)3.96140812571322e28d);
        Console.WriteLine((decimal)3.96140812663555e28f);
        Console.WriteLine((decimal)3.96140812663555e28d);
        Console.WriteLine((decimal)0.2147483648f);
        Console.WriteLine((decimal)0.2147483648d);
        Console.WriteLine((decimal)-0.0922337203685478f);
        Console.WriteLine((decimal)-0.0922337203685478d);
        Console.WriteLine((decimal)-3.96140812571322f);
        Console.WriteLine((decimal)-3.96140812571322d);
    }
}";
            CompileAndVerify(source, expectedOutput:
@"2147484000
2147483648
9223372000000000000
9223372036854780000
39614080000000000000000000000
39614081257132200000000000000
39614080000000000000000000000
39614081266355500000000000000
0.2147484
0.2147483648
-0.09223372
-0.0922337203685478
-3.961408
-3.96140812571322");
        }

        /// <summary>
        /// Dev11 reports CS0030 "Cannot convert type '...' to 'decimal' for
        /// float/double constants out of range, even in unchecked code.
        /// Roslyn reports CS0221 "Constant value '...' cannot be converted to a
        /// 'decimal' ..." in checked code only, and no error in unchecked code.
        /// </summary>
        [Fact]
        public void FloatToDecimal03()
        {
            var source =
@"using System;
class C
{
    static void Main()
    {
        Console.WriteLine((decimal)-1e30d); // Dev11: CS0030
        Console.WriteLine((decimal)1e-30d);
        Console.WriteLine((decimal)-2e30f); // Dev11: CS0030
        Console.WriteLine((decimal)2e-30f);
    }
}";
            CreateCompilationWithMscorlib(source).VerifyDiagnostics(
                // (6,27): error CS0031: Constant value '-1E+30' cannot be converted to a 'decimal'
                //         Console.WriteLine((decimal)-1e30d); // Dev11: CS0031
                Diagnostic(ErrorCode.ERR_ConstOutOfRange, "(decimal)-1e30d").WithArguments("-1E+30", "decimal"),
                // (8,27): error CS0031: Constant value '-2E+30' cannot be converted to a 'decimal'
                //         Console.WriteLine((decimal)-2e30f); // Dev11: CS0031
                Diagnostic(ErrorCode.ERR_ConstOutOfRange, "(decimal)-2e30f").WithArguments("-2E+30", "decimal"));
            source =
@"using System;
class C
{
    static void Main()
    {
        unchecked
        {
            Console.WriteLine((decimal)-3e30d); // Dev11: CS0030
            Console.WriteLine((decimal)3e-30d);
            Console.WriteLine((decimal)-4e30f); // Dev11: CS0030
            Console.WriteLine((decimal)4e-30f);
        }
    }
}";
            CreateCompilationWithMscorlib(source).VerifyDiagnostics(
                // (8,31): error CS0031: Constant value '-3E+30' cannot be converted to a 'decimal'
                //             Console.WriteLine((decimal)-3e30d); // Dev11: CS0030
                Diagnostic(ErrorCode.ERR_ConstOutOfRange, "(decimal)-3e30d").WithArguments("-3E+30", "decimal"),
                // (10,31): error CS0031: Constant value '-4E+30' cannot be converted to a 'decimal'
                //             Console.WriteLine((decimal)-4e30f); // Dev11: CS0030
                Diagnostic(ErrorCode.ERR_ConstOutOfRange, "(decimal)-4e30f").WithArguments("-4E+30", "decimal"));
        }

        [Fact]
        public void Bug14064()
        {
            string source = @"
using System;
class C
{
    static void Main()
    {
        const int i = int.MaxValue;   // 2,147,483,647
        const float x = i; // rounded to 2,147,483,648
        float y = i;       // rounded to 2,147,483,648
        double z = i;                 // 2,147,483,647
        Test(x == y); // t
        Test(x == z); // f
        Test(y == z); // f
    }
    private static void Test(bool b) { Console.Write(b ? 't' : 'f'); }
}

";
            string expectedOutput = "tff";
            string expectedIL = @"{
  // Code size       57 (0x39)
  .maxstack  2
  .locals init (float V_0, //y
  double V_1) //z
  IL_0000:  ldc.r4     2.147484E+09
  IL_0005:  stloc.0
  IL_0006:  ldc.r8     2147483647
  IL_000f:  stloc.1
  IL_0010:  ldc.r4     2.147484E+09
  IL_0015:  ldloc.0
  IL_0016:  ceq
  IL_0018:  call       ""void C.Test(bool)""
  IL_001d:  ldc.r8     2147483648
  IL_0026:  ldloc.1
  IL_0027:  ceq
  IL_0029:  call       ""void C.Test(bool)""
  IL_002e:  ldloc.0
  IL_002f:  conv.r8
  IL_0030:  ldloc.1
  IL_0031:  ceq
  IL_0033:  call       ""void C.Test(bool)""
  IL_0038:  ret
}";

            var compilation = CompileAndVerify(source, expectedOutput: expectedOutput);

            compilation.VerifyIL("C.Main", expectedIL);
        }

        [WorkItem(545862, "http://vstfdevdiv:8080/DevDiv2/DevDiv/_workitems/edit/545862")]
        [Fact]
        public void TestPropertyAndTypeWithSameNameInDelegateInstantiation()
        {
            string source = @"
delegate void A();
class B
{
  public void M() { System.Console.WriteLine(123); }
}
class C
{
  B B { get { return new B(); } }
  A R()
  { 
    return new A(B.M);
  }
  static void Main() 
  { 
    (new C()).R()();
  }
}";
            string expectedOutput = "123";
            string expectedIL = @"{
  // Code size       18 (0x12)
  .maxstack  2
  IL_0000:  ldarg.0
  IL_0001:  call       ""B C.B.get""
  IL_0006:  ldftn      ""void B.M()""
  IL_000c:  newobj     ""A..ctor(object, System.IntPtr)""
  IL_0011:  ret
}";
            var compilation = CompileAndVerify(source, expectedOutput: expectedOutput);
            compilation.VerifyIL("C.R", expectedIL);
        }

        [WorkItem(545778, "http://vstfdevdiv:8080/DevDiv2/DevDiv/_workitems/edit/545778")]
        [Fact]
        public void FormattingCharactersInName1()
        {
            var source = @"
enum " + "\u0915\u094d\u200d\u0937" + @"
{
    A
}
";
            System.Action<ModuleSymbol> validator = module =>
            {
                var type = module.GlobalNamespace.GetMember<NamedTypeSymbol>("\u0915\u094d\u0937"); //formatting char removed
                Assert.True(type.CanBeReferencedByName);
            };

            CompileAndVerify(source, sourceSymbolValidator: validator, symbolValidator: validator);
        }

        [WorkItem(545778, "http://vstfdevdiv:8080/DevDiv2/DevDiv/_workitems/edit/545778")]
        [Fact]
        public void FormattingCharactersInName2()
        {
            var il = @"
.class public auto ansi sealed E
       extends [mscorlib]System.Enum
{
  .field public specialname rtspecialname int32 value__
  .field public static literal valuetype E '" + "\u0915\u094d\u200d\u0937" + @"' = int32(0x00000000)
} // end of class E
";
            var comp = CreateCompilationWithCustomILSource("", il);
            var @enum = comp.GlobalNamespace.GetMember<NamedTypeSymbol>("E");
            var field = @enum.GetMembers().OfType<FieldSymbol>().Single();
            Assert.False(field.CanBeReferencedByName);
        }

        [WorkItem(545716, "http://vstfdevdiv:8080/DevDiv2/DevDiv/_workitems/edit/545716")]
        [Fact]
        public void Regress14344()
        {
            string source = @"
class EdmFunction

{

private static void SetFunctionAttribute(ref FunctionAttributes field, FunctionAttributes attribute)

{

field ^= field & attribute;

}

}

enum FunctionAttributes : byte

{

None = 0,

Aggregate = 1,

}

";
            CompileAndVerify(source).VerifyIL("EdmFunction.SetFunctionAttribute", @"
{
  // Code size       10 (0xa)
  .maxstack  4
  IL_0000:  ldarg.0
  IL_0001:  ldarg.0
  IL_0002:  ldind.u1
  IL_0003:  ldarg.0
  IL_0004:  ldind.u1
  IL_0005:  ldarg.1
  IL_0006:  and
  IL_0007:  xor
  IL_0008:  stind.i1
  IL_0009:  ret
}
");
        }

        [Fact]
        public void SacrificialReadElement()
        {
            string source = @"

using System;

class Program
{
    static void Main()
    {
        var x = new Guid[10];

        if (x[1] is Guid)
        {
            Console.WriteLine(""hello"");
        }

        Test<Guid>(5);
    }

    private static void Test<T>(int i) where T:struct
    {
        T[] x = new T[10];

        if (x[i] is T)
        {
            Console.WriteLine(""hello"");
        }
    }
}
";
            CompileAndVerify(source, expectedOutput: @"hello
hello").VerifyIL("Program.Main", @"
{
  // Code size       31 (0x1f)
  .maxstack  2
  IL_0000:  ldc.i4.s   10
  IL_0002:  newarr     ""System.Guid""
  IL_0007:  ldc.i4.1
  IL_0008:  ldelema    ""System.Guid""
  IL_000d:  pop
  IL_000e:  ldstr      ""hello""
  IL_0013:  call       ""void System.Console.WriteLine(string)""
  IL_0018:  ldc.i4.5
  IL_0019:  call       ""void Program.Test<System.Guid>(int)""
  IL_001e:  ret
}
            ").VerifyIL("Program.Test<T>", @"
{
  // Code size       27 (0x1b)
  .maxstack  2
  IL_0000:  ldc.i4.s   10
  IL_0002:  newarr     ""T""
  IL_0007:  ldarg.0
  IL_0008:  readonly.
  IL_000a:  ldelema    ""T""
  IL_000f:  pop
  IL_0010:  ldstr      ""hello""
  IL_0015:  call       ""void System.Console.WriteLine(string)""
  IL_001a:  ret
}
            ");
        }

        [Fact]
        public void Regress15667()
        {
            string source = @"
class Program
{
static void Main(string[] args)
{
bool b;
int s = (b = false) ? 5 : 100; // Warning
int s1 = (b = false) ? 5 : 100; // Warning
System.Console.WriteLine(s1);
}
}
";
            string expectedOutput = "100";
            string expectedIL = @"
{
  // Code size        8 (0x8)
  .maxstack  1
  IL_0000:  ldc.i4.s   100
  IL_0002:  call       ""void System.Console.WriteLine(int)""
  IL_0007:  ret
}";

            var compilation = CompileAndVerify(source, expectedOutput: expectedOutput);

            compilation.VerifyIL("Program.Main", expectedIL);
        }

        [Fact(), WorkItem(546860, "http://vstfdevdiv:8080/DevDiv2/DevDiv/_workitems/edit/546860")]
        public void Bug17007()
        {
            CompileAndVerify(
@"
class Module1
{
    static void Main()
    {
	    System.Console.WriteLine(Test1(100));
    }

    static int Test1(int x)
    {
	    return Test2(x,checked(-x));
    }

    static int Test2(int x, int y)
    {   
	     return y;
    }
}", options: TestOptions.ReleaseExe,
expectedOutput: "-100");
        }

        /// <summary>
        /// Diagnostics from other methods should be ignored
        /// when compiling and emitting synthesized methods.
        /// </summary>
        [WorkItem(546867, "http://vstfdevdiv:8080/DevDiv2/DevDiv/_workitems/edit/546867")]
        [Fact]
        public void IgnoreOtherDiagnosticsCompilingSynthesizedMethods()
        {
            var source =
@"class C
{
    static object F = new object(); // generate .cctor
    static System.Action M()
    {
        return () => { }; // generate lambda
    }
}";
            var compilation = CreateCompilationWithMscorlib(source, options: TestOptions.ReleaseDll.WithConcurrentBuild(false));
            var options = compilation.Options;
            var diagnostics = DiagnosticBag.GetInstance();

            var assembly = (SourceAssemblySymbol)compilation.Assembly;
            var module = new PEAssemblyBuilder(
                assembly,
                EmitOptions.Default,
                options.OutputKind,
                GetDefaultModulePropertiesForSerialization(),
                new ResourceDescription[0]);

            var methodBodyCompiler = new MethodCompiler(
                compilation: compilation,
                moduleBeingBuiltOpt: module,
                emittingPdb: false,
                hasDeclarationErrors: false,
                diagnostics: diagnostics,
                filterOpt: null,
                cancellationToken: CancellationToken.None);

            // Add diagnostic to MethodBodyCompiler bag, as if
            // code gen for an earlier method had generated an error.
            diagnostics.Add(new CSDiagnostic(new CSDiagnosticInfo(ErrorCode.ERR_IntDivByZero), NoLocation.Singleton));

            // Compile all methods for type including synthesized methods.
            var type = compilation.GlobalNamespace.GetMember<NamedTypeSymbol>("C");
            methodBodyCompiler.Visit(type);

            Assert.Equal(1, diagnostics.AsEnumerable().Count());
            diagnostics.Free();
        }

        [Fact()]
        [WorkItem(546957, "http://vstfdevdiv:8080/DevDiv2/DevDiv/_workitems/edit/546957")]
        public void Bug17352_VarArgCtor()
        {
            string source = @"
using System;
class A
{
    public static void Main()
    {
        TestVarArgs instTestVarArgs = new TestVarArgs(__arglist());
        TestVarArgs instTestVarArgs1 = new TestVarArgs(__arglist(2, ""blah"", null, 2.2));
    }

    public class TestVarArgs
    {
        public TestVarArgs(__arglist)
        {
            Console.WriteLine(""Inside - TestVarArgs::ctor (__arglist)"");
            PrintArgList(new ArgIterator(__arglist));
        }

        private void PrintArgList(ArgIterator args)
        {
            int argCount = args.GetRemainingCount();
            Object[] objArgs = new Object[argCount];

            //Walk all of the args in the variable part of the argument list.
            for (int i = 1; args.GetRemainingCount() > 0 && i < argCount; i++)
            {
                TypedReference tr = args.GetNextArg();
                objArgs[i] = TypedReference.ToObject(tr);
                if (objArgs[i] != null)
                {
                    Console.WriteLine(objArgs[i].GetType());
                    Console.WriteLine(objArgs[i]);
                }
            }
        }
    }

}
";
            var compilation = CompileAndVerify(
                source,
                expectedOutput: @"Inside - TestVarArgs::ctor (__arglist)
Inside - TestVarArgs::ctor (__arglist)
System.Int32
2
System.String
blah");

            compilation.VerifyIL("A.Main",
@"
{
  // Code size       29 (0x1d)
  .maxstack  4
  IL_0000:  newobj     ""A.TestVarArgs..ctor(__arglist)""
  IL_0005:  pop
  IL_0006:  ldc.i4.2
  IL_0007:  ldstr      ""blah""
  IL_000c:  ldnull
  IL_000d:  ldc.r8     2.2
  IL_0016:  newobj     ""A.TestVarArgs..ctor(__arglist) with __arglist( int, string, object, double)""
  IL_001b:  pop
  IL_001c:  ret
}
");
        }

        [WorkItem(530067, "http://vstfdevdiv:8080/DevDiv2/DevDiv/_workitems/edit/530067")]
        [Fact]
        public void NopAfterCall()
        {
            // For a nop to be inserted after a call, three conditions must be met:
            //   1) void return
            //   2) debug build

            var source = @"
class C
{
    static void Main()
    {
        Void();
        NonVoid();
    }

    static void Void() { }
    static int NonVoid() { return 1; }
}
";

            var compRelease = CreateCompilationWithMscorlib(source, options: TestOptions.ReleaseExe);
            var compDebug = CreateCompilationWithMscorlib(source, options: TestOptions.DebugExe);

            // (2) is not met.
            CompileAndVerify(compRelease).VerifyIL("C.Main", @"
{
  // Code size       12 (0xc)
  .maxstack  1
  IL_0000:  call       ""void C.Void()""
  IL_0005:  call       ""int C.NonVoid()""
  IL_000a:  pop
  IL_000b:  ret
}");

            // Void meets (1), but NonVoid does not (it doesn't need a nop since it has a pop).
            CompileAndVerify(compDebug).VerifyIL("C.Main", @"
{
  // Code size       14 (0xe)
  .maxstack  1
  IL_0000:  nop
  IL_0001:  call       ""void C.Void()""
  IL_0006:  nop
  IL_0007:  call       ""int C.NonVoid()""
  IL_000c:  pop
  IL_000d:  ret
}");
        }

        [WorkItem(530067, "http://vstfdevdiv:8080/DevDiv2/DevDiv/_workitems/edit/530067")]
        [Fact]
        public void NopAfterCall_ForLoop()
        {
            var source = @"
class C
{
    static void Main()
    {
        for (int i = 0; i < 10; System.Diagnostics.Debugger.Break())
        {
        }
    }
}
";
            // Nop after Debugger.Break(), even though it isn't at the end of a statement.
            var comp = CreateCompilationWithMscorlib(source, options: TestOptions.DebugExe);
            var v = CompileAndVerify(comp);

            v.VerifyIL("C.Main", @"
{
  // Code size       23 (0x17)
  .maxstack  2
  .locals init (int V_0, //i
                bool V_1)
  IL_0000:  nop
  IL_0001:  ldc.i4.0
  IL_0002:  stloc.0
  IL_0003:  br.s       IL_000d
  IL_0005:  nop
  IL_0006:  nop
  IL_0007:  call       ""void System.Diagnostics.Debugger.Break()""
  IL_000c:  nop
  IL_000d:  ldloc.0
  IL_000e:  ldc.i4.s   10
  IL_0010:  clt
  IL_0012:  stloc.1
  IL_0013:  ldloc.1
  IL_0014:  brtrue.s   IL_0005
  IL_0016:  ret
}");
        }

        [Fact]
        public void CallOnFildInStruct()
        {
            var source = @"
using System;

class Program
{
    static void Main(string[] args)
        {
            S1 s = new S1(new C1());
            Console.Write(s.Prop1);
        }
}

struct S1
{
    public readonly C1 c;

    public S1(C1 c)
    {
        this.c = c;
    }

    public int Prop1
    {
        get
        {
            return c.s.Length;
        }
    }
}

public class C1
{
    public string s = ""hi"";
}
";
            CompileAndVerify(source, expectedOutput: "2").VerifyIL("S1.Prop1.get", @"            
{
  // Code size       17 (0x11)
  .maxstack  1
  IL_0000:  ldarg.0
  IL_0001:  ldfld      ""C1 S1.c""
  IL_0006:  ldfld      ""string C1.s""
  IL_000b:  callvirt   ""int string.Length.get""
  IL_0010:  ret
}
");
        }


        [Fact]
        public void ReferenceEqualsIntrinsic()
        {
            var source = @"
using System;

public class Program
{
    static void Main()
    {
        object a = ""hi"";
        Exception b = null;

        // brtrue/brinst equivalence
        //   if (a)
        if (!ReferenceEquals(a, null))
        {
            Console.Write('1');
        }

        // trivial Eq
        //   unconditional
        if (ReferenceEquals(null, null))
        {
            Console.Write('2');
        }

        // demorgan's
        //   if (a || b)
        if (!(ReferenceEquals(a, null) && ReferenceEquals(b, null)))
        {
            Console.Write('3');
        }

        // conversions
        if (!(ReferenceEquals(1, (int?)null)))
        {
            Console.Write('4');
        }
    }
}
";

            CompileAndVerify(source, expectedOutput: "1234").VerifyIL("Program.Main", @"
{
  // Code size       52 (0x34)
  .maxstack  2
  .locals init (System.Exception V_0) //b
  IL_0000:  ldstr      ""hi""
  IL_0005:  ldnull
  IL_0006:  stloc.0
  IL_0007:  dup
  IL_0008:  brfalse.s  IL_0011
  IL_000a:  ldc.i4.s   49
  IL_000c:  call       ""void System.Console.Write(char)""
  IL_0011:  ldc.i4.s   50
  IL_0013:  call       ""void System.Console.Write(char)""
  IL_0018:  brtrue.s   IL_001d
  IL_001a:  ldloc.0
  IL_001b:  brfalse.s  IL_0024
  IL_001d:  ldc.i4.s   51
  IL_001f:  call       ""void System.Console.Write(char)""
  IL_0024:  ldc.i4.1
  IL_0025:  box        ""int""
  IL_002a:  brfalse.s  IL_0033
  IL_002c:  ldc.i4.s   52
  IL_002e:  call       ""void System.Console.Write(char)""
  IL_0033:  ret
}");
        }

        [WorkItem(598029, "http://vstfdevdiv:8080/DevDiv2/DevDiv/_workitems/edit/598029")]
        [Fact]
        public void TypeParameterInterfaceVersusNonInterface1()
        {
            var source = @"
using System;

class Program
{
    static void Main()
    {
        Test(new D());
    }

    static void Test<U>(U u) where U : C, IFoo
    {
        Console.WriteLine(u.ToString());
    }
}

interface IFoo
{
    string ToString();
}

class C
{
    public override string ToString()
    {
        return ""C"";
    }
}

class D : C, IFoo
{
    public override string ToString()
    {
        return ""D"";
    }

    string IFoo.ToString()
    {
        return ""IFoo"";
    }
}
";

            // We will have IFoo.ToString and C.ToString (which is an override of object.ToString)
            // in the candidate set. Does the rule apply to eliminate all interface methods?  NO.  The
            // rule only applies if the candidate set contains a method which originally came from a
            // class type other than object. The method C.ToString is the "slot" for
            // object.ToString, so this counts as coming from object.  M should call the explicit
            // interface implementation.
            CompileAndVerify(source, expectedOutput: "IFoo");
        }

        // Same as above, but C.ToString is "new virtual", rather than "override".
        [WorkItem(598029, "http://vstfdevdiv:8080/DevDiv2/DevDiv/_workitems/edit/598029")]
        [Fact]
        public void TypeParameterInterfaceVersusNonInterface2()
        {
            var source = @"
using System;

class Program
{
    static void Main()
    {
        Test(new D());
    }

    static void Test<U>(U u) where U : C, IFoo
    {
        Console.WriteLine(u.ToString());
    }
}

interface IFoo
{
    string ToString();
}

class C
{
    public new virtual string ToString()
    {
        return ""C"";
    }
}

class D : C, IFoo
{
    public override string ToString()
    {
        return ""D"";
    }

    string IFoo.ToString()
    {
        return ""IFoo"";
    }
}
";

            // The candidate set contains a method ToString which comes from a class type other
            // than object. The interface method should be eliminated and M should call virtual
            // method C.ToString().
            CompileAndVerify(source, expectedOutput: "D");
        }

        [WorkItem(638119, "http://vstfdevdiv:8080/DevDiv2/DevDiv/_workitems/edit/638119")]
        [Fact]
        public void ArrayInitZero()
        {
            string source = @"
    using System;
    class Test
    {
        static void Main()
        {
            System.Globalization.CultureInfo saveUICulture = System.Threading.Thread.CurrentThread.CurrentUICulture;
            System.Threading.Thread.CurrentThread.CurrentUICulture = System.Globalization.CultureInfo.InvariantCulture;

            try
            {
                Run();
            }
            finally
            {
                System.Threading.Thread.CurrentThread.CurrentUICulture = saveUICulture;
            }
        }

        static void Run()
        {
            // no element inits
            bool[] arrB1 = new bool[] {false, false, false};
            System.Console.WriteLine(arrB1[0]);

            // no element inits
            Exception[] arrE1 = new Exception[] {null, null, null};
            System.Console.WriteLine(arrE1[0]);

            // 1 element init
            bool[] arrB2 = new bool[] {false, true, false};
            System.Console.WriteLine(arrB2[1]);

            // 1 element init
            Exception[] arrE2 = new Exception[] {null, new Exception(), null};
            System.Console.WriteLine(arrE2[1]);

            // blob init
            bool[] arrB3 = new bool[] {true, false, true, true};
            System.Console.WriteLine(arrB3[2]);
        }
    }
";
            var compilation = CompileAndVerify(source, options: TestOptions.ReleaseExe.WithModuleName("MODULE"), expectedOutput: @"False

True
System.Exception: Exception of type 'System.Exception' was thrown.
True");

            compilation.VerifyIL("Test.Run",
@"{
  // Code size       89 (0x59)
  .maxstack  4
  IL_0000:  ldc.i4.3
  IL_0001:  newarr     ""bool""
  IL_0006:  ldc.i4.0
  IL_0007:  ldelem.u1
  IL_0008:  call       ""void System.Console.WriteLine(bool)""
  IL_000d:  ldc.i4.3
  IL_000e:  newarr     ""System.Exception""
  IL_0013:  ldc.i4.0
  IL_0014:  ldelem.ref
  IL_0015:  call       ""void System.Console.WriteLine(object)""
  IL_001a:  ldc.i4.3
  IL_001b:  newarr     ""bool""
  IL_0020:  dup
  IL_0021:  ldc.i4.1
  IL_0022:  ldc.i4.1
  IL_0023:  stelem.i1
  IL_0024:  ldc.i4.1
  IL_0025:  ldelem.u1
  IL_0026:  call       ""void System.Console.WriteLine(bool)""
  IL_002b:  ldc.i4.3
  IL_002c:  newarr     ""System.Exception""
  IL_0031:  dup
  IL_0032:  ldc.i4.1
  IL_0033:  newobj     ""System.Exception..ctor()""
  IL_0038:  stelem.ref
  IL_0039:  ldc.i4.1
  IL_003a:  ldelem.ref
  IL_003b:  call       ""void System.Console.WriteLine(object)""
  IL_0040:  ldc.i4.4
  IL_0041:  newarr     ""bool""
  IL_0046:  dup
  IL_0047:  ldtoken    ""int <PrivateImplementationDetails>.35CCB1599F52363510686EF38B7DB5E7998DB108""
  IL_004c:  call       ""void System.Runtime.CompilerServices.RuntimeHelpers.InitializeArray(System.Array, System.RuntimeFieldHandle)""
  IL_0051:  ldc.i4.2
  IL_0052:  ldelem.u1
  IL_0053:  call       ""void System.Console.WriteLine(bool)""
  IL_0058:  ret
}
");
        }

        [WorkItem(1043494, "DevDiv")]
        [Fact]
        public void NegativeZeroIsNotAZero()
        {
            var source = @"
class A
{
    static int Main()
    {
        double[] dArr = { -0.0 };
        double d = -0.0;
        // Invariant: x / -0 => -infinity
        if (System.Double.IsNegativeInfinity(2.0 / dArr[0]) != System.Double.IsNegativeInfinity(2.0 / d))
        {
            System.Console.WriteLine(""Failed test at test 1"");
            return 1;
        }
        if (System.Double.IsNegativeInfinity(2.0 / new double[] { -0.0 }[0]) != System.Double.IsNegativeInfinity(2.0 / d))
        {
            System.Console.WriteLine(""Failed test at test 2"");
            return 1;
        }
        // all tests pass
        return 0;
    }
}
";

            CompileAndVerify(source, expectedOutput: @"").VerifyIL("A.Main",
@"
{
  // Code size      144 (0x90)
  .maxstack  5
  .locals init (double[] V_0, //dArr
  double V_1) //d
  IL_0000:  ldc.i4.1
  IL_0001:  newarr     ""double""
  IL_0006:  dup
  IL_0007:  ldc.i4.0
  IL_0008:  ldc.r8     -0.0
  IL_0011:  stelem.r8
  IL_0012:  stloc.0
  IL_0013:  ldc.r8     -0.0
  IL_001c:  stloc.1
  IL_001d:  ldc.r8     2
  IL_0026:  ldloc.0
  IL_0027:  ldc.i4.0
  IL_0028:  ldelem.r8
  IL_0029:  div
  IL_002a:  call       ""bool double.IsNegativeInfinity(double)""
  IL_002f:  ldc.r8     2
  IL_0038:  ldloc.1
  IL_0039:  div
  IL_003a:  call       ""bool double.IsNegativeInfinity(double)""
  IL_003f:  beq.s      IL_004d
  IL_0041:  ldstr      ""Failed test at test 1""
  IL_0046:  call       ""void System.Console.WriteLine(string)""
  IL_004b:  ldc.i4.1
  IL_004c:  ret
  IL_004d:  ldc.r8     2
  IL_0056:  ldc.i4.1
  IL_0057:  newarr     ""double""
  IL_005c:  dup
  IL_005d:  ldc.i4.0
  IL_005e:  ldc.r8     -0.0
  IL_0067:  stelem.r8
  IL_0068:  ldc.i4.0
  IL_0069:  ldelem.r8
  IL_006a:  div
  IL_006b:  call       ""bool double.IsNegativeInfinity(double)""
  IL_0070:  ldc.r8     2
  IL_0079:  ldloc.1
  IL_007a:  div
  IL_007b:  call       ""bool double.IsNegativeInfinity(double)""
  IL_0080:  beq.s      IL_008e
  IL_0082:  ldstr      ""Failed test at test 2""
  IL_0087:  call       ""void System.Console.WriteLine(string)""
  IL_008c:  ldc.i4.1
  IL_008d:  ret
  IL_008e:  ldc.i4.0
  IL_008f:  ret
}
");
        }

        [WorkItem(1043494, "DevDiv")]
        [Fact]
        public void NegativeZeroIsNotAZero1()
        {
            var source = @"
using System;

class Program
{
    static void Main(string[] args)
    {
        var x = new double[] { -0.0, -0.0, -0.0, -0.0, -0.0, };
        var y = new float[] { -0.0f, -0.0f, -0.0f, -0.0f, -0.0f, };
        var z = new decimal[] { -(decimal.Zero), -(decimal.Zero), -(decimal.Zero), -(decimal.Zero), -(decimal.Zero), };

        // false
        Console.WriteLine(IsZero(x[0]));

        // false
        Console.WriteLine(IsZero(y[0]));

        // true (I do not know how to get '-0' constant)
        Console.WriteLine(IsZero(z[0]));

        x = new double[] { -0.0 };
        y = new float[] { -0.0f };
        z = new decimal[] { -(decimal.Zero) };

        // false
        Console.WriteLine(IsZero(x[0]));

        // false
        Console.WriteLine(IsZero(y[0]));

        // true (I do not know how to get '-0' constant)
        Console.WriteLine(IsZero(z[0]));
    }


    private static bool IsZero(double x)
    {
        return x == 0 && 1 / x > 0;
    }

    private static bool IsZero(float x)
    {
        return x == 0 && 1 / x > 0;
    }

    private static bool IsZero(decimal x)
    {
        var bits = decimal.GetBits(x);
        foreach (int part in bits)
        {
            if (part != 0)
            {
                return false;
            }
        }

        return true;
    }

}
";

            CompileAndVerify(source, expectedOutput: @"False
False
True
False
False
True");
        }

        [Fact, WorkItem(649805, "http://vstfdevdiv:8080/DevDiv2/DevDiv/_workitems/edit/649805")]
        public void Repro649805()
        {
            var source = @"
public class Foo
{
    public static void Method(string s)
    {
        if (s == ""abc"") Test.Result++;
    }
    public string Prop { get; set; }
}
public class Test
{
    public Foo Foo { get; set; }
    public static void DoExample(dynamic d)
    {
        Foo.Method(d.Prop);
    }

    public static int Result = -1;
    static void Main()
    {
        try
        {
            DoExample(new Foo() { Prop = ""abc"" });
        }
        catch (System.Exception)
        {
            Test.Result--;
        }
        System.Console.WriteLine(Test.Result);
    }
}
";

            CompileAndVerify(source, additionalRefs: new[] { SystemCoreRef, CSharpRef }, expectedOutput: @"0");
        }


        [WorkItem(653588, "http://vstfdevdiv:8080/DevDiv2/DevDiv/_workitems/edit/653588")]
        [Fact]
        public void SelfAssignStructCallTarget()
        {
            var source = @"
    struct S1
    {
        public int field;

        public S1(int v)
        {
            this.field = v;
        }

        public void Foo()
        {
            System.Console.WriteLine(field.ToString());
        }
    }

    class A
    {
        static void Main(string[] args)
        {
            S1 s = new S1();
            (s = s).Foo();

            S1 s1 = new S1(42);
            (s1 = s1).Foo();
        }
    }
";

            CompileAndVerify(source, expectedOutput: @"0
42").VerifyIL("A.Main", @"
{
  // Code size       40 (0x28)
  .maxstack  2
  .locals init (S1 V_0, //s
  S1 V_1, //s1
  S1 V_2)
  IL_0000:  ldloca.s   V_0
  IL_0002:  initobj    ""S1""
  IL_0008:  ldloc.0
  IL_0009:  dup
  IL_000a:  stloc.0
  IL_000b:  stloc.2
  IL_000c:  ldloca.s   V_2
  IL_000e:  call       ""void S1.Foo()""
  IL_0013:  ldloca.s   V_1
  IL_0015:  ldc.i4.s   42
  IL_0017:  call       ""S1..ctor(int)""
  IL_001c:  ldloc.1
  IL_001d:  dup
  IL_001e:  stloc.1
  IL_001f:  stloc.2
  IL_0020:  ldloca.s   V_2
  IL_0022:  call       ""void S1.Foo()""
  IL_0027:  ret
}                                                                                                                 
");
        }

        [WorkItem(653588, "http://vstfdevdiv:8080/DevDiv2/DevDiv/_workitems/edit/653588")]
        [Fact]
        public void UnusedStructFieldLoad()
        {
            var source = @"
struct S1
{
    public int field;

    public S1(int v)
    {
        this.field = v;
    }

    public void Foo()
    {
        System.Console.WriteLine(field.ToString());
    }
}

class A
{
    static void Main(string[] args)
    {
        var x = (new S1()).field;
        var y = (new S1(42)).field;
    }
}
";

            CompileAndVerify(source, expectedOutput: @"").VerifyIL("A.Main",
@"
{
  // Code size        9 (0x9)
  .maxstack  1
  IL_0000:  ldc.i4.s   42
  IL_0002:  newobj     ""S1..ctor(int)""
  IL_0007:  pop
  IL_0008:  ret
}                                                                                                         
");
        }

        [WorkItem(665317, "http://vstfdevdiv:8080/DevDiv2/DevDiv/_workitems/edit/665317")]
        [Fact]
        public void InitGenericElement()
        {
            var source = @"
using System;
class A { }
class B : A { }
class Program
{
    static void Foo<T>(T[] array) where T : class
    {
        array[0] = null;
    }

    static void Foo1<T>(T[] array) where T : struct
    {
        array[0] = default(T);
    }

    static void Bar<T>(T[] array)
    {
        array[0] = default(T);
    }

    static void Baz<T>(T[][] array)
    {
        array[0] = default(T[]);
    }

    static void Main(string[] args)
    {
        A[] array = new B[5];
        Foo<A>(array);
        Bar<A>(array);

        A[][] array1 = new B[5][];
        Baz<A>(array1);
    }
}
";

            CompileAndVerify(source, expectedOutput: @""
).VerifyIL("Program.Foo<T>(T[])",
@"
{
  // Code size       17 (0x11)
  .maxstack  3
  .locals init (T V_0)
  IL_0000:  ldarg.0
  IL_0001:  ldc.i4.0
  IL_0002:  ldloca.s   V_0
  IL_0004:  initobj    ""T""
  IL_000a:  ldloc.0
  IL_000b:  stelem     ""T""
  IL_0010:  ret
}                                                                                                    
").VerifyIL("Program.Foo1<T>(T[])",
@"
{
  // Code size       14 (0xe)
  .maxstack  2
  IL_0000:  ldarg.0
  IL_0001:  ldc.i4.0
  IL_0002:  ldelema    ""T""
  IL_0007:  initobj    ""T""
  IL_000d:  ret
}                                                                                                     
").VerifyIL("Program.Bar<T>(T[])",
@"
{
  // Code size       17 (0x11)
  .maxstack  3
  .locals init (T V_0)
  IL_0000:  ldarg.0
  IL_0001:  ldc.i4.0
  IL_0002:  ldloca.s   V_0
  IL_0004:  initobj    ""T""
  IL_000a:  ldloc.0
  IL_000b:  stelem     ""T""
  IL_0010:  ret
}                                                                                                       
").VerifyIL("Program.Baz<T>(T[][])",
@"
{
  // Code size        5 (0x5)
  .maxstack  3
  IL_0000:  ldarg.0
  IL_0001:  ldc.i4.0
  IL_0002:  ldnull
  IL_0003:  stelem.ref
  IL_0004:  ret
}                                                                                                       
");
        }

        [Fact]
        public void InitGenericVolatileField()
        {
            var source = @"
using System;
class A<T> where T: class
{ 
   public T field;
   public volatile T vField;
}

class Program
{
    static void Foo<T>(A<T> v) where T : class
    {
        v.field = null;
        v.field = default(T);

        v.vField = null;
        v.vField = default(T);
    }

    static void Main(string[] args)
    {
    }
}
";

            CompileAndVerify(source, expectedOutput: @""
).VerifyIL("Program.Foo<T>(A<T>)",
@"
{
  // Code size       59 (0x3b)
  .maxstack  2
  .locals init (T V_0)
  IL_0000:  ldarg.0
  IL_0001:  ldflda     ""T A<T>.field""
  IL_0006:  initobj    ""T""
  IL_000c:  ldarg.0
  IL_000d:  ldflda     ""T A<T>.field""
  IL_0012:  initobj    ""T""
  IL_0018:  ldarg.0
  IL_0019:  ldloca.s   V_0
  IL_001b:  initobj    ""T""
  IL_0021:  ldloc.0
  IL_0022:  volatile.
  IL_0024:  stfld      ""T A<T>.vField""
  IL_0029:  ldarg.0
  IL_002a:  ldloca.s   V_0
  IL_002c:  initobj    ""T""
  IL_0032:  ldloc.0
  IL_0033:  volatile.
  IL_0035:  stfld      ""T A<T>.vField""
  IL_003a:  ret
}                                                                                                    
");
        }

        [Fact]
        public void CallFinalMethodOnTypeParam()
        {
            var source = @"
using System;


class Program
{
    static void Main(string[] args)
    {
        Test1(new cls1());
        Test1(new cls2());

        Test2(new cls2());
    }

    static void Test1<T>(T arg) where T : cls1
    {
        arg.Foo();
    }

    static void Test2<T>(T arg) where T : cls2
    {
        arg.Foo();
    }
}

interface i1
{
    void Foo();
}

class cls1 : i1
{
    public void Foo()
    {
        System.Console.Write(""Foo"");
    }
    }

    class cls2 : cls1
    {
    }

";

            CompileAndVerify(source, expectedOutput: @"FooFooFoo").
                VerifyIL("Program.Test1<T>(T)",
@"
{
  // Code size       12 (0xc)
  .maxstack  1
  IL_0000:  ldarg.0
  IL_0001:  box        ""T""
  IL_0006:  callvirt   ""void cls1.Foo()""
  IL_000b:  ret
}                                                                                                         
").
                VerifyIL("Program.Test2<T>(T)",
@"
{
  // Code size       12 (0xc)
  .maxstack  1
  IL_0000:  ldarg.0
  IL_0001:  box        ""T""
  IL_0006:  callvirt   ""void cls1.Foo()""
  IL_000b:  ret
}                                                                                                        
");
        }

        [WorkItem(797996, "http://vstfdevdiv:8080/DevDiv2/DevDiv/_workitems/edit/797996")]
        [Fact]
        public void MissingMember_System_String__op_Equality()
        {
            var text =
@"namespace System
{
    public class Object { }
    public struct Void { }
    public class ValueType { }
    public struct Int32 { }
    public struct Nullable<T> { }
    public class String { }
}
class C
{
    static void M(string s)
    {
        switch (s) { case ""A"": break; case ""B"": break; }
    }
}";
            var compilation = CreateCompilation(text);
            compilation.VerifyDiagnostics();
            using (var stream = new MemoryStream())
            {
                var result = compilation.Emit(stream);
                result.Diagnostics.Verify(
                    // warning CS8021: No value for RuntimeMetadataVersion found. No assembly containing System.Object was found nor was a value for RuntimeMetadataVersion specified through options.
                    Diagnostic(ErrorCode.WRN_NoRuntimeMetadataVersion),
                    // (14,9): error CS0656: Missing compiler required member 'System.String.op_Equality'
                    //         switch (s) { case "A": break; case "B": break; }
                    Diagnostic(ErrorCode.ERR_MissingPredefinedMember, @"switch (s) { case ""A"": break; case ""B"": break; }").WithArguments("System.String", "op_Equality").WithLocation(14, 9));
            }
        }

        [WorkItem(797996, "http://vstfdevdiv:8080/DevDiv2/DevDiv/_workitems/edit/797996")]
        [Fact]
        public void MissingMember_System_Type__GetTypeFromHandle()
        {
            var text =
@"namespace System
{
    public class Object { }
    public struct Void { }
    public class ValueType { }
    public struct Int32 { }
    public struct Nullable<T> { }
    public class Type { }
    public class TypedReference { }
}
class C
{
    static object F = typeof(C);
}";
            var compilation = CreateCompilation(text);
            compilation.VerifyDiagnostics();
            using (var stream = new MemoryStream())
            {
                var result = compilation.Emit(stream);
                result.Diagnostics.Verify(
                    // warning CS8021: No value for RuntimeMetadataVersion found. No assembly containing System.Object was found nor was a value for RuntimeMetadataVersion specified through options.
                    Diagnostic(ErrorCode.WRN_NoRuntimeMetadataVersion),
                    // (13,23): error CS0656: Missing compiler required member 'System.Type.GetTypeFromHandle'
                    //     static object F = typeof(C);
                    Diagnostic(ErrorCode.ERR_MissingPredefinedMember, "typeof(C)").WithArguments("System.Type", "GetTypeFromHandle").WithLocation(13, 23));
            }
        }

        [WorkItem(797996, "http://vstfdevdiv:8080/DevDiv2/DevDiv/_workitems/edit/797996")]
        [Fact]
        public void MissingMember_System_Type__GetTypeFromHandle_2()
        {
            var text =
@"namespace System
{
    public class Object { }
    public struct Void { }
    public class ValueType { }
    public struct Int32 { }
    public struct Nullable<T> { }
    public class Type { }
    public class TypedReference { }
}
class C
{
    static object F(object o)
    {
        return __reftype(__makeref(o));
    }
}";
            var compilation = CreateCompilation(text);
            compilation.VerifyDiagnostics();
            using (var stream = new MemoryStream())
            {
                var result = compilation.Emit(stream);
                result.Diagnostics.Verify(
                    // warning CS8021: No value for RuntimeMetadataVersion found. No assembly containing System.Object was found nor was a value for RuntimeMetadataVersion specified through options.
                    Diagnostic(ErrorCode.WRN_NoRuntimeMetadataVersion),
                    // (15,16): error CS0656: Missing compiler required member 'System.Type.GetTypeFromHandle'
                    //         return __reftype(__makeref(o));
                    Diagnostic(ErrorCode.ERR_MissingPredefinedMember, "__reftype(__makeref(o))").WithArguments("System.Type", "GetTypeFromHandle").WithLocation(15, 16));
            }

            // Similar to above but with mscorlib.
            text =
@"class C
{
    static object F(object o)
    {
        return __reftype(__makeref(o));
    }
}";
            compilation = CreateCompilationWithMscorlib(text);
            compilation.VerifyDiagnostics();
            using (var stream = new MemoryStream())
            {
                var result = compilation.Emit(stream);
                Assert.True(result.Success);
                result.Diagnostics.Verify();
            }
        }

        [Fact]
        public void Regress530041()
        {
            var source = @"
using System;

    public static class Test
    {
        public static void Main()
        {
            if (SomeExpression()) return;
        }
        private static bool SomeExpression()
        {
            return true;
        }
    }

";

            CompileAndVerify(source, expectedOutput: @""
).VerifyIL("Test.Main()",
@"
{
  // Code size        7 (0x7)
  .maxstack  1
  IL_0000:  call       ""bool Test.SomeExpression()""
  IL_0005:  pop
  IL_0006:  ret
}                                                                                                
");
        }

        [Fact]
        public void Regress530041_1()
        {
            var source = @"
using System;

    public static class Test
    {
        public static void Main()
        {
            if (SomeExpression())
            {
                    System.Console.WriteLine(""hello"");
                    return;
            }
            else
            {
                    System.Console.WriteLine(""hello"");
                    return;
            }
        }

        private static bool SomeExpression()
        {
            return true;
        }
    }

";

            CompileAndVerify(source, expectedOutput: @"hello"
).VerifyIL("Test.Main()",
@"
{
  // Code size       17 (0x11)
  .maxstack  1
  IL_0000:  call       ""bool Test.SomeExpression()""
  IL_0005:  pop
  IL_0006:  ldstr      ""hello""
  IL_000b:  call       ""void System.Console.WriteLine(string)""
  IL_0010:  ret
}                                                                                           
");
        }

        [WorkItem(530049, "http://vstfdevdiv:8080/DevDiv2/DevDiv/_workitems/edit/530049")]
        [Fact]
        public void Regress530049()
        {
            var source = @"
enum MyEnum { first, second, last }
struct MyStruct { int intStructMember; }
public class Test
{
    static bool boolMember = false;
    static char charMember = '\0';
    static sbyte sbyteMember = 0;
    static byte byteMember = 0;
    static short shortMember = 0;
    static ushort ushortMember = 0;
    static int intMember = 0;
    static uint uintMember = 0;
    static long longMember = 0L;
    static ulong ulongMember = 0;
    static decimal decimalMember = default(decimal);
    static string strMember = null;
    static object objMember = null;
    static float floatMember = 0.0F;
    static double doubleMember = 0.0D;
    static MyEnum enumMember = MyEnum.first;
    MyStruct structMember = default(MyStruct);
}

class c1
{
    public static void Main()
    {
    }
}

";

            CompileAndVerify(source, expectedOutput: @"").
                VerifyIL("Test..cctor()",
@"
{
  // Code size        1 (0x1)
  .maxstack  0
  IL_0000:  ret
}                                                                                           
"); ;
        }

        [WorkItem(876784, "http://vstfdevdiv:8080/DevDiv2/DevDiv/_workitems/edit/876784")]
        [Fact]
        public void Repro876784()
        {
            var source = @"
public delegate void D();

public class A
{
    static D Test()
    {
        return M1(() => { }).M2;
    }

    static A M1(D d) { return null; }
}

public static class AExtensions
{
    public static void M2(this A a) { }
}
";

            var comp = CreateCompilationWithMscorlibAndSystemCore(source);
            comp.VerifyEmitDiagnostics();
        }

        [WorkItem(877317, "http://vstfdevdiv:8080/DevDiv2/DevDiv/_workitems/edit/877317")]
        [Fact]
        public void Repro877317()
        {
            var source = @"
delegate void D1();
delegate D1 D2();

class C
{
    private D2 Test()
    {
        return () => (D1)this.Ext;
    }
}

static class CExtensions
{
    public static void Ext(this C r) { }
}
";

            var comp = CreateCompilationWithMscorlibAndSystemCore(source);
            comp.VerifyEmitDiagnostics();
        }

        [Fact]
        public void Regress924709()
        {
            var source = @"
using System;

    class Program
    {
        static bool[] bb;

        static void Main(string[] args)
        {
            bb = AllOnesBool();

            TestArrElement(bb);
            TestRef(ref bb[0]);
        }

        static void TestArrElement(bool[] bb)
        {
            if (bb[0] ^ GetArrElement<bool>(bb))
            {
                System.Console.WriteLine('f');
            }
        }

        static T GetArrElement<T>(T[] bb)
        {
            return bb[0];
        }

        static void TestRef(ref bool br)
        {
            if (br ^ GetRef<bool>(ref br))
            {
                System.Console.WriteLine('f');
            }
        }

        static T GetRef<T>(ref T br)
        {
            return br;
        }

        unsafe static bool[] AllOnesBool()
        {
            bool[] bb = new bool[1];

            fixed(bool* b = bb)
            {
                *(byte*)b = byte.MaxValue;
            }

            return bb;
        }
    }
";

            CompileAndVerify(source, options: TestOptions.UnsafeReleaseExe, expectedOutput: @""
).VerifyIL("Program.TestArrElement(bool[])",
@"
{
  // Code size       20 (0x14)
  .maxstack  2
  IL_0000:  ldarg.0
  IL_0001:  ldc.i4.0
  IL_0002:  ldelem.u1
  IL_0003:  ldarg.0
  IL_0004:  call       ""bool Program.GetArrElement<bool>(bool[])""
  IL_0009:  xor
  IL_000a:  brfalse.s  IL_0013
  IL_000c:  ldc.i4.s   102
  IL_000e:  call       ""void System.Console.WriteLine(char)""
  IL_0013:  ret
}                                                                                         
").VerifyIL("Program.TestRef(ref bool)",
@"
{
  // Code size       19 (0x13)
  .maxstack  2
  IL_0000:  ldarg.0
  IL_0001:  ldind.u1
  IL_0002:  ldarg.0
  IL_0003:  call       ""bool Program.GetRef<bool>(ref bool)""
  IL_0008:  xor
  IL_0009:  brfalse.s  IL_0012
  IL_000b:  ldc.i4.s   102
  IL_000d:  call       ""void System.Console.WriteLine(char)""
  IL_0012:  ret
}                                                                                         
");
        }

        [Fact]
        public void NamedParamsOptimizationAndParams001()
        {
            string source = @"
using System;

class Program
{
    static void Main(string[] args)
    {
        Test(a1: 5, a2: 42.ToString());
        Test(a2: 42.ToString(), a1: 5);
    }

    public static void Test(int a1, params object[] a2)
    {
        System.Console.WriteLine(a2[0]);
    }
}
";
            var compilation = CompileAndVerify(source, expectedOutput: @"42
42");

            compilation.VerifyIL("Program.Main",
    @"
{
  // Code size       51 (0x33)
  .maxstack  5
  .locals init (int V_0)
  IL_0000:  ldc.i4.5
  IL_0001:  ldc.i4.1
  IL_0002:  newarr     ""object""
  IL_0007:  dup
  IL_0008:  ldc.i4.0
  IL_0009:  ldc.i4.s   42
  IL_000b:  stloc.0
  IL_000c:  ldloca.s   V_0
  IL_000e:  call       ""string int.ToString()""
  IL_0013:  stelem.ref
  IL_0014:  call       ""void Program.Test(int, params object[])""
  IL_0019:  ldc.i4.5
  IL_001a:  ldc.i4.1
  IL_001b:  newarr     ""object""
  IL_0020:  dup
  IL_0021:  ldc.i4.0
  IL_0022:  ldc.i4.s   42
  IL_0024:  stloc.0
  IL_0025:  ldloca.s   V_0
  IL_0027:  call       ""string int.ToString()""
  IL_002c:  stelem.ref
  IL_002d:  call       ""void Program.Test(int, params object[])""
  IL_0032:  ret
}
");
        }

        [Fact]
        public void NamedParamsOptimizationAndParams002()
        {
            string source = @"
using System;

class Program
{
    static void Main(string[] args)
    {
        Test(a2: 42.ToString(), a1: 5.ToString());
    }

    public static void Test(string a1, params object[] a2)
    {
        System.Console.WriteLine(a2[0]);
    }
}
";
            var compilation = CompileAndVerify(source, expectedOutput: @"42");

            compilation.VerifyIL("Program.Main",
    @"
{
  // Code size       36 (0x24)
  .maxstack  5
  .locals init (object V_0,
                int V_1)
  IL_0000:  ldc.i4.s   42
  IL_0002:  stloc.1
  IL_0003:  ldloca.s   V_1
  IL_0005:  call       ""string int.ToString()""
  IL_000a:  stloc.0
  IL_000b:  ldc.i4.5
  IL_000c:  stloc.1
  IL_000d:  ldloca.s   V_1
  IL_000f:  call       ""string int.ToString()""
  IL_0014:  ldc.i4.1
  IL_0015:  newarr     ""object""
  IL_001a:  dup
  IL_001b:  ldc.i4.0
  IL_001c:  ldloc.0
  IL_001d:  stelem.ref
  IL_001e:  call       ""void Program.Test(string, params object[])""
  IL_0023:  ret
}
");
        }

        [Fact]
        public void NamedParamsOptimizationAndParams003()
        {
            string source = @"
using System;

class Program
{
    static void Main(string[] args)
    {
        Test(a2: 42.ToString(), a1: 5);
    }

    public static void Test(int a1, int aOpt = 333, params object[] a2)
    {
        System.Console.WriteLine(a2[0]);
    }
}
";
            var compilation = CompileAndVerify(source, expectedOutput: @"42");

            compilation.VerifyIL("Program.Main",
    @"
{
  // Code size       31 (0x1f)
  .maxstack  6
  .locals init (int V_0)
  IL_0000:  ldc.i4.5
  IL_0001:  ldc.i4     0x14d
  IL_0006:  ldc.i4.1
  IL_0007:  newarr     ""object""
  IL_000c:  dup
  IL_000d:  ldc.i4.0
  IL_000e:  ldc.i4.s   42
  IL_0010:  stloc.0
  IL_0011:  ldloca.s   V_0
  IL_0013:  call       ""string int.ToString()""
  IL_0018:  stelem.ref
  IL_0019:  call       ""void Program.Test(int, int, params object[])""
  IL_001e:  ret
}
");
        }

        [Fact]
        [WorkItem(4196, "https://github.com/dotnet/roslyn/issues/4196")]
        public void BadDefaultParameterValue()
        {
            // In this DLL there is an optional parameter which has a corrupted metadata value
            // as the default argument.  This can happen in legitimate code when run through an
            // obfuscator program.  For compatibility with the native compiler we need to treat
            // the value as default(T) 
            string source = @"
using System;
using BadDefaultParameterValue;

class Program
{
    static void Main()
    {
        Util.M(""test"");
    }
}";

            var testReference = AssemblyMetadata.CreateFromImage(TestResources.Repros.BadDefaultParameterValue).GetReference();
            var compilation = CompileAndVerify(source, additionalRefs: new[] { testReference });
            compilation.VerifyIL("Program.Main", @"
{
  // Code size       12 (0xc)
  .maxstack  2
  IL_0000:  ldstr      ""test""
  IL_0005:  ldnull
  IL_0006:  call       ""void BadDefaultParameterValue.Util.M(string, string)""
  IL_000b:  ret
}");
        }

        [WorkItem(5530, "https://github.com/dotnet/roslyn/issues/5530")]
        [Fact]
        public void InplaceCtorUsesLocal()
        {
            string source = @"

    class Program
    {
        private static S1[] arr = new S1[1];

        struct S1
        {
            public int a, b;
            public S1(int a, int b)
            {
                this.a = a;
                this.b = b;
            }
        }

        static void Main(string[] args)
        {
            var arg = System.Math.Max(1, 2);
            var val = new S1(arg, arg);
            arr[0] = val;
            System.Console.WriteLine(arr[0].a);
        }
    }
";

            var compilation = CompileAndVerify(source, expectedOutput: "2");

            compilation.VerifyIL("Program.Main",
@"
{
  // Code size       51 (0x33)
  .maxstack  3
  .locals init (int V_0, //arg
                Program.S1 V_1) //val
  IL_0000:  ldc.i4.1
  IL_0001:  ldc.i4.2
  IL_0002:  call       ""int System.Math.Max(int, int)""
  IL_0007:  stloc.0
  IL_0008:  ldloca.s   V_1
  IL_000a:  ldloc.0
  IL_000b:  ldloc.0
  IL_000c:  call       ""Program.S1..ctor(int, int)""
  IL_0011:  ldsfld     ""Program.S1[] Program.arr""
  IL_0016:  ldc.i4.0
  IL_0017:  ldloc.1
  IL_0018:  stelem     ""Program.S1""
  IL_001d:  ldsfld     ""Program.S1[] Program.arr""
  IL_0022:  ldc.i4.0
  IL_0023:  ldelema    ""Program.S1""
  IL_0028:  ldfld      ""int Program.S1.a""
  IL_002d:  call       ""void System.Console.WriteLine(int)""
  IL_0032:  ret
}
");
        }

        [WorkItem(5530, "https://github.com/dotnet/roslyn/issues/5530")]
        [Fact]
        public void TernaryConsequenceUsesLocal()
        {
            string source = @"

    class Program
    {
        static bool foo()
        {
            return true;
        }

        static void Main(string[] args)
        {
            bool arg;
            var val = (arg = foo())? arg & arg : false;

            System.Console.WriteLine(val);
        }
    }
";

            var compilation = CompileAndVerify(source, expectedOutput: "True");

            compilation.VerifyIL("Program.Main",
@"
{
  // Code size       21 (0x15)
  .maxstack  2
  .locals init (bool V_0) //arg
  IL_0000:  call       ""bool Program.foo()""
  IL_0005:  dup
  IL_0006:  stloc.0
  IL_0007:  brtrue.s   IL_000c
  IL_0009:  ldc.i4.0
  IL_000a:  br.s       IL_000f
  IL_000c:  ldloc.0
  IL_000d:  ldloc.0
  IL_000e:  and
  IL_000f:  call       ""void System.Console.WriteLine(bool)""
  IL_0014:  ret
}
");
        }

        [WorkItem(5530, "https://github.com/dotnet/roslyn/issues/5530")]
        [Fact]
        public void CoalesceUsesLocal()
        {
            string source = @"

    class Program
    {
        static string foo()
        {
            return ""hi"";
        }

        static void Main(string[] args)
        {
            string str;
            var val = (str = foo()) ?? str + ""aa"";

            System.Console.WriteLine(val);
        }
    }
";

            var compilation = CompileAndVerify(source, expectedOutput: "hi");

            compilation.VerifyIL("Program.Main",
@"
{
  // Code size       28 (0x1c)
  .maxstack  2
  .locals init (string V_0) //str
  IL_0000:  call       ""string Program.foo()""
  IL_0005:  dup
  IL_0006:  stloc.0
  IL_0007:  dup
  IL_0008:  brtrue.s   IL_0016
  IL_000a:  pop
  IL_000b:  ldloc.0
  IL_000c:  ldstr      ""aa""
  IL_0011:  call       ""string string.Concat(string, string)""
  IL_0016:  call       ""void System.Console.WriteLine(string)""
  IL_001b:  ret
}
");
        }

        [WorkItem(5530, "https://github.com/dotnet/roslyn/issues/5530")]
        [Fact]
        public void TernaryUsesLocal()
        {
            string source = @"

    class Program
    {
        static void Main(string[] args)
        {
            string sline = GetString();

            var lastChar = sline.Length == 0 ? '\0' : sline[sline.Length - 1];

            System.Console.WriteLine(lastChar);
        }

        private static string GetString()
        {
            return ""hello"";
        }
    }
";

            var compilation = CompileAndVerify(source, expectedOutput: "o");

            compilation.VerifyIL("Program.Main",
@"
{
  // Code size       37 (0x25)
  .maxstack  3
  .locals init (string V_0) //sline
  IL_0000:  call       ""string Program.GetString()""
  IL_0005:  stloc.0
  IL_0006:  ldloc.0
  IL_0007:  callvirt   ""int string.Length.get""
  IL_000c:  brfalse.s  IL_001e
  IL_000e:  ldloc.0
  IL_000f:  ldloc.0
  IL_0010:  callvirt   ""int string.Length.get""
  IL_0015:  ldc.i4.1
  IL_0016:  sub
  IL_0017:  callvirt   ""char string.this[int].get""
  IL_001c:  br.s       IL_001f
  IL_001e:  ldc.i4.0
  IL_001f:  call       ""void System.Console.WriteLine(char)""
  IL_0024:  ret
}
");
        }

        [WorkItem(5530, "https://github.com/dotnet/roslyn/issues/5530")]
        [Fact]
        public void LogicalOpUsesLocal()
        {
            string source = @"

    class Program
    {
        static void Main(string[] args)
        {
            string tokenString = GetString();


            if (tokenString[tokenString.Length - 1] != 'L' && tokenString[tokenString.Length -1] != 'l')
            {
                System.Console.WriteLine(""hi"");
            }
            }

            private static string GetString()
            {
                return ""hello"";
            }
    }
";

            var compilation = CompileAndVerify(source, expectedOutput: "hi");

            compilation.VerifyIL("Program.Main",
@"
{
  // Code size       53 (0x35)
  .maxstack  3
  .locals init (string V_0) //tokenString
  IL_0000:  call       ""string Program.GetString()""
  IL_0005:  stloc.0
  IL_0006:  ldloc.0
  IL_0007:  ldloc.0
  IL_0008:  callvirt   ""int string.Length.get""
  IL_000d:  ldc.i4.1
  IL_000e:  sub
  IL_000f:  callvirt   ""char string.this[int].get""
  IL_0014:  ldc.i4.s   76
  IL_0016:  beq.s      IL_0034
  IL_0018:  ldloc.0
  IL_0019:  ldloc.0
  IL_001a:  callvirt   ""int string.Length.get""
  IL_001f:  ldc.i4.1
  IL_0020:  sub
  IL_0021:  callvirt   ""char string.this[int].get""
  IL_0026:  ldc.i4.s   108
  IL_0028:  beq.s      IL_0034
  IL_002a:  ldstr      ""hi""
  IL_002f:  call       ""void System.Console.WriteLine(string)""
  IL_0034:  ret
}
");
        }

        [WorkItem(5880, "https://github.com/dotnet/roslyn/issues/5880")]
        [Fact]
        public void StuctCtorArgTernary()
        {
            string source = @"
   using System.Collections.Generic;
   using System;

   class Program
    {
        struct TextSpan
        {
            private int start;
            private int length;

            public int Start => start;
            public int End => start + length;
            public int Length => length;

            public TextSpan(int start, int length)
            {
                this.start = start;
                this.length = length;
            }
        }

        static void Main(string[] args)
        {
            int length = 123;
            int start = 5;

            var list = new List<TextSpan>(10);
            list.Add(new TextSpan(0, 10));
            list.Add(new TextSpan(0, 10));

            for (int i = 0; i < list.Count; i++)
            {
                var span = list[i];
                if (span.End < start)
                {
                    continue;
                }

                var newStart = Math.Min(Math.Max(span.Start + 10, 0), length);
                var newSpan = new TextSpan(newStart, newStart >= length ? 0 : span.Length);

                list[i] = newSpan;
            }
        }
    }
";

            var compilation = CompileAndVerify(source, expectedOutput: "");

            compilation.VerifyIL("Program.Main",
@"
{
  // Code size      135 (0x87)
  .maxstack  4
  .locals init (int V_0, //length
                int V_1, //start
                System.Collections.Generic.List<Program.TextSpan> V_2, //list
                int V_3, //i
                Program.TextSpan V_4, //span
                int V_5, //newStart
                Program.TextSpan V_6) //newSpan
  IL_0000:  ldc.i4.s   123
  IL_0002:  stloc.0
  IL_0003:  ldc.i4.5
  IL_0004:  stloc.1
  IL_0005:  ldc.i4.s   10
  IL_0007:  newobj     ""System.Collections.Generic.List<Program.TextSpan>..ctor(int)""
  IL_000c:  stloc.2
  IL_000d:  ldloc.2
  IL_000e:  ldc.i4.0
  IL_000f:  ldc.i4.s   10
  IL_0011:  newobj     ""Program.TextSpan..ctor(int, int)""
  IL_0016:  callvirt   ""void System.Collections.Generic.List<Program.TextSpan>.Add(Program.TextSpan)""
  IL_001b:  ldloc.2
  IL_001c:  ldc.i4.0
  IL_001d:  ldc.i4.s   10
  IL_001f:  newobj     ""Program.TextSpan..ctor(int, int)""
  IL_0024:  callvirt   ""void System.Collections.Generic.List<Program.TextSpan>.Add(Program.TextSpan)""
  IL_0029:  ldc.i4.0
  IL_002a:  stloc.3
  IL_002b:  br.s       IL_007d
  IL_002d:  ldloc.2
  IL_002e:  ldloc.3
  IL_002f:  callvirt   ""Program.TextSpan System.Collections.Generic.List<Program.TextSpan>.this[int].get""
  IL_0034:  stloc.s    V_4
  IL_0036:  ldloca.s   V_4
  IL_0038:  call       ""int Program.TextSpan.End.get""
  IL_003d:  ldloc.1
  IL_003e:  blt.s      IL_0079
  IL_0040:  ldloca.s   V_4
  IL_0042:  call       ""int Program.TextSpan.Start.get""
  IL_0047:  ldc.i4.s   10
  IL_0049:  add
  IL_004a:  ldc.i4.0
  IL_004b:  call       ""int System.Math.Max(int, int)""
  IL_0050:  ldloc.0
  IL_0051:  call       ""int System.Math.Min(int, int)""
  IL_0056:  stloc.s    V_5
  IL_0058:  ldloca.s   V_6
  IL_005a:  ldloc.s    V_5
  IL_005c:  ldloc.s    V_5
  IL_005e:  ldloc.0
  IL_005f:  bge.s      IL_006a
  IL_0061:  ldloca.s   V_4
  IL_0063:  call       ""int Program.TextSpan.Length.get""
  IL_0068:  br.s       IL_006b
  IL_006a:  ldc.i4.0
  IL_006b:  call       ""Program.TextSpan..ctor(int, int)""
  IL_0070:  ldloc.2
  IL_0071:  ldloc.3
  IL_0072:  ldloc.s    V_6
  IL_0074:  callvirt   ""void System.Collections.Generic.List<Program.TextSpan>.this[int].set""
  IL_0079:  ldloc.3
  IL_007a:  ldc.i4.1
  IL_007b:  add
  IL_007c:  stloc.3
  IL_007d:  ldloc.3
  IL_007e:  ldloc.2
  IL_007f:  callvirt   ""int System.Collections.Generic.List<Program.TextSpan>.Count.get""
  IL_0084:  blt.s      IL_002d
  IL_0086:  ret
}");
        }

        [WorkItem(10463, "https://github.com/dotnet/roslyn/issues/10463")]
        [Fact]
        public void FieldInitializerDynamic()
        {
            string source = @"
using System;

class M
{
    object a = Test((dynamic)2);

    static object Test(object obj) => obj;

    static void Main()
    {
        Console.Write(new M().a);
    }
}
";

            var compilation = CompileAndVerify(source, new[] { SystemCoreRef, CSharpRef }, expectedOutput: "2");

            // the main point of this test is to have it PEVerify/run correctly, although checking IL too can't hurt.
            compilation.VerifyIL("M..ctor",
@"{
  // Code size      115 (0x73)
  .maxstack  10
  IL_0000:  ldarg.0
  IL_0001:  ldsfld     ""System.Runtime.CompilerServices.CallSite<System.Func<System.Runtime.CompilerServices.CallSite, System.Type, dynamic, dynamic>> M.<>o__3.<>p__0""
  IL_0006:  brtrue.s   IL_0043
  IL_0008:  ldc.i4.0
  IL_0009:  ldstr      ""Test""
  IL_000e:  ldnull
  IL_000f:  ldtoken    ""M""
  IL_0014:  call       ""System.Type System.Type.GetTypeFromHandle(System.RuntimeTypeHandle)""
  IL_0019:  ldc.i4.2
  IL_001a:  newarr     ""Microsoft.CSharp.RuntimeBinder.CSharpArgumentInfo""
  IL_001f:  dup
  IL_0020:  ldc.i4.0
  IL_0021:  ldc.i4.s   33
  IL_0023:  ldnull
  IL_0024:  call       ""Microsoft.CSharp.RuntimeBinder.CSharpArgumentInfo Microsoft.CSharp.RuntimeBinder.CSharpArgumentInfo.Create(Microsoft.CSharp.RuntimeBinder.CSharpArgumentInfoFlags, string)""
  IL_0029:  stelem.ref
  IL_002a:  dup
  IL_002b:  ldc.i4.1
  IL_002c:  ldc.i4.0
  IL_002d:  ldnull
  IL_002e:  call       ""Microsoft.CSharp.RuntimeBinder.CSharpArgumentInfo Microsoft.CSharp.RuntimeBinder.CSharpArgumentInfo.Create(Microsoft.CSharp.RuntimeBinder.CSharpArgumentInfoFlags, string)""
  IL_0033:  stelem.ref
  IL_0034:  call       ""System.Runtime.CompilerServices.CallSiteBinder Microsoft.CSharp.RuntimeBinder.Binder.InvokeMember(Microsoft.CSharp.RuntimeBinder.CSharpBinderFlags, string, System.Collections.Generic.IEnumerable<System.Type>, System.Type, System.Collections.Generic.IEnumerable<Microsoft.CSharp.RuntimeBinder.CSharpArgumentInfo>)""
  IL_0039:  call       ""System.Runtime.CompilerServices.CallSite<System.Func<System.Runtime.CompilerServices.CallSite, System.Type, dynamic, dynamic>> System.Runtime.CompilerServices.CallSite<System.Func<System.Runtime.CompilerServices.CallSite, System.Type, dynamic, dynamic>>.Create(System.Runtime.CompilerServices.CallSiteBinder)""
  IL_003e:  stsfld     ""System.Runtime.CompilerServices.CallSite<System.Func<System.Runtime.CompilerServices.CallSite, System.Type, dynamic, dynamic>> M.<>o__3.<>p__0""
  IL_0043:  ldsfld     ""System.Runtime.CompilerServices.CallSite<System.Func<System.Runtime.CompilerServices.CallSite, System.Type, dynamic, dynamic>> M.<>o__3.<>p__0""
  IL_0048:  ldfld      ""System.Func<System.Runtime.CompilerServices.CallSite, System.Type, dynamic, dynamic> System.Runtime.CompilerServices.CallSite<System.Func<System.Runtime.CompilerServices.CallSite, System.Type, dynamic, dynamic>>.Target""
  IL_004d:  ldsfld     ""System.Runtime.CompilerServices.CallSite<System.Func<System.Runtime.CompilerServices.CallSite, System.Type, dynamic, dynamic>> M.<>o__3.<>p__0""
  IL_0052:  ldtoken    ""M""
  IL_0057:  call       ""System.Type System.Type.GetTypeFromHandle(System.RuntimeTypeHandle)""
  IL_005c:  ldc.i4.2
  IL_005d:  box        ""int""
  IL_0062:  callvirt   ""dynamic System.Func<System.Runtime.CompilerServices.CallSite, System.Type, dynamic, dynamic>.Invoke(System.Runtime.CompilerServices.CallSite, System.Type, dynamic)""
  IL_0067:  stfld      ""object M.a""
  IL_006c:  ldarg.0
  IL_006d:  call       ""object..ctor()""
  IL_0072:  ret
}");
        }

        [WorkItem(10463, "https://github.com/dotnet/roslyn/issues/10463")]
        [Fact]
        public void FieldInitializerDynamicParameter()
        {
            string source = @"
using System;

class M
{
    // inner call is dynamic parameter, static argument
    // outer call is dynamic parameter, dynamic argument
    object a = Test(Test(2));

    static dynamic Test(dynamic obj) => obj;

    static void Main()
    {
        Console.Write(new M().a);
    }
}
";

            var compilation = CompileAndVerify(source, new[] { SystemCoreRef, CSharpRef }, expectedOutput: "2");

            compilation.VerifyIL("M..ctor",
@"{
  // Code size      120 (0x78)
  .maxstack  10
  IL_0000:  ldarg.0
  IL_0001:  ldsfld     ""System.Runtime.CompilerServices.CallSite<System.Func<System.Runtime.CompilerServices.CallSite, System.Type, dynamic, dynamic>> M.<>o__3.<>p__0""
  IL_0006:  brtrue.s   IL_0043
  IL_0008:  ldc.i4.0
  IL_0009:  ldstr      ""Test""
  IL_000e:  ldnull
  IL_000f:  ldtoken    ""M""
  IL_0014:  call       ""System.Type System.Type.GetTypeFromHandle(System.RuntimeTypeHandle)""
  IL_0019:  ldc.i4.2
  IL_001a:  newarr     ""Microsoft.CSharp.RuntimeBinder.CSharpArgumentInfo""
  IL_001f:  dup
  IL_0020:  ldc.i4.0
  IL_0021:  ldc.i4.s   33
  IL_0023:  ldnull
  IL_0024:  call       ""Microsoft.CSharp.RuntimeBinder.CSharpArgumentInfo Microsoft.CSharp.RuntimeBinder.CSharpArgumentInfo.Create(Microsoft.CSharp.RuntimeBinder.CSharpArgumentInfoFlags, string)""
  IL_0029:  stelem.ref
  IL_002a:  dup
  IL_002b:  ldc.i4.1
  IL_002c:  ldc.i4.0
  IL_002d:  ldnull
  IL_002e:  call       ""Microsoft.CSharp.RuntimeBinder.CSharpArgumentInfo Microsoft.CSharp.RuntimeBinder.CSharpArgumentInfo.Create(Microsoft.CSharp.RuntimeBinder.CSharpArgumentInfoFlags, string)""
  IL_0033:  stelem.ref
  IL_0034:  call       ""System.Runtime.CompilerServices.CallSiteBinder Microsoft.CSharp.RuntimeBinder.Binder.InvokeMember(Microsoft.CSharp.RuntimeBinder.CSharpBinderFlags, string, System.Collections.Generic.IEnumerable<System.Type>, System.Type, System.Collections.Generic.IEnumerable<Microsoft.CSharp.RuntimeBinder.CSharpArgumentInfo>)""
  IL_0039:  call       ""System.Runtime.CompilerServices.CallSite<System.Func<System.Runtime.CompilerServices.CallSite, System.Type, dynamic, dynamic>> System.Runtime.CompilerServices.CallSite<System.Func<System.Runtime.CompilerServices.CallSite, System.Type, dynamic, dynamic>>.Create(System.Runtime.CompilerServices.CallSiteBinder)""
  IL_003e:  stsfld     ""System.Runtime.CompilerServices.CallSite<System.Func<System.Runtime.CompilerServices.CallSite, System.Type, dynamic, dynamic>> M.<>o__3.<>p__0""
  IL_0043:  ldsfld     ""System.Runtime.CompilerServices.CallSite<System.Func<System.Runtime.CompilerServices.CallSite, System.Type, dynamic, dynamic>> M.<>o__3.<>p__0""
  IL_0048:  ldfld      ""System.Func<System.Runtime.CompilerServices.CallSite, System.Type, dynamic, dynamic> System.Runtime.CompilerServices.CallSite<System.Func<System.Runtime.CompilerServices.CallSite, System.Type, dynamic, dynamic>>.Target""
  IL_004d:  ldsfld     ""System.Runtime.CompilerServices.CallSite<System.Func<System.Runtime.CompilerServices.CallSite, System.Type, dynamic, dynamic>> M.<>o__3.<>p__0""
  IL_0052:  ldtoken    ""M""
  IL_0057:  call       ""System.Type System.Type.GetTypeFromHandle(System.RuntimeTypeHandle)""
  IL_005c:  ldc.i4.2
  IL_005d:  box        ""int""
  IL_0062:  call       ""dynamic M.Test(dynamic)""
  IL_0067:  callvirt   ""dynamic System.Func<System.Runtime.CompilerServices.CallSite, System.Type, dynamic, dynamic>.Invoke(System.Runtime.CompilerServices.CallSite, System.Type, dynamic)""
  IL_006c:  stfld      ""object M.a""
  IL_0071:  ldarg.0
  IL_0072:  call       ""object..ctor()""
  IL_0077:  ret
}");
        }

        [WorkItem(10463, "https://github.com/dotnet/roslyn/issues/10463")]
        [Fact]
        public void FieldInitializerDynamicInstance()
        {
            string source = @"
using System;

class M
{
    object a = Test((dynamic)2);

    object Test(object obj) => obj;

    static void Main()
    {
        Console.Write(new M().a);
    }
}
";

            // BREAKING CHANGE: The native compiler allowed this (and generated code that will always throw at runtime)
            CreateCompilationWithMscorlib45AndCSruntime(source).VerifyDiagnostics(
                // (6,16): error CS0236: A field initializer cannot reference the non-static field, method, or property 'M.Test(object)'
                //     object a = Test((dynamic)2);
                Diagnostic(ErrorCode.ERR_FieldInitRefNonstatic, "Test((dynamic)2)").WithArguments("M.Test(object)").WithLocation(6, 16)
            );
        }

        [WorkItem(10463, "https://github.com/dotnet/roslyn/issues/10463")]
        [Fact]
        public void FieldInitializerDynamicBothStaticInstance()
        {
            string source = @"
using System;

class M
{
    object a = Test((dynamic)2L);
    object b = Test((dynamic)2);

    static object Test(long obj)
    {
        Console.Write(""long."");
        return obj;
    }

    object Test(int obj)
    {
        Console.Write(""int."");
        return obj;
    }

    static void Main()
    {
        try
        {
            Console.Write(new M().a);
        }
        catch (Microsoft.CSharp.RuntimeBinder.RuntimeBinderException ex)
        {
            Console.Write(""ex caught"");
        }
    }
}
";

            var compilation = CompileAndVerify(source, new[] { SystemCoreRef, CSharpRef }, expectedOutput: "long.ex caught");
        }

        [WorkItem(10463, "https://github.com/dotnet/roslyn/issues/10463")]
        [Fact]
        public void CtorInitializerInstance()
        {
            string source = @"
using System;

class B
{
    public object a;

    public B(object obj)
    {
        this.a = obj;
    }
}

class M : B
{
    public M() : base((object)Test((dynamic)2))
    {
    }

    object Test(object obj)
    {
        return obj;
    }

    static void Main()
    {
        try
        {
            Console.Write(new M().a);
        }
        catch (Microsoft.CSharp.RuntimeBinder.RuntimeBinderException ex)
        {
            Console.Write(ex.Message);
        }
    }
}
";

            // BREAKING CHANGE: The native compiler allowed this (and generated code that will always throw at runtime)
            CreateCompilationWithMscorlib45AndCSruntime(source).VerifyDiagnostics(
                // (16,31): error CS0120: An object reference is required for the non-static field, method, or property 'M.Test(object)'
                //     public M() : base((object)Test((dynamic)2))
                Diagnostic(ErrorCode.ERR_ObjectRequired, "Test((dynamic)2)").WithArguments("M.Test(object)").WithLocation(16, 31)
            );
        }

        [WorkItem(10463, "https://github.com/dotnet/roslyn/issues/10463")]
        [Fact]
        public void StaticCtorInstance()
        {
            string source = @"
using System;

class M
{
    static M()
    {
        Console.Write((object)Test((dynamic)2));
    }

    object Test(object obj)
    {
        return obj;
    }

    static void Main()
    {
    }
}
";

            // BREAKING CHANGE: The native compiler allowed this (and generated code that will always throw at runtime)
            CreateCompilationWithMscorlib45AndCSruntime(source).VerifyDiagnostics(
                // (8,31): error CS0120: An object reference is required for the non-static field, method, or property 'M.Test(object)'
                //         Console.Write((object)Test((dynamic)2));
                Diagnostic(ErrorCode.ERR_ObjectRequired, "Test((dynamic)2)").WithArguments("M.Test(object)").WithLocation(8, 31)
            );
        }

        [WorkItem(10463, "https://github.com/dotnet/roslyn/issues/10463")]
        [Fact]
        public void StaticFieldInstance()
        {
            string source = @"
class M
{
    static object o = (object)Test((dynamic)2);

    object Test(object obj)
    {
        return obj;
    }

    static void Main()
    {
    }
}
";

            // BREAKING CHANGE: The native compiler allowed this (and generated code that will always throw at runtime)
            CreateCompilationWithMscorlib45AndCSruntime(source).VerifyDiagnostics(
                // (4,31): error CS0236: A field initializer cannot reference the non-static field, method, or property 'M.Test(object)'
                //     static object o = (object)Test((dynamic)2);
                Diagnostic(ErrorCode.ERR_FieldInitRefNonstatic, "Test((dynamic)2)").WithArguments("M.Test(object)").WithLocation(4, 31)
            );
        }

        [Fact]
        public void CallingInstanceDynamicallyFromStaticContext()
        {
            string source = @"
class B
{
    public B(int x)
    {
    }
}

class C : B
{
    int InstanceMethod(int x)
    {
        return x;
    }

    static int field = (int)InstanceMethod((dynamic)2);
    static int Property
    {
        get
        {
            return (int)InstanceMethod((dynamic)2);
        }
    }
    static int Method()
    {
        return (int)InstanceMethod((dynamic)2);
    }

    // these are all still static contexts, even though they're related to instance things
    int instanceField = (int)InstanceMethod((dynamic)2);
    public C(int x) : base((int)InstanceMethod((dynamic)x))
    {
    }
    public C() : this((int)InstanceMethod((dynamic)2))
    {
    }
}

class M
{
    static void Main()
    {
        // attempting to even load C will cause runtime errors in all cases of calling C.InstanceMethod
        System.Console.Write(5);
    }
}
";

            // BREAKING CHANGE: The native compiler allowed this (and generated code that will always throw at runtime)
            CreateCompilationWithMscorlib45AndCSruntime(source).VerifyDiagnostics(
                // (16,29): error CS0236: A field initializer cannot reference the non-static field, method, or property 'C.InstanceMethod(int)'
                //     static int field = (int)InstanceMethod((dynamic)2);
                Diagnostic(ErrorCode.ERR_FieldInitRefNonstatic, "InstanceMethod((dynamic)2)").WithArguments("C.InstanceMethod(int)").WithLocation(16, 29),
                // (30,30): error CS0236: A field initializer cannot reference the non-static field, method, or property 'C.InstanceMethod(int)'
                //     int instanceField = (int)InstanceMethod((dynamic)2);
                Diagnostic(ErrorCode.ERR_FieldInitRefNonstatic, "InstanceMethod((dynamic)2)").WithArguments("C.InstanceMethod(int)").WithLocation(30, 30),
                // (21,25): error CS0120: An object reference is required for the non-static field, method, or property 'C.InstanceMethod(int)'
                //             return (int)InstanceMethod((dynamic)2);
                Diagnostic(ErrorCode.ERR_ObjectRequired, "InstanceMethod((dynamic)2)").WithArguments("C.InstanceMethod(int)").WithLocation(21, 25),
                // (26,21): error CS0120: An object reference is required for the non-static field, method, or property 'C.InstanceMethod(int)'
                //         return (int)InstanceMethod((dynamic)2);
                Diagnostic(ErrorCode.ERR_ObjectRequired, "InstanceMethod((dynamic)2)").WithArguments("C.InstanceMethod(int)").WithLocation(26, 21),
                // (31,33): error CS0120: An object reference is required for the non-static field, method, or property 'C.InstanceMethod(int)'
                //     public C(int x) : base((int)InstanceMethod((dynamic)x))
                Diagnostic(ErrorCode.ERR_ObjectRequired, "InstanceMethod((dynamic)x)").WithArguments("C.InstanceMethod(int)").WithLocation(31, 33),
                // (34,28): error CS0120: An object reference is required for the non-static field, method, or property 'C.InstanceMethod(int)'
                //     public C() : this((int)InstanceMethod((dynamic)2))
                Diagnostic(ErrorCode.ERR_ObjectRequired, "InstanceMethod((dynamic)2)").WithArguments("C.InstanceMethod(int)").WithLocation(34, 28)
            );
        }

        [Fact]
        public void CallingInstanceDynamicallyFromStaticContextWithTypeName()
        {
            // Very similar to CallingInstanceDynamicallyFromStaticContext, but every call to `InstanceMethod` is now `C.InstanceMethod`
            // The native compiler allows both cases, so it's an interesting backcompat case:
            // The spec (as of 2016-05-13, it may be changed) explicitly disallows `C.InstanceMethod`,
            // but doesn't say for just `InstanceMethod` (in a way that implies it should be allowed).
            // Roslyn disallows both cases.
            string source = @"
class B
{
    public B(int x)
    {
    }
}

class C : B
{
    int InstanceMethod(int x)
    {
        return x;
    }

    static int field = (int)C.InstanceMethod((dynamic)2);
    static int Property
    {
        get
        {
            return (int)C.InstanceMethod((dynamic)2);
        }
    }
    static int Method()
    {
        return (int)C.InstanceMethod((dynamic)2);
    }

    // these are all still static contexts, even though they're related to instance things
    int instanceField = (int)C.InstanceMethod((dynamic)2);
    public C(int x) : base((int)C.InstanceMethod((dynamic)x))
    {
    }
    public C() : this((int)C.InstanceMethod((dynamic)2))
    {
    }
}

class M
{
    static void Main()
    {
        // attempting to even load C will cause runtime errors in all cases of calling C.InstanceMethod
        System.Console.Write(5);
    }
}
";

            // BREAKING CHANGE: The native compiler allowed this (and generated code that will always throw at runtime)
            CreateCompilationWithMscorlib45AndCSruntime(source).VerifyDiagnostics(
                // (16,29): error CS0120: An object reference is required for the non-static field, method, or property 'C.InstanceMethod(int)'
                //     static int field = (int)C.InstanceMethod((dynamic)2);
                Diagnostic(ErrorCode.ERR_ObjectRequired, "C.InstanceMethod((dynamic)2)").WithArguments("C.InstanceMethod(int)").WithLocation(16, 29),
                // (30,30): error CS0120: An object reference is required for the non-static field, method, or property 'C.InstanceMethod(int)'
                //     int instanceField = (int)C.InstanceMethod((dynamic)2);
                Diagnostic(ErrorCode.ERR_ObjectRequired, "C.InstanceMethod((dynamic)2)").WithArguments("C.InstanceMethod(int)").WithLocation(30, 30),
                // (21,25): error CS0120: An object reference is required for the non-static field, method, or property 'C.InstanceMethod(int)'
                //             return (int)C.InstanceMethod((dynamic)2);
                Diagnostic(ErrorCode.ERR_ObjectRequired, "C.InstanceMethod((dynamic)2)").WithArguments("C.InstanceMethod(int)").WithLocation(21, 25),
                // (26,21): error CS0120: An object reference is required for the non-static field, method, or property 'C.InstanceMethod(int)'
                //         return (int)C.InstanceMethod((dynamic)2);
                Diagnostic(ErrorCode.ERR_ObjectRequired, "C.InstanceMethod((dynamic)2)").WithArguments("C.InstanceMethod(int)").WithLocation(26, 21),
                // (31,33): error CS0120: An object reference is required for the non-static field, method, or property 'C.InstanceMethod(int)'
                //     public C(int x) : base((int)C.InstanceMethod((dynamic)x))
                Diagnostic(ErrorCode.ERR_ObjectRequired, "C.InstanceMethod((dynamic)x)").WithArguments("C.InstanceMethod(int)").WithLocation(31, 33),
                // (34,28): error CS0120: An object reference is required for the non-static field, method, or property 'C.InstanceMethod(int)'
                //     public C() : this((int)C.InstanceMethod((dynamic)2))
                Diagnostic(ErrorCode.ERR_ObjectRequired, "C.InstanceMethod((dynamic)2)").WithArguments("C.InstanceMethod(int)").WithLocation(34, 28)
            );
        }

        [Fact, WorkItem(13486, "https://github.com/dotnet/roslyn/issues/13486")]
        public void BinaryMulOptimizationsAndSideeffects()
        {
            string source = @"
using System;

class Program
{
    static void Main(string[] args)
    {
        // should not optimize
        System.Console.WriteLine(Foo1() * 0);
        System.Console.WriteLine(0 * Foo1());

        // should optimize
        var local = 123;
        System.Console.WriteLine(local * 0);
        System.Console.WriteLine(0 * default(int?));
        System.Console.WriteLine(0 * local);

        // should not capture
        System.Console.WriteLine(((Func<int>)(()=>local * 0))());

        // should not optimize
        System.Console.WriteLine(Foo2() & false);
        System.Console.WriteLine(false & Foo2());

        // should optimize
        var local1 = true;
        System.Console.WriteLine(local1 & false);
        System.Console.WriteLine(false & default(bool?));
        System.Console.WriteLine(false & ((bool?)local1).HasValue);
        System.Console.WriteLine(false & local1);

        // should optimize
        System.Console.WriteLine(Foo2() && false);
        System.Console.WriteLine(Foo2() && true);
        System.Console.WriteLine(false && Foo2());
        System.Console.WriteLine(true && Foo2());
        System.Console.WriteLine(Foo2() || false);
        System.Console.WriteLine(Foo2() || true);
        System.Console.WriteLine(false || Foo2());
        System.Console.WriteLine(true || Foo2());
    }

    static int Foo1()
    {
        System.Console.Write(""Foo1 "");
        return 42;
    }

    static bool Foo2()
    {
        System.Console.Write(""Foo2 "");
        return true;
    }
}
";
            var compilation = CompileAndVerify(source, expectedOutput: @"
Foo1 0
Foo1 0
0

0
0
Foo2 False
Foo2 False
False
False
False
False
Foo2 False
Foo2 True
False
Foo2 True
Foo2 True
Foo2 True
Foo2 True
True
");

            compilation.VerifyIL("Program.Main",
    @"
{
  // Code size      221 (0xdd)
  .maxstack  2
  IL_0000:  call       ""int Program.Foo1()""
  IL_0005:  pop
  IL_0006:  ldc.i4.0
  IL_0007:  call       ""void System.Console.WriteLine(int)""
  IL_000c:  call       ""int Program.Foo1()""
  IL_0011:  pop
  IL_0012:  ldc.i4.0
  IL_0013:  call       ""void System.Console.WriteLine(int)""
  IL_0018:  ldc.i4.0
  IL_0019:  call       ""void System.Console.WriteLine(int)""
  IL_001e:  ldnull
  IL_001f:  call       ""void System.Console.WriteLine(object)""
  IL_0024:  ldc.i4.0
  IL_0025:  call       ""void System.Console.WriteLine(int)""
  IL_002a:  ldsfld     ""System.Func<int> Program.<>c.<>9__0_0""
  IL_002f:  dup
  IL_0030:  brtrue.s   IL_0049
  IL_0032:  pop
  IL_0033:  ldsfld     ""Program.<>c Program.<>c.<>9""
  IL_0038:  ldftn      ""int Program.<>c.<Main>b__0_0()""
  IL_003e:  newobj     ""System.Func<int>..ctor(object, System.IntPtr)""
  IL_0043:  dup
  IL_0044:  stsfld     ""System.Func<int> Program.<>c.<>9__0_0""
  IL_0049:  callvirt   ""int System.Func<int>.Invoke()""
  IL_004e:  call       ""void System.Console.WriteLine(int)""
  IL_0053:  call       ""bool Program.Foo2()""
  IL_0058:  pop
  IL_0059:  ldc.i4.0
  IL_005a:  call       ""void System.Console.WriteLine(bool)""
  IL_005f:  call       ""bool Program.Foo2()""
  IL_0064:  pop
  IL_0065:  ldc.i4.0
  IL_0066:  call       ""void System.Console.WriteLine(bool)""
  IL_006b:  ldc.i4.0
  IL_006c:  call       ""void System.Console.WriteLine(bool)""
  IL_0071:  ldc.i4.0
  IL_0072:  box        ""bool""
  IL_0077:  call       ""void System.Console.WriteLine(object)""
  IL_007c:  ldc.i4.0
  IL_007d:  call       ""void System.Console.WriteLine(bool)""
  IL_0082:  ldc.i4.0
  IL_0083:  call       ""void System.Console.WriteLine(bool)""
  IL_0088:  call       ""bool Program.Foo2()""
  IL_008d:  brfalse.s  IL_0092
  IL_008f:  ldc.i4.0
  IL_0090:  br.s       IL_0093
  IL_0092:  ldc.i4.0
  IL_0093:  call       ""void System.Console.WriteLine(bool)""
  IL_0098:  call       ""bool Program.Foo2()""
  IL_009d:  call       ""void System.Console.WriteLine(bool)""
  IL_00a2:  ldc.i4.0
  IL_00a3:  call       ""void System.Console.WriteLine(bool)""
  IL_00a8:  call       ""bool Program.Foo2()""
  IL_00ad:  call       ""void System.Console.WriteLine(bool)""
  IL_00b2:  call       ""bool Program.Foo2()""
  IL_00b7:  call       ""void System.Console.WriteLine(bool)""
  IL_00bc:  call       ""bool Program.Foo2()""
  IL_00c1:  brtrue.s   IL_00c6
  IL_00c3:  ldc.i4.1
  IL_00c4:  br.s       IL_00c7
  IL_00c6:  ldc.i4.1
  IL_00c7:  call       ""void System.Console.WriteLine(bool)""
  IL_00cc:  call       ""bool Program.Foo2()""
  IL_00d1:  call       ""void System.Console.WriteLine(bool)""
  IL_00d6:  ldc.i4.1
  IL_00d7:  call       ""void System.Console.WriteLine(bool)""
  IL_00dc:  ret
}
");
        }

        [Fact, WorkItem(0, "http://stackoverflow.com/questions/39254676/roslyn-compiler-optimizing-away-function-call-multiplication-with-zero?stw=2")]
        public void SideEffectOptimizedAway()
        {
            var source =
@"
using System;
using System.Collections.Generic;
using System.Linq;

class Program
{
    public static void Main(string[] args)
    {
        Stack<long> s = new Stack<long>();

        s.Push(1);           // stack contains [1]
        s.Push(s.Pop() * 0); // stack should contain [0]

        Console.WriteLine(string.Join(""|"", s.Reverse()));
    }
}
";
            CompileAndVerify(source, additionalRefs: new[] { SystemRef, SystemCoreRef },
                expectedOutput: "0");
        }

<<<<<<< HEAD
        [Fact]
        public void LocalStructIsPassedByrefIntoRefExtensionMethod()
        {
            var source =
@"
using System;

public struct S
{
    public int I;
}

class Program
{
    public static void Main(string[] args)
    {
        S s = new S();
        s.E();
        Console.WriteLine(s.I);
    }
}

public static class Ext
{
    public static void E(this ref S s)
    {
        s.I++;
    }
}
";
            CompileAndVerify(source, additionalRefs: new[] { SystemRef, SystemCoreRef },
                expectedOutput: "1");
        }

        [Fact]
        public void HeapStructIsPassedByrefIntoRefExtensionMethod()
        {
            var source =
@"
using System;

public struct S
{
    public int I;
}

public class C
{
    public S S;
}

class Program
{
    public static void Main(string[] args)
    {
        C c = new C();
        c.S.E();
        Console.WriteLine(c.S.I);
    }
}

public static class Ext
{
    public static void E(this ref S s)
    {
        s.I++;
    }
}
";
            CompileAndVerify(source, additionalRefs: new[] { SystemRef, SystemCoreRef },
                expectedOutput: "1");
        }

        [Fact]
        public void ArrayStructIsPassedByrefIntoRefExtensionMethod()
        {
            var source =
@"
using System;

public struct S
{
    public int I;
}

class Program
{
    public static void Main(string[] args)
    {
        S[] a = new S[1];
        a[0].E();
        Console.WriteLine(a[0].I);
    }
}

public static class Ext
{
    public static void E(this ref S s)
    {
        s.I++;
    }
}
";
            CompileAndVerify(source, additionalRefs: new[] { SystemRef, SystemCoreRef },
                expectedOutput: "1");
        }

        [Fact]
        public void ByRefExtensionMethodOnByrefReturn()
        {
            var source =
@"
public struct S { public int I; }

class Program
{
    static S s = new S();

    public static ref S Get()
    {
        return ref s;
    }

    public static void Main()
    {
        Get().E();
        System.Console.WriteLine(s.I);
    }
}

public static class Ext
{
    public static void E(this ref S s) { s.I++; }
}
";
            CompileAndVerify(source, additionalRefs: new[] { SystemRef, SystemCoreRef },
                expectedOutput: "1");
        }
=======
        [Fact, WorkItem(9703, "https://github.com/dotnet/roslyn/issues/9703")]
        public void IgnoredConversion()
        {
            string source = @"
using System;

public class Form1 {
    public class BadCompiler {
        public DateTime? Value {get; set;}
    }

    private BadCompiler TestObj = new BadCompiler();

    public void IPE() {
        object o;
        o = TestObj.Value;
    }
}";
            var compilation = CompileAndVerify(source);
            compilation.VerifyIL("Form1.IPE", @"
{
    // Code size       13 (0xd)
    .maxstack  1
    IL_0000:  ldarg.0
    IL_0001:  ldfld      ""Form1.BadCompiler Form1.TestObj""
    IL_0006:  callvirt   ""System.DateTime? Form1.BadCompiler.Value.get""
    IL_000b:  pop
    IL_000c:  ret
}");
        }

>>>>>>> 7280be7f
    }
}<|MERGE_RESOLUTION|>--- conflicted
+++ resolved
@@ -15488,146 +15488,6 @@
                 expectedOutput: "0");
         }
 
-<<<<<<< HEAD
-        [Fact]
-        public void LocalStructIsPassedByrefIntoRefExtensionMethod()
-        {
-            var source =
-@"
-using System;
-
-public struct S
-{
-    public int I;
-}
-
-class Program
-{
-    public static void Main(string[] args)
-    {
-        S s = new S();
-        s.E();
-        Console.WriteLine(s.I);
-    }
-}
-
-public static class Ext
-{
-    public static void E(this ref S s)
-    {
-        s.I++;
-    }
-}
-";
-            CompileAndVerify(source, additionalRefs: new[] { SystemRef, SystemCoreRef },
-                expectedOutput: "1");
-        }
-
-        [Fact]
-        public void HeapStructIsPassedByrefIntoRefExtensionMethod()
-        {
-            var source =
-@"
-using System;
-
-public struct S
-{
-    public int I;
-}
-
-public class C
-{
-    public S S;
-}
-
-class Program
-{
-    public static void Main(string[] args)
-    {
-        C c = new C();
-        c.S.E();
-        Console.WriteLine(c.S.I);
-    }
-}
-
-public static class Ext
-{
-    public static void E(this ref S s)
-    {
-        s.I++;
-    }
-}
-";
-            CompileAndVerify(source, additionalRefs: new[] { SystemRef, SystemCoreRef },
-                expectedOutput: "1");
-        }
-
-        [Fact]
-        public void ArrayStructIsPassedByrefIntoRefExtensionMethod()
-        {
-            var source =
-@"
-using System;
-
-public struct S
-{
-    public int I;
-}
-
-class Program
-{
-    public static void Main(string[] args)
-    {
-        S[] a = new S[1];
-        a[0].E();
-        Console.WriteLine(a[0].I);
-    }
-}
-
-public static class Ext
-{
-    public static void E(this ref S s)
-    {
-        s.I++;
-    }
-}
-";
-            CompileAndVerify(source, additionalRefs: new[] { SystemRef, SystemCoreRef },
-                expectedOutput: "1");
-        }
-
-        [Fact]
-        public void ByRefExtensionMethodOnByrefReturn()
-        {
-            var source =
-@"
-public struct S { public int I; }
-
-class Program
-{
-    static S s = new S();
-
-    public static ref S Get()
-    {
-        return ref s;
-    }
-
-    public static void Main()
-    {
-        Get().E();
-        System.Console.WriteLine(s.I);
-    }
-}
-
-public static class Ext
-{
-    public static void E(this ref S s) { s.I++; }
-}
-";
-            CompileAndVerify(source, additionalRefs: new[] { SystemRef, SystemCoreRef },
-                expectedOutput: "1");
-        }
-=======
         [Fact, WorkItem(9703, "https://github.com/dotnet/roslyn/issues/9703")]
         public void IgnoredConversion()
         {
@@ -15659,6 +15519,143 @@
 }");
         }
 
->>>>>>> 7280be7f
+        [Fact]
+        public void LocalStructIsPassedByrefIntoRefExtensionMethod()
+        {
+            var source =
+@"
+using System;
+
+public struct S
+{
+    public int I;
+}
+
+class Program
+{
+    public static void Main(string[] args)
+    {
+        S s = new S();
+        s.E();
+        Console.WriteLine(s.I);
+    }
+}
+
+public static class Ext
+{
+    public static void E(this ref S s)
+    {
+        s.I++;
+    }
+}
+";
+            CompileAndVerify(source, additionalRefs: new[] { SystemRef, SystemCoreRef },
+                expectedOutput: "1");
+        }
+
+        [Fact]
+        public void HeapStructIsPassedByrefIntoRefExtensionMethod()
+        {
+            var source =
+@"
+using System;
+
+public struct S
+{
+    public int I;
+}
+
+public class C
+{
+    public S S;
+}
+
+class Program
+{
+    public static void Main(string[] args)
+    {
+        C c = new C();
+        c.S.E();
+        Console.WriteLine(c.S.I);
+    }
+}
+
+public static class Ext
+{
+    public static void E(this ref S s)
+    {
+        s.I++;
+    }
+}
+";
+            CompileAndVerify(source, additionalRefs: new[] { SystemRef, SystemCoreRef },
+                expectedOutput: "1");
+        }
+
+        [Fact]
+        public void ArrayStructIsPassedByrefIntoRefExtensionMethod()
+        {
+            var source =
+@"
+using System;
+
+public struct S
+{
+    public int I;
+}
+
+class Program
+{
+    public static void Main(string[] args)
+    {
+        S[] a = new S[1];
+        a[0].E();
+        Console.WriteLine(a[0].I);
+    }
+}
+
+public static class Ext
+{
+    public static void E(this ref S s)
+    {
+        s.I++;
+    }
+}
+";
+            CompileAndVerify(source, additionalRefs: new[] { SystemRef, SystemCoreRef },
+                expectedOutput: "1");
+        }
+
+        [Fact]
+        public void ByRefExtensionMethodOnByrefReturn()
+        {
+            var source =
+@"
+public struct S { public int I; }
+
+class Program
+{
+    static S s = new S();
+
+    public static ref S Get()
+    {
+        return ref s;
+    }
+
+    public static void Main()
+    {
+        Get().E();
+        System.Console.WriteLine(s.I);
+    }
+}
+
+public static class Ext
+{
+    public static void E(this ref S s) { s.I++; }
+}
+";
+            CompileAndVerify(source, additionalRefs: new[] { SystemRef, SystemCoreRef },
+                expectedOutput: "1");
+        }
     }
 }