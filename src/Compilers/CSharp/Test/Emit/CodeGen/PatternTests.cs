--- conflicted
+++ resolved
@@ -4384,7 +4384,6 @@
             var compVerifier = CompileAndVerify(compilation, expectedOutput: expectedOutput);
         }
 
-<<<<<<< HEAD
         [Fact]
         [WorkItem(48259, "https://github.com/dotnet/roslyn/issues/48259")]
         public void SwitchExpressionAsExceptionFilter_03()
@@ -4454,7 +4453,8 @@
                 //     static async Task Main()
                 Diagnostic(ErrorCode.WRN_AsyncLacksAwaits, "Main").WithLocation(7, 23));
             var compVerifier = CompileAndVerify(compilation, expectedOutput: expectedOutput);
-=======
+        }
+
         [WorkItem(48563, "https://github.com/dotnet/roslyn/issues/48563")]
         [Theory]
         [InlineData("void*")]
@@ -4610,7 +4610,6 @@
   IL_0013:  ldloc.0
   IL_0014:  ret
 }");
->>>>>>> e68926fe
         }
 
         #endregion Miscellaneous
