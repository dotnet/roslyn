﻿// Copyright (c) Microsoft.  All Rights Reserved.  Licensed under the Apache License, Version 2.0.  See License.txt in the project root for license information.

using System;
using System.Linq;
using Microsoft.CodeAnalysis.CodeGen;
using Microsoft.CodeAnalysis.CSharp.Symbols;
using Microsoft.CodeAnalysis.CSharp.Test.Utilities;
using Microsoft.CodeAnalysis.Test.Utilities;
using Roslyn.Test.Utilities;
using Xunit;

namespace Microsoft.CodeAnalysis.CSharp.UnitTests.CodeGen
{
    public class PatternTests : EmitMetadataTestBase
    {
        [Fact, WorkItem(18811, "https://github.com/dotnet/roslyn/issues/18811")]
        public void MissingNullable_01()
        {
            var source = @"namespace System {
    public class Object { }
    public abstract class ValueType { }
    public struct Void { }
    public struct Boolean { }
    public struct Int32 { }
}
static class C {
    public static bool M() => ((object)123) is int i;
}
";
            var compilation = CreateEmptyCompilation(source, options: TestOptions.ReleaseDll);
            compilation.GetDiagnostics().Verify();
            compilation.GetEmitDiagnostics().Verify(
                // warning CS8021: No value for RuntimeMetadataVersion found. No assembly containing System.Object was found nor was a value for RuntimeMetadataVersion specified through options.
                Diagnostic(ErrorCode.WRN_NoRuntimeMetadataVersion).WithLocation(1, 1)
                );
        }

        [Fact, WorkItem(18811, "https://github.com/dotnet/roslyn/issues/18811")]
        public void MissingNullable_02()
        {
            var source = @"namespace System {
    public class Object { }
    public abstract class ValueType { }
    public struct Void { }
    public struct Boolean { }
    public struct Int32 { }
    public struct Nullable<T> where T : struct { }
}
static class C {
    public static bool M() => ((object)123) is int i;
}
";
            var compilation = CreateEmptyCompilation(source, options: TestOptions.UnsafeReleaseDll);
            compilation.GetDiagnostics().Verify();
            compilation.GetEmitDiagnostics().Verify(
                // warning CS8021: No value for RuntimeMetadataVersion found. No assembly containing System.Object was found nor was a value for RuntimeMetadataVersion specified through options.
                Diagnostic(ErrorCode.WRN_NoRuntimeMetadataVersion)
                );
        }

        [Fact]
        public void MissingNullable_03()
        {
            var source = @"namespace System {
    public class Object { }
    public abstract class ValueType { }
    public struct Void { }
    public struct Boolean { }
    public struct Int32 { }
    public struct Nullable<T> where T : struct { }
}
static class C {
    static void M1(int? x)
    {
        switch (x)
        {
            case int i: break;
        }
    }
    static bool M2(int? x) => x is int i;
}
";
            var compilation = CreateEmptyCompilation(source, options: TestOptions.UnsafeReleaseDll);
            compilation.GetDiagnostics().Verify();
            compilation.GetEmitDiagnostics().Verify(
                // warning CS8021: No value for RuntimeMetadataVersion found. No assembly containing System.Object was found nor was a value for RuntimeMetadataVersion specified through options.
                Diagnostic(ErrorCode.WRN_NoRuntimeMetadataVersion).WithLocation(1, 1),
                // (14,18): error CS0656: Missing compiler required member 'System.Nullable`1.get_HasValue'
                //             case int i: break;
                Diagnostic(ErrorCode.ERR_MissingPredefinedMember, "int i").WithArguments("System.Nullable`1", "get_HasValue").WithLocation(14, 18),
                // (14,18): error CS0656: Missing compiler required member 'System.Nullable`1.GetValueOrDefault'
                //             case int i: break;
                Diagnostic(ErrorCode.ERR_MissingPredefinedMember, "int i").WithArguments("System.Nullable`1", "GetValueOrDefault").WithLocation(14, 18),
                // (14,18): error CS0656: Missing compiler required member 'System.Nullable`1.get_Value'
                //             case int i: break;
                Diagnostic(ErrorCode.ERR_MissingPredefinedMember, "int i").WithArguments("System.Nullable`1", "get_Value").WithLocation(14, 18),
                // (17,36): error CS0656: Missing compiler required member 'System.Nullable`1.get_HasValue'
                //     static bool M2(int? x) => x is int i;
                Diagnostic(ErrorCode.ERR_MissingPredefinedMember, "int i").WithArguments("System.Nullable`1", "get_HasValue").WithLocation(17, 36),
                // (17,36): error CS0656: Missing compiler required member 'System.Nullable`1.GetValueOrDefault'
                //     static bool M2(int? x) => x is int i;
                Diagnostic(ErrorCode.ERR_MissingPredefinedMember, "int i").WithArguments("System.Nullable`1", "GetValueOrDefault").WithLocation(17, 36),
                // (17,36): error CS0656: Missing compiler required member 'System.Nullable`1.get_Value'
                //     static bool M2(int? x) => x is int i;
                Diagnostic(ErrorCode.ERR_MissingPredefinedMember, "int i").WithArguments("System.Nullable`1", "get_Value").WithLocation(17, 36)
                );
        }

        [Fact]
        public void MissingNullable_04()
        {
            var source = @"namespace System {
    public class Object { }
    public abstract class ValueType { }
    public struct Void { }
    public struct Boolean { }
    public struct Int32 { }
    public struct Nullable<T> where T : struct { public T GetValueOrDefault() => default(T); }
}
static class C {
    static void M1(int? x)
    {
        switch (x)
        {
            case int i: break;
        }
    }
    static bool M2(int? x) => x is int i;
}
";
            var compilation = CreateEmptyCompilation(source, options: TestOptions.UnsafeReleaseDll);
            compilation.GetDiagnostics().Verify();
            compilation.GetEmitDiagnostics().Verify(
                // warning CS8021: No value for RuntimeMetadataVersion found. No assembly containing System.Object was found nor was a value for RuntimeMetadataVersion specified through options.
                Diagnostic(ErrorCode.WRN_NoRuntimeMetadataVersion).WithLocation(1, 1),
                // (14,18): error CS0656: Missing compiler required member 'System.Nullable`1.get_HasValue'
                //             case int i: break;
                Diagnostic(ErrorCode.ERR_MissingPredefinedMember, "int i").WithArguments("System.Nullable`1", "get_HasValue").WithLocation(14, 18),
                // (17,36): error CS0656: Missing compiler required member 'System.Nullable`1.get_HasValue'
                //     static bool M2(int? x) => x is int i;
                Diagnostic(ErrorCode.ERR_MissingPredefinedMember, "int i").WithArguments("System.Nullable`1", "get_HasValue").WithLocation(17, 36)
                );
        }

        [Fact, WorkItem(17266, "https://github.com/dotnet/roslyn/issues/17266")]
        public void DoubleEvaluation01()
        {
            var source =
@"using System;
public class C
{
    public static void Main()
    {
        if (TryGet() is int index)
        {
            Console.WriteLine(index);
        }
    }

    public static int? TryGet()
    {
        Console.WriteLine(""eval"");
        return null;
    }
}";
            var compilation = CreateCompilation(source, options: TestOptions.DebugExe);
            compilation.VerifyDiagnostics();
            var expectedOutput = @"eval";
            var compVerifier = CompileAndVerify(compilation, expectedOutput: expectedOutput);
            compVerifier.VerifyIL("C.Main",
@"{
  // Code size       42 (0x2a)
  .maxstack  1
  .locals init (int V_0, //index
                bool V_1,
                int? V_2)
  IL_0000:  nop
  IL_0001:  call       ""int? C.TryGet()""
  IL_0006:  stloc.2
  IL_0007:  ldloca.s   V_2
  IL_0009:  call       ""bool int?.HasValue.get""
  IL_000e:  brfalse.s  IL_001b
  IL_0010:  ldloca.s   V_2
  IL_0012:  call       ""int int?.GetValueOrDefault()""
  IL_0017:  stloc.0
  IL_0018:  ldc.i4.1
  IL_0019:  br.s       IL_001c
  IL_001b:  ldc.i4.0
  IL_001c:  stloc.1
  IL_001d:  ldloc.1
  IL_001e:  brfalse.s  IL_0029
  IL_0020:  nop
  IL_0021:  ldloc.0
  IL_0022:  call       ""void System.Console.WriteLine(int)""
  IL_0027:  nop
  IL_0028:  nop
  IL_0029:  ret
}");

            compilation = CreateCompilation(source, options: TestOptions.ReleaseExe);
            compilation.VerifyDiagnostics();
            compVerifier = CompileAndVerify(compilation, expectedOutput: expectedOutput);
            compVerifier.VerifyIL("C.Main",
@"{
  // Code size       30 (0x1e)
  .maxstack  1
  .locals init (int V_0, //index
                int? V_1)
  IL_0000:  call       ""int? C.TryGet()""
  IL_0005:  stloc.1
  IL_0006:  ldloca.s   V_1
  IL_0008:  call       ""bool int?.HasValue.get""
  IL_000d:  brfalse.s  IL_001d
  IL_000f:  ldloca.s   V_1
  IL_0011:  call       ""int int?.GetValueOrDefault()""
  IL_0016:  stloc.0
  IL_0017:  ldloc.0
  IL_0018:  call       ""void System.Console.WriteLine(int)""
  IL_001d:  ret
}");
        }

        [Fact, WorkItem(19122, "https://github.com/dotnet/roslyn/issues/19122")]
        public void PatternCrash_01()
        {
            var source = @"using System;
using System.Collections.Generic;
using System.Linq;

public class Class2 : IDisposable
{
    public Class2(bool parameter = false)
    {
    }

    public void Dispose()
    {
    }
}

class X<T>
{
    IdentityAccessor<T> idAccessor = new IdentityAccessor<T>();
    void Y<U>() where U : T
    {
        // BUG: The following line is the problem
        if (GetT().FirstOrDefault(p => idAccessor.GetId(p) == Guid.Empty) is U u)
        {
        }
    }

    IEnumerable<T> GetT()
    {
        yield return default(T);
    }
}
class IdentityAccessor<T>
{
    public Guid GetId(T t)
    {
        return Guid.Empty;
    }
}";
            var compilation = CreateCompilation(source, options: TestOptions.DebugDll);
            compilation.VerifyDiagnostics();
            var compVerifier = CompileAndVerify(compilation);
            compVerifier.VerifyIL("X<T>.Y<U>",
@"{
  // Code size       61 (0x3d)
  .maxstack  3
  .locals init (U V_0, //u
                bool V_1,
                T V_2)
  IL_0000:  nop
  IL_0001:  ldarg.0
  IL_0002:  call       ""System.Collections.Generic.IEnumerable<T> X<T>.GetT()""
  IL_0007:  ldarg.0
  IL_0008:  ldftn      ""bool X<T>.<Y>b__1_0<U>(T)""
  IL_000e:  newobj     ""System.Func<T, bool>..ctor(object, System.IntPtr)""
  IL_0013:  call       ""T System.Linq.Enumerable.FirstOrDefault<T>(System.Collections.Generic.IEnumerable<T>, System.Func<T, bool>)""
  IL_0018:  stloc.2
  IL_0019:  ldloc.2
  IL_001a:  box        ""T""
  IL_001f:  isinst     ""U""
  IL_0024:  brfalse.s  IL_0035
  IL_0026:  ldloc.2
  IL_0027:  box        ""T""
  IL_002c:  unbox.any  ""U""
  IL_0031:  stloc.0
  IL_0032:  ldc.i4.1
  IL_0033:  br.s       IL_0036
  IL_0035:  ldc.i4.0
  IL_0036:  stloc.1
  IL_0037:  ldloc.1
  IL_0038:  brfalse.s  IL_003c
  IL_003a:  nop
  IL_003b:  nop
  IL_003c:  ret
}");
        }

        [Fact, WorkItem(24522, "https://github.com/dotnet/roslyn/issues/24522")]
        public void IgnoreDeclaredConversion_01()
        {
            var source =
@"class Base<T>
{
    public static implicit operator Derived(Base<T> obj)
    {
        return new Derived();
    }
}

class Derived : Base<object>
{
}

class Program
{
    static void Main(string[] args)
    {
        Base<object> x = new Derived();
        System.Console.WriteLine(x is Derived);
        System.Console.WriteLine(x is Derived y);
        switch (x)
        {
            case Derived z: System.Console.WriteLine(true); break;
        }
        System.Console.WriteLine(null != (x as Derived));
    }
}";
            var compilation = CreateCompilation(source, options: TestOptions.DebugExe);
            compilation.VerifyDiagnostics();
            var expectedOutput =
@"True
True
True
True";
            var compVerifier = CompileAndVerify(compilation, expectedOutput: expectedOutput);
            compVerifier.VerifyIL("Program.Main",
@"{
  // Code size       84 (0x54)
  .maxstack  2
  .locals init (Base<object> V_0, //x
                Derived V_1, //y
                Derived V_2, //z
                Base<object> V_3,
                Base<object> V_4)
  IL_0000:  nop
  IL_0001:  newobj     ""Derived..ctor()""
  IL_0006:  stloc.0
  IL_0007:  ldloc.0
  IL_0008:  isinst     ""Derived""
  IL_000d:  ldnull
  IL_000e:  cgt.un
  IL_0010:  call       ""void System.Console.WriteLine(bool)""
  IL_0015:  nop
  IL_0016:  ldloc.0
  IL_0017:  isinst     ""Derived""
  IL_001c:  stloc.1
  IL_001d:  ldloc.1
  IL_001e:  ldnull
  IL_001f:  cgt.un
  IL_0021:  call       ""void System.Console.WriteLine(bool)""
  IL_0026:  nop
  IL_0027:  ldloc.0
  IL_0028:  stloc.s    V_4
  IL_002a:  ldloc.s    V_4
  IL_002c:  stloc.3
  IL_002d:  ldloc.3
  IL_002e:  isinst     ""Derived""
  IL_0033:  stloc.2
  IL_0034:  ldloc.2
  IL_0035:  brtrue.s   IL_0039
  IL_0037:  br.s       IL_0044
  IL_0039:  br.s       IL_003b
  IL_003b:  ldc.i4.1
  IL_003c:  call       ""void System.Console.WriteLine(bool)""
  IL_0041:  nop
  IL_0042:  br.s       IL_0044
  IL_0044:  ldloc.0
  IL_0045:  isinst     ""Derived""
  IL_004a:  ldnull
  IL_004b:  cgt.un
  IL_004d:  call       ""void System.Console.WriteLine(bool)""
  IL_0052:  nop
  IL_0053:  ret
}");
        }

        [Fact]
        public void DoublePattern01()
        {
            var source =
@"using System;
class Program
{
    static bool P1(double d) => d is double.NaN;
    static bool P2(float f) => f is float.NaN;
    static bool P3(double d) => d is 3.14d;
    static bool P4(float f) => f is 3.14f;
    static bool P5(object o)
    {
        switch (o)
        {
            case double.NaN: return true;
            case float.NaN: return true;
            case 3.14d: return true;
            case 3.14f: return true;
            default: return false;
        }
    }
    public static void Main(string[] args)
    {
        Console.Write(P1(double.NaN));
        Console.Write(P1(1.0));
        Console.Write(P2(float.NaN));
        Console.Write(P2(1.0f));
        Console.Write(P3(3.14));
        Console.Write(P3(double.NaN));
        Console.Write(P4(3.14f));
        Console.Write(P4(float.NaN));
        Console.Write(P5(double.NaN));
        Console.Write(P5(0.0d));
        Console.Write(P5(float.NaN));
        Console.Write(P5(0.0f));
        Console.Write(P5(3.14d));
        Console.Write(P5(125));
        Console.Write(P5(3.14f));
        Console.Write(P5(1.0f));
    }
}";
            var compilation = CreateCompilation(source, options: TestOptions.DebugExe);
            compilation.VerifyDiagnostics();
            var expectedOutput = @"TrueFalseTrueFalseTrueFalseTrueFalseTrueFalseTrueFalseTrueFalseTrueFalse";
            var compVerifier = CompileAndVerify(compilation, expectedOutput: expectedOutput);
            compVerifier.VerifyIL("Program.P1",
@"{
  // Code size        7 (0x7)
  .maxstack  1
  IL_0000:  ldarg.0
  IL_0001:  call       ""bool double.IsNaN(double)""
  IL_0006:  ret
}");
            compVerifier.VerifyIL("Program.P2",
@"{
  // Code size        7 (0x7)
  .maxstack  1
  IL_0000:  ldarg.0
  IL_0001:  call       ""bool float.IsNaN(float)""
  IL_0006:  ret
}");
            compVerifier.VerifyIL("Program.P3",
@"{
  // Code size       13 (0xd)
  .maxstack  2
  IL_0000:  ldarg.0
  IL_0001:  ldc.r8     3.14
  IL_000a:  ceq
  IL_000c:  ret
}");
            compVerifier.VerifyIL("Program.P4",
@"{
  // Code size        9 (0x9)
  .maxstack  2
  IL_0000:  ldarg.0
  IL_0001:  ldc.r4     3.14
  IL_0006:  ceq
  IL_0008:  ret
}");
            compVerifier.VerifyIL("Program.P5",
@"{
  // Code size      103 (0x67)
  .maxstack  2
  .locals init (object V_0,
                double V_1,
                float V_2,
                object V_3,
                bool V_4)
  IL_0000:  nop
  IL_0001:  ldarg.0
  IL_0002:  stloc.3
  IL_0003:  ldloc.3
  IL_0004:  stloc.0
  IL_0005:  ldloc.0
  IL_0006:  isinst     ""double""
  IL_000b:  brfalse.s  IL_002a
  IL_000d:  ldloc.0
  IL_000e:  unbox.any  ""double""
  IL_0013:  stloc.1
  IL_0014:  ldloc.1
  IL_0015:  call       ""bool double.IsNaN(double)""
  IL_001a:  brtrue.s   IL_004b
  IL_001c:  ldloc.1
  IL_001d:  ldc.r8     3.14
  IL_0026:  beq.s      IL_0055
  IL_0028:  br.s       IL_005f
  IL_002a:  ldloc.0
  IL_002b:  isinst     ""float""
  IL_0030:  brfalse.s  IL_005f
  IL_0032:  ldloc.0
  IL_0033:  unbox.any  ""float""
  IL_0038:  stloc.2
  IL_0039:  ldloc.2
  IL_003a:  call       ""bool float.IsNaN(float)""
  IL_003f:  brtrue.s   IL_0050
  IL_0041:  ldloc.2
  IL_0042:  ldc.r4     3.14
  IL_0047:  beq.s      IL_005a
  IL_0049:  br.s       IL_005f
  IL_004b:  ldc.i4.1
  IL_004c:  stloc.s    V_4
  IL_004e:  br.s       IL_0064
  IL_0050:  ldc.i4.1
  IL_0051:  stloc.s    V_4
  IL_0053:  br.s       IL_0064
  IL_0055:  ldc.i4.1
  IL_0056:  stloc.s    V_4
  IL_0058:  br.s       IL_0064
  IL_005a:  ldc.i4.1
  IL_005b:  stloc.s    V_4
  IL_005d:  br.s       IL_0064
  IL_005f:  ldc.i4.0
  IL_0060:  stloc.s    V_4
  IL_0062:  br.s       IL_0064
  IL_0064:  ldloc.s    V_4
  IL_0066:  ret
}");
        }

        [Fact]
        public void DecimalEquality()
        {
            // demonstrate that pattern-matching against a decimal constant is
            // at least as efficient as simply using ==
            var source =
@"using System;
public class C
{
    public static void Main()
    {
        Console.Write(M1(1.0m));
        Console.Write(M2(1.0m));
        Console.Write(M1(2.0m));
        Console.Write(M2(2.0m));
    }

    static int M1(decimal d)
    {
        if (M(d) is 1.0m) return 1;
        return 0;
    }

    static int M2(decimal d)
    {
        if (M(d) == 1.0m) return 1;
        return 0;
    }

    public static decimal M(decimal d)
    {
        return d;
    }
}";
            var compilation = CreateCompilation(source, options: TestOptions.DebugExe);
            compilation.VerifyDiagnostics();
            var expectedOutput = @"1100";
            var compVerifier = CompileAndVerify(compilation, expectedOutput: expectedOutput);
            compVerifier.VerifyIL("C.M1",
@"{
  // Code size       39 (0x27)
  .maxstack  6
  .locals init (bool V_0,
                decimal V_1,
                int V_2)
  IL_0000:  nop
  IL_0001:  ldarg.0
  IL_0002:  call       ""decimal C.M(decimal)""
  IL_0007:  stloc.1
  IL_0008:  ldloc.1
  IL_0009:  ldc.i4.s   10
  IL_000b:  ldc.i4.0
  IL_000c:  ldc.i4.0
  IL_000d:  ldc.i4.0
  IL_000e:  ldc.i4.1
  IL_000f:  newobj     ""decimal..ctor(int, int, int, bool, byte)""
  IL_0014:  call       ""bool decimal.op_Equality(decimal, decimal)""
  IL_0019:  stloc.0
  IL_001a:  ldloc.0
  IL_001b:  brfalse.s  IL_0021
  IL_001d:  ldc.i4.1
  IL_001e:  stloc.2
  IL_001f:  br.s       IL_0025
  IL_0021:  ldc.i4.0
  IL_0022:  stloc.2
  IL_0023:  br.s       IL_0025
  IL_0025:  ldloc.2
  IL_0026:  ret
}");
            compVerifier.VerifyIL("C.M2",
@"{
  // Code size       37 (0x25)
  .maxstack  6
  .locals init (bool V_0,
                int V_1)
  IL_0000:  nop
  IL_0001:  ldarg.0
  IL_0002:  call       ""decimal C.M(decimal)""
  IL_0007:  ldc.i4.s   10
  IL_0009:  ldc.i4.0
  IL_000a:  ldc.i4.0
  IL_000b:  ldc.i4.0
  IL_000c:  ldc.i4.1
  IL_000d:  newobj     ""decimal..ctor(int, int, int, bool, byte)""
  IL_0012:  call       ""bool decimal.op_Equality(decimal, decimal)""
  IL_0017:  stloc.0
  IL_0018:  ldloc.0
  IL_0019:  brfalse.s  IL_001f
  IL_001b:  ldc.i4.1
  IL_001c:  stloc.1
  IL_001d:  br.s       IL_0023
  IL_001f:  ldc.i4.0
  IL_0020:  stloc.1
  IL_0021:  br.s       IL_0023
  IL_0023:  ldloc.1
  IL_0024:  ret
}");

            compilation = CreateCompilation(source, options: TestOptions.ReleaseExe);
            compilation.VerifyDiagnostics();
            compVerifier = CompileAndVerify(compilation, expectedOutput: expectedOutput);
            compVerifier.VerifyIL("C.M1",
@"{
  // Code size       28 (0x1c)
  .maxstack  6
  IL_0000:  ldarg.0
  IL_0001:  call       ""decimal C.M(decimal)""
  IL_0006:  ldc.i4.s   10
  IL_0008:  ldc.i4.0
  IL_0009:  ldc.i4.0
  IL_000a:  ldc.i4.0
  IL_000b:  ldc.i4.1
  IL_000c:  newobj     ""decimal..ctor(int, int, int, bool, byte)""
  IL_0011:  call       ""bool decimal.op_Equality(decimal, decimal)""
  IL_0016:  brfalse.s  IL_001a
  IL_0018:  ldc.i4.1
  IL_0019:  ret
  IL_001a:  ldc.i4.0
  IL_001b:  ret
}");
            compVerifier.VerifyIL("C.M2",
@"{
  // Code size       28 (0x1c)
  .maxstack  6
  IL_0000:  ldarg.0
  IL_0001:  call       ""decimal C.M(decimal)""
  IL_0006:  ldc.i4.s   10
  IL_0008:  ldc.i4.0
  IL_0009:  ldc.i4.0
  IL_000a:  ldc.i4.0
  IL_000b:  ldc.i4.1
  IL_000c:  newobj     ""decimal..ctor(int, int, int, bool, byte)""
  IL_0011:  call       ""bool decimal.op_Equality(decimal, decimal)""
  IL_0016:  brfalse.s  IL_001a
  IL_0018:  ldc.i4.1
  IL_0019:  ret
  IL_001a:  ldc.i4.0
  IL_001b:  ret
}");
        }

        [Fact, WorkItem(16878, "https://github.com/dotnet/roslyn/issues/16878")]
        public void RedundantNullCheck()
        {
            var source =
@"public class C
{
    static int M1(bool? b1, bool b2)
    {
        switch (b1)
        {
            case null:
                return 1;
            case var _ when b2:
                return 2;
            case true:
                return 3;
            case false:
                return 4;
        }
    }

    static int M2(object o, bool b)
    {
        switch (o)
        {
            case string a when b:
                return 1;
            case string a:
                return 2;
        }
        return 3;
    }
}";
            var compilation = CreateCompilation(source, options: TestOptions.ReleaseDll);
            compilation.VerifyDiagnostics();
            var compVerifier = CompileAndVerify(compilation);
            compVerifier.VerifyIL("C.M1",
@"{
  // Code size       33 (0x21)
  .maxstack  1
  IL_0000:  ldarga.s   V_0
  IL_0002:  call       ""bool bool?.HasValue.get""
  IL_0007:  brfalse.s  IL_0016
  IL_0009:  br.s       IL_0018
  IL_000b:  ldarga.s   V_0
  IL_000d:  call       ""bool bool?.GetValueOrDefault()""
  IL_0012:  brtrue.s   IL_001d
  IL_0014:  br.s       IL_001f
  IL_0016:  ldc.i4.1
  IL_0017:  ret
  IL_0018:  ldarg.1
  IL_0019:  brfalse.s  IL_000b
  IL_001b:  ldc.i4.2
  IL_001c:  ret
  IL_001d:  ldc.i4.3
  IL_001e:  ret
  IL_001f:  ldc.i4.4
  IL_0020:  ret
}");
            compVerifier.VerifyIL("C.M2",
@"{
  // Code size       19 (0x13)
  .maxstack  1
  .locals init (string V_0) //a
  IL_0000:  ldarg.0
  IL_0001:  isinst     ""string""
  IL_0006:  stloc.0
  IL_0007:  ldloc.0
  IL_0008:  brfalse.s  IL_0011
  IL_000a:  ldarg.1
  IL_000b:  brfalse.s  IL_000f
  IL_000d:  ldc.i4.1
  IL_000e:  ret
  IL_000f:  ldc.i4.2
  IL_0010:  ret
  IL_0011:  ldc.i4.3
  IL_0012:  ret
}");
        }

        [Fact, WorkItem(12813, "https://github.com/dotnet/roslyn/issues/12813")]
        public void NoBoxingOnIntegerConstantPattern()
        {
            var source =
@"public class C
{
    static bool M1(int x)
    {
        return x is 42;
    }
}";
            var compilation = CreateCompilation(source, options: TestOptions.ReleaseDll);
            compilation.VerifyDiagnostics();
            var compVerifier = CompileAndVerify(compilation);
            compVerifier.VerifyIL("C.M1",
@"{
  // Code size        6 (0x6)
  .maxstack  2
  IL_0000:  ldarg.0
  IL_0001:  ldc.i4.s   42
  IL_0003:  ceq
  IL_0005:  ret
}");
        }

        [Fact, WorkItem(22654, "https://github.com/dotnet/roslyn/issues/22654")]
        public void NoRedundantTypeCheck()
        {
            var source =
@"using System;
public class C
{
    public void SwitchBasedPatternMatching(object o)
    {
        switch (o)
        {
            case int n when n == 1:
                Console.WriteLine(""1""); break;
            case string s:
                Console.WriteLine(""s""); break;
            case int n when n == 2:
                Console.WriteLine(""2""); break;
        }
    }
}";
            var compilation = CreateCompilation(source, options: TestOptions.ReleaseDll);
            compilation.VerifyDiagnostics();
            var compVerifier = CompileAndVerify(compilation);
            compVerifier.VerifyIL("C.SwitchBasedPatternMatching",
@"{
  // Code size       67 (0x43)
  .maxstack  2
  .locals init (int V_0) //n
  IL_0000:  ldarg.1
  IL_0001:  isinst     ""int""
  IL_0006:  brfalse.s  IL_0011
  IL_0008:  ldarg.1
  IL_0009:  unbox.any  ""int""
  IL_000e:  stloc.0
  IL_000f:  br.s       IL_001a
  IL_0011:  ldarg.1
  IL_0012:  isinst     ""string""
  IL_0017:  brtrue.s   IL_0029
  IL_0019:  ret
  IL_001a:  ldloc.0
  IL_001b:  ldc.i4.1
  IL_001c:  bne.un.s   IL_0034
  IL_001e:  ldstr      ""1""
  IL_0023:  call       ""void System.Console.WriteLine(string)""
  IL_0028:  ret
  IL_0029:  ldstr      ""s""
  IL_002e:  call       ""void System.Console.WriteLine(string)""
  IL_0033:  ret
  IL_0034:  ldloc.0
  IL_0035:  ldc.i4.2
  IL_0036:  bne.un.s   IL_0042
  IL_0038:  ldstr      ""2""
  IL_003d:  call       ""void System.Console.WriteLine(string)""
  IL_0042:  ret
}");
        }

        [Fact, WorkItem(15437, "https://github.com/dotnet/roslyn/issues/15437")]
        public void IsTypeDiscard()
        {
            var source =
@"public class C
{
    public bool IsString(object o)
    {
        return o is string _;
    }
}";
            var compilation = CreateCompilation(source, options: TestOptions.ReleaseDll);
            compilation.VerifyDiagnostics();
            var compVerifier = CompileAndVerify(compilation);
            compVerifier.VerifyIL("C.IsString",
@"{
  // Code size       10 (0xa)
  .maxstack  2
  IL_0000:  ldarg.1
  IL_0001:  isinst     ""string""
  IL_0006:  ldnull
  IL_0007:  cgt.un
  IL_0009:  ret
}");
        }

        [Fact, WorkItem(19150, "https://github.com/dotnet/roslyn/issues/19150")]
        public void RedundantHasValue()
        {
            var source =
@"using System;
public class C
{
    public static void M(int? x)
    {
        switch (x)
        {
            case int i:
                Console.Write(i);
                break;
            case null:
                Console.Write(""null"");
                break;
        }
    }
}";
            var compilation = CreateCompilation(source, options: TestOptions.ReleaseDll);
            compilation.VerifyDiagnostics();
            var compVerifier = CompileAndVerify(compilation);
            compVerifier.VerifyIL("C.M",
@"{
  // Code size       33 (0x21)
  .maxstack  1
  IL_0000:  ldarga.s   V_0
  IL_0002:  call       ""bool int?.HasValue.get""
  IL_0007:  brfalse.s  IL_0016
  IL_0009:  ldarga.s   V_0
  IL_000b:  call       ""int int?.GetValueOrDefault()""
  IL_0010:  call       ""void System.Console.Write(int)""
  IL_0015:  ret
  IL_0016:  ldstr      ""null""
  IL_001b:  call       ""void System.Console.Write(string)""
  IL_0020:  ret
}");
        }

        [Fact, WorkItem(19153, "https://github.com/dotnet/roslyn/issues/19153")]
        public void RedundantBox()
        {
            var source = @"using System;
public class C
{
    public static void M<T, U>(U x) where T : U
    {
        // when T is not known to be a reference type, there is an unboxing conversion from
        // a type parameter U to T, provided T depends on U.
        switch (x)
        {
            case T i:
                Console.Write(i);
                break;
        }
    }
}";
            var compilation = CreateCompilation(source, options: TestOptions.ReleaseDll);
            compilation.VerifyDiagnostics();
            var compVerifier = CompileAndVerify(compilation);
            compVerifier.VerifyIL("C.M<T, U>(U)",
@"{
  // Code size       35 (0x23)
  .maxstack  1
  IL_0000:  ldarg.0
  IL_0001:  box        ""U""
  IL_0006:  isinst     ""T""
  IL_000b:  brfalse.s  IL_0022
  IL_000d:  ldarg.0
  IL_000e:  box        ""U""
  IL_0013:  unbox.any  ""T""
  IL_0018:  box        ""T""
  IL_001d:  call       ""void System.Console.Write(object)""
  IL_0022:  ret
}");
        }

        [Fact, WorkItem(20641, "https://github.com/dotnet/roslyn/issues/20641")]
        public void PatternsVsAs01()
        {
            var source = @"using System.Collections;
using System.Collections.Generic;

class Program
{
    static void Main() { }

    internal static bool TryGetCount1<T>(IEnumerable<T> source, out int count)
    {
        ICollection nonGeneric = source as ICollection;
        if (nonGeneric != null)
        {
            count = nonGeneric.Count;
            return true;
        }

        ICollection<T> generic = source as ICollection<T>;
        if (generic != null)
        {
            count = generic.Count;
            return true;
        }

        count = -1;
        return false;
    }

    internal static bool TryGetCount2<T>(IEnumerable<T> source, out int count)
    {
        switch (source)
        {
            case ICollection nonGeneric:
                count = nonGeneric.Count;
                return true;

            case ICollection<T> generic:
                count = generic.Count;
                return true;

            default:
                count = -1;
                return false;
        }
    }
}";
            var compilation = CreateCompilation(source, options: TestOptions.ReleaseDll);
            compilation.VerifyDiagnostics();
            var compVerifier = CompileAndVerify(compilation);
            compVerifier.VerifyIL("Program.TryGetCount1<T>",
@"{
  // Code size       45 (0x2d)
  .maxstack  2
  .locals init (System.Collections.ICollection V_0, //nonGeneric
                System.Collections.Generic.ICollection<T> V_1) //generic
  IL_0000:  ldarg.0
  IL_0001:  isinst     ""System.Collections.ICollection""
  IL_0006:  stloc.0
  IL_0007:  ldloc.0
  IL_0008:  brfalse.s  IL_0014
  IL_000a:  ldarg.1
  IL_000b:  ldloc.0
  IL_000c:  callvirt   ""int System.Collections.ICollection.Count.get""
  IL_0011:  stind.i4
  IL_0012:  ldc.i4.1
  IL_0013:  ret
  IL_0014:  ldarg.0
  IL_0015:  isinst     ""System.Collections.Generic.ICollection<T>""
  IL_001a:  stloc.1
  IL_001b:  ldloc.1
  IL_001c:  brfalse.s  IL_0028
  IL_001e:  ldarg.1
  IL_001f:  ldloc.1
  IL_0020:  callvirt   ""int System.Collections.Generic.ICollection<T>.Count.get""
  IL_0025:  stind.i4
  IL_0026:  ldc.i4.1
  IL_0027:  ret
  IL_0028:  ldarg.1
  IL_0029:  ldc.i4.m1
  IL_002a:  stind.i4
  IL_002b:  ldc.i4.0
  IL_002c:  ret
}");
            compVerifier.VerifyIL("Program.TryGetCount2<T>",
@"{
  // Code size       47 (0x2f)
  .maxstack  2
  .locals init (System.Collections.ICollection V_0, //nonGeneric
                System.Collections.Generic.ICollection<T> V_1) //generic
  IL_0000:  ldarg.0
  IL_0001:  isinst     ""System.Collections.ICollection""
  IL_0006:  stloc.0
  IL_0007:  ldloc.0
  IL_0008:  brtrue.s   IL_0016
  IL_000a:  ldarg.0
  IL_000b:  isinst     ""System.Collections.Generic.ICollection<T>""
  IL_0010:  stloc.1
  IL_0011:  ldloc.1
  IL_0012:  brtrue.s   IL_0020
  IL_0014:  br.s       IL_002a
  IL_0016:  ldarg.1
  IL_0017:  ldloc.0
  IL_0018:  callvirt   ""int System.Collections.ICollection.Count.get""
  IL_001d:  stind.i4
  IL_001e:  ldc.i4.1
  IL_001f:  ret
  IL_0020:  ldarg.1
  IL_0021:  ldloc.1
  IL_0022:  callvirt   ""int System.Collections.Generic.ICollection<T>.Count.get""
  IL_0027:  stind.i4
  IL_0028:  ldc.i4.1
  IL_0029:  ret
  IL_002a:  ldarg.1
  IL_002b:  ldc.i4.m1
  IL_002c:  stind.i4
  IL_002d:  ldc.i4.0
  IL_002e:  ret
}");
        }

        [Fact, WorkItem(20641, "https://github.com/dotnet/roslyn/issues/20641")]
        public void PatternsVsAs02()
        {
            var source = @"using System.Collections;
class Program
{
    static void Main() { }

    internal static bool IsEmpty1(IEnumerable source)
    {
        var c = source as ICollection;
        return c != null && c.Count > 0;
    }

    internal static bool IsEmpty2(IEnumerable source)
    {
        return source is ICollection c && c.Count > 0;
    }

}";
            var compilation = CreateCompilation(source, options: TestOptions.ReleaseDll);
            compilation.VerifyDiagnostics();
            var compVerifier = CompileAndVerify(compilation);
            compVerifier.VerifyIL("Program.IsEmpty1",
@"{
  // Code size       22 (0x16)
  .maxstack  2
  .locals init (System.Collections.ICollection V_0) //c
  IL_0000:  ldarg.0
  IL_0001:  isinst     ""System.Collections.ICollection""
  IL_0006:  stloc.0
  IL_0007:  ldloc.0
  IL_0008:  brfalse.s  IL_0014
  IL_000a:  ldloc.0
  IL_000b:  callvirt   ""int System.Collections.ICollection.Count.get""
  IL_0010:  ldc.i4.0
  IL_0011:  cgt
  IL_0013:  ret
  IL_0014:  ldc.i4.0
  IL_0015:  ret
}");
            compVerifier.VerifyIL("Program.IsEmpty2",
@"{
  // Code size       22 (0x16)
  .maxstack  2
  .locals init (System.Collections.ICollection V_0) //c
  IL_0000:  ldarg.0
  IL_0001:  isinst     ""System.Collections.ICollection""
  IL_0006:  stloc.0
  IL_0007:  ldloc.0
  IL_0008:  brfalse.s  IL_0014
  IL_000a:  ldloc.0
  IL_000b:  callvirt   ""int System.Collections.ICollection.Count.get""
  IL_0010:  ldc.i4.0
  IL_0011:  cgt
  IL_0013:  ret
  IL_0014:  ldc.i4.0
  IL_0015:  ret
}");
        }

        [Fact]
        [WorkItem(20641, "https://github.com/dotnet/roslyn/issues/20641")]
        [WorkItem(1395, "https://github.com/dotnet/csharplang/issues/1395")]
        public void TupleSwitch01()
        {
            var source = @"using System;

public class Door
{
    public DoorState State;

    public enum DoorState { Opened, Closed, Locked }

    public enum Action { Open, Close, Lock, Unlock }

    public void Act0(Action action, bool haveKey = false)
    {
        Console.Write($""{State} {action}{(haveKey ? "" withKey"" : null)}"");
        State = ChangeState0(State, action, haveKey);
        Console.WriteLine($"" -> {State}"");
    }

    public void Act1(Action action, bool haveKey = false)
    {
        Console.Write($""{State} {action}{(haveKey ? "" withKey"" : null)}"");
        State = ChangeState1(State, action, haveKey);
        Console.WriteLine($"" -> {State}"");
    }

    public static DoorState ChangeState0(DoorState state, Action action, bool haveKey = false)
    {
        switch (state, action)
        {
            case (DoorState.Opened, Action.Close):
                return DoorState.Closed;
            case (DoorState.Closed, Action.Open):
                return DoorState.Opened;
            case (DoorState.Closed, Action.Lock) when haveKey:
                return DoorState.Locked;
            case (DoorState.Locked, Action.Unlock) when haveKey:
                return DoorState.Closed;
            case var (oldState, _):
                return oldState;
        }
    }

    public static DoorState ChangeState1(DoorState state, Action action, bool haveKey = false) =>
        (state, action) switch {
            (DoorState.Opened, Action.Close) => DoorState.Closed,
            (DoorState.Closed, Action.Open) => DoorState.Opened,
            (DoorState.Closed, Action.Lock) when haveKey => DoorState.Locked,
            (DoorState.Locked, Action.Unlock) when haveKey => DoorState.Closed,
            _ => state };
}

class Program
{
    static void Main(string[] args)
    {
        var door = new Door();
        door.Act0(Door.Action.Close);
        door.Act0(Door.Action.Lock);
        door.Act0(Door.Action.Lock, true);
        door.Act0(Door.Action.Open);
        door.Act0(Door.Action.Unlock);
        door.Act0(Door.Action.Unlock, true);
        door.Act0(Door.Action.Open);
        Console.WriteLine();

        door = new Door();
        door.Act1(Door.Action.Close);
        door.Act1(Door.Action.Lock);
        door.Act1(Door.Action.Lock, true);
        door.Act1(Door.Action.Open);
        door.Act1(Door.Action.Unlock);
        door.Act1(Door.Action.Unlock, true);
        door.Act1(Door.Action.Open);
    }
}";
            var expectedOutput =
@"Opened Close -> Closed
Closed Lock -> Closed
Closed Lock withKey -> Locked
Locked Open -> Locked
Locked Unlock -> Locked
Locked Unlock withKey -> Closed
Closed Open -> Opened

Opened Close -> Closed
Closed Lock -> Closed
Closed Lock withKey -> Locked
Locked Open -> Locked
Locked Unlock -> Locked
Locked Unlock withKey -> Closed
Closed Open -> Opened
";
            var compilation = CreateCompilation(source, options: TestOptions.ReleaseExe, parseOptions: TestOptions.RegularWithRecursivePatterns);
            compilation.VerifyDiagnostics();
            var compVerifier = CompileAndVerify(compilation, expectedOutput: expectedOutput);
            compVerifier.VerifyIL("Door.ChangeState0",
@"{
  // Code size       59 (0x3b)
  .maxstack  2
  .locals init (Door.DoorState V_0) //oldState
  IL_0000:  ldarg.0
  IL_0001:  stloc.0
  IL_0002:  ldloc.0
  IL_0003:  switch    (
        IL_0016,
        IL_001c,
        IL_0025)
  IL_0014:  br.s       IL_0039
  IL_0016:  ldarg.1
  IL_0017:  ldc.i4.1
  IL_0018:  beq.s      IL_002b
  IL_001a:  br.s       IL_0039
  IL_001c:  ldarg.1
  IL_001d:  brfalse.s  IL_002d
  IL_001f:  ldarg.1
  IL_0020:  ldc.i4.2
  IL_0021:  beq.s      IL_002f
  IL_0023:  br.s       IL_0039
  IL_0025:  ldarg.1
  IL_0026:  ldc.i4.3
  IL_0027:  beq.s      IL_0034
  IL_0029:  br.s       IL_0039
  IL_002b:  ldc.i4.1
  IL_002c:  ret
  IL_002d:  ldc.i4.0
  IL_002e:  ret
  IL_002f:  ldarg.2
  IL_0030:  brfalse.s  IL_0039
  IL_0032:  ldc.i4.2
  IL_0033:  ret
  IL_0034:  ldarg.2
  IL_0035:  brfalse.s  IL_0039
  IL_0037:  ldc.i4.1
  IL_0038:  ret
  IL_0039:  ldloc.0
  IL_003a:  ret
}");
            compVerifier.VerifyIL("Door.ChangeState1",
@"{
  // Code size       67 (0x43)
  .maxstack  2
  .locals init (Door.DoorState V_0)
  IL_0000:  ldarg.0
  IL_0001:  switch    (
        IL_0014,
        IL_001a,
        IL_0023)
  IL_0012:  br.s       IL_003f
  IL_0014:  ldarg.1
  IL_0015:  ldc.i4.1
  IL_0016:  beq.s      IL_0029
  IL_0018:  br.s       IL_003f
  IL_001a:  ldarg.1
  IL_001b:  brfalse.s  IL_002d
  IL_001d:  ldarg.1
  IL_001e:  ldc.i4.2
  IL_001f:  beq.s      IL_0031
  IL_0021:  br.s       IL_003f
  IL_0023:  ldarg.1
  IL_0024:  ldc.i4.3
  IL_0025:  beq.s      IL_0038
  IL_0027:  br.s       IL_003f
  IL_0029:  ldc.i4.1
  IL_002a:  stloc.0
  IL_002b:  br.s       IL_0041
  IL_002d:  ldc.i4.0
  IL_002e:  stloc.0
  IL_002f:  br.s       IL_0041
  IL_0031:  ldarg.2
  IL_0032:  brfalse.s  IL_003f
  IL_0034:  ldc.i4.2
  IL_0035:  stloc.0
  IL_0036:  br.s       IL_0041
  IL_0038:  ldarg.2
  IL_0039:  brfalse.s  IL_003f
  IL_003b:  ldc.i4.1
  IL_003c:  stloc.0
  IL_003d:  br.s       IL_0041
  IL_003f:  ldarg.0
  IL_0040:  stloc.0
  IL_0041:  ldloc.0
  IL_0042:  ret
}");
        }

        [Fact]
        [WorkItem(20641, "https://github.com/dotnet/roslyn/issues/20641")]
        [WorkItem(1395, "https://github.com/dotnet/csharplang/issues/1395")]
        public void SharingTemps01()
        {
            var source =
@"class Program
{
    static void Main(string[] args) { }
    void M1(string x)
    {
        switch (x)
        {
            case ""a"":
            case ""b"" when Mutate(ref x): // prevents sharing temps
            case ""c"":
                break;
        }
    }
    void M2(string x)
    {
        switch (x)
        {
            case ""a"":
            case ""b"" when Pure(x):
            case ""c"":
                break;
        }
    }
    static bool Mutate(ref string x) { x = null; return false; }
    static bool Pure(string x) { return false; }
}";
            var compilation = CreateCompilation(source, options: TestOptions.ReleaseExe, parseOptions: TestOptions.RegularWithoutRecursivePatterns);
            compilation.VerifyDiagnostics();
            var compVerifier = CompileAndVerify(compilation);
            compVerifier.VerifyIL("Program.M1",
@"{
  // Code size       53 (0x35)
  .maxstack  2
  .locals init (string V_0)
  IL_0000:  ldarg.1
  IL_0001:  stloc.0
  IL_0002:  ldloc.0
  IL_0003:  brfalse.s  IL_0034
  IL_0005:  ldloc.0
  IL_0006:  ldstr      ""a""
  IL_000b:  call       ""bool string.op_Equality(string, string)""
  IL_0010:  brtrue.s   IL_0034
  IL_0012:  ldloc.0
  IL_0013:  ldstr      ""b""
  IL_0018:  call       ""bool string.op_Equality(string, string)""
  IL_001d:  brtrue.s   IL_002c
  IL_001f:  ldloc.0
  IL_0020:  ldstr      ""c""
  IL_0025:  call       ""bool string.op_Equality(string, string)""
  IL_002a:  pop
  IL_002b:  ret
  IL_002c:  ldarga.s   V_1
  IL_002e:  call       ""bool Program.Mutate(ref string)""
  IL_0033:  pop
  IL_0034:  ret
}");
            compVerifier.VerifyIL("Program.M2",
@"{
  // Code size       50 (0x32)
  .maxstack  2
  IL_0000:  ldarg.1
  IL_0001:  brfalse.s  IL_0031
  IL_0003:  ldarg.1
  IL_0004:  ldstr      ""a""
  IL_0009:  call       ""bool string.op_Equality(string, string)""
  IL_000e:  brtrue.s   IL_0031
  IL_0010:  ldarg.1
  IL_0011:  ldstr      ""b""
  IL_0016:  call       ""bool string.op_Equality(string, string)""
  IL_001b:  brtrue.s   IL_002a
  IL_001d:  ldarg.1
  IL_001e:  ldstr      ""c""
  IL_0023:  call       ""bool string.op_Equality(string, string)""
  IL_0028:  pop
  IL_0029:  ret
  IL_002a:  ldarg.1
  IL_002b:  call       ""bool Program.Pure(string)""
  IL_0030:  pop
  IL_0031:  ret
}");
        }

        [Fact, WorkItem(17266, "https://github.com/dotnet/roslyn/issues/17266")]
        public void IrrefutablePatternInIs01()
        {
            var source =
@"using System;
public class C
{
    public static void Main()
    {
        if (Get() is int index) { }
        Console.WriteLine(index);
    }

    public static int Get()
    {
        Console.WriteLine(""eval"");
        return 1;
    }
}";
            var compilation = CreateCompilation(source, options: TestOptions.DebugExe);
            compilation.VerifyDiagnostics();
            var expectedOutput = @"eval
1";
            var compVerifier = CompileAndVerify(compilation, expectedOutput: expectedOutput);
        }

        [Fact, WorkItem(17266, "https://github.com/dotnet/roslyn/issues/17266")]
        public void IrrefutablePatternInIs02()
        {
            var source =
@"using System;
public class C
{
    public static void Main()
    {
        if (Get() is Assignment(int left, var right)) { }
        Console.WriteLine(left);
        Console.WriteLine(right);
    }

    public static Assignment Get()
    {
        Console.WriteLine(""eval"");
        return new Assignment(1, 2);
    }
}
public struct Assignment
{
    public int Left, Right;
    public Assignment(int left, int right) => (Left, Right) = (left, right);
    public void Deconstruct(out int left, out int right) => (left, right) = (Left, Right);
}
";
            var compilation = CreateCompilation(source, options: TestOptions.DebugExe, parseOptions: TestOptions.RegularWithRecursivePatterns);
            compilation.VerifyDiagnostics();
            var expectedOutput = @"eval
1
2";
            var compVerifier = CompileAndVerify(compilation, expectedOutput: expectedOutput);
        }

        [Fact]
        public void MissingNullCheck01()
        {
            var source =
@"class Program
{
    public static void Main()
    {
        string s = null;
        System.Console.WriteLine(s is string { Length: 3 });
    }
}
";
            var compilation = CreateCompilation(source, options: TestOptions.DebugExe, parseOptions: TestOptions.RegularWithRecursivePatterns);
            compilation.VerifyDiagnostics();
            var expectedOutput = @"False";
            var compVerifier = CompileAndVerify(compilation, expectedOutput: expectedOutput);
        }

        [Fact]
        [WorkItem(24550, "https://github.com/dotnet/roslyn/issues/24550")]
        [WorkItem(1284, "https://github.com/dotnet/csharplang/issues/1284")]
        public void ConstantPatternVsUnconstrainedTypeParameter01()
        {
            var source =
@"using System;
class Program
{
    static void Main()
    {
        Console.WriteLine(Test1<object>(null));
        Console.WriteLine(Test1<int>(1));
        Console.WriteLine(Test1<int?>(null));
        Console.WriteLine(Test1<int?>(1));

        Console.WriteLine(Test2<object>(0));
        Console.WriteLine(Test2<int>(1));
        Console.WriteLine(Test2<int?>(0));
        Console.WriteLine(Test2<string>(""frog""));

        Console.WriteLine(Test3<object>(""frog""));
        Console.WriteLine(Test3<int>(1));
        Console.WriteLine(Test3<string>(""frog""));
        Console.WriteLine(Test3<int?>(1));
    }

    public static bool Test1<T>(T t)
    {
        return t is null;
    }
    public static bool Test2<T>(T t)
    {
        return t is 0;
    }
    public static bool Test3<T>(T t)
    {
        return t is ""frog"";
    }
}";
            var compilation = CreateCompilation(source, options: TestOptions.ReleaseExe);
            compilation.VerifyDiagnostics();
            var expectedOutput =
@"True
False
True
False
True
False
True
False
True
False
True
False
";
            var compVerifier = CompileAndVerify(compilation, expectedOutput: expectedOutput);
            compVerifier.VerifyIL("Program.Test1<T>(T)",
@"{
  // Code size       10 (0xa)
  .maxstack  2
  IL_0000:  ldarg.0
  IL_0001:  box        ""T""
  IL_0006:  ldnull
  IL_0007:  ceq
  IL_0009:  ret
}");
            compVerifier.VerifyIL("Program.Test2<T>(T)",
@"{
  // Code size       35 (0x23)
  .maxstack  2
  IL_0000:  ldarg.0
  IL_0001:  box        ""T""
  IL_0006:  isinst     ""int""
  IL_000b:  brfalse.s  IL_0021
  IL_000d:  ldarg.0
  IL_000e:  box        ""T""
  IL_0013:  isinst     ""int""
  IL_0018:  unbox.any  ""int""
  IL_001d:  ldc.i4.0
  IL_001e:  ceq
  IL_0020:  ret
  IL_0021:  ldc.i4.0
  IL_0022:  ret
}
");
            compVerifier.VerifyIL("Program.Test3<T>(T)",
@"{
  // Code size       29 (0x1d)
  .maxstack  2
  .locals init (string V_0)
  IL_0000:  ldarg.0
  IL_0001:  box        ""T""
  IL_0006:  isinst     ""string""
  IL_000b:  stloc.0
  IL_000c:  ldloc.0
  IL_000d:  brfalse.s  IL_001b
  IL_000f:  ldloc.0
  IL_0010:  ldstr      ""frog""
  IL_0015:  call       ""bool string.op_Equality(string, string)""
  IL_001a:  ret
  IL_001b:  ldc.i4.0
  IL_001c:  ret
}");
        }

        [Fact]
        [WorkItem(24550, "https://github.com/dotnet/roslyn/issues/24550")]
        [WorkItem(1284, "https://github.com/dotnet/csharplang/issues/1284")]
        public void ConstantPatternVsUnconstrainedTypeParameter02()
        {
            var source =
@"class C<T>
{
    internal struct S { }
    static bool Test(S s)
    {
        return s is 1;
    }
}";
            var compilation = CreateCompilation(source, options: TestOptions.ReleaseDll);
            compilation.VerifyDiagnostics();
            var compVerifier = CompileAndVerify(compilation);
            compVerifier.VerifyIL("C<T>.Test(C<T>.S)",
@"{
  // Code size       35 (0x23)
  .maxstack  2
  IL_0000:  ldarg.0
  IL_0001:  box        ""C<T>.S""
  IL_0006:  isinst     ""int""
  IL_000b:  brfalse.s  IL_0021
  IL_000d:  ldarg.0
  IL_000e:  box        ""C<T>.S""
  IL_0013:  isinst     ""int""
  IL_0018:  unbox.any  ""int""
  IL_001d:  ldc.i4.1
  IL_001e:  ceq
  IL_0020:  ret
  IL_0021:  ldc.i4.0
  IL_0022:  ret
}
");
        }

        [Fact]
        [WorkItem(26274, "https://github.com/dotnet/roslyn/issues/26274")]
        public void VariablesInSwitchExpressionArms()
        {
            var source =
@"class C
{
    public override bool Equals(object obj) =>
        obj switch
        {
            C x1 when x1 is var x2 => x2 is var x3 && x3 is {},
            _ => false
        };
    public override int GetHashCode() => 1;
    public static void Main()
    {
        C c = new C();
        System.Console.Write(c.Equals(new C()));
        System.Console.Write(c.Equals(new object()));
    }
}
";
            var compilation = CreateCompilation(source, options: TestOptions.ReleaseExe);
            compilation.VerifyDiagnostics();
            var compVerifier = CompileAndVerify(compilation, expectedOutput: "TrueFalse");
            compVerifier.VerifyIL("C.Equals(object)",
@"{
  // Code size       25 (0x19)
  .maxstack  2
  .locals init (C V_0, //x1
                C V_1, //x2
                C V_2, //x3
                bool V_3)
  IL_0000:  ldarg.1
  IL_0001:  isinst     ""C""
  IL_0006:  stloc.0
  IL_0007:  ldloc.0
  IL_0008:  brfalse.s  IL_0015
  IL_000a:  ldloc.0
  IL_000b:  stloc.1
  IL_000c:  ldloc.1
  IL_000d:  stloc.2
  IL_000e:  ldloc.2
  IL_000f:  ldnull
  IL_0010:  cgt.un
  IL_0012:  stloc.3
  IL_0013:  br.s       IL_0017
  IL_0015:  ldc.i4.0
  IL_0016:  stloc.3
  IL_0017:  ldloc.3
  IL_0018:  ret
}");
        }

        [Fact, WorkItem(26387, "https://github.com/dotnet/roslyn/issues/26387")]
        public void ValueTypeArgument01()
        {
            var source =
@"using System;

class TestHelper
{
    static void Main()
    {
        Console.WriteLine(IsValueTypeT0(new S()));
        Console.WriteLine(IsValueTypeT1(new S()));
        Console.WriteLine(IsValueTypeT2(new S()));
    }

    static bool IsValueTypeT0<T>(T result)
    {
        return result is T;
    }
    static bool IsValueTypeT1<T>(T result)
    {
        return result is T v;
    }
    static bool IsValueTypeT2<T>(T result)
    {
        return result is T _;
    }
}

struct S { }
";
            var compilation = CreateCompilation(source, options: TestOptions.DebugExe);
            compilation.VerifyDiagnostics();
            var expectedOutput =
@"True
True
True";
            var compVerifier = CompileAndVerify(compilation, expectedOutput: expectedOutput);
            compVerifier.VerifyIL("TestHelper.IsValueTypeT0<T>(T)",
@"{
  // Code size       15 (0xf)
  .maxstack  2
  .locals init (bool V_0)
  IL_0000:  nop
  IL_0001:  ldarg.0
  IL_0002:  box        ""T""
  IL_0007:  ldnull
  IL_0008:  cgt.un
  IL_000a:  stloc.0
  IL_000b:  br.s       IL_000d
  IL_000d:  ldloc.0
  IL_000e:  ret
}");
            compVerifier.VerifyIL("TestHelper.IsValueTypeT1<T>(T)",
@"{
  // Code size       20 (0x14)
  .maxstack  1
  .locals init (T V_0, //v
                bool V_1)
  IL_0000:  nop
  IL_0001:  ldarg.0
  IL_0002:  box        ""T""
  IL_0007:  brfalse.s  IL_000e
  IL_0009:  ldarg.0
  IL_000a:  stloc.0
  IL_000b:  ldc.i4.1
  IL_000c:  br.s       IL_000f
  IL_000e:  ldc.i4.0
  IL_000f:  stloc.1
  IL_0010:  br.s       IL_0012
  IL_0012:  ldloc.1
  IL_0013:  ret
}");
            compVerifier.VerifyIL("TestHelper.IsValueTypeT2<T>(T)",
@"{
  // Code size       15 (0xf)
  .maxstack  2
  .locals init (bool V_0)
  IL_0000:  nop
  IL_0001:  ldarg.0
  IL_0002:  box        ""T""
  IL_0007:  ldnull
  IL_0008:  cgt.un
  IL_000a:  stloc.0
  IL_000b:  br.s       IL_000d
  IL_000d:  ldloc.0
  IL_000e:  ret
}");
        }

        [Fact, WorkItem(26387, "https://github.com/dotnet/roslyn/issues/26387")]
        public void ValueTypeArgument02()
        {
            var source =
@"namespace ConsoleApp1
{
    public class TestHelper
    {
        public static void Main()
        {
            IsValueTypeT(new Result<(Cls, IInt)>((new Cls(), new Int())));
            System.Console.WriteLine(""done"");
        }

        public static void IsValueTypeT<T>(Result<T> result)
        {
            if (!(result.Value is T v))
                throw new NotPossibleException();
        }
    }

    public class Result<T>
    {
        public T Value { get; }

        public Result(T value)
        {
            Value = value;
        }
    }

    public class Cls { }
    public interface IInt { }

    public class Int : IInt { }

    public class NotPossibleException : System.Exception { }
}";
            var compilation = CreateCompilation(source, options: TestOptions.DebugExe);
            compilation.VerifyDiagnostics();
            var expectedOutput =
@"done";
            var compVerifier = CompileAndVerify(compilation, expectedOutput: expectedOutput);
            compVerifier.VerifyIL("ConsoleApp1.TestHelper.IsValueTypeT<T>(ConsoleApp1.Result<T>)",
@"{
  // Code size       31 (0x1f)
  .maxstack  2
  .locals init (T V_0, //v
                bool V_1)
  IL_0000:  nop
  IL_0001:  ldarg.0
  IL_0002:  callvirt   ""T ConsoleApp1.Result<T>.Value.get""
  IL_0007:  stloc.0
  IL_0008:  ldloc.0
  IL_0009:  box        ""T""
  IL_000e:  ldnull
  IL_000f:  cgt.un
  IL_0011:  ldc.i4.0
  IL_0012:  ceq
  IL_0014:  stloc.1
  IL_0015:  ldloc.1
  IL_0016:  brfalse.s  IL_001e
  IL_0018:  newobj     ""ConsoleApp1.NotPossibleException..ctor()""
  IL_001d:  throw
  IL_001e:  ret
}");
        }

        [Fact]
        public void DeconstructNullableTuple_01()
        {
            var source =
@"
class C {
    static int i = 3;
    static (int,int)? GetNullableTuple() => (i++, i++);

    static void Main() {
        if (GetNullableTuple() is (int x1, int y1) tupl1)
        {
            System.Console.WriteLine($""x = {x1}, y = {y1}"");
        }
        if (GetNullableTuple() is (int x2, int y2) _)
        {
            System.Console.WriteLine($""x = {x2}, y = {y2}"");
        }
        switch (GetNullableTuple())
        {
            case (int x3, int y3) s:
                System.Console.WriteLine($""x = {x3}, y = {y3}"");
                break;
        }
    }
}";
            var compilation = CreateCompilation(source, options: TestOptions.DebugExe);
            compilation.VerifyDiagnostics();
            var expectedOutput = @"x = 3, y = 4
x = 5, y = 6
x = 7, y = 8";
            var compVerifier = CompileAndVerify(compilation, expectedOutput: expectedOutput);
        }

        [Fact]
        public void DeconstructNullable_01()
        {
            var source =
@"
class C {
    static int i = 3;
    static S? GetNullableTuple() => new S(i++, i++);

    static void Main() {
        if (GetNullableTuple() is (int x1, int y1) tupl1)
        {
            System.Console.WriteLine($""x = {x1}, y = {y1}"");
        }
        if (GetNullableTuple() is (int x2, int y2) _)
        {
            System.Console.WriteLine($""x = {x2}, y = {y2}"");
        }
        switch (GetNullableTuple())
        {
            case (int x3, int y3) s:
                System.Console.WriteLine($""x = {x3}, y = {y3}"");
                break;
        }
    }
}
struct S
{
    int x, y;
    public S(int X, int Y) => (this.x, this.y) = (X, Y);
    public void Deconstruct(out int X, out int Y) => (X, Y) = (x, y);
}
";
            var compilation = CreateCompilation(source, options: TestOptions.DebugExe);
            compilation.VerifyDiagnostics();
            var expectedOutput = @"x = 3, y = 4
x = 5, y = 6
x = 7, y = 8";
            var compVerifier = CompileAndVerify(compilation, expectedOutput: expectedOutput);
        }

        [Fact, WorkItem(28632, "https://github.com/dotnet/roslyn/issues/28632")]
        public void UnboxNullableInRecursivePattern01()
        {
            var source =
@"
static class Program
{
    public static int M1(int? x)
    {
        return x is int y ? y : 1;
    }
    public static int M2(int? x)
    {
        return x is { } y ? y : 2;
    }
    public static void Main()
    {
        System.Console.WriteLine(M1(null));
        System.Console.WriteLine(M2(null));
        System.Console.WriteLine(M1(3));
        System.Console.WriteLine(M2(4));
    }
}
";
            var compilation = CreateCompilation(source, options: TestOptions.ReleaseExe);
            compilation.VerifyDiagnostics();
            var expectedOutput =
@"1
2
3
4";
            var compVerifier = CompileAndVerify(compilation, expectedOutput: expectedOutput);
            compVerifier.VerifyIL("Program.M1",
@"{
  // Code size       23 (0x17)
  .maxstack  1
  .locals init (int V_0) //y
  IL_0000:  ldarga.s   V_0
  IL_0002:  call       ""bool int?.HasValue.get""
  IL_0007:  brfalse.s  IL_0013
  IL_0009:  ldarga.s   V_0
  IL_000b:  call       ""int int?.GetValueOrDefault()""
  IL_0010:  stloc.0
  IL_0011:  br.s       IL_0015
  IL_0013:  ldc.i4.1
  IL_0014:  ret
  IL_0015:  ldloc.0
  IL_0016:  ret
}");
            compVerifier.VerifyIL("Program.M2",
@"{
  // Code size       23 (0x17)
  .maxstack  1
  .locals init (int V_0) //y
  IL_0000:  ldarga.s   V_0
  IL_0002:  call       ""bool int?.HasValue.get""
  IL_0007:  brfalse.s  IL_0013
  IL_0009:  ldarga.s   V_0
  IL_000b:  call       ""int int?.GetValueOrDefault()""
  IL_0010:  stloc.0
  IL_0011:  br.s       IL_0015
  IL_0013:  ldc.i4.2
  IL_0014:  ret
  IL_0015:  ldloc.0
  IL_0016:  ret
}");
        }

        // https://github.com/dotnet/roslyn/issues/35010 Support deconstruction assignment
        [Fact]
        public void DoNotShareInputForMutatingWhenClause()
        {
            var source =
@"using System;
class Program
{
    static void Main()
    {
        Console.Write(M1(1));
        Console.Write(M2(1));
        Console.Write(M3(1));
        Console.Write(M4(1));
        Console.Write(M5(1));
        Console.Write(M6(1));
        Console.Write(M7(1));
        Console.Write(M8(1));
        Console.Write(M9(1));
    }
    public static int M1(int x)
    {
        return x switch { _ when (++x) == 5 => 1, 1 => 2, _ => 3 };
    }
    public static int M2(int x)
    {
        return x switch { _ when (x+=1) == 5 => 1, 1 => 2, _ => 3 };
    }
    public static int M3(int x)
    {
        return x switch { _ when ((x, _) = (5, 6)) == (0, 0) => 1, 1 => 2, _ => 3 };
    }
    public static int M4(int x)
    {
        dynamic d = new Program();
        return x switch { _ when d.M(ref x) => 1, 1 => 2, _ => 3 };
    }
    bool M(ref int x) { x = 100; return false; }
    public static int M5(int x)
    {
        return x switch { _ when new Program(ref x).P => 1, 1 => 2, _ => 3 };
    }
    public static int M6(int x)
    {
        dynamic d = x;
        return x switch { _ when new Program(d, ref x).P => 1, 1 => 2, _ => 3 };
    }
    public static int M7(int x)
    {
        return x switch { _ when new Program(ref x).P && new Program().P => 1, 1 => 2, _ => 3 };
    }
    public static int M8(int x)
    {
        dynamic d = x;
        return x switch { _ when new Program(d, ref x).P && new Program().P => 1, 1 => 2, _ => 3 };
    }
    public static int M9(int x)
    {
        return x switch { _ when (x=100) == 1 => 1, 1 => 2, _ => 3 };
    }
    Program() { }
    Program(ref int x) { x = 100; }
    Program(int a, ref int x) { x = 100; }
    bool P => false;
}
";
            var compilation = CreateCompilation(source, options: TestOptions.ReleaseExe, references: new[] { CSharpRef });
            compilation.VerifyDiagnostics();
            var expectedOutput = @"222222222";
            var compVerifier = CompileAndVerify(compilation, expectedOutput: expectedOutput);
        }

        [Fact]
        public void GenerateStringHashOnlyOnce()
        {
            var source =
@"using System;
class Program
{
    static void Main()
    {
        Console.Write(M1(string.Empty));
        Console.Write(M2(string.Empty));
    }
    public static int M1(string s)
    {
        return s switch { ""a""=>1, ""b""=>2, ""c""=>3, ""d""=>4, ""e""=>5, ""f""=>6, ""g""=>7, ""h""=>8, _ => 9 };
    }
    public static int M2(string s)
    {
        return s switch { ""a""=>1, ""b""=>2, ""c""=>3, ""d""=>4, ""e""=>5, ""f""=>6, ""g""=>7, ""h""=>8, _ => 9 };
    }
}
";
            var compilation = CreateCompilation(source, options: TestOptions.ReleaseExe);
            compilation.VerifyDiagnostics();
            var expectedOutput = @"99";
            var compVerifier = CompileAndVerify(compilation, expectedOutput: expectedOutput);
        }

        [Fact]
        public void BindVariablesInWhenClause()
        {
            var source =
@"using System;
class Program
{
    static void Main()
    {
        var t = (1, 2);
        switch (t)
        {
            case var (x, y) when x+1 == y:
                Console.Write(1);
                break;
        }
        Console.Write(t switch
        {
            var (x, y) when x+1 == y => 1,
            _ => 2
        });
    }
}
";
            var compilation = CreateCompilation(source, options: TestOptions.ReleaseExe);
            compilation.VerifyDiagnostics();
            var expectedOutput = @"11";
            var compVerifier = CompileAndVerify(compilation, expectedOutput: expectedOutput);
        }

        [Fact]
        public void MissingExceptions_01()
        {
            var source = @"namespace System {
    public class Object { }
    public abstract class ValueType { }
    public struct Void { }
    public struct Boolean { }
    public struct Int32 { }
}
static class C {
    public static bool M(int i) => i switch { 1 => true };
}
";
            var compilation = CreateEmptyCompilation(source, options: TestOptions.ReleaseDll);
            compilation.GetDiagnostics().Verify(
                // (9,38): warning CS8509: The switch expression does not handle all possible inputs (it is not exhaustive).
                //     public static bool M(int i) => i switch { 1 => true };
                Diagnostic(ErrorCode.WRN_SwitchExpressionNotExhaustive, "switch").WithLocation(9, 38)
                );
            compilation.GetEmitDiagnostics().Verify(
                // warning CS8021: No value for RuntimeMetadataVersion found. No assembly containing System.Object was found nor was a value for RuntimeMetadataVersion specified through options.
                Diagnostic(ErrorCode.WRN_NoRuntimeMetadataVersion).WithLocation(1, 1),
                // (9,36): error CS0656: Missing compiler required member 'System.InvalidOperationException..ctor'
                //     public static bool M(int i) => i switch { 1 => true };
                Diagnostic(ErrorCode.ERR_MissingPredefinedMember, "i switch { 1 => true }").WithArguments("System.InvalidOperationException", ".ctor").WithLocation(9, 36),
                // (9,38): warning CS8509: The switch expression does not handle all possible inputs (it is not exhaustive).
                //     public static bool M(int i) => i switch { 1 => true };
                Diagnostic(ErrorCode.WRN_SwitchExpressionNotExhaustive, "switch").WithLocation(9, 38)
                );
        }

        [Fact, WorkItem(32774, "https://github.com/dotnet/roslyn/issues/32774")]
        public void BadCode_32774()
        {
            var source = @"
public class Class1
{
    static void Main()
    {
        System.Console.WriteLine(SwitchCaseThatFails(12.123));
    }

    public static bool SwitchCaseThatFails(object someObject)
    {
        switch (someObject)
        {
            case IObject x when x.SubObject != null:
                return false;
            case IOtherObject x:
                return false;
            case double x:
                return true;
            default:
                return false;
        }
    }

    public interface IObject
    {
        IObject SubObject { get; }
    }

    public interface IOtherObject { }
}";
            var compilation = CreateCompilation(source, options: TestOptions.DebugExe);
            compilation.VerifyDiagnostics();
            var expectedOutput = @"True";
            var compVerifier = CompileAndVerify(compilation, expectedOutput: expectedOutput);
            compVerifier.VerifyIL("Class1.SwitchCaseThatFails",
@"{
  // Code size       97 (0x61)
  .maxstack  1
  .locals init (Class1.IObject V_0, //x
                Class1.IOtherObject V_1, //x
                double V_2, //x
                object V_3,
                object V_4,
                bool V_5)
  IL_0000:  nop
  IL_0001:  ldarg.0
  IL_0002:  stloc.s    V_4
  IL_0004:  ldloc.s    V_4
  IL_0006:  stloc.3
  IL_0007:  ldloc.3
  IL_0008:  isinst     ""Class1.IObject""
  IL_000d:  stloc.0
  IL_000e:  ldloc.0
  IL_000f:  brtrue.s   IL_003c
  IL_0011:  br.s       IL_001f
  IL_0013:  ldloc.3
  IL_0014:  isinst     ""Class1.IOtherObject""
  IL_0019:  stloc.1
  IL_001a:  ldloc.1
  IL_001b:  brtrue.s   IL_004b
  IL_001d:  br.s       IL_0059
  IL_001f:  ldloc.3
  IL_0020:  isinst     ""Class1.IOtherObject""
  IL_0025:  stloc.1
  IL_0026:  ldloc.1
  IL_0027:  brtrue.s   IL_004b
  IL_0029:  br.s       IL_002b
  IL_002b:  ldloc.3
  IL_002c:  isinst     ""double""
  IL_0031:  brfalse.s  IL_0059
  IL_0033:  ldloc.3
  IL_0034:  unbox.any  ""double""
  IL_0039:  stloc.2
  IL_003a:  br.s       IL_0052
  IL_003c:  ldloc.0
  IL_003d:  callvirt   ""Class1.IObject Class1.IObject.SubObject.get""
  IL_0042:  brtrue.s   IL_0046
  IL_0044:  br.s       IL_0013
  IL_0046:  ldc.i4.0
  IL_0047:  stloc.s    V_5
  IL_0049:  br.s       IL_005e
  IL_004b:  br.s       IL_004d
  IL_004d:  ldc.i4.0
  IL_004e:  stloc.s    V_5
  IL_0050:  br.s       IL_005e
  IL_0052:  br.s       IL_0054
  IL_0054:  ldc.i4.1
  IL_0055:  stloc.s    V_5
  IL_0057:  br.s       IL_005e
  IL_0059:  ldc.i4.0
  IL_005a:  stloc.s    V_5
  IL_005c:  br.s       IL_005e
  IL_005e:  ldloc.s    V_5
  IL_0060:  ret
}");
        }

        // Possible test helper bug on Linux; see https://github.com/dotnet/roslyn/issues/33356
        [ConditionalFact(typeof(WindowsOnly))]
        public void SwitchExpressionSequencePoints()
        {
            string source = @"
public class Program
{
    public static void Main()
    {
        int i = 0;
        var y = (i switch
        {
            0 => new Program(),
            1 => new Program(),
            _ => new Program(),
        }).Chain();
        y.Chain2();
    }
    public Program Chain() => this;
    public Program Chain2() => this;
}
";
            var v = CompileAndVerify(source, options: TestOptions.DebugExe);
            v.VerifyIL(qualifiedMethodName: "Program.Main",
@"{
  // Code size       55 (0x37)
  .maxstack  2
  .locals init (int V_0, //i
                Program V_1, //y
                Program V_2,
                Program V_3)
  // sequence point: {
  IL_0000:  nop
  // sequence point: int i = 0;
  IL_0001:  ldc.i4.0
  IL_0002:  stloc.0
  // sequence point: var y = (i s ...   }).Chain()
  IL_0003:  ldloc.0
  IL_0004:  brfalse.s  IL_000e
  IL_0006:  br.s       IL_0008
  IL_0008:  ldloc.0
  IL_0009:  ldc.i4.1
  IL_000a:  beq.s      IL_0016
  IL_000c:  br.s       IL_001e
  IL_000e:  newobj     ""Program..ctor()""
  IL_0013:  stloc.2
  IL_0014:  br.s       IL_0026
  IL_0016:  newobj     ""Program..ctor()""
  IL_001b:  stloc.2
  IL_001c:  br.s       IL_0026
  IL_001e:  newobj     ""Program..ctor()""
  IL_0023:  stloc.2
  IL_0024:  br.s       IL_0026
  IL_0026:  ldloc.2
  IL_0027:  stloc.3
  IL_0028:  ldloc.3
  IL_0029:  callvirt   ""Program Program.Chain()""
  IL_002e:  stloc.1
  // sequence point: y.Chain2();
  IL_002f:  ldloc.1
  IL_0030:  callvirt   ""Program Program.Chain2()""
  IL_0035:  pop
  // sequence point: }
  IL_0036:  ret
}
", sequencePoints: "Program.Main", source: source);
        }

        [Fact, WorkItem(33675, "https://github.com/dotnet/roslyn/issues/33675")]
        public void ParsingParenthesizedExpressionAsPatternOfExpressionSwitch()
        {
            var source = @"
public class Class1
{
    static void Main()
    {
        System.Console.Write(M(42));
        System.Console.Write(M(41));
    }

    static bool M(object o)
    {
        const int X = 42;
        return o switch { (X) => true, _ => false };
    }
}";
            foreach (var options in new[] { TestOptions.DebugExe, TestOptions.ReleaseExe })
            {
                var compilation = CreateCompilation(source, options: options);
                compilation.VerifyDiagnostics();
                var expectedOutput = @"TrueFalse";
                var compVerifier = CompileAndVerify(compilation, expectedOutput: expectedOutput);
                if (options.OptimizationLevel == OptimizationLevel.Debug)
                {
                    compVerifier.VerifyIL("Class1.M",
@"{
  // Code size       39 (0x27)
  .maxstack  2
  .locals init (bool V_0,
                int V_1,
                bool V_2,
                bool V_3)
  IL_0000:  nop
  IL_0001:  ldarg.0
  IL_0002:  isinst     ""int""
  IL_0007:  brfalse.s  IL_001b
  IL_0009:  ldarg.0
  IL_000a:  unbox.any  ""int""
  IL_000f:  stloc.1
  IL_0010:  ldloc.1
  IL_0011:  ldc.i4.s   42
  IL_0013:  beq.s      IL_0017
  IL_0015:  br.s       IL_001b
  IL_0017:  ldc.i4.1
  IL_0018:  stloc.0
  IL_0019:  br.s       IL_001f
  IL_001b:  ldc.i4.0
  IL_001c:  stloc.0
  IL_001d:  br.s       IL_001f
  IL_001f:  ldloc.0
  IL_0020:  stloc.2
  IL_0021:  ldloc.2
  IL_0022:  stloc.3
  IL_0023:  br.s       IL_0025
  IL_0025:  ldloc.3
  IL_0026:  ret
}");
                }
                else
                {
                    compVerifier.VerifyIL("Class1.M",
@"{
  // Code size       26 (0x1a)
  .maxstack  2
  .locals init (bool V_0)
  IL_0000:  ldarg.0
  IL_0001:  isinst     ""int""
  IL_0006:  brfalse.s  IL_0016
  IL_0008:  ldarg.0
  IL_0009:  unbox.any  ""int""
  IL_000e:  ldc.i4.s   42
  IL_0010:  bne.un.s   IL_0016
  IL_0012:  ldc.i4.1
  IL_0013:  stloc.0
  IL_0014:  br.s       IL_0018
  IL_0016:  ldc.i4.0
  IL_0017:  stloc.0
  IL_0018:  ldloc.0
  IL_0019:  ret
}");
                }
            }
        }

<<<<<<< HEAD
        [Fact]
        public void CompileTimeRuntimeInstanceofMismatch_01()
        {
            var source =
@"using System;
class Program
{
    static void Main()
    {
        M(new byte[1]);
        M(new sbyte[1]);
        M(new Ebyte[1]);
        M(new Esbyte[1]);

        M(new short[1]);
        M(new ushort[1]);
        M(new Eshort[1]);
        M(new Eushort[1]);

        M(new int[1]);
        M(new uint[1]);
        M(new Eint[1]);
        M(new Euint[1]);

        M(new int[1][]);
        M(new uint[1][]);
        M(new Eint[1][]);
        M(new Euint[1][]);

        M(new long[1]);
        M(new ulong[1]);
        M(new Elong[1]);
        M(new Eulong[1]);

        M(new IntPtr[1]);
        M(new UIntPtr[1]);

        M(new IntPtr[1][]);
        M(new UIntPtr[1][]);
    }

    static void M(object o)
    {
        switch (o)
        {
            case byte[] _ when o.GetType() == typeof(byte[]):
                Console.WriteLine(""byte[]"");
                break;
            case sbyte[] _ when o.GetType() == typeof(sbyte[]):
                Console.WriteLine(""sbyte[]"");
                break;
            case Ebyte[] _ when o.GetType() == typeof(Ebyte[]):
                Console.WriteLine(""Ebyte[]"");
                break;
            case Esbyte[] _ when o.GetType() == typeof(Esbyte[]):
                Console.WriteLine(""Esbyte[]"");
                break;

            case short[] _ when o.GetType() == typeof(short[]):
                Console.WriteLine(""short[]"");
                break;
            case ushort[] _ when o.GetType() == typeof(ushort[]):
                Console.WriteLine(""ushort[]"");
                break;
            case Eshort[] _ when o.GetType() == typeof(Eshort[]):
                Console.WriteLine(""Eshort[]"");
                break;
            case Eushort[] _ when o.GetType() == typeof(Eushort[]):
                Console.WriteLine(""Eushort[]"");
                break;

            case int[] _ when o.GetType() == typeof(int[]):
                Console.WriteLine(""int[]"");
                break;
            case uint[] _ when o.GetType() == typeof(uint[]):
                Console.WriteLine(""uint[]"");
                break;
            case Eint[] _ when o.GetType() == typeof(Eint[]):
                Console.WriteLine(""Eint[]"");
                break;
            case Euint[] _ when o.GetType() == typeof(Euint[]):
                Console.WriteLine(""Euint[]"");
                break;

            case int[][] _ when o.GetType() == typeof(int[][]):
                Console.WriteLine(""int[][]"");
                break;
            case uint[][] _ when o.GetType() == typeof(uint[][]):
                Console.WriteLine(""uint[][]"");
                break;
            case Eint[][] _ when o.GetType() == typeof(Eint[][]):
                Console.WriteLine(""Eint[][]"");
                break;
            case Euint[][] _ when o.GetType() == typeof(Euint[][]):
                Console.WriteLine(""Euint[][]"");
                break;

            case long[] _ when o.GetType() == typeof(long[]):
                Console.WriteLine(""long[]"");
                break;
            case ulong[] _ when o.GetType() == typeof(ulong[]):
                Console.WriteLine(""ulong[]"");
                break;
            case Elong[] _ when o.GetType() == typeof(Elong[]):
                Console.WriteLine(""Elong[]"");
                break;
            case Eulong[] _ when o.GetType() == typeof(Eulong[]):
                Console.WriteLine(""Eulong[]"");
                break;

            case IntPtr[] _ when o.GetType() == typeof(IntPtr[]):
                Console.WriteLine(""IntPtr[]"");
                break;
            case UIntPtr[] _ when o.GetType() == typeof(UIntPtr[]):
                Console.WriteLine(""UIntPtr[]"");
                break;

            case IntPtr[][] _ when o.GetType() == typeof(IntPtr[][]):
                Console.WriteLine(""IntPtr[][]"");
                break;
            case UIntPtr[][] _ when o.GetType() == typeof(UIntPtr[][]):
                Console.WriteLine(""UIntPtr[][]"");
                break;

            default:
                Console.WriteLine(""oops: "" + o.GetType());
                break;
        }
    }
}
enum Ebyte : byte {}
enum Esbyte : sbyte {}
enum Eshort : short {}
enum Eushort : ushort {}
enum Eint : int {}
enum Euint : uint {}
enum Elong : long {}
enum Eulong : ulong {}
";
            var expectedOutput =
@"byte[]
sbyte[]
Ebyte[]
Esbyte[]
short[]
ushort[]
Eshort[]
Eushort[]
int[]
uint[]
Eint[]
Euint[]
int[][]
uint[][]
Eint[][]
Euint[][]
long[]
ulong[]
Elong[]
Eulong[]
IntPtr[]
UIntPtr[]
IntPtr[][]
UIntPtr[][]
";
            var compilation = CreateCompilation(source, options: TestOptions.ReleaseExe);
            compilation.VerifyDiagnostics();
            CompileAndVerify(compilation, expectedOutput: expectedOutput);
            compilation = CreateCompilation(source, options: TestOptions.DebugExe);
            compilation.VerifyDiagnostics();
            CompileAndVerify(compilation, expectedOutput: expectedOutput);
        }

        [Fact]
        public void CompileTimeRuntimeInstanceofMismatch_02()
        {
            var source =
@"class Program
{
    static void Main()
    {
        object o = null;
        switch (o)
        {
            case byte[] _:
                break;
            case sbyte[] _: // not subsumed, even though it will never occur due to CLR behavior
                break;
        }
    }
}
";
            var compilation = CreateCompilation(source, options: TestOptions.ReleaseExe);
            compilation.VerifyDiagnostics();
=======
        [Fact, WorkItem(35584, "https://github.com/dotnet/roslyn/issues/35584")]
        public void MatchToTypeParameterUnbox_01()
        {
            var source = @"
class Program
{
    public static void Main() => System.Console.WriteLine(P<int>(0));
    public static string P<T>(T t) => (t is object o) ? o.ToString() : string.Empty;
}
";
            var expectedOutput = @"0";
            foreach (var options in new[] { TestOptions.DebugExe, TestOptions.ReleaseExe })
            {
                var compilation = CreateCompilation(source, options: options);
                compilation.VerifyDiagnostics();
                var compVerifier = CompileAndVerify(compilation, expectedOutput: expectedOutput);
                if (options.OptimizationLevel == OptimizationLevel.Debug)
                {
                    compVerifier.VerifyIL("Program.P<T>",
@"{
  // Code size       24 (0x18)
  .maxstack  1
  .locals init (object V_0) //o
  IL_0000:  ldarg.0
  IL_0001:  box        ""T""
  IL_0006:  stloc.0
  IL_0007:  ldloc.0
  IL_0008:  brtrue.s   IL_0011
  IL_000a:  ldsfld     ""string string.Empty""
  IL_000f:  br.s       IL_0017
  IL_0011:  ldloc.0
  IL_0012:  callvirt   ""string object.ToString()""
  IL_0017:  ret
}
");
                }
                else
                {
                    compVerifier.VerifyIL("Program.P<T>",
@"{
  // Code size       23 (0x17)
  .maxstack  1
  .locals init (object V_0) //o
  IL_0000:  ldarg.0
  IL_0001:  box        ""T""
  IL_0006:  stloc.0
  IL_0007:  ldloc.0
  IL_0008:  brtrue.s   IL_0010
  IL_000a:  ldsfld     ""string string.Empty""
  IL_000f:  ret
  IL_0010:  ldloc.0
  IL_0011:  callvirt   ""string object.ToString()""
  IL_0016:  ret
}
");
                }
            }
        }

        [Fact, WorkItem(35584, "https://github.com/dotnet/roslyn/issues/35584")]
        public void MatchToTypeParameterUnbox_02()
        {
            var source =
@"using System;
 class Program
{
    public static void Main()
    {
        var generic = new Generic<int>(0);
    }
}
public class Generic<T>
{
    public Generic(T value)
    {
        if (value is object obj && obj == null)
        {
            throw new Exception(""Kaboom!"");
        }
    }
}
";
            var expectedOutput = @"";
            foreach (var options in new[] { TestOptions.DebugExe, TestOptions.ReleaseExe })
            {
                var compilation = CreateCompilation(source, options: options);
                compilation.VerifyDiagnostics();
                var compVerifier = CompileAndVerify(compilation, expectedOutput: expectedOutput);
                if (options.OptimizationLevel == OptimizationLevel.Debug)
                {
                    compVerifier.VerifyIL("Generic<T>..ctor(T)",
@"{
  // Code size       42 (0x2a)
  .maxstack  2
  .locals init (object V_0, //obj
                bool V_1)
  IL_0000:  ldarg.0
  IL_0001:  call       ""object..ctor()""
  IL_0006:  nop
  IL_0007:  nop
  IL_0008:  ldarg.1
  IL_0009:  box        ""T""
  IL_000e:  stloc.0
  IL_000f:  ldloc.0
  IL_0010:  brfalse.s  IL_0018
  IL_0012:  ldloc.0
  IL_0013:  ldnull
  IL_0014:  ceq
  IL_0016:  br.s       IL_0019
  IL_0018:  ldc.i4.0
  IL_0019:  stloc.1
  IL_001a:  ldloc.1
  IL_001b:  brfalse.s  IL_0029
  IL_001d:  nop
  IL_001e:  ldstr      ""Kaboom!""
  IL_0023:  newobj     ""System.Exception..ctor(string)""
  IL_0028:  throw
  IL_0029:  ret
}
");
                }
                else
                {
                    compVerifier.VerifyIL("Generic<T>..ctor(T)",
@"{
  // Code size       31 (0x1f)
  .maxstack  1
  .locals init (object V_0) //obj
  IL_0000:  ldarg.0
  IL_0001:  call       ""object..ctor()""
  IL_0006:  ldarg.1
  IL_0007:  box        ""T""
  IL_000c:  stloc.0
  IL_000d:  ldloc.0
  IL_000e:  brfalse.s  IL_001e
  IL_0010:  ldloc.0
  IL_0011:  brtrue.s   IL_001e
  IL_0013:  ldstr      ""Kaboom!""
  IL_0018:  newobj     ""System.Exception..ctor(string)""
  IL_001d:  throw
  IL_001e:  ret
}
");
                }
            }
        }

        [Fact, WorkItem(35584, "https://github.com/dotnet/roslyn/issues/35584")]
        public void MatchToTypeParameterUnbox_03()
        {
            var source =
@"using System;
class Program
{
    public static void Main() => System.Console.WriteLine(P<Enum>(null));
    public static string P<T>(T t) where T: Enum => (t is ValueType o) ? o.ToString() : ""1"";
}
";
            var expectedOutput = @"1";
            foreach (var options in new[] { TestOptions.DebugExe, TestOptions.ReleaseExe })
            {
                var compilation = CreateCompilation(source, options: options);
                compilation.VerifyDiagnostics();
                var compVerifier = CompileAndVerify(compilation, expectedOutput: expectedOutput);
                if (options.OptimizationLevel == OptimizationLevel.Debug)
                {
                    compVerifier.VerifyIL("Program.P<T>",
@"{
  // Code size       24 (0x18)
  .maxstack  1
  .locals init (System.ValueType V_0) //o
  IL_0000:  ldarg.0
  IL_0001:  box        ""T""
  IL_0006:  stloc.0
  IL_0007:  ldloc.0
  IL_0008:  brtrue.s   IL_0011
  IL_000a:  ldstr      ""1""
  IL_000f:  br.s       IL_0017
  IL_0011:  ldloc.0
  IL_0012:  callvirt   ""string object.ToString()""
  IL_0017:  ret
}
");
                }
                else
                {
                    compVerifier.VerifyIL("Program.P<T>",
@"{
  // Code size       23 (0x17)
  .maxstack  1
  .locals init (System.ValueType V_0) //o
  IL_0000:  ldarg.0
  IL_0001:  box        ""T""
  IL_0006:  stloc.0
  IL_0007:  ldloc.0
  IL_0008:  brtrue.s   IL_0010
  IL_000a:  ldstr      ""1""
  IL_000f:  ret
  IL_0010:  ldloc.0
  IL_0011:  callvirt   ""string object.ToString()""
  IL_0016:  ret
}
");
                }
            }
>>>>>>> 0148fc0c
        }
    }
}<|MERGE_RESOLUTION|>--- conflicted
+++ resolved
@@ -2390,7 +2390,213 @@
             }
         }
 
-<<<<<<< HEAD
+        [Fact, WorkItem(35584, "https://github.com/dotnet/roslyn/issues/35584")]
+        public void MatchToTypeParameterUnbox_01()
+        {
+            var source = @"
+class Program
+{
+    public static void Main() => System.Console.WriteLine(P<int>(0));
+    public static string P<T>(T t) => (t is object o) ? o.ToString() : string.Empty;
+}
+";
+            var expectedOutput = @"0";
+            foreach (var options in new[] { TestOptions.DebugExe, TestOptions.ReleaseExe })
+            {
+                var compilation = CreateCompilation(source, options: options);
+                compilation.VerifyDiagnostics();
+                var compVerifier = CompileAndVerify(compilation, expectedOutput: expectedOutput);
+                if (options.OptimizationLevel == OptimizationLevel.Debug)
+                {
+                    compVerifier.VerifyIL("Program.P<T>",
+@"{
+  // Code size       24 (0x18)
+  .maxstack  1
+  .locals init (object V_0) //o
+  IL_0000:  ldarg.0
+  IL_0001:  box        ""T""
+  IL_0006:  stloc.0
+  IL_0007:  ldloc.0
+  IL_0008:  brtrue.s   IL_0011
+  IL_000a:  ldsfld     ""string string.Empty""
+  IL_000f:  br.s       IL_0017
+  IL_0011:  ldloc.0
+  IL_0012:  callvirt   ""string object.ToString()""
+  IL_0017:  ret
+}
+");
+                }
+                else
+                {
+                    compVerifier.VerifyIL("Program.P<T>",
+@"{
+  // Code size       23 (0x17)
+  .maxstack  1
+  .locals init (object V_0) //o
+  IL_0000:  ldarg.0
+  IL_0001:  box        ""T""
+  IL_0006:  stloc.0
+  IL_0007:  ldloc.0
+  IL_0008:  brtrue.s   IL_0010
+  IL_000a:  ldsfld     ""string string.Empty""
+  IL_000f:  ret
+  IL_0010:  ldloc.0
+  IL_0011:  callvirt   ""string object.ToString()""
+  IL_0016:  ret
+}
+");
+                }
+            }
+        }
+
+        [Fact, WorkItem(35584, "https://github.com/dotnet/roslyn/issues/35584")]
+        public void MatchToTypeParameterUnbox_02()
+        {
+            var source =
+@"using System;
+ class Program
+{
+    public static void Main()
+    {
+        var generic = new Generic<int>(0);
+    }
+}
+public class Generic<T>
+{
+    public Generic(T value)
+    {
+        if (value is object obj && obj == null)
+        {
+            throw new Exception(""Kaboom!"");
+        }
+    }
+}
+";
+            var expectedOutput = @"";
+            foreach (var options in new[] { TestOptions.DebugExe, TestOptions.ReleaseExe })
+            {
+                var compilation = CreateCompilation(source, options: options);
+                compilation.VerifyDiagnostics();
+                var compVerifier = CompileAndVerify(compilation, expectedOutput: expectedOutput);
+                if (options.OptimizationLevel == OptimizationLevel.Debug)
+                {
+                    compVerifier.VerifyIL("Generic<T>..ctor(T)",
+@"{
+  // Code size       42 (0x2a)
+  .maxstack  2
+  .locals init (object V_0, //obj
+                bool V_1)
+  IL_0000:  ldarg.0
+  IL_0001:  call       ""object..ctor()""
+  IL_0006:  nop
+  IL_0007:  nop
+  IL_0008:  ldarg.1
+  IL_0009:  box        ""T""
+  IL_000e:  stloc.0
+  IL_000f:  ldloc.0
+  IL_0010:  brfalse.s  IL_0018
+  IL_0012:  ldloc.0
+  IL_0013:  ldnull
+  IL_0014:  ceq
+  IL_0016:  br.s       IL_0019
+  IL_0018:  ldc.i4.0
+  IL_0019:  stloc.1
+  IL_001a:  ldloc.1
+  IL_001b:  brfalse.s  IL_0029
+  IL_001d:  nop
+  IL_001e:  ldstr      ""Kaboom!""
+  IL_0023:  newobj     ""System.Exception..ctor(string)""
+  IL_0028:  throw
+  IL_0029:  ret
+}
+");
+                }
+                else
+                {
+                    compVerifier.VerifyIL("Generic<T>..ctor(T)",
+@"{
+  // Code size       31 (0x1f)
+  .maxstack  1
+  .locals init (object V_0) //obj
+  IL_0000:  ldarg.0
+  IL_0001:  call       ""object..ctor()""
+  IL_0006:  ldarg.1
+  IL_0007:  box        ""T""
+  IL_000c:  stloc.0
+  IL_000d:  ldloc.0
+  IL_000e:  brfalse.s  IL_001e
+  IL_0010:  ldloc.0
+  IL_0011:  brtrue.s   IL_001e
+  IL_0013:  ldstr      ""Kaboom!""
+  IL_0018:  newobj     ""System.Exception..ctor(string)""
+  IL_001d:  throw
+  IL_001e:  ret
+}
+");
+                }
+            }
+        }
+
+        [Fact, WorkItem(35584, "https://github.com/dotnet/roslyn/issues/35584")]
+        public void MatchToTypeParameterUnbox_03()
+        {
+            var source =
+@"using System;
+class Program
+{
+    public static void Main() => System.Console.WriteLine(P<Enum>(null));
+    public static string P<T>(T t) where T: Enum => (t is ValueType o) ? o.ToString() : ""1"";
+}
+";
+            var expectedOutput = @"1";
+            foreach (var options in new[] { TestOptions.DebugExe, TestOptions.ReleaseExe })
+            {
+                var compilation = CreateCompilation(source, options: options);
+                compilation.VerifyDiagnostics();
+                var compVerifier = CompileAndVerify(compilation, expectedOutput: expectedOutput);
+                if (options.OptimizationLevel == OptimizationLevel.Debug)
+                {
+                    compVerifier.VerifyIL("Program.P<T>",
+@"{
+  // Code size       24 (0x18)
+  .maxstack  1
+  .locals init (System.ValueType V_0) //o
+  IL_0000:  ldarg.0
+  IL_0001:  box        ""T""
+  IL_0006:  stloc.0
+  IL_0007:  ldloc.0
+  IL_0008:  brtrue.s   IL_0011
+  IL_000a:  ldstr      ""1""
+  IL_000f:  br.s       IL_0017
+  IL_0011:  ldloc.0
+  IL_0012:  callvirt   ""string object.ToString()""
+  IL_0017:  ret
+}
+");
+                }
+                else
+                {
+                    compVerifier.VerifyIL("Program.P<T>",
+@"{
+  // Code size       23 (0x17)
+  .maxstack  1
+  .locals init (System.ValueType V_0) //o
+  IL_0000:  ldarg.0
+  IL_0001:  box        ""T""
+  IL_0006:  stloc.0
+  IL_0007:  ldloc.0
+  IL_0008:  brtrue.s   IL_0010
+  IL_000a:  ldstr      ""1""
+  IL_000f:  ret
+  IL_0010:  ldloc.0
+  IL_0011:  callvirt   ""string object.ToString()""
+  IL_0016:  ret
+}
+");
+                }
+            }
+        }
+
         [Fact]
         public void CompileTimeRuntimeInstanceofMismatch_01()
         {
@@ -2585,213 +2791,6 @@
 ";
             var compilation = CreateCompilation(source, options: TestOptions.ReleaseExe);
             compilation.VerifyDiagnostics();
-=======
-        [Fact, WorkItem(35584, "https://github.com/dotnet/roslyn/issues/35584")]
-        public void MatchToTypeParameterUnbox_01()
-        {
-            var source = @"
-class Program
-{
-    public static void Main() => System.Console.WriteLine(P<int>(0));
-    public static string P<T>(T t) => (t is object o) ? o.ToString() : string.Empty;
-}
-";
-            var expectedOutput = @"0";
-            foreach (var options in new[] { TestOptions.DebugExe, TestOptions.ReleaseExe })
-            {
-                var compilation = CreateCompilation(source, options: options);
-                compilation.VerifyDiagnostics();
-                var compVerifier = CompileAndVerify(compilation, expectedOutput: expectedOutput);
-                if (options.OptimizationLevel == OptimizationLevel.Debug)
-                {
-                    compVerifier.VerifyIL("Program.P<T>",
-@"{
-  // Code size       24 (0x18)
-  .maxstack  1
-  .locals init (object V_0) //o
-  IL_0000:  ldarg.0
-  IL_0001:  box        ""T""
-  IL_0006:  stloc.0
-  IL_0007:  ldloc.0
-  IL_0008:  brtrue.s   IL_0011
-  IL_000a:  ldsfld     ""string string.Empty""
-  IL_000f:  br.s       IL_0017
-  IL_0011:  ldloc.0
-  IL_0012:  callvirt   ""string object.ToString()""
-  IL_0017:  ret
-}
-");
-                }
-                else
-                {
-                    compVerifier.VerifyIL("Program.P<T>",
-@"{
-  // Code size       23 (0x17)
-  .maxstack  1
-  .locals init (object V_0) //o
-  IL_0000:  ldarg.0
-  IL_0001:  box        ""T""
-  IL_0006:  stloc.0
-  IL_0007:  ldloc.0
-  IL_0008:  brtrue.s   IL_0010
-  IL_000a:  ldsfld     ""string string.Empty""
-  IL_000f:  ret
-  IL_0010:  ldloc.0
-  IL_0011:  callvirt   ""string object.ToString()""
-  IL_0016:  ret
-}
-");
-                }
-            }
-        }
-
-        [Fact, WorkItem(35584, "https://github.com/dotnet/roslyn/issues/35584")]
-        public void MatchToTypeParameterUnbox_02()
-        {
-            var source =
-@"using System;
- class Program
-{
-    public static void Main()
-    {
-        var generic = new Generic<int>(0);
-    }
-}
-public class Generic<T>
-{
-    public Generic(T value)
-    {
-        if (value is object obj && obj == null)
-        {
-            throw new Exception(""Kaboom!"");
-        }
-    }
-}
-";
-            var expectedOutput = @"";
-            foreach (var options in new[] { TestOptions.DebugExe, TestOptions.ReleaseExe })
-            {
-                var compilation = CreateCompilation(source, options: options);
-                compilation.VerifyDiagnostics();
-                var compVerifier = CompileAndVerify(compilation, expectedOutput: expectedOutput);
-                if (options.OptimizationLevel == OptimizationLevel.Debug)
-                {
-                    compVerifier.VerifyIL("Generic<T>..ctor(T)",
-@"{
-  // Code size       42 (0x2a)
-  .maxstack  2
-  .locals init (object V_0, //obj
-                bool V_1)
-  IL_0000:  ldarg.0
-  IL_0001:  call       ""object..ctor()""
-  IL_0006:  nop
-  IL_0007:  nop
-  IL_0008:  ldarg.1
-  IL_0009:  box        ""T""
-  IL_000e:  stloc.0
-  IL_000f:  ldloc.0
-  IL_0010:  brfalse.s  IL_0018
-  IL_0012:  ldloc.0
-  IL_0013:  ldnull
-  IL_0014:  ceq
-  IL_0016:  br.s       IL_0019
-  IL_0018:  ldc.i4.0
-  IL_0019:  stloc.1
-  IL_001a:  ldloc.1
-  IL_001b:  brfalse.s  IL_0029
-  IL_001d:  nop
-  IL_001e:  ldstr      ""Kaboom!""
-  IL_0023:  newobj     ""System.Exception..ctor(string)""
-  IL_0028:  throw
-  IL_0029:  ret
-}
-");
-                }
-                else
-                {
-                    compVerifier.VerifyIL("Generic<T>..ctor(T)",
-@"{
-  // Code size       31 (0x1f)
-  .maxstack  1
-  .locals init (object V_0) //obj
-  IL_0000:  ldarg.0
-  IL_0001:  call       ""object..ctor()""
-  IL_0006:  ldarg.1
-  IL_0007:  box        ""T""
-  IL_000c:  stloc.0
-  IL_000d:  ldloc.0
-  IL_000e:  brfalse.s  IL_001e
-  IL_0010:  ldloc.0
-  IL_0011:  brtrue.s   IL_001e
-  IL_0013:  ldstr      ""Kaboom!""
-  IL_0018:  newobj     ""System.Exception..ctor(string)""
-  IL_001d:  throw
-  IL_001e:  ret
-}
-");
-                }
-            }
-        }
-
-        [Fact, WorkItem(35584, "https://github.com/dotnet/roslyn/issues/35584")]
-        public void MatchToTypeParameterUnbox_03()
-        {
-            var source =
-@"using System;
-class Program
-{
-    public static void Main() => System.Console.WriteLine(P<Enum>(null));
-    public static string P<T>(T t) where T: Enum => (t is ValueType o) ? o.ToString() : ""1"";
-}
-";
-            var expectedOutput = @"1";
-            foreach (var options in new[] { TestOptions.DebugExe, TestOptions.ReleaseExe })
-            {
-                var compilation = CreateCompilation(source, options: options);
-                compilation.VerifyDiagnostics();
-                var compVerifier = CompileAndVerify(compilation, expectedOutput: expectedOutput);
-                if (options.OptimizationLevel == OptimizationLevel.Debug)
-                {
-                    compVerifier.VerifyIL("Program.P<T>",
-@"{
-  // Code size       24 (0x18)
-  .maxstack  1
-  .locals init (System.ValueType V_0) //o
-  IL_0000:  ldarg.0
-  IL_0001:  box        ""T""
-  IL_0006:  stloc.0
-  IL_0007:  ldloc.0
-  IL_0008:  brtrue.s   IL_0011
-  IL_000a:  ldstr      ""1""
-  IL_000f:  br.s       IL_0017
-  IL_0011:  ldloc.0
-  IL_0012:  callvirt   ""string object.ToString()""
-  IL_0017:  ret
-}
-");
-                }
-                else
-                {
-                    compVerifier.VerifyIL("Program.P<T>",
-@"{
-  // Code size       23 (0x17)
-  .maxstack  1
-  .locals init (System.ValueType V_0) //o
-  IL_0000:  ldarg.0
-  IL_0001:  box        ""T""
-  IL_0006:  stloc.0
-  IL_0007:  ldloc.0
-  IL_0008:  brtrue.s   IL_0010
-  IL_000a:  ldstr      ""1""
-  IL_000f:  ret
-  IL_0010:  ldloc.0
-  IL_0011:  callvirt   ""string object.ToString()""
-  IL_0016:  ret
-}
-");
-                }
-            }
->>>>>>> 0148fc0c
         }
     }
 }