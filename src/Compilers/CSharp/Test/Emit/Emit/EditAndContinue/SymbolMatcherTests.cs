--- conflicted
+++ resolved
@@ -20,8 +20,6 @@
 {
     public class SymbolMatcherTests : EditAndContinueTestBase
     {
-        private static readonly MetadataReference[] s_valueTupleRefs = new[] { SystemRuntimeFacadeRef, ValueTupleRef };
-
         [Fact]
         public void ConcurrentAccess()
         {
@@ -547,11 +545,7 @@
                 null);
 
             var member = compilation1.GetMember<FieldSymbol>("C.x");
-<<<<<<< HEAD
-            var other = matcher.MapDefinition(member);
-=======
-            var other = matcher.MapReference((Cci.ITypeReference)member.Type);
->>>>>>> 9c46021b
+            var other = matcher.MapDefinition(member);
             // If a type changes within a tuple, we do not expect types to match.
             Assert.Null(other);
         }
@@ -581,20 +575,11 @@
                 null);
 
             var member = compilation1.GetMember<FieldSymbol>("C.x");
-<<<<<<< HEAD
             var other = matcher.MapDefinition(member);
             // Types must match because just an element name was changed.
             Assert.NotNull(other);
         }
 
-=======
-            var other = matcher.MapReference((Cci.ITypeReference)member.Type);
-            // Types must match because just a label was changed.
-            Assert.NotNull(other);
-        }
-
-
->>>>>>> 9c46021b
         [Fact]
         public void TupleMethod_TypeChange()
         {
@@ -620,11 +605,7 @@
                 null);
 
             var member = compilation1.GetMember<MethodSymbol>("C.X");
-<<<<<<< HEAD
-            var other = matcher.MapDefinition(member);
-=======
-            var other = matcher.MapReference((Cci.ITypeReference)member.ReturnType);
->>>>>>> 9c46021b
+            var other = matcher.MapDefinition(member);
             // If a type changes within a tuple, we do not expect types to match.
             Assert.Null(other);
         }
@@ -654,93 +635,23 @@
                 null);
 
             var member = compilation1.GetMember<MethodSymbol>("C.X");
-<<<<<<< HEAD
-            var other = matcher.MapDefinition(member);
-            // Types must match because just an element name was changed.
-=======
-            var other = matcher.MapReference((Cci.ITypeReference)member.ReturnType);
-            // Types must match because just a label was changed.
->>>>>>> 9c46021b
-            Assert.NotNull(other);
-        }
-
-        [Fact]
-        public void TupleProperty_TypeChange()
-        {
-            var source0 = @"
-class C
-{  
-    public (int a, int b) X { get { return null; } };
-}";
-            var source1 = @"
-class C
-{
-    public (int a, bool b) X { get { return null; } };
-}";
-            var compilation0 = CreateStandardCompilation(source0, options: TestOptions.DebugDll, references: s_valueTupleRefs);
-            var compilation1 = compilation0.WithSource(source1);
-
-            var matcher = new CSharpSymbolMatcher(
-                null,
-                compilation1.SourceAssembly,
-                default(EmitContext),
-                compilation0.SourceAssembly,
-                default(EmitContext),
-                null);
-
-            var member = compilation1.GetMember<PropertySymbol>("C.X");
-<<<<<<< HEAD
-            var other = matcher.MapDefinition(member);
-=======
-            var other = matcher.MapReference((Cci.ITypeReference)member.Type);
->>>>>>> 9c46021b
-            // If a type changes within a tuple, we do not expect types to match.
-            Assert.Null(other);
-        }
-
-        [Fact]
-        public void TupleProperty_NameChange()
-        {
-            var source0 = @"
-class C
-{  
-    public (int a, int b) X { get { return null; } };
-}";
-            var source1 = @"
-class C
-{
-    public (int a, int c) X { get { return null; } };
-}";
-            var compilation0 = CreateStandardCompilation(source0, options: TestOptions.DebugDll, references: s_valueTupleRefs);
-            var compilation1 = compilation0.WithSource(source1);
-
-            var matcher = new CSharpSymbolMatcher(
-                null,
-                compilation1.SourceAssembly,
-                default(EmitContext),
-                compilation0.SourceAssembly,
-                default(EmitContext),
-                null);
-
-            var member = compilation1.GetMember<PropertySymbol>("C.X");
-<<<<<<< HEAD
             var other = matcher.MapDefinition(member);
             // Types must match because just an element name was changed.
             Assert.NotNull(other);
         }
 
         [Fact]
-        public void TupleStructField_TypeChange()
-        {
-            var source0 = @"
-public struct Vector
-{
-    public (int x, int y) Coordinates;
-}";
-            var source1 = @"
-public struct Vector
-{
-    public (int x, int y, int z) Coordinates;
+        public void TupleProperty_TypeChange()
+        {
+            var source0 = @"
+class C
+{  
+    public (int a, int b) X { get { return null; } };
+}";
+            var source1 = @"
+class C
+{
+    public (int a, bool b) X { get { return null; } };
 }";
             var compilation0 = CreateStandardCompilation(source0, options: TestOptions.DebugDll, references: s_valueTupleRefs);
             var compilation1 = compilation0.WithSource(source1);
@@ -753,24 +664,24 @@
                 default(EmitContext),
                 null);
 
-            var member = compilation1.GetMember<FieldSymbol>("Vector.Coordinates");
+            var member = compilation1.GetMember<PropertySymbol>("C.X");
             var other = matcher.MapDefinition(member);
             // If a type changes within a tuple, we do not expect types to match.
             Assert.Null(other);
         }
 
         [Fact]
-        public void TupleStructField_NameChange()
-        {
-            var source0 = @"
-public struct Vector
-{
-    public (int x, int y) Coordinates;
-}";
-            var source1 = @"
-public struct Vector
-{
-    public (int x, int z) Coordinates;
+        public void TupleProperty_NameChange()
+        {
+            var source0 = @"
+class C
+{  
+    public (int a, int b) X { get { return null; } };
+}";
+            var source1 = @"
+class C
+{
+    public (int a, int c) X { get { return null; } };
 }";
             var compilation0 = CreateStandardCompilation(source0, options: TestOptions.DebugDll, references: s_valueTupleRefs);
             var compilation1 = compilation0.WithSource(source1);
@@ -783,25 +694,24 @@
                 default(EmitContext),
                 null);
 
-            var member = compilation1.GetMember<FieldSymbol>("Vector.Coordinates");
+            var member = compilation1.GetMember<PropertySymbol>("C.X");
             var other = matcher.MapDefinition(member);
             // Types must match because just an element name was changed.
             Assert.NotNull(other);
         }
 
-
-        [Fact]
-        public void TupleDelegate_TypeChange()
-        {
-            var source0 = @"
-public class C
-{
-    public delegate (int, int) F();
-}";
-            var source1 = @"
-public struct C
-{
-    public delegate (int, bool) F();
+        [Fact]
+        public void TupleStructField_TypeChange()
+        {
+            var source0 = @"
+public struct Vector
+{
+    public (int x, int y) Coordinates;
+}";
+            var source1 = @"
+public struct Vector
+{
+    public (int x, int y, int z) Coordinates;
 }";
             var compilation0 = CreateStandardCompilation(source0, options: TestOptions.DebugDll, references: s_valueTupleRefs);
             var compilation1 = compilation0.WithSource(source1);
@@ -814,29 +724,24 @@
                 default(EmitContext),
                 null);
 
-            var member = compilation1.GetMember<SourceNamedTypeSymbol>("C.F");
-            var other = matcher.MapDefinition(member);
-            // Tuple delegate defines a type. We should be able to match old and new types by name.
-=======
-            var other = matcher.MapReference((Cci.ITypeReference)member.Type);
-            // Types must match because just a label was changed.
->>>>>>> 9c46021b
-            Assert.NotNull(other);
-        }
-
-        [Fact]
-<<<<<<< HEAD
-        public void TupleDeletagate_NameChange()
-        {
-            var source0 = @"
-public class C
-{
-    public delegate (int, int) F();
-}";
-            var source1 = @"
-public struct C
-{
-    public delegate (int x, int y) F();
+            var member = compilation1.GetMember<FieldSymbol>("Vector.Coordinates");
+            var other = matcher.MapDefinition(member);
+            // If a type changes within a tuple, we do not expect types to match.
+            Assert.Null(other);
+        }
+
+        [Fact]
+        public void TupleStructField_NameChange()
+        {
+            var source0 = @"
+public struct Vector
+{
+    public (int x, int y) Coordinates;
+}";
+            var source1 = @"
+public struct Vector
+{
+    public (int x, int z) Coordinates;
 }";
             var compilation0 = CreateStandardCompilation(source0, options: TestOptions.DebugDll, references: s_valueTupleRefs);
             var compilation1 = compilation0.WithSource(source1);
@@ -849,17 +754,75 @@
                 default(EmitContext),
                 null);
 
-            var member = compilation1.GetMember<SourceNamedTypeSymbol>("C.F");
+            var member = compilation1.GetMember<FieldSymbol>("Vector.Coordinates");
             var other = matcher.MapDefinition(member);
             // Types must match because just an element name was changed.
             Assert.NotNull(other);
         }
 
+
+        [Fact]
+        public void TupleDelegate_TypeChange()
+        {
+            var source0 = @"
+public class C
+{
+    public delegate (int, int) F();
+}";
+            var source1 = @"
+public struct C
+{
+    public delegate (int, bool) F();
+}";
+            var compilation0 = CreateStandardCompilation(source0, options: TestOptions.DebugDll, references: s_valueTupleRefs);
+            var compilation1 = compilation0.WithSource(source1);
+
+            var matcher = new CSharpSymbolMatcher(
+                null,
+                compilation1.SourceAssembly,
+                default(EmitContext),
+                compilation0.SourceAssembly,
+                default(EmitContext),
+                null);
+
+            var member = compilation1.GetMember<SourceNamedTypeSymbol>("C.F");
+            var other = matcher.MapDefinition(member);
+            // Tuple delegate defines a type. We should be able to match old and new types by name.
+            Assert.NotNull(other);
+        }
+
+        [Fact]
+        public void TupleDeletagate_NameChange()
+        {
+            var source0 = @"
+public class C
+{
+    public delegate (int, int) F();
+}";
+            var source1 = @"
+public struct C
+{
+    public delegate (int x, int y) F();
+}";
+            var compilation0 = CreateStandardCompilation(source0, options: TestOptions.DebugDll, references: s_valueTupleRefs);
+            var compilation1 = compilation0.WithSource(source1);
+
+            var matcher = new CSharpSymbolMatcher(
+                null,
+                compilation1.SourceAssembly,
+                default(EmitContext),
+                compilation0.SourceAssembly,
+                default(EmitContext),
+                null);
+
+            var member = compilation1.GetMember<SourceNamedTypeSymbol>("C.F");
+            var other = matcher.MapDefinition(member);
+            // Types must match because just an element name was changed.
+            Assert.NotNull(other);
+        }
+
         [Fact]
         public void RefMethod_TypeChange()
-=======
-        public void Ref_TypeChange()
->>>>>>> 9c46021b
         {
             var source0 = @"
 class C
@@ -883,21 +846,13 @@
                 null);
 
             var member = compilation1.GetMember<MethodSymbol>("C.GetFirst");
-<<<<<<< HEAD
-            var other = matcher.MapDefinition(member);
-=======
-            var other = matcher.MapReference((Cci.ITypeReference)member.ReturnType);
->>>>>>> 9c46021b
+            var other = matcher.MapDefinition(member);
             // If a type changes, we do not expect types to match.
             Assert.Null(other);
         }
 
         [Fact]
-<<<<<<< HEAD
         public void RefMethod_RefChange()
-=======
-        public void Ref_RefChange()
->>>>>>> 9c46021b
         {
             var source0 = @"
 class C
@@ -921,7 +876,6 @@
                 null);
 
             var member = compilation1.GetMember<MethodSymbol>("C.GetFirst");
-<<<<<<< HEAD
             var other = matcher.MapDefinition(member);
             // If a type changes, we do not expect types to match.
             Assert.Null(other);
@@ -989,9 +943,6 @@
 
             var member = compilation1.GetMember<PropertySymbol>("S.X");
             var other = matcher.MapDefinition(member);
-=======
-            var other = matcher.MapReference((Cci.ITypeReference)member.ReturnType);
->>>>>>> 9c46021b
             // If a type changes, we do not expect types to match.
             Assert.Null(other);
         }
