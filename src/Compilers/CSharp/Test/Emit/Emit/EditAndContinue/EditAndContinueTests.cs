--- conflicted
+++ resolved
@@ -2087,7 +2087,227 @@
         }
 
         [Fact]
-<<<<<<< HEAD
+        public void UpdateType_AddAttributes()
+        {
+            var source0 = @"
+class C
+{
+}";
+            var source1 = @"
+[System.ComponentModel.Description(""C"")]
+class C
+{
+}";
+            var source2 = @"
+[System.ComponentModel.Description(""C"")]
+[System.ObsoleteAttribute]
+class C
+{
+}";
+
+            var compilation0 = CreateCompilation(source0, options: TestOptions.DebugDll, targetFramework: TargetFramework.NetStandard20);
+            var compilation1 = compilation0.WithSource(source1);
+            var compilation2 = compilation1.WithSource(source2);
+
+            var c0 = compilation0.GetMember<NamedTypeSymbol>("C");
+            var c1 = compilation1.GetMember<NamedTypeSymbol>("C");
+            var c2 = compilation2.GetMember<NamedTypeSymbol>("C");
+
+            // Verify full metadata contains expected rows.
+            var bytes0 = compilation0.EmitToArray();
+            using var md0 = ModuleMetadata.CreateFromImage(bytes0);
+            var reader0 = md0.MetadataReader;
+
+            CheckNames(reader0, reader0.GetTypeDefNames(), "<Module>", "C");
+
+            Assert.Equal(3, reader0.CustomAttributes.Count);
+
+            var generation0 = EmitBaseline.CreateInitialBaseline(
+                md0,
+                EmptyLocalsProvider);
+
+            var diff1 = compilation1.EmitDifference(
+                generation0,
+                ImmutableArray.Create(SemanticEdit.Create(SemanticEditKind.Update, c0, c1)));
+
+            // Verify delta metadata contains expected rows.
+            using var md1 = diff1.GetMetadata();
+            var reader1 = md1.Reader;
+            var readers = new[] { reader0, reader1 };
+
+            CheckNames(readers, reader1.GetTypeDefNames(), "C");
+
+            Assert.Equal(1, reader1.CustomAttributes.Count);
+
+            CheckEncLogDefinitions(reader1,
+                Row(2, TableIndex.TypeDef, EditAndContinueOperation.Default),
+                Row(4, TableIndex.CustomAttribute, EditAndContinueOperation.Default));
+
+            CheckEncMapDefinitions(reader1,
+                Handle(2, TableIndex.TypeDef),
+                Handle(4, TableIndex.CustomAttribute));
+
+            var diff2 = compilation2.EmitDifference(
+                diff1.NextGeneration,
+                ImmutableArray.Create(SemanticEdit.Create(SemanticEditKind.Update, c1, c2)));
+
+            // Verify delta metadata contains expected rows.
+            using var md2 = diff2.GetMetadata();
+            var reader2 = md2.Reader;
+            readers = new[] { reader0, reader1, reader2 };
+
+            CheckNames(readers, reader2.GetTypeDefNames(), "C");
+
+            Assert.Equal(2, reader2.CustomAttributes.Count);
+
+            CheckEncLogDefinitions(reader2,
+                Row(2, TableIndex.TypeDef, EditAndContinueOperation.Default),
+                Row(4, TableIndex.CustomAttribute, EditAndContinueOperation.Default),
+                Row(5, TableIndex.CustomAttribute, EditAndContinueOperation.Default));
+
+            CheckEncMapDefinitions(reader2,
+                Handle(2, TableIndex.TypeDef),
+                Handle(4, TableIndex.CustomAttribute),
+                Handle(5, TableIndex.CustomAttribute));
+        }
+
+        [Fact]
+        public void ReplaceType()
+        {
+            var source0 = @"
+class C 
+{
+    void F(int x) {}
+}
+";
+            var source1 = @"
+class C
+{
+    void F(int x, int y) { }
+}";
+            var source2 = @"
+class C
+{
+    void F(int x, int y) { System.Console.WriteLine(1); }
+}";
+            var source3 = @"
+[System.Obsolete]
+class C
+{
+    void F(int x, int y) { System.Console.WriteLine(2); }
+}";
+
+            var compilation0 = CreateCompilation(source0, options: TestOptions.DebugDll, targetFramework: TargetFramework.NetStandard20);
+            var compilation1 = compilation0.WithSource(source1);
+            var compilation2 = compilation1.WithSource(source2);
+            var compilation3 = compilation2.WithSource(source3);
+
+            var c0 = compilation0.GetMember<NamedTypeSymbol>("C");
+            var c1 = compilation1.GetMember<NamedTypeSymbol>("C");
+            var c2 = compilation2.GetMember<NamedTypeSymbol>("C");
+            var c3 = compilation3.GetMember<NamedTypeSymbol>("C");
+            var f2 = c2.GetMember<MethodSymbol>("F");
+            var f3 = c3.GetMember<MethodSymbol>("F");
+
+            // Verify full metadata contains expected rows.
+            var bytes0 = compilation0.EmitToArray();
+            using var md0 = ModuleMetadata.CreateFromImage(bytes0);
+            var reader0 = md0.MetadataReader;
+
+            CheckNames(reader0, reader0.GetTypeDefNames(), "<Module>", "C");
+
+            var generation0 = EmitBaseline.CreateInitialBaseline(
+                md0,
+                EmptyLocalsProvider);
+
+            // This update emulates "Reloadable" type behavior - a new type is generated instead of updating the existing one.
+            var diff1 = compilation1.EmitDifference(
+                generation0,
+                ImmutableArray.Create(
+                    SemanticEdit.Create(SemanticEditKind.Replace, null, c1)));
+
+            // Verify delta metadata contains expected rows.
+            using var md1 = diff1.GetMetadata();
+            var reader1 = md1.Reader;
+            var readers = new[] { reader0, reader1 };
+
+            CheckNames(readers, reader1.GetTypeDefNames(), "C#1");
+
+            CheckEncLogDefinitions(reader1,
+                Row(3, TableIndex.TypeDef, EditAndContinueOperation.Default),
+                Row(3, TableIndex.TypeDef, EditAndContinueOperation.AddMethod),
+                Row(3, TableIndex.MethodDef, EditAndContinueOperation.Default),
+                Row(3, TableIndex.TypeDef, EditAndContinueOperation.AddMethod),
+                Row(4, TableIndex.MethodDef, EditAndContinueOperation.Default),
+                Row(3, TableIndex.MethodDef, EditAndContinueOperation.AddParameter),
+                Row(2, TableIndex.Param, EditAndContinueOperation.Default),
+                Row(3, TableIndex.MethodDef, EditAndContinueOperation.AddParameter),
+                Row(3, TableIndex.Param, EditAndContinueOperation.Default));
+
+            CheckEncMapDefinitions(reader1,
+                Handle(3, TableIndex.TypeDef),
+                Handle(3, TableIndex.MethodDef),
+                Handle(4, TableIndex.MethodDef),
+                Handle(2, TableIndex.Param),
+                Handle(3, TableIndex.Param));
+
+            // This update emulates "Reloadable" type behavior - a new type is generated instead of updating the existing one.
+            var diff2 = compilation2.EmitDifference(
+                diff1.NextGeneration,
+                ImmutableArray.Create(
+                    SemanticEdit.Create(SemanticEditKind.Replace, null, c2)));
+
+            // Verify delta metadata contains expected rows.
+            using var md2 = diff2.GetMetadata();
+            var reader2 = md2.Reader;
+            readers = new[] { reader0, reader1, reader2 };
+
+            CheckNames(readers, reader2.GetTypeDefNames(), "C#2");
+
+            CheckEncLogDefinitions(reader2,
+                Row(4, TableIndex.TypeDef, EditAndContinueOperation.Default),
+                Row(4, TableIndex.TypeDef, EditAndContinueOperation.AddMethod),
+                Row(5, TableIndex.MethodDef, EditAndContinueOperation.Default),
+                Row(4, TableIndex.TypeDef, EditAndContinueOperation.AddMethod),
+                Row(6, TableIndex.MethodDef, EditAndContinueOperation.Default),
+                Row(5, TableIndex.MethodDef, EditAndContinueOperation.AddParameter),
+                Row(4, TableIndex.Param, EditAndContinueOperation.Default),
+                Row(5, TableIndex.MethodDef, EditAndContinueOperation.AddParameter),
+                Row(5, TableIndex.Param, EditAndContinueOperation.Default));
+
+            CheckEncMapDefinitions(reader2,
+                Handle(4, TableIndex.TypeDef),
+                Handle(5, TableIndex.MethodDef),
+                Handle(6, TableIndex.MethodDef),
+                Handle(4, TableIndex.Param),
+                Handle(5, TableIndex.Param));
+
+            // This update is an EnC update - even reloadable types are update in-place
+            var diff3 = compilation3.EmitDifference(
+                diff2.NextGeneration,
+                ImmutableArray.Create(
+                    SemanticEdit.Create(SemanticEditKind.Update, c2, c3),
+                    SemanticEdit.Create(SemanticEditKind.Update, f2, f3)));
+
+            // Verify delta metadata contains expected rows.
+            using var md3 = diff3.GetMetadata();
+            var reader3 = md3.Reader;
+            readers = new[] { reader0, reader1, reader2, reader3 };
+
+            CheckNames(readers, reader3.GetTypeDefNames(), "C#2");
+
+            CheckEncLogDefinitions(reader3,
+                Row(4, TableIndex.TypeDef, EditAndContinueOperation.Default),
+                Row(5, TableIndex.MethodDef, EditAndContinueOperation.Default),
+                Row(4, TableIndex.CustomAttribute, EditAndContinueOperation.Default));
+
+            CheckEncMapDefinitions(reader3,
+                Handle(4, TableIndex.TypeDef),
+                Handle(5, TableIndex.MethodDef),
+                Handle(4, TableIndex.CustomAttribute));
+        }
+
+        [Fact]
         public void EventFields_Attributes()
         {
             var source0 = MarkedSource(@"
@@ -2134,153 +2354,12 @@
                 generation0,
                 ImmutableArray.Create(
                     SemanticEdit.Create(SemanticEditKind.Update, event0, event1)));
-=======
-        public void UpdateType_AddAttributes()
-        {
-            var source0 = @"
-class C
-{
-}";
-            var source1 = @"
-[System.ComponentModel.Description(""C"")]
-class C
-{
-}";
-            var source2 = @"
-[System.ComponentModel.Description(""C"")]
-[System.ObsoleteAttribute]
-class C
-{
-}";
-
-            var compilation0 = CreateCompilation(source0, options: TestOptions.DebugDll, targetFramework: TargetFramework.NetStandard20);
-            var compilation1 = compilation0.WithSource(source1);
-            var compilation2 = compilation1.WithSource(source2);
-
-            var c0 = compilation0.GetMember<NamedTypeSymbol>("C");
-            var c1 = compilation1.GetMember<NamedTypeSymbol>("C");
-            var c2 = compilation2.GetMember<NamedTypeSymbol>("C");
-
-            // Verify full metadata contains expected rows.
-            var bytes0 = compilation0.EmitToArray();
-            using var md0 = ModuleMetadata.CreateFromImage(bytes0);
-            var reader0 = md0.MetadataReader;
-
-            CheckNames(reader0, reader0.GetTypeDefNames(), "<Module>", "C");
-
-            Assert.Equal(3, reader0.CustomAttributes.Count);
-
-            var generation0 = EmitBaseline.CreateInitialBaseline(
-                md0,
-                EmptyLocalsProvider);
-
-            var diff1 = compilation1.EmitDifference(
-                generation0,
-                ImmutableArray.Create(SemanticEdit.Create(SemanticEditKind.Update, c0, c1)));
 
             // Verify delta metadata contains expected rows.
             using var md1 = diff1.GetMetadata();
             var reader1 = md1.Reader;
             var readers = new[] { reader0, reader1 };
 
-            CheckNames(readers, reader1.GetTypeDefNames(), "C");
-
-            Assert.Equal(1, reader1.CustomAttributes.Count);
-
-            CheckEncLogDefinitions(reader1,
-                Row(2, TableIndex.TypeDef, EditAndContinueOperation.Default),
-                Row(4, TableIndex.CustomAttribute, EditAndContinueOperation.Default));
-
-            CheckEncMapDefinitions(reader1,
-                Handle(2, TableIndex.TypeDef),
-                Handle(4, TableIndex.CustomAttribute));
-
-            var diff2 = compilation2.EmitDifference(
-                diff1.NextGeneration,
-                ImmutableArray.Create(SemanticEdit.Create(SemanticEditKind.Update, c1, c2)));
-
-            // Verify delta metadata contains expected rows.
-            using var md2 = diff2.GetMetadata();
-            var reader2 = md2.Reader;
-            readers = new[] { reader0, reader1, reader2 };
-
-            CheckNames(readers, reader2.GetTypeDefNames(), "C");
-
-            Assert.Equal(2, reader2.CustomAttributes.Count);
-
-            CheckEncLogDefinitions(reader2,
-                Row(2, TableIndex.TypeDef, EditAndContinueOperation.Default),
-                Row(4, TableIndex.CustomAttribute, EditAndContinueOperation.Default),
-                Row(5, TableIndex.CustomAttribute, EditAndContinueOperation.Default));
-
-            CheckEncMapDefinitions(reader2,
-                Handle(2, TableIndex.TypeDef),
-                Handle(4, TableIndex.CustomAttribute),
-                Handle(5, TableIndex.CustomAttribute));
-        }
-
-        [Fact]
-        public void ReplaceType()
-        {
-            var source0 = @"
-class C 
-{
-    void F(int x) {}
-}
-";
-            var source1 = @"
-class C
-{
-    void F(int x, int y) { }
-}";
-            var source2 = @"
-class C
-{
-    void F(int x, int y) { System.Console.WriteLine(1); }
-}";
-            var source3 = @"
-[System.Obsolete]
-class C
-{
-    void F(int x, int y) { System.Console.WriteLine(2); }
-}";
-
-            var compilation0 = CreateCompilation(source0, options: TestOptions.DebugDll, targetFramework: TargetFramework.NetStandard20);
-            var compilation1 = compilation0.WithSource(source1);
-            var compilation2 = compilation1.WithSource(source2);
-            var compilation3 = compilation2.WithSource(source3);
-
-            var c0 = compilation0.GetMember<NamedTypeSymbol>("C");
-            var c1 = compilation1.GetMember<NamedTypeSymbol>("C");
-            var c2 = compilation2.GetMember<NamedTypeSymbol>("C");
-            var c3 = compilation3.GetMember<NamedTypeSymbol>("C");
-            var f2 = c2.GetMember<MethodSymbol>("F");
-            var f3 = c3.GetMember<MethodSymbol>("F");
-
-            // Verify full metadata contains expected rows.
-            var bytes0 = compilation0.EmitToArray();
-            using var md0 = ModuleMetadata.CreateFromImage(bytes0);
-            var reader0 = md0.MetadataReader;
-
-            CheckNames(reader0, reader0.GetTypeDefNames(), "<Module>", "C");
-
-            var generation0 = EmitBaseline.CreateInitialBaseline(
-                md0,
-                EmptyLocalsProvider);
-
-            // This update emulates "Reloadable" type behavior - a new type is generated instead of updating the existing one.
-            var diff1 = compilation1.EmitDifference(
-                generation0,
-                ImmutableArray.Create(
-                    SemanticEdit.Create(SemanticEditKind.Replace, null, c1)));
->>>>>>> 6c7e5b24
-
-            // Verify delta metadata contains expected rows.
-            using var md1 = diff1.GetMetadata();
-            var reader1 = md1.Reader;
-            var readers = new[] { reader0, reader1 };
-
-<<<<<<< HEAD
             EncValidation.VerifyModuleMvid(1, reader0, reader1);
 
             CheckNames(readers, reader1.GetTypeDefNames());
@@ -2311,82 +2390,6 @@
                 Handle(3, TableIndex.MethodSemantics),
                 Handle(4, TableIndex.MethodSemantics),
                 Handle(2, TableIndex.AssemblyRef));
-=======
-            CheckNames(readers, reader1.GetTypeDefNames(), "C#1");
-
-            CheckEncLogDefinitions(reader1,
-                Row(3, TableIndex.TypeDef, EditAndContinueOperation.Default),
-                Row(3, TableIndex.TypeDef, EditAndContinueOperation.AddMethod),
-                Row(3, TableIndex.MethodDef, EditAndContinueOperation.Default),
-                Row(3, TableIndex.TypeDef, EditAndContinueOperation.AddMethod),
-                Row(4, TableIndex.MethodDef, EditAndContinueOperation.Default),
-                Row(3, TableIndex.MethodDef, EditAndContinueOperation.AddParameter),
-                Row(2, TableIndex.Param, EditAndContinueOperation.Default),
-                Row(3, TableIndex.MethodDef, EditAndContinueOperation.AddParameter),
-                Row(3, TableIndex.Param, EditAndContinueOperation.Default));
-
-            CheckEncMapDefinitions(reader1,
-                Handle(3, TableIndex.TypeDef),
-                Handle(3, TableIndex.MethodDef),
-                Handle(4, TableIndex.MethodDef),
-                Handle(2, TableIndex.Param),
-                Handle(3, TableIndex.Param));
-
-            // This update emulates "Reloadable" type behavior - a new type is generated instead of updating the existing one.
-            var diff2 = compilation2.EmitDifference(
-                diff1.NextGeneration,
-                ImmutableArray.Create(
-                    SemanticEdit.Create(SemanticEditKind.Replace, null, c2)));
-
-            // Verify delta metadata contains expected rows.
-            using var md2 = diff2.GetMetadata();
-            var reader2 = md2.Reader;
-            readers = new[] { reader0, reader1, reader2 };
-
-            CheckNames(readers, reader2.GetTypeDefNames(), "C#2");
-
-            CheckEncLogDefinitions(reader2,
-                Row(4, TableIndex.TypeDef, EditAndContinueOperation.Default),
-                Row(4, TableIndex.TypeDef, EditAndContinueOperation.AddMethod),
-                Row(5, TableIndex.MethodDef, EditAndContinueOperation.Default),
-                Row(4, TableIndex.TypeDef, EditAndContinueOperation.AddMethod),
-                Row(6, TableIndex.MethodDef, EditAndContinueOperation.Default),
-                Row(5, TableIndex.MethodDef, EditAndContinueOperation.AddParameter),
-                Row(4, TableIndex.Param, EditAndContinueOperation.Default),
-                Row(5, TableIndex.MethodDef, EditAndContinueOperation.AddParameter),
-                Row(5, TableIndex.Param, EditAndContinueOperation.Default));
-
-            CheckEncMapDefinitions(reader2,
-                Handle(4, TableIndex.TypeDef),
-                Handle(5, TableIndex.MethodDef),
-                Handle(6, TableIndex.MethodDef),
-                Handle(4, TableIndex.Param),
-                Handle(5, TableIndex.Param));
-
-            // This update is an EnC update - even reloadable types are update in-place
-            var diff3 = compilation3.EmitDifference(
-                diff2.NextGeneration,
-                ImmutableArray.Create(
-                    SemanticEdit.Create(SemanticEditKind.Update, c2, c3),
-                    SemanticEdit.Create(SemanticEditKind.Update, f2, f3)));
-
-            // Verify delta metadata contains expected rows.
-            using var md3 = diff3.GetMetadata();
-            var reader3 = md3.Reader;
-            readers = new[] { reader0, reader1, reader2, reader3 };
-
-            CheckNames(readers, reader3.GetTypeDefNames(), "C#2");
-
-            CheckEncLogDefinitions(reader3,
-                Row(4, TableIndex.TypeDef, EditAndContinueOperation.Default),
-                Row(5, TableIndex.MethodDef, EditAndContinueOperation.Default),
-                Row(4, TableIndex.CustomAttribute, EditAndContinueOperation.Default));
-
-            CheckEncMapDefinitions(reader3,
-                Handle(4, TableIndex.TypeDef),
-                Handle(5, TableIndex.MethodDef),
-                Handle(4, TableIndex.CustomAttribute));
->>>>>>> 6c7e5b24
         }
 
         [Fact]
