--- conflicted
+++ resolved
@@ -16,7 +16,6 @@
         private static MetadataReference _corelibraryWithCovariantReturnSupport;
         private static MetadataReference CorelibraryWithCovariantReturnSupport
         {
-<<<<<<< HEAD
             get
             {
                 if (_corelibraryWithCovariantReturnSupport == null)
@@ -30,8 +29,6 @@
 
         private static MetadataReference MakeCorelibraryWithCovariantReturnSupport()
         {
-=======
->>>>>>> 5a7b5915
             const string corLibraryCore = @"
 namespace System
 {
@@ -317,75 +314,6 @@
             CompileAndVerify(compilation, expectedOutput: expectedOutput, verify: Verification.Skipped);
         }
 
-<<<<<<< HEAD
-        [ConditionalFact(typeof(CovariantReturnRuntimeOnly))]
-        public void CheckPreserveBaseOverride_01()
-        {
-            var s0 = @"
-public class Base
-{
-    public virtual object M() => ""Base.M"";
-}
-";
-            var ref0 = CreateCovariantCompilation(
-                s0,
-                assemblyName: "ref0").VerifyEmitDiagnostics().EmitToImageReference();
-
-            var s1a = @"
-public class Mid : Base
-{
-}
-";
-            var ref1a = CreateCovariantCompilation(
-                s1a,
-                references: new[] { ref0 },
-                assemblyName: "ref1").VerifyEmitDiagnostics().EmitToImageReference();
-
-            var s1b = @"
-public class Mid : Base
-{
-    public override string M() => ""Mid.M"";
-}
-";
-            var ref1b = CreateCovariantCompilation(
-                s1b,
-                references: new[] { ref0 },
-                assemblyName: "ref1").VerifyEmitDiagnostics().EmitToImageReference();
-
-            var s2 = @"
-public class Derived : Mid
-{
-    public override string M() => ""Derived.M"";
-}
-";
-            var ref2 = CreateCovariantCompilation(
-                s2,
-                references: new[] { ref0, ref1a },
-                assemblyName: "ref2").VerifyEmitDiagnostics().EmitToImageReference();
-
-            var program = @"
-using System;
-public class Program
-{
-    static void Main()
-    {
-        Derived d = new Derived();
-        Mid m = d;
-        Base b = m;
-        Console.WriteLine(b.M().ToString());
-        Console.WriteLine(m.M().ToString());
-        Console.WriteLine(d.M().ToString());
-    }
-}
-";
-            var compilation = CreateCovariantCompilation(program, options: TestOptions.DebugExe, references: new[] { ref0, ref1b, ref2 });
-            compilation.VerifyDiagnostics();
-            var expectedOutput =
-@"Derived.M
-Derived.M
-Derived.M";
-            CompileAndVerify(compilation, expectedOutput: expectedOutput, verify: Verification.Skipped);
-=======
         [Fact]
         public void VbOverrideOfCSharpCovariantReturn_01()
         {
@@ -401,7 +329,6 @@
     public override string M() => null;
     public override string P => null;
     public override string this[int i] => null;
-}
 ";
             var csharpCompilation = CreateCovariantCompilation(cSharpSource).VerifyDiagnostics();
             var csharpReference = csharpCompilation.EmitToImageReference();
@@ -551,7 +478,75 @@
   IL_0075:  ret
 }
 ");
->>>>>>> 5a7b5915
+        }
+
+        [ConditionalFact(typeof(CovariantReturnRuntimeOnly))]
+        public void CheckPreserveBaseOverride_01()
+        {
+            var s0 = @"
+public class Base
+{
+    public virtual object M() => ""Base.M"";
+}
+";
+            var ref0 = CreateCovariantCompilation(
+                s0,
+                assemblyName: "ref0").VerifyEmitDiagnostics().EmitToImageReference();
+
+            var s1a = @"
+public class Mid : Base
+{
+}
+";
+            var ref1a = CreateCovariantCompilation(
+                s1a,
+                references: new[] { ref0 },
+                assemblyName: "ref1").VerifyEmitDiagnostics().EmitToImageReference();
+
+            var s1b = @"
+public class Mid : Base
+{
+    public override string M() => ""Mid.M"";
+}
+";
+            var ref1b = CreateCovariantCompilation(
+                s1b,
+                references: new[] { ref0 },
+                assemblyName: "ref1").VerifyEmitDiagnostics().EmitToImageReference();
+
+            var s2 = @"
+public class Derived : Mid
+{
+    public override string M() => ""Derived.M"";
+}
+";
+            var ref2 = CreateCovariantCompilation(
+                s2,
+                references: new[] { ref0, ref1a },
+                assemblyName: "ref2").VerifyEmitDiagnostics().EmitToImageReference();
+
+            var program = @"
+using System;
+public class Program
+{
+    static void Main()
+    {
+        Derived d = new Derived();
+        Mid m = d;
+        Base b = m;
+        Console.WriteLine(b.M().ToString());
+        Console.WriteLine(m.M().ToString());
+        Console.WriteLine(d.M().ToString());
+    }
+}
+";
+            var compilation = CreateCovariantCompilation(program, options: TestOptions.DebugExe, references: new[] { ref0, ref1b, ref2 });
+            compilation.VerifyDiagnostics();
+            var expectedOutput =
+@"Derived.M
+Derived.M
+Derived.M";
+            CompileAndVerify(compilation, expectedOutput: expectedOutput, verify: Verification.Skipped);
         }
     }
 }