--- conflicted
+++ resolved
@@ -158,17 +158,10 @@
                 (ExecutionArchitecture.x64, ExecutionConfiguration.Release) when ExecutionConditionUtil.IsMacOS => 520,
                 _ when ExecutionConditionUtil.IsCoreClrUnix => 1200,
                 _ when ExecutionConditionUtil.IsMonoDesktop => 730,
-<<<<<<< HEAD
-                (ExecutionArchitecture.x86, ExecutionConfiguration.Debug) => 270,
-                (ExecutionArchitecture.x86, ExecutionConfiguration.Release) => 1290,
-                (ExecutionArchitecture.x64, ExecutionConfiguration.Debug) => 170,
-                (ExecutionArchitecture.x64, ExecutionConfiguration.Release) => 630,
-=======
                 (ExecutionArchitecture.x86, ExecutionConfiguration.Debug) => 460,
                 (ExecutionArchitecture.x86, ExecutionConfiguration.Release) => 1360,
                 (ExecutionArchitecture.x64, ExecutionConfiguration.Debug) => 260,
                 (ExecutionArchitecture.x64, ExecutionConfiguration.Release) => 750,
->>>>>>> 67dfdee4
                 _ => throw new Exception($"Unexpected configuration {ExecutionConditionUtil.Architecture} {ExecutionConditionUtil.Configuration}")
             };
 
