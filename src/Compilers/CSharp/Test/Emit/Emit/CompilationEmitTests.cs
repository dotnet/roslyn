--- conflicted
+++ resolved
@@ -261,11 +261,7 @@
         }
     }  
 }     
-<<<<<<< HEAD
-");
-=======
 ", assemblyName: "test", parseOptions: CSharpParseOptions.Default.WithDocumentationMode(DocumentationMode.None));
->>>>>>> 8aa4e0ac
 
             EmitResult emitResult;
             byte[] mdOnlyImage;
@@ -282,9 +278,6 @@
             Assert.True(emitResult.Success);
             emitResult.Diagnostics.Verify();
             Assert.True(mdOnlyImage.Length > 0, "no metadata emitted");
-<<<<<<< HEAD
-            Assert.True(xmlDocBytes.Length > 0, "no xml emitted");
-=======
             Assert.Equal(
 @"<?xml version=""1.0""?>
 <doc>
@@ -296,7 +289,6 @@
 </doc>
 ",
                 Encoding.UTF8.GetString(xmlDocBytes));
->>>>>>> 8aa4e0ac
         }
 
         [Fact]
@@ -314,11 +306,7 @@
         }
     }  
 }     
-<<<<<<< HEAD
-");
-=======
 ", assemblyName: "test", parseOptions: CSharpParseOptions.Default.WithDocumentationMode(DocumentationMode.None));
->>>>>>> 8aa4e0ac
 
             EmitResult emitResult;
             byte[] mdOnlyImage;
@@ -336,9 +324,6 @@
             emitResult.Diagnostics.Verify();
 
             Assert.True(mdOnlyImage.Length > 0, "no metadata emitted");
-<<<<<<< HEAD
-            Assert.True(xmlDocBytes.Length > 0, "no xml emitted");
-=======
             Assert.Equal(
                 @"<?xml version=""1.0""?>
 <doc>
@@ -350,7 +335,6 @@
 </doc>
 ",
                 Encoding.UTF8.GetString(xmlDocBytes));
->>>>>>> 8aa4e0ac
         }
 
         [Fact]
@@ -368,11 +352,7 @@
         }
     }  
 }     
-<<<<<<< HEAD
-", parseOptions: CSharpParseOptions.Default.WithDocumentationMode(DocumentationMode.Diagnose));
-=======
 ", assemblyName: "test", parseOptions: CSharpParseOptions.Default.WithDocumentationMode(DocumentationMode.Diagnose));
->>>>>>> 8aa4e0ac
 
             EmitResult emitResult;
             byte[] mdOnlyImage;
@@ -397,9 +377,6 @@
                 Diagnostic(ErrorCode.WRN_MissingXMLComment, "SayHello").WithArguments("Goo.Bar.Test1.SayHello()").WithLocation(7, 28));
 
             Assert.True(mdOnlyImage.Length > 0, "no metadata emitted");
-<<<<<<< HEAD
-            Assert.True(xmlDocBytes.Length > 0, "no xml emitted");
-=======
             Assert.Equal(
 @"<?xml version=""1.0""?>
 <doc>
@@ -412,7 +389,6 @@
 </doc>
 ",
                 Encoding.UTF8.GetString(xmlDocBytes));
->>>>>>> 8aa4e0ac
         }
 
         [Fact]
@@ -430,11 +406,7 @@
         }
     }  
 }     
-<<<<<<< HEAD
-", parseOptions: CSharpParseOptions.Default.WithDocumentationMode(DocumentationMode.Diagnose));
-=======
 ", assemblyName: "test", parseOptions: CSharpParseOptions.Default.WithDocumentationMode(DocumentationMode.Diagnose));
->>>>>>> 8aa4e0ac
 
             EmitResult emitResult;
             byte[] mdOnlyImage;
@@ -459,9 +431,6 @@
                 Diagnostic(ErrorCode.WRN_MissingXMLComment, "SayHello").WithArguments("Goo.Bar.Test1.SayHello()").WithLocation(7, 28));
 
             Assert.True(mdOnlyImage.Length > 0, "no metadata emitted");
-<<<<<<< HEAD
-            Assert.True(xmlDocBytes.Length > 0, "no xml emitted");
-=======
             Assert.Equal(
 @"<?xml version=""1.0""?>
 <doc>
@@ -476,7 +445,6 @@
 </doc>
 ",
                 Encoding.UTF8.GetString(xmlDocBytes));
->>>>>>> 8aa4e0ac
         }
 
         [Fact]
@@ -494,11 +462,7 @@
         }
     }  
 }     
-<<<<<<< HEAD
-", parseOptions: CSharpParseOptions.Default.WithDocumentationMode(DocumentationMode.Diagnose));
-=======
 ", assemblyName: "test", parseOptions: CSharpParseOptions.Default.WithDocumentationMode(DocumentationMode.Diagnose));
->>>>>>> 8aa4e0ac
 
             EmitResult emitResult;
             byte[] mdOnlyImage;
@@ -520,9 +484,6 @@
                 Diagnostic(ErrorCode.WRN_MissingXMLComment, "SayHello").WithArguments("Goo.Bar.Test1.SayHello()").WithLocation(7, 28));
 
             Assert.True(mdOnlyImage.Length > 0, "no metadata emitted");
-<<<<<<< HEAD
-            Assert.True(xmlDocBytes.Length > 0, "no xml emitted");
-=======
             Assert.Equal(
 @"<?xml version=""1.0""?>
 <doc>
@@ -537,7 +498,6 @@
 </doc>
 ",
                 Encoding.UTF8.GetString(xmlDocBytes));
->>>>>>> 8aa4e0ac
         }
 
         [Fact]
@@ -555,11 +515,7 @@
         }
     }  
 }     
-<<<<<<< HEAD
-", parseOptions: CSharpParseOptions.Default.WithDocumentationMode(DocumentationMode.Parse));
-=======
 ", assemblyName: "test", parseOptions: CSharpParseOptions.Default.WithDocumentationMode(DocumentationMode.Parse));
->>>>>>> 8aa4e0ac
 
             EmitResult emitResult;
             byte[] mdOnlyImage;
@@ -573,15 +529,6 @@
                 xmlDocBytes = xmlStream.ToArray();
             }
 
-<<<<<<< HEAD
-            // This should not fail the emit (as it's a warning).
-            Assert.True(emitResult.Success);
-            emitResult.Diagnostics.Verify();
-
-            // Even though docs failed, we should still produce the peStream.
-            Assert.True(mdOnlyImage.Length > 0, "no metadata emitted");
-            Assert.True(xmlDocBytes.Length > 0, "no xml emitted");
-=======
             Assert.True(emitResult.Success);
             emitResult.Diagnostics.Verify();
 
@@ -600,7 +547,6 @@
 </doc>
 ",
                 Encoding.UTF8.GetString(xmlDocBytes));
->>>>>>> 8aa4e0ac
         }
 
         [Fact]
