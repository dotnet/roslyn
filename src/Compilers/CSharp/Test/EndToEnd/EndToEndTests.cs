﻿// Licensed to the .NET Foundation under one or more agreements.
// The .NET Foundation licenses this file to you under the MIT license.
// See the LICENSE file in the project root for more information.

#nullable disable

using Roslyn.Test.Utilities;
using System;
using System.Text;
using Xunit;
using Microsoft.CodeAnalysis.Test.Utilities;
using Microsoft.CodeAnalysis.CSharp.Test.Utilities;
using Microsoft.CodeAnalysis.CSharp.Symbols;
using Microsoft.CodeAnalysis.PooledObjects;
using System.Linq;
using Microsoft.CodeAnalysis.CSharp.Syntax;
using System.Threading.Tasks;
using System.Threading;

namespace Microsoft.CodeAnalysis.CSharp.UnitTests.EndToEnd
{
    [TestCaseOrderer("XUnit.Project.Orderers.AlphabeticalOrderer", "XUnit.Project")]
    public class EndToEndTests : EmitMetadataTestBase
    {
        /// <summary>
        /// These tests are very sensitive to stack size hence we use a fresh thread to ensure there 
        /// is a consistent stack size for them to execute in. 
        /// </summary>
        /// <param name="action"></param>
        private static void RunInThread(Action action)
        {
            Exception exception = null;
            var thread = new System.Threading.Thread(() =>
            {
                try
                {
                    action();
                }
                catch (Exception ex)
                {
                    exception = ex;
                }
            }, 0);

            thread.Start();
            thread.Join();

            if (exception is object)
            {
                throw exception;
            }
        }

        private static void RunTest(int expectedDepth, Action<int> runTest)
        {
            if (runTestAndCatch(expectedDepth))
            {
                return;
            }

            int minDepth = 0;
            int maxDepth = expectedDepth;
            int actualDepth;
            while (true)
            {
                int depth = (maxDepth - minDepth) / 2 + minDepth;
                if (depth <= minDepth)
                {
                    actualDepth = minDepth;
                    break;
                }
                if (depth >= maxDepth)
                {
                    actualDepth = maxDepth;
                    break;
                }
                if (runTestAndCatch(depth))
                {
                    minDepth = depth;
                }
                else
                {
                    maxDepth = depth;
                }
            }
            Assert.Equal(expectedDepth, actualDepth);

            bool runTestAndCatch(int depth)
            {
                try
                {
                    runTest(depth);
                    return true;
                }
                catch (Exception)
                {
                    return false;
                }
            }
        }

        // This test is a canary attempting to make sure that we don't regress the # of fluent calls that 
        // the compiler can handle. 
        [WorkItem(16669, "https://github.com/dotnet/roslyn/issues/16669")]
        [ConditionalFact(typeof(WindowsOrLinuxOnly)), WorkItem(34880, "https://github.com/dotnet/roslyn/issues/34880")]
        public void OverflowOnFluentCall()
        {
            int numberFluentCalls = (IntPtr.Size, ExecutionConditionUtil.Configuration) switch
            {
                (4, ExecutionConfiguration.Debug) => 4000,
                (4, ExecutionConfiguration.Release) => 4000,
                (8, ExecutionConfiguration.Debug) => 4000,
                (8, ExecutionConfiguration.Release) => 4000,
                _ => throw new Exception($"Unexpected configuration {IntPtr.Size * 8}-bit {ExecutionConditionUtil.Configuration}")
            };

            // <path>\xunit.console.exe "<path>\CSharpCompilerEmitTest\Roslyn.Compilers.CSharp.Emit.UnitTests.dll"  -noshadow -verbose -class "Microsoft.CodeAnalysis.CSharp.UnitTests.Emit.EndToEndTests"
            // <path>\xunit.console.x86.exe "<path>\CSharpCompilerEmitTest\Roslyn.Compilers.CSharp.Emit.UnitTests.dll"  -noshadow -verbose -class "Microsoft.CodeAnalysis.CSharp.UnitTests.Emit.EndToEndTests"
            // Un-comment loop below and use above commands to figure out the new limits
            //for (int i = 0; i < numberFluentCalls; i = i + 10)
            //{
            //    Console.WriteLine($"Depth: {i}");
            //    tryCompileDeepFluentCalls(i);
            //}

            tryCompileDeepFluentCalls(numberFluentCalls);

            void tryCompileDeepFluentCalls(int depth)
            {
                var builder = new StringBuilder();
                builder.AppendLine(
        @"class C {
    C M(string x) { return this; }
    void M2() {
        global::C.GetC()
");
                for (int i = 0; i < depth; i++)
                {
                    builder.AppendLine(@"            .M(""test"")");
                }
                builder.AppendLine(
                   @"            .M(""test"");
    }

    static C GetC() => new C();
}
");

                var source = builder.ToString();
                RunInThread(() =>
                {
                    var options = TestOptions.DebugDll.WithConcurrentBuild(false);
                    var compilation = CreateCompilation(source, options: options);
                    compilation.VerifyDiagnostics();
                    compilation.EmitToArray();
                });
            }
        }

        [ConditionalFact(typeof(WindowsOrLinuxOnly))]
        [WorkItem(33909, "https://github.com/dotnet/roslyn/issues/33909")]
        [WorkItem(34880, "https://github.com/dotnet/roslyn/issues/34880")]
        [WorkItem(53361, "https://github.com/dotnet/roslyn/issues/53361")]
        public void DeeplyNestedGeneric()
        {
            int nestingLevel = (IntPtr.Size, ExecutionConditionUtil.Configuration) switch
            {
                // Legacy baselines are indicated by comments
                (4, ExecutionConfiguration.Debug) => 370, // 270
                (4, ExecutionConfiguration.Release) => 1290, // 1290
                (8, ExecutionConfiguration.Debug) => 270, // 170
                (8, ExecutionConfiguration.Release) => 730, // 730
                _ => throw new Exception($"Unexpected configuration {IntPtr.Size * 8}-bit {ExecutionConditionUtil.Configuration}")
            };

            // Un-comment loop below and use above commands to figure out the new limits
            //Console.WriteLine($"Using architecture: {ExecutionConditionUtil.Architecture}, configuration: {ExecutionConditionUtil.Configuration}");
            //for (int i = nestingLevel; i < int.MaxValue; i = i + 10)
            //{
            //    var start = DateTime.UtcNow;
            //    Console.Write($"Depth: {i}");
            //    runDeeplyNestedGenericTest(i);
            //    Console.WriteLine($" - {DateTime.UtcNow - start}");
            //}

            runDeeplyNestedGenericTest(nestingLevel);

            void runDeeplyNestedGenericTest(int nestingLevel)
            {
                var builder = new StringBuilder();
                builder.AppendLine(@"
#pragma warning disable 168 // Unused local
using System;

public class Test
{
    public static void Main(string[] args)
    {
");

                for (var i = 0; i < nestingLevel; i++)
                {
                    if (i > 0)
                    {
                        builder.Append('.');
                    }
                    builder.Append($"MyStruct{i}<int>");
                }

                builder.AppendLine(" local;");
                builder.AppendLine(@"
        Console.WriteLine(""Pass"");
    }
}");

                for (int i = 0; i < nestingLevel; i++)
                {
                    builder.AppendLine($"public struct MyStruct{i}<T{i}> {{");
                }
                for (int i = 0; i < nestingLevel; i++)
                {
                    builder.AppendLine("}");
                }

                var source = builder.ToString();
                RunInThread(() =>
                {
                    var compilation = CreateCompilation(source, options: TestOptions.DebugExe.WithConcurrentBuild(false));
                    compilation.VerifyDiagnostics();

                    // PEVerify is skipped here as it doesn't scale to this level of nested generics. After 
                    // about 600 levels of nesting it will not return in any reasonable amount of time.
                    CompileAndVerify(compilation, expectedOutput: "Pass", verify: Verification.Skipped);
                });
            }
        }

        [ConditionalFact(typeof(WindowsOrLinuxOnly), typeof(NoIOperationValidation))]
        public void NestedIfStatements()
        {
            int nestingLevel = (IntPtr.Size, ExecutionConditionUtil.Configuration) switch
            {
                (4, ExecutionConfiguration.Debug) => 310,
                (4, ExecutionConfiguration.Release) => 1650,
                (8, ExecutionConfiguration.Debug) => 200,
                (8, ExecutionConfiguration.Release) => 780,
                _ => throw new Exception($"Unexpected configuration {IntPtr.Size * 8}-bit {ExecutionConditionUtil.Configuration}")
            };

            RunTest(nestingLevel, runTest);

            static void runTest(int nestingLevel)
            {
                var builder = new StringBuilder();
                builder.AppendLine(
@"class Program
{
    static bool F(int i) => true;
    static void Main()
    {");
                for (int i = 0; i < nestingLevel; i++)
                {
                    builder.AppendLine(
$@"        if (F({i}))
        {{");
                }
                for (int i = 0; i < nestingLevel; i++)
                {
                    builder.AppendLine("        }");
                }
                builder.AppendLine(
@"    }
}");
                var source = builder.ToString();
                RunInThread(() =>
                {
                    var comp = CreateCompilation(source, options: TestOptions.DebugDll.WithConcurrentBuild(false));
                    comp.VerifyDiagnostics();
                });
            }
        }

        [WorkItem(42361, "https://github.com/dotnet/roslyn/issues/42361")]
        [ConditionalFact(typeof(WindowsOrLinuxOnly))]
        public void Constraints()
        {
            int n = (IntPtr.Size, ExecutionConditionUtil.Configuration) switch
            {
                (4, ExecutionConfiguration.Debug) => 420,
                (4, ExecutionConfiguration.Release) => 1100,
                (8, ExecutionConfiguration.Debug) => 180,
                (8, ExecutionConfiguration.Release) => 400,
                _ => throw new Exception($"Unexpected configuration {IntPtr.Size * 8}-bit {ExecutionConditionUtil.Configuration}")
            };

            RunTest(n, runTest);

            static void runTest(int n)
            {
                // class C0<T> where T : C1<T> { }
                // class C1<T> where T : C2<T> { }
                // ...
                // class CN<T> where T : C0<T> { }
                var sourceBuilder = new StringBuilder();
                var diagnosticsBuilder = ArrayBuilder<DiagnosticDescription>.GetInstance();
                for (int i = 0; i <= n; i++)
                {
                    int next = (i == n) ? 0 : i + 1;
                    sourceBuilder.AppendLine($"class C{i}<T> where T : C{next}<T> {{ }}");
                    diagnosticsBuilder.Add(Diagnostic(ErrorCode.ERR_GenericConstraintNotSatisfiedRefType, "T").WithArguments($"C{i}<T>", $"C{next}<T>", "T", "T"));
                }
                var source = sourceBuilder.ToString();
                var diagnostics = diagnosticsBuilder.ToArrayAndFree();

                RunInThread(() =>
                {
                    var comp = CreateCompilation(source, options: TestOptions.DebugDll.WithConcurrentBuild(false));
                    var type = comp.GetMember<NamedTypeSymbol>("C0");
                    var typeParameter = type.TypeParameters[0];
                    Assert.True(typeParameter.IsReferenceType);
                    comp.VerifyDiagnostics(diagnostics);
                });
            }
        }

<<<<<<< HEAD
        [Fact, WorkItem("https://devdiv.visualstudio.com/DevDiv/_workitems/edit/1819416")]
        public void LongInitializerList()
        {
            CancellationTokenSource cts = new CancellationTokenSource(TimeSpan.FromSeconds(30));
            try
            {
                initializerTest(cts.Token);
            }
            catch (TaskCanceledException)
            {
                Assert.True(false, "Test timed out while getting all semantic info for long initializer list");
            }

            static void initializerTest(CancellationToken ct)
            {
                var sb = new StringBuilder();
                sb.AppendLine("""
                    _ = new System.Collections.Generic.Dictionary<string, string>
                    {
                    """);

                for (int i = 0; i < 75000; i++)
                {
                    sb.AppendLine("""    { "a", "b" },""");
                }

                sb.AppendLine("};");

                var comp = CreateCompilation(sb.ToString());
                comp.VerifyEmitDiagnostics();

                var tree = comp.SyntaxTrees[0];
                var model = comp.GetSemanticModel(tree);

                // If we regress perf here, this test will time out. The original condition here was a O(n^2) algorithm because the syntactic parent of each literal
                // was being rebound on every call to GetTypeInfo.
                foreach (var literal in tree.GetRoot().DescendantNodes().OfType<LiteralExpressionSyntax>())
                {
                    ct.ThrowIfCancellationRequested();
                    var type = model.GetTypeInfo(literal).Type;
                    Assert.Equal(SpecialType.System_String, type.SpecialType);
                }
=======
        [Fact]
        public void Interceptors()
        {
            const int numberOfInterceptors = 10000;

            // write a program which has many intercepted calls.
            // each interceptor is in a different file.
            var files = ArrayBuilder<(string source, string path)>.GetInstance();

            // Build a top-level-statements main like:
            //    C.M();
            //    C.M();
            //    C.M();
            //    ...
            var builder = new StringBuilder();
            for (int i = 0; i < numberOfInterceptors; i++)
            {
                builder.AppendLine("C.M();");
            }

            files.Add((builder.ToString(), "Program.cs"));

            files.Add(("""
                class C
                {
                    public static void M() => throw null!;
                }

                namespace System.Runtime.CompilerServices
                {
                    public class InterceptsLocationAttribute : Attribute
                    {
                        public InterceptsLocationAttribute(string path, int line, int column) { }
                    }
                }
                """, "C.cs"));

            for (int i = 0; i < numberOfInterceptors; i++)
            {
                files.Add(($$"""
                    using System;
                    using System.Runtime.CompilerServices;

                    class C{{i}}
                    {
                        [InterceptsLocation("Program.cs", {{i + 1}}, 3)]
                        public static void M()
                        {
                            Console.WriteLine({{i}});
                        }
                    }
                    """, $"C{i}.cs"));
            }

            var verifier = CompileAndVerify(files.ToArrayAndFree(), parseOptions: TestOptions.Regular.WithFeature("InterceptorsPreview"), expectedOutput: makeExpectedOutput());
            verifier.VerifyDiagnostics();

            string makeExpectedOutput()
            {
                builder.Clear();
                for (int i = 0; i < numberOfInterceptors; i++)
                {
                    builder.AppendLine($"{i}");
                }
                return builder.ToString();
>>>>>>> 1933632e
            }
        }
    }
}<|MERGE_RESOLUTION|>--- conflicted
+++ resolved
@@ -323,7 +323,6 @@
             }
         }
 
-<<<<<<< HEAD
         [Fact, WorkItem("https://devdiv.visualstudio.com/DevDiv/_workitems/edit/1819416")]
         public void LongInitializerList()
         {
@@ -366,7 +365,9 @@
                     var type = model.GetTypeInfo(literal).Type;
                     Assert.Equal(SpecialType.System_String, type.SpecialType);
                 }
-=======
+            }
+        }
+
         [Fact]
         public void Interceptors()
         {
@@ -432,7 +433,6 @@
                     builder.AppendLine($"{i}");
                 }
                 return builder.ToString();
->>>>>>> 1933632e
             }
         }
     }
