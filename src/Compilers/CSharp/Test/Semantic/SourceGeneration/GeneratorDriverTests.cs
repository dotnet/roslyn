--- conflicted
+++ resolved
@@ -634,13 +634,8 @@
 
             var generator = new CallbackGenerator((ic) => { }, (sgc) => throw exception);
 
-<<<<<<< HEAD
-            GeneratorDriver driver = new CSharpGeneratorDriver(parseOptions, ImmutableArray.Create<ISourceGenerator>(generator), CompilerAnalyzerConfigOptionsProvider.Empty, ImmutableArray<AdditionalText>.Empty);
-            driver.RunFullGeneration(compilation, out var outputCompilation, out var generatorDiagnostics);
-=======
             GeneratorDriver driver = CSharpGeneratorDriver.Create(new[] { generator }, parseOptions: parseOptions);
             driver.RunGeneratorsAndUpdateCompilation(compilation, out var outputCompilation, out var generatorDiagnostics);
->>>>>>> d12d0efb
 
             outputCompilation.VerifyDiagnostics();
 
@@ -946,21 +941,14 @@
 
             var generator = new CallbackGenerator((ic) => { }, (sgc) => { sgc.AddSource("a", SourceText.From("")); });
 
-<<<<<<< HEAD
-            GeneratorDriver driver = new CSharpGeneratorDriver(parseOptions, ImmutableArray.Create<ISourceGenerator>(generator), CompilerAnalyzerConfigOptionsProvider.Empty, ImmutableArray<AdditionalText>.Empty);
-            driver.RunFullGeneration(compilation, out _, out var outputDiagnostics);
-=======
             GeneratorDriver driver = CSharpGeneratorDriver.Create(new[] { generator }, parseOptions: parseOptions);
             driver.RunGeneratorsAndUpdateCompilation(compilation, out _, out var outputDiagnostics);
->>>>>>> d12d0efb
 
             Assert.Single(outputDiagnostics);
             outputDiagnostics.Verify(
                 Diagnostic("CS" + (int)ErrorCode.WRN_GeneratorFailedDuringGeneration).WithArguments("CallbackGenerator", "ArgumentException", "The provided SourceText must have an explicit encoding set. (Parameter 'source')").WithLocation(1, 1)
                 );
         }
-<<<<<<< HEAD
-=======
 
         [Fact]
         public void ParseOptions_Are_Passed_To_Generator()
@@ -986,6 +974,5 @@
 
             Assert.Same(parseOptions, passedOptions);
         }
->>>>>>> d12d0efb
     }
 }