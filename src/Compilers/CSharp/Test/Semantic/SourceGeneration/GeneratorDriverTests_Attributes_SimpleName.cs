--- conflicted
+++ resolved
@@ -1310,7 +1310,12 @@
             compilation.SyntaxTrees.First()));
         runResult = driver.GetRunResult().Results[0];
 
-<<<<<<< HEAD
+        Assert.False(runResult.TrackedSteps.ContainsKey("individualFileGlobalAliases_ForAttribute"));
+        Assert.False(runResult.TrackedSteps.ContainsKey("collectedGlobalAliases_ForAttribute"));
+        Assert.False(runResult.TrackedSteps.ContainsKey("allUpGlobalAliases_ForAttribute"));
+
+        Assert.False(runResult.TrackedSteps.ContainsKey("compilationUnit_ForAttribute"));
+        Assert.False(runResult.TrackedSteps.ContainsKey("compilationUnitAndGlobalAliases_ForAttribute"));
         Assert.False(runResult.TrackedSteps.ContainsKey("result_ForAttribute"));
     }
 
@@ -1353,12 +1358,10 @@
             step => Assert.True(step.Outputs.Single().Value is ClassDeclarationSyntax { Identifier.ValueText: "C" }));
 
         Assert.Collection(runResult.TrackedSteps["individualFileGlobalAliases_ForAttribute"],
-            s => Assert.Equal(IncrementalStepRunReason.Modified, s.Outputs.Single().Reason),
-            s => Assert.Equal(IncrementalStepRunReason.Modified, s.Outputs.Single().Reason),
-            s => Assert.Equal(IncrementalStepRunReason.Modified, s.Outputs.Single().Reason),
-            s => Assert.Equal(IncrementalStepRunReason.Removed, s.Outputs.Single().Reason));
-        Assert.Equal(IncrementalStepRunReason.Modified, runResult.TrackedSteps["collectedGlobalAliases_ForAttribute"].Single().Outputs.Single().Reason);
-        Assert.Equal(IncrementalStepRunReason.Unchanged, runResult.TrackedSteps["allUpGlobalAliases_ForAttribute"].Single().Outputs.Single().Reason);
+            s => Assert.Equal(IncrementalStepRunReason.New, s.Outputs.Single().Reason),
+            s => Assert.Equal(IncrementalStepRunReason.Unchanged, s.Outputs.Single().Reason));
+        Assert.Equal(IncrementalStepRunReason.Unchanged, runResult.TrackedSteps["collectedGlobalAliases_ForAttribute"].Single().Outputs.Single().Reason);
+        Assert.Equal(IncrementalStepRunReason.Cached, runResult.TrackedSteps["allUpGlobalAliases_ForAttribute"].Single().Outputs.Single().Reason);
 
         Assert.Collection(runResult.TrackedSteps["compilationUnit_ForAttribute"].Single().Outputs,
             o => Assert.Equal(IncrementalStepRunReason.Modified, o.Reason),
@@ -1367,15 +1370,6 @@
             o => Assert.Equal(IncrementalStepRunReason.Removed, o.Reason));
         Assert.Equal(IncrementalStepRunReason.New, runResult.TrackedSteps["compilationUnitAndGlobalAliases_ForAttribute"].Single().Outputs.Single().Reason);
         Assert.Equal(IncrementalStepRunReason.New, runResult.TrackedSteps["result_ForAttribute"].Single().Outputs.Single().Reason);
-=======
-        Assert.False(runResult.TrackedSteps.ContainsKey("individualFileGlobalAliases_ForAttribute"));
-        Assert.False(runResult.TrackedSteps.ContainsKey("collectedGlobalAliases_ForAttribute"));
-        Assert.False(runResult.TrackedSteps.ContainsKey("allUpGlobalAliases_ForAttribute"));
-
-        Assert.False(runResult.TrackedSteps.ContainsKey("compilationUnit_ForAttribute"));
-        Assert.False(runResult.TrackedSteps.ContainsKey("compilationUnitAndGlobalAliases_ForAttribute"));
-        Assert.False(runResult.TrackedSteps.ContainsKey("result_ForAttribute"));
->>>>>>> 9eeea236
     }
 
     [Fact]
