﻿// Licensed to the .NET Foundation under one or more agreements.
// The .NET Foundation licenses this file to you under the MIT license.
// See the LICENSE file in the project root for more information.

#nullable disable

using System;
using System.Linq;
using Microsoft.CodeAnalysis.CSharp.Symbols;
using Microsoft.CodeAnalysis.CSharp.Syntax;
using Microsoft.CodeAnalysis.CSharp.Test.Utilities;
using Microsoft.CodeAnalysis.CSharp.UnitTests;
using Roslyn.Test.Utilities;
using Xunit;

namespace Microsoft.CodeAnalysis.CSharp.Semantic.UnitTests.Semantics
{
    /* PROTOTYPE(semi-auto-props):
     * Add tests for field attribute target, specially for setter-only
     * nameof(field) should be disallowed.
     * nullability tests, ie, make sure we get null dereference warnings when needed.
     */

    /* PROTOTYPE(semi-auto-props):
     * Regarding AbstractFlowPass and DefiniteAssignment, it looks like the logic there requires an adjustment since the behavior of IsAutoPropertyWithGetAccessor has changed.
     * We can no longer guarantee that accessing the property under the checked conditions is always equivalent to accessing a backing field.
     * For example, if the corresponding accessor has a body, we don't really know what it is doing.
     * Also, it looks like usages of AbstractFlowPass.RegularPropertyAccess helper should be reviewed and appropriate adjustments should be made according to it's behavior change.
     */

    // PROTOTYPE(semi-auto-props): All tests should verify that we do not synthesize fields unexpectedly.
    // Success cases can do this by observing emitted metadata.
    // Note that private symbols are filtered out by default, either type IL should be checked, or
    // compilation options should be adjusted to disable the filtering.
    // Error cases should check GetFieldToEmit after checking diagnostics, but before checking NumberOfPerformedAccessorBinding.

    // PROTOTYPE(semi-auto-props): Need to add tests confirming that SemanticModel doesn't bind extra accessors that we ignored for the purpose of syntactic check.

    // PROTOTYPE(semi-auto-props): Need to add tests for when a property accessor have
    // both expression body and block body. We should confirm that SemanticModel doesn't bind an expression body in presence of a block body.

    // PROTOTYPE(semi-auto-props): Add ENC tests.

    public class PropertyFieldKeywordTests : CompilingTestBase
    {
        /// <summary>
        /// Represents the state of "field" identifier for speculative semantic model tests.
        /// </summary>
        public enum FieldBindingTestState
        {
            /// <summary>
            /// The field identifier isn't a backing field or a local.
            /// </summary>
            /// <remarks>
            /// If the original property is not semi-auto property. We don't
            /// bind field identifier as a backing field.
            /// </remarks>
            None,

            /// <summary>
            /// The field identifier is bound as a backing field.
            /// </summary>
            /// <remarks>
            /// This only happens if the original property is a semi-auto property.
            /// </remarks>
            BecomesBackingField,

            /// <summary>
            /// The field identifier is bound as a local.
            /// </summary>
            BecomesLocal,
        }

        private void VerifyTypeIL(CSharpCompilation compilation, string typeName, string expected)
        {
            if (!ExecutionConditionUtil.IsDesktop)
            {
                // Hacky. We could otherwise run the tests only when IsDesktop is true, similar to what's done in CodeGenDisplayClassOptimizationTests
                expected = expected.Replace("[mscorlib]", "[netstandard]");
            }

            CompileAndVerify(compilation).VerifyTypeIL(typeName, expected);
        }

        [Fact]
        public void TestNameOfFieldInAttribute()
        {
            var comp = CreateCompilation(@"
public class C
{
    public int P
    {
        get
        {
            return local();

            [My(nameof(field))]
            int local() => 0;
        }
    }
}

public class MyAttribute : System.Attribute
{
    public MyAttribute(string s) { }
}
");
            var accessorBindingData = new SourcePropertySymbolBase.AccessorBindingData();
            comp.TestOnlyCompilationData = accessorBindingData;
<<<<<<< HEAD
            comp.VerifyDiagnostics(
                // (10,24): error CS9013: Cannot use 'field' keyword inside 'nameof' expressions.
                //             [My(nameof(field))]
                Diagnostic(ErrorCode.ERR_FieldKeywordInsideNameOf, "field").WithLocation(10, 24)
            );
            Assert.Equal(0, accessorBindingData.NumberOfPerformedAccessorBinding);
        }

        [Fact]
        public void TestNameOfField()
        {
            var comp = CreateCompilation(@"
public class C
{
    public int P
    {
        get
        {
            return nameof(field);
        }
    }
}
");
            var accessorBindingData = new SourcePropertySymbolBase.AccessorBindingData();
            comp.TestOnlyCompilationData = accessorBindingData;
            comp.VerifyDiagnostics(
                // (8,20): error CS0029: Cannot implicitly convert type 'string' to 'int'
                //             return nameof(field);
                Diagnostic(ErrorCode.ERR_NoImplicitConv, "nameof(field)").WithArguments("string", "int").WithLocation(8, 20),
                // (8,27): error CS9013: Cannot use 'field' keyword inside 'nameof' expressions.
                //             return nameof(field);
                Diagnostic(ErrorCode.ERR_FieldKeywordInsideNameOf, "field").WithLocation(8, 27)
            );
            Assert.Equal(0, accessorBindingData.NumberOfPerformedAccessorBinding);
        }

        [Fact]
        public void TestNameOfField_NameofIsMethodInvocation()
        {
            var comp = CreateCompilation(@"
public class C
{
    public int P
    {
        get
        {
            return nameof(field);
        }
    }

    public int nameof(int x) => 0;
}
");
            var accessorBindingData = new SourcePropertySymbolBase.AccessorBindingData();
            comp.TestOnlyCompilationData = accessorBindingData;
=======
>>>>>>> 09990f21
            comp.VerifyDiagnostics();
            Assert.Empty(comp.GetTypeByMetadataName("C").GetMembers().OfType<FieldSymbol>());
            VerifyTypeIL(comp, "C", @"
.class public auto ansi beforefieldinit C
	extends [mscorlib]System.Object
{
	// Fields
	.field private initonly int32 '<P>k__BackingField'
	.custom instance void [mscorlib]System.Runtime.CompilerServices.CompilerGeneratedAttribute::.ctor() = (
		01 00 00 00
	)
	// Methods
	.method public hidebysig specialname 
		instance int32 get_P () cil managed 
	{
		// Method begins at RVA 0x2050
		// Code size 6 (0x6)
		.maxstack 8
		IL_0000: call int32 C::'<get_P>g__local|1_0'()
		IL_0005: ret
	} // end of method C::get_P
	.method public hidebysig specialname rtspecialname 
		instance void .ctor () cil managed 
	{
		// Method begins at RVA 0x2057
		// Code size 7 (0x7)
		.maxstack 8
		IL_0000: ldarg.0
		IL_0001: call instance void [mscorlib]System.Object::.ctor()
		IL_0006: ret
	} // end of method C::.ctor
	.method assembly hidebysig static 
		int32 '<get_P>g__local|1_0' () cil managed 
	{
		.custom instance void [mscorlib]System.Runtime.CompilerServices.CompilerGeneratedAttribute::.ctor() = (
			01 00 00 00
		)
		.custom instance void MyAttribute::.ctor(string) = (
			01 00 05 66 69 65 6c 64 00 00
		)
		// Method begins at RVA 0x205f
		// Code size 2 (0x2)
		.maxstack 8
		IL_0000: ldc.i4.0
		IL_0001: ret
	} // end of method C::'<get_P>g__local|1_0'
	// Properties
	.property instance int32 P()
	{
		.get instance int32 C::get_P()
	}
} // end of class C
");
            Assert.Equal(0, accessorBindingData.NumberOfPerformedAccessorBinding);
        }

        [Fact]
        public void TestFieldInLocalFunction()
        {
            var comp = CreateCompilation(@"
public class C
{
    public int P
    {
        get
        {
            return local1() + local2() + local3();

            [My(field)]
            int local1() => 0;

            int local2(int i = field) => 0;

            static int local3(int i = field) => 0;
        }
    }
}

public class MyAttribute : System.Attribute
{
    public MyAttribute(int i) { }
}
");
            var accessorBindingData = new SourcePropertySymbolBase.AccessorBindingData();
            comp.TestOnlyCompilationData = accessorBindingData;
            comp.VerifyDiagnostics(
                // (10,17): error CS0120: An object reference is required for the non-static field, method, or property 'C.<P>k__BackingField'
                //             [My(field)]
                Diagnostic(ErrorCode.ERR_ObjectRequired, "field").WithArguments("C.<P>k__BackingField").WithLocation(10, 17),
                // (13,32): error CS1736: Default parameter value for 'i' must be a compile-time constant
                //             int local2(int i = field) => 0;
                Diagnostic(ErrorCode.ERR_DefaultValueMustBeConstant, "field").WithArguments("i").WithLocation(13, 32),
                // (15,39): error CS1736: Default parameter value for 'i' must be a compile-time constant
                //             static int local3(int i = field) => 0;
                Diagnostic(ErrorCode.ERR_DefaultValueMustBeConstant, "field").WithArguments("i").WithLocation(15, 39)
            );
            Assert.Empty(comp.GetTypeByMetadataName("C").GetMembers().OfType<FieldSymbol>());
            Assert.Equal(0, accessorBindingData.NumberOfPerformedAccessorBinding);
        }

        [Fact]
        public void TestFieldInLocalFunction_ShadowedByConstant()
        {
            var comp = CreateCompilation(@"
System.Console.WriteLine(new C().P);

public class C
{
    public int P
    {
        get
        {
            const int field = 5;
            return local1() + local2() + local3();

            [My(field)]
            int local1() => 0;

            int local2(int i = field) => i;

            static int local3(int i = field) => i;
        }
    }
}

public class MyAttribute : System.Attribute
{
    public MyAttribute(int i) { }
}
");
            var accessorBindingData = new SourcePropertySymbolBase.AccessorBindingData();
            comp.TestOnlyCompilationData = accessorBindingData;
            CompileAndVerify(comp, expectedOutput: "10");
            VerifyTypeIL(comp, "C", @"
.class public auto ansi beforefieldinit C
	extends [mscorlib]System.Object
{
	// Methods
	.method public hidebysig specialname 
		instance int32 get_P () cil managed 
	{
		// Method begins at RVA 0x2069
		// Code size 20 (0x14)
		.maxstack 8
		IL_0000: call int32 C::'<get_P>g__local1|1_0'()
		IL_0005: ldc.i4.5
		IL_0006: call int32 C::'<get_P>g__local2|1_1'(int32)
		IL_000b: add
		IL_000c: ldc.i4.5
		IL_000d: call int32 C::'<get_P>g__local3|1_2'(int32)
		IL_0012: add
		IL_0013: ret
	} // end of method C::get_P
	.method public hidebysig specialname rtspecialname 
		instance void .ctor () cil managed 
	{
		// Method begins at RVA 0x2061
		// Code size 7 (0x7)
		.maxstack 8
		IL_0000: ldarg.0
		IL_0001: call instance void [mscorlib]System.Object::.ctor()
		IL_0006: ret
	} // end of method C::.ctor
	.method assembly hidebysig static 
		int32 '<get_P>g__local1|1_0' () cil managed 
	{
		.custom instance void [mscorlib]System.Runtime.CompilerServices.CompilerGeneratedAttribute::.ctor() = (
			01 00 00 00
		)
		.custom instance void MyAttribute::.ctor(int32) = (
			01 00 05 00 00 00 00 00
		)
		// Method begins at RVA 0x207e
		// Code size 2 (0x2)
		.maxstack 8
		IL_0000: ldc.i4.0
		IL_0001: ret
	} // end of method C::'<get_P>g__local1|1_0'
	.method assembly hidebysig static 
		int32 '<get_P>g__local2|1_1' (
			[opt] int32 i
		) cil managed 
	{
		.custom instance void [mscorlib]System.Runtime.CompilerServices.CompilerGeneratedAttribute::.ctor() = (
			01 00 00 00
		)
		.param [1] = int32(5)
		// Method begins at RVA 0x2081
		// Code size 2 (0x2)
		.maxstack 8
		IL_0000: ldarg.0
		IL_0001: ret
	} // end of method C::'<get_P>g__local2|1_1'
	.method assembly hidebysig static 
		int32 '<get_P>g__local3|1_2' (
			[opt] int32 i
		) cil managed 
	{
		.custom instance void [mscorlib]System.Runtime.CompilerServices.CompilerGeneratedAttribute::.ctor() = (
			01 00 00 00
		)
		.param [1] = int32(5)
		// Method begins at RVA 0x2081
		// Code size 2 (0x2)
		.maxstack 8
		IL_0000: ldarg.0
		IL_0001: ret
	} // end of method C::'<get_P>g__local3|1_2'
	// Properties
	.property instance int32 P()
	{
		.get instance int32 C::get_P()
	}
} // end of class C
");
            Assert.Empty(comp.GetTypeByMetadataName("C").GetMembers().OfType<FieldSymbol>());
            Assert.Equal(0, accessorBindingData.NumberOfPerformedAccessorBinding);
        }

        [Fact]
        public void TestFieldInLocalFunction_PropertyIsStatic()
        {
            var comp = CreateCompilation(@"
public class C
{
    public static int P
    {
        get
        {
            return local1() + local2() + local3();

            [My(field)]
            int local1() => 0;

            int local2(int i = field) => 0;

            static int local3(int i = field) => 0;
        }
    }
}

public class MyAttribute : System.Attribute
{
    public MyAttribute(int i) { }
}
");
            var accessorBindingData = new SourcePropertySymbolBase.AccessorBindingData();
            comp.TestOnlyCompilationData = accessorBindingData;
            comp.VerifyDiagnostics(
                // (10,17): error CS0182: An attribute argument must be a constant expression, typeof expression or array creation expression of an attribute parameter type
                //             [My(field)]
                Diagnostic(ErrorCode.ERR_BadAttributeArgument, "field").WithLocation(10, 17),
                // (13,32): error CS1736: Default parameter value for 'i' must be a compile-time constant
                //             int local2(int i = field) => 0;
                Diagnostic(ErrorCode.ERR_DefaultValueMustBeConstant, "field").WithArguments("i").WithLocation(13, 32),
                // (15,39): error CS1736: Default parameter value for 'i' must be a compile-time constant
                //             static int local3(int i = field) => 0;
                Diagnostic(ErrorCode.ERR_DefaultValueMustBeConstant, "field").WithArguments("i").WithLocation(15, 39)
            );
            Assert.Empty(comp.GetTypeByMetadataName("C").GetMembers().OfType<FieldSymbol>());
            Assert.Equal(0, accessorBindingData.NumberOfPerformedAccessorBinding);
        }

        [Fact]
        public void TestFieldIsShadowed_ReferencedFromRegularLocalFunction()
        {
            var comp = CreateCompilation(@"
System.Console.WriteLine(new C().P);

public class C
{
    public int P
    {
        get
        {
            int field = 5;
            return local();

            int local() => field;
        }
    }
}
");
            var accessorBindingData = new SourcePropertySymbolBase.AccessorBindingData();
            comp.TestOnlyCompilationData = accessorBindingData;
            CompileAndVerify(comp, expectedOutput: "5");
            VerifyTypeIL(comp, "C", @"
.class public auto ansi beforefieldinit C
	extends [mscorlib]System.Object
{
	// Nested Types
	.class nested private auto ansi sealed beforefieldinit '<>c__DisplayClass1_0'
		extends [mscorlib]System.ValueType
	{
		.custom instance void [mscorlib]System.Runtime.CompilerServices.CompilerGeneratedAttribute::.ctor() = (
			01 00 00 00
		)
		// Fields
		.field public int32 'field'
	} // end of class <>c__DisplayClass1_0
	// Methods
	.method public hidebysig specialname 
		instance int32 get_P () cil managed 
	{
		// Method begins at RVA 0x206c
		// Code size 16 (0x10)
		.maxstack 2
		.locals init (
			[0] valuetype C/'<>c__DisplayClass1_0'
		)
		IL_0000: ldloca.s 0
		IL_0002: ldc.i4.5
		IL_0003: stfld int32 C/'<>c__DisplayClass1_0'::'field'
		IL_0008: ldloca.s 0
		IL_000a: call int32 C::'<get_P>g__local|1_0'(valuetype C/'<>c__DisplayClass1_0'&)
		IL_000f: ret
	} // end of method C::get_P
	.method public hidebysig specialname rtspecialname 
		instance void .ctor () cil managed 
	{
		// Method begins at RVA 0x2061
		// Code size 7 (0x7)
		.maxstack 8
		IL_0000: ldarg.0
		IL_0001: call instance void [mscorlib]System.Object::.ctor()
		IL_0006: ret
	} // end of method C::.ctor
	.method assembly hidebysig static 
		int32 '<get_P>g__local|1_0' (
			valuetype C/'<>c__DisplayClass1_0'& ''
		) cil managed 
	{
		.custom instance void [mscorlib]System.Runtime.CompilerServices.CompilerGeneratedAttribute::.ctor() = (
			01 00 00 00
		)
		// Method begins at RVA 0x2088
		// Code size 7 (0x7)
		.maxstack 8
		IL_0000: ldarg.0
		IL_0001: ldfld int32 C/'<>c__DisplayClass1_0'::'field'
		IL_0006: ret
	} // end of method C::'<get_P>g__local|1_0'
	// Properties
	.property instance int32 P()
	{
		.get instance int32 C::get_P()
	}
} // end of class C
");
            Assert.Empty(comp.GetTypeByMetadataName("C").GetMembers().OfType<FieldSymbol>());
            Assert.Equal(0, accessorBindingData.NumberOfPerformedAccessorBinding);
        }

        [Fact]
        public void TestFieldIsShadowed_ReferencedFromRegularLambda()
        {
            var comp = CreateCompilation(@"
System.Console.WriteLine(new C().P);
public class C
{
    public int P
    {
        get
        {
            int field = 5;
            System.Func<int> func = () => field;
            return func();
        }
    }
}
");
            var accessorBindingData = new SourcePropertySymbolBase.AccessorBindingData();
            comp.TestOnlyCompilationData = accessorBindingData;
            CompileAndVerify(comp, expectedOutput: "5");
            VerifyTypeIL(comp, "C", @"
.class public auto ansi beforefieldinit C
	extends [mscorlib]System.Object
{
	// Nested Types
	.class nested private auto ansi sealed beforefieldinit '<>c__DisplayClass1_0'
		extends [mscorlib]System.Object
	{
		.custom instance void [mscorlib]System.Runtime.CompilerServices.CompilerGeneratedAttribute::.ctor() = (
			01 00 00 00
		)
		// Fields
		.field public int32 'field'
		// Methods
		.method public hidebysig specialname rtspecialname 
			instance void .ctor () cil managed 
		{
			// Method begins at RVA 0x2061
			// Code size 7 (0x7)
			.maxstack 8
			IL_0000: ldarg.0
			IL_0001: call instance void [mscorlib]System.Object::.ctor()
			IL_0006: ret
		} // end of method '<>c__DisplayClass1_0'::.ctor
		.method assembly hidebysig 
			instance int32 '<get_P>b__0' () cil managed 
		{
			// Method begins at RVA 0x2087
			// Code size 7 (0x7)
			.maxstack 8
			IL_0000: ldarg.0
			IL_0001: ldfld int32 C/'<>c__DisplayClass1_0'::'field'
			IL_0006: ret
		} // end of method '<>c__DisplayClass1_0'::'<get_P>b__0'
	} // end of class <>c__DisplayClass1_0
	// Methods
	.method public hidebysig specialname 
		instance int32 get_P () cil managed 
	{
		// Method begins at RVA 0x2069
		// Code size 29 (0x1d)
		.maxstack 8
		IL_0000: newobj instance void C/'<>c__DisplayClass1_0'::.ctor()
		IL_0005: dup
		IL_0006: ldc.i4.5
		IL_0007: stfld int32 C/'<>c__DisplayClass1_0'::'field'
		IL_000c: ldftn instance int32 C/'<>c__DisplayClass1_0'::'<get_P>b__0'()
		IL_0012: newobj instance void class [mscorlib]System.Func`1<int32>::.ctor(object, native int)
		IL_0017: callvirt instance !0 class [mscorlib]System.Func`1<int32>::Invoke()
		IL_001c: ret
	} // end of method C::get_P
	.method public hidebysig specialname rtspecialname 
		instance void .ctor () cil managed 
	{
		// Method begins at RVA 0x2061
		// Code size 7 (0x7)
		.maxstack 8
		IL_0000: ldarg.0
		IL_0001: call instance void [mscorlib]System.Object::.ctor()
		IL_0006: ret
	} // end of method C::.ctor
	// Properties
	.property instance int32 P()
	{
		.get instance int32 C::get_P()
	}
} // end of class C
");
            Assert.Empty(comp.GetTypeByMetadataName("C").GetMembers().OfType<FieldSymbol>());
            Assert.Equal(0, accessorBindingData.NumberOfPerformedAccessorBinding);
        }

        [Theory, CombinatorialData]
        public void TestFieldIsShadowed_ReferencedFromStaticLocalFunction(bool isStatic, bool isLocal)
        {
            var local = isLocal ? "int field = 5;" : "";
            var field = !isLocal ? $"private {(isStatic ? "static" : "")} int field = 5;" : "";
            var comp = CreateCompilation($@"
public class C
{{
    {field}
    public {(isStatic ? "static" : "")} int P
    {{
        get
        {{
            {local}
            return local();

            static int local() => field;
        }}
    }}
}}
");
            var tree = comp.SyntaxTrees[0];
            var root = tree.GetRoot();
            var accessorBindingData = new SourcePropertySymbolBase.AccessorBindingData();
            comp.TestOnlyCompilationData = accessorBindingData;
            if (isLocal)
            {
                comp.VerifyDiagnostics(
                    // (12,35): error CS8421: A static local function cannot contain a reference to 'field'.
                    //             static int local() => field;
                    Diagnostic(ErrorCode.ERR_StaticLocalFunctionCannotCaptureVariable, "field").WithArguments("field").WithLocation(12, 35)
                );
            }
            else if (!isStatic && !isLocal)
            {
                comp.VerifyDiagnostics(
                    // (12,35): error CS8422: A static local function cannot contain a reference to 'this' or 'base'.
                    //             static int local() => field;
                    Diagnostic(ErrorCode.ERR_StaticLocalFunctionCannotCaptureThis, "field").WithLocation(12, 35)
                );
            }
            else
            {
                Assert.True(isStatic && !isLocal);
                comp.VerifyDiagnostics();
            }

            var symbolInfo = comp.GetSemanticModel(tree).GetSymbolInfo(root.DescendantNodes().Single(n => n is IdentifierNameSyntax { Parent: ArrowExpressionClauseSyntax }));
            if (isLocal)
            {
                Assert.Equal(SymbolKind.Local, symbolInfo.Symbol.Kind);
                Assert.Equal("System.Int32 field", symbolInfo.Symbol.GetSymbol().ToTestDisplayString());
            }
            else
            {
                Assert.Equal(SymbolKind.Field, symbolInfo.Symbol.Kind);
                Assert.Equal("System.Int32 C.field", symbolInfo.Symbol.GetSymbol().ToTestDisplayString());
            }

            if (isLocal)
            {
                Assert.Empty(comp.GetTypeByMetadataName("C").GetMembers().OfType<FieldSymbol>());
                Assert.Empty(comp.GetTypeByMetadataName("C").GetFieldsToEmit());
            }
            else
            {
                Assert.Equal(symbolInfo.Symbol.GetSymbol(), comp.GetTypeByMetadataName("C").GetMembers().OfType<FieldSymbol>().Single());
                Assert.Equal(symbolInfo.Symbol.GetSymbol(), comp.GetTypeByMetadataName("C").GetFieldsToEmit().Single());
            }

            Assert.Equal(0, accessorBindingData.NumberOfPerformedAccessorBinding);
        }

        [Theory, CombinatorialData]
        public void TestFieldIsShadowed_ReferencedFromStaticLambda(bool isLocal)
        {
            var local = isLocal ? "int field = 5;" : "";
            var field = !isLocal ? "private int field = 5;" : "";
            var comp = CreateCompilation($@"
public class C
{{
    {field}
    public int P
    {{
        get
        {{
            {local}
            System.Func<int> func = static () => field;
            return func();
        }}
    }}
}}
");
            var tree = comp.SyntaxTrees[0];
            var root = tree.GetRoot();
            var accessorBindingData = new SourcePropertySymbolBase.AccessorBindingData();
            comp.TestOnlyCompilationData = accessorBindingData;
            if (isLocal)
            {
                comp.VerifyDiagnostics(
                    // (10,50): error CS8820: A static anonymous function cannot contain a reference to 'field'.
                    //             System.Func<int> func = static () => field;
                    Diagnostic(ErrorCode.ERR_StaticAnonymousFunctionCannotCaptureVariable, "field").WithArguments("field").WithLocation(10, 50)
                );
            }
            else
            {
                comp.VerifyDiagnostics(
                    // (10,50): error CS8821: A static anonymous function cannot contain a reference to 'this' or 'base'.
                    //             System.Func<int> func = static () => field;
                    Diagnostic(ErrorCode.ERR_StaticAnonymousFunctionCannotCaptureThis, "field").WithLocation(10, 50)
                );
            }

            var symbolInfo = comp.GetSemanticModel(tree).GetSymbolInfo(root.DescendantNodes().Single(n => n is IdentifierNameSyntax { Parent: ParenthesizedLambdaExpressionSyntax }));
            if (isLocal)
            {
                Assert.Equal("System.Int32 field", symbolInfo.Symbol.GetSymbol().ToTestDisplayString());
                Assert.Equal(SymbolKind.Local, symbolInfo.Symbol.Kind);
                Assert.Empty(comp.GetTypeByMetadataName("C").GetMembers().OfType<FieldSymbol>());
                Assert.Empty(comp.GetTypeByMetadataName("C").GetFieldsToEmit());
            }
            else
            {
                Assert.Equal("System.Int32 C.field", symbolInfo.Symbol.GetSymbol().ToTestDisplayString());
                Assert.Equal(SymbolKind.Field, symbolInfo.Symbol.Kind);
                Assert.Equal(symbolInfo.Symbol.GetSymbol(), comp.GetTypeByMetadataName("C").GetMembers().OfType<FieldSymbol>().Single());
                Assert.Equal(symbolInfo.Symbol.GetSymbol(), comp.GetTypeByMetadataName("C").GetFieldsToEmit().Single());
            }

            Assert.Equal(0, accessorBindingData.NumberOfPerformedAccessorBinding);
        }

        [Fact]
        public void TestFieldIsShadowedByField_ReferencedFromRegularLocalFunction()
        {
            var comp = CreateCompilation(@"
System.Console.WriteLine(new C().P);

public class C
{
    private int field = 5;

    public int P
    {
        get
        {
            return local();

            int local() => field;
        }
    }
}
");
            var accessorBindingData = new SourcePropertySymbolBase.AccessorBindingData();
            comp.TestOnlyCompilationData = accessorBindingData;
            CompileAndVerify(comp, expectedOutput: "5");
            VerifyTypeIL(comp, "C", @"
.class public auto ansi beforefieldinit C
	extends [mscorlib]System.Object
{
	// Fields
	.field private int32 'field'
	// Methods
	.method public hidebysig specialname 
		instance int32 get_P () cil managed 
	{
<<<<<<< HEAD
		// Method begins at RVA 0x2050
		// Code size 13 (0xd)
		.maxstack 8
		IL_0000: ldarg.0
		IL_0001: ldarg.0
		IL_0002: ldfld int32 C::'<P>k__BackingField'
		IL_0007: call instance int32 C::nameof(int32)
		IL_000c: ret
=======
		// Method begins at RVA 0x2069
		// Code size 7 (0x7)
		.maxstack 8
		IL_0000: ldarg.0
		IL_0001: call instance int32 C::'<get_P>g__local|2_0'()
		IL_0006: ret
>>>>>>> 09990f21
	} // end of method C::get_P
	.method public hidebysig 
		instance int32 nameof (
			int32 x
		) cil managed 
	{
		// Method begins at RVA 0x205e
		// Code size 2 (0x2)
		.maxstack 8
		IL_0000: ldc.i4.0
		IL_0001: ret
	} // end of method C::nameof
	.method public hidebysig specialname rtspecialname 
		instance void .ctor () cil managed 
	{
<<<<<<< HEAD
		// Method begins at RVA 0x2061
		// Code size 7 (0x7)
		.maxstack 8
		IL_0000: ldarg.0
		IL_0001: call instance void [mscorlib]System.Object::.ctor()
		IL_0006: ret
	} // end of method C::.ctor
	// Properties
	.property instance int32 P()
	{
		.get instance int32 C::get_P()
	}
} // end of class C
");
            Assert.Equal(0, accessorBindingData.NumberOfPerformedAccessorBinding);
        }

        [Fact]
        public void TestNameOfField_NameofIsLocalFunctionInvocation()
        {
            var comp = CreateCompilation(@"
public class C
{
    public int P
    {
        get
        {
            return nameof(field);

            int nameof(int x) => 0;
        }
    }
}
");
            var accessorBindingData = new SourcePropertySymbolBase.AccessorBindingData();
            comp.TestOnlyCompilationData = accessorBindingData;
            comp.VerifyDiagnostics();
            VerifyTypeIL(comp, "C", @"
.class public auto ansi beforefieldinit C
	extends [mscorlib]System.Object
{
	// Fields
	.field private initonly int32 '<P>k__BackingField'
	.custom instance void [mscorlib]System.Runtime.CompilerServices.CompilerGeneratedAttribute::.ctor() = (
		01 00 00 00
	)
	// Methods
	.method public hidebysig specialname 
		instance int32 get_P () cil managed 
	{
		// Method begins at RVA 0x2050
		// Code size 12 (0xc)
		.maxstack 8
		IL_0000: ldarg.0
		IL_0001: ldfld int32 C::'<P>k__BackingField'
		IL_0006: call int32 C::'<get_P>g__nameof|1_0'(int32)
		IL_000b: ret
	} // end of method C::get_P
	.method public hidebysig specialname rtspecialname 
		instance void .ctor () cil managed 
	{
		// Method begins at RVA 0x205d
=======
		// Method begins at RVA 0x2071
		// Code size 14 (0xe)
		.maxstack 8
		IL_0000: ldarg.0
		IL_0001: ldc.i4.5
		IL_0002: stfld int32 C::'field'
		IL_0007: ldarg.0
		IL_0008: call instance void [mscorlib]System.Object::.ctor()
		IL_000d: ret
	} // end of method C::.ctor
	.method private hidebysig 
		instance int32 '<get_P>g__local|2_0' () cil managed 
	{
		.custom instance void [mscorlib]System.Runtime.CompilerServices.CompilerGeneratedAttribute::.ctor() = (
			01 00 00 00
		)
		// Method begins at RVA 0x2080
>>>>>>> 09990f21
		// Code size 7 (0x7)
		.maxstack 8
		IL_0000: ldarg.0
		IL_0001: ldfld int32 C::'field'
		IL_0006: ret
	} // end of method C::'<get_P>g__local|2_0'
	// Properties
	.property instance int32 P()
	{
		.get instance int32 C::get_P()
	}
} // end of class C
");
            var field = comp.GetTypeByMetadataName("C").GetMembers().OfType<FieldSymbol>().Single();
            Assert.Equal("System.Int32 C.field", field.ToTestDisplayString());
            Assert.Equal(0, accessorBindingData.NumberOfPerformedAccessorBinding);
        }

        [Fact]
        public void TestFieldIsShadowedByField_ReferencedFromRegularLambda()
        {
            var comp = CreateCompilation(@"
System.Console.WriteLine(new C().P);
public class C
{
    private int field = 5;

    public int P
    {
        get
        {
            System.Func<int> func = () => field;
            return func();
        }
    }
}
");
            var accessorBindingData = new SourcePropertySymbolBase.AccessorBindingData();
            comp.TestOnlyCompilationData = accessorBindingData;
            CompileAndVerify(comp, expectedOutput: "5");
            VerifyTypeIL(comp, "C", @"
.class public auto ansi beforefieldinit C
	extends [mscorlib]System.Object
{
	// Fields
	.field private int32 'field'
	// Methods
	.method public hidebysig specialname 
		instance int32 get_P () cil managed 
	{
		// Method begins at RVA 0x2069
		// Code size 18 (0x12)
		.maxstack 8
		IL_0000: ldarg.0
		IL_0001: ldftn instance int32 C::'<get_P>b__2_0'()
		IL_0007: newobj instance void class [mscorlib]System.Func`1<int32>::.ctor(object, native int)
		IL_000c: callvirt instance !0 class [mscorlib]System.Func`1<int32>::Invoke()
		IL_0011: ret
	} // end of method C::get_P
	.method public hidebysig specialname rtspecialname 
		instance void .ctor () cil managed 
	{
		// Method begins at RVA 0x207c
		// Code size 14 (0xe)
		.maxstack 8
		IL_0000: ldarg.0
		IL_0001: ldc.i4.5
		IL_0002: stfld int32 C::'field'
		IL_0007: ldarg.0
		IL_0008: call instance void [mscorlib]System.Object::.ctor()
		IL_000d: ret
	} // end of method C::.ctor
<<<<<<< HEAD
	.method assembly hidebysig static 
		int32 '<get_P>g__nameof|1_0' (
			int32 x
		) cil managed 
=======
	.method private hidebysig 
		instance int32 '<get_P>b__2_0' () cil managed 
>>>>>>> 09990f21
	{
		.custom instance void [mscorlib]System.Runtime.CompilerServices.CompilerGeneratedAttribute::.ctor() = (
			01 00 00 00
		)
<<<<<<< HEAD
		// Method begins at RVA 0x2065
		// Code size 2 (0x2)
		.maxstack 8
		IL_0000: ldc.i4.0
		IL_0001: ret
	} // end of method C::'<get_P>g__nameof|1_0'
=======
		// Method begins at RVA 0x208b
		// Code size 7 (0x7)
		.maxstack 8
		IL_0000: ldarg.0
		IL_0001: ldfld int32 C::'field'
		IL_0006: ret
	} // end of method C::'<get_P>b__2_0'
>>>>>>> 09990f21
	// Properties
	.property instance int32 P()
	{
		.get instance int32 C::get_P()
	}
} // end of class C
");
<<<<<<< HEAD
            Assert.Equal(0, accessorBindingData.NumberOfPerformedAccessorBinding);
        }

        [Theory]
        [InlineData("private void field() { }")]
        [InlineData("private int field { get => 0; }")]
        [InlineData("private int field;")]
        public void TestNameOfField_FieldIsMember(string member)
        {
            var comp = CreateCompilation($@"
System.Console.WriteLine(new C().P);

public class C
{{
    {member}

    public string P
    {{
        get
        {{
            return nameof(field);
        }}
    }}
}}
");
            var accessorBindingData = new SourcePropertySymbolBase.AccessorBindingData();
            comp.TestOnlyCompilationData = accessorBindingData;
            CompileAndVerify(comp, expectedOutput: "field");
=======
            var field = comp.GetTypeByMetadataName("C").GetMembers().OfType<FieldSymbol>().Single();
            Assert.Equal("System.Int32 C.field", field.ToTestDisplayString());
>>>>>>> 09990f21
            Assert.Equal(0, accessorBindingData.NumberOfPerformedAccessorBinding);
        }

        [Fact(Skip = "PROTOTYPE(semi-auto-props): Assigning in constructor is not yet supported.")]
        public void TestFieldOnlyGetter()
        {
            var comp = CreateCompilation(@"
public class C
{
    public C()
    {
        P = 5;
    }

    public int P { get => field; }

    public static void Main()
    {
        System.Console.WriteLine(new C().P);
    }
}
", options: TestOptions.DebugExe);
            var accessorBindingData = new SourcePropertySymbolBase.AccessorBindingData();
            comp.TestOnlyCompilationData = accessorBindingData;

            Assert.Empty(comp.GetTypeByMetadataName("C").GetMembers().OfType<FieldSymbol>());

            CompileAndVerify(comp, expectedOutput: "5");
            VerifyTypeIL(comp, "C", @"
    .class public auto ansi beforefieldinit C
	extends [mscorlib]System.Object
{
	// Fields
	.field private initonly int32 '<P>k__BackingField'
	.custom instance void [mscorlib]System.Runtime.CompilerServices.CompilerGeneratedAttribute::.ctor() = (
		01 00 00 00
	)
	.custom instance void [mscorlib]System.Diagnostics.DebuggerBrowsableAttribute::.ctor(valuetype [mscorlib]System.Diagnostics.DebuggerBrowsableState) = (
		01 00 00 00 00 00 00 00
	)
	// Methods
	.method public hidebysig specialname rtspecialname 
		instance void .ctor () cil managed 
	{
		// Method begins at RVA 0x2050
		// Code size 16 (0x10)
		.maxstack 8
		IL_0000: ldarg.0
		IL_0001: call instance void [mscorlib]System.Object::.ctor()
		IL_0006: nop
		IL_0007: nop
		IL_0008: ldarg.0
		IL_0009: ldc.i4.5
		IL_000a: stfld int32 C::'<P>k__BackingField'
		IL_000f: ret
	} // end of method C::.ctor
	.method public hidebysig specialname 
		instance int32 get_P () cil managed 
	{
		// Method begins at RVA 0x2061
		// Code size 7 (0x7)
		.maxstack 8
		IL_0000: ldarg.0
		IL_0001: ldfld int32 C::'<P>k__BackingField'
		IL_0006: ret
	} // end of method C::get_P
	.method public hidebysig static 
		void Main () cil managed 
	{
		// Method begins at RVA 0x2069
		// Code size 18 (0x12)
		.maxstack 8
		.entrypoint
		IL_0000: nop
		IL_0001: newobj instance void C::.ctor()
		IL_0006: call instance int32 C::get_P()
		IL_000b: call void [mscorlib]System.Console::WriteLine(int32)
		IL_0010: nop
		IL_0011: ret
	} // end of method C::Main
	// Properties
	.property instance int32 P()
	{
		.get instance int32 C::get_P()
	}
} // end of class C
");
            Assert.Equal(0, accessorBindingData.NumberOfPerformedAccessorBinding);
        }

        // PROTOTYPE(semi-auto-props): All success scenarios should be executed, expected runtime behavior should be observed.
        // This is waiting until we support assigning to readonly properties in constructor.
        [Fact]
        public void TestExpressionBodiedProperty()
        {
            var comp = CreateCompilation(@"
public class C
{
    public int P => field;
}
");
            var accessorBindingData = new SourcePropertySymbolBase.AccessorBindingData();
            comp.TestOnlyCompilationData = accessorBindingData;
            Assert.Empty(comp.GetTypeByMetadataName("C").GetMembers().OfType<FieldSymbol>());
            VerifyTypeIL(comp, "C", @"
.class public auto ansi beforefieldinit C
	extends [mscorlib]System.Object
{
	// Fields
	.field private initonly int32 '<P>k__BackingField'
	.custom instance void [mscorlib]System.Runtime.CompilerServices.CompilerGeneratedAttribute::.ctor() = (
		01 00 00 00
	)
	// Methods
	.method public hidebysig specialname 
		instance int32 get_P () cil managed 
	{
		// Method begins at RVA 0x2050
		// Code size 7 (0x7)
		.maxstack 8
		IL_0000: ldarg.0
		IL_0001: ldfld int32 C::'<P>k__BackingField'
		IL_0006: ret
	} // end of method C::get_P
	.method public hidebysig specialname rtspecialname 
		instance void .ctor () cil managed 
	{
		// Method begins at RVA 0x2058
		// Code size 7 (0x7)
		.maxstack 8
		IL_0000: ldarg.0
		IL_0001: call instance void [mscorlib]System.Object::.ctor()
		IL_0006: ret
	} // end of method C::.ctor
	// Properties
	.property instance int32 P()
	{
		.get instance int32 C::get_P()
	}
} // end of class C
");
            Assert.Equal(0, accessorBindingData.NumberOfPerformedAccessorBinding);
        }

        [Fact(Skip = "PROTOTYPE(semi-auto-props): Mixing semicolon-only with field not yet working.")]
        public void TestSimpleCase()
        {
            var comp = CreateCompilation(@"
public class C
{
    public string P { get; set => field = value; }
}
");
            var accessorBindingData = new SourcePropertySymbolBase.AccessorBindingData();
            comp.TestOnlyCompilationData = accessorBindingData;
            // PROTOTYPE(semi-auto-props): Should be empty or non-empty? Current behavior is unknown since mixed scenarios not yet supported.
            Assert.Empty(comp.GetTypeByMetadataName("C").GetMembers().OfType<FieldSymbol>());
            VerifyTypeIL(comp, "C", @"
.class public auto ansi beforefieldinit C
	extends [mscorlib]System.Object
{
	// Fields
	.field private string '<P>k__BackingField'
	.custom instance void [mscorlib]System.Runtime.CompilerServices.CompilerGeneratedAttribute::.ctor() = (
		01 00 00 00
	)
	// Methods
	.method public hidebysig specialname 
		instance string get_P () cil managed 
	{
		.custom instance void [mscorlib]System.Runtime.CompilerServices.CompilerGeneratedAttribute::.ctor() = (
			01 00 00 00
		)
		// Method begins at RVA 0x2050
		// Code size 7 (0x7)
		.maxstack 8
		IL_0000: ldarg.0
		IL_0001: ldfld string C::'<P>k__BackingField'
		IL_0006: ret
	} // end of method C::get_P
	.method public hidebysig specialname 
		instance void set_P (
			string 'value'
		) cil managed 
	{
		// Method begins at RVA 0x2058
		// Code size 8 (0x8)
		.maxstack 8
		IL_0000: ldarg.0
		IL_0001: ldarg.1
		IL_0002: stfld string C::'<P>k__BackingField'
		IL_0007: ret
	} // end of method C::set_P
	.method public hidebysig specialname rtspecialname 
		instance void .ctor () cil managed 
	{
		// Method begins at RVA 0x2061
		// Code size 7 (0x7)
		.maxstack 8
		IL_0000: ldarg.0
		IL_0001: call instance void [mscorlib]System.Object::.ctor()
		IL_0006: ret
	} // end of method C::.ctor
	// Properties
	.property instance string P()
	{
		.get instance string C::get_P()
		.set instance void C::set_P(string)
	}
} // end of class C
");
            Assert.Equal(0, accessorBindingData.NumberOfPerformedAccessorBinding);
        }

        [Fact(Skip = "PROTOTYPE(semi-auto-props): Produces error CS8050: Only auto-implemented properties can have initializers.")]
        public void TestSemiAutoPropertyWithInitializer()
        {
            var comp = CreateCompilation(@"
public class C
{
    public string P { get => field; set => field = value; } = ""Hello"";
}
");
            var accessorBindingData = new SourcePropertySymbolBase.AccessorBindingData();
            comp.TestOnlyCompilationData = accessorBindingData;
            Assert.Empty(comp.GetTypeByMetadataName("C").GetMembers().OfType<FieldSymbol>());
            VerifyTypeIL(comp, "C", @"
.class public auto ansi beforefieldinit C
	extends [mscorlib]System.Object
{
	// Fields
	.field private string '<P>k__BackingField'
	.custom instance void [mscorlib]System.Runtime.CompilerServices.CompilerGeneratedAttribute::.ctor() = (
		01 00 00 00
	)
	// Methods
	.method public hidebysig specialname 
		instance string get_P () cil managed 
	{
		// Method begins at RVA 0x2050
		// Code size 7 (0x7)
		.maxstack 8
		IL_0000: ldarg.0
		IL_0001: ldfld string C::'<P>k__BackingField'
		IL_0006: ret
	} // end of method C::get_P
	.method public hidebysig specialname 
		instance void set_P (
			string 'value'
		) cil managed 
	{
		// Method begins at RVA 0x2058
		// Code size 8 (0x8)
		.maxstack 8
		IL_0000: ldarg.0
		IL_0001: ldarg.1
		IL_0002: stfld string C::'<P>k__BackingField'
		IL_0007: ret
	} // end of method C::set_P
	.method public hidebysig specialname rtspecialname 
		instance void .ctor () cil managed 
	{
		// Method begins at RVA 0x2061
		// Code size 18 (0x12)
		.maxstack 8
		IL_0000: ldarg.0
		IL_0001: ldstr ""Hello""
		IL_0006: stfld string C::'<P>k__BackingField'
		IL_000b: ldarg.0
		IL_000c: call instance void [mscorlib]System.Object::.ctor()
		IL_0011: ret
	} // end of method C::.ctor
	// Properties
	.property instance string P()
	{
		.get instance string C::get_P()
		.set instance void C::set_P(string)
	}
} // end of class C
");
            comp.VerifyDiagnostics();
            Assert.Equal(0, accessorBindingData.NumberOfPerformedAccessorBinding);
        }

        [Fact]
        public void FieldKeywordInReadOnlyProperty()
        {
            var comp = CreateCompilation(@"
public class C
{
    public string P { get => field; }
}
");
            var accessorBindingData = new SourcePropertySymbolBase.AccessorBindingData();
            comp.TestOnlyCompilationData = accessorBindingData;
            Assert.Empty(comp.GetTypeByMetadataName("C").GetMembers().OfType<FieldSymbol>());
            VerifyTypeIL(comp, "C", @"
.class public auto ansi beforefieldinit C
	extends [mscorlib]System.Object
{
	// Fields
	.field private initonly string '<P>k__BackingField'
	.custom instance void [mscorlib]System.Runtime.CompilerServices.CompilerGeneratedAttribute::.ctor() = (
		01 00 00 00
	)
	// Methods
	.method public hidebysig specialname 
		instance string get_P () cil managed 
	{
		// Method begins at RVA 0x2050
		// Code size 7 (0x7)
		.maxstack 8
		IL_0000: ldarg.0
		IL_0001: ldfld string C::'<P>k__BackingField'
		IL_0006: ret
	} // end of method C::get_P
	.method public hidebysig specialname rtspecialname 
		instance void .ctor () cil managed 
	{
		// Method begins at RVA 0x2058
		// Code size 7 (0x7)
		.maxstack 8
		IL_0000: ldarg.0
		IL_0001: call instance void [mscorlib]System.Object::.ctor()
		IL_0006: ret
	} // end of method C::.ctor
	// Properties
	.property instance string P()
	{
		.get instance string C::get_P()
	}
} // end of class C
");
            Assert.Equal(0, accessorBindingData.NumberOfPerformedAccessorBinding);
        }

        [Fact(Skip = "PROTOTYPE(semi-auto-props): Mixed scenarios are not yet supported.")]
        public void TestPrefixedWithAt()
        {
            var comp = CreateCompilation(@"
public class C
{
    public string P { get; set => @field = value; }
}
");
            var accessorBindingData = new SourcePropertySymbolBase.AccessorBindingData();
            comp.TestOnlyCompilationData = accessorBindingData;
            Assert.Empty(comp.GetTypeByMetadataName("C").GetMembers().OfType<FieldSymbol>());
            comp.VerifyDiagnostics(
                // (4,35): error CS0103: The name 'field' does not exist in the current context
                //     public string P { get; set => @field = value; }
                Diagnostic(ErrorCode.ERR_NameNotInContext, "@field").WithArguments("field").WithLocation(4, 35));
            Assert.Equal(0, accessorBindingData.NumberOfPerformedAccessorBinding);
        }

        [Fact]
        public void TestFieldLocalEqualsField()
        {
            var comp = CreateCompilation(@"
public class C
{
    public int P { get { int field = field; return field; } }
}
");
            var accessorBindingData = new SourcePropertySymbolBase.AccessorBindingData();
            comp.TestOnlyCompilationData = accessorBindingData;
            Assert.Empty(comp.GetTypeByMetadataName("C").GetMembers().OfType<FieldSymbol>());
            comp.VerifyDiagnostics(
                // (4,38): error CS0165: Use of unassigned local variable 'field'
                //     public int P { get { int field = field; return field; } }
                Diagnostic(ErrorCode.ERR_UseDefViolation, "field").WithArguments("field").WithLocation(4, 38)
            );

            Assert.Empty(comp.GetTypeByMetadataName("C").GetFieldsToEmit());
            Assert.Equal(0, accessorBindingData.NumberOfPerformedAccessorBinding);
        }

        [Fact]
        public void TestFieldWhenLocalFieldExistsButNotInScope()
        {
            var comp = CreateCompilation(@"
public class C
{
    public int P
    {
        get
        {
            if (GetBoolValue())
            {
                int field = 10;
                return field;
            }

            return field;
        }
    }

    public bool GetBoolValue() => true;
}
");
            var accessorBindingData = new SourcePropertySymbolBase.AccessorBindingData();
            comp.TestOnlyCompilationData = accessorBindingData;
            Assert.Empty(comp.GetTypeByMetadataName("C").GetMembers().OfType<FieldSymbol>());
            comp.VerifyDiagnostics();
            VerifyTypeIL(comp, "C", @"
.class public auto ansi beforefieldinit C
	extends [mscorlib]System.Object
{
	// Fields
	.field private initonly int32 '<P>k__BackingField'
	.custom instance void [mscorlib]System.Runtime.CompilerServices.CompilerGeneratedAttribute::.ctor() = (
		01 00 00 00
	)
	// Methods
	.method public hidebysig specialname 
		instance int32 get_P () cil managed 
	{
		// Method begins at RVA 0x2050
		// Code size 18 (0x12)
		.maxstack 8
		IL_0000: ldarg.0
		IL_0001: call instance bool C::GetBoolValue()
		IL_0006: brfalse.s IL_000b
		IL_0008: ldc.i4.s 10
		IL_000a: ret
		IL_000b: ldarg.0
		IL_000c: ldfld int32 C::'<P>k__BackingField'
		IL_0011: ret
	} // end of method C::get_P
	.method public hidebysig 
		instance bool GetBoolValue () cil managed 
	{
		// Method begins at RVA 0x2063
		// Code size 2 (0x2)
		.maxstack 8
		IL_0000: ldc.i4.1
		IL_0001: ret
	} // end of method C::GetBoolValue
	.method public hidebysig specialname rtspecialname 
		instance void .ctor () cil managed 
	{
		// Method begins at RVA 0x2066
		// Code size 7 (0x7)
		.maxstack 8
		IL_0000: ldarg.0
		IL_0001: call instance void [mscorlib]System.Object::.ctor()
		IL_0006: ret
	} // end of method C::.ctor
	// Properties
	.property instance int32 P()
	{
		.get instance int32 C::get_P()
	}
} // end of class C
");
            Assert.Equal("System.Int32 C.<P>k__BackingField", comp.GetTypeByMetadataName("C").GetFieldsToEmit().Single().ToTestDisplayString());
            Assert.Equal(0, accessorBindingData.NumberOfPerformedAccessorBinding);
        }

        [Fact]
        public void TestPrefixedWithAt2()
        {
            var comp = CreateCompilation(@"
public class C
{
    public string P { get => @field; }
}
");
            var accessorBindingData = new SourcePropertySymbolBase.AccessorBindingData();
            comp.TestOnlyCompilationData = accessorBindingData;
            Assert.Empty(comp.GetTypeByMetadataName("C").GetMembers().OfType<FieldSymbol>());
            comp.VerifyDiagnostics(
                // (4,30): error CS0103: The name 'field' does not exist in the current context
                //     public string P { get => @field; }
                Diagnostic(ErrorCode.ERR_NameNotInContext, "@field").WithArguments("field").WithLocation(4, 30));
            Assert.Equal(0, accessorBindingData.NumberOfPerformedAccessorBinding);
        }

        [Fact]
        public void TestHasFieldMemberInScope()
        {
            var comp = CreateCompilation(@"
public class B
{
    protected string field;
}
public class C : B
{
    public string P { get => field; }
}
");
            var accessorBindingData = new SourcePropertySymbolBase.AccessorBindingData();
            comp.TestOnlyCompilationData = accessorBindingData;
            Assert.Empty(comp.GetTypeByMetadataName("C").GetMembers().OfType<FieldSymbol>());
            VerifyTypeIL(comp, "C", @"
.class public auto ansi beforefieldinit C
	extends B
{
	// Methods
	.method public hidebysig specialname 
		instance string get_P () cil managed 
	{
		// Method begins at RVA 0x2058
		// Code size 7 (0x7)
		.maxstack 8
		IL_0000: ldarg.0
		IL_0001: ldfld string B::'field'
		IL_0006: ret
	} // end of method C::get_P
	.method public hidebysig specialname rtspecialname 
		instance void .ctor () cil managed 
	{
		// Method begins at RVA 0x2060
		// Code size 7 (0x7)
		.maxstack 8
		IL_0000: ldarg.0
		IL_0001: call instance void B::.ctor()
		IL_0006: ret
	} // end of method C::.ctor
	// Properties
	.property instance string P()
	{
		.get instance string C::get_P()
	}
} // end of class C
");
            Assert.Equal(0, accessorBindingData.NumberOfPerformedAccessorBinding);
        }

        [Fact(Skip = "PROTOTYPE(semi-auto-props): Currently has extra diagnostics")]
        public void Test_ERR_AutoSetterCantBeReadOnly()
        {
            var comp = CreateCompilation(@"
public struct S
{
    public int P1 { get; readonly set; } // ERR_AutoSetterCantBeReadOnly
    public int P2 { get { return 0; } readonly set { } } // No ERR_AutoSetterCantBeReadOnly
    public int P3 { get => field; readonly set => field = value; } // No ERR_AutoSetterCantBeReadOnly, but ERR_AssgReadonlyLocal
    public int P4 { get; readonly set => field = value; } // No ERR_AutoSetterCantBeReadOnly, but ERR_AssgReadonlyLocal
}
");
            var accessorBindingData = new SourcePropertySymbolBase.AccessorBindingData();
            comp.TestOnlyCompilationData = accessorBindingData;
            Assert.Empty(comp.GetTypeByMetadataName("C").GetMembers().OfType<FieldSymbol>());
            comp.VerifyDiagnostics(
                // (4,35): error CS8658: Auto-implemented 'set' accessor 'S.P1.set' cannot be marked 'readonly'.
                //     public int P1 { get; readonly set; } // ERR_AutoSetterCantBeReadOnly
                Diagnostic(ErrorCode.ERR_AutoSetterCantBeReadOnly, "set").WithArguments("S.P1.set").WithLocation(4, 35),
                // (6,51): error CS1604: Cannot assign to 'field' because it is read-only
                //     public int P3 { get => field; readonly set => field = value; } // No ERR_AutoSetterCantBeReadOnly, but ERR_AssgReadonlyLocal
                Diagnostic(ErrorCode.ERR_AssgReadonlyLocal, "field").WithArguments("field").WithLocation(6, 51),
                // (7,42): error CS1604: Cannot assign to 'field' because it is read-only
                //     public int P4 { get; readonly set => field = value; } // No ERR_AutoSetterCantBeReadOnly, but ERR_AssgReadonlyLocal
                Diagnostic(ErrorCode.ERR_AssgReadonlyLocal, "field").WithArguments("field").WithLocation(7, 42)
            );
            Assert.Equal(0, accessorBindingData.NumberOfPerformedAccessorBinding);
        }

        [Fact]
        public void TestAccessingNonExistingFieldMember()
        {
            var comp = CreateCompilation(@"
public class C
{
}

public class C2
{
    public int P1 { get => C.field; }
    public int P2 { get => this.field; }
}
");
            var accessorBindingData = new SourcePropertySymbolBase.AccessorBindingData();
            comp.TestOnlyCompilationData = accessorBindingData;
            Assert.Empty(comp.GetTypeByMetadataName("C2").GetMembers().OfType<FieldSymbol>());
            comp.VerifyDiagnostics(
                // (8,30): error CS0117: 'C' does not contain a definition for 'field'
                //     public int P1 { get => C.field; }
                Diagnostic(ErrorCode.ERR_NoSuchMember, "field").WithArguments("C", "field").WithLocation(8, 30),
                // (9,33): error CS1061: 'C2' does not contain a definition for 'field' and no accessible extension method 'field' accepting a first argument of type 'C2' could be found (are you missing a using directive or an assembly reference?)
                //     public int P2 { get => this.field; }
                Diagnostic(ErrorCode.ERR_NoSuchMemberOrExtension, "field").WithArguments("C2", "field").WithLocation(9, 33)
            );
            Assert.Equal(0, accessorBindingData.NumberOfPerformedAccessorBinding);
        }

        [Fact]
        public void TestIndexer_LikeAutoProperty_ErrorCase()
        {
            var comp = CreateCompilation(@"
public class C
{
    public int this[int i]
    {
        get; set;
    }
}
");
            var accessorBindingData = new SourcePropertySymbolBase.AccessorBindingData();
            comp.TestOnlyCompilationData = accessorBindingData;
            comp.VerifyDiagnostics(
                // (6,9): error CS0501: 'C.this[int].get' must declare a body because it is not marked abstract, extern, or partial
                //         get; set;
                Diagnostic(ErrorCode.ERR_ConcreteMissingBody, "get").WithArguments("C.this[int].get").WithLocation(6, 9),
                // (6,14): error CS0501: 'C.this[int].set' must declare a body because it is not marked abstract, extern, or partial
                //         get; set;
                Diagnostic(ErrorCode.ERR_ConcreteMissingBody, "set").WithArguments("C.this[int].set").WithLocation(6, 14)
            );

            var property = comp.GetTypeByMetadataName("C").GetMembers().OfType<SourcePropertySymbolBase>().Single();
            Assert.Null(property.BackingField);
            Assert.Null(property.FieldKeywordBackingField);

            Assert.Equal(0, accessorBindingData.NumberOfPerformedAccessorBinding);
        }

        [Fact]
        public void TestIndexer_ContainsFieldIdentifier_Error()
        {
            var comp = CreateCompilation(@"
public class C
{
    public int this[int i]
    {
        get => field;
        set => _ = field;
    }
}
");
            var accessorBindingData = new SourcePropertySymbolBase.AccessorBindingData();
            comp.TestOnlyCompilationData = accessorBindingData;
            comp.VerifyDiagnostics(
                // (6,16): error CS0103: The name 'field' does not exist in the current context
                //         get => field;
                Diagnostic(ErrorCode.ERR_NameNotInContext, "field").WithArguments("field").WithLocation(6, 16),
                // (7,20): error CS0103: The name 'field' does not exist in the current context
                //         set => _ = field;
                Diagnostic(ErrorCode.ERR_NameNotInContext, "field").WithArguments("field").WithLocation(7, 20)
            );

            var property = comp.GetTypeByMetadataName("C").GetMembers().OfType<SourcePropertySymbolBase>().Single();
            Assert.Null(property.BackingField);
            Assert.Null(property.FieldKeywordBackingField);

            Assert.Equal(0, accessorBindingData.NumberOfPerformedAccessorBinding);
        }

        [Fact]
        public void TestIndexer_ContainsFieldIdentifier()
        {
            var comp = CreateCompilation(@"
public class C
{
    private int field;

    public int this[int i]
    {
        get => field;
        set => _ = field;
    }
}
");
            var accessorBindingData = new SourcePropertySymbolBase.AccessorBindingData();
            comp.TestOnlyCompilationData = accessorBindingData;
            VerifyTypeIL(comp, "C", @"
.class public auto ansi beforefieldinit C
	extends [mscorlib]System.Object
{
	.custom instance void [mscorlib]System.Reflection.DefaultMemberAttribute::.ctor(string) = (
		01 00 04 49 74 65 6d 00 00
	)
	// Fields
	.field private int32 'field'
	// Methods
	.method public hidebysig specialname 
		instance int32 get_Item (
			int32 i
		) cil managed 
	{
		// Method begins at RVA 0x2050
		// Code size 7 (0x7)
		.maxstack 8
		IL_0000: ldarg.0
		IL_0001: ldfld int32 C::'field'
		IL_0006: ret
	} // end of method C::get_Item
	.method public hidebysig specialname 
		instance void set_Item (
			int32 i,
			int32 'value'
		) cil managed 
	{
		// Method begins at RVA 0x2058
		// Code size 8 (0x8)
		.maxstack 8
		IL_0000: ldarg.0
		IL_0001: ldfld int32 C::'field'
		IL_0006: pop
		IL_0007: ret
	} // end of method C::set_Item
	.method public hidebysig specialname rtspecialname 
		instance void .ctor () cil managed 
	{
		// Method begins at RVA 0x2061
		// Code size 7 (0x7)
		.maxstack 8
		IL_0000: ldarg.0
		IL_0001: call instance void [mscorlib]System.Object::.ctor()
		IL_0006: ret
	} // end of method C::.ctor
	// Properties
	.property instance int32 Item(
		int32 i
	)
	{
		.get instance int32 C::get_Item(int32)
		.set instance void C::set_Item(int32, int32)
	}
} // end of class C
");
            Assert.Equal(0, accessorBindingData.NumberOfPerformedAccessorBinding);
        }

        [Fact]
        public void TestIndexer()
        {
            var comp = CreateCompilation(@"
public class C
{
    public int this[int i]
    {
        get => i;
        set => _ = i;
    }
}
", options: TestOptions.ReleaseDll);
            var accessorBindingData = new SourcePropertySymbolBase.AccessorBindingData();
            comp.TestOnlyCompilationData = accessorBindingData;
            VerifyTypeIL(comp, "C", @"

.class public auto ansi beforefieldinit C
	extends [mscorlib]System.Object
{
	.custom instance void [mscorlib]System.Reflection.DefaultMemberAttribute::.ctor(string) = (
		01 00 04 49 74 65 6d 00 00
	)
	// Methods
	.method public hidebysig specialname 
		instance int32 get_Item (
			int32 i
		) cil managed 
	{
		// Method begins at RVA 0x2050
		// Code size 2 (0x2)
		.maxstack 8
		IL_0000: ldarg.1
		IL_0001: ret
	} // end of method C::get_Item
	.method public hidebysig specialname 
		instance void set_Item (
			int32 i,
			int32 'value'
		) cil managed 
	{
		// Method begins at RVA 0x2053
		// Code size 1 (0x1)
		.maxstack 8
		IL_0000: ret
	} // end of method C::set_Item
	.method public hidebysig specialname rtspecialname 
		instance void .ctor () cil managed 
	{
		// Method begins at RVA 0x2055
		// Code size 7 (0x7)
		.maxstack 8
		IL_0000: ldarg.0
		IL_0001: call instance void [mscorlib]System.Object::.ctor()
		IL_0006: ret
	} // end of method C::.ctor
	// Properties
	.property instance int32 Item(
		int32 i
	)
	{
		.get instance int32 C::get_Item(int32)
		.set instance void C::set_Item(int32, int32)
	}
} // end of class C
");
            Assert.Equal(0, accessorBindingData.NumberOfPerformedAccessorBinding);
        }

        // PROTOTYPE(semi-auto-props): Similar test for when we have an explicit field named `field`, and also for ignored (extra) accessors.
        [Theory]
        [InlineData("get => field;")]
        [InlineData("get { return field; }")]
        public void TestSemanticModel_GetterOnly(string accessor)
        {
            var comp = CreateCompilation($@"
public class C
{{
    public int P1 {{ {accessor} }}
}}
");
            var accessorBindingData = new SourcePropertySymbolBase.AccessorBindingData();
            comp.TestOnlyCompilationData = accessorBindingData;
            Assert.Empty(comp.GetTypeByMetadataName("C").GetMembers().OfType<FieldSymbol>());
            comp.VerifyDiagnostics();
            var tree = comp.SyntaxTrees[0];
            var model = comp.GetSemanticModel(tree);
            var fieldToken = tree.GetRoot().DescendantTokens().Where(t => t.ContextualKind() == SyntaxKind.FieldKeyword).Single();
            AssertEx.NotNull(fieldToken.Parent);
            var info = model.GetSymbolInfo(fieldToken.Parent);
            Assert.Empty(info.CandidateSymbols);
            Assert.False(info.IsEmpty);
            Assert.Equal("<P1>k__BackingField", info.Symbol.Name);
            Assert.Equal(0, accessorBindingData.NumberOfPerformedAccessorBinding);
        }

        [Theory]
        [InlineData("get => field; set => field = value;")]
        [InlineData("set => field = value; get => field;")]
        public void TestSemanticModel_GetterAndSetter_BothAreExpressionBodied(string accessor)
        {
            var comp = CreateCompilation($@"
public class C
{{
    public int P1 {{ {accessor} }}
}}
");
            var accessorBindingData = new SourcePropertySymbolBase.AccessorBindingData();
            comp.TestOnlyCompilationData = accessorBindingData;
            Assert.Empty(comp.GetTypeByMetadataName("C").GetMembers().OfType<FieldSymbol>());
            comp.VerifyDiagnostics();
            var tree = comp.SyntaxTrees[0];
            var model = comp.GetSemanticModel(tree);

            var fieldTokens = tree.GetRoot().DescendantTokens().Where(t => t.ContextualKind() == SyntaxKind.FieldKeyword).ToArray();
            Assert.Equal(2, fieldTokens.Length);
            foreach (var fieldToken in fieldTokens)
            {
                AssertEx.NotNull(fieldToken.Parent);
                var info = model.GetSymbolInfo(fieldToken.Parent);
                Assert.Empty(info.CandidateSymbols);
                Assert.False(info.IsEmpty);
                Assert.Equal("<P1>k__BackingField", info.Symbol.Name);
            }

            Assert.Equal(0, accessorBindingData.NumberOfPerformedAccessorBinding);
        }

        [Theory]
        [InlineData("get => field; set { field = value; }")]
        [InlineData("get { return field; } set => field = value;")]
        [InlineData("set { field = value; } get => field;")]
        [InlineData("set => field = value; get { return field; }")]
        public void TestSemanticModel_GetterAndSetter_MixBodyAndExpressionBoded(string accessor)
        {
            var comp = CreateCompilation($@"
public class C
{{
    public int P1 {{ {accessor} }}
}}
");
            var accessorBindingData = new SourcePropertySymbolBase.AccessorBindingData();
            comp.TestOnlyCompilationData = accessorBindingData;
            Assert.Empty(comp.GetTypeByMetadataName("C").GetMembers().OfType<FieldSymbol>());
            comp.VerifyDiagnostics();
            var tree = comp.SyntaxTrees[0];
            var model = comp.GetSemanticModel(tree);

            var fieldTokens = tree.GetRoot().DescendantTokens().Where(t => t.ContextualKind() == SyntaxKind.FieldKeyword).ToArray();
            Assert.Equal(2, fieldTokens.Length);
            foreach (var fieldToken in fieldTokens)
            {
                AssertEx.NotNull(fieldToken.Parent);
                var info = model.GetSymbolInfo(fieldToken.Parent);
                Assert.Empty(info.CandidateSymbols);
                Assert.False(info.IsEmpty);
                Assert.Equal("<P1>k__BackingField", info.Symbol.Name);
            }
            Assert.Equal(0, accessorBindingData.NumberOfPerformedAccessorBinding);
        }

        [Theory]
        [InlineData("get { return field; } set => _ = value;")] // body getter
        [InlineData("set => _ = value; get { return field; }")] // body getter
        [InlineData("get => field; set { _ = value; }")] // expression bodied getter
        [InlineData("set { _ = value; } get => field;")] // expression bodied getter
        [InlineData("get => 0; set { field = value; }")] // body setter
        [InlineData("set { field = value; } get => 0;")] // body setter
        [InlineData("get { return 0; } set => field = value;")] // expression bodied setter
        [InlineData("set => field = value; get { return 0; }")] // expression bodied setter
        public void TestSemanticModel_GetterAndSetter_OnlyOneAccessorUsesKeyword(string accessor)
        {
            var comp = CreateCompilation($@"
public class C
{{
    public int P1 {{ {accessor} }}
}}
");
            var accessorBindingData = new SourcePropertySymbolBase.AccessorBindingData();
            comp.TestOnlyCompilationData = accessorBindingData;
            Assert.Empty(comp.GetTypeByMetadataName("C").GetMembers().OfType<FieldSymbol>());
            comp.VerifyDiagnostics();
            var tree = comp.SyntaxTrees[0];
            var model = comp.GetSemanticModel(tree);

            var fieldToken = tree.GetRoot().DescendantTokens().Where(t => t.ContextualKind() == SyntaxKind.FieldKeyword).Single();
            AssertEx.NotNull(fieldToken.Parent);
            var info = model.GetSymbolInfo(fieldToken.Parent);
            Assert.Empty(info.CandidateSymbols);
            Assert.False(info.IsEmpty);
            Assert.Equal("<P1>k__BackingField", info.Symbol.Name);
            Assert.Equal(0, accessorBindingData.NumberOfPerformedAccessorBinding);
        }

        [Fact]
        public void TestGetFieldsToEmit()
        {
            var comp = CreateCompilation(@"
public class C
{
    public string P { set => field = value; }
}
");
            var accessorBindingData = new SourcePropertySymbolBase.AccessorBindingData();
            comp.TestOnlyCompilationData = accessorBindingData;
            Assert.Empty(comp.GetTypeByMetadataName("C").GetMembers().OfType<FieldSymbol>());
            for (int i = 0; i < 3; i++)
            {
                var fields = ((SourceMemberContainerTypeSymbol)comp.GetTypeByMetadataName("C")!).GetFieldsToEmit().ToArray();
                Assert.Equal(1, fields.Length);
                Assert.Equal("<P>k__BackingField", fields[0].Name);
            }
            Assert.Equal(1, accessorBindingData.NumberOfPerformedAccessorBinding);
        }

        [Fact]
        public void TestGetFieldsToEmit_ExpressionBodied()
        {
            var comp = CreateCompilation(@"
public class C
{
    public string P => field;
}
");
            var accessorBindingData = new SourcePropertySymbolBase.AccessorBindingData();
            comp.TestOnlyCompilationData = accessorBindingData;
            Assert.Empty(comp.GetTypeByMetadataName("C").GetMembers().OfType<FieldSymbol>());
            for (int i = 0; i < 3; i++)
            {
                var fields = ((SourceMemberContainerTypeSymbol)comp.GetTypeByMetadataName("C")!).GetFieldsToEmit().ToArray();
                Assert.Equal(1, fields.Length);
                Assert.Equal("<P>k__BackingField", fields[0].Name);
            }
            Assert.Equal(1, accessorBindingData.NumberOfPerformedAccessorBinding);
        }

        [Fact]
        public void TestGetFieldsToEmit_Initializer()
        {
            var comp = CreateCompilation(@"
public class C
{
    public string P { get => field; } = string.Empty;
}
");
            var accessorBindingData = new SourcePropertySymbolBase.AccessorBindingData();
            comp.TestOnlyCompilationData = accessorBindingData;
            Assert.Empty(comp.GetTypeByMetadataName("C").GetMembers().OfType<FieldSymbol>());
            for (int i = 0; i < 3; i++)
            {
                var fields = ((SourceMemberContainerTypeSymbol)comp.GetTypeByMetadataName("C")!).GetFieldsToEmit().ToArray();
                Assert.Equal(1, fields.Length);
                Assert.Equal("<P>k__BackingField", fields[0].Name);
            }
            Assert.Equal(0, accessorBindingData.NumberOfPerformedAccessorBinding);
        }

        [Fact]
        public void AssignReadOnlyOnlyPropertyOutsideConstructor()
        {
            var comp = CreateCompilation(@"
class Test
{
    int X
    {
        get
        {
            field = 3;
            X = 3;
            return 0;
        }
    }
}
");
            var accessorBindingData = new SourcePropertySymbolBase.AccessorBindingData();
            comp.TestOnlyCompilationData = accessorBindingData;
            Assert.Empty(comp.GetTypeByMetadataName("Test").GetMembers().OfType<FieldSymbol>());
            comp.VerifyDiagnostics(
                // PROTOTYPE(semi-auto-props): From review,
                // This error doesn't make sense to me. I understand that the spec requires this field to be read-only, but I don't think this restriction is justified.
                // (8,13): error CS0191: A readonly field cannot be assigned to (except in a constructor or init-only setter of the type in which the field is defined or a variable initializer)
                //             field = 3;
                Diagnostic(ErrorCode.ERR_AssgReadonly, "field").WithLocation(8, 13),
                // (9,13): error CS0200: Property or indexer 'Test.X' cannot be assigned to -- it is read only
                //             X = 3;
                Diagnostic(ErrorCode.ERR_AssgReadonlyProp, "X").WithArguments("Test.X").WithLocation(9, 13)
            );
            Assert.Equal(0, accessorBindingData.NumberOfPerformedAccessorBinding);
        }

        [Fact(Skip = "PROTOTYPE(semi-auto-props): Assigning in constructor is not yet supported.")]
        public void AssignReadOnlyOnlyPropertyInConstructor()
        {
            var comp = CreateCompilation(@"
using System;

_ = new Test();

class Test
{
    public Test()
    {
        X = 3;
        Console.WriteLine(X);
    }

    int X
    {
        get { return field; }
    }
}
");
            var accessorBindingData = new SourcePropertySymbolBase.AccessorBindingData();
            comp.TestOnlyCompilationData = accessorBindingData;
            Assert.Empty(comp.GetTypeByMetadataName("Test").GetMembers().OfType<FieldSymbol>());
            comp.VerifyDiagnostics();
            CompileAndVerify(comp, expectedOutput: "3");
            VerifyTypeIL(comp, "Test", @"
.class private auto ansi beforefieldinit Test
    extends [mscorlib]System.Object
{
    // Fields
    .field private initonly int32 '<X>k__BackingField'
    .custom instance void [mscorlib]System.Runtime.CompilerServices.CompilerGeneratedAttribute::.ctor() = (
    	01 00 00 00
    )
    // Methods
    .method public hidebysig specialname rtspecialname 
    	instance void .ctor () cil managed 
    {
    	// Method begins at RVA 0x2060
    	// Code size 25 (0x19)
    	.maxstack 8
    	IL_0000: ldarg.0
    	IL_0001: call instance void [mscorlib]System.Object::.ctor()
    	IL_0006: ldarg.0
    	IL_0007: ldc.i4.3
    	IL_0008: stfld int32 Test::'<X>k__BackingField'
    	IL_000d: ldarg.0
    	IL_000e: call instance int32 Test::get_X()
    	IL_0013: call void [mscorlib]System.Console::WriteLine(int32)
    	IL_0018: ret
    } // end of method Test::.ctor
    .method private hidebysig specialname 
    	instance int32 get_X () cil managed 
    {
    	// Method begins at RVA 0x207a
    	// Code size 7 (0x7)
    	.maxstack 8
    	IL_0000: ldarg.0
    	IL_0001: ldfld int32 Test::'<X>k__BackingField'
    	IL_0006: ret
    } // end of method Test::get_X
    // Properties
    .property instance int32 X()
    {
    	.get instance int32 Test::get_X()
    }
} // end of class Test
");
            Assert.Equal(0, accessorBindingData.NumberOfPerformedAccessorBinding);
        }

        [Fact]
        public void SetOnlyAutoProperty()
        {
            var comp = CreateCompilation(@"
class C
{
    public int P1 { set; }
    public int P2 { set => field = value; }
}
");
            var accessorBindingData = new SourcePropertySymbolBase.AccessorBindingData();
            comp.TestOnlyCompilationData = accessorBindingData;
            Assert.Empty(comp.GetTypeByMetadataName("C").GetMembers().OfType<FieldSymbol>());
            comp.VerifyDiagnostics(
                // (4,21): error CS8051: Auto-implemented properties must have get accessors.
                //     public int P1 { set; }
                Diagnostic(ErrorCode.ERR_AutoPropertyMustHaveGetAccessor, "set").WithArguments("C.P1.set").WithLocation(4, 21)
            );
            Assert.Equal(0, accessorBindingData.NumberOfPerformedAccessorBinding);
        }

        [Fact]
        public void InStaticLambda()
        {
            var comp = CreateCompilation(@"
using System;

public class C
{
    public int P
    {
        get
        {
            Func<int> f = static () => field;
            return 0;
        }
    }
}
");
            var accessorBindingData = new SourcePropertySymbolBase.AccessorBindingData();
            comp.TestOnlyCompilationData = accessorBindingData;
            Assert.Empty(comp.GetTypeByMetadataName("C").GetMembers().OfType<FieldSymbol>());
            comp.VerifyDiagnostics(
                // (10,40): error CS8821: A static anonymous function cannot contain a reference to 'this' or 'base'.
                //             Func<int> f = static () => field;
                Diagnostic(ErrorCode.ERR_StaticAnonymousFunctionCannotCaptureThis, "field").WithLocation(10, 40)
            );
            Assert.Equal(0, accessorBindingData.NumberOfPerformedAccessorBinding);
        }

        [Fact]
        public void InStaticLocalFunction()
        {
            var comp = CreateCompilation(@"
public class C
{
    public int P
    {
        get
        {
            return localFunc();

            static int localFunc() => field;
        }
    }
}
");
            var accessorBindingData = new SourcePropertySymbolBase.AccessorBindingData();
            comp.TestOnlyCompilationData = accessorBindingData;
            Assert.Empty(comp.GetTypeByMetadataName("C").GetMembers().OfType<FieldSymbol>());
            comp.VerifyDiagnostics(
                // (10,39): error CS8422: A static local function cannot contain a reference to 'this' or 'base'.
                //             static int localFunc() => field;
                Diagnostic(ErrorCode.ERR_StaticLocalFunctionCannotCaptureThis, "field").WithLocation(10, 39)
            );
            Assert.Equal(0, accessorBindingData.NumberOfPerformedAccessorBinding);
        }

        [Fact]
        public void InLocalFunction()
        {
            var comp = CreateCompilation(@"
public class C
{
    public int P
    {
        get
        {
            return localFunc();
            int localFunc() => field;
        }
    }
}
");
            var accessorBindingData = new SourcePropertySymbolBase.AccessorBindingData();
            comp.TestOnlyCompilationData = accessorBindingData;
            Assert.Empty(comp.GetTypeByMetadataName("C").GetMembers().OfType<FieldSymbol>());
            comp.VerifyDiagnostics();
            VerifyTypeIL(comp, "C", @"
.class public auto ansi beforefieldinit C
	extends [mscorlib]System.Object
{
	// Fields
	.field private initonly int32 '<P>k__BackingField'
	.custom instance void [mscorlib]System.Runtime.CompilerServices.CompilerGeneratedAttribute::.ctor() = (
		01 00 00 00
	)
	// Methods
	.method public hidebysig specialname 
		instance int32 get_P () cil managed 
	{
		// Method begins at RVA 0x2050
		// Code size 7 (0x7)
		.maxstack 8
		IL_0000: ldarg.0
		IL_0001: call instance int32 C::'<get_P>g__localFunc|1_0'()
		IL_0006: ret
	} // end of method C::get_P
	.method public hidebysig specialname rtspecialname 
		instance void .ctor () cil managed 
	{
		// Method begins at RVA 0x2058
		// Code size 7 (0x7)
		.maxstack 8
		IL_0000: ldarg.0
		IL_0001: call instance void [mscorlib]System.Object::.ctor()
		IL_0006: ret
	} // end of method C::.ctor
	.method private hidebysig 
		instance int32 '<get_P>g__localFunc|1_0' () cil managed 
	{
		.custom instance void [mscorlib]System.Runtime.CompilerServices.CompilerGeneratedAttribute::.ctor() = (
			01 00 00 00
		)
		// Method begins at RVA 0x2060
		// Code size 7 (0x7)
		.maxstack 8
		IL_0000: ldarg.0
		IL_0001: ldfld int32 C::'<P>k__BackingField'
		IL_0006: ret
	} // end of method C::'<get_P>g__localFunc|1_0'
	// Properties
	.property instance int32 P()
	{
		.get instance int32 C::get_P()
	}
} // end of class C
");
            Assert.Equal(0, accessorBindingData.NumberOfPerformedAccessorBinding);
        }

        [Fact]
        public void InStaticLambda_PropertyIsStatic()
        {
            var comp = CreateCompilation(@"
using System;
public class C
{
    public static int P
    {
        get
        {
            Func<int> f = static () => field;
            Console.WriteLine(f());
            return 0;
        }
    }
}
");
            var accessorBindingData = new SourcePropertySymbolBase.AccessorBindingData();
            comp.TestOnlyCompilationData = accessorBindingData;
            Assert.Empty(comp.GetTypeByMetadataName("C").GetMembers().OfType<FieldSymbol>());
            comp.VerifyDiagnostics();
            VerifyTypeIL(comp, "C", @"
.class public auto ansi beforefieldinit C
	extends [mscorlib]System.Object
{
	// Nested Types
	.class nested private auto ansi sealed serializable beforefieldinit '<>c'
		extends [mscorlib]System.Object
	{
		.custom instance void [mscorlib]System.Runtime.CompilerServices.CompilerGeneratedAttribute::.ctor() = (
			01 00 00 00
		)
		// Fields
		.field public static initonly class C/'<>c' '<>9'
		.field public static class [mscorlib]System.Func`1<int32> '<>9__1_0'
		// Methods
		.method private hidebysig specialname rtspecialname static 
			void .cctor () cil managed 
		{
			// Method begins at RVA 0x2084
			// Code size 11 (0xb)
			.maxstack 8
			IL_0000: newobj instance void C/'<>c'::.ctor()
			IL_0005: stsfld class C/'<>c' C/'<>c'::'<>9'
			IL_000a: ret
		} // end of method '<>c'::.cctor
		.method public hidebysig specialname rtspecialname 
			instance void .ctor () cil managed 
		{
			// Method begins at RVA 0x207c
			// Code size 7 (0x7)
			.maxstack 8
			IL_0000: ldarg.0
			IL_0001: call instance void [mscorlib]System.Object::.ctor()
			IL_0006: ret
		} // end of method '<>c'::.ctor
		.method assembly hidebysig 
			instance int32 '<get_P>b__1_0' () cil managed 
		{
			// Method begins at RVA 0x2090
			// Code size 6 (0x6)
			.maxstack 8
			IL_0000: ldsfld int32 C::'<P>k__BackingField'
			IL_0005: ret
		} // end of method '<>c'::'<get_P>b__1_0'
	} // end of class <>c
	// Fields
	.field private static initonly int32 '<P>k__BackingField'
	.custom instance void [mscorlib]System.Runtime.CompilerServices.CompilerGeneratedAttribute::.ctor() = (
		01 00 00 00
	)
	// Methods
	.method public hidebysig specialname static 
		int32 get_P () cil managed 
	{
		// Method begins at RVA 0x2050
		// Code size 43 (0x2b)
		.maxstack 8
		IL_0000: ldsfld class [mscorlib]System.Func`1<int32> C/'<>c'::'<>9__1_0'
		IL_0005: dup
		IL_0006: brtrue.s IL_001f
		IL_0008: pop
		IL_0009: ldsfld class C/'<>c' C/'<>c'::'<>9'
		IL_000e: ldftn instance int32 C/'<>c'::'<get_P>b__1_0'()
		IL_0014: newobj instance void class [mscorlib]System.Func`1<int32>::.ctor(object, native int)
		IL_0019: dup
		IL_001a: stsfld class [mscorlib]System.Func`1<int32> C/'<>c'::'<>9__1_0'
		IL_001f: callvirt instance !0 class [mscorlib]System.Func`1<int32>::Invoke()
		IL_0024: call void [mscorlib]System.Console::WriteLine(int32)
		IL_0029: ldc.i4.0
		IL_002a: ret
	} // end of method C::get_P
	.method public hidebysig specialname rtspecialname 
		instance void .ctor () cil managed 
	{
		// Method begins at RVA 0x207c
		// Code size 7 (0x7)
		.maxstack 8
		IL_0000: ldarg.0
		IL_0001: call instance void [mscorlib]System.Object::.ctor()
		IL_0006: ret
	} // end of method C::.ctor
	// Properties
	.property int32 P()
	{
		.get int32 C::get_P()
	}
} // end of class C
");
            Assert.Equal(0, accessorBindingData.NumberOfPerformedAccessorBinding);
        }

        [Fact]
        public void InLambda()
        {
            var comp = CreateCompilation(@"
using System;
public class C
{
    public int P
    {
        get
        {
            Func<int> f = () => field;
            Console.WriteLine(f());
            return 0;
        }
    }
}
");
            var accessorBindingData = new SourcePropertySymbolBase.AccessorBindingData();
            comp.TestOnlyCompilationData = accessorBindingData;
            Assert.Empty(comp.GetTypeByMetadataName("C").GetMembers().OfType<FieldSymbol>());
            comp.VerifyDiagnostics();
            VerifyTypeIL(comp, "C", @"
.class public auto ansi beforefieldinit C
	extends [mscorlib]System.Object
{
	// Fields
	.field private initonly int32 '<P>k__BackingField'
	.custom instance void [mscorlib]System.Runtime.CompilerServices.CompilerGeneratedAttribute::.ctor() = (
		01 00 00 00
	)
	// Methods
	.method public hidebysig specialname 
		instance int32 get_P () cil managed 
	{
		// Method begins at RVA 0x2050
		// Code size 24 (0x18)
		.maxstack 8
		IL_0000: ldarg.0
		IL_0001: ldftn instance int32 C::'<get_P>b__1_0'()
		IL_0007: newobj instance void class [mscorlib]System.Func`1<int32>::.ctor(object, native int)
		IL_000c: callvirt instance !0 class [mscorlib]System.Func`1<int32>::Invoke()
		IL_0011: call void [mscorlib]System.Console::WriteLine(int32)
		IL_0016: ldc.i4.0
		IL_0017: ret
	} // end of method C::get_P
	.method public hidebysig specialname rtspecialname 
		instance void .ctor () cil managed 
	{
		// Method begins at RVA 0x2069
		// Code size 7 (0x7)
		.maxstack 8
		IL_0000: ldarg.0
		IL_0001: call instance void [mscorlib]System.Object::.ctor()
		IL_0006: ret
	} // end of method C::.ctor
	.method private hidebysig 
		instance int32 '<get_P>b__1_0' () cil managed 
	{
		.custom instance void [mscorlib]System.Runtime.CompilerServices.CompilerGeneratedAttribute::.ctor() = (
			01 00 00 00
		)
		// Method begins at RVA 0x2071
		// Code size 7 (0x7)
		.maxstack 8
		IL_0000: ldarg.0
		IL_0001: ldfld int32 C::'<P>k__BackingField'
		IL_0006: ret
	} // end of method C::'<get_P>b__1_0'
	// Properties
	.property instance int32 P()
	{
		.get instance int32 C::get_P()
	}
} // end of class C
");
            Assert.Equal(0, accessorBindingData.NumberOfPerformedAccessorBinding);
        }

        [Fact]
        public void Test_ERR_FieldAutoPropCantBeByRefLike()
        {
            var comp = CreateCompilationWithSpan(@"
using System;

public struct S1
{
    public Span<int> P { get => field; }
}

public ref struct S2
{
    public Span<int> P { get => field; }
}
");
            var accessorBindingData = new SourcePropertySymbolBase.AccessorBindingData();
            comp.TestOnlyCompilationData = accessorBindingData;
            Assert.Empty(comp.GetTypeByMetadataName("S1").GetMembers().OfType<FieldSymbol>());
            Assert.Empty(comp.GetTypeByMetadataName("S2").GetMembers().OfType<FieldSymbol>());
            comp.VerifyDiagnostics(
            // PROTOTYPE(semi-auto-props): This should have ERR_FieldAutoPropCantBeByRefLike
            );
            Assert.Equal(0, accessorBindingData.NumberOfPerformedAccessorBinding);
        }

        [Fact]
        public void Test_ReadOnlyPropertyInStruct()
        {
            var comp = CreateCompilation(@"
public struct S
{
    public readonly string P { set => field = value; }
}
");
            var accessorBindingData = new SourcePropertySymbolBase.AccessorBindingData();
            comp.TestOnlyCompilationData = accessorBindingData;
            Assert.Empty(comp.GetTypeByMetadataName("S").GetMembers().OfType<FieldSymbol>());
            comp.VerifyDiagnostics(
                // (4,39): error CS1604: Cannot assign to 'field' because it is read-only
                //     public readonly string P { set => field = value; }
                Diagnostic(ErrorCode.ERR_AssgReadonlyLocal, "field").WithArguments("field").WithLocation(4, 39)
            );
            Assert.Equal(0, accessorBindingData.NumberOfPerformedAccessorBinding);
        }

        [Fact]
        public void Test_ERR_AutoPropertyWithSetterCantBeReadOnly()
        {
            var comp = CreateCompilation(@"
public readonly struct S
{
    public string P { set => field = value; }
}
");
            var accessorBindingData = new SourcePropertySymbolBase.AccessorBindingData();
            comp.TestOnlyCompilationData = accessorBindingData;
            Assert.Empty(comp.GetTypeByMetadataName("S").GetMembers().OfType<FieldSymbol>());
            // PROTOTYPE(semi-auto-props): An equivalent scenario with explicitly declared field produces a different error:
            // error CS0191: A readonly field cannot be assigned to (except in a constructor or init-only setter of the type in which the field is defined or a variable initializer)
            // Need to confirm why these behave differently and if that's acceptable.
            comp.VerifyDiagnostics(
                // (4,30): error CS1604: Cannot assign to 'field' because it is read-only
                //     public string P { set => field = value; }
                Diagnostic(ErrorCode.ERR_AssgReadonlyLocal, "field").WithArguments("field").WithLocation(4, 30)
            );
            Assert.Equal(0, accessorBindingData.NumberOfPerformedAccessorBinding);
        }

        [Fact]
        public void Test_NoExtraBindingOccurred()
        {
            var comp = CreateCompilation(@"
public class Point
{
    public int X { get { return field; } set { field = value; } }
    public int Y { get { return field; } set { field = value; } }
}
");
            var data = new SourcePropertySymbolBase.AccessorBindingData();
            comp.TestOnlyCompilationData = data;
            Assert.Empty(comp.GetTypeByMetadataName("Point").GetMembers().OfType<FieldSymbol>());
            comp.VerifyDiagnostics();
            Assert.Equal(0, data.NumberOfPerformedAccessorBinding);
        }

        [Fact]
        public void Test_BindingOccurs()
        {
            var comp = CreateCompilation(@"
public class Point
{
    public Point(int x, int y)
    {
        X = x;
        Y = y;
    }

    public int X { get { return field; } set { field = value; } }
    public int Y { get { return field; } set { field = value; } }
}
");
            var data = new SourcePropertySymbolBase.AccessorBindingData();
            comp.TestOnlyCompilationData = data;
            Assert.Empty(comp.GetTypeByMetadataName("Point").GetMembers().OfType<FieldSymbol>());
            comp.VerifyDiagnostics();
            Assert.Equal(0, data.NumberOfPerformedAccessorBinding);
        }

        [Fact]
        public void Test_ContainsFieldKeywordAPI()
        {
            var comp = CreateCompilation(@"
public class C1
{
    public int this[int i]
    {
        get => field;
        set => _ = field;
    }
}

public class C2
{
    public int this[int i] => field;
}
");
            var accessorBindingData = new SourcePropertySymbolBase.AccessorBindingData();
            comp.TestOnlyCompilationData = accessorBindingData;

            var accessorsC1 = comp.GetTypeByMetadataName("C1").GetMembers().OfType<SourcePropertyAccessorSymbol>().ToArray();
            Assert.Equal(2, accessorsC1.Length);
            Assert.False(accessorsC1[0].ContainsFieldKeyword);
            Assert.False(accessorsC1[1].ContainsFieldKeyword);

            var accessorsC2 = comp.GetTypeByMetadataName("C2").GetMembers().OfType<SourcePropertyAccessorSymbol>().ToArray();
            Assert.Equal(1, accessorsC2.Length);
            Assert.False(accessorsC2[0].ContainsFieldKeyword);

            Assert.Equal(0, accessorBindingData.NumberOfPerformedAccessorBinding);
        }

        [Fact]
        public void TestUnassignedNonNullable()
        {
            var comp = CreateCompilation(@"
#nullable enable

public class C1
{
    public string P1 { get => field; }
    // public string P2 { get => field; } = string.Empty // PROTOTYPE(semi-auto-props): Uncomment when initializers are supported.
}
");
            var accessorBindingData = new SourcePropertySymbolBase.AccessorBindingData();
            comp.TestOnlyCompilationData = accessorBindingData;
            Assert.Empty(comp.GetTypeByMetadataName("C1").GetMembers().OfType<FieldSymbol>());
            comp.VerifyDiagnostics(); // PROTOTYPE(semi-auto-props): Is this the correct behavior?
            // PROTOTYPE(semi-auto-props): If we're going to have a diagnostic that P1 must be non-null when exiting constructor,
            // then we need another test in constructor like:
            /*
                try
                {
                    x = "";
                }
                catch (Exception)
                {
                    x ??= ""; // No warning, but should have warning if the line is removed.
                }
             */

            Assert.Equal(0, accessorBindingData.NumberOfPerformedAccessorBinding);
        }

        // PROTOTYPE(semi-auto-props): Add more tests related to MethodCompiler._filterOpt
        // - Different syntax trees of a partial file.
        // - Getting the diagnostic for one accessor that doesn't contain field while the other accessor contains field.
        [Fact]
        public void CompileMethods_1()
        {
            var comp = CreateCompilation(@"
public class C1
{
    public int P1 { get => field; }
    public int P2 { get => field; }
}
");
            var accessorBindingData = new SourcePropertySymbolBase.AccessorBindingData();
            comp.TestOnlyCompilationData = accessorBindingData;
            Assert.Empty(comp.GetTypeByMetadataName("C1").GetMembers().OfType<FieldSymbol>());
            var tree = comp.SyntaxTrees[0];

            // Force compiling P1 but not P2
            _ = comp.GetDiagnosticsForSyntaxTree(CompilationStage.Compile, tree, tree.GetRoot().DescendantNodes().OfType<PropertyDeclarationSyntax>().First().Span, includeEarlierStages: true);

            comp.VerifyDiagnostics();

            var properties = comp.GetTypeByMetadataName("C1").GetMembers().OfType<SourcePropertySymbolBase>().ToArray();
            Assert.Equal(2, properties.Length);
            Assert.NotNull(properties[0].FieldKeywordBackingField);
            Assert.NotNull(properties[1].FieldKeywordBackingField);

            Assert.Equal(0, accessorBindingData.NumberOfPerformedAccessorBinding);
        }

        [Fact]
        public void InStruct()
        {
            var comp = CreateCompilation(@"
struct S_WithAutoProperty
{
    public int P { get; set; }
}

struct S_WithManualProperty
{
    public int P { get => 0; set => _ = value; }
}

struct S_WithSemiAutoProperty
{
    public int P { get => field; set => field = value; }
}

class C
{
    void M1()
    {
        S_WithAutoProperty s1;
        S_WithAutoProperty s2 = s1;
    }

    void M2()
    {
        S_WithManualProperty s1;
        S_WithManualProperty s2 = s1;
    }

    void M3()
    {
        S_WithSemiAutoProperty s1;
        S_WithSemiAutoProperty s2 = s1;
    }
}
");
            var accessorBindingData = new SourcePropertySymbolBase.AccessorBindingData();
            comp.TestOnlyCompilationData = accessorBindingData;
            Assert.Equal("System.Int32 S_WithAutoProperty.<P>k__BackingField", comp.GetTypeByMetadataName("S_WithAutoProperty").GetMembers().OfType<FieldSymbol>().Single().ToTestDisplayString());
            Assert.Empty(comp.GetTypeByMetadataName("S_WithManualProperty").GetMembers().OfType<FieldSymbol>());
            Assert.Empty(comp.GetTypeByMetadataName("S_WithSemiAutoProperty").GetMembers().OfType<FieldSymbol>());
            comp.VerifyDiagnostics(
                // PROTOTYPE(semi-auto-props): Do we expect a similar error for semi auto props?
                // (22,33): error CS0165: Use of unassigned local variable 's1'
                //         S_WithAutoProperty s2 = s1;
                Diagnostic(ErrorCode.ERR_UseDefViolation, "s1").WithArguments("s1").WithLocation(22, 33)
            );

            Assert.Equal(0, accessorBindingData.NumberOfPerformedAccessorBinding);
        }

        [Fact]
        public void InStruct_02()
        {
            var comp = CreateCompilation(@"
struct S
{
    public int P { get => field; set => field = value; }

    public S(int arg)
    {
        P = 0;
    }
}
");
            var accessorBindingData = new SourcePropertySymbolBase.AccessorBindingData();
            comp.TestOnlyCompilationData = accessorBindingData;
            Assert.Empty(comp.GetTypeByMetadataName("S").GetMembers().OfType<FieldSymbol>());
            comp.VerifyDiagnostics();

            Assert.Equal(0, accessorBindingData.NumberOfPerformedAccessorBinding);
        }

        [Fact]
        public void InStruct_03()
        {
            var comp = CreateCompilation(@"
struct S
{
    public int P { get; set; }

    public S(int arg)
    {
        P = 0;
    }
}
");
            var accessorBindingData = new SourcePropertySymbolBase.AccessorBindingData();
            comp.TestOnlyCompilationData = accessorBindingData;
            Assert.Equal("System.Int32 S.<P>k__BackingField", comp.GetTypeByMetadataName("S").GetMembers().OfType<FieldSymbol>().Single().ToTestDisplayString());
            comp.VerifyDiagnostics();

            Assert.Equal(0, accessorBindingData.NumberOfPerformedAccessorBinding);
        }

        [Theory]
        [InlineData(SpeculativeBindingOption.BindAsExpression, "never")]
        [InlineData(SpeculativeBindingOption.BindAsExpression, "always")]
        [InlineData(SpeculativeBindingOption.BindAsTypeOrNamespace, "never")]
        [InlineData(SpeculativeBindingOption.BindAsTypeOrNamespace, "always")]
        public void SpeculativeSemanticModel_FieldInRegularAccessor_BindOriginalFirst(SpeculativeBindingOption bindingOption, string runNullableAnalysis)
        {
            var comp = CreateCompilation(@"
class C
{
    public int P { get => 0; }
}
", parseOptions: TestOptions.RegularNext.WithFeature("run-nullable-analysis", runNullableAnalysis));
            var accessorBindingData = new SourcePropertySymbolBase.AccessorBindingData();
            comp.TestOnlyCompilationData = accessorBindingData;
            Assert.Empty(comp.GetTypeByMetadataName("C").GetMembers().OfType<FieldSymbol>());
            comp.VerifyDiagnostics();

            var tree = comp.SyntaxTrees[0];
            var token = tree.GetRoot().DescendantTokens().Single(t => t.IsKind(SyntaxKind.NumericLiteralToken));

            var model = comp.GetSemanticModel(tree);
            var identifier = SyntaxFactory.ParseExpression("field");
            model.TryGetSpeculativeSemanticModel(token.SpanStart, (IdentifierNameSyntax)identifier, out var speculativeModel);
            Assert.Empty(comp.GetTypeByMetadataName("C").GetFieldsToEmit());

            var fieldKeywordSymbolInfo = speculativeModel.GetSymbolInfo(identifier);
            var fieldKeywordSymbolInfo2 = model.GetSpeculativeSymbolInfo(token.SpanStart, identifier, bindingOption);

            var typeInfo = model.GetSpeculativeTypeInfo(token.SpanStart, identifier, bindingOption);
            Assert.Equal(bindingOption == SpeculativeBindingOption.BindAsExpression ? "?" : "field", typeInfo.Type.GetSymbol().ToTestDisplayString());
            Assert.Equal(TypeKind.Error, typeInfo.Type.TypeKind);
            Assert.Equal(typeInfo.Type, typeInfo.ConvertedType);

            var aliasInfo = model.GetSpeculativeAliasInfo(token.SpanStart, identifier, bindingOption);
            Assert.Null(aliasInfo);

            Assert.Equal(fieldKeywordSymbolInfo, fieldKeywordSymbolInfo2);
            Assert.Null(fieldKeywordSymbolInfo.Symbol);
            Assert.Equal(0, accessorBindingData.NumberOfPerformedAccessorBinding);
            Assert.Empty(comp.GetTypeByMetadataName("C").GetFieldsToEmit());
        }

        [Theory]
        [InlineData(SpeculativeBindingOption.BindAsExpression, "never")]
        [InlineData(SpeculativeBindingOption.BindAsExpression, "always")]
        [InlineData(SpeculativeBindingOption.BindAsTypeOrNamespace, "never")]
        [InlineData(SpeculativeBindingOption.BindAsTypeOrNamespace, "always")]
        public void SpeculativeSemanticModel_FieldInRegularAccessor_BindSpeculatedFirst(SpeculativeBindingOption bindingOption, string runNullableAnalysis)
        {
            var comp = CreateCompilation(@"
class C
{
    public int P { get => 0; }
}
", parseOptions: TestOptions.RegularNext.WithFeature("run-nullable-analysis", runNullableAnalysis));
            var accessorBindingData = new SourcePropertySymbolBase.AccessorBindingData();
            comp.TestOnlyCompilationData = accessorBindingData;

            var tree = comp.SyntaxTrees[0];
            var token = tree.GetRoot().DescendantTokens().Single(t => t.IsKind(SyntaxKind.NumericLiteralToken));

            var model = comp.GetSemanticModel(tree);
            var identifier = SyntaxFactory.ParseExpression("field");
            model.TryGetSpeculativeSemanticModel(token.SpanStart, (IdentifierNameSyntax)identifier, out var speculativeModel);
            var fieldKeywordSymbolInfo = speculativeModel.GetSymbolInfo(identifier);
            var fieldKeywordSymbolInfo2 = model.GetSpeculativeSymbolInfo(token.SpanStart, identifier, bindingOption);
            Assert.Equal(fieldKeywordSymbolInfo, fieldKeywordSymbolInfo2);

            var typeInfo = model.GetSpeculativeTypeInfo(token.SpanStart, identifier, bindingOption);
            Assert.Equal(bindingOption == SpeculativeBindingOption.BindAsExpression ? "?" : "field", typeInfo.Type.GetSymbol().ToTestDisplayString());
            Assert.Equal(TypeKind.Error, typeInfo.Type.TypeKind);
            Assert.Equal(typeInfo.Type, typeInfo.ConvertedType);

            var aliasInfo = model.GetSpeculativeAliasInfo(token.SpanStart, identifier, bindingOption);
            Assert.Null(aliasInfo);

            Assert.Empty(comp.GetTypeByMetadataName("C").GetFieldsToEmit());
            Assert.Null(fieldKeywordSymbolInfo.Symbol);
            Assert.Equal(0, accessorBindingData.NumberOfPerformedAccessorBinding);
        }

        [Theory, CombinatorialData]
        public void SpeculativeSemanticModel_FieldInRegularAccessor_LocalFunctionOrLambda_BindOriginalFirst(
            SpeculativeBindingOption bindingOption,
            [CombinatorialValues("int f() => 0;", "System.Func<int> f = () => 0;")] string localFunctionOrLambda,
            [CombinatorialValues("always", "never")] string runNullableAnalysis)
        {
            var comp = CreateCompilation($@"
class C
{{
    public int P
    {{
        get
        {{
            {localFunctionOrLambda}
            return f();
        }}
    }}
}}
", parseOptions: TestOptions.RegularNext.WithFeature("run-nullable-analysis", runNullableAnalysis));
            var accessorBindingData = new SourcePropertySymbolBase.AccessorBindingData();
            comp.TestOnlyCompilationData = accessorBindingData;
            Assert.Empty(comp.GetTypeByMetadataName("C").GetMembers().OfType<FieldSymbol>());
            comp.VerifyDiagnostics();

            var tree = comp.SyntaxTrees[0];
            var token = tree.GetRoot().DescendantTokens().Single(t => t.IsKind(SyntaxKind.NumericLiteralToken));

            var model = comp.GetSemanticModel(tree);
            var identifier = SyntaxFactory.ParseExpression("field");
            model.TryGetSpeculativeSemanticModel(token.SpanStart, (IdentifierNameSyntax)identifier, out var speculativeModel);
            Assert.Empty(comp.GetTypeByMetadataName("C").GetFieldsToEmit());

            var fieldKeywordSymbolInfo = speculativeModel.GetSymbolInfo(identifier);
            var fieldKeywordSymbolInfo2 = model.GetSpeculativeSymbolInfo(token.SpanStart, identifier, bindingOption);
            Assert.True(fieldKeywordSymbolInfo2.IsEmpty);
            Assert.Null(fieldKeywordSymbolInfo2.Symbol);

            var typeInfo = model.GetSpeculativeTypeInfo(token.SpanStart, identifier, bindingOption);
            Assert.Equal(bindingOption == SpeculativeBindingOption.BindAsExpression ? "?" : "field", typeInfo.Type.GetSymbol().ToTestDisplayString());
            Assert.Equal(TypeKind.Error, typeInfo.Type.TypeKind);
            Assert.Equal(typeInfo.Type, typeInfo.ConvertedType);

            var aliasInfo = model.GetSpeculativeAliasInfo(token.SpanStart, identifier, bindingOption);
            Assert.Null(aliasInfo);

            Assert.Equal(0, accessorBindingData.NumberOfPerformedAccessorBinding);
            Assert.Empty(comp.GetTypeByMetadataName("C").GetFieldsToEmit());
        }

        [Theory, CombinatorialData]
        public void SpeculativeSemanticModel_FieldInRegularAccessor_LocalFunctionOrLambda_BindSpeculatedFirst(
            SpeculativeBindingOption bindingOption,
            [CombinatorialValues("int f() => 0;", "System.Func<int> f = () => 0;")] string localFunctionOrLambda,
            [CombinatorialValues("always", "never")] string runNullableAnalysis)
        {
            var comp = CreateCompilation($@"
class C
{{
    public int P
    {{
        get
        {{
            {localFunctionOrLambda}
            return f();
        }}
    }}
}}
", parseOptions: TestOptions.RegularNext.WithFeature("run-nullable-analysis", runNullableAnalysis));
            var accessorBindingData = new SourcePropertySymbolBase.AccessorBindingData();
            comp.TestOnlyCompilationData = accessorBindingData;

            var tree = comp.SyntaxTrees[0];
            var token = tree.GetRoot().DescendantTokens().Single(t => t.IsKind(SyntaxKind.NumericLiteralToken));

            var model = comp.GetSemanticModel(tree);
            var identifier = SyntaxFactory.ParseExpression("field");
            model.TryGetSpeculativeSemanticModel(token.SpanStart, (IdentifierNameSyntax)identifier, out var speculativeModel);
            var fieldKeywordSymbolInfo = speculativeModel.GetSymbolInfo(identifier);
            var fieldKeywordSymbolInfo2 = model.GetSpeculativeSymbolInfo(token.SpanStart, identifier, bindingOption);
            Assert.True(fieldKeywordSymbolInfo2.IsEmpty);
            Assert.Null(fieldKeywordSymbolInfo2.Symbol);

            var typeInfo = model.GetSpeculativeTypeInfo(token.SpanStart, identifier, bindingOption);
            Assert.Equal(bindingOption == SpeculativeBindingOption.BindAsExpression ? "?" : "field", typeInfo.Type.GetSymbol().ToTestDisplayString());
            Assert.Equal(TypeKind.Error, typeInfo.Type.TypeKind);
            Assert.Equal(typeInfo.Type, typeInfo.ConvertedType);

            var aliasInfo = model.GetSpeculativeAliasInfo(token.SpanStart, identifier, bindingOption);
            Assert.Null(aliasInfo);

            Assert.Empty(comp.GetTypeByMetadataName("C").GetFieldsToEmit());
            Assert.Null(fieldKeywordSymbolInfo.Symbol);
            Assert.Equal(0, accessorBindingData.NumberOfPerformedAccessorBinding);
        }

        [Theory, CombinatorialData]
        public void SpeculativeSemanticModel_FieldInSemiAutoPropertyAccessor_LocalFunctionOrLambda_BindOriginalFirst(
            SpeculativeBindingOption bindingOption,
            [CombinatorialValues("int f() => 0;", "System.Func<int> f = () => 0;")] string localFunctionOrLambda,
            [CombinatorialValues("always", "never")] string runNullableAnalysis)
        {
            var comp = CreateCompilation($@"
class C
{{
    public int P
    {{
        get
        {{
            {localFunctionOrLambda}
            return field + f();
        }}
    }}
}}
", parseOptions: TestOptions.RegularNext.WithFeature("run-nullable-analysis", runNullableAnalysis));
            var accessorBindingData = new SourcePropertySymbolBase.AccessorBindingData();
            comp.TestOnlyCompilationData = accessorBindingData;
            Assert.Empty(comp.GetTypeByMetadataName("C").GetMembers().OfType<FieldSymbol>());
            comp.VerifyDiagnostics();

            var tree = comp.SyntaxTrees[0];
            var token = tree.GetRoot().DescendantTokens().Single(t => t.IsKind(SyntaxKind.NumericLiteralToken));

            var model = comp.GetSemanticModel(tree);
            var identifier = SyntaxFactory.ParseExpression("field");
            model.TryGetSpeculativeSemanticModel(token.SpanStart, (IdentifierNameSyntax)identifier, out var speculativeModel);
            Assert.Equal("System.Int32 C.<P>k__BackingField", comp.GetTypeByMetadataName("C").GetFieldsToEmit().Single().ToTestDisplayString());

            var fieldKeywordSymbolInfo = speculativeModel.GetSymbolInfo(identifier);
            var fieldKeywordSymbolInfo2 = model.GetSpeculativeSymbolInfo(token.SpanStart, identifier, bindingOption);
            if (bindingOption == SpeculativeBindingOption.BindAsTypeOrNamespace)
            {
                Assert.True(fieldKeywordSymbolInfo2.IsEmpty);
                Assert.Null(fieldKeywordSymbolInfo2.Symbol);
            }
            else
            {
                Assert.Equal(fieldKeywordSymbolInfo, fieldKeywordSymbolInfo2);
            }

            Assert.Equal(comp.GetTypeByMetadataName("C").GetFieldsToEmit().Single(), fieldKeywordSymbolInfo.Symbol.GetSymbol());

            var typeInfo = model.GetSpeculativeTypeInfo(token.SpanStart, identifier, bindingOption);
            Assert.Equal(bindingOption == SpeculativeBindingOption.BindAsExpression ? "System.Int32" : "field", typeInfo.Type.GetSymbol().ToTestDisplayString());
            Assert.Equal(bindingOption == SpeculativeBindingOption.BindAsExpression ? TypeKind.Struct : TypeKind.Error, typeInfo.Type.TypeKind);
            Assert.Equal(typeInfo.Type, typeInfo.ConvertedType);

            var aliasInfo = model.GetSpeculativeAliasInfo(token.SpanStart, identifier, bindingOption);
            Assert.Null(aliasInfo);

            Assert.Equal(0, accessorBindingData.NumberOfPerformedAccessorBinding);
            Assert.Equal(comp.GetTypeByMetadataName("C").GetFieldsToEmit().Single(), fieldKeywordSymbolInfo.Symbol.GetSymbol());
        }

        [Theory, CombinatorialData]
        public void SpeculativeSemanticModel_FieldInSemiAutoPropertyAccessor_LocalFunctionOrLambda_BindSpeculatedFirst(
            SpeculativeBindingOption bindingOption,
            [CombinatorialValues("int f() => 0;", "System.Func<int> f = () => 0;")] string localFunctionOrLambda,
            [CombinatorialValues("always", "never")] string runNullableAnalysis)
        {
            var comp = CreateCompilation($@"
class C
{{
    public int P
    {{
        get
        {{
            {localFunctionOrLambda}
            return field + f();
        }}
    }}
}}
", parseOptions: TestOptions.RegularNext.WithFeature("run-nullable-analysis", runNullableAnalysis));
            var accessorBindingData = new SourcePropertySymbolBase.AccessorBindingData();
            comp.TestOnlyCompilationData = accessorBindingData;

            var tree = comp.SyntaxTrees[0];
            var token = tree.GetRoot().DescendantTokens().Single(t => t.IsKind(SyntaxKind.NumericLiteralToken));

            var model = comp.GetSemanticModel(tree);
            var identifier = SyntaxFactory.ParseExpression("field");
            model.TryGetSpeculativeSemanticModel(token.SpanStart, (IdentifierNameSyntax)identifier, out var speculativeModel);
            var fieldKeywordSymbolInfo = speculativeModel.GetSymbolInfo(identifier);
            var fieldKeywordSymbolInfo2 = model.GetSpeculativeSymbolInfo(token.SpanStart, identifier, bindingOption);
            if (bindingOption == SpeculativeBindingOption.BindAsTypeOrNamespace)
            {
                Assert.True(fieldKeywordSymbolInfo2.IsEmpty);
                Assert.Null(fieldKeywordSymbolInfo2.Symbol);
            }
            else
            {
                Assert.Equal(fieldKeywordSymbolInfo, fieldKeywordSymbolInfo2);
            }

            Assert.Equal(comp.GetTypeByMetadataName("C").GetFieldsToEmit().Single(), fieldKeywordSymbolInfo.Symbol.GetSymbol());

            var typeInfo = model.GetSpeculativeTypeInfo(token.SpanStart, identifier, bindingOption);
            Assert.Equal(bindingOption == SpeculativeBindingOption.BindAsExpression ? "System.Int32" : "field", typeInfo.Type.GetSymbol().ToTestDisplayString());
            Assert.Equal(bindingOption == SpeculativeBindingOption.BindAsExpression ? TypeKind.Struct : TypeKind.Error, typeInfo.Type.TypeKind);
            Assert.Equal(typeInfo.Type, typeInfo.ConvertedType);

            var aliasInfo = model.GetSpeculativeAliasInfo(token.SpanStart, identifier, bindingOption);
            Assert.Null(aliasInfo);

            Assert.Equal("System.Int32 C.<P>k__BackingField", comp.GetTypeByMetadataName("C").GetFieldsToEmit().Single().ToTestDisplayString());
            Assert.Equal(comp.GetTypeByMetadataName("C").GetFieldsToEmit().Single(), fieldKeywordSymbolInfo.Symbol.GetSymbol());
            Assert.Equal(runNullableAnalysis == "never" ? 1 : 0, accessorBindingData.NumberOfPerformedAccessorBinding);
        }

        [Theory]
        [InlineData(SpeculativeBindingOption.BindAsExpression, "never")]
        [InlineData(SpeculativeBindingOption.BindAsExpression, "always")]
        [InlineData(SpeculativeBindingOption.BindAsTypeOrNamespace, "never")]
        [InlineData(SpeculativeBindingOption.BindAsTypeOrNamespace, "always")]
        public void SpeculativeSemanticModel_FieldInExpressionBodied_BindOriginalFirst(SpeculativeBindingOption bindingOption, string runNullableAnalysis)
        {
            var comp = CreateCompilation(@"
class C
{
    public int P => 0;
}
", parseOptions: TestOptions.RegularNext.WithFeature("run-nullable-analysis", runNullableAnalysis));
            var accessorBindingData = new SourcePropertySymbolBase.AccessorBindingData();
            comp.TestOnlyCompilationData = accessorBindingData;
            Assert.Empty(comp.GetTypeByMetadataName("C").GetMembers().OfType<FieldSymbol>());
            comp.VerifyDiagnostics();

            var tree = comp.SyntaxTrees[0];
            var token = tree.GetRoot().DescendantTokens().Single(t => t.IsKind(SyntaxKind.NumericLiteralToken));

            var model = comp.GetSemanticModel(tree);
            var arrowClause = SyntaxFactory.ArrowExpressionClause(SyntaxFactory.ParseExpression("field"));
            model.TryGetSpeculativeSemanticModel(token.SpanStart, arrowClause, out var speculativeModel);
            Assert.Empty(comp.GetTypeByMetadataName("C").GetFieldsToEmit());

            var fieldKeywordSymbolInfo = speculativeModel.GetSymbolInfo(arrowClause.Expression);
            var fieldKeywordSymbolInfo2 = model.GetSpeculativeSymbolInfo(token.SpanStart, arrowClause.Expression, bindingOption);
            Assert.Equal(fieldKeywordSymbolInfo, fieldKeywordSymbolInfo2);
            Assert.Null(fieldKeywordSymbolInfo.Symbol);

            var typeInfo = model.GetSpeculativeTypeInfo(token.SpanStart, arrowClause.Expression, bindingOption);
            Assert.Equal(bindingOption == SpeculativeBindingOption.BindAsExpression ? "?" : "field", typeInfo.Type.GetSymbol().ToTestDisplayString());
            Assert.Equal(TypeKind.Error, typeInfo.Type.TypeKind);
            Assert.Equal(typeInfo.Type, typeInfo.ConvertedType);

            var aliasInfo = model.GetSpeculativeAliasInfo(token.SpanStart, arrowClause.Expression, bindingOption);
            Assert.Null(aliasInfo);

            Assert.Equal(0, accessorBindingData.NumberOfPerformedAccessorBinding);
            Assert.Empty(comp.GetTypeByMetadataName("C").GetFieldsToEmit());
        }

        [Theory]
        [InlineData(SpeculativeBindingOption.BindAsExpression, "never")]
        [InlineData(SpeculativeBindingOption.BindAsExpression, "always")]
        [InlineData(SpeculativeBindingOption.BindAsTypeOrNamespace, "never")]
        [InlineData(SpeculativeBindingOption.BindAsTypeOrNamespace, "always")]
        public void SpeculativeSemanticModel_FieldInExpressionBodied_BindSpeculatedFirst(SpeculativeBindingOption bindingOption, string runNullableAnalysis)
        {
            var comp = CreateCompilation(@"
class C
{
    public int P => 0;
}
", parseOptions: TestOptions.RegularNext.WithFeature("run-nullable-analysis", runNullableAnalysis));
            var accessorBindingData = new SourcePropertySymbolBase.AccessorBindingData();
            comp.TestOnlyCompilationData = accessorBindingData;

            var tree = comp.SyntaxTrees[0];
            var token = tree.GetRoot().DescendantTokens().Single(t => t.IsKind(SyntaxKind.NumericLiteralToken));

            var model = comp.GetSemanticModel(tree);
            var arrowClause = SyntaxFactory.ArrowExpressionClause(SyntaxFactory.ParseExpression("field"));
            model.TryGetSpeculativeSemanticModel(token.SpanStart, arrowClause, out var speculativeModel);
            var fieldKeywordSymbolInfo = speculativeModel.GetSymbolInfo(arrowClause.Expression);
            var fieldKeywordSymbolInfo2 = model.GetSpeculativeSymbolInfo(token.SpanStart, arrowClause.Expression, bindingOption);
            Assert.Equal(fieldKeywordSymbolInfo, fieldKeywordSymbolInfo2);

            var typeInfo = model.GetSpeculativeTypeInfo(token.SpanStart, arrowClause.Expression, bindingOption);
            Assert.Equal(bindingOption == SpeculativeBindingOption.BindAsExpression ? "?" : "field", typeInfo.Type.GetSymbol().ToTestDisplayString());
            Assert.Equal(TypeKind.Error, typeInfo.Type.TypeKind);
            Assert.Equal(typeInfo.Type, typeInfo.ConvertedType);

            var aliasInfo = model.GetSpeculativeAliasInfo(token.SpanStart, arrowClause.Expression, bindingOption);
            Assert.Null(aliasInfo);

            Assert.Empty(comp.GetTypeByMetadataName("C").GetFieldsToEmit());
            Assert.Null(fieldKeywordSymbolInfo.Symbol);
            Assert.Equal(0, accessorBindingData.NumberOfPerformedAccessorBinding);
        }

        [Theory]
        [InlineData(SpeculativeBindingOption.BindAsExpression, "never")]
        [InlineData(SpeculativeBindingOption.BindAsExpression, "always")]
        [InlineData(SpeculativeBindingOption.BindAsTypeOrNamespace, "never")]
        [InlineData(SpeculativeBindingOption.BindAsTypeOrNamespace, "always")]
        public void SpeculativeSemanticModel_FieldInExpressionBodiedProperty_BindOriginalFirst(SpeculativeBindingOption bindingOption, string runNullableAnalysis)
        {
            var comp = CreateCompilation(@"
class C
{
    public int P => 0;
}
", parseOptions: TestOptions.RegularNext.WithFeature("run-nullable-analysis", runNullableAnalysis));
            var accessorBindingData = new SourcePropertySymbolBase.AccessorBindingData();
            comp.TestOnlyCompilationData = accessorBindingData;
            Assert.Empty(comp.GetTypeByMetadataName("C").GetMembers().OfType<FieldSymbol>());
            comp.VerifyDiagnostics();

            var tree = comp.SyntaxTrees[0];
            var token = tree.GetRoot().DescendantTokens().Single(t => t.IsKind(SyntaxKind.NumericLiteralToken));

            var model = comp.GetSemanticModel(tree);
            var identifier = SyntaxFactory.ParseExpression("field");
            model.TryGetSpeculativeSemanticModel(token.SpanStart, (IdentifierNameSyntax)identifier, out var speculativeModel);
            Assert.Empty(comp.GetTypeByMetadataName("C").GetFieldsToEmit());

            var fieldKeywordSymbolInfo = speculativeModel.GetSymbolInfo(identifier);
            var fieldKeywordSymbolInfo2 = model.GetSpeculativeSymbolInfo(token.SpanStart, identifier, bindingOption);
            Assert.Equal(fieldKeywordSymbolInfo, fieldKeywordSymbolInfo2);
            Assert.Null(fieldKeywordSymbolInfo.Symbol);

            var typeInfo = model.GetSpeculativeTypeInfo(token.SpanStart, identifier, bindingOption);
            Assert.Equal(bindingOption == SpeculativeBindingOption.BindAsExpression ? "?" : "field", typeInfo.Type.GetSymbol().ToTestDisplayString());
            Assert.Equal(TypeKind.Error, typeInfo.Type.TypeKind);
            Assert.Equal(typeInfo.Type, typeInfo.ConvertedType);

            var aliasInfo = model.GetSpeculativeAliasInfo(token.SpanStart, identifier, bindingOption);
            Assert.Null(aliasInfo);

            Assert.Equal(0, accessorBindingData.NumberOfPerformedAccessorBinding);
            Assert.Empty(comp.GetTypeByMetadataName("C").GetFieldsToEmit());
        }

        [Theory]
        [InlineData(SpeculativeBindingOption.BindAsExpression, "never")]
        [InlineData(SpeculativeBindingOption.BindAsExpression, "always")]
        [InlineData(SpeculativeBindingOption.BindAsTypeOrNamespace, "never")]
        [InlineData(SpeculativeBindingOption.BindAsTypeOrNamespace, "always")]
        public void SpeculativeSemanticModel_FieldInExpressionBodiedProperty_BindSpeculatedFirst(SpeculativeBindingOption bindingOption, string runNullableAnalysis)
        {
            var comp = CreateCompilation(@"
class C
{
    public int P => 0;
}
", parseOptions: TestOptions.RegularNext.WithFeature("run-nullable-analysis", runNullableAnalysis));
            var accessorBindingData = new SourcePropertySymbolBase.AccessorBindingData();
            comp.TestOnlyCompilationData = accessorBindingData;

            var tree = comp.SyntaxTrees[0];
            var token = tree.GetRoot().DescendantTokens().Single(t => t.IsKind(SyntaxKind.NumericLiteralToken));

            var model = comp.GetSemanticModel(tree);
            var identifier = SyntaxFactory.ParseExpression("field");
            model.TryGetSpeculativeSemanticModel(token.SpanStart, (IdentifierNameSyntax)identifier, out var speculativeModel);
            var fieldKeywordSymbolInfo = speculativeModel.GetSymbolInfo(identifier);
            var fieldKeywordSymbolInfo2 = model.GetSpeculativeSymbolInfo(token.SpanStart, identifier, bindingOption);
            Assert.Equal(fieldKeywordSymbolInfo, fieldKeywordSymbolInfo2);

            var typeInfo = model.GetSpeculativeTypeInfo(token.SpanStart, identifier, bindingOption);
            Assert.Equal(bindingOption == SpeculativeBindingOption.BindAsExpression ? "?" : "field", typeInfo.Type.GetSymbol().ToTestDisplayString());
            Assert.Equal(TypeKind.Error, typeInfo.Type.TypeKind);
            Assert.Equal(typeInfo.Type, typeInfo.ConvertedType);

            var aliasInfo = model.GetSpeculativeAliasInfo(token.SpanStart, identifier, bindingOption);
            Assert.Null(aliasInfo);

            Assert.Empty(comp.GetTypeByMetadataName("C").GetFieldsToEmit());
            Assert.Null(fieldKeywordSymbolInfo.Symbol);
            Assert.Equal(0, accessorBindingData.NumberOfPerformedAccessorBinding);
        }

        [Fact]
        public void SpeculativeSemanticModel_FieldIdentifierInRegularAccessor_ReplaceBlock_BindOriginalFirst()
        {
            var comp = CreateCompilation(@"
class C
{
    public int P
    {
        get
        {
            return 0;
        }
    }
}
");
            var accessorBindingData = new SourcePropertySymbolBase.AccessorBindingData();
            comp.TestOnlyCompilationData = accessorBindingData;
            Assert.Empty(comp.GetTypeByMetadataName("C").GetMembers().OfType<FieldSymbol>());
            comp.VerifyDiagnostics();

            var tree = comp.SyntaxTrees[0];
            var token = tree.GetRoot().DescendantTokens().Single(t => t.IsKind(SyntaxKind.NumericLiteralToken));

            var model = comp.GetSemanticModel(tree);
            var block = SyntaxFactory.ParseSyntaxTree(@"
class C
{
    public int P
    {
        get
        {
            int field = 0;
            return field;
        }
    }
}").GetRoot().DescendantNodes().OfType<BlockSyntax>().Single();
            model.TryGetSpeculativeSemanticModel(token.SpanStart, block, out var speculativeModel);
            Assert.Empty(comp.GetTypeByMetadataName("C").GetFieldsToEmit());

            var fieldIdentifierSymbolInfo = speculativeModel.GetSymbolInfo(block.DescendantNodes().OfType<IdentifierNameSyntax>().Single());
            Assert.Equal(SymbolKind.Local, fieldIdentifierSymbolInfo.Symbol.Kind);

            Assert.Equal(0, accessorBindingData.NumberOfPerformedAccessorBinding);
            Assert.Empty(comp.GetTypeByMetadataName("C").GetFieldsToEmit());
        }

        [Fact]
        public void SpeculativeSemanticModel_FieldIdentifierInRegularAccessor_ReplaceBlock_BindSpeculatedFirst()
        {
            var comp = CreateCompilation(@"
class C
{
    public int P
    {
        get
        {
            return 0;
        }
    }
}
");
            var accessorBindingData = new SourcePropertySymbolBase.AccessorBindingData();
            comp.TestOnlyCompilationData = accessorBindingData;

            var tree = comp.SyntaxTrees[0];
            var token = tree.GetRoot().DescendantTokens().Single(t => t.IsKind(SyntaxKind.NumericLiteralToken));

            var model = comp.GetSemanticModel(tree);
            var block = SyntaxFactory.ParseSyntaxTree(@"
class C
{
    public int P
    {
        get
        {
            int field = 0;
            return field;
        }
    }
}").GetRoot().DescendantNodes().OfType<BlockSyntax>().Single();
            model.TryGetSpeculativeSemanticModel(token.SpanStart, block, out var speculativeModel);
            var fieldIdentifierSymbolInfo = speculativeModel.GetSymbolInfo(block.DescendantNodes().OfType<IdentifierNameSyntax>().Single());
            Assert.Empty(comp.GetTypeByMetadataName("C").GetFieldsToEmit());
            Assert.Equal(SymbolKind.Local, fieldIdentifierSymbolInfo.Symbol.Kind);
            Assert.Equal(0, accessorBindingData.NumberOfPerformedAccessorBinding);
        }

        [Fact]
        public void SpeculativeSemanticModel_FieldKeywordInRegularAccessor_ReplaceBlock_BindOriginalFirst()
        {
            var comp = CreateCompilation(@"
class C
{
    public int P
    {
        get
        {
            return 0;
        }
    }
}
");
            var accessorBindingData = new SourcePropertySymbolBase.AccessorBindingData();
            comp.TestOnlyCompilationData = accessorBindingData;
            Assert.Empty(comp.GetTypeByMetadataName("C").GetMembers().OfType<FieldSymbol>());
            comp.VerifyDiagnostics();

            var tree = comp.SyntaxTrees[0];
            var token = tree.GetRoot().DescendantTokens().Single(t => t.IsKind(SyntaxKind.NumericLiteralToken));

            var model = comp.GetSemanticModel(tree);
            var block = SyntaxFactory.ParseSyntaxTree(@"
class C
{
    public int P
    {
        get
        {
            return field;
        }
    }
}").GetRoot().DescendantNodes().OfType<BlockSyntax>().Single();
            model.TryGetSpeculativeSemanticModel(token.SpanStart, block, out var speculativeModel);
            var fieldKeywordSymbolInfo = speculativeModel.GetSymbolInfo(block.DescendantNodes().OfType<IdentifierNameSyntax>().Single());
            Assert.Null(fieldKeywordSymbolInfo.Symbol);
            Assert.Empty(comp.GetTypeByMetadataName("C").GetFieldsToEmit());
            Assert.Equal(0, accessorBindingData.NumberOfPerformedAccessorBinding);
        }

        [Fact]
        public void SpeculativeSemanticModel_FieldKeywordInRegularAccessor_ReplaceBlock_BindSpeculatedFirst()
        {
            var comp = CreateCompilation(@"
class C
{
    public int P
    {
        get
        {
            return 0;
        }
    }
}
");
            var accessorBindingData = new SourcePropertySymbolBase.AccessorBindingData();
            comp.TestOnlyCompilationData = accessorBindingData;

            var tree = comp.SyntaxTrees[0];
            var token = tree.GetRoot().DescendantTokens().Single(t => t.IsKind(SyntaxKind.NumericLiteralToken));

            var model = comp.GetSemanticModel(tree);
            var block = SyntaxFactory.ParseSyntaxTree(@"
class C
{
    public int P
    {
        get
        {
            return field;
        }
    }
}").GetRoot().DescendantNodes().OfType<BlockSyntax>().Single();
            model.TryGetSpeculativeSemanticModel(token.SpanStart, block, out var speculativeModel);
            var fieldKeywordSymbolInfo = speculativeModel.GetSymbolInfo(block.DescendantNodes().OfType<IdentifierNameSyntax>().Single());
            Assert.Null(fieldKeywordSymbolInfo.Symbol);
            Assert.Empty(comp.GetTypeByMetadataName("C").GetFieldsToEmit());
            Assert.Equal(0, accessorBindingData.NumberOfPerformedAccessorBinding);
        }

        [Theory, CombinatorialData]
        public void SpeculativeSemanticModel_FieldKeywordInRegularAccessor_ReplaceBlock_LocalFunction_BindOriginalFirst([CombinatorialValues("never", "always")] string runNullableAnalysis)
        {
            var comp = CreateCompilation(@"
class C
{
    public int P
    {
        get
        {
            return localFunction();

            int localFunction() { return 0; }
        }
    }
}
", parseOptions: TestOptions.RegularPreview.WithFeature("run-nullable-analysis", runNullableAnalysis));
            var accessorBindingData = new SourcePropertySymbolBase.AccessorBindingData();
            comp.TestOnlyCompilationData = accessorBindingData;
            Assert.Empty(comp.GetTypeByMetadataName("C").GetMembers().OfType<FieldSymbol>());
            comp.VerifyDiagnostics();

            var tree = comp.SyntaxTrees[0];
            var token = tree.GetRoot().DescendantTokens().Single(t => t.IsKind(SyntaxKind.NumericLiteralToken));

            var model = comp.GetSemanticModel(tree);
            var block = (BlockSyntax)SyntaxFactory.ParseSyntaxTree(@"
class C
{
    public int P
    {
        get
        {
            return localFunction();

            int localFunction() { return field; }
        }
    }
}").GetRoot().DescendantNodes().Single(s => s is BlockSyntax && s.Parent is LocalFunctionStatementSyntax);
            model.TryGetSpeculativeSemanticModel(token.SpanStart, block, out var speculativeModel);
            var fieldKeywordSymbolInfo = speculativeModel.GetSymbolInfo(block.DescendantNodes().OfType<IdentifierNameSyntax>().Single());
            Assert.Null(fieldKeywordSymbolInfo.Symbol);
            Assert.Empty(comp.GetTypeByMetadataName("C").GetFieldsToEmit());
            Assert.Equal(0, accessorBindingData.NumberOfPerformedAccessorBinding);
        }

        [Theory, CombinatorialData]
        public void SpeculativeSemanticModel_FieldKeywordInRegularAccessor_ReplaceBlock_LocalFunction_BindSpeculatedFirst([CombinatorialValues("never", "always")] string runNullableAnalysis)
        {
            var comp = CreateCompilation(@"
class C
{
    public int P
    {
        get
        {
            return localFunction();

            int localFunction() { return 0; }
        }
    }
}
", parseOptions: TestOptions.RegularPreview.WithFeature("run-nullable-analysis", runNullableAnalysis));
            var accessorBindingData = new SourcePropertySymbolBase.AccessorBindingData();
            comp.TestOnlyCompilationData = accessorBindingData;

            var tree = comp.SyntaxTrees[0];
            var token = tree.GetRoot().DescendantTokens().Single(t => t.IsKind(SyntaxKind.NumericLiteralToken));

            var model = comp.GetSemanticModel(tree);
            var block = (BlockSyntax)SyntaxFactory.ParseSyntaxTree(@"
class C
{
    public int P
    {
        get
        {
            return localFunction();

            int localFunction() { return field; }
        }
    }
}").GetRoot().DescendantNodes().Single(s => s is BlockSyntax && s.Parent is LocalFunctionStatementSyntax);
            model.TryGetSpeculativeSemanticModel(token.SpanStart, block, out var speculativeModel);
            var fieldKeywordSymbolInfo = speculativeModel.GetSymbolInfo(block.DescendantNodes().OfType<IdentifierNameSyntax>().Single());
            Assert.Null(fieldKeywordSymbolInfo.Symbol);
            Assert.Empty(comp.GetTypeByMetadataName("C").GetFieldsToEmit());
            Assert.Equal(0, accessorBindingData.NumberOfPerformedAccessorBinding);
        }

        [Theory]
        [InlineData(SpeculativeBindingOption.BindAsExpression, "never")]
        [InlineData(SpeculativeBindingOption.BindAsExpression, "always")]
        [InlineData(SpeculativeBindingOption.BindAsTypeOrNamespace, "never")]
        [InlineData(SpeculativeBindingOption.BindAsTypeOrNamespace, "always")]
        public void SpeculativeSemanticModel_FieldInAccessorUsingField_BindOriginalFirst(SpeculativeBindingOption bindingOption, string runNullableAnalysis)
        {
            var comp = CreateCompilation(@"
using System;

class C
{
    public double P
    {
        get
        {
            if (field == Math.PI)
               return 3.14;
            return field;
        }
    }
}
", parseOptions: TestOptions.RegularNext.WithFeature("run-nullable-analysis", runNullableAnalysis));
            var accessorBindingData = new SourcePropertySymbolBase.AccessorBindingData();
            comp.TestOnlyCompilationData = accessorBindingData;
            Assert.Empty(comp.GetTypeByMetadataName("C").GetMembers().OfType<FieldSymbol>());
            comp.VerifyDiagnostics();

            var tree = comp.SyntaxTrees[0];
            var token = tree.GetRoot().DescendantTokens().Single(t => t.IsKind(SyntaxKind.NumericLiteralToken));

            var model = comp.GetSemanticModel(tree);
            var identifier = SyntaxFactory.ParseExpression("field");
            model.TryGetSpeculativeSemanticModel(token.SpanStart, (IdentifierNameSyntax)identifier, out var speculativeModel);
            Assert.Equal("System.Double C.<P>k__BackingField", comp.GetTypeByMetadataName("C").GetFieldsToEmit().Single().ToTestDisplayString());

            var fieldKeywordSymbolInfo = speculativeModel.GetSymbolInfo(identifier);
            var fieldKeywordSymbolInfo2 = model.GetSpeculativeSymbolInfo(token.SpanStart, identifier, bindingOption);
            if (bindingOption == SpeculativeBindingOption.BindAsExpression)
            {
                Assert.Equal(fieldKeywordSymbolInfo, fieldKeywordSymbolInfo2);
            }
            else
            {
                Assert.Equal(SpeculativeBindingOption.BindAsTypeOrNamespace, bindingOption);
                Assert.Null(fieldKeywordSymbolInfo2.Symbol);
                Assert.True(fieldKeywordSymbolInfo2.IsEmpty);
            }

            var typeInfo = model.GetSpeculativeTypeInfo(token.SpanStart, identifier, bindingOption);
            Assert.Equal(bindingOption == SpeculativeBindingOption.BindAsExpression ? "System.Double" : "field", typeInfo.Type.GetSymbol().ToTestDisplayString());
            Assert.Equal(bindingOption == SpeculativeBindingOption.BindAsExpression ? TypeKind.Struct : TypeKind.Error, typeInfo.Type.TypeKind);
            Assert.Equal(typeInfo.Type, typeInfo.ConvertedType);

            var aliasInfo = model.GetSpeculativeAliasInfo(token.SpanStart, identifier, bindingOption);
            Assert.Null(aliasInfo);

            Assert.Equal("System.Double C.<P>k__BackingField", fieldKeywordSymbolInfo.Symbol.ToTestDisplayString(includeNonNullable: true));
            Assert.Equal(0, accessorBindingData.NumberOfPerformedAccessorBinding);
            Assert.Same(comp.GetTypeByMetadataName("C").GetFieldsToEmit().Single(), fieldKeywordSymbolInfo.Symbol.GetSymbol());
        }

        [Theory]
        [InlineData(SpeculativeBindingOption.BindAsExpression, "never")]
        [InlineData(SpeculativeBindingOption.BindAsExpression, "always")]
        [InlineData(SpeculativeBindingOption.BindAsTypeOrNamespace, "never")]
        [InlineData(SpeculativeBindingOption.BindAsTypeOrNamespace, "always")]
        public void SpeculativeSemanticModel_FieldInAccessorUsingField_BindSpeculatedFirst(SpeculativeBindingOption bindingOption, string runNullableAnalysis)
        {
            var comp = CreateCompilation(@"
using System;

class C
{
    public double P
    {
        get
        {
            if (field == Math.PI)
               return 3.14;
            return field;
        }
    }
}
", parseOptions: TestOptions.RegularPreview.WithFeature("run-nullable-analysis", runNullableAnalysis));
            var accessorBindingData = new SourcePropertySymbolBase.AccessorBindingData();
            comp.TestOnlyCompilationData = accessorBindingData;

            var tree = comp.SyntaxTrees[0];
            var token = tree.GetRoot().DescendantTokens().Single(t => t.IsKind(SyntaxKind.NumericLiteralToken));

            var model = comp.GetSemanticModel(tree);
            var identifier = SyntaxFactory.ParseExpression("field");
            model.TryGetSpeculativeSemanticModel(token.SpanStart, (IdentifierNameSyntax)identifier, out var speculativeModel);
            var fieldKeywordSymbolInfo = speculativeModel.GetSymbolInfo(identifier);
            var fieldKeywordSymbolInfo2 = model.GetSpeculativeSymbolInfo(token.SpanStart, identifier, bindingOption);
            if (bindingOption == SpeculativeBindingOption.BindAsExpression)
            {
                Assert.Equal(fieldKeywordSymbolInfo, fieldKeywordSymbolInfo2);
            }
            else
            {
                Assert.Equal(SpeculativeBindingOption.BindAsTypeOrNamespace, bindingOption);
                Assert.Null(fieldKeywordSymbolInfo2.Symbol);
                Assert.True(fieldKeywordSymbolInfo2.IsEmpty);
            }

            var typeInfo = model.GetSpeculativeTypeInfo(token.SpanStart, identifier, bindingOption);
            Assert.Equal(bindingOption == SpeculativeBindingOption.BindAsExpression ? "System.Double" : "field", typeInfo.Type.GetSymbol().ToTestDisplayString());
            Assert.Equal(bindingOption == SpeculativeBindingOption.BindAsExpression ? TypeKind.Struct : TypeKind.Error, typeInfo.Type.TypeKind);
            Assert.Equal(typeInfo.Type, typeInfo.ConvertedType);

            var aliasInfo = model.GetSpeculativeAliasInfo(token.SpanStart, identifier, bindingOption);
            Assert.Null(aliasInfo);

            Assert.Equal("System.Double C.<P>k__BackingField", comp.GetTypeByMetadataName("C").GetFieldsToEmit().Single().ToTestDisplayString());
            Assert.Same(comp.GetTypeByMetadataName("C").GetFieldsToEmit().Single(), fieldKeywordSymbolInfo.Symbol.GetSymbol());
            Assert.Equal(runNullableAnalysis == "always" ? 0 : 1, accessorBindingData.NumberOfPerformedAccessorBinding);
        }

        [Fact]
        public void SpeculativeSemanticModel_FieldKeywordInRegularAccessor_ReplaceBlock_MethodBodySemanticModel_BindOriginalFirst()
        {
            var comp = CreateCompilation(@"
class C
{
    public int P
    {
        get
        {
            return 0;
        }
    }
}
");
            var accessorBindingData = new SourcePropertySymbolBase.AccessorBindingData();
            comp.TestOnlyCompilationData = accessorBindingData;
            Assert.Empty(comp.GetTypeByMetadataName("C").GetMembers().OfType<FieldSymbol>());
            comp.VerifyDiagnostics();

            var tree = comp.SyntaxTrees[0];
            var token = tree.GetRoot().DescendantTokens().Single(t => t.IsKind(SyntaxKind.NumericLiteralToken));

            var model = comp.GetSemanticModel(tree);
            var accessor = SyntaxFactory.ParseSyntaxTree(@"
class C
{
    public int P
    {
        get
        {
            return field;
        }
    }
}").GetRoot().DescendantNodes().OfType<AccessorDeclarationSyntax>().Single();
            model.TryGetSpeculativeSemanticModelForMethodBody(token.SpanStart, accessor, out var speculativeModel);
            var fieldKeywordSymbolInfo = speculativeModel.GetSymbolInfo(accessor.DescendantNodes().OfType<IdentifierNameSyntax>().Single());
            Assert.Null(fieldKeywordSymbolInfo.Symbol);
            Assert.Empty(comp.GetTypeByMetadataName("C").GetFieldsToEmit());
            Assert.Equal(0, accessorBindingData.NumberOfPerformedAccessorBinding);
        }

        [Fact]
        public void SpeculativeSemanticModel_FieldKeywordInRegularAccessor_ReplaceBlock_MethodBodySemanticModel_BindSpeculatedFirst()
        {
            var comp = CreateCompilation(@"
class C
{
    public int P
    {
        get
        {
            return 0;
        }
    }
}
");
            var accessorBindingData = new SourcePropertySymbolBase.AccessorBindingData();
            comp.TestOnlyCompilationData = accessorBindingData;

            var tree = comp.SyntaxTrees[0];
            var token = tree.GetRoot().DescendantTokens().Single(t => t.IsKind(SyntaxKind.NumericLiteralToken));

            var model = comp.GetSemanticModel(tree);
            var accessor = SyntaxFactory.ParseSyntaxTree(@"
class C
{
    public int P
    {
        get
        {
            return field;
        }
    }
}").GetRoot().DescendantNodes().OfType<AccessorDeclarationSyntax>().Single();
            model.TryGetSpeculativeSemanticModelForMethodBody(token.SpanStart, accessor, out var speculativeModel);
            var fieldKeywordSymbolInfo = speculativeModel.GetSymbolInfo(accessor.DescendantNodes().OfType<IdentifierNameSyntax>().Single());
            Assert.Null(fieldKeywordSymbolInfo.Symbol);
            Assert.Empty(comp.GetTypeByMetadataName("C").GetFieldsToEmit());
            Assert.Equal(0, accessorBindingData.NumberOfPerformedAccessorBinding);
        }

        [Theory]
        [InlineData("get => 0; set => field = value;", FieldBindingTestState.BecomesBackingField)]
        [InlineData("set => field = value; get => 0;", FieldBindingTestState.BecomesBackingField)]
        [InlineData("get { return 0; } set { field = value; }", FieldBindingTestState.BecomesBackingField)]
        [InlineData("set { field = value; } get { return 0; }", FieldBindingTestState.BecomesBackingField)]
        [InlineData("get => 0; set { field = value; }", FieldBindingTestState.BecomesBackingField)]
        [InlineData("set { field = value; } get => 0;", FieldBindingTestState.BecomesBackingField)]
        [InlineData("get { return 0; } set => field = value;", FieldBindingTestState.BecomesBackingField)]
        [InlineData("set => field = value; get { return 0; }", FieldBindingTestState.BecomesBackingField)]
        [InlineData("get { double field = 0; return field; } set => field = value;", FieldBindingTestState.BecomesLocal)]
        [InlineData("set => field = value; get { double field = 0; return field; }", FieldBindingTestState.BecomesLocal)]
        public void SpeculativeSemanticModel_FieldInGetterNotUsingFieldWhereSetterAccessorDoes_BindOriginalFirst(string accessors, FieldBindingTestState bindingState)
        {
            var comp = CreateCompilation($@"
class C
{{
    public double P
    {{
        {accessors}
    }}
}}
");
            var accessorBindingData = new SourcePropertySymbolBase.AccessorBindingData();
            comp.TestOnlyCompilationData = accessorBindingData;
            Assert.Empty(comp.GetTypeByMetadataName("C").GetMembers().OfType<FieldSymbol>());
            comp.VerifyDiagnostics();

            var tree = comp.SyntaxTrees[0];
            var token = tree.GetRoot().DescendantTokens().Single(t => t.IsKind(SyntaxKind.NumericLiteralToken));

            var model = comp.GetSemanticModel(tree);
            var identifier = SyntaxFactory.ParseExpression("field");
            model.TryGetSpeculativeSemanticModel(token.SpanStart, (IdentifierNameSyntax)identifier, out var speculativeModel);
            Assert.Equal("System.Double C.<P>k__BackingField", comp.GetTypeByMetadataName("C").GetFieldsToEmit().Single().ToTestDisplayString());

            var fieldKeywordSymbolInfo = speculativeModel.GetSymbolInfo(identifier);
            var fieldKeywordSymbolInfoAsExpression = model.GetSpeculativeSymbolInfo(token.SpanStart, identifier, SpeculativeBindingOption.BindAsExpression);
            Assert.Equal(fieldKeywordSymbolInfo, fieldKeywordSymbolInfoAsExpression);

            var fieldKeywordSymbolInfoAsType = model.GetSpeculativeSymbolInfo(token.SpanStart, identifier, SpeculativeBindingOption.BindAsTypeOrNamespace);
            Assert.Null(fieldKeywordSymbolInfoAsType.Symbol);
            if (bindingState == FieldBindingTestState.BecomesLocal)
            {
                Assert.Equal(CandidateReason.NotATypeOrNamespace, fieldKeywordSymbolInfoAsType.CandidateReason);
                Assert.Equal("System.Double field", fieldKeywordSymbolInfoAsType.CandidateSymbols.Single().GetSymbol().ToTestDisplayString());
            }
            else
            {
                Assert.True(fieldKeywordSymbolInfoAsType.IsEmpty);
            }

            var typeInfoAsExpression = model.GetSpeculativeTypeInfo(token.SpanStart, identifier, SpeculativeBindingOption.BindAsExpression);
            Assert.Equal("System.Double", typeInfoAsExpression.Type.GetSymbol().ToTestDisplayString());
            Assert.Equal(TypeKind.Struct, typeInfoAsExpression.Type.TypeKind);
            Assert.Equal(typeInfoAsExpression.Type, typeInfoAsExpression.ConvertedType);

            var typeInfoAsType = model.GetSpeculativeTypeInfo(token.SpanStart, identifier, SpeculativeBindingOption.BindAsTypeOrNamespace);
            Assert.Equal("field", typeInfoAsType.Type.GetSymbol().ToTestDisplayString());
            Assert.Equal(TypeKind.Error, typeInfoAsType.Type.TypeKind);
            Assert.Equal(typeInfoAsType.Type, typeInfoAsType.ConvertedType);

            var aliasInfoAsExpression = model.GetSpeculativeAliasInfo(token.SpanStart, identifier, SpeculativeBindingOption.BindAsExpression);
            var aliasInfoAsType = model.GetSpeculativeAliasInfo(token.SpanStart, identifier, SpeculativeBindingOption.BindAsTypeOrNamespace);
            Assert.Null(aliasInfoAsExpression);
            Assert.Null(aliasInfoAsType);

            if (bindingState == FieldBindingTestState.BecomesLocal)
            {
                Assert.Equal(SymbolKind.Local, fieldKeywordSymbolInfo.Symbol.Kind);
                Assert.Equal("System.Double field", fieldKeywordSymbolInfo.Symbol.ToTestDisplayString(includeNonNullable: true));
                Assert.Equal(0, accessorBindingData.NumberOfPerformedAccessorBinding);
                Assert.Equal("System.Double C.<P>k__BackingField", comp.GetTypeByMetadataName("C").GetFieldsToEmit().Single().ToTestDisplayString());
            }
            else
            {
                Assert.Equal(FieldBindingTestState.BecomesBackingField, bindingState);
                Assert.Equal("System.Double C.<P>k__BackingField", fieldKeywordSymbolInfo.Symbol.ToTestDisplayString(includeNonNullable: true));
                Assert.Equal(0, accessorBindingData.NumberOfPerformedAccessorBinding);
                Assert.Same(comp.GetTypeByMetadataName("C").GetFieldsToEmit().Single(), fieldKeywordSymbolInfo.Symbol.GetSymbol());
            }
        }

        [Theory]
        [InlineData("get => 0; set => field = value;", FieldBindingTestState.BecomesBackingField)]
        [InlineData("set => field = value; get => 0;", FieldBindingTestState.BecomesBackingField)]
        [InlineData("get { return 0; } set { field = value; }", FieldBindingTestState.BecomesBackingField)]
        [InlineData("set { field = value; } get { return 0; }", FieldBindingTestState.BecomesBackingField)]
        [InlineData("get => 0; set { field = value; }", FieldBindingTestState.BecomesBackingField)]
        [InlineData("set { field = value; } get => 0;", FieldBindingTestState.BecomesBackingField)]
        [InlineData("get { return 0; } set => field = value;", FieldBindingTestState.BecomesBackingField)]
        [InlineData("set => field = value; get { return 0; }", FieldBindingTestState.BecomesBackingField)]
        [InlineData("get { int field = 0; return field; } set => field = value;", FieldBindingTestState.BecomesLocal)]
        [InlineData("set => field = value; get { int field = 0; return field; }", FieldBindingTestState.BecomesLocal)]
        public void SpeculativeSemanticModel_FieldInGetterNotUsingFieldWhereSetterAccessorDoes_BindSpeculatedFirst(string accessors, FieldBindingTestState bindingState)
        {
            var comp = CreateCompilation($@"
class C
{{
    public double P
    {{
        {accessors}
    }}
}}
");
            var accessorBindingData = new SourcePropertySymbolBase.AccessorBindingData();
            comp.TestOnlyCompilationData = accessorBindingData;

            var tree = comp.SyntaxTrees[0];
            var token = tree.GetRoot().DescendantTokens().Single(t => t.IsKind(SyntaxKind.NumericLiteralToken));

            var model = comp.GetSemanticModel(tree);
            var identifier = SyntaxFactory.ParseExpression("field");
            model.TryGetSpeculativeSemanticModel(token.SpanStart, (IdentifierNameSyntax)identifier, out var speculativeModel);
            var fieldKeywordSymbolInfo = speculativeModel.GetSymbolInfo(identifier);
            var fieldKeywordSymbolInfoAsExpression = model.GetSpeculativeSymbolInfo(token.SpanStart, identifier, SpeculativeBindingOption.BindAsExpression);
            Assert.Equal(fieldKeywordSymbolInfo, fieldKeywordSymbolInfoAsExpression);

            var fieldKeywordSymbolInfoAsType = model.GetSpeculativeSymbolInfo(token.SpanStart, identifier, SpeculativeBindingOption.BindAsTypeOrNamespace);
            Assert.Null(fieldKeywordSymbolInfoAsType.Symbol);
            if (bindingState == FieldBindingTestState.BecomesLocal)
            {
                Assert.Equal(CandidateReason.NotATypeOrNamespace, fieldKeywordSymbolInfoAsType.CandidateReason);
                Assert.Equal("System.Int32 field", fieldKeywordSymbolInfoAsType.CandidateSymbols.Single().GetSymbol().ToTestDisplayString());
            }
            else
            {
                Assert.True(fieldKeywordSymbolInfoAsType.IsEmpty);
            }

            var typeInfoAsExpression = model.GetSpeculativeTypeInfo(token.SpanStart, identifier, SpeculativeBindingOption.BindAsExpression);
            Assert.Equal(bindingState == FieldBindingTestState.BecomesLocal ? "System.Int32" : "System.Double", typeInfoAsExpression.Type.GetSymbol().ToTestDisplayString());
            Assert.Equal(TypeKind.Struct, typeInfoAsExpression.Type.TypeKind);
            Assert.Equal(typeInfoAsExpression.Type, typeInfoAsExpression.ConvertedType);

            var typeInfoAsType = model.GetSpeculativeTypeInfo(token.SpanStart, identifier, SpeculativeBindingOption.BindAsTypeOrNamespace);
            Assert.Equal("field", typeInfoAsType.Type.GetSymbol().ToTestDisplayString());
            Assert.Equal(TypeKind.Error, typeInfoAsType.Type.TypeKind);
            Assert.Equal(typeInfoAsType.Type, typeInfoAsType.ConvertedType);

            var aliasInfoAsExpression = model.GetSpeculativeAliasInfo(token.SpanStart, identifier, SpeculativeBindingOption.BindAsExpression);
            var aliasInfoAsType = model.GetSpeculativeAliasInfo(token.SpanStart, identifier, SpeculativeBindingOption.BindAsTypeOrNamespace);
            Assert.Null(aliasInfoAsExpression);
            Assert.Null(aliasInfoAsType);

            if (bindingState == FieldBindingTestState.BecomesLocal)
            {
                Assert.Equal(0, accessorBindingData.NumberOfPerformedAccessorBinding);
            }
            else
            {
                Assert.Equal(FieldBindingTestState.BecomesBackingField, bindingState);
                Assert.Equal(1, accessorBindingData.NumberOfPerformedAccessorBinding);
            }

            Assert.Equal("System.Double C.<P>k__BackingField", comp.GetTypeByMetadataName("C").GetFieldsToEmit().Single().ToTestDisplayString());
            if (bindingState == FieldBindingTestState.BecomesLocal)
            {
                Assert.Equal("System.Int32 field", fieldKeywordSymbolInfo.Symbol.GetSymbol().ToTestDisplayString());
                Assert.Equal(SymbolKind.Local, fieldKeywordSymbolInfo.Symbol.Kind);
                Assert.Equal(2, accessorBindingData.NumberOfPerformedAccessorBinding);
            }
            else
            {
                Assert.Same(comp.GetTypeByMetadataName("C").GetFieldsToEmit().Single(), fieldKeywordSymbolInfo.Symbol.GetSymbol());
                Assert.Equal(1, accessorBindingData.NumberOfPerformedAccessorBinding);
            }
        }

        [Theory]
        [InlineData("get => 0; get => field;", 19, FieldBindingTestState.None)]
        [InlineData("get => field; get => 0;", 23, FieldBindingTestState.BecomesBackingField)]
        [InlineData("get { return 0; } get => field;", 27, FieldBindingTestState.None)]
        [InlineData("get => field; get { return 0; }", 23, FieldBindingTestState.BecomesBackingField)]
        [InlineData("get => 0; get { return field; }", 19, FieldBindingTestState.None)]
        [InlineData("get { return field; } get => 0;", 31, FieldBindingTestState.BecomesBackingField)]
        [InlineData("get { return 0; } get { return field; }", 27, FieldBindingTestState.None)]
        [InlineData("get { return field; } get { return 0; }", 31, FieldBindingTestState.BecomesBackingField)]
        [InlineData("get { double field = 0; return field; } get { return field; }", 49, FieldBindingTestState.BecomesLocal)]
        [InlineData("get { return field; } get { double field = 0; return field; }", 31, FieldBindingTestState.BecomesBackingField)]
        public void SpeculativeSemanticModel_FieldInDuplicateAccessorWhereOneAccessorUsesField_BindOriginalFirst(string accessors, int diagnosticColumn, FieldBindingTestState bindingState)
        {
            var comp = CreateCompilation($@"
class C
{{
    public double P
    {{
        {accessors}
    }}
}}
");
            var accessorBindingData = new SourcePropertySymbolBase.AccessorBindingData();
            comp.TestOnlyCompilationData = accessorBindingData;
            Assert.Empty(comp.GetTypeByMetadataName("C").GetMembers().OfType<FieldSymbol>());
            comp.VerifyDiagnostics(
                // error CS1007: Property accessor already defined
                Diagnostic(ErrorCode.ERR_DuplicateAccessor, "get").WithLocation(6, diagnosticColumn)
                );

            var tree = comp.SyntaxTrees[0];
            var token = tree.GetRoot().DescendantTokens().Single(t => t.IsKind(SyntaxKind.NumericLiteralToken));

            var model = comp.GetSemanticModel(tree);
            var identifier = SyntaxFactory.ParseExpression("field");
            model.TryGetSpeculativeSemanticModel(token.SpanStart, (IdentifierNameSyntax)identifier, out var speculativeModel);

            var fieldsToEmit = comp.GetTypeByMetadataName("C").GetFieldsToEmit();
            if (bindingState == FieldBindingTestState.BecomesBackingField)
            {
                Assert.Equal("System.Double C.<P>k__BackingField", fieldsToEmit.Single().ToTestDisplayString());
            }
            else
            {
                Assert.Empty(fieldsToEmit);
            }

            var fieldKeywordSymbolInfo = speculativeModel.GetSymbolInfo(identifier);
            var fieldKeywordSymbolInfoAsExpression = model.GetSpeculativeSymbolInfo(token.SpanStart, identifier, SpeculativeBindingOption.BindAsExpression);
            Assert.Equal(fieldKeywordSymbolInfo, fieldKeywordSymbolInfoAsExpression);
            if (bindingState == FieldBindingTestState.BecomesBackingField)
            {
                Assert.Equal("System.Double C.<P>k__BackingField", fieldKeywordSymbolInfo.Symbol.ToTestDisplayString(includeNonNullable: true));
            }
            else if (bindingState == FieldBindingTestState.BecomesLocal)
            {
                Assert.Equal(SymbolKind.Local, fieldKeywordSymbolInfo.Symbol.Kind);
                Assert.Equal("System.Double field", fieldKeywordSymbolInfo.Symbol.GetSymbol().ToTestDisplayString());
            }
            else
            {
                Assert.Equal(FieldBindingTestState.None, bindingState);
                Assert.Null(fieldKeywordSymbolInfo.Symbol);
            }

            var fieldKeywordSymbolInfoAsType = model.GetSpeculativeSymbolInfo(token.SpanStart, identifier, SpeculativeBindingOption.BindAsTypeOrNamespace);
            Assert.Null(fieldKeywordSymbolInfoAsType.Symbol);
            if (bindingState == FieldBindingTestState.BecomesLocal)
            {
                Assert.Equal(CandidateReason.NotATypeOrNamespace, fieldKeywordSymbolInfoAsType.CandidateReason);
                Assert.Equal("System.Double field", fieldKeywordSymbolInfoAsType.CandidateSymbols.Single().GetSymbol().ToTestDisplayString());
            }
            else
            {
                Assert.True(fieldKeywordSymbolInfoAsType.IsEmpty);
            }

            var typeInfoAsExpression = model.GetSpeculativeTypeInfo(token.SpanStart, identifier, SpeculativeBindingOption.BindAsExpression);
            Assert.Equal(bindingState == FieldBindingTestState.None ? "?" : "System.Double", typeInfoAsExpression.Type.GetSymbol().ToTestDisplayString());
            Assert.Equal(bindingState == FieldBindingTestState.None ? TypeKind.Error : TypeKind.Struct, typeInfoAsExpression.Type.TypeKind);
            Assert.Equal(typeInfoAsExpression.Type, typeInfoAsExpression.ConvertedType);

            var typeInfoAsType = model.GetSpeculativeTypeInfo(token.SpanStart, identifier, SpeculativeBindingOption.BindAsTypeOrNamespace);
            Assert.Equal("field", typeInfoAsType.Type.GetSymbol().ToTestDisplayString());
            Assert.Equal(TypeKind.Error, typeInfoAsType.Type.TypeKind);
            Assert.Equal(typeInfoAsType.Type, typeInfoAsType.ConvertedType);

            var aliasInfoAsExpression = model.GetSpeculativeAliasInfo(token.SpanStart, identifier, SpeculativeBindingOption.BindAsExpression);
            var aliasInfoAsType = model.GetSpeculativeAliasInfo(token.SpanStart, identifier, SpeculativeBindingOption.BindAsTypeOrNamespace);
            Assert.Null(aliasInfoAsExpression);
            Assert.Null(aliasInfoAsType);

            Assert.Equal(0, accessorBindingData.NumberOfPerformedAccessorBinding);

            if (bindingState == FieldBindingTestState.BecomesBackingField)
            {
                Assert.Same(comp.GetTypeByMetadataName("C").GetFieldsToEmit().Single(), fieldKeywordSymbolInfo.Symbol.GetSymbol());
            }
            else
            {
                Assert.Empty(comp.GetTypeByMetadataName("C").GetFieldsToEmit());
            }
        }

        [Theory]
        [InlineData("get => 0; get => field;", FieldBindingTestState.None)]
        [InlineData("get => field; get => 0;", FieldBindingTestState.BecomesBackingField)]
        [InlineData("get { return 0; } get => field;", FieldBindingTestState.None)]
        [InlineData("get => field; get { return 0; }", FieldBindingTestState.BecomesBackingField)]
        [InlineData("get => 0; get { return field; }", FieldBindingTestState.None)]
        [InlineData("get { return field; } get => 0;", FieldBindingTestState.BecomesBackingField)]
        [InlineData("get { return 0; } get { return field; }", FieldBindingTestState.None)]
        [InlineData("get { return field; } get { return 0; }", FieldBindingTestState.BecomesBackingField)]
        [InlineData("get { int field = 0; return field; } get { return field; }", FieldBindingTestState.BecomesLocal)]
        [InlineData("get { return field; } get { int field = 0; return field; }", FieldBindingTestState.BecomesBackingField)]
        public void SpeculativeSemanticModel_FieldInDuplicateAccessorWhereOneAccessorUsesField_BindSpeculatedFirst(string accessors, FieldBindingTestState bindingState)
        {
            var comp = CreateCompilation($@"
class C
{{
    public double P
    {{
        {accessors}
    }}
}}
");
            var accessorBindingData = new SourcePropertySymbolBase.AccessorBindingData();
            comp.TestOnlyCompilationData = accessorBindingData;

            var tree = comp.SyntaxTrees[0];
            var token = tree.GetRoot().DescendantTokens().Single(t => t.IsKind(SyntaxKind.NumericLiteralToken));

            var model = comp.GetSemanticModel(tree);
            var identifier = SyntaxFactory.ParseExpression("field");
            model.TryGetSpeculativeSemanticModel(token.SpanStart, (IdentifierNameSyntax)identifier, out var speculativeModel);
            var fieldKeywordSymbolInfo = speculativeModel.GetSymbolInfo(identifier);
            var fieldKeywordSymbolInfoAsExpression = model.GetSpeculativeSymbolInfo(token.SpanStart, identifier, SpeculativeBindingOption.BindAsExpression);
            Assert.Equal(fieldKeywordSymbolInfo, fieldKeywordSymbolInfoAsExpression);

            var fieldKeywordSymbolInfoAsType = model.GetSpeculativeSymbolInfo(token.SpanStart, identifier, SpeculativeBindingOption.BindAsTypeOrNamespace);
            Assert.Null(fieldKeywordSymbolInfoAsType.Symbol);
            if (bindingState == FieldBindingTestState.BecomesLocal)
            {
                Assert.Equal(CandidateReason.NotATypeOrNamespace, fieldKeywordSymbolInfoAsType.CandidateReason);
                Assert.Equal("System.Int32 field", fieldKeywordSymbolInfoAsType.CandidateSymbols.Single().GetSymbol().ToTestDisplayString());
            }
            else
            {
                Assert.True(fieldKeywordSymbolInfoAsType.IsEmpty);
            }

            var typeInfoAsExpression = model.GetSpeculativeTypeInfo(token.SpanStart, identifier, SpeculativeBindingOption.BindAsExpression);
            var displayString = bindingState switch
            {
                FieldBindingTestState.None => "?",
                FieldBindingTestState.BecomesLocal => "System.Int32",
                FieldBindingTestState.BecomesBackingField => "System.Double",
                _ => throw new ArgumentException("Unexpected value.", nameof(bindingState))
            };
            Assert.Equal(displayString, typeInfoAsExpression.Type.GetSymbol().ToTestDisplayString());
            Assert.Equal(bindingState == FieldBindingTestState.None ? TypeKind.Error : TypeKind.Struct, typeInfoAsExpression.Type.TypeKind);
            Assert.Equal(typeInfoAsExpression.Type, typeInfoAsExpression.ConvertedType);

            var typeInfoAsType = model.GetSpeculativeTypeInfo(token.SpanStart, identifier, SpeculativeBindingOption.BindAsTypeOrNamespace);
            Assert.Equal("field", typeInfoAsType.Type.GetSymbol().ToTestDisplayString());
            Assert.Equal(TypeKind.Error, typeInfoAsType.Type.TypeKind);
            Assert.Equal(typeInfoAsType.Type, typeInfoAsType.ConvertedType);

            var aliasInfoAsExpression = model.GetSpeculativeAliasInfo(token.SpanStart, identifier, SpeculativeBindingOption.BindAsExpression);
            var aliasInfoAsType = model.GetSpeculativeAliasInfo(token.SpanStart, identifier, SpeculativeBindingOption.BindAsTypeOrNamespace);
            Assert.Null(aliasInfoAsExpression);
            Assert.Null(aliasInfoAsType);

            if (bindingState == FieldBindingTestState.BecomesLocal)
            {
                Assert.Empty(comp.GetTypeByMetadataName("C").GetFieldsToEmit());
                Assert.Equal(SymbolKind.Local, fieldKeywordSymbolInfo.Symbol.Kind);
                Assert.Equal(1, accessorBindingData.NumberOfPerformedAccessorBinding);
            }
            else if (bindingState == FieldBindingTestState.BecomesBackingField)
            {
                Assert.Equal("System.Double C.<P>k__BackingField", comp.GetTypeByMetadataName("C").GetFieldsToEmit().Single().ToTestDisplayString());
                Assert.Same(comp.GetTypeByMetadataName("C").GetFieldsToEmit().Single(), fieldKeywordSymbolInfo.Symbol.GetSymbol());
                Assert.Equal(1, accessorBindingData.NumberOfPerformedAccessorBinding);
            }
            else
            {
                Assert.Equal(FieldBindingTestState.None, bindingState);
                Assert.Empty(comp.GetTypeByMetadataName("C").GetFieldsToEmit());
                Assert.Null(fieldKeywordSymbolInfo.Symbol);
                Assert.Equal(0, accessorBindingData.NumberOfPerformedAccessorBinding);
            }
        }

        [Theory]
        [InlineData("get => 0; get => 1;", 19, 0, FieldBindingTestState.None)]
        [InlineData("get => 0; get => 1;", 19, 1, FieldBindingTestState.None)]
        [InlineData("get { return 0; } get => 1;", 27, 0, FieldBindingTestState.None)]
        [InlineData("get { return 0; } get => 1;", 27, 1, FieldBindingTestState.None)]
        [InlineData("get => 0; get { return 1; }", 19, 0, FieldBindingTestState.None)]
        [InlineData("get => 0; get { return 1; }", 19, 1, FieldBindingTestState.None)]
        [InlineData("get { return 0; } get { return 1; }", 27, 0, FieldBindingTestState.None)]
        [InlineData("get { return 0; } get { return 1; }", 27, 1, FieldBindingTestState.None)]
        [InlineData("get { double field = 0; return field; } get { return 1; }", 49, 0, FieldBindingTestState.BecomesLocal)]
        [InlineData("get { double field = 0; return field; } get { return 1; }", 49, 1, FieldBindingTestState.None)]
        public void SpeculativeSemanticModel_TwoGettersNotUsingFieldKeyword_BindOriginalFirst(string accessors, int diagnosticColumn, int numericLiteralToSpeculate, FieldBindingTestState bindingState)
        {
            var comp = CreateCompilation($@"
class C
{{
    public double P
    {{
        {accessors}
    }}
}}
");
            var accessorBindingData = new SourcePropertySymbolBase.AccessorBindingData();
            comp.TestOnlyCompilationData = accessorBindingData;
            Assert.Empty(comp.GetTypeByMetadataName("C").GetMembers().OfType<FieldSymbol>());
            comp.VerifyDiagnostics(
                // error CS1007: Property accessor already defined
                Diagnostic(ErrorCode.ERR_DuplicateAccessor, "get").WithLocation(6, diagnosticColumn)
                );

            var tree = comp.SyntaxTrees[0];
            var token = tree.GetRoot().DescendantTokens().Single(t => t.IsKind(SyntaxKind.NumericLiteralToken) && (int)t.Value == numericLiteralToSpeculate);

            var model = comp.GetSemanticModel(tree);
            var identifier = SyntaxFactory.ParseExpression("field");
            model.TryGetSpeculativeSemanticModel(token.SpanStart, (IdentifierNameSyntax)identifier, out var speculativeModel);

            Assert.Empty(comp.GetTypeByMetadataName("C").GetFieldsToEmit());

            var fieldKeywordSymbolInfo = speculativeModel.GetSymbolInfo(identifier);
            var fieldKeywordSymbolInfoAsExpression = model.GetSpeculativeSymbolInfo(token.SpanStart, identifier, SpeculativeBindingOption.BindAsExpression);
            Assert.Equal(fieldKeywordSymbolInfo, fieldKeywordSymbolInfoAsExpression);

            var fieldKeywordSymbolInfoAsType = model.GetSpeculativeSymbolInfo(token.SpanStart, identifier, SpeculativeBindingOption.BindAsTypeOrNamespace);
            Assert.Null(fieldKeywordSymbolInfoAsType.Symbol);
            if (bindingState == FieldBindingTestState.BecomesLocal)
            {
                Assert.Equal(CandidateReason.NotATypeOrNamespace, fieldKeywordSymbolInfoAsType.CandidateReason);
                Assert.Equal("System.Double field", fieldKeywordSymbolInfoAsType.CandidateSymbols.Single().GetSymbol().ToTestDisplayString());
            }
            else
            {
                Assert.True(fieldKeywordSymbolInfoAsType.IsEmpty);
            }

            var typeInfoAsExpression = model.GetSpeculativeTypeInfo(token.SpanStart, identifier, SpeculativeBindingOption.BindAsExpression);
            Assert.Equal(bindingState == FieldBindingTestState.None ? "?" : "System.Double", typeInfoAsExpression.Type.GetSymbol().ToTestDisplayString());
            Assert.Equal(bindingState == FieldBindingTestState.None ? TypeKind.Error : TypeKind.Struct, typeInfoAsExpression.Type.TypeKind);
            Assert.Equal(typeInfoAsExpression.Type, typeInfoAsExpression.ConvertedType);

            var typeInfoAsType = model.GetSpeculativeTypeInfo(token.SpanStart, identifier, SpeculativeBindingOption.BindAsTypeOrNamespace);
            Assert.Equal("field", typeInfoAsType.Type.GetSymbol().ToTestDisplayString());
            Assert.Equal(TypeKind.Error, typeInfoAsType.Type.TypeKind);
            Assert.Equal(typeInfoAsType.Type, typeInfoAsType.ConvertedType);

            var aliasInfoAsExpression = model.GetSpeculativeAliasInfo(token.SpanStart, identifier, SpeculativeBindingOption.BindAsExpression);
            var aliasInfoAsType = model.GetSpeculativeAliasInfo(token.SpanStart, identifier, SpeculativeBindingOption.BindAsTypeOrNamespace);
            Assert.Null(aliasInfoAsExpression);
            Assert.Null(aliasInfoAsType);

            if (bindingState == FieldBindingTestState.BecomesLocal)
            {
                Assert.Equal(SymbolKind.Local, fieldKeywordSymbolInfo.Symbol.Kind);
                Assert.Equal("System.Double field", fieldKeywordSymbolInfo.Symbol.GetSymbol().ToTestDisplayString());
            }
            else
            {
                Assert.Equal(FieldBindingTestState.None, bindingState);
                Assert.Null(fieldKeywordSymbolInfo.Symbol);
            }

            Assert.Equal(0, accessorBindingData.NumberOfPerformedAccessorBinding);
            Assert.Empty(comp.GetTypeByMetadataName("C").GetFieldsToEmit());
        }

        [Theory]
        [InlineData("get => 0; get => 1;", 0, FieldBindingTestState.None, 0)]
        [InlineData("get => 0; get => 1;", 1, FieldBindingTestState.None, 0)]
        [InlineData("get { return 0; } get => 1;", 0, FieldBindingTestState.None, 0)]
        [InlineData("get { return 0; } get => 1;", 1, FieldBindingTestState.None, 0)]
        [InlineData("get => 0; get { return 1; }", 0, FieldBindingTestState.None, 0)]
        [InlineData("get => 0; get { return 1; }", 1, FieldBindingTestState.None, 0)]
        [InlineData("get { return 0; } get { return 1; }", 0, FieldBindingTestState.None, 0)]
        [InlineData("get { return 0; } get { return 1; }", 1, FieldBindingTestState.None, 0)]
        [InlineData("get { int field = 0; return field; } get { return 1; }", 0, FieldBindingTestState.BecomesLocal, 1)]
        [InlineData("get { int field = 0; return field; } get { return 1; }", 1, FieldBindingTestState.None, 1)]
        public void SpeculativeSemanticModel_TwoGettersNotUsingFieldKeyword_BindSpeculatedFirst(string accessors, int numericLiteralToSpeculate, FieldBindingTestState bindingState, int numberOfAccessorBinding)
        {
            var comp = CreateCompilation($@"
class C
{{
    public double P
    {{
        {accessors}
    }}
}}
");
            var accessorBindingData = new SourcePropertySymbolBase.AccessorBindingData();
            comp.TestOnlyCompilationData = accessorBindingData;

            var tree = comp.SyntaxTrees[0];
            var token = tree.GetRoot().DescendantTokens().Single(t => t.IsKind(SyntaxKind.NumericLiteralToken) && (int)t.Value == numericLiteralToSpeculate);

            var model = comp.GetSemanticModel(tree);
            var identifier = SyntaxFactory.ParseExpression("field");
            model.TryGetSpeculativeSemanticModel(token.SpanStart, (IdentifierNameSyntax)identifier, out var speculativeModel);
            var fieldKeywordSymbolInfo = speculativeModel.GetSymbolInfo(identifier);
            var fieldKeywordSymbolInfoAsExpression = model.GetSpeculativeSymbolInfo(token.SpanStart, identifier, SpeculativeBindingOption.BindAsExpression);
            Assert.Equal(fieldKeywordSymbolInfo, fieldKeywordSymbolInfoAsExpression);

            var fieldKeywordSymbolInfoAsType = model.GetSpeculativeSymbolInfo(token.SpanStart, identifier, SpeculativeBindingOption.BindAsTypeOrNamespace);
            Assert.Null(fieldKeywordSymbolInfoAsType.Symbol);
            if (bindingState == FieldBindingTestState.BecomesLocal)
            {
                Assert.Equal(CandidateReason.NotATypeOrNamespace, fieldKeywordSymbolInfoAsType.CandidateReason);
                Assert.Equal("System.Int32 field", fieldKeywordSymbolInfoAsType.CandidateSymbols.Single().GetSymbol().ToTestDisplayString());
            }
            else
            {
                Assert.True(fieldKeywordSymbolInfoAsType.IsEmpty);
            }

            var typeInfoAsExpression = model.GetSpeculativeTypeInfo(token.SpanStart, identifier, SpeculativeBindingOption.BindAsExpression);
            Assert.Equal(bindingState == FieldBindingTestState.None ? "?" : "System.Int32", typeInfoAsExpression.Type.GetSymbol().ToTestDisplayString());
            Assert.Equal(bindingState == FieldBindingTestState.None ? TypeKind.Error : TypeKind.Struct, typeInfoAsExpression.Type.TypeKind);
            Assert.Equal(typeInfoAsExpression.Type, typeInfoAsExpression.ConvertedType);

            var typeInfoAsType = model.GetSpeculativeTypeInfo(token.SpanStart, identifier, SpeculativeBindingOption.BindAsTypeOrNamespace);
            Assert.Equal("field", typeInfoAsType.Type.GetSymbol().ToTestDisplayString());
            Assert.Equal(TypeKind.Error, typeInfoAsType.Type.TypeKind);
            Assert.Equal(typeInfoAsType.Type, typeInfoAsType.ConvertedType);

            var aliasInfoAsExpression = model.GetSpeculativeAliasInfo(token.SpanStart, identifier, SpeculativeBindingOption.BindAsExpression);
            var aliasInfoAsType = model.GetSpeculativeAliasInfo(token.SpanStart, identifier, SpeculativeBindingOption.BindAsTypeOrNamespace);
            Assert.Null(aliasInfoAsExpression);
            Assert.Null(aliasInfoAsType);

            if (bindingState == FieldBindingTestState.BecomesLocal)
            {
                Assert.Equal(0, accessorBindingData.NumberOfPerformedAccessorBinding);
                Assert.Empty(comp.GetTypeByMetadataName("C").GetFieldsToEmit());
                Assert.Equal("System.Int32 field", fieldKeywordSymbolInfo.Symbol.GetSymbol().ToTestDisplayString());
                Assert.Equal(SymbolKind.Local, fieldKeywordSymbolInfo.Symbol.Kind);
            }
            else
            {
                Assert.Equal(FieldBindingTestState.None, bindingState);
                Assert.Empty(comp.GetTypeByMetadataName("C").GetFieldsToEmit());
                Assert.Null(fieldKeywordSymbolInfo.Symbol);
            }

            Assert.Equal(numberOfAccessorBinding, accessorBindingData.NumberOfPerformedAccessorBinding);
        }

        [Theory]
        [InlineData(SpeculativeBindingOption.BindAsExpression, "never")]
        [InlineData(SpeculativeBindingOption.BindAsExpression, "always")]
        [InlineData(SpeculativeBindingOption.BindAsTypeOrNamespace, "never")]
        [InlineData(SpeculativeBindingOption.BindAsTypeOrNamespace, "always")]
        public void SpeculativeSemanticModel_FieldLocalNotInScope_BindOriginalFirst(SpeculativeBindingOption bindingOption, string runNullableAnalysis)
        {
            var comp = CreateCompilation(@"
public class C
{
    public int P
    {
        get
        {
            if (GetBoolValue())
            {
                int field = 10;
                return field;
            }

            return 0;
        }
    }

    public bool GetBoolValue() => true;
}
", parseOptions: TestOptions.RegularNext.WithFeature("run-nullable-analysis", runNullableAnalysis));
            var accessorBindingData = new SourcePropertySymbolBase.AccessorBindingData();
            comp.TestOnlyCompilationData = accessorBindingData;
            Assert.Empty(comp.GetTypeByMetadataName("C").GetMembers().OfType<FieldSymbol>());
            comp.VerifyDiagnostics();

            var tree = comp.SyntaxTrees[0];
            var token = tree.GetRoot().DescendantTokens().Single(t => t.IsKind(SyntaxKind.NumericLiteralToken) && t.ValueText == "0");

            var model = comp.GetSemanticModel(tree);
            var identifier = SyntaxFactory.ParseExpression("field");
            model.TryGetSpeculativeSemanticModel(token.SpanStart, (IdentifierNameSyntax)identifier, out var speculativeModel);

            Assert.Empty(comp.GetTypeByMetadataName("C").GetFieldsToEmit());

            var fieldKeywordSymbolInfo = speculativeModel.GetSymbolInfo(identifier);
            var fieldKeywordSymbolInfo2 = model.GetSpeculativeSymbolInfo(token.SpanStart, identifier, bindingOption);
            Assert.Equal(fieldKeywordSymbolInfo, fieldKeywordSymbolInfo2);
            Assert.Null(fieldKeywordSymbolInfo.Symbol);

            var typeInfoAsExpression = model.GetSpeculativeTypeInfo(token.SpanStart, identifier, SpeculativeBindingOption.BindAsExpression);
            Assert.Equal("?", typeInfoAsExpression.Type.GetSymbol().ToTestDisplayString());
            Assert.Equal(TypeKind.Error, typeInfoAsExpression.Type.TypeKind);
            Assert.Equal(typeInfoAsExpression.Type, typeInfoAsExpression.ConvertedType);

            var typeInfoAsType = model.GetSpeculativeTypeInfo(token.SpanStart, identifier, SpeculativeBindingOption.BindAsTypeOrNamespace);
            Assert.Equal("field", typeInfoAsType.Type.GetSymbol().ToTestDisplayString());
            Assert.Equal(TypeKind.Error, typeInfoAsType.Type.TypeKind);
            Assert.Equal(typeInfoAsType.Type, typeInfoAsType.ConvertedType);

            var aliasInfoAsExpression = model.GetSpeculativeAliasInfo(token.SpanStart, identifier, SpeculativeBindingOption.BindAsExpression);
            var aliasInfoAsType = model.GetSpeculativeAliasInfo(token.SpanStart, identifier, SpeculativeBindingOption.BindAsTypeOrNamespace);
            Assert.Null(aliasInfoAsExpression);
            Assert.Null(aliasInfoAsType);

            Assert.Equal(0, accessorBindingData.NumberOfPerformedAccessorBinding);
        }

        [Theory]
        [InlineData(SpeculativeBindingOption.BindAsExpression, "never")]
        [InlineData(SpeculativeBindingOption.BindAsExpression, "always")]
        [InlineData(SpeculativeBindingOption.BindAsTypeOrNamespace, "never")]
        [InlineData(SpeculativeBindingOption.BindAsTypeOrNamespace, "always")]
        public void SpeculativeSemanticModel_FieldLocalNotInScope_BindSpeculatedFirst(SpeculativeBindingOption bindingOption, string runNullableAnalysis)
        {
            var comp = CreateCompilation(@"
public class C
{
    public int P
    {
        get
        {
            if (GetBoolValue())
            {
                int field = 10;
                return field;
            }

            return 0;
        }
    }

    public bool GetBoolValue() => true;
}
", parseOptions: TestOptions.RegularNext.WithFeature("run-nullable-analysis", runNullableAnalysis));
            var accessorBindingData = new SourcePropertySymbolBase.AccessorBindingData();
            comp.TestOnlyCompilationData = accessorBindingData;

            var tree = comp.SyntaxTrees[0];
            var token = tree.GetRoot().DescendantTokens().Single(t => t.IsKind(SyntaxKind.NumericLiteralToken) && t.ValueText == "0");

            var model = comp.GetSemanticModel(tree);
            var identifier = SyntaxFactory.ParseExpression("field");
            model.TryGetSpeculativeSemanticModel(token.SpanStart, (IdentifierNameSyntax)identifier, out var speculativeModel);
            var fieldKeywordSymbolInfo = speculativeModel.GetSymbolInfo(identifier);
            var fieldKeywordSymbolInfo2 = model.GetSpeculativeSymbolInfo(token.SpanStart, identifier, bindingOption);
            Assert.Equal(fieldKeywordSymbolInfo, fieldKeywordSymbolInfo2);

            var typeInfoAsExpression = model.GetSpeculativeTypeInfo(token.SpanStart, identifier, SpeculativeBindingOption.BindAsExpression);
            Assert.Equal("?", typeInfoAsExpression.Type.GetSymbol().ToTestDisplayString());
            Assert.Equal(TypeKind.Error, typeInfoAsExpression.Type.TypeKind);
            Assert.Equal(typeInfoAsExpression.Type, typeInfoAsExpression.ConvertedType);

            var typeInfoAsType = model.GetSpeculativeTypeInfo(token.SpanStart, identifier, SpeculativeBindingOption.BindAsTypeOrNamespace);
            Assert.Equal("field", typeInfoAsType.Type.GetSymbol().ToTestDisplayString());
            Assert.Equal(TypeKind.Error, typeInfoAsType.Type.TypeKind);
            Assert.Equal(typeInfoAsType.Type, typeInfoAsType.ConvertedType);

            var aliasInfoAsExpression = model.GetSpeculativeAliasInfo(token.SpanStart, identifier, SpeculativeBindingOption.BindAsExpression);
            var aliasInfoAsType = model.GetSpeculativeAliasInfo(token.SpanStart, identifier, SpeculativeBindingOption.BindAsTypeOrNamespace);
            Assert.Null(aliasInfoAsExpression);
            Assert.Null(aliasInfoAsType);

            Assert.Empty(comp.GetTypeByMetadataName("C").GetFieldsToEmit());
            Assert.Null(fieldKeywordSymbolInfo.Symbol);
            Assert.Equal(1, accessorBindingData.NumberOfPerformedAccessorBinding);
        }

        [Theory]
        [InlineData(SpeculativeBindingOption.BindAsExpression, "never")]
        [InlineData(SpeculativeBindingOption.BindAsExpression, "always")]
        [InlineData(SpeculativeBindingOption.BindAsTypeOrNamespace, "never")]
        [InlineData(SpeculativeBindingOption.BindAsTypeOrNamespace, "always")]
        public void SpeculativeSemanticModel_EqualsValueClauseSyntax_OriginalIsRegularProperty_BindOriginalFirst(SpeculativeBindingOption bindingOption, string runNullableAnalysis)
        {
            var comp = CreateCompilation(@"
public class C
{
    public int P
    {
        get
        {
            return local();

            int local(int x = 0) => x;
        }
    }
}
", parseOptions: TestOptions.RegularNext.WithFeature("run-nullable-analysis", runNullableAnalysis));
            var accessorBindingData = new SourcePropertySymbolBase.AccessorBindingData();
            comp.TestOnlyCompilationData = accessorBindingData;
            Assert.Empty(comp.GetTypeByMetadataName("C").GetMembers().OfType<FieldSymbol>());
            comp.VerifyDiagnostics();

            var tree = comp.SyntaxTrees[0];
            var equalsValueClauseSyntax = (EqualsValueClauseSyntax)tree.GetRoot().DescendantNodes().Single(t => t is EqualsValueClauseSyntax);

            var model = comp.GetSemanticModel(tree);
            var newEqualsValueClause = equalsValueClauseSyntax.WithValue(SyntaxFactory.ParseExpression("field"));
            model.TryGetSpeculativeSemanticModel(equalsValueClauseSyntax.SpanStart, newEqualsValueClause, out var speculativeModel);

            Assert.Empty(comp.GetTypeByMetadataName("C").GetFieldsToEmit());

            var fieldKeywordSymbolInfo = speculativeModel.GetSymbolInfo(newEqualsValueClause.Value);
            var fieldKeywordSymbolInfo2 = model.GetSpeculativeSymbolInfo(equalsValueClauseSyntax.SpanStart, newEqualsValueClause.Value, bindingOption);
            Assert.Equal(fieldKeywordSymbolInfo, fieldKeywordSymbolInfo2);
            Assert.Null(fieldKeywordSymbolInfo.Symbol);

            var typeInfoAsExpression = model.GetSpeculativeTypeInfo(equalsValueClauseSyntax.SpanStart, newEqualsValueClause.Value, SpeculativeBindingOption.BindAsExpression);
            Assert.Equal("?", typeInfoAsExpression.Type.GetSymbol().ToTestDisplayString());
            Assert.Equal(TypeKind.Error, typeInfoAsExpression.Type.TypeKind);
            Assert.Equal(typeInfoAsExpression.Type, typeInfoAsExpression.ConvertedType);

            var typeInfoAsType = model.GetSpeculativeTypeInfo(equalsValueClauseSyntax.SpanStart, newEqualsValueClause.Value, SpeculativeBindingOption.BindAsTypeOrNamespace);
            Assert.Equal("field", typeInfoAsType.Type.GetSymbol().ToTestDisplayString());
            Assert.Equal(TypeKind.Error, typeInfoAsType.Type.TypeKind);
            Assert.Equal(typeInfoAsType.Type, typeInfoAsType.ConvertedType);

            var aliasInfoAsExpression = model.GetSpeculativeAliasInfo(equalsValueClauseSyntax.SpanStart, newEqualsValueClause.Value, SpeculativeBindingOption.BindAsExpression);
            var aliasInfoAsType = model.GetSpeculativeAliasInfo(equalsValueClauseSyntax.SpanStart, newEqualsValueClause.Value, SpeculativeBindingOption.BindAsTypeOrNamespace);
            Assert.Null(aliasInfoAsExpression);
            Assert.Null(aliasInfoAsType);

            Assert.Equal(0, accessorBindingData.NumberOfPerformedAccessorBinding);
        }

        [Theory]
        [InlineData(SpeculativeBindingOption.BindAsExpression, "never")]
        [InlineData(SpeculativeBindingOption.BindAsExpression, "always")]
        [InlineData(SpeculativeBindingOption.BindAsTypeOrNamespace, "never")]
        [InlineData(SpeculativeBindingOption.BindAsTypeOrNamespace, "always")]
        public void SpeculativeSemanticModel_EqualsValueClauseSyntax_OriginalIsRegularProperty_BindSpeculatedFirst(SpeculativeBindingOption bindingOption, string runNullableAnalysis)
        {
            var comp = CreateCompilation(@"
public class C
{
    public int P
    {
        get
        {
            return local();

            int local(int x = 0) => x;
        }
    }
}
", parseOptions: TestOptions.RegularNext.WithFeature("run-nullable-analysis", runNullableAnalysis));
            var accessorBindingData = new SourcePropertySymbolBase.AccessorBindingData();
            comp.TestOnlyCompilationData = accessorBindingData;

            var tree = comp.SyntaxTrees[0];
            var equalsValueClauseSyntax = (EqualsValueClauseSyntax)tree.GetRoot().DescendantNodes().Single(t => t is EqualsValueClauseSyntax);

            var model = comp.GetSemanticModel(tree);
            var newEqualsValueClause = equalsValueClauseSyntax.WithValue(SyntaxFactory.ParseExpression("field"));
            model.TryGetSpeculativeSemanticModel(equalsValueClauseSyntax.SpanStart, newEqualsValueClause, out var speculativeModel);

            var fieldKeywordSymbolInfo = speculativeModel.GetSymbolInfo(newEqualsValueClause.Value);
            var fieldKeywordSymbolInfo2 = model.GetSpeculativeSymbolInfo(equalsValueClauseSyntax.SpanStart, newEqualsValueClause.Value, bindingOption);
            Assert.Equal(fieldKeywordSymbolInfo, fieldKeywordSymbolInfo2);

            var typeInfoAsExpression = model.GetSpeculativeTypeInfo(equalsValueClauseSyntax.SpanStart, newEqualsValueClause.Value, SpeculativeBindingOption.BindAsExpression);
            Assert.Equal("?", typeInfoAsExpression.Type.GetSymbol().ToTestDisplayString());
            Assert.Equal(TypeKind.Error, typeInfoAsExpression.Type.TypeKind);
            Assert.Equal(typeInfoAsExpression.Type, typeInfoAsExpression.ConvertedType);

            var typeInfoAsType = model.GetSpeculativeTypeInfo(equalsValueClauseSyntax.SpanStart, newEqualsValueClause.Value, SpeculativeBindingOption.BindAsTypeOrNamespace);
            Assert.Equal("field", typeInfoAsType.Type.GetSymbol().ToTestDisplayString());
            Assert.Equal(TypeKind.Error, typeInfoAsType.Type.TypeKind);
            Assert.Equal(typeInfoAsType.Type, typeInfoAsType.ConvertedType);

            var aliasInfoAsExpression = model.GetSpeculativeAliasInfo(equalsValueClauseSyntax.SpanStart, newEqualsValueClause.Value, SpeculativeBindingOption.BindAsExpression);
            var aliasInfoAsType = model.GetSpeculativeAliasInfo(equalsValueClauseSyntax.SpanStart, newEqualsValueClause.Value, SpeculativeBindingOption.BindAsTypeOrNamespace);
            Assert.Null(aliasInfoAsExpression);
            Assert.Null(aliasInfoAsType);

            Assert.Empty(comp.GetTypeByMetadataName("C").GetFieldsToEmit());
            Assert.Null(fieldKeywordSymbolInfo.Symbol);
            Assert.Equal(0, accessorBindingData.NumberOfPerformedAccessorBinding);
        }

        [Theory]
        [InlineData(SpeculativeBindingOption.BindAsExpression, "never")]
        [InlineData(SpeculativeBindingOption.BindAsExpression, "always")]
        [InlineData(SpeculativeBindingOption.BindAsTypeOrNamespace, "never")]
        [InlineData(SpeculativeBindingOption.BindAsTypeOrNamespace, "always")]
        public void SpeculativeSemanticModel_EqualsValueClauseSyntax_OriginalIsSemiAutoProperty_BindOriginalFirst(SpeculativeBindingOption bindingOption, string runNullableAnalysis)
        {
            var comp = CreateCompilation(@"
public class C
{
    public int P
    {
        get
        {
            return field + local();

            int local(int x = 0) => x;
        }
    }
}
", parseOptions: TestOptions.RegularNext.WithFeature("run-nullable-analysis", runNullableAnalysis));
            var accessorBindingData = new SourcePropertySymbolBase.AccessorBindingData();
            comp.TestOnlyCompilationData = accessorBindingData;
            Assert.Empty(comp.GetTypeByMetadataName("C").GetMembers().OfType<FieldSymbol>());
            comp.VerifyDiagnostics();

            var tree = comp.SyntaxTrees[0];
            var equalsValueClauseSyntax = (EqualsValueClauseSyntax)tree.GetRoot().DescendantNodes().Single(t => t is EqualsValueClauseSyntax);

            var model = comp.GetSemanticModel(tree);
            var newEqualsValueClause = equalsValueClauseSyntax.WithValue(SyntaxFactory.ParseExpression("field"));
            model.TryGetSpeculativeSemanticModel(equalsValueClauseSyntax.SpanStart, newEqualsValueClause, out var speculativeModel);

            Assert.Equal("System.Int32 C.<P>k__BackingField", comp.GetTypeByMetadataName("C").GetFieldsToEmit().Single().ToTestDisplayString());

            var fieldKeywordSymbolInfo = speculativeModel.GetSymbolInfo(newEqualsValueClause.Value);
            var fieldKeywordSymbolInfo2 = model.GetSpeculativeSymbolInfo(equalsValueClauseSyntax.SpanStart, newEqualsValueClause.Value, bindingOption);
            if (bindingOption == SpeculativeBindingOption.BindAsTypeOrNamespace)
            {
                Assert.Null(fieldKeywordSymbolInfo2.Symbol);
                Assert.True(fieldKeywordSymbolInfo2.IsEmpty);
            }
            else
            {
                Assert.Equal(fieldKeywordSymbolInfo, fieldKeywordSymbolInfo2);
            }

            Assert.Equal(comp.GetTypeByMetadataName("C").GetFieldsToEmit().Single(), fieldKeywordSymbolInfo.Symbol.GetSymbol());

            var typeInfo = model.GetSpeculativeTypeInfo(equalsValueClauseSyntax.SpanStart, newEqualsValueClause.Value, bindingOption);
            Assert.Equal(bindingOption == SpeculativeBindingOption.BindAsExpression ? "System.Int32" : "field", typeInfo.Type.GetSymbol().ToTestDisplayString());
            Assert.Equal(bindingOption == SpeculativeBindingOption.BindAsExpression ? TypeKind.Struct : TypeKind.Error, typeInfo.Type.TypeKind);
            Assert.Equal(typeInfo.Type, typeInfo.ConvertedType);

            var aliasInfo = model.GetSpeculativeAliasInfo(equalsValueClauseSyntax.SpanStart, newEqualsValueClause.Value, bindingOption);
            Assert.Null(aliasInfo);

            Assert.Equal(0, accessorBindingData.NumberOfPerformedAccessorBinding);
        }

        [Theory]
        [InlineData(SpeculativeBindingOption.BindAsExpression, "never")]
        [InlineData(SpeculativeBindingOption.BindAsExpression, "always")]
        [InlineData(SpeculativeBindingOption.BindAsTypeOrNamespace, "never")]
        [InlineData(SpeculativeBindingOption.BindAsTypeOrNamespace, "always")]
        public void SpeculativeSemanticModel_EqualsValueClauseSyntax_OriginalIsSemiAutoProperty_BindSpeculatedFirst(SpeculativeBindingOption bindingOption, string runNullableAnalysis)
        {
            var comp = CreateCompilation(@"
public class C
{
    public int P
    {
        get
        {
            return field + local();

            int local(int x = 0) => x;
        }
    }
}
", parseOptions: TestOptions.RegularNext.WithFeature("run-nullable-analysis", runNullableAnalysis));
            var accessorBindingData = new SourcePropertySymbolBase.AccessorBindingData();
            comp.TestOnlyCompilationData = accessorBindingData;

            var tree = comp.SyntaxTrees[0];
            var equalsValueClauseSyntax = (EqualsValueClauseSyntax)tree.GetRoot().DescendantNodes().Single(t => t is EqualsValueClauseSyntax);

            var model = comp.GetSemanticModel(tree);
            var newEqualsValueClause = equalsValueClauseSyntax.WithValue(SyntaxFactory.ParseExpression("field"));
            model.TryGetSpeculativeSemanticModel(equalsValueClauseSyntax.SpanStart, newEqualsValueClause, out var speculativeModel);

            var fieldKeywordSymbolInfo = speculativeModel.GetSymbolInfo(newEqualsValueClause.Value);
            var fieldKeywordSymbolInfo2 = model.GetSpeculativeSymbolInfo(equalsValueClauseSyntax.SpanStart, newEqualsValueClause.Value, bindingOption);
            if (bindingOption == SpeculativeBindingOption.BindAsExpression)
            {
                Assert.Equal(fieldKeywordSymbolInfo, fieldKeywordSymbolInfo2);
            }
            else
            {
                Assert.Null(fieldKeywordSymbolInfo2.Symbol);
                Assert.True(fieldKeywordSymbolInfo2.IsEmpty);
            }

            var typeInfo = model.GetSpeculativeTypeInfo(equalsValueClauseSyntax.SpanStart, newEqualsValueClause.Value, bindingOption);
            Assert.Equal(bindingOption == SpeculativeBindingOption.BindAsExpression ? "System.Int32" : "field", typeInfo.Type.GetSymbol().ToTestDisplayString());
            Assert.Equal(bindingOption == SpeculativeBindingOption.BindAsExpression ? TypeKind.Struct : TypeKind.Error, typeInfo.Type.TypeKind);
            Assert.Equal(typeInfo.Type, typeInfo.ConvertedType);

            var aliasInfo = model.GetSpeculativeAliasInfo(equalsValueClauseSyntax.SpanStart, newEqualsValueClause.Value, bindingOption);
            Assert.Null(aliasInfo);

            Assert.Equal("System.Int32 C.<P>k__BackingField", comp.GetTypeByMetadataName("C").GetFieldsToEmit().Single().ToTestDisplayString());
            Assert.Equal(comp.GetTypeByMetadataName("C").GetFieldsToEmit().Single(), fieldKeywordSymbolInfo.Symbol.GetSymbol());
            Assert.Equal(runNullableAnalysis == "always" ? 0 : 1, accessorBindingData.NumberOfPerformedAccessorBinding);
        }

        [Theory, CombinatorialData]
        public void SpeculativeSemanticModel_AttributeSyntax_OriginalIsRegularProperty_BindOriginalFirst(SpeculativeBindingOption bindingOption, [CombinatorialValues("never", "always")] string runNullableAnalysis)
        {
            var comp = CreateCompilation(@"
public class C
{
    public int P
    {
        get
        {
            return local();

            [My("""")]
            int local(int x = 0) => x;
        }
    }
}

public class MyAttribute : System.Attribute
{
    public MyAttribute(string s) { }
}
", parseOptions: TestOptions.RegularNext.WithFeature("run-nullable-analysis", runNullableAnalysis));
            var accessorBindingData = new SourcePropertySymbolBase.AccessorBindingData();
            comp.TestOnlyCompilationData = accessorBindingData;
            Assert.Empty(comp.GetTypeByMetadataName("C").GetMembers().OfType<FieldSymbol>());
            comp.VerifyDiagnostics();

            var tree = comp.SyntaxTrees[0];
            var attributeSyntax = (AttributeSyntax)tree.GetRoot().DescendantNodes().Single(t => t is AttributeSyntax);

            var model = comp.GetSemanticModel(tree);

            var newAttributeSyntax = SyntaxFactory.Attribute(
                attributeSyntax.Name,
                SyntaxFactory.AttributeArgumentList(SyntaxFactory.SeparatedList<AttributeArgumentSyntax>().Add(SyntaxFactory.AttributeArgument(SyntaxFactory.ParseExpression("nameof(field)")))));

            var fieldNode = (IdentifierNameSyntax)((InvocationExpressionSyntax)newAttributeSyntax.ArgumentList.Arguments[0].Expression).ArgumentList.Arguments[0].Expression;
            Assert.Equal(SyntaxKind.FieldKeyword, fieldNode.Identifier.ContextualKind());
            model.TryGetSpeculativeSemanticModel(attributeSyntax.SpanStart, newAttributeSyntax, out var speculativeModel);

            Assert.Empty(comp.GetTypeByMetadataName("C").GetFieldsToEmit());

            var fieldKeywordSymbolInfo = speculativeModel.GetSymbolInfo(fieldNode);
            var fieldKeywordSymbolInfo2 = model.GetSpeculativeSymbolInfo(attributeSyntax.SpanStart, fieldNode, bindingOption);
            Assert.Equal(fieldKeywordSymbolInfo, fieldKeywordSymbolInfo2);
            Assert.Null(fieldKeywordSymbolInfo.Symbol);

            var typeInfo = model.GetSpeculativeTypeInfo(attributeSyntax.SpanStart, fieldNode, bindingOption);
            Assert.Equal(bindingOption == SpeculativeBindingOption.BindAsExpression ? "?" : "field", typeInfo.Type.GetSymbol().ToTestDisplayString());
            Assert.Equal(TypeKind.Error, typeInfo.Type.TypeKind);
            Assert.Equal(typeInfo.Type, typeInfo.ConvertedType);

            var aliasInfo = model.GetSpeculativeAliasInfo(attributeSyntax.SpanStart, fieldNode, bindingOption);
            Assert.Null(aliasInfo);

            Assert.Equal(0, accessorBindingData.NumberOfPerformedAccessorBinding);
        }

        [Theory, CombinatorialData]
        public void SpeculativeSemanticModel_AttributeSyntax_OriginalIsRegularProperty_BindSpeculatedFirst(SpeculativeBindingOption bindingOption, [CombinatorialValues("never", "always")] string runNullableAnalysis)
        {
            var comp = CreateCompilation(@"
public class C
{
    public int P
    {
        get
        {
            return local();

            [My("""")]
            int local(int x = 0) => x;
        }
    }
}

public class MyAttribute : System.Attribute
{
    public MyAttribute(string s) { }
}
", parseOptions: TestOptions.RegularNext.WithFeature("run-nullable-analysis", runNullableAnalysis));
            var accessorBindingData = new SourcePropertySymbolBase.AccessorBindingData();
            comp.TestOnlyCompilationData = accessorBindingData;

            var tree = comp.SyntaxTrees[0];

            var attributeSyntax = (AttributeSyntax)tree.GetRoot().DescendantNodes().Single(t => t is AttributeSyntax);
            var model = comp.GetSemanticModel(tree);

            var newAttributeSyntax = SyntaxFactory.Attribute(
                attributeSyntax.Name,
                SyntaxFactory.AttributeArgumentList(SyntaxFactory.SeparatedList<AttributeArgumentSyntax>().Add(SyntaxFactory.AttributeArgument(SyntaxFactory.ParseExpression("nameof(field)")))));

            var fieldNode = (IdentifierNameSyntax)((InvocationExpressionSyntax)newAttributeSyntax.ArgumentList.Arguments[0].Expression).ArgumentList.Arguments[0].Expression;
            Assert.Equal(SyntaxKind.FieldKeyword, fieldNode.Identifier.ContextualKind());
            model.TryGetSpeculativeSemanticModel(attributeSyntax.SpanStart, newAttributeSyntax, out var speculativeModel);

            var fieldKeywordSymbolInfo = speculativeModel.GetSymbolInfo(fieldNode);
            var fieldKeywordSymbolInfo2 = model.GetSpeculativeSymbolInfo(attributeSyntax.SpanStart, fieldNode, bindingOption);
            if (bindingOption == SpeculativeBindingOption.BindAsExpression)
            {
                Assert.Equal(fieldKeywordSymbolInfo, fieldKeywordSymbolInfo2);
            }
            else
            {
                Assert.True(fieldKeywordSymbolInfo2.IsEmpty);
                Assert.Null(fieldKeywordSymbolInfo2.Symbol);
            }

            var typeInfo = model.GetSpeculativeTypeInfo(attributeSyntax.SpanStart, fieldNode, bindingOption);
            Assert.Equal(bindingOption == SpeculativeBindingOption.BindAsExpression ? "?" : "field", typeInfo.Type.GetSymbol().ToTestDisplayString());
            Assert.Equal(TypeKind.Error, typeInfo.Type.TypeKind);
            Assert.Equal(typeInfo.Type, typeInfo.ConvertedType);

            var aliasInfo = model.GetSpeculativeAliasInfo(attributeSyntax.SpanStart, fieldNode, bindingOption);
            Assert.Null(aliasInfo);

            Assert.Empty(comp.GetTypeByMetadataName("C").GetFieldsToEmit());
            Assert.Null(fieldKeywordSymbolInfo.Symbol);
            Assert.Equal(0, accessorBindingData.NumberOfPerformedAccessorBinding);
        }

        [Theory, CombinatorialData]
        public void SpeculativeSemanticModel_AttributeSyntax_OriginalIsSemiAutoProperty_BindOriginalFirst(SpeculativeBindingOption bindingOption, [CombinatorialValues("never", "always")] string runNullableAnalysis)
        {
            var comp = CreateCompilation(@"
public class C
{
    public int P
    {
        get
        {
            return field + local();

            [My("""")]
            int local(int x = 0) => x;
        }
    }
}

public class MyAttribute : System.Attribute
{
    public MyAttribute(string s) { }
}
", parseOptions: TestOptions.RegularNext.WithFeature("run-nullable-analysis", runNullableAnalysis));
            var accessorBindingData = new SourcePropertySymbolBase.AccessorBindingData();
            comp.TestOnlyCompilationData = accessorBindingData;
            Assert.Empty(comp.GetTypeByMetadataName("C").GetMembers().OfType<FieldSymbol>());
            comp.VerifyDiagnostics();

            var tree = comp.SyntaxTrees[0];
            var attributeSyntax = (AttributeSyntax)tree.GetRoot().DescendantNodes().Single(t => t is AttributeSyntax);
            var model = comp.GetSemanticModel(tree);

            var newAttributeSyntax = SyntaxFactory.Attribute(
                attributeSyntax.Name,
                SyntaxFactory.AttributeArgumentList(SyntaxFactory.SeparatedList<AttributeArgumentSyntax>().Add(SyntaxFactory.AttributeArgument(SyntaxFactory.ParseExpression("nameof(field)")))));

            var fieldNode = (IdentifierNameSyntax)((InvocationExpressionSyntax)newAttributeSyntax.ArgumentList.Arguments[0].Expression).ArgumentList.Arguments[0].Expression;
            Assert.Equal(SyntaxKind.FieldKeyword, fieldNode.Identifier.ContextualKind());
            model.TryGetSpeculativeSemanticModel(attributeSyntax.SpanStart, newAttributeSyntax, out var speculativeModel);

            Assert.Equal("System.Int32 C.<P>k__BackingField", comp.GetTypeByMetadataName("C").GetFieldsToEmit().Single().ToTestDisplayString());

            var fieldKeywordSymbolInfo = speculativeModel.GetSymbolInfo(fieldNode);
            var fieldKeywordSymbolInfo2 = model.GetSpeculativeSymbolInfo(attributeSyntax.SpanStart, fieldNode, bindingOption);
            Assert.Equal(comp.GetTypeByMetadataName("C").GetFieldsToEmit().Single(), fieldKeywordSymbolInfo.Symbol.GetSymbol());

            if (bindingOption == SpeculativeBindingOption.BindAsTypeOrNamespace)
            {
                Assert.True(fieldKeywordSymbolInfo2.IsEmpty);
                Assert.Null(fieldKeywordSymbolInfo2.Symbol);
            }
            else
            {
                Assert.Equal(fieldKeywordSymbolInfo2, fieldKeywordSymbolInfo);
            }

            var typeInfo = model.GetSpeculativeTypeInfo(attributeSyntax.SpanStart, fieldNode, bindingOption);
            Assert.Equal(bindingOption == SpeculativeBindingOption.BindAsExpression ? "System.Int32" : "field", typeInfo.Type.GetSymbol().ToTestDisplayString());
            Assert.Equal(bindingOption == SpeculativeBindingOption.BindAsExpression ? TypeKind.Struct : TypeKind.Error, typeInfo.Type.TypeKind);
            Assert.Equal(typeInfo.Type, typeInfo.ConvertedType);

            var aliasInfo = model.GetSpeculativeAliasInfo(attributeSyntax.SpanStart, fieldNode, bindingOption);
            Assert.Null(aliasInfo);

            Assert.Equal(0, accessorBindingData.NumberOfPerformedAccessorBinding);
        }

        [Theory, CombinatorialData]
        public void SpeculativeSemanticModel_AttributeSyntax_OriginalIsSemiAutoProperty_BindSpeculatedFirst(SpeculativeBindingOption bindingOption, [CombinatorialValues("never", "always")] string runNullableAnalysis)
        {
            var comp = CreateCompilation(@"
public class C
{
    public int P
    {
        get
        {
            return field + local();

            [My("""")]
            int local(int x = 0) => x;
        }
    }
}

public class MyAttribute : System.Attribute
{
    public MyAttribute(string s) { }
}
", parseOptions: TestOptions.RegularNext.WithFeature("run-nullable-analysis", runNullableAnalysis));
            var accessorBindingData = new SourcePropertySymbolBase.AccessorBindingData();
            comp.TestOnlyCompilationData = accessorBindingData;

            var tree = comp.SyntaxTrees[0];
            var attributeSyntax = (AttributeSyntax)tree.GetRoot().DescendantNodes().Single(t => t is AttributeSyntax);
            var model = comp.GetSemanticModel(tree);

            var newAttributeSyntax = SyntaxFactory.Attribute(
                attributeSyntax.Name,
                SyntaxFactory.AttributeArgumentList(SyntaxFactory.SeparatedList<AttributeArgumentSyntax>().Add(SyntaxFactory.AttributeArgument(SyntaxFactory.ParseExpression("nameof(field)")))));

            var fieldNode = (IdentifierNameSyntax)((InvocationExpressionSyntax)newAttributeSyntax.ArgumentList.Arguments[0].Expression).ArgumentList.Arguments[0].Expression;
            Assert.Equal(SyntaxKind.FieldKeyword, fieldNode.Identifier.ContextualKind());
            model.TryGetSpeculativeSemanticModel(attributeSyntax.SpanStart, newAttributeSyntax, out var speculativeModel);

            var fieldKeywordSymbolInfo = speculativeModel.GetSymbolInfo(fieldNode);
            var fieldKeywordSymbolInfo2 = model.GetSpeculativeSymbolInfo(attributeSyntax.SpanStart, fieldNode, bindingOption);
            Assert.Equal(comp.GetTypeByMetadataName("C").GetFieldsToEmit().Single(), fieldKeywordSymbolInfo.Symbol.GetSymbol());

            if (bindingOption == SpeculativeBindingOption.BindAsTypeOrNamespace)
            {
                Assert.True(fieldKeywordSymbolInfo2.IsEmpty);
                Assert.Null(fieldKeywordSymbolInfo2.Symbol);
            }
            else
            {
                Assert.Equal(fieldKeywordSymbolInfo2, fieldKeywordSymbolInfo);
            }

            var typeInfo = model.GetSpeculativeTypeInfo(attributeSyntax.SpanStart, fieldNode, bindingOption);
            Assert.Equal(bindingOption == SpeculativeBindingOption.BindAsExpression ? "System.Int32" : "field", typeInfo.Type.GetSymbol().ToTestDisplayString());
            Assert.Equal(bindingOption == SpeculativeBindingOption.BindAsExpression ? TypeKind.Struct : TypeKind.Error, typeInfo.Type.TypeKind);
            Assert.Equal(typeInfo.Type, typeInfo.ConvertedType);

            var aliasInfo = model.GetSpeculativeAliasInfo(attributeSyntax.SpanStart, fieldNode, bindingOption);
            Assert.Null(aliasInfo);

            Assert.Equal("System.Int32 C.<P>k__BackingField", comp.GetTypeByMetadataName("C").GetFieldsToEmit().Single().ToTestDisplayString());
            Assert.Equal(runNullableAnalysis == "always" ? 0 : 1, accessorBindingData.NumberOfPerformedAccessorBinding);
        }

        [Fact]
        public void TestFromSemanticModelBinder()
        {
            var comp = CreateCompilation(@"
public class C
{
    public int P1 { get => field; }
}
", parseOptions: TestOptions.RegularNext.WithFeature("run-nullable-analysis", "never"));
            var accessorBindingData = new SourcePropertySymbolBase.AccessorBindingData();
            comp.TestOnlyCompilationData = accessorBindingData;

            var tree = comp.SyntaxTrees[0];
            var model = comp.GetSemanticModel(tree);
            var info = model.GetSymbolInfo(tree.GetRoot().DescendantNodes().OfType<IdentifierNameSyntax>().Single());
            Assert.Empty(info.CandidateSymbols);
            Assert.False(info.IsEmpty);
            Assert.Equal("System.Int32 C.<P1>k__BackingField", info.Symbol.GetSymbol().ToTestDisplayString());
            Assert.Empty(comp.GetTypeByMetadataName("C").GetMembers().OfType<FieldSymbol>());
            comp.VerifyDiagnostics();

            Assert.Equal(0, accessorBindingData.NumberOfPerformedAccessorBinding);
        }
    }
}<|MERGE_RESOLUTION|>--- conflicted
+++ resolved
@@ -107,7 +107,6 @@
 ");
             var accessorBindingData = new SourcePropertySymbolBase.AccessorBindingData();
             comp.TestOnlyCompilationData = accessorBindingData;
-<<<<<<< HEAD
             comp.VerifyDiagnostics(
                 // (10,24): error CS9013: Cannot use 'field' keyword inside 'nameof' expressions.
                 //             [My(nameof(field))]
@@ -163,8 +162,6 @@
 ");
             var accessorBindingData = new SourcePropertySymbolBase.AccessorBindingData();
             comp.TestOnlyCompilationData = accessorBindingData;
-=======
->>>>>>> 09990f21
             comp.VerifyDiagnostics();
             Assert.Empty(comp.GetTypeByMetadataName("C").GetMembers().OfType<FieldSymbol>());
             VerifyTypeIL(comp, "C", @"
@@ -181,36 +178,35 @@
 		instance int32 get_P () cil managed 
 	{
 		// Method begins at RVA 0x2050
-		// Code size 6 (0x6)
-		.maxstack 8
-		IL_0000: call int32 C::'<get_P>g__local|1_0'()
-		IL_0005: ret
+		// Code size 13 (0xd)
+		.maxstack 8
+		IL_0000: ldarg.0
+		IL_0001: ldarg.0
+		IL_0002: ldfld int32 C::'<P>k__BackingField'
+		IL_0007: call instance int32 C::nameof(int32)
+		IL_000c: ret
 	} // end of method C::get_P
+	.method public hidebysig 
+		instance int32 nameof (
+			int32 x
+		) cil managed 
+	{
+		// Method begins at RVA 0x205e
+		// Code size 2 (0x2)
+		.maxstack 8
+		IL_0000: ldc.i4.0
+		IL_0001: ret
+	} // end of method C::nameof
 	.method public hidebysig specialname rtspecialname 
 		instance void .ctor () cil managed 
 	{
-		// Method begins at RVA 0x2057
+		// Method begins at RVA 0x2061
 		// Code size 7 (0x7)
 		.maxstack 8
 		IL_0000: ldarg.0
 		IL_0001: call instance void [mscorlib]System.Object::.ctor()
 		IL_0006: ret
 	} // end of method C::.ctor
-	.method assembly hidebysig static 
-		int32 '<get_P>g__local|1_0' () cil managed 
-	{
-		.custom instance void [mscorlib]System.Runtime.CompilerServices.CompilerGeneratedAttribute::.ctor() = (
-			01 00 00 00
-		)
-		.custom instance void MyAttribute::.ctor(string) = (
-			01 00 05 66 69 65 6c 64 00 00
-		)
-		// Method begins at RVA 0x205f
-		// Code size 2 (0x2)
-		.maxstack 8
-		IL_0000: ldc.i4.0
-		IL_0001: ret
-	} // end of method C::'<get_P>g__local|1_0'
 	// Properties
 	.property instance int32 P()
 	{
@@ -778,102 +774,16 @@
 	.method public hidebysig specialname 
 		instance int32 get_P () cil managed 
 	{
-<<<<<<< HEAD
-		// Method begins at RVA 0x2050
-		// Code size 13 (0xd)
-		.maxstack 8
-		IL_0000: ldarg.0
-		IL_0001: ldarg.0
-		IL_0002: ldfld int32 C::'<P>k__BackingField'
-		IL_0007: call instance int32 C::nameof(int32)
-		IL_000c: ret
-=======
 		// Method begins at RVA 0x2069
 		// Code size 7 (0x7)
 		.maxstack 8
 		IL_0000: ldarg.0
 		IL_0001: call instance int32 C::'<get_P>g__local|2_0'()
 		IL_0006: ret
->>>>>>> 09990f21
-	} // end of method C::get_P
-	.method public hidebysig 
-		instance int32 nameof (
-			int32 x
-		) cil managed 
-	{
-		// Method begins at RVA 0x205e
-		// Code size 2 (0x2)
-		.maxstack 8
-		IL_0000: ldc.i4.0
-		IL_0001: ret
-	} // end of method C::nameof
-	.method public hidebysig specialname rtspecialname 
-		instance void .ctor () cil managed 
-	{
-<<<<<<< HEAD
-		// Method begins at RVA 0x2061
-		// Code size 7 (0x7)
-		.maxstack 8
-		IL_0000: ldarg.0
-		IL_0001: call instance void [mscorlib]System.Object::.ctor()
-		IL_0006: ret
-	} // end of method C::.ctor
-	// Properties
-	.property instance int32 P()
-	{
-		.get instance int32 C::get_P()
-	}
-} // end of class C
-");
-            Assert.Equal(0, accessorBindingData.NumberOfPerformedAccessorBinding);
-        }
-
-        [Fact]
-        public void TestNameOfField_NameofIsLocalFunctionInvocation()
-        {
-            var comp = CreateCompilation(@"
-public class C
-{
-    public int P
-    {
-        get
-        {
-            return nameof(field);
-
-            int nameof(int x) => 0;
-        }
-    }
-}
-");
-            var accessorBindingData = new SourcePropertySymbolBase.AccessorBindingData();
-            comp.TestOnlyCompilationData = accessorBindingData;
-            comp.VerifyDiagnostics();
-            VerifyTypeIL(comp, "C", @"
-.class public auto ansi beforefieldinit C
-	extends [mscorlib]System.Object
-{
-	// Fields
-	.field private initonly int32 '<P>k__BackingField'
-	.custom instance void [mscorlib]System.Runtime.CompilerServices.CompilerGeneratedAttribute::.ctor() = (
-		01 00 00 00
-	)
-	// Methods
-	.method public hidebysig specialname 
-		instance int32 get_P () cil managed 
-	{
-		// Method begins at RVA 0x2050
-		// Code size 12 (0xc)
-		.maxstack 8
-		IL_0000: ldarg.0
-		IL_0001: ldfld int32 C::'<P>k__BackingField'
-		IL_0006: call int32 C::'<get_P>g__nameof|1_0'(int32)
-		IL_000b: ret
 	} // end of method C::get_P
 	.method public hidebysig specialname rtspecialname 
 		instance void .ctor () cil managed 
 	{
-		// Method begins at RVA 0x205d
-=======
 		// Method begins at RVA 0x2071
 		// Code size 14 (0xe)
 		.maxstack 8
@@ -891,7 +801,6 @@
 			01 00 00 00
 		)
 		// Method begins at RVA 0x2080
->>>>>>> 09990f21
 		// Code size 7 (0x7)
 		.maxstack 8
 		IL_0000: ldarg.0
@@ -907,6 +816,81 @@
 ");
             var field = comp.GetTypeByMetadataName("C").GetMembers().OfType<FieldSymbol>().Single();
             Assert.Equal("System.Int32 C.field", field.ToTestDisplayString());
+            Assert.Equal(0, accessorBindingData.NumberOfPerformedAccessorBinding);
+        }
+
+        [Fact]
+        public void TestNameOfField_NameofIsLocalFunctionInvocation()
+        {
+            var comp = CreateCompilation(@"
+public class C
+{
+    public int P
+    {
+        get
+        {
+            return nameof(field);
+
+            int nameof(int x) => 0;
+        }
+    }
+}
+");
+            var accessorBindingData = new SourcePropertySymbolBase.AccessorBindingData();
+            comp.TestOnlyCompilationData = accessorBindingData;
+            comp.VerifyDiagnostics();
+            VerifyTypeIL(comp, "C", @"
+.class public auto ansi beforefieldinit C
+	extends [mscorlib]System.Object
+{
+	// Fields
+	.field private initonly int32 '<P>k__BackingField'
+	.custom instance void [mscorlib]System.Runtime.CompilerServices.CompilerGeneratedAttribute::.ctor() = (
+		01 00 00 00
+	)
+	// Methods
+	.method public hidebysig specialname 
+		instance int32 get_P () cil managed 
+	{
+		// Method begins at RVA 0x2050
+		// Code size 12 (0xc)
+		.maxstack 8
+		IL_0000: ldarg.0
+		IL_0001: ldfld int32 C::'<P>k__BackingField'
+		IL_0006: call int32 C::'<get_P>g__nameof|1_0'(int32)
+		IL_000b: ret
+	} // end of method C::get_P
+	.method public hidebysig specialname rtspecialname 
+		instance void .ctor () cil managed 
+	{
+		// Method begins at RVA 0x205d
+		// Code size 7 (0x7)
+		.maxstack 8
+		IL_0000: ldarg.0
+		IL_0001: call instance void [mscorlib]System.Object::.ctor()
+		IL_0006: ret
+	} // end of method C::.ctor
+	.method assembly hidebysig static 
+		int32 '<get_P>g__nameof|1_0' (
+			int32 x
+		) cil managed 
+	{
+		.custom instance void [mscorlib]System.Runtime.CompilerServices.CompilerGeneratedAttribute::.ctor() = (
+			01 00 00 00
+		)
+		// Method begins at RVA 0x2065
+		// Code size 2 (0x2)
+		.maxstack 8
+		IL_0000: ldc.i4.0
+		IL_0001: ret
+	} // end of method C::'<get_P>g__nameof|1_0'
+	// Properties
+	.property instance int32 P()
+	{
+		.get instance int32 C::get_P()
+	}
+} // end of class C
+");
             Assert.Equal(0, accessorBindingData.NumberOfPerformedAccessorBinding);
         }
 
@@ -964,27 +948,12 @@
 		IL_0008: call instance void [mscorlib]System.Object::.ctor()
 		IL_000d: ret
 	} // end of method C::.ctor
-<<<<<<< HEAD
-	.method assembly hidebysig static 
-		int32 '<get_P>g__nameof|1_0' (
-			int32 x
-		) cil managed 
-=======
 	.method private hidebysig 
 		instance int32 '<get_P>b__2_0' () cil managed 
->>>>>>> 09990f21
 	{
 		.custom instance void [mscorlib]System.Runtime.CompilerServices.CompilerGeneratedAttribute::.ctor() = (
 			01 00 00 00
 		)
-<<<<<<< HEAD
-		// Method begins at RVA 0x2065
-		// Code size 2 (0x2)
-		.maxstack 8
-		IL_0000: ldc.i4.0
-		IL_0001: ret
-	} // end of method C::'<get_P>g__nameof|1_0'
-=======
 		// Method begins at RVA 0x208b
 		// Code size 7 (0x7)
 		.maxstack 8
@@ -992,7 +961,6 @@
 		IL_0001: ldfld int32 C::'field'
 		IL_0006: ret
 	} // end of method C::'<get_P>b__2_0'
->>>>>>> 09990f21
 	// Properties
 	.property instance int32 P()
 	{
@@ -1000,7 +968,8 @@
 	}
 } // end of class C
 ");
-<<<<<<< HEAD
+            var field = comp.GetTypeByMetadataName("C").GetMembers().OfType<FieldSymbol>().Single();
+            Assert.Equal("System.Int32 C.field", field.ToTestDisplayString());
             Assert.Equal(0, accessorBindingData.NumberOfPerformedAccessorBinding);
         }
 
@@ -1029,10 +998,6 @@
             var accessorBindingData = new SourcePropertySymbolBase.AccessorBindingData();
             comp.TestOnlyCompilationData = accessorBindingData;
             CompileAndVerify(comp, expectedOutput: "field");
-=======
-            var field = comp.GetTypeByMetadataName("C").GetMembers().OfType<FieldSymbol>().Single();
-            Assert.Equal("System.Int32 C.field", field.ToTestDisplayString());
->>>>>>> 09990f21
             Assert.Equal(0, accessorBindingData.NumberOfPerformedAccessorBinding);
         }
 
