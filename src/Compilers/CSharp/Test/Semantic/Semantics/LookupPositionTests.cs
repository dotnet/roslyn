--- conflicted
+++ resolved
@@ -48,10 +48,7 @@
                     "System.String System.Object.ToString()",
                     "System.Type C.EqualityContract { get; }",
                     "System.Type System.Object.GetType()",
-<<<<<<< HEAD
-=======
                     "void C.Deconstruct(out System.Int32 x, out System.Int32 y)",
->>>>>>> 67dfdee4
                     "void System.Object.Finalize()"),
                 s_pop
             );
@@ -82,10 +79,7 @@
                     "System.Int32 C<T>.GetHashCode()",
                     "System.Int32 System.Object.GetHashCode()",
                     "System.Object System.Object.MemberwiseClone()",
-<<<<<<< HEAD
-=======
                     "void C<T>.Deconstruct(out System.Int32 x, out T t)",
->>>>>>> 67dfdee4
                     "void System.Object.Finalize()",
                     "System.String System.Object.ToString()",
                     "System.Type C<T>.EqualityContract { get; }",
@@ -1725,10 +1719,7 @@
                     "System.String System.Object.ToString()",
                     "System.Type C.EqualityContract { get; }",
                     "System.Type System.Object.GetType()",
-<<<<<<< HEAD
-=======
                     "void C.Deconstruct(out System.Int32 X)",
->>>>>>> 67dfdee4
                     "void System.Object.Finalize()"),
                 s_pop,
                 Add( // Members
@@ -1744,10 +1735,7 @@
                     "System.String System.Object.ToString()",
                     "System.Type C.EqualityContract { get; }",
                     "System.Type System.Object.GetType()",
-<<<<<<< HEAD
-=======
                     "void C.Deconstruct(out System.Int32 X)",
->>>>>>> 67dfdee4
                     "void System.Object.Finalize()"),
                 s_pop
             );
@@ -1817,10 +1805,7 @@
                     "System.String System.Object.ToString()",
                     "System.Type C.EqualityContract { get; }",
                     "System.Type System.Object.GetType()",
-<<<<<<< HEAD
-=======
                     "void C.Deconstruct(out System.Int32 X)",
->>>>>>> 67dfdee4
                     "void System.Object.Finalize()"),
                 s_pop,
                 Add( // Members
@@ -1836,10 +1821,7 @@
                     "System.String System.Object.ToString()",
                     "System.Type C.EqualityContract { get; }",
                     "System.Type System.Object.GetType()",
-<<<<<<< HEAD
-=======
                     "void C.Deconstruct(out System.Int32 X)",
->>>>>>> 67dfdee4
                     "void System.Object.Finalize()"),
                 s_pop
 
@@ -1878,10 +1860,7 @@
                     "System.String System.Object.ToString()",
                     "System.Type C.EqualityContract { get; }",
                     "System.Type System.Object.GetType()",
-<<<<<<< HEAD
-=======
                     "void C.Deconstruct(out System.Int32 X)",
->>>>>>> 67dfdee4
                     "void System.Object.Finalize()"),
                 s_pop,
                 Add( // Members
@@ -1897,10 +1876,7 @@
                     "System.String System.Object.ToString()",
                     "System.Type C.EqualityContract { get; }",
                     "System.Type System.Object.GetType()",
-<<<<<<< HEAD
-=======
                     "void C.Deconstruct(out System.Int32 X)",
->>>>>>> 67dfdee4
                     "void System.Object.Finalize()"),
                 s_pop,
                 Add( // Members
@@ -1916,10 +1892,7 @@
                     "System.String System.Object.ToString()",
                     "System.Type C.EqualityContract { get; }",
                     "System.Type System.Object.GetType()",
-<<<<<<< HEAD
-=======
                     "void C.Deconstruct(out System.Int32 X)",
->>>>>>> 67dfdee4
                     "void System.Object.Finalize()"),
                 s_pop
             );
@@ -1957,10 +1930,7 @@
                     "System.String System.Object.ToString()",
                     "System.Type C.EqualityContract { get; }",
                     "System.Type System.Object.GetType()",
-<<<<<<< HEAD
-=======
                     "void C.Deconstruct(out System.Int32 X)",
->>>>>>> 67dfdee4
                     "void System.Object.Finalize()"),
                 s_pop,
                 Add( // Members + parameters
@@ -1976,10 +1946,7 @@
                     "System.String System.Object.ToString()",
                     "System.Type C.EqualityContract { get; }",
                     "System.Type System.Object.GetType()",
-<<<<<<< HEAD
-=======
                     "void C.Deconstruct(out System.Int32 X)",
->>>>>>> 67dfdee4
                     "void System.Object.Finalize()"),
                 s_pop,
                 Add( // Members
@@ -1995,10 +1962,7 @@
                     "System.String System.Object.ToString()",
                     "System.Type C.EqualityContract { get; }",
                     "System.Type System.Object.GetType()",
-<<<<<<< HEAD
-=======
                     "void C.Deconstruct(out System.Int32 X)",
->>>>>>> 67dfdee4
                     "void System.Object.Finalize()"),
                 s_pop
             );
@@ -2119,10 +2083,7 @@
                     "System.String System.Object.ToString()",
                     "System.Type C.EqualityContract { get; }",
                     "System.Type System.Object.GetType()",
-<<<<<<< HEAD
-=======
                     "void C.Deconstruct(out System.Int32 X)",
->>>>>>> 67dfdee4
                     "void System.Object.Finalize()"),
                 Combine(
                     Remove("System.Int32 C.X { get; init; }"),
@@ -2163,10 +2124,7 @@
                     "System.String System.Object.ToString()",
                     "System.Type C.EqualityContract { get; }",
                     "System.Type System.Object.GetType()",
-<<<<<<< HEAD
-=======
                     "void C.Deconstruct(out System.Int32 X)",
->>>>>>> 67dfdee4
                     "void System.Object.Finalize()"),
                 s_pop
             );
@@ -2202,10 +2160,7 @@
                     "System.String System.Object.ToString()",
                     "System.Type C.EqualityContract { get; }",
                     "System.Type System.Object.GetType()",
-<<<<<<< HEAD
-=======
                     "void C.Deconstruct(out System.Int32 X)",
->>>>>>> 67dfdee4
                     "void System.Object.Finalize()"),
                 s_pop
             );
