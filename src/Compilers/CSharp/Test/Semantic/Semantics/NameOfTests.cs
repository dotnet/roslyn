﻿// Copyright (c) Microsoft.  All Rights Reserved.  Licensed under the Apache License, Version 2.0.  See License.txt in the project root for license information.

using System;
using Microsoft.CodeAnalysis.CSharp.Symbols;
using Microsoft.CodeAnalysis.CSharp.Syntax;
using Microsoft.CodeAnalysis.CSharp.Test.Utilities;
using Microsoft.CodeAnalysis.Test.Utilities;
using Roslyn.Test.Utilities;
using Xunit;
using System.Threading;
using System.Linq;

namespace Microsoft.CodeAnalysis.CSharp.UnitTests
{
    public class NameofTests : CSharpTestBase
    {
        [Fact]
        public void TestGoodNameofInstances()
        {
            var source = @"
using System;
using System.Collections.Generic;
using alias1 = System;
using alias2 = System.Collections.Generic;
namespace Source
{
    class Class { }
    struct Struct { }
    enum Enum { e }
    interface Interface { }
    class StaticClass { }
}

class Test
{
    public int instanceVar;
    private static int privateVar;
}
class TestGeneric<T>
{
    public class NestedGeneric<T1> { }
}

class Program
{
    string var1;
    static byte @static;
    char nameof;
    event EventHandler Event;
    delegate void DelegateExample(object sender, EventArgs e);

    static void Main(string[] args)
    {
        // (1) identifier
        int var2;
        Console.WriteLine(nameof(var2));
        Console.WriteLine(nameof(nameof));
        Console.WriteLine(nameof(var1));
        Console.WriteLine(nameof(@static));
        Console.WriteLine(nameof(args));
        Console.WriteLine(nameof(Program));
        Console.WriteLine(nameof(Event));
        Console.WriteLine(nameof(DelegateExample));
        Console.WriteLine(nameof(Source));

        // (1.1) from metadata
        Console.WriteLine(nameof(IFormattable));
        Console.WriteLine(nameof(Math));


        // (2) unbound-type-name . identifier

        // (2.1) identifier . identifier
        Console.WriteLine(nameof(Source.Class));
        Console.WriteLine(nameof(Source.Struct));
        Console.WriteLine(nameof(Source.Enum));
        Console.WriteLine(nameof(Source.Interface));
        Console.WriteLine(nameof(Source.StaticClass));
        Console.WriteLine(nameof(Program.Main));
        Console.WriteLine(nameof(System.Byte));
        Console.WriteLine(nameof(System.Int64));

        // (2.2) generic name . identifier
        Console.WriteLine(nameof(List<int>.Equals));
        Console.WriteLine(nameof(Dictionary<int,int>.Add));
        Console.WriteLine(nameof(List<int>.Enumerator));

        // (2.3) qualified name . identifier
        Console.WriteLine(nameof(TestGeneric<int>.NestedGeneric<int>.Equals));
        Console.WriteLine(nameof(global::Test.instanceVar));
        Console.WriteLine(nameof(System.IO.FileMode));
        Console.WriteLine(nameof(System.Collections.Generic.List<int>));
        Console.WriteLine(nameof(alias1::Collections.Generic.List<int>.Add));

        // (2.4) accessing instance members of other classes
        Console.WriteLine(nameof(Test.instanceVar));

        // (2.5) members that hide
        Console.WriteLine(nameof(E.D));
        Console.WriteLine(nameof(A.D.C));

        ////// (3) identifier :: identifier
        ////Console.WriteLine(nameof(alias2::List<int>));
        ////Console.WriteLine(nameof(global::Microsoft));

        // postfix
        Console.WriteLine(nameof(System)[0]);
    }
}

class A
{
    public class B
    {
        public class C { }
    }

    public class D : B
    {
        new public const int C = 0;
    }
}

class E : A
{
    new public const int D = 0;
}

interface I1
{
    int M();
    int N { get; }
}
interface I2
{
    int M<T>();
    int N { get; }
}
interface I3 : I1, I2
{
    // testing ambiguous
    int Test(string arg = nameof(M), string arg2 = ""N"" /* nameof(N) */);
}
";
            var comp = CompileAndVerify(source, expectedOutput: @"
var2
nameof
var1
static
args
Program
Event
DelegateExample
Source
IFormattable
Math
Class
Struct
Enum
Interface
StaticClass
Main
Byte
Int64
Equals
Add
Enumerator
Equals
instanceVar
FileMode
List
Add
instanceVar
D
C
S");
        }

        [Fact]
        public void TestBadNameofInstances()
        {
            var source = @"
using System;
using System.Linq;

class Program
{
    static void Main(string[] args)
    {
        string s;
        // identifier expected errors
        s = nameof(System.Action<>);
        s = nameof(int);
        s = nameof(void);

        // unexpected unbound errors
        s = nameof(List<int>.Enumerator);
        s = nameof(System.Collections.Generic.Dictionary<Program,>.KeyCollection);
        s = nameof(global::System.Collections.Generic.List<string>.Enumerator);
        s = nameof(Test<Object>.s);

        // does not exist in current context
        s = nameof(nameof);
        s = nameof(Program.s2);
        s = nameof(Object.Something);
        s = nameof(global::Something);
        s = nameof(global2::Something);
        s = nameof(System.Collections2.Generic.List);
        s = nameof(List2<>.Add);

        // other type of errors
        s = nameof(global::Program); // not an expression
        s = nameof(Test<>.s); // inaccessible
        s = nameof(b); // cannot use before declaration
        //s = nameof(System.Collections.Generic.List<int>.Select); // extension methods are now candidates for nameof
        s = nameof(System.Linq.Enumerable.Select<int, int>); // type parameters not allowed on method group in nameof
        int b;

    }
    void ParsedAsInvocation()
    {
        string s;
        // parsed as invocation expression 
        s = nameof();
        s = nameof(this);
        s = nameof(this.ParsedAsInvocation);
        s = nameof(int.ToString);
        s = nameof(typeof(string));
        string[] a = null;
        s = nameof(a[4].Equals);
    }
}
class Test<T>
{
    static string s;
}";
            var option = TestOptions.ReleaseExe.WithWarningLevel(0);
            CreateCompilationWithMscorlib40AndSystemCore(source, options: option).VerifyDiagnostics(
                // (12,20): error CS1525: Invalid expression term 'int'
                //         s = nameof(int);
                Diagnostic(ErrorCode.ERR_InvalidExprTerm, "int").WithArguments("int").WithLocation(12, 20),
                // (13,20): error CS1026: ) expected
                //         s = nameof(void);
                Diagnostic(ErrorCode.ERR_CloseParenExpected, "void").WithLocation(13, 20),
                // (13,20): error CS1002: ; expected
                //         s = nameof(void);
                Diagnostic(ErrorCode.ERR_SemicolonExpected, "void").WithLocation(13, 20),
                // (13,20): error CS1547: Keyword 'void' cannot be used in this context
                //         s = nameof(void);
                Diagnostic(ErrorCode.ERR_NoVoidHere, "void").WithLocation(13, 20),
                // (13,24): error CS1001: Identifier expected
                //         s = nameof(void);
                Diagnostic(ErrorCode.ERR_IdentifierExpected, ")").WithLocation(13, 24),
                // (13,24): error CS1002: ; expected
                //         s = nameof(void);
                Diagnostic(ErrorCode.ERR_SemicolonExpected, ")").WithLocation(13, 24),
                // (13,24): error CS1513: } expected
                //         s = nameof(void);
                Diagnostic(ErrorCode.ERR_RbraceExpected, ")").WithLocation(13, 24),
                // (17,66): error CS1031: Type expected
                //         s = nameof(System.Collections.Generic.Dictionary<Program,>.KeyCollection);
                Diagnostic(ErrorCode.ERR_TypeExpected, ">").WithLocation(17, 66),
                // (11,27): error CS0305: Using the generic type 'Action<T>' requires 1 type arguments
                //         s = nameof(System.Action<>);
                Diagnostic(ErrorCode.ERR_BadArity, "Action<>").WithArguments("System.Action<T>", "type", "1").WithLocation(11, 27),
                // (13,13): error CS0103: The name 'nameof' does not exist in the current context
                //         s = nameof(void);
                Diagnostic(ErrorCode.ERR_NameNotInContext, "nameof").WithArguments("nameof").WithLocation(13, 13),
                // (16,20): error CS0103: The name 'List' does not exist in the current context
                //         s = nameof(List<int>.Enumerator);
                Diagnostic(ErrorCode.ERR_NameNotInContext, "List<int>").WithArguments("List").WithLocation(16, 20),
                // (19,33): error CS0122: 'Test<object>.s' is inaccessible due to its protection level
                //         s = nameof(Test<Object>.s);
                Diagnostic(ErrorCode.ERR_BadAccess, "s").WithArguments("Test<object>.s").WithLocation(19, 33),
                // (22,20): error CS0103: The name 'nameof' does not exist in the current context
                //         s = nameof(nameof);
                Diagnostic(ErrorCode.ERR_NameNotInContext, "nameof").WithArguments("nameof").WithLocation(22, 20),
                // (23,28): error CS0117: 'Program' does not contain a definition for 's2'
                //         s = nameof(Program.s2);
                Diagnostic(ErrorCode.ERR_NoSuchMember, "s2").WithArguments("Program", "s2").WithLocation(23, 28),
                // (24,27): error CS0117: 'object' does not contain a definition for 'Something'
                //         s = nameof(Object.Something);
                Diagnostic(ErrorCode.ERR_NoSuchMember, "Something").WithArguments("object", "Something").WithLocation(24, 27),
                // (25,28): error CS0400: The type or namespace name 'Something' could not be found in the global namespace (are you missing an assembly reference?)
                //         s = nameof(global::Something);
                Diagnostic(ErrorCode.ERR_GlobalSingleTypeNameNotFound, "Something").WithArguments("Something", "<global namespace>").WithLocation(25, 28),
                // (26,20): error CS0432: Alias 'global2' not found
                //         s = nameof(global2::Something);
                Diagnostic(ErrorCode.ERR_AliasNotFound, "global2").WithArguments("global2").WithLocation(26, 20),
                // (27,20): error CS0234: The type or namespace name 'Collections2' does not exist in the namespace 'System' (are you missing an assembly reference?)
                //         s = nameof(System.Collections2.Generic.List);
                Diagnostic(ErrorCode.ERR_DottedTypeNameNotFoundInNS, "System.Collections2").WithArguments("Collections2", "System").WithLocation(27, 20),
                // (28,20): error CS0103: The name 'List2' does not exist in the current context
                //         s = nameof(List2<>.Add);
                Diagnostic(ErrorCode.ERR_NameNotInContext, "List2<>").WithArguments("List2").WithLocation(28, 20),
                // (31,20): error CS8149: An alias-qualified name is not an expression.
                //         s = nameof(global::Program); // not an expression
                Diagnostic(ErrorCode.ERR_AliasQualifiedNameNotAnExpression, "global::Program").WithLocation(31, 20),
                // (32,20): error CS0305: Using the generic type 'Test<T>' requires 1 type arguments
                //         s = nameof(Test<>.s); // inaccessible
                Diagnostic(ErrorCode.ERR_BadArity, "Test<>").WithArguments("Test<T>", "type", "1").WithLocation(32, 20),
                // (32,27): error CS0122: 'Test<T>.s' is inaccessible due to its protection level
                //         s = nameof(Test<>.s); // inaccessible
                Diagnostic(ErrorCode.ERR_BadAccess, "s").WithArguments("Test<T>.s").WithLocation(32, 27),
                // (33,20): error CS0841: Cannot use local variable 'b' before it is declared
                //         s = nameof(b); // cannot use before declaration
                Diagnostic(ErrorCode.ERR_VariableUsedBeforeDeclaration, "b").WithArguments("b").WithLocation(33, 20),
                // (35,20): error CS8150: Type parameters are not allowed on a method group as an argument to 'nameof'.
                //         s = nameof(System.Linq.Enumerable.Select<int, int>); // type parameters not allowed on method group in nameof
                Diagnostic(ErrorCode.ERR_NameofMethodGroupWithTypeParameters, "System.Linq.Enumerable.Select<int, int>").WithLocation(35, 20),
                // (43,13): error CS0103: The name 'nameof' does not exist in the current context
                //         s = nameof();
                Diagnostic(ErrorCode.ERR_NameNotInContext, "nameof").WithArguments("nameof").WithLocation(43, 13),
                // (44,20): error CS8081: Expression does not have a name.
                //         s = nameof(this);
                Diagnostic(ErrorCode.ERR_ExpressionHasNoName, "this").WithLocation(44, 20),
                // (47,20): error CS8081: Expression does not have a name.
                //         s = nameof(typeof(string));
                Diagnostic(ErrorCode.ERR_ExpressionHasNoName, "typeof(string)").WithLocation(47, 20),
                // (49,20): error CS8082: Sub-expression cannot be used in an argument to nameof.
                //         s = nameof(a[4].Equals);
                Diagnostic(ErrorCode.ERR_SubexpressionNotInNameof, "a[4]").WithLocation(49, 20)
            );
        }

        [Fact]
        public void TestWhenNameofOperatorBinds()
        {
            var source = @"
using System;
class Class
{
    public static int var;
}
class NameofField
{
    static string nameof;
    static void Main(string[] args)
    {
        Console.WriteLine(nameof(Class.var));
    }
}
class NameofTypeParameter<nameof>
{
    static void test()
    {
        Console.WriteLine(nameof(Class.var));
    }
}
class NameofLabel
{
    static void test()
    {
    nameof:
        Console.WriteLine(nameof(Class.var));
        goto nameof;
    }
}
class NameofDelegate
{
    public delegate void nameof(object sender, EventArgs e);
    static void test()
    {
        Console.WriteLine(nameof(Class.var));
    }
}
class PrivateNameofMethodInSuperClass : Super1
{
    static void test()
    {
        Console.WriteLine(nameof(Class.var));
    }
}
class Super1
{
    private static void nameof() { }
}
class NameofProperty
{
    public int nameof
    {
        get { return 3; }
    }
    void test()
    {
        Console.WriteLine(nameof(Class.var));
    }
}
class NameofDynamic
{
    dynamic nameof;
    void test()
    {
        Console.WriteLine(nameof(Class.var));
    }
}
class NameofEvent
{
    event Action nameof { add { } remove { } }
    void test()
    {
        nameof(Class.var);
    }
}
class NameofParameter
{
    static void test(string nameof)
    {
        Console.WriteLine(nameof(Class.var));
    }
}
class NameofLocal
{
    static void test()
    {
        string nameof = ""naber"";
        Console.WriteLine(nameof(Class.var));
        }
    }
    class NameofMethod
    {
        static void test()
        {
            Console.WriteLine(nameof(Class.var));
        }
        int nameof() { return 3; }
    }
    class NameofMethodInSuperClass : Super2
    {
        static void test()
        {
            Console.WriteLine(nameof(Class.var));
        }
    }
    public class Super2
    {
        public static int nameof() { return 3; }
    }
";
            MetadataReference[] references = new[] { SystemCoreRef, CSharpRef };
            var option = TestOptions.ReleaseExe.WithWarningLevel(0);
            CreateCompilationWithMscorlib45(source, references, options: option).VerifyDiagnostics(
                // (104,31): error CS1501: No overload for method 'nameof' takes 1 arguments
                //             Console.WriteLine(nameof(Class.var));
                Diagnostic(ErrorCode.ERR_BadArgCount, "nameof").WithArguments("nameof", "1").WithLocation(104, 31),
                // (74,9): error CS0079: The event 'NameofEvent.nameof' can only appear on the left hand side of += or -=
                //         nameof(Class.var);
                Diagnostic(ErrorCode.ERR_BadEventUsageNoField, "nameof").WithArguments("NameofEvent.nameof").WithLocation(74, 9),
                // (74,9): error CS1593: Delegate 'System.Action' does not take 1 arguments
                //         nameof(Class.var);
                Diagnostic(ErrorCode.ERR_BadDelArgCount, "nameof").WithArguments("System.Action", "1").WithLocation(74, 9),
                // (81,27): error CS0149: Method name expected
                //         Console.WriteLine(nameof(Class.var));
                Diagnostic(ErrorCode.ERR_MethodNameExpected, "nameof").WithLocation(81, 27),
                // (96,31): error CS1501: No overload for method 'nameof' takes 1 arguments
                //             Console.WriteLine(nameof(Class.var));
                Diagnostic(ErrorCode.ERR_BadArgCount, "nameof").WithArguments("nameof", "1").WithLocation(96, 31),
                // (89,27): error CS0149: Method name expected
                //         Console.WriteLine(nameof(Class.var));
                Diagnostic(ErrorCode.ERR_MethodNameExpected, "nameof").WithLocation(89, 27)
            );
        }

        [Fact]
        public void TestNameofDifferentContexts()
        {
            var source = @"
using System;
using System.Collections.Generic;
using System.Linq;
namespace Source
{
    class Class { }
    struct Struct { }
    enum Enum { e }
    interface Interface { }
    class StaticClass { }
}
class Program
{
    // field initializer
    string className = nameof(Program);
    string temp;

    // in getter and setter
    public string EntryMethodName { get { return nameof(Program.Main); } set { temp = nameof(Program.Main); } }

    static void Main(string[] args)
    {
        // array initializer
        string[] values = { nameof(Source.Enum), nameof(Source.Interface), nameof(Source.Struct), nameof(Source.Class) };
        // as an argument
        TestParameter(nameof(EntryMethodName));

        // switch argument
        switch (nameof(Dictionary<int,int>.Add))
        {
            // case expression
            case nameof(List<int>.Equals):
                // goto case
                goto case nameof(Dictionary<int,int>.Add);
                break;
            case nameof(List<int>.Add):
                Console.WriteLine(""Correct"");
                break;
        }

        // in query expression
        string result = (from value in values where value == nameof(Source.Struct) select value).First();
        // as a range variable
        var s = (from value in values let name = nameof(Source.Enum) select new { value, name });
        // in if condition
        if (values[0] == nameof(Source.Enum) && result == nameof(Source.Struct))
            Console.WriteLine(""Correct"");
    }
    // default parameter value
    static void TestParameter(string arg = nameof(Program.TestParameter))
    {
        Console.WriteLine(arg);
    }

    // in attribute with string concatenation 
    [Obsolete(""Please do not use this method: "" + nameof(Program.Old), true)]
    static void Old() { }
}";
            CompileAndVerify(source, expectedOutput: @"
EntryMethodName
Correct
Correct");
        }

        [Fact]
        public void TestNameofLowerLangVersion()
        {
            var comp = CreateCompilation(@"
class Program
{
    Program(string s = nameof(Program))
    { }
}
", parseOptions: TestOptions.Regular.WithLanguageVersion(LanguageVersion.CSharp5));

            comp.VerifyDiagnostics(
                // (4,24): error CS8026: Feature 'nameof operator' is not available in C# 5. Please use language version 6 or greater.
                //     Program(string s = nameof(Program))
                Diagnostic(ErrorCode.ERR_FeatureNotAvailableInVersion5, "nameof(Program)").WithArguments("nameof operator", "6").WithLocation(4, 24)
                );
        }

        [Fact]
        public void TestNameofIndexerName()
        {
<<<<<<< HEAD
            var source = @"using System.Linq;
=======
            var source = @"
using System.Linq;
>>>>>>> dab57af2
class C
{
    public static void Main(string[] args)
    {
        var t = typeof(C);
        foreach (var m in t.GetMethods().Where(m => m.DeclaringType == t).OrderBy(m => m.Name))
        {
            System.Console.WriteLine(m.Name);
        }
    }
    public int Other(int index) { return 0; }
    [System.Runtime.CompilerServices.IndexerName(""_"" + nameof(Other))]
    public int this[int index]
    {
        get { return 0; }
    }
}";
            CompileAndVerify(source, expectedOutput:
@"get__Other
Main
Other");
        }

        [Fact]
        public void TestNameofAliasMember()
        {
            var source = @"
using System;
using SCGL = System.Collections.Generic.List<int>;
class C
{
    public static void Main(string[] args)
    {
        System.Console.WriteLine(nameof(SCGL.Contains));
    }
}";
            CompileAndVerify(source, expectedOutput: @"Contains");
        }

        [Fact, WorkItem(1013334, "http://vstfdevdiv:8080/DevDiv2/DevDiv/_workitems/edit/1013334")]
        public void TestCompatStatementExpressionInvocation()
        {
            var source = @"
using System;
class Program
{
    static void nameof(object o)
    {
        Console.WriteLine(o);
    }
    static int N = 12;
    static void Main(string[] args)
    {
        nameof(N);
    }
}";
            var compilation = CreateCompilation(
                source,
                options: TestOptions.DebugExe,
                parseOptions: TestOptions.Regular.WithLanguageVersion(LanguageVersion.CSharp5));
            CompileAndVerify(compilation, expectedOutput: @"12");
        }

        [Fact, WorkItem(1013334, "http://vstfdevdiv:8080/DevDiv2/DevDiv/_workitems/edit/1013334")]
        public void TestCompatStatementExpressionInvocation02()
        {
            var source = @"
using System;
class Program
{
    static void nameof(object o)
    {
        Console.WriteLine(o);
    }
    static int N = 12;
    static void Main(string[] args)
    {
        nameof(N);
    }
}";
            var compilation = CreateCompilation(
                source,
                options: TestOptions.DebugExe,
                parseOptions: TestOptions.Regular.WithLanguageVersion(LanguageVersion.CSharp6));
            CompileAndVerify(compilation, expectedOutput: @"12");
        }

        [Fact, WorkItem(1013334, "http://vstfdevdiv:8080/DevDiv2/DevDiv/_workitems/edit/1013334")]
        public void TestCompatStatementExpressionInvocation03()
        {
            var source = @"
class Program
{
    const int N = 12;
    static void Main(string[] args)
    {
        nameof(N);
    }
}";
            var compilation = CreateCompilation(
                source,
                options: TestOptions.DebugExe,
                parseOptions: TestOptions.Regular.WithLanguageVersion(LanguageVersion.CSharp6)).VerifyDiagnostics(
                    // (7,9): error CS0201: Only assignment, call, increment, decrement, await, and new object expressions can be used as a statement
                    //         nameof(N);
                    Diagnostic(ErrorCode.ERR_IllegalStatement, "nameof(N)").WithLocation(7, 9)
                );
        }

        [Fact, WorkItem(1013334, "http://vstfdevdiv:8080/DevDiv2/DevDiv/_workitems/edit/1013334")]
        public void TestCompatStatementExpressionInvocation04()
        {
            var source = @"
class Program
{
    const int N = 12;
    static void Main(string[] args)
    {
        nameof(N);
    }
}";
            var compilation = CreateCompilation(
                source,
                options: TestOptions.DebugExe,
                parseOptions: TestOptions.Regular.WithLanguageVersion(LanguageVersion.CSharp5)).VerifyDiagnostics(
                    // (7,9): error CS8026: Feature 'nameof operator' is not available in C# 5. Please use language version 6 or greater.
                    //         nameof(N);
                    Diagnostic(ErrorCode.ERR_FeatureNotAvailableInVersion5, "nameof(N)").WithArguments("nameof operator", "6").WithLocation(7, 9),
                    // (7,9): error CS0201: Only assignment, call, increment, decrement, await, and new object expressions can be used as a statement
                    //         nameof(N);
                    Diagnostic(ErrorCode.ERR_IllegalStatement, "nameof(N)").WithLocation(7, 9)
                );
        }

        [Fact]
        [WorkItem(1023539, "http://vstfdevdiv:8080/DevDiv2/DevDiv/_workitems/edit/1023539")]
        public void SymbolInfoForMethodGroup01()
        {
            var source =
@"public class SomeClass
{
    public const string GooName = nameof(SomeClass.Goo);
    public static int Goo()
    {
        return 1;
    }
}";
            var compilation = CreateCompilation(source);
            var tree = compilation.SyntaxTrees[0];
            var model = compilation.GetSemanticModel(tree);
            var node = tree.GetRoot().DescendantNodes().Where(n => n.ToString() == "SomeClass.Goo").OfType<ExpressionSyntax>().First();
            var symbolInfo = model.GetSymbolInfo(node, default(CancellationToken));
            Assert.Equal(CandidateReason.MemberGroup, symbolInfo.CandidateReason);
            Assert.Equal("Goo", symbolInfo.CandidateSymbols[0].Name);
        }

        [Fact]
        [WorkItem(1023539, "http://vstfdevdiv:8080/DevDiv2/DevDiv/_workitems/edit/1023539")]
        public void SymbolInfoForMethodGroup02()
        {
            var source =
@"public class SomeClass
{
    public const string GooName = nameof(SomeClass.Goo);
    public static int Goo()
    {
        return 1;
    }
    public static string Goo()
    {
        return string.Empty;
    }
}";
            var compilation = CreateCompilation(source);
            var tree = compilation.SyntaxTrees[0];
            var model = compilation.GetSemanticModel(tree);
            var node = tree.GetRoot().DescendantNodes().Where(n => n.ToString() == "SomeClass.Goo").OfType<ExpressionSyntax>().First();
            var symbolInfo = model.GetSymbolInfo(node, default(CancellationToken));
            Assert.Equal(CandidateReason.MemberGroup, symbolInfo.CandidateReason);
            Assert.Equal(2, symbolInfo.CandidateSymbols.Length);
        }

        [Fact]
        [WorkItem(1077150, "http://vstfdevdiv:8080/DevDiv2/DevDiv/_workitems/edit/1077150")]
        public void SymbolInfoForMethodGroup03()
        {
            var source =
@"public class A
{
}
public static class X1
{
    public static string Extension(this A a) { return null; }
}
public class Program
{
    public static void Main(string[] args)
    {
        A a = null;
        Use(nameof(a.Extension));
    }
    private static void Use(object o) {}
}";
            var compilation = CreateCompilationWithMscorlib40AndSystemCore(source);
            compilation.VerifyDiagnostics(
                // (13,20): error CS8093: Extension method groups are not allowed as an argument to 'nameof'.
                //         Use(nameof(a.Extension));
                Diagnostic(ErrorCode.ERR_NameofExtensionMethod, "a.Extension").WithLocation(13, 20)
                );
            var tree = compilation.SyntaxTrees[0];
            var model = compilation.GetSemanticModel(tree);
            var node = tree.GetRoot().DescendantNodes().Where(n => n.ToString() == "a.Extension").OfType<ExpressionSyntax>().First();
            var symbolInfo = model.GetSymbolInfo(node, default(CancellationToken));
            Assert.Null(symbolInfo.Symbol);
            Assert.Equal(CandidateReason.MemberGroup, symbolInfo.CandidateReason);
            Assert.Equal(1, symbolInfo.CandidateSymbols.Length);
        }

        [Fact]
        [WorkItem(1077150, "http://vstfdevdiv:8080/DevDiv2/DevDiv/_workitems/edit/1077150")]
        public void SymbolInfoForMethodGroup04()
        {
            var source =
@"public class A
{
}
namespace N1
{
    public static class X1
    {
        public static string Extension(this A a) { return null; }
    }
    namespace N2
    {
        public static class X2
        {
            public static string Extension(this A a, long x) { return null; }
            public static string Extension(this A a, int x) { return null; }
        }
        public class Program
        {
            public static void Main(string[] args)
            {
                A a = null;
                Use(nameof(a.Extension));
            }
            private static void Use(object o) {}
        }
    }
}";
            var compilation = CreateCompilationWithMscorlib40AndSystemCore(source);
            compilation.VerifyDiagnostics(
                // (22,28): error CS8093: Extension method groups are not allowed as an argument to 'nameof'.
                //                 Use(nameof(a.Extension));
                Diagnostic(ErrorCode.ERR_NameofExtensionMethod, "a.Extension").WithLocation(22, 28)
                );
            var tree = compilation.SyntaxTrees[0];
            var model = compilation.GetSemanticModel(tree);
            var node = tree.GetRoot().DescendantNodes().Where(n => n.ToString() == "a.Extension").OfType<ExpressionSyntax>().First();
            var symbolInfo = model.GetSymbolInfo(node, default(CancellationToken));
            Assert.Equal(CandidateReason.MemberGroup, symbolInfo.CandidateReason);
            Assert.Null(symbolInfo.Symbol);
            Assert.Equal(3, symbolInfo.CandidateSymbols.Length);
        }

        [Fact]
        [WorkItem(1077150, "http://vstfdevdiv:8080/DevDiv2/DevDiv/_workitems/edit/1077150")]
        public void SymbolInfoForEmptyMethodGroup()
        {
            var source =
@"public class A
{
}
public static class X1
{
    public static string Extension(this string a) { return null; }
    public static string Extension(this int a) { return null; }
}
public class Program
{
    public static void Main(string[] args)
    {
        A a = null;
        Use(nameof(a.Extension));
    }
    private static void Use(object o) {}
}";
            var compilation = CreateCompilationWithMscorlib40AndSystemCore(source);
            compilation.VerifyDiagnostics(
                // (14,22): error CS1061: 'A' does not contain a definition for 'Extension' and no extension method 'Extension' accepting a first argument of type 'A' could be found (are you missing a using directive or an assembly reference?)
                //         Use(nameof(a.Extension));
                Diagnostic(ErrorCode.ERR_NoSuchMemberOrExtension, "Extension").WithArguments("A", "Extension").WithLocation(14, 22)
                );
            var tree = compilation.SyntaxTrees[0];
            var model = compilation.GetSemanticModel(tree);
            var node = tree.GetRoot().DescendantNodes().Where(n => n.ToString() == "a.Extension").OfType<ExpressionSyntax>().First();
            var symbolInfo = model.GetSymbolInfo(node, default(CancellationToken));
            Assert.Equal(CandidateReason.None, symbolInfo.CandidateReason);
            Assert.Null(symbolInfo.Symbol);
            Assert.Equal(0, symbolInfo.CandidateSymbols.Length);
        }

        [Fact]
        [WorkItem(1077150, "http://vstfdevdiv:8080/DevDiv2/DevDiv/_workitems/edit/1077150")]
        public void SymbolInfoForTypeFromInstance()
        {
            var source =
@"public class A
{
    public class Nested {}
}
public class Program
{
    public static void Main(string[] args)
    {
        A a = null;
        Use(nameof(a.Nested));
    }
    private static void Use(object o) {}
}";
            var compilation = CreateCompilationWithMscorlib40AndSystemCore(source);
            compilation.VerifyDiagnostics(
                // (10,22): error CS0572: 'Nested': cannot reference a type through an expression; try 'A.Nested' instead
                //         Use(nameof(a.Nested));
                Diagnostic(ErrorCode.ERR_BadTypeReference, "Nested").WithArguments("Nested", "A.Nested").WithLocation(10, 22),
                // (9,11): warning CS0219: The variable 'a' is assigned but its value is never used
                //         A a = null;
                Diagnostic(ErrorCode.WRN_UnreferencedVarAssg, "a").WithArguments("a").WithLocation(9, 11)
                );
            var tree = compilation.SyntaxTrees[0];
            var model = compilation.GetSemanticModel(tree);
            var node = tree.GetRoot().DescendantNodes().Where(n => n.ToString() == "a.Nested").OfType<ExpressionSyntax>().First();
            var symbolInfo = model.GetSymbolInfo(node, default(CancellationToken));
            Assert.Equal(CandidateReason.None, symbolInfo.CandidateReason);
            Assert.NotNull(symbolInfo.Symbol);
            Assert.Equal(0, symbolInfo.CandidateSymbols.Length);
        }

        [Fact]
        [WorkItem(1077150, "http://vstfdevdiv:8080/DevDiv2/DevDiv/_workitems/edit/1077150")]
        public void SymbolInfoForMethodGroup05()
        {
            var source =
@"public class A
{
}
namespace N1
{
    public static class X1
    {
        public static string Extension(this A a) { return null; }
    }
    namespace N2
    {
        public static class X2
        {
            public static string Extension(this A a, long x) { return null; }
            public static string Extension(this A a, int x) { return null; }
        }
        public class Program
        {
            public static void Main(string[] args)
            {
                Use(nameof(A.Extension));
            }
            private static void Use(object o) {}
        }
    }
}";
            var compilation = CreateCompilationWithMscorlib40AndSystemCore(source);
            compilation.VerifyDiagnostics(
                // (21,28): error CS8093: Extension method groups are not allowed as an argument to 'nameof'.
                //                 Use(nameof(A.Extension));
                Diagnostic(ErrorCode.ERR_NameofExtensionMethod, "A.Extension").WithLocation(21, 28)
                );
            var tree = compilation.SyntaxTrees[0];
            var model = compilation.GetSemanticModel(tree);
            var node = tree.GetRoot().DescendantNodes().Where(n => n.ToString() == "A.Extension").OfType<ExpressionSyntax>().First();
            var symbolInfo = model.GetSymbolInfo(node, default(CancellationToken));
            Assert.Equal(CandidateReason.MemberGroup, symbolInfo.CandidateReason);
            Assert.Null(symbolInfo.Symbol);
            Assert.Equal(3, symbolInfo.CandidateSymbols.Length);
        }

        [Fact]
        [WorkItem(1077150, "http://vstfdevdiv:8080/DevDiv2/DevDiv/_workitems/edit/1077150")]
        public void SymbolInfoForNothingFound()
        {
            var source =
@"public class A
{
}
public class Program
{
    public static void Main(string[] args)
    {
        A a = null;
        Use(nameof(a.Extension));
    }
    private static void Use(object o) {}
}
";
            var compilation = CreateCompilationWithMscorlib40AndSystemCore(source);
            compilation.VerifyDiagnostics(
                // (9,22): error CS1061: 'A' does not contain a definition for 'Extension' and no extension method 'Extension' accepting a first argument of type 'A' could be found (are you missing a using directive or an assembly reference?)
                //         Use(nameof(a.Extension));
                Diagnostic(ErrorCode.ERR_NoSuchMemberOrExtension, "Extension").WithArguments("A", "Extension").WithLocation(9, 22)
                );
            var tree = compilation.SyntaxTrees[0];
            var model = compilation.GetSemanticModel(tree);
            var node = tree.GetRoot().DescendantNodes().Where(n => n.ToString() == "a.Extension").OfType<ExpressionSyntax>().First();
            var symbolInfo = model.GetSymbolInfo(node, default(CancellationToken));
            Assert.Equal(CandidateReason.None, symbolInfo.CandidateReason);
            Assert.Null(symbolInfo.Symbol);
            Assert.Equal(0, symbolInfo.CandidateSymbols.Length);
        }

        [Fact]
        public void ExtensionMethodConstraintFailed()
        {
            var source =
@"public class A
{
}
public interface Interface
{
}
public static class B
{
    public static void Extension<T>(this T t) where T : Interface {}
}
public class Program
{
    public static void Main(string[] args)
    {
        A a = null;
        Use(nameof(a.Extension));
    }
    private static void Use(object o) {}
}
";
            var compilation = CreateCompilationWithMscorlib40AndSystemCore(source);
            compilation.VerifyDiagnostics(
                // (16,22): error CS1061: 'A' does not contain a definition for 'Extension' and no extension method 'Extension' accepting a first argument of type 'A' could be found (are you missing a using directive or an assembly reference?)
                //         Use(nameof(a.Extension));
                Diagnostic(ErrorCode.ERR_NoSuchMemberOrExtension, "Extension").WithArguments("A", "Extension").WithLocation(16, 22)
                );
        }

        [Fact]
        public void StaticMemberFromType()
        {
            var source =
@"public class A
{
    public static int Field;
    public static int Property { get; }
    public static event System.Action Event;
    public class Type {}
}
public class Program
{
    public static void Main(string[] args)
    {
        Use(nameof(A.Field));
        Use(nameof(A.Property));
        Use(nameof(A.Event));
        Use(nameof(A.Type));
    }
    private static void Use(object o) {}
}";
            var compilation = CreateCompilationWithMscorlib40AndSystemCore(source);
            compilation.VerifyDiagnostics();
        }

        [Fact]
        public void AllowImplicitThisInStaticContext()
        {
            var source =
@"
public class MyAttribute : System.Attribute
{
    public MyAttribute(string S) {}
}

[My(nameof(SS))] // attribute argument (NOTE: class members in scope here)
public class Program
{
    string SS;
    static string S1 = nameof(SS); // static initializer
    string S2 = nameof(SS); // instance initializer
    Program(string s) {}
    Program() : this(nameof(SS)) {} // ctor initializer

    static string L(string s = nameof(SS)) // default value
    {
        return nameof(SS); // in static method
    }
    public void M()
    {
        SS = SS + S1 + S2;
    }
}";
            var compilation = CreateCompilationWithMscorlib40AndSystemCore(source);
            compilation.VerifyDiagnostics();
        }

        [Fact]
        public void NameofInaccessibleMethod()
        {
            var source =
@"
public class Class
{
    protected void Method() {}
}
public class Program
{
    public string S = nameof(Class.Method);
}";
            var compilation = CreateCompilationWithMscorlib40AndSystemCore(source);
            compilation.VerifyDiagnostics(
                // (8,36): error CS0122: 'Class.Method()' is inaccessible due to its protection level
                //     public string S = nameof(Class.Method);
                Diagnostic(ErrorCode.ERR_BadAccess, "Method").WithArguments("Class.Method()").WithLocation(8, 36)
                );
        }

        [Fact]
        public void NameofAmbiguousProperty()
        {
            var source =
@"
public interface I1
{
    int Property { get; }
}
public interface I2
{
    int Property { get; }
}
public interface I3 : I1, I2 {}
public class Program
{
    public string S = nameof(I3.Property);
}";
            var compilation = CreateCompilationWithMscorlib40AndSystemCore(source);
            compilation.VerifyDiagnostics(
                // (13,33): error CS0229: Ambiguity between 'I1.Property' and 'I2.Property'
                //     public string S = nameof(I3.Property);
                Diagnostic(ErrorCode.ERR_AmbigMember, "Property").WithArguments("I1.Property", "I2.Property").WithLocation(13, 33)
                );
        }

        [Fact]
        [WorkItem(1077150, "http://vstfdevdiv:8080/DevDiv2/DevDiv/_workitems/edit/1077150")]
        public void SymbolInfoForMethodGroup06()
        {
            var source =
@"public class A
{
}
public static class X1
{
    public static string Extension(this A a) { return null; }
}
public class Program
{
    public static void Main(string[] args)
    {
        Use(nameof(X1.Extension));
    }
    private static void Use(object o) {}
}";
            var compilation = CreateCompilationWithMscorlib40AndSystemCore(source);
            compilation.VerifyDiagnostics();
            var tree = compilation.SyntaxTrees[0];
            var model = compilation.GetSemanticModel(tree);
            var node = tree.GetRoot().DescendantNodes().Where(n => n.ToString() == "X1.Extension").OfType<ExpressionSyntax>().First();
            var symbolInfo = model.GetSymbolInfo(node, default(CancellationToken));
            Assert.Null(symbolInfo.Symbol);
            Assert.Equal(CandidateReason.MemberGroup, symbolInfo.CandidateReason);
            Assert.Equal(1, symbolInfo.CandidateSymbols.Length);
        }

        [Fact, WorkItem(40, "github.com/dotnet/roslyn")]
        public void ConstInitializerUsingSelf()
        {
            var source =
@"public class X
{
    const string N1 = nameof(N1);
    public static void Main()
    {
        const string N2 = nameof(N2);
        System.Console.WriteLine(N1 + N2);
    }
}";
            var compilation = CreateCompilationWithMscorlib45(source, options: TestOptions.DebugExe);
            var comp = CompileAndVerify(compilation, expectedOutput: @"N1N2");
        }

        [Fact, WorkItem(42, "github.com/dotnet/roslyn")]
        public void NameofTypeParameterInParameterInitializer()
        {
            var source =
@"class Test {
  void M<T>(
    T t = default(T), // ok
    string s = nameof(T) // ok
  ) { }
}";
            var compilation = CreateCompilationWithMscorlib45(source).VerifyDiagnostics();
        }

        [Fact, WorkItem(10467, "https://github.com/dotnet/roslyn/issues/10467")]
        public void NameofFixedBuffer()
        {
            var source =
@"
using System;
unsafe struct Struct1
{
    public fixed char MessageType[50];

    public override string ToString()
    {
        return nameof(MessageType);
    }

    public void DoSomething(out char[] x)
    {
        x = new char[] { };
        Action a = () => { System.Console.Write($"" {nameof(x)} ""); };
        a();
    }

    public static void Main()
    {
        Struct1 myStruct = default(Struct1);
        Console.Write(myStruct.ToString());
        char[] o;
        myStruct.DoSomething(out o);
        Console.Write(Other.GetFromExternal());
    }
}

class Other {
    public static string GetFromExternal() {
        Struct1 myStruct = default(Struct1);
        return nameof(myStruct.MessageType);
    }
}
";
            var compilation = CreateCompilationWithMscorlib45(source, null, new CSharpCompilationOptions(OutputKind.ConsoleApplication).WithAllowUnsafe(true));
            CompileAndVerify(compilation, expectedOutput:
                "MessageType x MessageType").VerifyDiagnostics();
        }

        [Fact, WorkItem(10467, "https://github.com/dotnet/roslyn/issues/10467")]
        public void NameofMethodFixedBuffer()
        {
            var source =
@"
using System;

unsafe struct Struct1
{
  public fixed char MessageType[50];
  public static string nameof(char[] mt)
  {
    return """";
  }

  public override string ToString()
  {
    return nameof(MessageType);
  }

  public void DoSomething(out char[] x)
  {
    x = new char[] {};
    Action a = () => { System.Console.WriteLine(nameof(x)); };
  }

  class Other {
    public static string GetFromExternal() {
        Struct1 myStruct = default(Struct1);
        return nameof(myStruct.MessageType);
    }
  }
}";
            var compilation = CreateCompilationWithMscorlib45(source, null,
                new CSharpCompilationOptions(OutputKind.DynamicallyLinkedLibrary).WithAllowUnsafe(true)).VerifyDiagnostics(
                // (14,19): error CS1666: You cannot use fixed size buffers contained in unfixed expressions. Try using the fixed statement.
                //     return nameof(MessageType);
                Diagnostic(ErrorCode.ERR_FixedBufferNotFixed, "MessageType").WithLocation(14, 19),
                // (20,29): error CS1628: Cannot use ref or out parameter 'x' inside an anonymous method, lambda expression, or query expression
                //     Action a = () => nameof(x);
                Diagnostic(ErrorCode.ERR_AnonDelegateCantUse, "x").WithArguments("x").WithLocation(20, 56),
                // (26,23): error CS1503: Argument 1: cannot convert from 'char*' to 'char[]'
                //         return nameof(myStruct.MessageType);
                Diagnostic(ErrorCode.ERR_BadArgType, "myStruct.MessageType").WithArguments("1", "char*", "char[]").WithLocation(26, 23));
        }


        [Fact, WorkItem(12696, "https://github.com/dotnet/roslyn/issues/12696")]
        public void FixedFieldAccessInsideNameOf()
        {
            var source =
@"
using System;

struct MyType
{
  public static string a = nameof(MyType.normalField);
  public static string b = nameof(MyType.fixedField);
  public static string c = nameof(fixedField);

  public int normalField;
  public unsafe fixed short fixedField[6];

  public MyType(int i) {
      this.normalField = i;
  }
}

class EntryPoint
{
    public static void Main(string[] args)
    {
        Console.Write(MyType.a + "" "");
        Console.Write(MyType.b + "" "");
        Console.Write(MyType.c);
    }
}
";
            var compilation = CreateCompilationWithMscorlib45(source, null, new CSharpCompilationOptions(OutputKind.ConsoleApplication).WithAllowUnsafe(true));
            CompileAndVerify(compilation, expectedOutput: "normalField fixedField fixedField").VerifyDiagnostics();
        }

        [Fact, WorkItem(12696, "https://github.com/dotnet/roslyn/issues/12696")]
        public void FixedFieldAccessFromInnerClass()
        {
            var source =
@"
using System;

public struct MyType
{
  public static class Inner
  {
     public static string a = nameof(normalField);
     public static string b = nameof(fixedField);
  }

  public int normalField;
  public unsafe fixed short fixedField[6];
}

class EntryPoint
{
    public static void Main(string[] args)
    {
        Console.Write(MyType.Inner.a + "" "");
        Console.Write(MyType.Inner.b);
    }
}
";
            var compilation = CreateCompilationWithMscorlib45(source, null, new CSharpCompilationOptions(OutputKind.ConsoleApplication).WithAllowUnsafe(true));
            CompileAndVerify(compilation, expectedOutput: "normalField fixedField").VerifyDiagnostics();
        }

        [Fact]
        public void PassingNameOfToInShouldCopy()
        {
            CompileAndVerify(@"
class Program
{
    public static void Main()
    {
        M(nameof(Main));
    }
    private static void M(in string value)
    {
        System.Console.WriteLine(value);
    }
}", expectedOutput: "Main");
        }

        [Fact, WorkItem(20600, "https://github.com/dotnet/roslyn/issues/20600")]
        public void PermitInstanceQualifiedFromType()
        {
            var source = @"
class Program
{
    static void Main()
    {
        new C().M();
        new C<int>().M();
        System.Console.WriteLine(""passed"");
    }
}
class C
{
    public string Instance1 = null;
    public static string Static1 = null;
    public string Instance2 => string.Empty;
    public static string Static2 => string.Empty;
      
    public void M()
    {
        nameof(C.Instance1).Verify(""Instance1"");
        nameof(C.Instance1.Length).Verify(""Length"");
        nameof(C.Static1).Verify(""Static1"");
        nameof(C.Static1.Length).Verify(""Length"");
        nameof(C.Instance2).Verify(""Instance2"");
        nameof(C.Instance2.Length).Verify(""Length"");
        nameof(C.Static2).Verify(""Static2"");
        nameof(C.Static2.Length).Verify(""Length"");
    }
}
class C<T>
{
    public string Instance1 = null;
    public static string Static1 = null;
    public string Instance2 => string.Empty;
    public static string Static2 => string.Empty;

    public void M()
    {
        nameof(C<string>.Instance1).Verify(""Instance1"");
        nameof(C<string>.Instance1.Length).Verify(""Length"");
        nameof(C<string>.Static1).Verify(""Static1"");
        nameof(C<string>.Static1.Length).Verify(""Length"");
        nameof(C<string>.Instance2).Verify(""Instance2"");
        nameof(C<string>.Instance2.Length).Verify(""Length"");
        nameof(C<string>.Static2).Verify(""Static2"");
        nameof(C<string>.Static2.Length).Verify(""Length"");
    }
}
public static class Extensions
{
    public static void Verify(this string actual, string expected)
    {
        if (expected != actual) throw new System.Exception($""expected={expected}; actual={actual}"");
    }
}
";
            var compilation = CreateCompilationWithMscorlib40AndSystemCore(source, options: TestOptions.ReleaseExe);
            compilation.VerifyDiagnostics(
                );
            var comp = CompileAndVerify(compilation, expectedOutput: @"passed");
        }
    }
}<|MERGE_RESOLUTION|>--- conflicted
+++ resolved
@@ -550,12 +550,8 @@
         [Fact]
         public void TestNameofIndexerName()
         {
-<<<<<<< HEAD
-            var source = @"using System.Linq;
-=======
             var source = @"
 using System.Linq;
->>>>>>> dab57af2
 class C
 {
     public static void Main(string[] args)
