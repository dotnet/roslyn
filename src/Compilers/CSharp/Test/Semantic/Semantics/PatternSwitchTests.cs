﻿// Copyright (c) Microsoft.  All Rights Reserved.  Licensed under the Apache License, Version 2.0.  See License.txt in the project root for license information.

using System.Linq;
using Microsoft.CodeAnalysis.CSharp.Syntax;
using Microsoft.CodeAnalysis.CSharp.Test.Utilities;
using Microsoft.CodeAnalysis.Test.Utilities;
using Roslyn.Test.Utilities;
using Xunit;

namespace Microsoft.CodeAnalysis.CSharp.UnitTests
{
    [CompilerTrait(CompilerFeature.Patterns)]
    public class PatternSwitchTests : PatternMatchingTestBase
    {
        [Fact]
        public void EqualConstant()
        {
            var source =
@"public class X
{
    public static void Main()
    {
        switch (1)
        {
            case 1:
                break;
            case var i when ((i&1) == 0):
                break; // warning: unreachable (1)
            case 1: // error: duplicate case label
                break; // warning: unreachable (2)
        }
    }
}";
            var compilation = CreateCompilationWithMscorlib45(source, options: TestOptions.DebugExe);
            Assert.True(compilation.GetDiagnostics().HasAnyErrors());
            compilation.VerifyDiagnostics(
                // (11,13): error CS0152: The switch statement contains multiple cases with the label value '1'
                //             case 1: // error: duplicate case label
                Diagnostic(ErrorCode.ERR_DuplicateCaseLabel, "case 1:").WithArguments("1").WithLocation(11, 13),
                // (10,17): warning CS0162: Unreachable code detected
                //                 break; // warning: unreachable (1)
                Diagnostic(ErrorCode.WRN_UnreachableCode, "break").WithLocation(10, 17),
                // (12,17): warning CS0162: Unreachable code detected
                //                 break; // warning: unreachable (2)
                Diagnostic(ErrorCode.WRN_UnreachableCode, "break").WithLocation(12, 17)
                );
        }

        [Fact]
        public void EqualConstant02()
        {
            var source =
@"public class X
{
    public static void Main(string[] args)
    {
        switch (args.Length)
        {
            case 1 when true:
                break;
            case 1 when true: // error: subsumed
                break; // warning: unreachable
        }
    }
}";
            var compilation = CreateCompilationWithMscorlib45(source, options: TestOptions.DebugExe);
            Assert.True(compilation.GetDiagnostics().HasAnyErrors());
            compilation.VerifyDiagnostics(
                // (9,18): error CS8120: The switch case has already been handled by a previous case.
                //             case 1 when true: // error: subsumed
                Diagnostic(ErrorCode.ERR_PatternIsSubsumed, "1").WithLocation(9, 18),
                // (10,17): warning CS0162: Unreachable code detected
                //                 break; // warning: unreachable
                Diagnostic(ErrorCode.WRN_UnreachableCode, "break").WithLocation(10, 17)
                );
        }

        [Fact]
        public void UnEqualConstant()
        {
            var source =
@"public class X
{
    public static void Main()
    {
        switch (1)
        {
            case 2 when true:
                break; // warning: unreachable code (impossible given the value)
            case 1 when true:
                break;
            case 1: // error: handled previously
                break; // warning
        }
    }
}";
            var compilation = CreateCompilationWithMscorlib45(source, options: TestOptions.DebugExe);
            compilation.VerifyDiagnostics(
                // (11,13): error CS8120: The switch case has already been handled by a previous case.
                //             case 1: // error: handled previously
                Diagnostic(ErrorCode.ERR_PatternIsSubsumed, "case 1:").WithLocation(11, 13),
                // (8,17): warning CS0162: Unreachable code detected
                //                 break; // warning: unreachable code (impossible given the value)
                Diagnostic(ErrorCode.WRN_UnreachableCode, "break").WithLocation(8, 17),
                // (12,17): warning CS0162: Unreachable code detected
                //                 break; // warning
                Diagnostic(ErrorCode.WRN_UnreachableCode, "break").WithLocation(12, 17)
                );
        }

        [Fact]
        public void SimpleSubsumption01()
        {
            var source =
@"public class X
{
    public static void Main()
    {
        string s = nameof(Main);
        switch (s)
        {
            case var n:
                break;
            case ""foo"": ; // error: subsumed by previous case
            case null: ; // error: subsumed by previous case
        }
    }
}";
            var compilation = CreateCompilationWithMscorlib45(source, options: TestOptions.DebugExe);
            Assert.True(compilation.GetDiagnostics().HasAnyErrors());
            compilation.VerifyDiagnostics(
                // (10,13): error CS8120: The switch case has already been handled by a previous case.
                //             case "foo": ; // error: subsumed by previous case
                Diagnostic(ErrorCode.ERR_PatternIsSubsumed, @"case ""foo"":").WithLocation(10, 13),
                // (11,13): error CS8120: The switch case has already been handled by a previous case.
                //             case null: ; // error: subsumed by previous case
                Diagnostic(ErrorCode.ERR_PatternIsSubsumed, "case null:").WithLocation(11, 13)
                );
        }

        [Fact]
        public void SimpleSubsumption02()
        {
            var source =
@"public class X
{
    public static void Main()
    {
        bool b = false;
        switch (b)
        {
            case bool n:
                break;
            case ""foo"": // wrong type
                break; // unreachable
        }
    }
}";
            var compilation = CreateCompilationWithMscorlib45(source, options: TestOptions.DebugExe);
            Assert.True(compilation.GetDiagnostics().HasAnyErrors());
            compilation.VerifyDiagnostics(
                // (10,18): error CS0029: Cannot implicitly convert type 'string' to 'bool'
                //             case "foo": // wrong type
                Diagnostic(ErrorCode.ERR_NoImplicitConv, @"""foo""").WithArguments("string", "bool").WithLocation(10, 18),
                // (11,17): warning CS0162: Unreachable code detected
                //                 break; // unreachable
                Diagnostic(ErrorCode.WRN_UnreachableCode, "break").WithLocation(11, 17)
                );
        }

        [Fact]
        public void SimpleSubsumption03()
        {
            var source =
@"using System;
public class X
{
    public static void Main()
    {
        object o = null;
        switch (o)
        {
            case IComparable i1:
                break;
            case string s: // error: subsumed by previous case
                break; // unreachable
        }
    }
}";
            var compilation = CreateCompilationWithMscorlib45(source, options: TestOptions.DebugExe);
            Assert.True(compilation.GetDiagnostics().HasAnyErrors());
            compilation.VerifyDiagnostics(
                // (11,18): error CS8120: The switch case has already been handled by a previous case.
                //             case string s: // error: subsumed by previous case
                Diagnostic(ErrorCode.ERR_PatternIsSubsumed, "string s").WithLocation(11, 18),
                // (12,17): warning CS0162: Unreachable code detected
                //                 break; // unreachable
                Diagnostic(ErrorCode.WRN_UnreachableCode, "break").WithLocation(12, 17)
                );
        }

        [Fact]
        public void SimpleSubsumption04()
        {
            var source =
@"using System.Collections;
using System.Collections.Generic;
public class X
{
    public static void Main()
    {
        object o = null;
        switch (o)
        {
            case IEnumerable i:
                break;
            case IEnumerable<string> i: // error: subsumed by previous case
                break; // unreachable
        }
    }
}";
            var compilation = CreateCompilationWithMscorlibAndSystemCore(source, options: TestOptions.DebugExe);
            compilation.VerifyDiagnostics(
                // (12,18): error CS8120: The switch case has already been handled by a previous case.
                //             case IEnumerable<string> i: // error: subsumed by previous case
                Diagnostic(ErrorCode.ERR_PatternIsSubsumed, "IEnumerable<string> i").WithLocation(12, 18),
                // (13,17): warning CS0162: Unreachable code detected
                //                 break; // unreachable
                Diagnostic(ErrorCode.WRN_UnreachableCode, "break").WithLocation(13, 17)
                );
        }

        [Fact]
        public void SimpleSubsumption05()
        {
            var source =
@"using System.Collections.Generic;
public class X : List<string>
{
    public static void Main()
    {
        object o = null;
        switch (o)
        {
            case List<string> list:
                break;
            case X list: // error: subsumed by previous case
                break; // unreachable
        }
    }
}";
            var compilation = CreateCompilationWithMscorlibAndSystemCore(source, options: TestOptions.DebugExe);
            Assert.True(compilation.GetDiagnostics().HasAnyErrors());
            compilation.VerifyDiagnostics(
                // (11,18): error CS8120: The switch case has already been handled by a previous case.
                //             case X list: // error: subsumed by previous case
                Diagnostic(ErrorCode.ERR_PatternIsSubsumed, "X list").WithLocation(11, 18),
                // (12,17): warning CS0162: Unreachable code detected
                //                 break; // unreachable
                Diagnostic(ErrorCode.WRN_UnreachableCode, "break").WithLocation(12, 17)
                );
        }

        [Fact]
        public void JointSubsumption01()
        {
            var source =
@"public class X
{
    public static void Main()
    {
        bool b = true;
        switch (b)
        {
            case true:
            case false:
                break;
            case var x: // error: subsumed
                break; // unreachable
        }
    }
}";
            var compilation = CreateCompilationWithMscorlib45(source, options: TestOptions.DebugExe);
            compilation.VerifyDiagnostics(
                // (11,18): error CS8120: The switch case has already been handled by a previous case.
                //             case var x: // error: subsumed
                Diagnostic(ErrorCode.ERR_PatternIsSubsumed, "var x").WithLocation(11, 18),
                // (12,17): warning CS0162: Unreachable code detected
                //                 break; // unreachable
                Diagnostic(ErrorCode.WRN_UnreachableCode, "break").WithLocation(12, 17)
                );
        }

        [Fact]
        public void JointSubsumption02()
        {
            var source =
@"public class X
{
    public static void Main()
    {
        bool? b = true;
        switch (b)
        {
            case bool b2:
            case null:
                break;
            case var x: // error: subsumed by previous cases
                break; // unreachable
        }
    }
}";
            var compilation = CreateCompilationWithMscorlib45(source, options: TestOptions.DebugExe);
            compilation.VerifyDiagnostics(
                // (11,18): error CS8120: The switch case has already been handled by a previous case.
                //             case var x: // error: subsumed by previous cases
                Diagnostic(ErrorCode.ERR_PatternIsSubsumed, "var x").WithLocation(11, 18),
                // (12,17): warning CS0162: Unreachable code detected
                //                 break; // unreachable
                Diagnostic(ErrorCode.WRN_UnreachableCode, "break").WithLocation(12, 17)
                );
        }

        [Fact]
        public void JointSubsumption02b()
        {
            var source =
@"public class X
{
    public static void Main()
    {
        bool? b = true;
        switch (b)
        {
            case bool b2 when b==true:
            case null:
                break;
            case var x:
                break;
        }
    }
}";
            var compilation = CreateCompilationWithMscorlib45(source, options: TestOptions.DebugExe);
            compilation.VerifyDiagnostics(
                );
        }

        [Fact]
        public void TypeMismatch()
        {
            var source =
@"public class X
{
    public static void Main()
    {
        string s = null;
        switch (s)
        {
            case int i: // error: type mismatch.
                break;
        }
    }
}";
            var compilation = CreateCompilationWithMscorlib45(source, options: TestOptions.DebugExe);
            compilation.VerifyDiagnostics(
                // (8,18): error CS8121: An expression of type string cannot be handled by a pattern of type int.
                //             case int i: // error: type mismatch.
                Diagnostic(ErrorCode.ERR_PatternWrongType, "int").WithArguments("string", "int").WithLocation(8, 18)
                );
        }

        [Fact]
        public void JointNonSubsumption02()
        {
            var source =
@"public class X
{
    public static void Main()
    {
        M(true);
        M(false);
        M(null);
    }
    public static void M(bool? b)
    {
        switch (b)
        {
            case false:
            case null:
                break;
            case var x: // catches `true`
                System.Console.WriteLine(true.ToString());
                break;
        }
        switch (b)
        {
            case true:
            case null:
                break;
            case var x: // catches `false`
                System.Console.WriteLine(false.ToString());
                break;
        }
        switch (b)
        {
            case true:
            case false:
                break;
            case var x: // catches `null`
                System.Console.WriteLine(""null"");
                break;
        }
    }
}";
            var compilation = CreateCompilationWithMscorlib45(source, options: TestOptions.DebugExe);
            compilation.VerifyDiagnostics();
            var expectedOutput =
@"True
False
null";
            var comp = CompileAndVerify(compilation, expectedOutput: expectedOutput);
        }

        [Fact, WorkItem(10601, "https://github.com/dotnet/roslyn/issues/10601")]
        public void NullMismatch01()
        {
            var source =
@"public class X
{
    public static void Main()
    {
        bool b = true;
        switch (b)
        {
            case true when true:
                break;
            case null: // error: impossible given the type
                break;
        }
    }
}";
            var compilation = CreateCompilationWithMscorlib45(source, options: TestOptions.DebugExe);
            compilation.VerifyDiagnostics(
                // (10,18): error CS0037: Cannot convert null to 'bool' because it is a non-nullable value type
                //             case null: // error: impossible given the type
                Diagnostic(ErrorCode.ERR_ValueCantBeNull, "null").WithArguments("bool").WithLocation(10, 18),
                // (11,17): warning CS0162: Unreachable code detected
                //                 break;
                Diagnostic(ErrorCode.WRN_UnreachableCode, "break").WithLocation(11, 17)
                );
        }

        [Fact, WorkItem(10632, "https://github.com/dotnet/roslyn/issues/10632")]
        public void TypeMismatch01()
        {
            var source =
@"public class X
{
    public static void Main()
    {
        bool b = true;
        switch (b)
        {
            case true when true:
                break;
            case 3: // error: impossible given the type
                break;
        }
    }
}";
            var compilation = CreateCompilationWithMscorlib45(source, options: TestOptions.DebugExe);
            compilation.VerifyDiagnostics(
                // (10,18): error CS0029: Cannot implicitly convert type 'int' to 'bool'
                //             case 3: // error: impossible given the type
                Diagnostic(ErrorCode.ERR_NoImplicitConv, "3").WithArguments("int", "bool").WithLocation(10, 18),
                // (11,17): warning CS0162: Unreachable code detected
                //                 break;
                Diagnostic(ErrorCode.WRN_UnreachableCode, "break").WithLocation(11, 17)
                );
        }

        [Fact, WorkItem(10601, "https://github.com/dotnet/roslyn/issues/10601")]
        public void ValueMismatch01()
        {
            var source =
@"public class X
{
    public static void Main()
    {
        byte b = 1;
        switch (b)
        {
            case 1 when true:
                break;
            case 1000: // error: impossible given the type
                break;
        }
    }
}";
            var compilation = CreateCompilationWithMscorlib45(source, options: TestOptions.DebugExe);
            compilation.VerifyDiagnostics(
                // (10,18): error CS0031: Constant value '1000' cannot be converted to a 'byte'
                //             case 1000: // error: impossible given the type
                Diagnostic(ErrorCode.ERR_ConstOutOfRange, "1000").WithArguments("1000", "byte").WithLocation(10, 18),
                // (11,17): warning CS0162: Unreachable code detected
                //                 break;
                Diagnostic(ErrorCode.WRN_UnreachableCode, "break").WithLocation(11, 17)
                );
        }

        [Fact]
        public void Subsumption01()
        {
            var source =
@"public class X
{
    public static void Main(string[] args)
    {
        switch (args.Length)
        {
            case int i:
                break;
            case 11: // error: subsumed
                break; // unreachable
        }
    }
}";
            var compilation = CreateCompilationWithMscorlib45(source, options: TestOptions.DebugExe);
            compilation.VerifyDiagnostics(
                // (9,13): error CS8120: The switch case has already been handled by a previous case.
                //             case 11: // error: subsumed
                Diagnostic(ErrorCode.ERR_PatternIsSubsumed, "case 11:").WithLocation(9, 13),
                // (10,17): warning CS0162: Unreachable code detected
                //                 break; // unreachable
                Diagnostic(ErrorCode.WRN_UnreachableCode, "break").WithLocation(10, 17)
                );
        }

        [Fact]
        public void Subsumption02()
        {
            var source =
@"public class X
{
    public static void Main(string[] args)
    {
        switch (args.Length == 1)
        {
            case true:
            case false:
                break;
            case bool b: // error: subsumed
                break; // unreachable
            default: //ok
                break; // always considered reachable
        }
    }
}";
            var compilation = CreateCompilationWithMscorlib45(source, options: TestOptions.DebugExe);
            compilation.VerifyDiagnostics(
                // (10,18): error CS8120: The switch case has already been handled by a previous case.
                //             case bool b: // error: subsumed
                Diagnostic(ErrorCode.ERR_PatternIsSubsumed, "bool b").WithLocation(10, 18),
                // (11,17): warning CS0162: Unreachable code detected
                //                 break; // unreachable
                Diagnostic(ErrorCode.WRN_UnreachableCode, "break").WithLocation(11, 17)
                );
        }

        [Fact]
        public void Subsumption03()
        {
            var source =
@"public class X
{
    public static void Main(string[] args)
    {
        switch (1)
        {
            case 2 when true:
                break; // unreachable
        }
    }
}";
            var compilation = CreateCompilationWithMscorlib45(source, options: TestOptions.DebugExe);
            compilation.VerifyDiagnostics(
                // (8,17): warning CS0162: Unreachable code detected
                //                 break; // unreachable
                Diagnostic(ErrorCode.WRN_UnreachableCode, "break").WithLocation(8, 17)
                );
        }

        [Fact]
        public void Subsumption04()
        {
            var source =
@"public class X
{
    public static void Main(string[] args)
    {
        switch ((object)null)
        {
            case object o:
                break; // unreachable
        }
    }
}";
            var compilation = CreateCompilationWithMscorlib45(source, options: TestOptions.DebugExe);
            compilation.VerifyDiagnostics(
                // (8,17): warning CS0162: Unreachable code detected
                //                 break; // unreachable
                Diagnostic(ErrorCode.WRN_UnreachableCode, "break").WithLocation(8, 17)
                );
        }

        [Fact]
        public void Subsumption04b()
        {
            var source =
@"public class X
{
    public static void Main(string[] args)
    {
        switch ((string)null)
        {
            case object o:
                break; // unreachable
        }
    }
}";
            var compilation = CreateCompilationWithMscorlib45(source, options: TestOptions.DebugExe);
            compilation.VerifyDiagnostics(
                // (8,17): warning CS0162: Unreachable code detected
                //                 break; // unreachable
                Diagnostic(ErrorCode.WRN_UnreachableCode, "break").WithLocation(8, 17)
                );
        }

        [Fact]
        public void Subsumption05()
        {
            var source =
@"public class X
{
    public static void Main(string[] args)
    {
        switch (""silly"")
        {
            case null when true:
                break; // unreachable
        }
    }
}";
            var compilation = CreateCompilationWithMscorlib45(source, options: TestOptions.DebugExe);
            compilation.VerifyDiagnostics(
                // (8,17): warning CS0162: Unreachable code detected
                //                 break; // unreachable
                Diagnostic(ErrorCode.WRN_UnreachableCode, "break").WithLocation(8, 17)
                );
        }

        [Fact]
        public void Subsumption06()
        {
            var source =
@"public class X
{
    public static void Main(string[] args)
    {
        switch (new object())
        {
            case null when true:
                break;
        }
    }
}";
            var compilation = CreateCompilationWithMscorlib45(source, options: TestOptions.DebugExe);
            compilation.VerifyDiagnostics(
                );
        }

        [Fact]
        public void Subsumption07()
        {
            var source =
@"public class X
{
    public static void Main(string[] args)
    {
        switch ((bool?)null)
        {
            case null when true:
                break;
        }
    }
}";
            var compilation = CreateCompilationWithMscorlib45(source, options: TestOptions.DebugExe);
            compilation.VerifyDiagnostics(
                );
        }

        [Fact]
        public void Subsumption08()
        {
            var source =
@"public class X
{
    public static void Main(string[] args)
    {
        switch (""foo"")
        {
            case null when true:
                break;
            case null:
                break;
        }
    }
}";
            var compilation = CreateCompilationWithMscorlib45(source, options: TestOptions.DebugExe);
            compilation.VerifyDiagnostics(
                // (9,13): error CS8120: The switch case has already been handled by a previous case.
                //             case null:
                Diagnostic(ErrorCode.ERR_PatternIsSubsumed, "case null:").WithLocation(9, 13),
                // (8,17): warning CS0162: Unreachable code detected
                //                 break;
                Diagnostic(ErrorCode.WRN_UnreachableCode, "break").WithLocation(8, 17),
                // (10,17): warning CS0162: Unreachable code detected
                //                 break;
                Diagnostic(ErrorCode.WRN_UnreachableCode, "break").WithLocation(10, 17)
                );
        }

        [Fact]
        public void EqualConstant03()
        {
            var source =
@"public class X
{
    public static void Main()
    {
        bool _false = false;
        switch (1)
        {
            case 1 when _false:
                break;
            case var i:
                break; // reachable because previous case does not handle all inputs
        }
    }
}";
            var compilation = CreateCompilationWithMscorlib45(source, options: TestOptions.DebugExe);
            compilation.VerifyDiagnostics(
                );
        }

        [Fact]
        public void CascadedUnreachableDiagnostic()
        {
            var source =
@"public class X
{
    public static void Main()
    {
        bool b = false;
        switch (b)
        {
            case true:
            case false:
                break;
            case ""foo"": // wrong type
                break;
        }
    }
}";
            CreateCompilationWithMscorlib45(source, options: TestOptions.DebugExe, parseOptions: TestOptions.Regular6).VerifyDiagnostics(
                // (10,18): error CS0029: Cannot implicitly convert type 'string' to 'bool'
                //             case "foo": // wrong type
                Diagnostic(ErrorCode.ERR_NoImplicitConv, @"""foo""").WithArguments("string", "bool").WithLocation(11, 18)
                );
            CreateCompilationWithMscorlib45(source, options: TestOptions.DebugExe, parseOptions: TestOptions.Regular6WithV7SwitchBinder).VerifyDiagnostics(
                // (11,18): error CS0029: Cannot implicitly convert type 'string' to 'bool'
                //             case "foo": // wrong type
                Diagnostic(ErrorCode.ERR_NoImplicitConv, @"""foo""").WithArguments("string", "bool").WithLocation(11, 18),
                // (12,17): warning CS0162: Unreachable code detected
                //                 break;
                Diagnostic(ErrorCode.WRN_UnreachableCode, "break").WithLocation(12, 17)
                );
            CreateCompilationWithMscorlib45(source, options: TestOptions.DebugExe).VerifyDiagnostics(
                // (10,18): error CS0029: Cannot implicitly convert type 'string' to 'bool'
                //             case "foo": // wrong type
                Diagnostic(ErrorCode.ERR_NoImplicitConv, @"""foo""").WithArguments("string", "bool").WithLocation(11, 18)
                );
        }

        [Fact]
        public void EnumConversions01()
        {
            var source =
@"enum Color { Red=0, Blue=1, Green=2, Mauve=3 }

class Program
{
    public static void Main()
    {
        Color color = Color.Red;
        switch (color)
        {
            case Color.Blue:
                goto case 1; // warning CS0469: The 'goto case' value is not implicitly convertible to type 'Color'
            case 0:
                break;
            case 2:          // error CS0266: Cannot implicitly convert type 'int' to 'Color'. An explicit conversion exists (are you missing a cast?)
                goto case 3; // warning CS0469: The 'goto case' value is not implicitly convertible to type 'Color'
                             // error CS0159: No such label 'case 3:' within the scope of the goto statement
                break;       // (optional) warning CS0162: Unreachable code detected
            case Color x when false:
                {}
        }
    }
}";
            CreateCompilationWithMscorlib45(source, options: TestOptions.DebugExe, parseOptions: TestOptions.Regular6).VerifyDiagnostics(
                // (18,13): error CS8059: Feature 'pattern matching' is not available in C# 6. Please use language version 7 or greater.
                //             case Color x when false:
                Diagnostic(ErrorCode.ERR_FeatureNotAvailableInVersion6, "case Color x when false:").WithArguments("pattern matching", "7").WithLocation(18, 13),
                // (11,17): warning CS0469: The 'goto case' value is not implicitly convertible to type 'Color'
                //                 goto case 1; // warning CS0469: The 'goto case' value is not implicitly convertible to type 'Color'
                Diagnostic(ErrorCode.WRN_GotoCaseShouldConvert, "goto case 1;").WithArguments("Color").WithLocation(11, 17),
                // (14,18): error CS0266: Cannot implicitly convert type 'int' to 'Color'. An explicit conversion exists (are you missing a cast?)
                //             case 2:          // error CS0266: Cannot implicitly convert type 'int' to 'Color'. An explicit conversion exists (are you missing a cast?)
                Diagnostic(ErrorCode.ERR_NoImplicitConvCast, "2").WithArguments("int", "Color").WithLocation(14, 18),
                // (15,17): warning CS0469: The 'goto case' value is not implicitly convertible to type 'Color'
                //                 goto case 3; // warning CS0469: The 'goto case' value is not implicitly convertible to type 'Color'
                Diagnostic(ErrorCode.WRN_GotoCaseShouldConvert, "goto case 3;").WithArguments("Color").WithLocation(15, 17),
                // (15,17): error CS0159: No such label 'case 3:' within the scope of the goto statement
                //                 goto case 3; // warning CS0469: The 'goto case' value is not implicitly convertible to type 'Color'
                Diagnostic(ErrorCode.ERR_LabelNotFound, "goto case 3;").WithArguments("case 3:").WithLocation(15, 17),
                // (15,17): warning CS0162: Unreachable code detected
                //                 goto case 3; // warning CS0469: The 'goto case' value is not implicitly convertible to type 'Color'
                Diagnostic(ErrorCode.WRN_UnreachableCode, "goto").WithLocation(15, 17)
                );
            var compilation = CreateCompilationWithMscorlib45(source, options: TestOptions.DebugExe);
            compilation.VerifyDiagnostics(
                // (11,17): warning CS0469: The 'goto case' value is not implicitly convertible to type 'Color'
                //                 goto case 1; // warning CS0469: The 'goto case' value is not implicitly convertible to type 'Color'
                Diagnostic(ErrorCode.WRN_GotoCaseShouldConvert, "goto case 1;").WithArguments("Color").WithLocation(11, 17),
                // (14,18): error CS0266: Cannot implicitly convert type 'int' to 'Color'. An explicit conversion exists (are you missing a cast?)
                //             case 2:          // error CS0266: Cannot implicitly convert type 'int' to 'Color'. An explicit conversion exists (are you missing a cast?)
                Diagnostic(ErrorCode.ERR_NoImplicitConvCast, "2").WithArguments("int", "Color").WithLocation(14, 18),
                // (15,17): warning CS0469: The 'goto case' value is not implicitly convertible to type 'Color'
                //                 goto case 3; // warning CS0469: The 'goto case' value is not implicitly convertible to type 'Color'
                Diagnostic(ErrorCode.WRN_GotoCaseShouldConvert, "goto case 3;").WithArguments("Color").WithLocation(15, 17),
                // (15,17): error CS0159: No such label 'case 3:' within the scope of the goto statement
                //                 goto case 3; // warning CS0469: The 'goto case' value is not implicitly convertible to type 'Color'
                Diagnostic(ErrorCode.ERR_LabelNotFound, "goto case 3;").WithArguments("case 3:").WithLocation(15, 17),
                // (15,17): warning CS0162: Unreachable code detected
                //                 goto case 3; // warning CS0469: The 'goto case' value is not implicitly convertible to type 'Color'
                Diagnostic(ErrorCode.WRN_UnreachableCode, "goto").WithLocation(15, 17)
                );
        }

        [Fact]
        public void EnumConversions02()
        {
            var source =
@"using System;

enum Color { Red=0, Blue=1, Green=2, Mauve=3 }

class Program
{
    public static void Main()
    {
        Color color = Color.Green;
        switch (color)
        {
            case Color.Red:
                goto default;
            case Color.Blue:
                goto case 0;
            case Color.Green:
                goto case 1;
            case Color.Mauve when true:
                break;
            default:
                Console.WriteLine(""done"");
                break;
        }
    }
}";
            var compilation = CreateCompilationWithMscorlib45(source, options: TestOptions.DebugExe);
            compilation.VerifyDiagnostics(
                // (17,17): warning CS0469: The 'goto case' value is not implicitly convertible to type 'Color'
                //                 goto case 1;
                Diagnostic(ErrorCode.WRN_GotoCaseShouldConvert, "goto case 1;").WithArguments("Color").WithLocation(17, 17)
                );
            var expectedOutput = @"done";
            var comp = CompileAndVerify(compilation, expectedOutput: expectedOutput);
        }

        [Fact]
        public void WhenClause01()
        {
            // This test exercises a tricky aspect of lowering: the variables of a switch section
            // (such as i and j below) need to be in scope, from the point of view of the IL, both
            // in the when clause and in the body of the switch block. But those two bodies of
            // code are separate from each other: the when clause is part of the decision tree,
            // while the switch blocks are emitted after the entire decision tree has been emitted.
            // To get the scoping right (from the point-of-view of emit and the debugger), the compiler
            // organizes the code so that the when clauses and the section bodies are co-located
            // within the block that defines the variables of the switch section. We branch to a
            // label within the when clause, where the pattern variables are assigned followed by
            // evaluating the when condition. If it fails we branch back into the decision tree. If
            // it succeeds we branch to the user-written body of the switch block.
            var source =
@"using System;

class Program
{
    public static void Main()
    {
        M(1);
        M(""sasquatch"");
    }
    public static void M(object o)
    {
        switch (o)
        {
            case int i when i is int j:
                Console.WriteLine(j);
                break;
            case string s when s is string t:
                Console.WriteLine(t);
                break;
        }
    }
}";
            var compilation = CreateCompilationWithMscorlib45(source, options: TestOptions.DebugExe);
            compilation.VerifyDiagnostics();
            var expectedOutput =
@"1
sasquatch";
            var comp = CompileAndVerify(compilation, expectedOutput: expectedOutput);
        }

        [Fact]
        public void WhenClause02()
        {
            var source =
@"using System;

class Program
{
    public static void Main()
    {
        M(0.0);
        M(-0.0);
        M(2.1);
        M(1.0);
        M(double.NaN);
        M(-double.NaN);
        M(0.0f);
        M(-0.0f);
        M(2.1f);
        M(1.0f);
        M(float.NaN);
        M(-float.NaN);
        M(0.0m);
        M(0m);
        M(2.1m);
        M(1.0m);
        M(null);
    }
    public static void M(object o)
    {
        switch (o)
        {
            case 0.0f:
                Console.WriteLine(""0.0f !"");
                break;
            case 0.0d:
                Console.WriteLine(""0.0d !"");
                break;
            case 0.0m:
                Console.WriteLine(""0.0m !"");
                break;
            case 1.0f:
                Console.WriteLine(""1.0f !"");
                break;
            case 1.0d:
                Console.WriteLine(""1.0d !"");
                break;
            case 1.0m:
                Console.WriteLine(""1.0m !"");
                break;
            case 2.0f:
                Console.WriteLine(""2.0f !"");
                break;
            case 2.0d:
                Console.WriteLine(""2.0d !"");
                break;
            case 2.0m:
                Console.WriteLine(""2.0m !"");
                break;
            case float.NaN:
                Console.WriteLine(""float.NaN !"");
                break;
            case double.NaN:
                Console.WriteLine(""double.NaN !"");
                break;
            case float f when f is float g:
                Console.WriteLine(""float "" + g);
                break;
            case double d when d is double e:
                Console.WriteLine(""double "" + e);
                break;
            case decimal d when d is decimal e:
                Console.WriteLine(""decimal "" + e);
                break;
            case null:
                Console.WriteLine(""null"");
                break;
            case object k:
                Console.WriteLine(k.GetType() + "" + "" + k);
                break;
        }
    }
}";
            var compilation = CreateCompilationWithMscorlib45(source, options: TestOptions.DebugExe);
            compilation.VerifyDiagnostics();
            var expectedOutput =
$@"0.0d !
0.0d !
double {2.1}
1.0d !
double.NaN !
double.NaN !
0.0f !
0.0f !
float {2.1f}
1.0f !
float.NaN !
float.NaN !
0.0m !
0.0m !
decimal {2.1m}
1.0m !
null";
            var comp = CompileAndVerify(compilation, expectedOutput: expectedOutput);
        }

        [Fact]
        public void DuplicateDouble()
        {
            var source =
@"class Program
{
    public static void Main()
    {
    }
    public static void M(double d)
    {
        switch (d)
        {
            case 0.0:
            case double.NaN:
            case 1.01:
            case 1.01: // duplicate
            case 2.0:
            case 3.0:
            case 1.1:
            case 1.2:
            case 2.1:
            case 3.1:
            case 11.01:
            case 12.0:
            case 13.0:
            case 11.1:
            case 11.2:
            case 12.1:
            case 13.1:
            case 21.01:
            case 22.0:
            case 23.0:
            case 21.1:
            case 21.2:
            case 22.1:
            case 23.1:
            case -0.0: // duplicate
            case -double.NaN: // duplicate
                break;
        }
    }
    public static void M(float d)
    {
        switch (d)
        {
            case 0.0f:
            case float.NaN:
            case 1.01f:
            case 1.01f: // duplicate
            case 2.0f:
            case 3.0f:
            case 1.1f:
            case 1.2f:
            case 2.1f:
            case 3.1f:
            case 11.01f:
            case 12.0f:
            case 13.0f:
            case 11.1f:
            case 11.2f:
            case 12.1f:
            case 13.1f:
            case 21.01f:
            case 22.0f:
            case 23.0f:
            case 21.1f:
            case 21.2f:
            case 22.1f:
            case 23.1f:
            case -0.0f: // duplicate
            case -float.NaN: // duplicate
                break;
        }
    }
    public static void M(decimal d)
    {
        switch (d)
        {
            case 0.0m:
            case 1.01m:
            case 1.01m: // duplicate
            case 2.0m:
            case 3.0m:
            case 1.1m:
            case 1.2m:
            case 2.1m:
            case 3.1m:
            case 11.01m:
            case 12.0m:
            case 13.0m:
            case 11.1m:
            case 11.2m:
            case 12.1m:
            case 13.1m:
            case 21.01m:
            case 22.0m:
            case 23.0m:
            case 21.1m:
            case 21.2m:
            case 22.1m:
            case 23.1m:
            case -0.0m: // duplicate
                break;
        }
    }
}";
            var compilation = CreateCompilationWithMscorlib45(source, options: TestOptions.DebugExe);
            compilation.VerifyDiagnostics(
                // (13,13): error CS0152: The switch statement contains multiple cases with the label value '1.01'
                //             case 1.01: // duplicate
                Diagnostic(ErrorCode.ERR_DuplicateCaseLabel, "case 1.01:").WithArguments(1.01.ToString()).WithLocation(13, 13),
                // (34,13): error CS0152: The switch statement contains multiple cases with the label value '0'
                //             case -0.0: // duplicate
                Diagnostic(ErrorCode.ERR_DuplicateCaseLabel, "case -0.0:").WithArguments((-0.0).ToString()).WithLocation(34, 13),
                // (35,13): error CS0152: The switch statement contains multiple cases with the label value 'NaN'
                //             case -double.NaN: // duplicate
                Diagnostic(ErrorCode.ERR_DuplicateCaseLabel, "case -double.NaN:").WithArguments((-double.NaN).ToString()).WithLocation(35, 13),
                // (46,13): error CS0152: The switch statement contains multiple cases with the label value '1.01'
                //             case 1.01f: // duplicate
                Diagnostic(ErrorCode.ERR_DuplicateCaseLabel, "case 1.01f:").WithArguments(1.01f.ToString()).WithLocation(46, 13),
                // (67,13): error CS0152: The switch statement contains multiple cases with the label value '0'
                //             case -0.0f: // duplicate
                Diagnostic(ErrorCode.ERR_DuplicateCaseLabel, "case -0.0f:").WithArguments((-0.0f).ToString()).WithLocation(67, 13),
                // (68,13): error CS0152: The switch statement contains multiple cases with the label value 'NaN'
                //             case -float.NaN: // duplicate
                Diagnostic(ErrorCode.ERR_DuplicateCaseLabel, "case -float.NaN:").WithArguments((-float.NaN).ToString()).WithLocation(68, 13),
                // (78,13): error CS0152: The switch statement contains multiple cases with the label value '1.01'
                //             case 1.01m: // duplicate
                Diagnostic(ErrorCode.ERR_DuplicateCaseLabel, "case 1.01m:").WithArguments(1.01m.ToString()).WithLocation(78, 13),
                // (99,13): error CS0152: The switch statement contains multiple cases with the label value '0.0'
                //             case -0.0m: // duplicate
                Diagnostic(ErrorCode.ERR_DuplicateCaseLabel, "case -0.0m:").WithArguments((-0.0m).ToString()).WithLocation(99, 13)
                );
        }

        [Fact]
        public void NanValuesAreEqual()
        {
            var source =
@"using System;

class Program
{
    public static void Main()
    {
        M(0.0);
        M(-0.0);
        M(MakeNaN(0));
        M(MakeNaN(1));
    }
    public static void M(double d)
    {
        switch (d)
        {
            case 0:
                Console.WriteLine(""zero"");
                break;
            case double.NaN:
                Console.WriteLine(""NaN"");
                break;
            case 1: case 2: case 3: case 4: case 5:
            case 6: case 7: case 8: case 9: case 10:
                Console.WriteLine(""unexpected"");
                break;
            default:
                Console.WriteLine(""other"");
                break;
        }
    }
    public static double MakeNaN(int x)
    {
        return BitConverter.Int64BitsToDouble(BitConverter.DoubleToInt64Bits(double.NaN) ^ x);
    }
}";
            var compilation = CreateCompilationWithMscorlib45(source, options: TestOptions.DebugExe);
            compilation.VerifyDiagnostics();
            var expectedOutput =
@"zero
zero
NaN
NaN";
            var comp = CompileAndVerify(compilation, expectedOutput: expectedOutput);
        }

        [Fact, WorkItem(12573, "https://github.com/dotnet/roslyn/issues/12573")]
        public void EnumAndUnderlyingType()
        {
            var source =
@"using System;

class Program
{
    public static void Main(string[] args)
    {
        M(0);
        M(0L);
        M((byte)0);
        M(EnumA.ValueA);
        M(2);
    }

    public static void M(object value)
    {
        switch (value)
        {
            case 0:
                Console.WriteLine(""0"");
                break;
            case 0L:
                Console.WriteLine(""0L"");
                break;
            case (byte)0:
                Console.WriteLine(""(byte)0"");
                break;
            case EnumA.ValueA:
                Console.WriteLine(""EnumA.ValueA"");
                break;
            default:
                Console.WriteLine(""Default"");
                break;
        }
    }
}

public enum EnumA
{
    ValueA,
    ValueB,
    ValueC
}
";
            var compilation = CreateCompilationWithMscorlib45(source, options: TestOptions.DebugExe);
            compilation.VerifyDiagnostics();
            var expectedOutput =
@"0
0L
(byte)0
EnumA.ValueA
Default";
            var comp = CompileAndVerify(compilation, expectedOutput: expectedOutput);
        }

        [Fact, WorkItem(10446, "https://github.com/dotnet/roslyn/issues/10446")]
        public void InferenceInSwitch()
        {
            var source =
@"
public class X
{
    public static void Main()
    {
        object o = 1;
        switch (o)
        {
            case var i when i.ToString() is var s:
                Console.WriteLine(s);
                break;
            case var i2:
                var s2 =  i2.ToString();
                Console.WriteLine(s2);
                break;
        }
    }
}
";
            var compilation = CreateCompilationWithMscorlib45(source);
            var tree = compilation.SyntaxTrees.Single();
            var model = compilation.GetSemanticModel(tree);
            var sRef = tree.GetCompilationUnitRoot().DescendantNodes().OfType<IdentifierNameSyntax>().Where(n => n.ToString() == "s").Single();
            Assert.Equal("System.String", model.GetTypeInfo(sRef).Type.ToTestDisplayString());
            var iRef = tree.GetCompilationUnitRoot().DescendantNodes().OfType<IdentifierNameSyntax>().Where(n => n.ToString() == "i").Single();
            Assert.Equal("System.Object", model.GetTypeInfo(iRef).Type.ToTestDisplayString());
            var s2Ref = tree.GetCompilationUnitRoot().DescendantNodes().OfType<IdentifierNameSyntax>().Where(n => n.ToString() == "s2").Single();
            Assert.Equal("System.String", model.GetTypeInfo(s2Ref).Type.ToTestDisplayString());
            var i2Ref = tree.GetCompilationUnitRoot().DescendantNodes().OfType<IdentifierNameSyntax>().Where(n => n.ToString() == "i2").Single();
            Assert.Equal("System.Object", model.GetTypeInfo(i2Ref).Type.ToTestDisplayString());
        }

        [Fact, WorkItem(13395, "https://github.com/dotnet/roslyn/issues/13395")]
        public void CodeGenSwitchInLoop()
        {
            var source =
@"using System;

class Program
{
    public static void Main(string[] args)
    {
        bool hasB = false;
        foreach (var c in ""ab"")
        {
           switch (c)
           {
              case char b when IsB(b):
                 hasB = true;
                 break;

              default:
                 hasB = false;
                 break;
           }
        }
        Console.WriteLine(hasB);
    }

    public static bool IsB(char value)
    {
        return value == 'b';
    }
}
";
            var compilation = CreateCompilationWithMscorlib45(source, options: TestOptions.DebugExe);
            compilation.VerifyDiagnostics();
            var expectedOutput =
@"True";
            var comp = CompileAndVerify(compilation, expectedOutput: expectedOutput);
        }

        [Fact, WorkItem(13520, "https://github.com/dotnet/roslyn/issues/13520")]
        public void ConditionalPatternsCannotSubsume()
        {
            var source =
@"class Program
{
    public static void Main(string[] args)
    {
        object value = false;
        switch (value)
        {
            case true: break;
            case object o when args.Length == -1: break;
            case false: break;
            case bool b: throw null; // error: bool already handled by previous cases.
        }
    }
    public static bool IsB(char value)
    {
        return value == 'b';
    }
}
";
            var compilation = CreateCompilationWithMscorlib45(source, options: TestOptions.DebugExe);
            compilation.VerifyDiagnostics(
                // (11,18): error CS8120: The switch case has already been handled by a previous case.
                //             case bool b: ; // error: bool already handled by previous cases.
                Diagnostic(ErrorCode.ERR_PatternIsSubsumed, "bool b").WithLocation(11, 18)
                );
        }

        [Fact, WorkItem(273713, "https://devdiv.visualstudio.com/DevDiv/_workitems?id=273713")]
        public void ExplicitTupleConversion_Crash()
        {
            var source =
@"namespace System
{
    public struct ValueTuple<T1, T2>
    {
        public T1 Item1;
        public T2 Item2;

        public ValueTuple(T1 item1, T2 item2)
        {
            this.Item1 = item1;
            this.Item2 = item2;
        }
    }
}
class Program
{
    public static void Main(string[] args)
    {
        object[] oa = new object[] {
            (1, 2),
            (3L, 4L)
        };
        foreach (var o in oa)
        {
            switch (o)
            {
                case System.ValueTuple<int, int> z1:
                    System.Console.Write(z1.Item1);
                    break;
                case System.ValueTuple<long, long> z3:
                    System.Console.Write(z3.Item1);
                    break;
            }
        }
    }
}
";
            var compilation = CreateCompilationWithMscorlib45(source, options: TestOptions.DebugExe);
            compilation.VerifyDiagnostics();
            CompileAndVerify(compilation, expectedOutput: "13");
        }

        [Fact, WorkItem(273713, "https://devdiv.visualstudio.com/DevDiv/_workitems?id=273713")]
        public void TupleInPattern()
        {
            var source =
@"namespace System
{
    public struct ValueTuple<T1, T2>
    {
        public T1 Item1;
        public T2 Item2;

        public ValueTuple(T1 item1, T2 item2)
        {
            this.Item1 = item1;
            this.Item2 = item2;
        }
    }
}
class Program
{
    static void M(object o)
    {
        switch (o)
        {
            case (int, int):
            case (int x, int y):
            case (int, int) z:
            case (int a, int b) c:
            case (long, long) d:
                break;
        }
        switch (o)
        {
            case (int, int) z:
                break;
            case (long, long) d:
                break;
        }
        switch (o)
        {
            case (System.Int32, System.Int32) z:
                break;
            case (System.Int64, System.Int64) d:
                break;
        }
        {
            if (o is (int, int)) {}
            if (o is (int x, int y)) {}
            if (o is (int, int) z)) {}
            if (o is (int a, int b) c) {}
        }
        {
            if (o is (System.Int32, System.Int32)) {}
            if (o is (System.Int32 x, System.Int32 y)) {}
            if (o is (System.Int32, System.Int32) z)) {}
            if (o is (System.Int32 a, System.Int32 b) c) {}
        }
    }
}
";
            var compilation = CreateCompilationWithMscorlib45(source, options: TestOptions.DebugDll);
            compilation.VerifyDiagnostics(
                // (21,19): error CS1525: Invalid expression term 'int'
                //             case (int, int):
                Diagnostic(ErrorCode.ERR_InvalidExprTerm, "int").WithArguments("int").WithLocation(21, 19),
                // (21,24): error CS1525: Invalid expression term 'int'
                //             case (int, int):
                Diagnostic(ErrorCode.ERR_InvalidExprTerm, "int").WithArguments("int").WithLocation(21, 24),
                // (23,19): error CS1525: Invalid expression term 'int'
                //             case (int, int) z:
                Diagnostic(ErrorCode.ERR_InvalidExprTerm, "int").WithArguments("int").WithLocation(23, 19),
                // (23,24): error CS1525: Invalid expression term 'int'
                //             case (int, int) z:
                Diagnostic(ErrorCode.ERR_InvalidExprTerm, "int").WithArguments("int").WithLocation(23, 24),
                // (23,29): error CS1003: Syntax error, ':' expected
                //             case (int, int) z:
                Diagnostic(ErrorCode.ERR_SyntaxError, "z").WithArguments(":", "").WithLocation(23, 29),
                // (23,31): error CS1525: Invalid expression term 'case'
                //             case (int, int) z:
                Diagnostic(ErrorCode.ERR_InvalidExprTerm, "").WithArguments("case").WithLocation(23, 31),
                // (23,31): error CS1002: ; expected
                //             case (int, int) z:
                Diagnostic(ErrorCode.ERR_SemicolonExpected, "").WithLocation(23, 31),
                // (24,33): error CS1003: Syntax error, ':' expected
                //             case (int a, int b) c:
                Diagnostic(ErrorCode.ERR_SyntaxError, "c").WithArguments(":", "").WithLocation(24, 33),
                // (24,35): error CS1525: Invalid expression term 'case'
                //             case (int a, int b) c:
                Diagnostic(ErrorCode.ERR_InvalidExprTerm, "").WithArguments("case").WithLocation(24, 35),
                // (24,35): error CS1002: ; expected
                //             case (int a, int b) c:
                Diagnostic(ErrorCode.ERR_SemicolonExpected, "").WithLocation(24, 35),
                // (25,19): error CS1525: Invalid expression term 'long'
                //             case (long, long) d:
                Diagnostic(ErrorCode.ERR_InvalidExprTerm, "long").WithArguments("long").WithLocation(25, 19),
                // (25,25): error CS1525: Invalid expression term 'long'
                //             case (long, long) d:
                Diagnostic(ErrorCode.ERR_InvalidExprTerm, "long").WithArguments("long").WithLocation(25, 25),
                // (25,31): error CS1003: Syntax error, ':' expected
                //             case (long, long) d:
                Diagnostic(ErrorCode.ERR_SyntaxError, "d").WithArguments(":", "").WithLocation(25, 31),
                // (30,19): error CS1525: Invalid expression term 'int'
                //             case (int, int) z:
                Diagnostic(ErrorCode.ERR_InvalidExprTerm, "int").WithArguments("int").WithLocation(30, 19),
                // (30,24): error CS1525: Invalid expression term 'int'
                //             case (int, int) z:
                Diagnostic(ErrorCode.ERR_InvalidExprTerm, "int").WithArguments("int").WithLocation(30, 24),
                // (30,29): error CS1003: Syntax error, ':' expected
                //             case (int, int) z:
                Diagnostic(ErrorCode.ERR_SyntaxError, "z").WithArguments(":", "").WithLocation(30, 29),
                // (32,19): error CS1525: Invalid expression term 'long'
                //             case (long, long) d:
                Diagnostic(ErrorCode.ERR_InvalidExprTerm, "long").WithArguments("long").WithLocation(32, 19),
                // (32,25): error CS1525: Invalid expression term 'long'
                //             case (long, long) d:
                Diagnostic(ErrorCode.ERR_InvalidExprTerm, "long").WithArguments("long").WithLocation(32, 25),
                // (32,31): error CS1003: Syntax error, ':' expected
                //             case (long, long) d:
                Diagnostic(ErrorCode.ERR_SyntaxError, "d").WithArguments(":", "").WithLocation(32, 31),
                // (37,47): error CS1003: Syntax error, ':' expected
                //             case (System.Int32, System.Int32) z:
                Diagnostic(ErrorCode.ERR_SyntaxError, "z").WithArguments(":", "").WithLocation(37, 47),
                // (39,47): error CS1003: Syntax error, ':' expected
                //             case (System.Int64, System.Int64) d:
                Diagnostic(ErrorCode.ERR_SyntaxError, "d").WithArguments(":", "").WithLocation(39, 47),
                // (43,23): error CS1525: Invalid expression term 'int'
                //             if (o is (int, int)) {}
                Diagnostic(ErrorCode.ERR_InvalidExprTerm, "int").WithArguments("int").WithLocation(43, 23),
                // (43,28): error CS1525: Invalid expression term 'int'
                //             if (o is (int, int)) {}
                Diagnostic(ErrorCode.ERR_InvalidExprTerm, "int").WithArguments("int").WithLocation(43, 28),
                // (45,23): error CS1525: Invalid expression term 'int'
                //             if (o is (int, int) z)) {}
                Diagnostic(ErrorCode.ERR_InvalidExprTerm, "int").WithArguments("int").WithLocation(45, 23),
                // (45,28): error CS1525: Invalid expression term 'int'
                //             if (o is (int, int) z)) {}
                Diagnostic(ErrorCode.ERR_InvalidExprTerm, "int").WithArguments("int").WithLocation(45, 28),
                // (45,33): error CS1026: ) expected
                //             if (o is (int, int) z)) {}
                Diagnostic(ErrorCode.ERR_CloseParenExpected, "z").WithLocation(45, 33),
                // (45,34): error CS1002: ; expected
                //             if (o is (int, int) z)) {}
                Diagnostic(ErrorCode.ERR_SemicolonExpected, ")").WithLocation(45, 34),
                // (45,34): error CS1513: } expected
                //             if (o is (int, int) z)) {}
                Diagnostic(ErrorCode.ERR_RbraceExpected, ")").WithLocation(45, 34),
                // (46,37): error CS1026: ) expected
                //             if (o is (int a, int b) c) {}
                Diagnostic(ErrorCode.ERR_CloseParenExpected, "c").WithLocation(46, 37),
                // (46,38): error CS1002: ; expected
                //             if (o is (int a, int b) c) {}
                Diagnostic(ErrorCode.ERR_SemicolonExpected, ")").WithLocation(46, 38),
                // (46,38): error CS1513: } expected
                //             if (o is (int a, int b) c) {}
                Diagnostic(ErrorCode.ERR_RbraceExpected, ")").WithLocation(46, 38),
                // (51,51): error CS1026: ) expected
                //             if (o is (System.Int32, System.Int32) z)) {}
                Diagnostic(ErrorCode.ERR_CloseParenExpected, "z").WithLocation(51, 51),
                // (51,52): error CS1002: ; expected
                //             if (o is (System.Int32, System.Int32) z)) {}
                Diagnostic(ErrorCode.ERR_SemicolonExpected, ")").WithLocation(51, 52),
                // (51,52): error CS1513: } expected
                //             if (o is (System.Int32, System.Int32) z)) {}
                Diagnostic(ErrorCode.ERR_RbraceExpected, ")").WithLocation(51, 52),
                // (52,55): error CS1026: ) expected
                //             if (o is (System.Int32 a, System.Int32 b) c) {}
                Diagnostic(ErrorCode.ERR_CloseParenExpected, "c").WithLocation(52, 55),
                // (52,56): error CS1002: ; expected
                //             if (o is (System.Int32 a, System.Int32 b) c) {}
                Diagnostic(ErrorCode.ERR_SemicolonExpected, ")").WithLocation(52, 56),
                // (52,56): error CS1513: } expected
                //             if (o is (System.Int32 a, System.Int32 b) c) {}
                Diagnostic(ErrorCode.ERR_RbraceExpected, ")").WithLocation(52, 56),
                // (21,18): error CS0150: A constant value is expected
                //             case (int, int):
                Diagnostic(ErrorCode.ERR_ConstantExpected, "(int, int)").WithLocation(21, 18),
                // (22,19): error CS8185: A declaration is not allowed in this context.
                //             case (int x, int y):
                Diagnostic(ErrorCode.ERR_DeclarationExpressionNotPermitted, "int x").WithLocation(22, 19),
                // (22,26): error CS8185: A declaration is not allowed in this context.
                //             case (int x, int y):
                Diagnostic(ErrorCode.ERR_DeclarationExpressionNotPermitted, "int y").WithLocation(22, 26),
                // (22,18): error CS0150: A constant value is expected
                //             case (int x, int y):
                Diagnostic(ErrorCode.ERR_ConstantExpected, "(int x, int y)").WithLocation(22, 18),
                // (23,18): error CS0150: A constant value is expected
                //             case (int, int) z:
                Diagnostic(ErrorCode.ERR_ConstantExpected, "(int, int)").WithLocation(23, 18),
                // (24,19): error CS8185: A declaration is not allowed in this context.
                //             case (int a, int b) c:
                Diagnostic(ErrorCode.ERR_DeclarationExpressionNotPermitted, "int a").WithLocation(24, 19),
                // (24,26): error CS8185: A declaration is not allowed in this context.
                //             case (int a, int b) c:
                Diagnostic(ErrorCode.ERR_DeclarationExpressionNotPermitted, "int b").WithLocation(24, 26),
                // (24,18): error CS0150: A constant value is expected
                //             case (int a, int b) c:
                Diagnostic(ErrorCode.ERR_ConstantExpected, "(int a, int b)").WithLocation(24, 18),
                // (25,18): error CS0150: A constant value is expected
                //             case (long, long) d:
                Diagnostic(ErrorCode.ERR_ConstantExpected, "(long, long)").WithLocation(25, 18),
                // (30,18): error CS0150: A constant value is expected
                //             case (int, int) z:
                Diagnostic(ErrorCode.ERR_ConstantExpected, "(int, int)").WithLocation(30, 18),
                // (32,18): error CS0150: A constant value is expected
                //             case (long, long) d:
                Diagnostic(ErrorCode.ERR_ConstantExpected, "(long, long)").WithLocation(32, 18),
                // (37,19): error CS0119: 'int' is a type, which is not valid in the given context
                //             case (System.Int32, System.Int32) z:
                Diagnostic(ErrorCode.ERR_BadSKunknown, "System.Int32").WithArguments("int", "type").WithLocation(37, 19),
                // (37,33): error CS0119: 'int' is a type, which is not valid in the given context
                //             case (System.Int32, System.Int32) z:
                Diagnostic(ErrorCode.ERR_BadSKunknown, "System.Int32").WithArguments("int", "type").WithLocation(37, 33),
                // (39,19): error CS0119: 'long' is a type, which is not valid in the given context
                //             case (System.Int64, System.Int64) d:
                Diagnostic(ErrorCode.ERR_BadSKunknown, "System.Int64").WithArguments("long", "type").WithLocation(39, 19),
                // (39,33): error CS0119: 'long' is a type, which is not valid in the given context
                //             case (System.Int64, System.Int64) d:
                Diagnostic(ErrorCode.ERR_BadSKunknown, "System.Int64").WithArguments("long", "type").WithLocation(39, 33),
                // (43,22): error CS0150: A constant value is expected
                //             if (o is (int, int)) {}
                Diagnostic(ErrorCode.ERR_ConstantExpected, "(int, int)").WithLocation(43, 22),
                // (44,23): error CS8185: A declaration is not allowed in this context.
                //             if (o is (int x, int y)) {}
                Diagnostic(ErrorCode.ERR_DeclarationExpressionNotPermitted, "int x").WithLocation(44, 23),
                // (44,30): error CS8185: A declaration is not allowed in this context.
                //             if (o is (int x, int y)) {}
                Diagnostic(ErrorCode.ERR_DeclarationExpressionNotPermitted, "int y").WithLocation(44, 30),
                // (44,22): error CS0150: A constant value is expected
                //             if (o is (int x, int y)) {}
                Diagnostic(ErrorCode.ERR_ConstantExpected, "(int x, int y)").WithLocation(44, 22),
                // (45,22): error CS0150: A constant value is expected
                //             if (o is (int, int) z)) {}
                Diagnostic(ErrorCode.ERR_ConstantExpected, "(int, int)").WithLocation(45, 22),
                // (45,33): error CS0103: The name 'z' does not exist in the current context
                //             if (o is (int, int) z)) {}
                Diagnostic(ErrorCode.ERR_NameNotInContext, "z").WithArguments("z").WithLocation(45, 33),
                // (46,23): error CS8185: A declaration is not allowed in this context.
                //             if (o is (int a, int b) c) {}
                Diagnostic(ErrorCode.ERR_DeclarationExpressionNotPermitted, "int a").WithLocation(46, 23),
                // (46,30): error CS8185: A declaration is not allowed in this context.
                //             if (o is (int a, int b) c) {}
                Diagnostic(ErrorCode.ERR_DeclarationExpressionNotPermitted, "int b").WithLocation(46, 30),
                // (46,22): error CS0150: A constant value is expected
                //             if (o is (int a, int b) c) {}
                Diagnostic(ErrorCode.ERR_ConstantExpected, "(int a, int b)").WithLocation(46, 22),
                // (46,37): error CS0103: The name 'c' does not exist in the current context
                //             if (o is (int a, int b) c) {}
                Diagnostic(ErrorCode.ERR_NameNotInContext, "c").WithArguments("c").WithLocation(46, 37),
                // (49,23): error CS0119: 'int' is a type, which is not valid in the given context
                //             if (o is (System.Int32, System.Int32)) {}
                Diagnostic(ErrorCode.ERR_BadSKunknown, "System.Int32").WithArguments("int", "type").WithLocation(49, 23),
                // (49,37): error CS0119: 'int' is a type, which is not valid in the given context
                //             if (o is (System.Int32, System.Int32)) {}
                Diagnostic(ErrorCode.ERR_BadSKunknown, "System.Int32").WithArguments("int", "type").WithLocation(49, 37),
                // (50,23): error CS8185: A declaration is not allowed in this context.
                //             if (o is (System.Int32 x, System.Int32 y)) {}
                Diagnostic(ErrorCode.ERR_DeclarationExpressionNotPermitted, "System.Int32 x").WithLocation(50, 23),
                // (50,39): error CS8185: A declaration is not allowed in this context.
                //             if (o is (System.Int32 x, System.Int32 y)) {}
                Diagnostic(ErrorCode.ERR_DeclarationExpressionNotPermitted, "System.Int32 y").WithLocation(50, 39),
                // (50,22): error CS0150: A constant value is expected
                //             if (o is (System.Int32 x, System.Int32 y)) {}
                Diagnostic(ErrorCode.ERR_ConstantExpected, "(System.Int32 x, System.Int32 y)").WithLocation(50, 22),
                // (51,23): error CS0119: 'int' is a type, which is not valid in the given context
                //             if (o is (System.Int32, System.Int32) z)) {}
                Diagnostic(ErrorCode.ERR_BadSKunknown, "System.Int32").WithArguments("int", "type").WithLocation(51, 23),
                // (51,37): error CS0119: 'int' is a type, which is not valid in the given context
                //             if (o is (System.Int32, System.Int32) z)) {}
                Diagnostic(ErrorCode.ERR_BadSKunknown, "System.Int32").WithArguments("int", "type").WithLocation(51, 37),
                // (51,51): error CS0103: The name 'z' does not exist in the current context
                //             if (o is (System.Int32, System.Int32) z)) {}
                Diagnostic(ErrorCode.ERR_NameNotInContext, "z").WithArguments("z").WithLocation(51, 51),
                // (52,23): error CS8185: A declaration is not allowed in this context.
                //             if (o is (System.Int32 a, System.Int32 b) c) {}
                Diagnostic(ErrorCode.ERR_DeclarationExpressionNotPermitted, "System.Int32 a").WithLocation(52, 23),
                // (52,39): error CS8185: A declaration is not allowed in this context.
                //             if (o is (System.Int32 a, System.Int32 b) c) {}
                Diagnostic(ErrorCode.ERR_DeclarationExpressionNotPermitted, "System.Int32 b").WithLocation(52, 39),
                // (52,22): error CS0150: A constant value is expected
                //             if (o is (System.Int32 a, System.Int32 b) c) {}
                Diagnostic(ErrorCode.ERR_ConstantExpected, "(System.Int32 a, System.Int32 b)").WithLocation(52, 22),
                // (52,55): error CS0103: The name 'c' does not exist in the current context
                //             if (o is (System.Int32 a, System.Int32 b) c) {}
                Diagnostic(ErrorCode.ERR_NameNotInContext, "c").WithArguments("c").WithLocation(52, 55),
                // (23,29): warning CS0162: Unreachable code detected
                //             case (int, int) z:
                Diagnostic(ErrorCode.WRN_UnreachableCode, "z").WithLocation(23, 29),
                // (24,33): warning CS0162: Unreachable code detected
                //             case (int a, int b) c:
                Diagnostic(ErrorCode.WRN_UnreachableCode, "c").WithLocation(24, 33),
                // (25,31): warning CS0162: Unreachable code detected
                //             case (long, long) d:
                Diagnostic(ErrorCode.WRN_UnreachableCode, "d").WithLocation(25, 31),
                // (30,29): warning CS0162: Unreachable code detected
                //             case (int, int) z:
                Diagnostic(ErrorCode.WRN_UnreachableCode, "z").WithLocation(30, 29),
                // (32,31): warning CS0162: Unreachable code detected
                //             case (long, long) d:
                Diagnostic(ErrorCode.WRN_UnreachableCode, "d").WithLocation(32, 31),
                // (37,47): warning CS0162: Unreachable code detected
                //             case (System.Int32, System.Int32) z:
                Diagnostic(ErrorCode.WRN_UnreachableCode, "z").WithLocation(37, 47),
                // (39,47): warning CS0162: Unreachable code detected
                //             case (System.Int64, System.Int64) d:
                Diagnostic(ErrorCode.WRN_UnreachableCode, "d").WithLocation(39, 47),
                // (23,29): warning CS0164: This label has not been referenced
                //             case (int, int) z:
                Diagnostic(ErrorCode.WRN_UnreferencedLabel, "z").WithLocation(23, 29),
                // (24,33): warning CS0164: This label has not been referenced
                //             case (int a, int b) c:
                Diagnostic(ErrorCode.WRN_UnreferencedLabel, "c").WithLocation(24, 33),
                // (25,31): warning CS0164: This label has not been referenced
                //             case (long, long) d:
                Diagnostic(ErrorCode.WRN_UnreferencedLabel, "d").WithLocation(25, 31),
                // (30,29): warning CS0164: This label has not been referenced
                //             case (int, int) z:
                Diagnostic(ErrorCode.WRN_UnreferencedLabel, "z").WithLocation(30, 29),
                // (32,31): warning CS0164: This label has not been referenced
                //             case (long, long) d:
                Diagnostic(ErrorCode.WRN_UnreferencedLabel, "d").WithLocation(32, 31),
                // (37,47): warning CS0164: This label has not been referenced
                //             case (System.Int32, System.Int32) z:
                Diagnostic(ErrorCode.WRN_UnreferencedLabel, "z").WithLocation(37, 47),
                // (39,47): warning CS0164: This label has not been referenced
                //             case (System.Int64, System.Int64) d:
                Diagnostic(ErrorCode.WRN_UnreferencedLabel, "d").WithLocation(39, 47),
                // (44,23): error CS0165: Use of unassigned local variable 'x'
                //             if (o is (int x, int y)) {}
                Diagnostic(ErrorCode.ERR_UseDefViolation, "int x").WithArguments("x").WithLocation(44, 23),
                // (44,30): error CS0165: Use of unassigned local variable 'y'
                //             if (o is (int x, int y)) {}
                Diagnostic(ErrorCode.ERR_UseDefViolation, "int y").WithArguments("y").WithLocation(44, 30),
                // (46,23): error CS0165: Use of unassigned local variable 'a'
                //             if (o is (int a, int b) c) {}
                Diagnostic(ErrorCode.ERR_UseDefViolation, "int a").WithArguments("a").WithLocation(46, 23),
                // (46,30): error CS0165: Use of unassigned local variable 'b'
                //             if (o is (int a, int b) c) {}
                Diagnostic(ErrorCode.ERR_UseDefViolation, "int b").WithArguments("b").WithLocation(46, 30),
                // (50,23): error CS0165: Use of unassigned local variable 'x'
                //             if (o is (System.Int32 x, System.Int32 y)) {}
                Diagnostic(ErrorCode.ERR_UseDefViolation, "System.Int32 x").WithArguments("x").WithLocation(50, 23),
                // (50,39): error CS0165: Use of unassigned local variable 'y'
                //             if (o is (System.Int32 x, System.Int32 y)) {}
                Diagnostic(ErrorCode.ERR_UseDefViolation, "System.Int32 y").WithArguments("y").WithLocation(50, 39),
                // (52,23): error CS0165: Use of unassigned local variable 'a'
                //             if (o is (System.Int32 a, System.Int32 b) c) {}
                Diagnostic(ErrorCode.ERR_UseDefViolation, "System.Int32 a").WithArguments("a").WithLocation(52, 23),
                // (52,39): error CS0165: Use of unassigned local variable 'b'
                //             if (o is (System.Int32 a, System.Int32 b) c) {}
                Diagnostic(ErrorCode.ERR_UseDefViolation, "System.Int32 b").WithArguments("b").WithLocation(52, 39)
                );
        }

        [Fact, WorkItem(273713, "https://devdiv.visualstudio.com/DevDiv/_workitems?id=273713")]
        public void PointerConversion_Crash()
        {
            var source =
@"class Program
{
    public static void Main(string[] args)
    {
        System.IntPtr ip = (System.IntPtr)1;
        int i = 2;
        object[] oa = new object[] { ip, i };
        foreach (object o in oa)
        {
            switch (o)
            {
                case System.IntPtr a:
                    System.Console.Write((int)a);
                    break;
                case int b:
                    System.Console.Write(b);
                    break;
            }
        }
    }
}
";
            var compilation = CreateCompilationWithMscorlib45(source, options: TestOptions.DebugExe);
            compilation.VerifyDiagnostics();
            CompileAndVerify(compilation, expectedOutput: "12");
        }

        [Fact, WorkItem(14717, "https://github.com/dotnet/roslyn/issues/14717")]
        public void ExpressionVariableInCase_1()
        {
            string source =
@"
class Program
{
    static void Main(string[] args)
    {
        switch (true)
        {
            case new object() is int x1:
                System.Console.WriteLine(x1);
                break;
        }
    }
}
";
            var compilation = CreateCompilationWithMscorlib45(source, options: TestOptions.DebugExe, parseOptions: TestOptions.Regular);
            // The point of this test is that it should not crash.
            compilation.VerifyDiagnostics(
                // (8,18): error CS0150: A constant value is expected
                //             case new object() is int x1:
                Diagnostic(ErrorCode.ERR_ConstantExpected, "new object() is int x1").WithLocation(8, 18),
                // (9,17): warning CS0162: Unreachable code detected
                //                 System.Console.WriteLine(x1);
                Diagnostic(ErrorCode.WRN_UnreachableCode, "System").WithLocation(9, 17)
                );

            var tree = compilation.SyntaxTrees.Single();
            var model = compilation.GetSemanticModel(tree);
            var x1Decl = GetPatternDeclarations(tree, "x1").Single();
            var x1Ref = GetReferences(tree, "x1").Single();
            VerifyModelForDeclarationPattern(model, x1Decl, x1Ref);
        }

        [Fact, WorkItem(14717, "https://github.com/dotnet/roslyn/issues/14717")]
        public void ExpressionVariableInCase_2()
        {
            string source =
@"class Program
{
    static void Main(string[] args)
    {
        switch (args)
        {
            case is EnvDTE.Project x1:
                System.Console.WriteLine(x1);
                break;
        }
    }
}
";
            var compilation = CreateCompilationWithMscorlib45(source, options: TestOptions.DebugExe, parseOptions: TestOptions.Regular);
            // The point of this test is that it should not crash.
            compilation.VerifyDiagnostics(
                // (7,18): error CS1525: Invalid expression term 'is'
                //             case is EnvDTE.Project x1:
                Diagnostic(ErrorCode.ERR_InvalidExprTerm, "is").WithArguments("is").WithLocation(7, 18),
                // (7,21): error CS0246: The type or namespace name 'EnvDTE' could not be found (are you missing a using directive or an assembly reference?)
                //             case is EnvDTE.Project x1:
                Diagnostic(ErrorCode.ERR_SingleTypeNameNotFound, "EnvDTE").WithArguments("EnvDTE").WithLocation(7, 21),
                // (8,17): warning CS0162: Unreachable code detected
                //                 System.Console.WriteLine(x1);
                Diagnostic(ErrorCode.WRN_UnreachableCode, "System").WithLocation(8, 17)
                );

            var tree = compilation.SyntaxTrees.Single();
            var model = compilation.GetSemanticModel(tree);
            var x1Decl = GetPatternDeclarations(tree, "x1").Single();
            var x1Ref = GetReferences(tree, "x1").Single();
            VerifyModelForDeclarationPattern(model, x1Decl, x1Ref);
        }

        [Fact, WorkItem(14296, "https://github.com/dotnet/roslyn/issues/14296")]
        public void PatternSwitchInLocalFunctionInGenericMethod()
        {
            var source =
@"using System;
class Program
{
    public static void Main(string[] args)
    {
        Console.WriteLine(Is<string>(string.Empty));
        Console.WriteLine(Is<int>(string.Empty));
        Console.WriteLine(Is<int>(1));
        Console.WriteLine(Is<string>(1));
    }
    public static bool Is<T>(object o1)
    {
        bool Local(object o2)
        {
            switch (o2)
            {
                case T t: return true;
                default: return false;
            }
        };
        return Local(o1);
    }
}
";
            var compilation = CreateCompilationWithMscorlib45(source, options: TestOptions.DebugExe);
            compilation.VerifyDiagnostics();
            var expectedOutput =
@"True
False
True
False";
            var comp = CompileAndVerify(compilation, expectedOutput: expectedOutput);
        }

        [Fact]
        public void CopySwitchExpression()
        {
            // This test ensures that we switch on a *copy* of the switch expression,
            // so that it is not affected by subsequent assignment to a variable appearing
            // in the swich expression.
            var source =
@"using System;
class Program
{
    public static void Main(string[] args)
    {
        int i = 1;
        switch (i)
        {
            case 1 when BP(false, i = 2): break;
            case int j when BP(false, i = 3): break;
            case 1 when BP(true, i = 4):
                Console.WriteLine(""Correct"");
                Console.WriteLine(i);
                break;
        }
    }
    static bool BP(bool b, int print)
    {
        Console.WriteLine(print);
        return b;
    }
}
";
            var compilation = CreateCompilationWithMscorlib45(source, options: TestOptions.ReleaseExe);
            compilation.VerifyDiagnostics();
            var expectedOutput =
@"2
3
4
Correct
4";
            var comp = CompileAndVerify(compilation, expectedOutput: expectedOutput);
        }

        [Fact, WorkItem(14707, "https://github.com/dotnet/roslyn/issues/14707")]
        public void ParenthesizedGuardClause()
        {
            var source =
@"class Program
{
    public static void Main(string[] args)
    {
        object[] oa = { null, new Rectangle(1, 1), new Rectangle(1, 2) };
        foreach (object o in oa)
        {
            switch (o)
            {
                case Rectangle s when (s.Length == s.Height):
                    System.Console.WriteLine($""S {s.Length}"");
                    break;
                case Rectangle r when ((true && (r.Length != r.Height))):
                    System.Console.WriteLine($""R {r.Height} {r.Length}"");
                    break;
                default:
                    System.Console.WriteLine($""other"");
                    break;
            }
        }
    }
}
class Rectangle
{
    public int Height, Length;
    public Rectangle(int x, int y) { Height = x; Length = y; }
}
";
            var compilation = CreateCompilationWithMscorlib45(source, options: TestOptions.DebugExe);
            compilation.VerifyDiagnostics();
            CompileAndVerify(compilation, expectedOutput: @"other
S 1
R 1 2");
        }

        [Fact, WorkItem(14721, "https://github.com/dotnet/roslyn/issues/14721")]
        public void NullTest_Crash()
        {
            var source =
@"using System;

static class Program {
    static void Test(object o) {
        switch (o) {
            case var value when value != null:
                Console.WriteLine(""not null"");
                break;
            case null:
                Console.WriteLine(""null"");
            break;
        }
    }

    static void Main()
    {
        Test(1);
        Test(null);
    }
}";
            var compilation = CreateCompilationWithMscorlib45(source, options: TestOptions.DebugExe);
            compilation.VerifyDiagnostics();
            CompileAndVerify(compilation, expectedOutput:
@"not null
null");
        }

        [Fact]
        [WorkItem(16066, "https://github.com/dotnet/roslyn/issues/16066")]
        public void SwitchSectionWithLambda_01()
        {
            var source =
@"
class Program
{
    static void Main(string[] args)
    {
        switch((object)new A())
        {
            case A a:
                System.Action print = () => System.Console.WriteLine(a);
                print();
                break;
        }
    }
}

class A{}
";
            var compilation = CreateCompilationWithMscorlib45(source, options: TestOptions.DebugExe);
            compilation.VerifyDiagnostics();
            var expectedOutput = "A";
            var comp = CompileAndVerify(compilation, expectedOutput: expectedOutput);
        }

        [Fact]
        [WorkItem(16066, "https://github.com/dotnet/roslyn/issues/16066")]
        public void SwitchSectionWithLambda_02()
        {
            var source =
@"
class Program
{
    static void Main(string[] args)
    {
        int val = 3;
        var l = new System.Collections.Generic.List<System.Action>();
        int i = 1;
        switch(val)
        {
            case int a when a == 3:
            case 1:
                System.Console.WriteLine(""case 1: {0}"", i);
                a = i++;
                l.Add(() => System.Console.WriteLine(a));
                goto case 2;
            case int a when a == 4:
            case 2:
                System.Console.WriteLine(""case 2: {0}"", i);
                a = i++;
                l.Add(() => System.Console.WriteLine(a));

                if (i < 4)
                {
                    goto case 1;
                }
                break;
        }

        foreach (var a in l)
        {
            a();
        }
    }
}
";
            var compilation = CreateCompilationWithMscorlib45(source, options: TestOptions.DebugExe);
            compilation.VerifyDiagnostics();
            var comp = CompileAndVerify(compilation, expectedOutput:
@"case 1: 1
case 2: 2
case 1: 3
case 2: 4
3
4
3
4");
        }

        [Fact]
        [WorkItem(16066, "https://github.com/dotnet/roslyn/issues/16066")]
        public void SwitchSectionWithYield_01()
        {
            var source =
@"
class Program
{
    static void Main()
    {
        foreach (var a in Test())
        {
            System.Console.WriteLine(a);
        }
    }

    static System.Collections.Generic.IEnumerable<string> Test()
    {
        int val = 3;
        var l = new System.Collections.Generic.List<System.Action>();
        int i = 1;
        switch(val)
        {
            case int a when a == 3:
            case 1:
                yield return string.Format(""case 1: {0}"", i);
                a = i++;
                l.Add(() => System.Console.WriteLine(a));
                goto case 2;
            case int a when a == 4:
            case 2:
                yield return string.Format(""case 2: {0}"", i);
                a = i++;
                l.Add(() => System.Console.WriteLine(a));

                if (i < 4)
                {
                    goto case 1;
                }
                break;
        }

        foreach (var a in l)
        {
            a();
        }
    }
}
";
            var compilation = CreateCompilationWithMscorlib45(source, options: TestOptions.DebugExe);
            compilation.VerifyDiagnostics();
            var comp = CompileAndVerify(compilation, expectedOutput:
@"case 1: 1
case 2: 2
case 1: 3
case 2: 4
3
4
3
4");
        }

        [Fact]
        [WorkItem(16066, "https://github.com/dotnet/roslyn/issues/16066")]
        public void SwitchSectionWithYield_02()
        {
            var source =
@"
class Program
{
    static void Main()
    {
        foreach (var a in Test())
        {
            System.Console.WriteLine(a);
        }
    }

    static System.Collections.Generic.IEnumerable<string> Test()
    {
        int val = 3;
        int i = 1;
        switch(val)
        {
            case int a when a == 3:
            case 1:
                yield return string.Format(""case 1: {0}"", i);
                a = i++;
                System.Console.WriteLine(a);
                goto case 2;
            case int a when a == 4:
            case 2:
                yield return string.Format(""case 2: {0}"", i);
                a = i++;
                System.Console.WriteLine(a);

                if (i < 4)
                {
                    goto case 1;
                }
                break;
        }
    }
}
";
            var compilation = CreateCompilationWithMscorlib45(source, options: TestOptions.DebugExe);
            compilation.VerifyDiagnostics();
            var comp = CompileAndVerify(compilation, expectedOutput:
@"case 1: 1
1
case 2: 2
2
case 1: 3
3
case 2: 4
4");
        }

        [Fact]
        [WorkItem(16066, "https://github.com/dotnet/roslyn/issues/16066")]
        public void SwitchSectionWithYield_03()
        {
            var source =
@"
class Program
{
    static void Main()
    {
        foreach (var a in Test())
        {
            System.Console.WriteLine(a);
        }
    }

    static System.Collections.Generic.IEnumerable<int> Test()
    {
        int val = 3;
        int i = 1;
        switch(val)
        {
            case int a when a == 3:
            case 1:
                System.Console.WriteLine(""case 1: {0}"", i);
                a = i++;
                System.Console.WriteLine(a);
                goto case 2;
            case int a when a == 4:
            case 2:
                System.Console.WriteLine(""case 2: {0}"", i);
                a = i++;
                System.Console.WriteLine(a);

                if (i < 4)
                {
                    goto case 1;
                }
                break;
        }

        yield return i;
    }
}
";
            var compilation = CreateCompilationWithMscorlib45(source, options: TestOptions.ReleaseExe);
            compilation.VerifyDiagnostics();
            var comp = CompileAndVerify(compilation, expectedOutput:
@"case 1: 1
1
case 2: 2
2
case 1: 3
3
case 2: 4
4
5");
        }

        [Fact]
        [WorkItem(16066, "https://github.com/dotnet/roslyn/issues/16066")]
        public void SwitchSectionWithYield_04()
        {
            var source =
@"
class Program
{
    static void Main()
    {
        foreach (var a in Test())
        {
            System.Console.WriteLine(a);
        }
    }

    static System.Collections.Generic.IEnumerable<string> Test()
    {
        int val = 3;
        switch(val)
        {
            case int a when TakeOutVar(out var b) && a == b:
                yield return string.Format(""case: {0}"", val);
                System.Console.WriteLine(a);
                break;
        }
    }

    static bool TakeOutVar(out int x)
    {
        x = 3;
        return true;
    }
}
";
            var compilation = CreateCompilationWithMscorlib45(source, options: TestOptions.ReleaseExe);
            compilation.VerifyDiagnostics();
            var comp = CompileAndVerify(compilation, expectedOutput:
@"case: 3
3");
        }

        [Fact]
        [WorkItem(16066, "https://github.com/dotnet/roslyn/issues/16066")]
        public void SwitchSectionWithAwait_01()
        {
            var source =
@"
using System.Threading.Tasks;

class Program
{
    static void Main()
    {
        System.Console.WriteLine(Test().Result);
    }

    static async Task<int> Test()
    {
        int val = 3;
        var l = new System.Collections.Generic.List<System.Action>();
        int i = 1;
        switch(val)
        {
            case int a when a == 3:
            case 1:
                System.Console.WriteLine(await GetTask(string.Format(""case 1: {0}"", i)));
                a = i++;
                l.Add(() => System.Console.WriteLine(a));
                goto case 2;
            case int a when a == 4:
            case 2:
                System.Console.WriteLine(await GetTask(string.Format(""case 2: {0}"", i)));
                a = i++;
                l.Add(() => System.Console.WriteLine(a));

                if (i < 4)
                {
                    goto case 1;
                }
                break;
        }

        foreach (var a in l)
        {
            a();
        }

        return i;
    }

    static async Task<string> GetTask(string val)
    {
        await Task.Yield();
        return val;
    }
}
";
            var compilation = CreateCompilationWithMscorlib45(source, options: TestOptions.DebugExe);
            compilation.VerifyDiagnostics();
            var comp = CompileAndVerify(compilation, expectedOutput:
@"case 1: 1
case 2: 2
case 1: 3
case 2: 4
3
4
3
4
5");
        }

        [Fact]
        [WorkItem(16066, "https://github.com/dotnet/roslyn/issues/16066")]
        public void SwitchSectionWithAwait_02()
        {
            var source =
@"
using System.Threading.Tasks;

class Program
{
    static void Main()
    {
        System.Console.WriteLine(Test().Result);
    }

    static async Task<int> Test()
    {
        int val = 3;
        int i = 1;
        switch(val)
        {
            case int a when a == 3:
            case 1:
                System.Console.WriteLine(await GetTask(string.Format(""case 1: {0}"", i)));
                a = i++;
                System.Console.WriteLine(a);
                goto case 2;
            case int a when a == 4:
            case 2:
                System.Console.WriteLine(await GetTask(string.Format(""case 2: {0}"", i)));
                a = i++;
                System.Console.WriteLine(a);

                if (i < 4)
                {
                    goto case 1;
                }
                break;
        }

        return i;
    }

    static async Task<string> GetTask(string val)
    {
        await Task.Yield();
        return val;
    }
}
";
            var compilation = CreateCompilationWithMscorlib45(source, options: TestOptions.DebugExe);
            compilation.VerifyDiagnostics();
            var comp = CompileAndVerify(compilation, expectedOutput:
@"case 1: 1
1
case 2: 2
2
case 1: 3
3
case 2: 4
4
5");
        }

        [Fact]
        [WorkItem(16066, "https://github.com/dotnet/roslyn/issues/16066")]
        public void SwitchSectionWithAwait_03()
        {
            var source =
@"
using System.Threading.Tasks;

class Program
{
    static void Main()
    {
        System.Console.WriteLine(Test().Result);
    }

    static async Task<int> Test()
    {
        int val = 3;
        int i = 1;
        switch(val)
        {
            case int a when a == 3:
            case 1:
                System.Console.WriteLine(""case 1: {0}"", i);
                a = i++;
                System.Console.WriteLine(a);
                goto case 2;
            case int a when a == 4:
            case 2:
                System.Console.WriteLine(""case 2: {0}"", i);
                a = i++;
                System.Console.WriteLine(a);

                if (i < 4)
                {
                    goto case 1;
                }
                break;
        }

        await Task.Yield();
        return i;
    }
}
";
            var compilation = CreateCompilationWithMscorlib45(source, options: TestOptions.ReleaseExe);
            compilation.VerifyDiagnostics();
            var comp = CompileAndVerify(compilation, expectedOutput:
@"case 1: 1
1
case 2: 2
2
case 1: 3
3
case 2: 4
4
5");
        }

        [Fact]
        [WorkItem(16066, "https://github.com/dotnet/roslyn/issues/16066")]
        public void SwitchSectionWithAwait_04()
        {
            var source =
@"
using System.Threading.Tasks;

class Program
{
    static void Main()
    {
        System.Console.WriteLine(Test().Result);
    }

    static async Task<int> Test()
    {
        int val = 3;
        switch(val)
        {
            case int a when TakeOutVar(out var b) && a == b:
                System.Console.WriteLine(await GetTask(string.Format(""case: {0}"", val)));
                return a;
        }

        return 0;
    }

    static bool TakeOutVar(out int x)
    {
        x = 3;
        return true;
    }

    static async Task<string> GetTask(string val)
    {
        await Task.Yield();
        return val;
    }
}
";
            var compilation = CreateCompilationWithMscorlib45(source, options: TestOptions.ReleaseExe);
            compilation.VerifyDiagnostics();
            var comp = CompileAndVerify(compilation, expectedOutput:
@"case: 3
3");
        }

        [Fact]
        [WorkItem(16066, "https://github.com/dotnet/roslyn/issues/16066")]
        [WorkItem(401335, "https://devdiv.visualstudio.com/DevDiv/_workitems?id=401335")]
        public void SwitchAwaitGenericsAndOptimization()
        {
            var source =
@"
using System.Threading.Tasks;

class Test
{
    static void Main()
    {
        System.Console.WriteLine(SendMessageAsync<string>(""a"").Result);
        System.Console.WriteLine(SendMessageAsync<string>('a').Result);
    }

    public static async Task<string> SendMessageAsync<T>(object response)
    {
        switch (response)
        {
            case T expected:
                return ""T"";
            default:
                return ""default"";
        }
    }
}
";
            var compilation = CreateCompilationWithMscorlib45(source, options: TestOptions.ReleaseExe);
            compilation.VerifyDiagnostics(
                // (12,38): warning CS1998: This async method lacks 'await' operators and will run synchronously. Consider using the 'await' operator to await non-blocking API calls, or 'await Task.Run(...)' to do CPU-bound work on a background thread.
                //     public static async Task<string> SendMessageAsync<T>(object response)
                Diagnostic(ErrorCode.WRN_AsyncLacksAwaits, "SendMessageAsync").WithLocation(12, 38)
                );
            var comp = CompileAndVerify(compilation, expectedOutput:
@"T
default");
        }

        [Fact]
        [WorkItem(16066, "https://github.com/dotnet/roslyn/issues/16066")]
        [WorkItem(401335, "https://devdiv.visualstudio.com/DevDiv/_workitems?id=401335")]
        public void SwitchLambdaGenericsAndOptimization()
        {
            var source =
@"
class Test
{
    static void Main()
    {
        System.Console.WriteLine(SendMessage<string>(""a""));
        System.Console.WriteLine(SendMessage<string>('a'));
    }

    public static string SendMessage<T>(object input)
    {
        System.Func<object, string> f = (response) =>
        {
            switch (response)
            {
                case T expected:
                    return ""T"";
                default:
                    return ""default"";
            }
        };

        return f(input);
    }
}
";
            var compilation = CreateCompilationWithMscorlib45(source, options: TestOptions.ReleaseExe);
            compilation.VerifyDiagnostics();
            var comp = CompileAndVerify(compilation, expectedOutput:
@"T
default");
        }

        [Fact]
        [WorkItem(16066, "https://github.com/dotnet/roslyn/issues/16066")]
        [WorkItem(401335, "https://devdiv.visualstudio.com/DevDiv/_workitems?id=401335")]
        public void SwitchIteratorGenericsAndOptimization()
        {
            var source =
@"
class Test
{
    static void Main()
    {
        foreach (var s in SendMessage<string>(""a""))
        {
            System.Console.WriteLine(s);
        }
        foreach (var s in SendMessage<string>('a'))
        {
            System.Console.WriteLine(s);
        }
    }

    public static System.Collections.Generic.IEnumerable<string> SendMessage<T>(object response)
    {
        switch (response)
        {
            case T expected:
                yield return ""T"";
                yield break;
            default:
                yield return ""default"";
                yield break;
        }
    }
}
";
            var compilation = CreateCompilationWithMscorlib45(source, options: TestOptions.ReleaseExe);
            compilation.VerifyDiagnostics();
            var comp = CompileAndVerify(compilation, expectedOutput:
@"T
default");
        }

        [Fact]
        [WorkItem(17088, "https://github.com/dotnet/roslyn/issues/17088")]
        public void TupleNameDifferences_01()
        {
            var source =
@"
using System.Collections.Generic;

class Program
{
    static void Main()
    {
        var list = new List<(int a, int b)>();
        switch (list)
        {
            case List<(int x, int y)> list1:
                break;
            case List<(int z, int w)> list2: // subsumed
                break;
        }
    }
}
";
            var compilation = CreateCompilationWithMscorlib45(source, references: s_valueTupleRefs, options: TestOptions.ReleaseExe);
            compilation.VerifyDiagnostics(
                // (13,18): error CS8120: The switch case has already been handled by a previous case.
                //             case List<(int z, int w)> list2: // subsumed
                Diagnostic(ErrorCode.ERR_PatternIsSubsumed, "List<(int z, int w)> list2").WithLocation(13, 18),
                // (14,17): warning CS0162: Unreachable code detected
                //                 break;
                Diagnostic(ErrorCode.WRN_UnreachableCode, "break").WithLocation(14, 17)
                );
        }

        [Fact]
        [WorkItem(17088, "https://github.com/dotnet/roslyn/issues/17088")]
        public void TupleNameDifferences_02()
        {
            var source =
@"
using System;
using System.Collections.Generic;

class Program
{
    static void Main()
    {
        var list = new List<(int a, int b)>();
        switch (list)
        {
            case List<(int x, int y)> list1:
                Console.WriteLine(""pass"");
                break;
        }
    }
}
";
            var compilation = CreateCompilationWithMscorlib45(source, references: s_valueTupleRefs, options: TestOptions.ReleaseExe);
            compilation.VerifyDiagnostics(
                );
            var comp = CompileAndVerify(compilation, expectedOutput: @"pass");
        }

        [Fact]
        [WorkItem(17088, "https://github.com/dotnet/roslyn/issues/17088")]
        public void TupleNameDifferences_03()
        {
            var source =
@"
using System;

class Program
{
    static void Main()
    {
        var t = (a: 1, b: 2);
        switch (t)
        {
            case ValueTuple<int, int> x:
                Console.WriteLine(""pass"");
                break;
        }
    }
}
";
            var compilation = CreateCompilationWithMscorlib45(source, references: s_valueTupleRefs, options: TestOptions.ReleaseExe);
            compilation.VerifyDiagnostics(
                );
            var comp = CompileAndVerify(compilation, expectedOutput: @"pass");
        }

        [Fact]
        [WorkItem(17088, "https://github.com/dotnet/roslyn/issues/17088")]
        public void TupleNameDifferences_04()
        {
            var source =
@"
using System;

class Program
{
    static void Main()
    {
        var t = (a: 1, b: 2);
        switch (t)
        {
            case var x:
                Console.WriteLine(x.a);
                break;
        }
    }
}
";
            var compilation = CreateCompilationWithMscorlib45(source, references: s_valueTupleRefs, options: TestOptions.ReleaseExe);
            compilation.VerifyDiagnostics(
                );
            var comp = CompileAndVerify(compilation, expectedOutput: @"1");
        }

        [Fact]
        [WorkItem(17088, "https://github.com/dotnet/roslyn/issues/17088")]
        public void TupleNameDifferences_05()
        {
            var source =
@"
using System;

class Program
{
    static void Main()
    {
        var t = (a: 1, b: 2);
        switch (t)
        {
            case ValueTuple<int, int> x:
                break;
            case var x:
                break;
        }
    }
}
";
            var compilation = CreateCompilationWithMscorlib45(source, references: s_valueTupleRefs, options: TestOptions.ReleaseExe);
            compilation.VerifyDiagnostics(
                // (13,18): error CS8120: The switch case has already been handled by a previous case.
                //             case var x:
                Diagnostic(ErrorCode.ERR_PatternIsSubsumed, "var x").WithLocation(13, 18),
                // (14,17): warning CS0162: Unreachable code detected
                //                 break;
                Diagnostic(ErrorCode.WRN_UnreachableCode, "break").WithLocation(14, 17)
                );
        }

        [Fact]
        [WorkItem(17088, "https://github.com/dotnet/roslyn/issues/17088")]
        public void DynamicDifferences_01()
        {
            var source =
@"
using System.Collections.Generic;

class Program
{
    static void Main()
    {
        var list = new List<dynamic>();
        switch (list)
        {
            case List<object> list1:
                break;
            case List<dynamic> list2: // subsumed
                break;
        }
    }
}
";
            var compilation = CreateCompilationWithMscorlib45(source, references: s_valueTupleRefs, options: TestOptions.ReleaseExe);
            compilation.VerifyDiagnostics(
                // (13,18): error CS8120: The switch case has already been handled by a previous case.
                //             case List<dynamic> list2: // subsumed
                Diagnostic(ErrorCode.ERR_PatternIsSubsumed, "List<dynamic> list2").WithLocation(13, 18),
                // (14,17): warning CS0162: Unreachable code detected
                //                 break;
                Diagnostic(ErrorCode.WRN_UnreachableCode, "break")
                );
        }

        [Fact]
        [WorkItem(17088, "https://github.com/dotnet/roslyn/issues/17088")]
        public void DynamicDifferences_02()
        {
            var source =
@"
using System;
using System.Collections.Generic;

class Program
{
    static void Main()
    {
        var list = new List<dynamic>();
        switch (list)
        {
            case List<object> list1:
                Console.WriteLine(""pass"");
                break;
        }
    }
}
";
            var compilation = CreateCompilationWithMscorlib45(source, references: s_valueTupleRefs, options: TestOptions.ReleaseExe);
            compilation.VerifyDiagnostics(
                );
            var comp = CompileAndVerify(compilation, expectedOutput: @"pass");
        }

        [Fact]
        [WorkItem(17089, "https://github.com/dotnet/roslyn/issues/17089")]
        public void Dynamic_01()
        {
            var source =
@"
class Program
{
    static void Main()
    {
        dynamic d = 1;
        switch (d)
        {
            case dynamic x: // error 1
                break;
        }
        if (d is dynamic y) {} // error 2
        if (d is var z) // ok
        {
            long l = z;
            string s = z;
        }
    }
}
";
            var compilation = CreateCompilationWithMscorlib45(source, options: TestOptions.ReleaseExe);
            compilation.VerifyDiagnostics(
                // (9,18): error CS8207: It is not legal to use the type 'dynamic' in a pattern.
                //             case dynamic x: // error 1
                Diagnostic(ErrorCode.ERR_PatternDynamicType, "dynamic"),
                // (12,18): error CS8207: It is not legal to use the type 'dynamic' in a pattern.
                //         if (d is dynamic y) {} // error 2
                Diagnostic(ErrorCode.ERR_PatternDynamicType, "dynamic").WithLocation(12, 18)
                );
        }

        [Fact]
        [WorkItem(17089, "https://github.com/dotnet/roslyn/issues/17089")]
        public void Dynamic_02()
        {
            var source =
@"
class Program
{
    static void Main()
    {
        dynamic d = 1;
        switch (d)
        {
            case object x:
            case var y: // OK, catches null
            case var z: // error: subsumed
                break;
        }
        switch (d)
        {
            case object x:
            case null:
            case var y: // error: subsumed
                break;
        }
        switch (d)
        {
            case object x:
            case 1: // error: subsumed
                break;
        }
        switch (d)
        {
            case object x:
            case int y: // error: subsumed
                break;
        }
        switch (d)
        {
            case object x:
            case (dynamic)null:
            case (string)null: // error: subsumed
                break;
        }
        switch (d)
        {
            case int i:
            case long l:
            case object o:
            case var v:
                break;
        }
    }
}
";
            var compilation = CreateCompilationWithMscorlib45(source, options: TestOptions.ReleaseExe);
            compilation.VerifyDiagnostics(
                // (11,18): error CS8120: The switch case has already been handled by a previous case.
                //             case var z: // error: subsumed
                Diagnostic(ErrorCode.ERR_PatternIsSubsumed, "var z").WithLocation(11, 18),
                // (18,18): error CS8120: The switch case has already been handled by a previous case.
                //             case var y: // error: subsumed
                Diagnostic(ErrorCode.ERR_PatternIsSubsumed, "var y").WithLocation(18, 18),
                // (24,13): error CS8120: The switch case has already been handled by a previous case.
                //             case 1: // error: subsumed
                Diagnostic(ErrorCode.ERR_PatternIsSubsumed, "case 1:"),
                // (30,18): error CS8120: The switch case has already been handled by a previous case.
                //             case int y: // error: subsumed
                Diagnostic(ErrorCode.ERR_PatternIsSubsumed, "int y").WithLocation(30, 18),
                // (37,13): error CS0152: The switch statement contains multiple cases with the label value 'null'
                //             case (string)null: // error: subsumed
                Diagnostic(ErrorCode.ERR_DuplicateCaseLabel, "case (string)null:").WithArguments("null").WithLocation(37, 13)
                );
        }

        [Fact]
        public void SubsumedCasesAreUnreachable_01()
        {
            var source =
@"
class Program
{
    static void Main(string[] args)
    {
        switch (args.Length)
        {
            case 1:
                break;
            case System.IComparable c:
                break;
            case 2: // error: subsumed
                break; // unreachable
            case int n: // error: subsumed
                break; // unreachable
            case var i: // error: subsumed
                break; // unreachable
            default:
                break; // ok; default case is always considered reachable
        }
    }
}
";
            var compilation = CreateCompilationWithMscorlib45(source, options: TestOptions.ReleaseExe);
            compilation.VerifyDiagnostics(
                // (12,13): error CS8120: The switch case has already been handled by a previous case.
                //             case 2: // error: subsumed
                Diagnostic(ErrorCode.ERR_PatternIsSubsumed, "case 2:").WithLocation(12, 13),
                // (14,18): error CS8120: The switch case has already been handled by a previous case.
                //             case int n: // error: subsumed
                Diagnostic(ErrorCode.ERR_PatternIsSubsumed, "int n").WithLocation(14, 18),
                // (16,18): error CS8120: The switch case has already been handled by a previous case.
                //             case var i: // error: subsumed
                Diagnostic(ErrorCode.ERR_PatternIsSubsumed, "var i").WithLocation(16, 18),
                // (13,17): warning CS0162: Unreachable code detected
                //                 break; // unreachable
                Diagnostic(ErrorCode.WRN_UnreachableCode, "break").WithLocation(13, 17),
                // (15,17): warning CS0162: Unreachable code detected
                //                 break; // unreachable
                Diagnostic(ErrorCode.WRN_UnreachableCode, "break").WithLocation(15, 17),
                // (17,17): warning CS0162: Unreachable code detected
                //                 break; // unreachable
                Diagnostic(ErrorCode.WRN_UnreachableCode, "break").WithLocation(17, 17)
                );
        }

        [Fact]
        public void SwitchTuple()
        {
            var source =
@"
class Program
{
    static void Main(string[] args)
    {
        switch ((x: 1, y: 2))
        {
            case System.IComparable c:
                break;
            case System.ValueTuple<int, int> x: // error: subsumed
                break; // unreachable
            default:
                break; // ok; default case is always considered reachable
        }
    }
}
";
            var compilation = CreateStandardCompilation(
                source, options: TestOptions.ReleaseExe, references: new[] { SystemRuntimeFacadeRef, ValueTupleRef });
            compilation.VerifyDiagnostics(
                // (10,18): error CS8120: The switch case has already been handled by a previous case.
                //             case System.ValueTuple<int, int> x: // error: subsumed
                Diagnostic(ErrorCode.ERR_PatternIsSubsumed, "System.ValueTuple<int, int> x").WithLocation(10, 18),
                // (11,17): warning CS0162: Unreachable code detected
                //                 break; // unreachable
                Diagnostic(ErrorCode.WRN_UnreachableCode, "break").WithLocation(11, 17)
                );
        }

        [Fact]
        public void ByValueThenByTypeTwice()
        {
            var source =
@"
class Program
{
    static bool b = false;
    static int i = 2;
    static void Main(string[] args)
    {
        switch (i)
        {
            case 1:
                break;
            case System.IComparable c when b:
                break;
            case System.IFormattable f when b:
                break;
            default:
                System.Console.WriteLine(nameof(Main));
                break;
        }
    }
}
";
            var compilation = CreateStandardCompilation(
                source, options: TestOptions.ReleaseExe, references: new[] { SystemRuntimeFacadeRef, ValueTupleRef });
            compilation.VerifyDiagnostics();
            var comp = CompileAndVerify(compilation, expectedOutput: "Main");
        }

<<<<<<< HEAD
        [Fact, WorkItem(388743, "https://devdiv.visualstudio.com/DefaultCollection/DevDiv/_workitems?_a=edit&id=388743")]
        public void SemanticModelForBrokenSwitch_01()
        {
            // a syntax error that happens to look like a pattern switch if you squint
            var source =
@"class Sample
{
    void M()
    {
        bool x = true;

        switch (x) {
            case

        var q = 3;
        var y = q/*BIND*/;
    }
}";
            var compilation = CreateStandardCompilation(source, options: TestOptions.ReleaseDll, parseOptions: TestOptions.Regular6);
            compilation.VerifyDiagnostics(
                // (8,13): error CS8059: Feature 'pattern matching' is not available in C# 6. Please use language version 7 or greater.
                //             case
                Diagnostic(ErrorCode.ERR_FeatureNotAvailableInVersion6, @"case

        var q ").WithArguments("pattern matching", "7").WithLocation(8, 13),
                // (10,15): error CS1003: Syntax error, ':' expected
                //         var q = 3;
                Diagnostic(ErrorCode.ERR_SyntaxError, "=").WithArguments(":", "=").WithLocation(10, 15),
                // (10,15): error CS1525: Invalid expression term '='
                //         var q = 3;
                Diagnostic(ErrorCode.ERR_InvalidExprTerm, "=").WithArguments("=").WithLocation(10, 15),
                // (13,2): error CS1513: } expected
                // }
                Diagnostic(ErrorCode.ERR_RbraceExpected, "").WithLocation(13, 2),
                // (10,9): error CS8070: Control cannot fall out of switch from final case label ('var q')
                //         var q = 3;
                Diagnostic(ErrorCode.ERR_SwitchFallOut, "var q").WithArguments("var q").WithLocation(10, 9)
                );
            var tree = compilation.SyntaxTrees[0];
            var model = compilation.GetSemanticModel(tree);
            var node = tree.GetRoot().DescendantNodes()
                .OfType<IdentifierNameSyntax>()
                .Where(n => n.Identifier.ValueText == "q" && n.ToFullString().Contains("/*BIND*/"))
                .Single();
            var type = model.GetTypeInfo(node);
        }

        [Fact, WorkItem(388743, "https://devdiv.visualstudio.com/DefaultCollection/DevDiv/_workitems?_a=edit&id=388743")]
        public void SemanticModelForBrokenSwitch_02()
        {
            // a simple legal pattern switch but run in language version 6
            var source =
@"class Sample
{
    void M()
    {
        bool b = true;
        switch (b) {
            case var q:
                System.Console.WriteLine(q/*BIND*/);
                break;
        }
    }
}";
            var compilation = CreateStandardCompilation(source, options: TestOptions.ReleaseDll, parseOptions: TestOptions.Regular6);
            compilation.VerifyDiagnostics(
                // (7,13): error CS8059: Feature 'pattern matching' is not available in C# 6. Please use language version 7 or greater.
                //             case var q:
                Diagnostic(ErrorCode.ERR_FeatureNotAvailableInVersion6, "case var q:").WithArguments("pattern matching", "7").WithLocation(7, 13)
                );
            var tree = compilation.SyntaxTrees[0];
            var model = compilation.GetSemanticModel(tree);
            var node = tree.GetRoot().DescendantNodes()
                .OfType<IdentifierNameSyntax>()
                .Where(n => n.Identifier.ValueText == "q" && n.ToFullString().Contains("/*BIND*/"))
                .Single();
            var type = model.GetTypeInfo(node);
            Assert.Equal(SpecialType.System_Boolean, type.Type.SpecialType);
            Assert.Equal(SpecialType.System_Boolean, type.ConvertedType.SpecialType);
=======
        [Fact, WorkItem(18948, "https://github.com/dotnet/roslyn/issues/18948")]
        public void AsyncGenericPatternCrash()
        {
            var source =
@"
using System.Threading.Tasks;

static class Ex
{
    public static async Task<T> SwitchWithAwaitInPatternFails<T>(Task self, T defaultValue)
    {
        switch (self)
        {
            case Task<T> resultTask:
                return await resultTask.ConfigureAwait(false);

            default:
                await self.ConfigureAwait(false);
                return default(T);
        }
    }
}
";
            var compilation = CreateCompilationWithMscorlib45(
                source, options: TestOptions.ReleaseDll.WithOptimizationLevel(OptimizationLevel.Release), references: new[] { SystemCoreRef, CSharpRef });
            compilation.VerifyDiagnostics();
            var comp = CompileAndVerify(compilation);
>>>>>>> f52a5ea0
        }
    }
}<|MERGE_RESOLUTION|>--- conflicted
+++ resolved
@@ -3156,7 +3156,35 @@
             var comp = CompileAndVerify(compilation, expectedOutput: "Main");
         }
 
-<<<<<<< HEAD
+        [Fact, WorkItem(18948, "https://github.com/dotnet/roslyn/issues/18948")]
+        public void AsyncGenericPatternCrash()
+        {
+            var source =
+@"
+using System.Threading.Tasks;
+
+static class Ex
+{
+    public static async Task<T> SwitchWithAwaitInPatternFails<T>(Task self, T defaultValue)
+    {
+        switch (self)
+        {
+            case Task<T> resultTask:
+                return await resultTask.ConfigureAwait(false);
+
+            default:
+                await self.ConfigureAwait(false);
+                return default(T);
+        }
+    }
+}
+";
+            var compilation = CreateCompilationWithMscorlib45(
+                source, options: TestOptions.ReleaseDll.WithOptimizationLevel(OptimizationLevel.Release), references: new[] { SystemCoreRef, CSharpRef });
+            compilation.VerifyDiagnostics();
+            var comp = CompileAndVerify(compilation);
+        }
+
         [Fact, WorkItem(388743, "https://devdiv.visualstudio.com/DefaultCollection/DevDiv/_workitems?_a=edit&id=388743")]
         public void SemanticModelForBrokenSwitch_01()
         {
@@ -3236,35 +3264,6 @@
             var type = model.GetTypeInfo(node);
             Assert.Equal(SpecialType.System_Boolean, type.Type.SpecialType);
             Assert.Equal(SpecialType.System_Boolean, type.ConvertedType.SpecialType);
-=======
-        [Fact, WorkItem(18948, "https://github.com/dotnet/roslyn/issues/18948")]
-        public void AsyncGenericPatternCrash()
-        {
-            var source =
-@"
-using System.Threading.Tasks;
-
-static class Ex
-{
-    public static async Task<T> SwitchWithAwaitInPatternFails<T>(Task self, T defaultValue)
-    {
-        switch (self)
-        {
-            case Task<T> resultTask:
-                return await resultTask.ConfigureAwait(false);
-
-            default:
-                await self.ConfigureAwait(false);
-                return default(T);
-        }
-    }
-}
-";
-            var compilation = CreateCompilationWithMscorlib45(
-                source, options: TestOptions.ReleaseDll.WithOptimizationLevel(OptimizationLevel.Release), references: new[] { SystemCoreRef, CSharpRef });
-            compilation.VerifyDiagnostics();
-            var comp = CompileAndVerify(compilation);
->>>>>>> f52a5ea0
         }
     }
 }