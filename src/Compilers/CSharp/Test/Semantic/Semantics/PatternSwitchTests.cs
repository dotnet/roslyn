--- conflicted
+++ resolved
@@ -1706,37 +1706,6 @@
             CompileAndVerify(compilation, expectedOutput: "12");
         }
 
-<<<<<<< HEAD
-        [Fact, WorkItem(14721, "https://github.com/dotnet/roslyn/issues/14721")]
-        public void NullTest_Crash()
-        {
-            var source =
-@"using System;
-
-static class Program {
-    static void Test(object o) {
-        switch (o) {
-            case var value when value != null:
-                Console.WriteLine(""not null"");
-                break;
-            case null:
-                Console.WriteLine(""null"");
-            break;
-        }
-    }
-
-    static void Main()
-    {
-        Test(1);
-        Test(null);
-    }
-}";
-            var compilation = CreateCompilationWithMscorlib45(source, options: TestOptions.DebugExe);
-            compilation.VerifyDiagnostics();
-            CompileAndVerify(compilation, expectedOutput:
-@"not null
-null");
-=======
         [Fact, WorkItem(14707, "https://github.com/dotnet/roslyn/issues/14707")]
         public void ParenthesizedGuardClause()
         {
@@ -1774,7 +1743,37 @@
             CompileAndVerify(compilation, expectedOutput: @"other
 S 1
 R 1 2");
->>>>>>> 0f04b6d5
+        }
+
+        [Fact, WorkItem(14721, "https://github.com/dotnet/roslyn/issues/14721")]
+        public void NullTest_Crash()
+        {
+            var source =
+@"using System;
+
+static class Program {
+    static void Test(object o) {
+        switch (o) {
+            case var value when value != null:
+                Console.WriteLine(""not null"");
+                break;
+            case null:
+                Console.WriteLine(""null"");
+            break;
+        }
+    }
+
+    static void Main()
+    {
+        Test(1);
+        Test(null);
+    }
+}";
+            var compilation = CreateCompilationWithMscorlib45(source, options: TestOptions.DebugExe);
+            compilation.VerifyDiagnostics();
+            CompileAndVerify(compilation, expectedOutput:
+@"not null
+null");
         }
     }
 }