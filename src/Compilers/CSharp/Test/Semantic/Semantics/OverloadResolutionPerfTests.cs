--- conflicted
+++ resolved
@@ -782,232 +782,6 @@
                 Diagnostic(ErrorCode.WRN_UnreferencedVar, "tmp2").WithArguments("tmp2").WithLocation(9, 13));
         }
 
-<<<<<<< HEAD
-        [Fact]
-        public void NestedLambdasAndOverloads_NoTypes_NoErrors()
-        {
-            var source =
-@"using System;
-class Program
-{
-    static void F0(string s0, string s1, string s2) { }
-    static void F1(string s)
-    {
-        F(s, s0 => {
-        F(s, s1 => {
-        F(s, s2 => {
-            F0(s0, s1, s2);
-        });
-        });
-        });
-    }
-    static void F(string s, Action<string> a) { }
-    static void F(string s, Action<string, string> a) { }
-    static void F(string s, Func<string, string> f) { }
-    static void F(object o, Action<object> a) { }
-    static void F(object o, Action<object, object> a) { }
-    static void F(object o, Func<object, object> f) { }
-}";
-            var comp = CreateCompilation(source);
-            var data = new LambdaBindingData();
-            comp.TestOnlyCompilationData = data;
-            var diagnostics = comp.GetDiagnostics();
-            Assert.Equal((104, 154), (data.LambdaBindingCount, data.UnboundLambdaStateCount));
-            diagnostics.Verify();
-        }
-
-        [Fact]
-        [WorkItem(1153265, "https://devdiv.visualstudio.com/DevDiv/_workitems/edit/1153265")]
-        public void NestedLambdasAndOverloads_NoTypes_Errors()
-        {
-            var source =
-@"using System;
-class Program
-{
-    static void F0(string s0, string s1, string s2) { }
-    static void F1()
-    {
-        F(s, s0 => {
-        F(s, s1 => {
-        F(s, s2 => {
-            F0(s0, s1, s2);
-        });
-        });
-        });
-    }
-    static void F(string s, Action<string> a) { }
-    static void F(string s, Action<string, string> a) { }
-    static void F(string s, Func<string, string> f) { }
-    static void F(object o, Action<object> a) { }
-    static void F(object o, Action<object, object> a) { }
-    static void F(object o, Func<object, object> f) { }
-}";
-            var comp = CreateCompilation(source);
-            var data = new LambdaBindingData();
-            comp.TestOnlyCompilationData = data;
-            var diagnostics = comp.GetDiagnostics();
-            Assert.Equal((84, 126), (data.LambdaBindingCount, data.UnboundLambdaStateCount));
-            diagnostics.Verify(
-                // (7,11): error CS0103: The name 's' does not exist in the current context
-                //         F(s, s0 => {
-                Diagnostic(ErrorCode.ERR_NameNotInContext, "s").WithArguments("s").WithLocation(7, 11),
-                // (8,11): error CS0103: The name 's' does not exist in the current context
-                //         F(s, s1 => {
-                Diagnostic(ErrorCode.ERR_NameNotInContext, "s").WithArguments("s").WithLocation(8, 11),
-                // (9,11): error CS0103: The name 's' does not exist in the current context
-                //         F(s, s2 => {
-                Diagnostic(ErrorCode.ERR_NameNotInContext, "s").WithArguments("s").WithLocation(9, 11));
-        }
-
-        [Fact]
-        public void NestedLambdasAndOverloads_ParameterTypes_NoErrors()
-        {
-            var source =
-@"using System;
-class Program
-{
-    static void F0(string s0, string s1, string s2) { }
-    static void F1(string s)
-    {
-        F(s, (string s0) => {
-        F(s, (string s1) => {
-        F(s, (string s2) => {
-            F0(s0, s1, s2);
-        });
-        });
-        });
-    }
-    static void F(string s, Action<string> a) { }
-    static void F(string s, Action<string, string> a) { }
-    static void F(string s, Func<string, string> f) { }
-    static void F(object o, Action<object> a) { }
-    static void F(object o, Action<object, object> a) { }
-    static void F(object o, Func<object, object> f) { }
-}";
-            var comp = CreateCompilation(source);
-            var data = new LambdaBindingData();
-            comp.TestOnlyCompilationData = data;
-            var diagnostics = comp.GetDiagnostics();
-            Assert.Equal((14, 28), (data.LambdaBindingCount, data.UnboundLambdaStateCount));
-            diagnostics.Verify();
-        }
-
-        [Fact]
-        public void NestedLambdasAndOverloads_ParameterTypes_Errors()
-        {
-            var source =
-@"using System;
-class Program
-{
-    static void F0(string s0, string s1, string s2) { }
-    static void F1()
-    {
-        F(s, (string s0) => {
-        F(s, (string s1) => {
-        F(s, (string s2) => {
-            F0(s0, s1, s2);
-        });
-        });
-        });
-    }
-    static void F(string s, Action<string> a) { }
-    static void F(string s, Action<string, string> a) { }
-    static void F(string s, Func<string, string> f) { }
-    static void F(object o, Action<object> a) { }
-    static void F(object o, Action<object, object> a) { }
-    static void F(object o, Func<object, object> f) { }
-}";
-            var comp = CreateCompilation(source);
-            var data = new LambdaBindingData();
-            comp.TestOnlyCompilationData = data;
-            var diagnostics = comp.GetDiagnostics();
-            Assert.Equal((14, 28), (data.LambdaBindingCount, data.UnboundLambdaStateCount));
-            diagnostics.Verify(
-                // (7,11): error CS0103: The name 's' does not exist in the current context
-                //         F(s, s0 => {
-                Diagnostic(ErrorCode.ERR_NameNotInContext, "s").WithArguments("s").WithLocation(7, 11),
-                // (8,11): error CS0103: The name 's' does not exist in the current context
-                //         F(s, s1 => {
-                Diagnostic(ErrorCode.ERR_NameNotInContext, "s").WithArguments("s").WithLocation(8, 11),
-                // (9,11): error CS0103: The name 's' does not exist in the current context
-                //         F(s, s2 => {
-                Diagnostic(ErrorCode.ERR_NameNotInContext, "s").WithArguments("s").WithLocation(9, 11));
-        }
-
-        [Fact]
-        public void NestedLambdasAndOverloads_ParameterAndReturnTypes_NoErrors()
-        {
-            var source =
-@"using System;
-class Program
-{
-    static void F0(string s0, string s1, string s2) { }
-    static void F1(string s)
-    {
-        F(s, void (string s0) => {
-        F(s, void (string s1) => {
-        F(s, void (string s2) => {
-            F0(s0, s1, s2);
-        });
-        });
-        });
-    }
-    static void F(string s, Action<string> a) { }
-    static void F(string s, Action<string, string> a) { }
-    static void F(string s, Func<string, string> f) { }
-    static void F(object o, Action<object> a) { }
-    static void F(object o, Action<object, object> a) { }
-    static void F(object o, Func<object, object> f) { }
-}";
-            var comp = CreateCompilation(source);
-            var data = new LambdaBindingData();
-            comp.TestOnlyCompilationData = data;
-            var diagnostics = comp.GetDiagnostics();
-            Assert.Equal((3, 9), (data.LambdaBindingCount, data.UnboundLambdaStateCount));
-            diagnostics.Verify();
-        }
-
-        [Fact]
-        public void NestedLambdasAndOverloads_ParameterAndReturnTypes_Errors()
-        {
-            var source =
-@"using System;
-class Program
-{
-    static void F0(string s0, string s1, string s2) { }
-    static void F1()
-    {
-        F(s, void (string s0) => {
-        F(s, void (string s1) => {
-        F(s, void (string s2) => {
-            F0(s0, s1, s2);
-        });
-        });
-        });
-    }
-    static void F(string s, Action<string> a) { }
-    static void F(string s, Action<string, string> a) { }
-    static void F(string s, Func<string, string> f) { }
-    static void F(object o, Action<object> a) { }
-    static void F(object o, Action<object, object> a) { }
-    static void F(object o, Func<object, object> f) { }
-}";
-            var comp = CreateCompilation(source);
-            var data = new LambdaBindingData();
-            comp.TestOnlyCompilationData = data;
-            var diagnostics = comp.GetDiagnostics();
-            Assert.Equal((3, 9), (data.LambdaBindingCount, data.UnboundLambdaStateCount));
-            diagnostics.Verify(
-                // (7,11): error CS0103: The name 's' does not exist in the current context
-                //         F(s, s0 => {
-                Diagnostic(ErrorCode.ERR_NameNotInContext, "s").WithArguments("s").WithLocation(7, 11),
-                // (8,11): error CS0103: The name 's' does not exist in the current context
-                //         F(s, s1 => {
-                Diagnostic(ErrorCode.ERR_NameNotInContext, "s").WithArguments("s").WithLocation(8, 11),
-                // (9,11): error CS0103: The name 's' does not exist in the current context
-                //         F(s, s2 => {
-                Diagnostic(ErrorCode.ERR_NameNotInContext, "s").WithArguments("s").WithLocation(9, 11));
-=======
         [ConditionalFact(typeof(IsRelease))]
         [WorkItem("https://github.com/dotnet/roslyn/issues/67926")]
         public void ExtensionOverloadsDistinctClasses_01()
@@ -1212,7 +986,232 @@
             var exprs = tree.GetRoot().DescendantNodes().OfType<InvocationExpressionSyntax>().ToImmutableArray();
             var containingTypes = exprs.SelectAsArray(e => model.GetSymbolInfo(e).Symbol.ContainingSymbol).ToTestDisplayStrings();
             Assert.Equal(new[] { "A", "B", "B", "A", "B", "B" }, containingTypes);
->>>>>>> 2bd3c989
+        }
+
+        [Fact]
+        public void NestedLambdasAndOverloads_NoTypes_NoErrors()
+        {
+            var source =
+@"using System;
+class Program
+{
+    static void F0(string s0, string s1, string s2) { }
+    static void F1(string s)
+    {
+        F(s, s0 => {
+        F(s, s1 => {
+        F(s, s2 => {
+            F0(s0, s1, s2);
+        });
+        });
+        });
+    }
+    static void F(string s, Action<string> a) { }
+    static void F(string s, Action<string, string> a) { }
+    static void F(string s, Func<string, string> f) { }
+    static void F(object o, Action<object> a) { }
+    static void F(object o, Action<object, object> a) { }
+    static void F(object o, Func<object, object> f) { }
+}";
+            var comp = CreateCompilation(source);
+            var data = new LambdaBindingData();
+            comp.TestOnlyCompilationData = data;
+            var diagnostics = comp.GetDiagnostics();
+            Assert.Equal((104, 154), (data.LambdaBindingCount, data.UnboundLambdaStateCount));
+            diagnostics.Verify();
+        }
+
+        [Fact]
+        [WorkItem(1153265, "https://devdiv.visualstudio.com/DevDiv/_workitems/edit/1153265")]
+        public void NestedLambdasAndOverloads_NoTypes_Errors()
+        {
+            var source =
+@"using System;
+class Program
+{
+    static void F0(string s0, string s1, string s2) { }
+    static void F1()
+    {
+        F(s, s0 => {
+        F(s, s1 => {
+        F(s, s2 => {
+            F0(s0, s1, s2);
+        });
+        });
+        });
+    }
+    static void F(string s, Action<string> a) { }
+    static void F(string s, Action<string, string> a) { }
+    static void F(string s, Func<string, string> f) { }
+    static void F(object o, Action<object> a) { }
+    static void F(object o, Action<object, object> a) { }
+    static void F(object o, Func<object, object> f) { }
+}";
+            var comp = CreateCompilation(source);
+            var data = new LambdaBindingData();
+            comp.TestOnlyCompilationData = data;
+            var diagnostics = comp.GetDiagnostics();
+            Assert.Equal((84, 126), (data.LambdaBindingCount, data.UnboundLambdaStateCount));
+            diagnostics.Verify(
+                // (7,11): error CS0103: The name 's' does not exist in the current context
+                //         F(s, s0 => {
+                Diagnostic(ErrorCode.ERR_NameNotInContext, "s").WithArguments("s").WithLocation(7, 11),
+                // (8,11): error CS0103: The name 's' does not exist in the current context
+                //         F(s, s1 => {
+                Diagnostic(ErrorCode.ERR_NameNotInContext, "s").WithArguments("s").WithLocation(8, 11),
+                // (9,11): error CS0103: The name 's' does not exist in the current context
+                //         F(s, s2 => {
+                Diagnostic(ErrorCode.ERR_NameNotInContext, "s").WithArguments("s").WithLocation(9, 11));
+        }
+
+        [Fact]
+        public void NestedLambdasAndOverloads_ParameterTypes_NoErrors()
+        {
+            var source =
+@"using System;
+class Program
+{
+    static void F0(string s0, string s1, string s2) { }
+    static void F1(string s)
+    {
+        F(s, (string s0) => {
+        F(s, (string s1) => {
+        F(s, (string s2) => {
+            F0(s0, s1, s2);
+        });
+        });
+        });
+    }
+    static void F(string s, Action<string> a) { }
+    static void F(string s, Action<string, string> a) { }
+    static void F(string s, Func<string, string> f) { }
+    static void F(object o, Action<object> a) { }
+    static void F(object o, Action<object, object> a) { }
+    static void F(object o, Func<object, object> f) { }
+}";
+            var comp = CreateCompilation(source);
+            var data = new LambdaBindingData();
+            comp.TestOnlyCompilationData = data;
+            var diagnostics = comp.GetDiagnostics();
+            Assert.Equal((14, 28), (data.LambdaBindingCount, data.UnboundLambdaStateCount));
+            diagnostics.Verify();
+        }
+
+        [Fact]
+        public void NestedLambdasAndOverloads_ParameterTypes_Errors()
+        {
+            var source =
+@"using System;
+class Program
+{
+    static void F0(string s0, string s1, string s2) { }
+    static void F1()
+    {
+        F(s, (string s0) => {
+        F(s, (string s1) => {
+        F(s, (string s2) => {
+            F0(s0, s1, s2);
+        });
+        });
+        });
+    }
+    static void F(string s, Action<string> a) { }
+    static void F(string s, Action<string, string> a) { }
+    static void F(string s, Func<string, string> f) { }
+    static void F(object o, Action<object> a) { }
+    static void F(object o, Action<object, object> a) { }
+    static void F(object o, Func<object, object> f) { }
+}";
+            var comp = CreateCompilation(source);
+            var data = new LambdaBindingData();
+            comp.TestOnlyCompilationData = data;
+            var diagnostics = comp.GetDiagnostics();
+            Assert.Equal((14, 28), (data.LambdaBindingCount, data.UnboundLambdaStateCount));
+            diagnostics.Verify(
+                // (7,11): error CS0103: The name 's' does not exist in the current context
+                //         F(s, s0 => {
+                Diagnostic(ErrorCode.ERR_NameNotInContext, "s").WithArguments("s").WithLocation(7, 11),
+                // (8,11): error CS0103: The name 's' does not exist in the current context
+                //         F(s, s1 => {
+                Diagnostic(ErrorCode.ERR_NameNotInContext, "s").WithArguments("s").WithLocation(8, 11),
+                // (9,11): error CS0103: The name 's' does not exist in the current context
+                //         F(s, s2 => {
+                Diagnostic(ErrorCode.ERR_NameNotInContext, "s").WithArguments("s").WithLocation(9, 11));
+        }
+
+        [Fact]
+        public void NestedLambdasAndOverloads_ParameterAndReturnTypes_NoErrors()
+        {
+            var source =
+@"using System;
+class Program
+{
+    static void F0(string s0, string s1, string s2) { }
+    static void F1(string s)
+    {
+        F(s, void (string s0) => {
+        F(s, void (string s1) => {
+        F(s, void (string s2) => {
+            F0(s0, s1, s2);
+        });
+        });
+        });
+    }
+    static void F(string s, Action<string> a) { }
+    static void F(string s, Action<string, string> a) { }
+    static void F(string s, Func<string, string> f) { }
+    static void F(object o, Action<object> a) { }
+    static void F(object o, Action<object, object> a) { }
+    static void F(object o, Func<object, object> f) { }
+}";
+            var comp = CreateCompilation(source);
+            var data = new LambdaBindingData();
+            comp.TestOnlyCompilationData = data;
+            var diagnostics = comp.GetDiagnostics();
+            Assert.Equal((3, 9), (data.LambdaBindingCount, data.UnboundLambdaStateCount));
+            diagnostics.Verify();
+        }
+
+        [Fact]
+        public void NestedLambdasAndOverloads_ParameterAndReturnTypes_Errors()
+        {
+            var source =
+@"using System;
+class Program
+{
+    static void F0(string s0, string s1, string s2) { }
+    static void F1()
+    {
+        F(s, void (string s0) => {
+        F(s, void (string s1) => {
+        F(s, void (string s2) => {
+            F0(s0, s1, s2);
+        });
+        });
+        });
+    }
+    static void F(string s, Action<string> a) { }
+    static void F(string s, Action<string, string> a) { }
+    static void F(string s, Func<string, string> f) { }
+    static void F(object o, Action<object> a) { }
+    static void F(object o, Action<object, object> a) { }
+    static void F(object o, Func<object, object> f) { }
+}";
+            var comp = CreateCompilation(source);
+            var data = new LambdaBindingData();
+            comp.TestOnlyCompilationData = data;
+            var diagnostics = comp.GetDiagnostics();
+            Assert.Equal((3, 9), (data.LambdaBindingCount, data.UnboundLambdaStateCount));
+            diagnostics.Verify(
+                // (7,11): error CS0103: The name 's' does not exist in the current context
+                //         F(s, s0 => {
+                Diagnostic(ErrorCode.ERR_NameNotInContext, "s").WithArguments("s").WithLocation(7, 11),
+                // (8,11): error CS0103: The name 's' does not exist in the current context
+                //         F(s, s1 => {
+                Diagnostic(ErrorCode.ERR_NameNotInContext, "s").WithArguments("s").WithLocation(8, 11),
+                // (9,11): error CS0103: The name 's' does not exist in the current context
+                //         F(s, s2 => {
+                Diagnostic(ErrorCode.ERR_NameNotInContext, "s").WithArguments("s").WithLocation(9, 11));
         }
     }
 }