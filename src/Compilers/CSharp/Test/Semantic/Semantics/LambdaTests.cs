﻿// Licensed to the .NET Foundation under one or more agreements.
// The .NET Foundation licenses this file to you under the MIT license.
// See the LICENSE file in the project root for more information.

#nullable disable

using System;
using System.Collections.Generic;
using System.Collections.Immutable;
using System.IO;
using System.Linq;
using System.Text;
using Microsoft.CodeAnalysis.CSharp.Symbols;
using Microsoft.CodeAnalysis.CSharp.Syntax;
using Microsoft.CodeAnalysis.CSharp.Test.Utilities;
using Microsoft.CodeAnalysis.Emit;
using Microsoft.CodeAnalysis.Test.Utilities;
using Roslyn.Test.Utilities;
using Xunit;

namespace Microsoft.CodeAnalysis.CSharp.UnitTests
{
    public class LambdaTests : CSharpTestBase
    {
        [Fact, WorkItem(37456, "https://github.com/dotnet/roslyn/issues/37456")]
        public void Verify37456()
        {
            var comp = CreateCompilation(@"
using System;
using System.Collections.Generic;
using System.Linq;

public static partial class EnumerableEx
{
    public static void Join1<TA, TKey, T>(this IEnumerable<TA> a, Func<TA, TKey> aKey, Func<TA, T> aSel, Func<TA, TA, T> sel)
    {
        KeyValuePair<TK, TV> Pair<TK, TV>(TK k, TV v) => new KeyValuePair<TK, TV>(k, v);

        _ = a.GroupJoin(a, aKey, aKey, (f, ss) => Pair(f, ss.Select(s => Pair(true, s)))); // simplified repro
    }

    public static IEnumerable<T> Join2<TA, TB, TKey, T>(this IEnumerable<TA> a, IEnumerable<TB> b, Func<TA, TKey> aKey, Func<TB, TKey> bKey, Func<TA, T> aSel, Func<TA, TB, T> sel, IEqualityComparer<TKey> comp) 
    {
        KeyValuePair<TK, TV> Pair<TK, TV>(TK k, TV v) => new KeyValuePair<TK, TV>(k, v);

        return
            from j in a.GroupJoin(b, aKey, bKey, (f, ss) => Pair(f, from s in ss select Pair(true, s)), comp)
            from s in j.Value.DefaultIfEmpty()
            select s.Key ? sel(j.Key, s.Value) : aSel(j.Key);
    }
}");

            comp.VerifyDiagnostics();
            CompileAndVerify(comp);
            // emitting should not hang
        }

        [Fact, WorkItem(608181, "http://vstfdevdiv:8080/DevDiv2/DevDiv/_workitems/edit/608181")]
        public void BadInvocationInLambda()
        {
            var src = @"
using System;
using System.Linq.Expressions;

class C
{
    Expression<Action<dynamic>> e = x => new object[](x);
}";
            var comp = CreateCompilationWithMscorlib40AndSystemCore(src);
            comp.VerifyDiagnostics(
                // (7,52): error CS1586: Array creation must have array size or array initializer
                //     Expression<Action<dynamic>> e = x => new object[](x);
                Diagnostic(ErrorCode.ERR_MissingArraySize, "[]").WithLocation(7, 52)
                );
        }

        [Fact]
        public void TestLambdaErrors01()
        {
            var comp = CreateCompilationWithMscorlib40AndSystemCore(@"
using System;
using System.Linq.Expressions;

namespace System.Linq.Expressions
{
    public class Expression<T> {}
}

class C 
{ 
    delegate void D1(ref int x, out int y, int z);
    delegate void D2(out int x);
    void M() 
    { 
        int q1 = ()=>1;
        int q2 = delegate { return 1; };
        Func<int> q3 = x3=>1;
        Func<int, int> q4 = (System.Itn23 x4)=>1; // type mismatch error should be suppressed on error type
        Func<double> q5 = (System.Duobel x5)=>1;  // but arity error should not be suppressed on error type
        D1 q6 = (double x6, ref int y6, ref int z6)=>1; 

        // COMPATIBILITY: The C# 4 compiler produces two errors:
        //
        // error CS1676: Parameter 2 must be declared with the 'out' keyword
        // error CS1688: Cannot convert anonymous method block without a parameter list 
        // to delegate type 'D1' because it has one or more out parameters
        //
        // This seems redundant (because there is no 'parameter 2' in the source code)
        // I propose that we eliminate the first error.

        D1 q7 = delegate {};

        Frob q8 = ()=>{};

        D2 q9 = x9=>{};

        D1 q10 = (x10,y10,z10)=>{}; 

        // COMPATIBILITY: The C# 4 compiler produces two errors:
        //
        // error CS0127: Since 'System.Action' returns void, a return keyword must 
        // not be followed by an object expression
        //
        // error CS1662: Cannot convert lambda expression to delegate type 'System.Action' 
        // because some of the return types in the block are not implicitly convertible to 
        // the delegate return type
        //
        // The problem is adequately characterized by the first message; I propose we 
        // eliminate the second, which seems both redundant and wrong.

        Action q11 = ()=>{ return 1; };

        Action q12 = ()=>1;

        Func<int> q13 = ()=>{ if (false) return 1; };

        Func<int> q14 = ()=>123.456;

        // Note that the type error is still an error even if the offending 
        // return is unreachable.
        Func<double> q15 = ()=>{if (false) return 1m; else return 0; };
        // In the native compiler these errors were caught at parse time. In Roslyn, these are now semantic
        // analysis errors. See changeset 1674 for details.

        Action<int[]> q16 = delegate (params int[] p) { };
        Action<string[]> q17 = (params string[] s)=>{};
        Action<int, double[]> q18 = (int x, params double[] s)=>{};

        object q19 = new Action( (int x)=>{} );
 
        Expression<int> ex1 = ()=>1;

    }
}");

            comp.VerifyDiagnostics(
                // (16,18): error CS1660: Cannot convert lambda expression to type 'int' because it is not a delegate type
                //         int q1 = ()=>1;
                Diagnostic(ErrorCode.ERR_AnonMethToNonDel, "()=>1").WithArguments("lambda expression", "int").WithLocation(16, 18),
                // (17,18): error CS1660: Cannot convert anonymous method to type 'int' because it is not a delegate type
                //         int q2 = delegate { return 1; };
                Diagnostic(ErrorCode.ERR_AnonMethToNonDel, "delegate { return 1; }").WithArguments("anonymous method", "int").WithLocation(17, 18),
                // (18,24): error CS1593: Delegate 'Func<int>' does not take 1 arguments
                //         Func<int> q3 = x3=>1;
                Diagnostic(ErrorCode.ERR_BadDelArgCount, "x3=>1").WithArguments("System.Func<int>", "1").WithLocation(18, 24),
                // (19,37): error CS0234: The type or namespace name 'Itn23' does not exist in the namespace 'System' (are you missing an assembly reference?)
                //         Func<int, int> q4 = (System.Itn23 x4)=>1; // type mismatch error should be suppressed on error type
                Diagnostic(ErrorCode.ERR_DottedTypeNameNotFoundInNS, "Itn23").WithArguments("Itn23", "System").WithLocation(19, 37),
                // (20,35): error CS0234: The type or namespace name 'Duobel' does not exist in the namespace 'System' (are you missing an assembly reference?)
                //         Func<double> q5 = (System.Duobel x5)=>1;  // but arity error should not be suppressed on error type
                Diagnostic(ErrorCode.ERR_DottedTypeNameNotFoundInNS, "Duobel").WithArguments("Duobel", "System").WithLocation(20, 35),
                // (20,27): error CS1593: Delegate 'Func<double>' does not take 1 arguments
                //         Func<double> q5 = (System.Duobel x5)=>1;  // but arity error should not be suppressed on error type
                Diagnostic(ErrorCode.ERR_BadDelArgCount, "(System.Duobel x5)=>1").WithArguments("System.Func<double>", "1").WithLocation(20, 27),
                // (21,17): error CS1661: Cannot convert lambda expression to type 'C.D1' because the parameter types do not match the delegate parameter types
                //         D1 q6 = (double x6, ref int y6, ref int z6)=>1; 
                Diagnostic(ErrorCode.ERR_CantConvAnonMethParams, "(double x6, ref int y6, ref int z6)=>1").WithArguments("lambda expression", "C.D1").WithLocation(21, 17),
                // (21,25): error CS1678: Parameter 1 is declared as type 'double' but should be 'ref int'
                //         D1 q6 = (double x6, ref int y6, ref int z6)=>1; 
                Diagnostic(ErrorCode.ERR_BadParamType, "x6").WithArguments("1", "", "double", "ref ", "int").WithLocation(21, 25),
                // (21,37): error CS1676: Parameter 2 must be declared with the 'out' keyword
                //         D1 q6 = (double x6, ref int y6, ref int z6)=>1; 
                Diagnostic(ErrorCode.ERR_BadParamRef, "y6").WithArguments("2", "out").WithLocation(21, 37),
                // (21,49): error CS1677: Parameter 3 should not be declared with the 'ref' keyword
                //         D1 q6 = (double x6, ref int y6, ref int z6)=>1; 
                Diagnostic(ErrorCode.ERR_BadParamExtraRef, "z6").WithArguments("3", "ref").WithLocation(21, 49),
                // (32,17): error CS1688: Cannot convert anonymous method block without a parameter list to delegate type 'C.D1' because it has one or more out parameters
                //         D1 q7 = delegate {};
                Diagnostic(ErrorCode.ERR_CantConvAnonMethNoParams, "delegate {}").WithArguments("C.D1").WithLocation(32, 17),
                // (34,9): error CS0246: The type or namespace name 'Frob' could not be found (are you missing a using directive or an assembly reference?)
                //         Frob q8 = ()=>{};
                Diagnostic(ErrorCode.ERR_SingleTypeNameNotFound, "Frob").WithArguments("Frob").WithLocation(34, 9),
                // (36,17): error CS1676: Parameter 1 must be declared with the 'out' keyword
                //         D2 q9 = x9=>{};
                Diagnostic(ErrorCode.ERR_BadParamRef, "x9").WithArguments("1", "out").WithLocation(36, 17),
                // (38,19): error CS1676: Parameter 1 must be declared with the 'ref' keyword
                //         D1 q10 = (x10,y10,z10)=>{}; 
                Diagnostic(ErrorCode.ERR_BadParamRef, "x10").WithArguments("1", "ref").WithLocation(38, 19),
                // (38,23): error CS1676: Parameter 2 must be declared with the 'out' keyword
                //         D1 q10 = (x10,y10,z10)=>{}; 
                Diagnostic(ErrorCode.ERR_BadParamRef, "y10").WithArguments("2", "out").WithLocation(38, 23),
                // (52,28): error CS8030: Anonymous function converted to a void returning delegate cannot return a value
                //         Action q11 = ()=>{ return 1; };
                Diagnostic(ErrorCode.ERR_RetNoObjectRequiredLambda, "return").WithLocation(52, 28),
                // (54,26): error CS0201: Only assignment, call, increment, decrement, await, and new object expressions can be used as a statement
                //         Action q12 = ()=>1;
                Diagnostic(ErrorCode.ERR_IllegalStatement, "1").WithLocation(54, 26),
                // (56,42): warning CS0162: Unreachable code detected
                //         Func<int> q13 = ()=>{ if (false) return 1; };
                Diagnostic(ErrorCode.WRN_UnreachableCode, "return").WithLocation(56, 42),
                // (56,27): error CS1643: Not all code paths return a value in lambda expression of type 'Func<int>'
                //         Func<int> q13 = ()=>{ if (false) return 1; };
                Diagnostic(ErrorCode.ERR_AnonymousReturnExpected, "=>").WithArguments("lambda expression", "System.Func<int>").WithLocation(56, 27),
                // (58,29): error CS0266: Cannot implicitly convert type 'double' to 'int'. An explicit conversion exists (are you missing a cast?)
                //         Func<int> q14 = ()=>123.456;
                Diagnostic(ErrorCode.ERR_NoImplicitConvCast, "123.456").WithArguments("double", "int").WithLocation(58, 29),
                // (58,29): error CS1662: Cannot convert lambda expression to intended delegate type because some of the return types in the block are not implicitly convertible to the delegate return type
                //         Func<int> q14 = ()=>123.456;
                Diagnostic(ErrorCode.ERR_CantConvAnonMethReturns, "123.456").WithArguments("lambda expression").WithLocation(58, 29),
                // (62,51): error CS0266: Cannot implicitly convert type 'decimal' to 'double'. An explicit conversion exists (are you missing a cast?)
                //         Func<double> q15 = ()=>{if (false) return 1m; else return 0; };
                Diagnostic(ErrorCode.ERR_NoImplicitConvCast, "1m").WithArguments("decimal", "double").WithLocation(62, 51),
                // (62,51): error CS1662: Cannot convert lambda expression to intended delegate type because some of the return types in the block are not implicitly convertible to the delegate return type
                //         Func<double> q15 = ()=>{if (false) return 1m; else return 0; };
                Diagnostic(ErrorCode.ERR_CantConvAnonMethReturns, "1m").WithArguments("lambda expression").WithLocation(62, 51),
                // (62,44): warning CS0162: Unreachable code detected
                //         Func<double> q15 = ()=>{if (false) return 1m; else return 0; };
                Diagnostic(ErrorCode.WRN_UnreachableCode, "return").WithLocation(62, 44),
                // (66,39): error CS1670: params is not valid in this context
                //         Action<int[]> q16 = delegate (params int[] p) { };
                Diagnostic(ErrorCode.ERR_IllegalParams, "params").WithLocation(66, 39),
                // (70,34): error CS1593: Delegate 'Action' does not take 1 arguments
                //         object q19 = new Action( (int x)=>{} );
                Diagnostic(ErrorCode.ERR_BadDelArgCount, "(int x)=>{}").WithArguments("System.Action", "1").WithLocation(70, 34),
                // (72,9): warning CS0436: The type 'Expression<T>' in '' conflicts with the imported type 'Expression<TDelegate>' in 'System.Core, Version=4.0.0.0, Culture=neutral, PublicKeyToken=b77a5c561934e089'. Using the type defined in ''.
                //         Expression<int> ex1 = ()=>1;
                Diagnostic(ErrorCode.WRN_SameFullNameThisAggAgg, "Expression<int>").WithArguments("", "System.Linq.Expressions.Expression<T>", "System.Core, Version=4.0.0.0, Culture=neutral, PublicKeyToken=b77a5c561934e089", "System.Linq.Expressions.Expression<TDelegate>").WithLocation(72, 9),
                // (72,31): error CS0835: Cannot convert lambda to an expression tree whose type argument 'int' is not a delegate type
                //         Expression<int> ex1 = ()=>1;
                Diagnostic(ErrorCode.ERR_ExpressionTreeMustHaveDelegate, "()=>1").WithArguments("int").WithLocation(72, 31));
        }

        [Fact] // 5368
        public void TestLambdaErrors02()
        {
            string code = @"
class C
{
    void M()
    {
        System.Func<int, int> del = x => x + 1;
    }
}";
            var compilation = CreateCompilation(code);
            compilation.VerifyDiagnostics(); // no errors expected
        }

        [WorkItem(539538, "http://vstfdevdiv:8080/DevDiv2/DevDiv/_workitems/edit/539538")]
        [Fact]
        public void TestLambdaErrors03()
        {
            string source = @"
using System;

interface I : IComparable<IComparable<I>> { }

class C
{
    static void Goo(Func<IComparable<I>> x) { }
    static void Goo(Func<I> x) {}
    static void M()
    {
        Goo(() => null);
    }
}
";
            CreateCompilation(source).VerifyDiagnostics(
                // (12,9): error CS0121: The call is ambiguous between the following methods or properties: 'C.Goo(Func<IComparable<I>>)' and 'C.Goo(Func<I>)'
                //         Goo(() => null);
                Diagnostic(ErrorCode.ERR_AmbigCall, "Goo").WithArguments("C.Goo(System.Func<System.IComparable<I>>)", "C.Goo(System.Func<I>)").WithLocation(12, 9));
        }

        [WorkItem(18645, "https://github.com/dotnet/roslyn/issues/18645")]
        [Fact]
        public void LambdaExpressionTreesErrors()
        {
            string source = @"
using System;
using System.Linq.Expressions;

class C
{
    void M()
    {
        Expression<Func<int,int>> ex1 = () => 1;
        Expression<Func<int,int>> ex2 = (double d) => 1;
    }
}
";

            CreateCompilation(source).VerifyDiagnostics(
                // (9,41): error CS1593: Delegate 'Func<int, int>' does not take 0 arguments
                //         Expression<Func<int,int>> ex1 = () => 1;
                Diagnostic(ErrorCode.ERR_BadDelArgCount, "() => 1").WithArguments("System.Func<int, int>", "0").WithLocation(9, 41),
                // (10,41): error CS1661: Cannot convert lambda expression to type 'Expression<Func<int, int>>' because the parameter types do not match the delegate parameter types
                //         Expression<Func<int,int>> ex2 = (double d) => 1;
                Diagnostic(ErrorCode.ERR_CantConvAnonMethParams, "(double d) => 1").WithArguments("lambda expression", "System.Linq.Expressions.Expression<System.Func<int, int>>").WithLocation(10, 41),
                // (10,49): error CS1678: Parameter 1 is declared as type 'double' but should be 'int'
                //         Expression<Func<int,int>> ex2 = (double d) => 1;
                Diagnostic(ErrorCode.ERR_BadParamType, "d").WithArguments("1", "", "double", "", "int").WithLocation(10, 49));
        }

        [WorkItem(539976, "http://vstfdevdiv:8080/DevDiv2/DevDiv/_workitems/edit/539976")]
        [Fact]
        public void LambdaArgumentToOverloadedDelegate()
        {
            var text = @"class W
{
    delegate T Func<A0, T>(A0 a0);

    static int F(Func<short, int> f) { return 0; }
    static int F(Func<short, double> f) { return 1; }

    static int Main()
    {
        return F(c => c);
    }
}
";
            var comp = CreateCompilation(Parse(text));
            comp.VerifyDiagnostics();
        }

        [WorkItem(528044, "http://vstfdevdiv:8080/DevDiv2/DevDiv/_workitems/edit/528044")]
        [Fact]
        public void MissingReferenceInOverloadResolution()
        {
            var text1 = @"
using System;
public static class A
{
    public static void Goo(Func<B, object> func) { }
    public static void Goo(Func<C, object> func) { }
}

public class B
{
    public Uri GetUrl()
    {
        return null;
    }
}

public class C
{
    public string GetUrl()
    {
        return null;
    }
}";

            var comp1 = CreateCompilationWithMscorlib40(
                new[] { Parse(text1) },
                new[] { TestMetadata.Net451.System });

            var text2 = @"
class Program
{
    static void Main()
    {
        A.Goo(x => x.GetUrl());
    }
}
";

            var comp2 = CreateCompilationWithMscorlib40(
                new[] { Parse(text2) },
                new[] { new CSharpCompilationReference(comp1) });

            Assert.Equal(0, comp2.GetDiagnostics().Count());
        }

        [WorkItem(528047, "http://vstfdevdiv:8080/DevDiv2/DevDiv/_workitems/edit/528047")]
        [Fact()]
        public void OverloadResolutionWithEmbeddedInteropType()
        {
            var text1 = @"
using System;
using System.Collections.Generic;
using stdole;

public static class A
{
    public static void Goo(Func<X> func) 
    { 
        System.Console.WriteLine(""X"");
}
    public static void Goo(Func<Y> func) 
    { 
        System.Console.WriteLine(""Y"");
    }
}

public delegate void X(List<IDispatch> addin);
public delegate void Y(List<string> addin);
";

            var comp1 = CreateCompilation(
                Parse(text1),
                new[] { TestReferences.SymbolsTests.NoPia.StdOle.WithEmbedInteropTypes(true) },
                options: TestOptions.ReleaseDll);

            var text2 = @"
public class Program
{
    public static void Main()
    {
        A.Goo(() => delegate { });
    }
}
";

            var comp2 = CreateCompilation(
                Parse(text2),
                new MetadataReference[]
                    {
                        new CSharpCompilationReference(comp1),
                        TestReferences.SymbolsTests.NoPia.StdOle.WithEmbedInteropTypes(true)
                    },
                options: TestOptions.ReleaseExe);

            CompileAndVerify(comp2, expectedOutput: "Y").Diagnostics.Verify();

            var comp3 = CreateCompilation(
                Parse(text2),
                new MetadataReference[]
                    {
                        comp1.EmitToImageReference(),
                        TestReferences.SymbolsTests.NoPia.StdOle.WithEmbedInteropTypes(true)
                    },
                options: TestOptions.ReleaseExe);

            CompileAndVerify(comp3, expectedOutput: "Y").Diagnostics.Verify();
        }

        [WorkItem(6358, "DevDiv_Projects/Roslyn")]
        [Fact]
        public void InvalidExpressionInvolveLambdaOperator()
        {
            var text1 = @"
class C
{
    static void X() 
    {
        int x=0; int y=0;
        if(x-=>*y)  // CS1525
            return;

        return; 
    }
}
";

            var comp = CreateCompilation(Parse(text1));
            var errs = comp.GetDiagnostics();
            Assert.True(0 < errs.Count(), "Diagnostics not empty");
            Assert.True(0 < errs.Where(e => e.Code == 1525).Select(e => e).Count(), "Diagnostics contains CS1525");
        }

        [WorkItem(540219, "http://vstfdevdiv:8080/DevDiv2/DevDiv/_workitems/edit/540219")]
        [Fact]
        public void OverloadResolutionWithStaticType()
        {
            var vbSource = @"
Imports System

Namespace Microsoft.VisualBasic.CompilerServices

    <System.AttributeUsage(System.AttributeTargets.Class, Inherited:=False, AllowMultiple:=False)>
    Public NotInheritable Class StandardModuleAttribute
      Inherits System.Attribute

      Public Sub New()
        MyBase.New()
      End Sub

    End Class

End Namespace


Public Module M
  Sub Goo(x as Action(Of String))
  End Sub
  Sub Goo(x as Action(Of GC))
  End Sub
End Module
";

            var vbProject = VisualBasic.VisualBasicCompilation.Create(
                "VBProject",
                references: new[] { MscorlibRef },
                syntaxTrees: new[] { VisualBasic.VisualBasicSyntaxTree.ParseText(vbSource) });

            var csSource = @"
class Program
{
    static void Main()
    {
        M.Goo(x => { });
    }
}
";
            var metadataStream = new MemoryStream();
            var emitResult = vbProject.Emit(metadataStream, options: new EmitOptions(metadataOnly: true));
            Assert.True(emitResult.Success);

            var csProject = CreateCompilation(
                Parse(csSource),
                new[] { MetadataReference.CreateFromImage(metadataStream.ToImmutable()) });

            Assert.Equal(0, csProject.GetDiagnostics().Count());
        }

        [Fact]
        public void OverloadResolutionWithStaticTypeError()
        {
            var vbSource = @"
Imports System

Namespace Microsoft.VisualBasic.CompilerServices

    <System.AttributeUsage(System.AttributeTargets.Class, Inherited:=False, AllowMultiple:=False)>
    Public NotInheritable Class StandardModuleAttribute
      Inherits System.Attribute

      Public Sub New()
        MyBase.New()
      End Sub

    End Class

End Namespace

Public Module M
  Public Dim F As Action(Of GC)
End Module
";

            var vbProject = VisualBasic.VisualBasicCompilation.Create(
                "VBProject",
                references: new[] { MscorlibRef },
                syntaxTrees: new[] { VisualBasic.VisualBasicSyntaxTree.ParseText(vbSource) });

            var csSource = @"
class Program
{
    static void Main()
    {
        M.F = x=>{};
    }
}
";
            var vbMetadata = vbProject.EmitToArray(options: new EmitOptions(metadataOnly: true));
            var csProject = CreateCompilation(Parse(csSource), new[] { MetadataReference.CreateFromImage(vbMetadata) });
            csProject.VerifyDiagnostics(
                // (6,15): error CS0721: 'GC': static types cannot be used as parameters
                //         M.F = x=>{};
                Diagnostic(ErrorCode.ERR_ParameterIsStaticClass, "x").WithArguments("System.GC").WithLocation(6, 15));
        }

        [Fact]
        public void StaticTypeLambdaParameter()
        {
            var source = """
static class StaticClass {}

class Program
{
    public void M()
    {
        var lam = (StaticClass sc) => sc;
    }
}
""";
            var comp = CreateCompilation(source);
            comp.VerifyDiagnostics(
                // (7,20): error CS0721: 'StaticClass': static types cannot be used as parameters
                //         var lam = (StaticClass sc) => sc;
                Diagnostic(ErrorCode.ERR_ParameterIsStaticClass, "StaticClass").WithArguments("StaticClass").WithLocation(7, 20));
        }

        [Fact]
        public void ScopedNonRefValueRefStructLambdaParam()
        {
            var source = """
public class Program
{
    public void M()
    {
        var lam = (scoped int n) => n;
    }
}
""";
            var comp = CreateCompilation(source);
            comp.VerifyDiagnostics(
                // (5,20): error CS9048: The 'scoped' modifier can be used for refs and ref struct values only.
                //         var lam = (scoped int n) => n;
                Diagnostic(ErrorCode.ERR_ScopedRefAndRefStructOnly, "scoped int n").WithLocation(5, 20));
        }

        [WorkItem(62960, "https://github.com/dotnet/roslyn/issues/62960")]
        [Fact]
        public void ReferenceToRestrictedTypeLambdaParameter()
        {
            var source = """
using System;
public class Program
{
    public void M()
    {
        var lam = (ref TypedReference r) => {};
    }   
}
""";
            var comp = CreateCompilation(source);
            comp.VerifyDiagnostics(
                // (6,20): error CS1601: Cannot make reference to variable of type 'TypedReference'
                //         var lam = (ref TypedReference r) => {};
                Diagnostic(ErrorCode.ERR_MethodArgCantBeRefAny, "ref TypedReference r").WithArguments("System.TypedReference").WithLocation(6, 20));
        }

        [WorkItem(540251, "http://vstfdevdiv:8080/DevDiv2/DevDiv/_workitems/edit/540251")]
        [Fact]
        public void AttributesCannotBeUsedInAnonymousMethods()
        {
            var csSource = @"
using System;

class Program
{
    static void Main()
    {
        const string message = ""The parameter is obsolete"";
        Action<int> a = delegate ([ObsoleteAttribute(message)] int x) { };
    }
}
";

            var csProject = CreateCompilation(csSource);
            csProject.VerifyEmitDiagnostics(
                // (8,22): warning CS0219: The variable 'message' is assigned but its value is never used
                //         const string message = "The parameter is obsolete";
                Diagnostic(ErrorCode.WRN_UnreferencedVarAssg, "message").WithArguments("message").WithLocation(8, 22),
                // (9,35): error CS7014: Attributes are not valid in this context.
                //         Action<int> a = delegate ([ObsoleteAttribute(message)] int x) { };
                Diagnostic(ErrorCode.ERR_AttributesNotAllowed, "[ObsoleteAttribute(message)]").WithLocation(9, 35));
        }

        [WorkItem(540263, "http://vstfdevdiv:8080/DevDiv2/DevDiv/_workitems/edit/540263")]
        [Fact]
        public void ErrorsInUnboundLambdas()
        {
            var csSource = @"using System;

class Program
{
    static void Main()
    {
        ((Func<int>)delegate { return """"; })();
        ((Func<int>)delegate { })();
        ((Func<int>)delegate { 1 / 0; })();
    }
}
";

            CreateCompilation(csSource).VerifyDiagnostics(
    // (7,39): error CS0029: Cannot implicitly convert type 'string' to 'int'
    //         ((Func<int>)delegate { return ""; })();
    Diagnostic(ErrorCode.ERR_NoImplicitConv, @"""""").WithArguments("string", "int").WithLocation(7, 39),
    // (7,39): error CS1662: Cannot convert anonymous method to intended delegate type because some of the return types in the block are not implicitly convertible to the delegate return type
    //         ((Func<int>)delegate { return ""; })();
    Diagnostic(ErrorCode.ERR_CantConvAnonMethReturns, @"""""").WithArguments("anonymous method").WithLocation(7, 39),
    // (8,21): error CS1643: Not all code paths return a value in anonymous method of type 'Func<int>'
    //         ((Func<int>)delegate { })();
    Diagnostic(ErrorCode.ERR_AnonymousReturnExpected, "delegate").WithArguments("anonymous method", "System.Func<int>").WithLocation(8, 21),
    // (9,32): error CS0020: Division by constant zero
    //         ((Func<int>)delegate { 1 / 0; })();
    Diagnostic(ErrorCode.ERR_IntDivByZero, "1 / 0").WithLocation(9, 32),
    // (9,32): error CS0201: Only assignment, call, increment, decrement, await, and new object expressions can be used as a statement
    //         ((Func<int>)delegate { 1 / 0; })();
    Diagnostic(ErrorCode.ERR_IllegalStatement, "1 / 0").WithLocation(9, 32),
    // (9,21): error CS1643: Not all code paths return a value in anonymous method of type 'Func<int>'
    //         ((Func<int>)delegate { 1 / 0; })();
    Diagnostic(ErrorCode.ERR_AnonymousReturnExpected, "delegate").WithArguments("anonymous method", "System.Func<int>").WithLocation(9, 21)
            );
        }

        [WorkItem(540181, "http://vstfdevdiv:8080/DevDiv2/DevDiv/_workitems/edit/540181")]
        [Fact]
        public void ErrorInLambdaArgumentList()
        {
            var csSource = @"using System;

class Program
{
    public Program(string x) : this(() => x) { }
    static void Main(string[] args)
    {
        ((Action<string>)(f => Console.WriteLine(f)))(nulF);
    }
}";

            CreateCompilation(csSource).VerifyDiagnostics(
                // (5,37): error CS1660: Cannot convert lambda expression to type 'string' because it is not a delegate type
                //     public Program(string x) : this(() => x) { }
                Diagnostic(ErrorCode.ERR_AnonMethToNonDel, "() => x").WithArguments("lambda expression", "string").WithLocation(5, 37),
                // (8,55): error CS0103: The name 'nulF' does not exist in the current context
                //         ((Action<string>)(f => Console.WriteLine(f)))(nulF);
                Diagnostic(ErrorCode.ERR_NameNotInContext, "nulF").WithArguments("nulF").WithLocation(8, 55));
        }

        [WorkItem(541725, "http://vstfdevdiv:8080/DevDiv2/DevDiv/_workitems/edit/541725")]
        [Fact]
        public void DelegateCreationIsNotStatement()
        {
            var csSource = @"
delegate void D();
class Program
{
    public static void Main(string[] args)
    {
        D d = () => new D(() => { });
        new D(()=>{});
    }
}";

            // Though it is legal to have an object-creation-expression, because it might be useful
            // for its side effects, a delegate-creation-expression is not allowed as a
            // statement expression.

            CreateCompilation(csSource).VerifyDiagnostics(
                // (7,21): error CS0201: Only assignment, call, increment, decrement, await, and new object expressions can be used as a statement
                //         D d = () => new D(() => { });
                Diagnostic(ErrorCode.ERR_IllegalStatement, "new D(() => { })"),
                // (8,9): error CS0201: Only assignment, call, increment, decrement, await, and new object expressions can be used as a statement
                //         new D(()=>{});
                Diagnostic(ErrorCode.ERR_IllegalStatement, "new D(()=>{})"));
        }

        [WorkItem(542336, "http://vstfdevdiv:8080/DevDiv2/DevDiv/_workitems/edit/542336")]
        [Fact]
        public void ThisInStaticContext()
        {
            var csSource = @"
delegate void D();
class Program
{
    public static void Main(string[] args)
    {
        D d = () => {
            object o = this;
        };
    }
}";
            CreateCompilation(csSource).VerifyDiagnostics(
                // (8,24): error CS0026: Keyword 'this' is not valid in a static property, static method, or static field initializer
                //             object o = this;
                Diagnostic(ErrorCode.ERR_ThisInStaticMeth, "this")
                );
        }

        [WorkItem(542431, "http://vstfdevdiv:8080/DevDiv2/DevDiv/_workitems/edit/542431")]
        [Fact]
        public void LambdaHasMoreParametersThanDelegate()
        {
            var csSource = @"
class C
{
    static void Main()
    {
        System.Func<int> f = new System.Func<int>(r => 0);
    }
}";
            CreateCompilation(csSource).VerifyDiagnostics(
                // (6,51): error CS1593: Delegate 'System.Func<int>' does not take 1 arguments
                Diagnostic(ErrorCode.ERR_BadDelArgCount, "r => 0").WithArguments("System.Func<int>", "1"));
        }

        [Fact, WorkItem(529054, "http://vstfdevdiv:8080/DevDiv2/DevDiv/_workitems/edit/529054")]
        public void LambdaInDynamicCall()
        {
            var source = @"
public class Program
{
    static void Main()
    {
        dynamic b = new string[] { ""AA"" };
        bool exists = System.Array.Exists(b, o => o != ""BB"");
    }
}";
            CreateCompilation(source).VerifyDiagnostics(
    // (7,46): error CS1977: Cannot use a lambda expression as an argument to a dynamically dispatched operation without first casting it to a delegate or expression tree type.
    //         bool exists = System.Array.Exists(b, o => o != "BB");
    Diagnostic(ErrorCode.ERR_BadDynamicMethodArgLambda, @"o => o != ""BB""")
                );
        }

        [Fact, WorkItem(529389, "http://vstfdevdiv:8080/DevDiv2/DevDiv/_workitems/edit/529389")]
        public void ParenthesizedLambdaInCastExpression()
        {
            var source = @"
using System;
using System.Collections.Generic;
class Program
{
    static void Main()
    {
        int x = 1;
        byte y = (byte) (x + x);
        Func<int> f1 = (() => { return 1; });
        Func<int> f2 = (Func<int>) (() => { return 2; });
    }
}
";
            var tree = SyntaxFactory.ParseSyntaxTree(source);
            var comp = CreateCompilation(tree);
            var model = comp.GetSemanticModel(tree);

            ExpressionSyntax expr = tree.GetCompilationUnitRoot().DescendantNodes().OfType<BinaryExpressionSyntax>().
                Where(e => e.Kind() == SyntaxKind.AddExpression).Single();

            var tinfo = model.GetTypeInfo(expr);
            var conv = model.GetConversion(expr);
            // Not byte
            Assert.Equal("int", tinfo.Type.ToDisplayString());

            var exprs = tree.GetCompilationUnitRoot().DescendantNodes().OfType<ParenthesizedLambdaExpressionSyntax>();
            expr = exprs.First();
            tinfo = model.GetTypeInfo(expr);
            conv = model.GetConversion(expr);
            Assert.True(conv.IsAnonymousFunction, "LambdaConversion");
            Assert.Null(tinfo.Type);
            var sym = model.GetSymbolInfo(expr).Symbol;
            Assert.NotNull(sym);
            Assert.Equal(SymbolKind.Method, sym.Kind);
            Assert.Equal(MethodKind.AnonymousFunction, (sym as IMethodSymbol).MethodKind);

            expr = exprs.Last();
            tinfo = model.GetTypeInfo(expr);
            conv = model.GetConversion(expr);
            Assert.True(conv.IsAnonymousFunction, "LambdaConversion");
            Assert.Null(tinfo.Type);
            sym = model.GetSymbolInfo(expr).Symbol;
            Assert.NotNull(sym);
            Assert.Equal(SymbolKind.Method, sym.Kind);
            Assert.Equal(MethodKind.AnonymousFunction, (sym as IMethodSymbol).MethodKind);
        }

        [WorkItem(544594, "http://vstfdevdiv:8080/DevDiv2/DevDiv/_workitems/edit/544594")]
        [Fact]
        public void LambdaInEnumMemberDecl()
        {
            var csSource = @"
public class TestClass
{
    public enum Test { aa = ((System.Func<int>)(() => 1))() }
    Test MyTest = Test.aa;
    public static void Main()
    {
    }
}
";
            CreateCompilation(csSource).VerifyDiagnostics(
                // (4,29): error CS0133: The expression being assigned to 'TestClass.Test.aa' must be constant
                Diagnostic(ErrorCode.ERR_NotConstantExpression, "((System.Func<int>)(() => 1))()").WithArguments("TestClass.Test.aa"),
                // (5,10): warning CS0414: The field 'TestClass.MyTest' is assigned but its value is never used
                Diagnostic(ErrorCode.WRN_UnreferencedFieldAssg, "MyTest").WithArguments("TestClass.MyTest"));
        }

        [WorkItem(544932, "http://vstfdevdiv:8080/DevDiv2/DevDiv/_workitems/edit/544932")]
        [Fact]
        public void AnonymousLambdaInEnumSubtraction()
        {
            string source = @"
class Test
{
    enum E1 : byte
    {
        A = byte.MinValue,
        C = 1
    }

    static void Main()
    {
        int j = ((System.Func<Test.E1>)(() => E1.A))() - E1.C;
        System.Console.WriteLine(j);
    }
}
";
            string expectedOutput = @"255";

            CompileAndVerify(new[] { source }, expectedOutput: expectedOutput);
        }

        [WorkItem(545156, "http://vstfdevdiv:8080/DevDiv2/DevDiv/_workitems/edit/545156")]
        [Fact]
        public void SpeculativelyBindOverloadResolution()
        {
            string source = @"
using System;
using System.Collections;
using System.Collections.Generic;
 
class Program
{
    static void Main()
    {
        Goo(() => () => { var x = (IEnumerable<int>)null; return x; });
    }
 
    static void Goo(Func<Func<IEnumerable>> x) { }
    static void Goo(Func<Func<IFormattable>> x) { }
}
";
            var compilation = CreateCompilation(source);
            var tree = compilation.SyntaxTrees.Single();
            var model = compilation.GetSemanticModel(tree);

            var invocation = tree.GetCompilationUnitRoot().DescendantNodes().OfType<InvocationExpressionSyntax>().Single();

            // Used to throw a NRE because of the ExpressionSyntax's null SyntaxTree.
            model.GetSpeculativeSymbolInfo(
                invocation.SpanStart,
                SyntaxFactory.ParseExpression("Goo(() => () => { var x = null; return x; })"), // cast removed
                SpeculativeBindingOption.BindAsExpression);
        }

        [WorkItem(545343, "http://vstfdevdiv:8080/DevDiv2/DevDiv/_workitems/edit/545343")]
        [Fact]
        public void LambdaUsingFieldInConstructor()
        {
            string source = @"
using System;

public class Derived
{
    int field = 1;

    Derived()
    {
        int local = 2;

        // A lambda that captures a local and refers to an instance field.
        Action a = () => Console.WriteLine(""Local = {0}, Field = {1}"", local, field); 

        // NullReferenceException if the ""this"" field of the display class hasn't been set.
        a();
    }

    public static void Main()
    {
        Derived d = new Derived();
    }
}";
            CompileAndVerify(source, expectedOutput: "Local = 2, Field = 1");
        }

        [WorkItem(642222, "http://vstfdevdiv:8080/DevDiv2/DevDiv/_workitems/edit/642222")]
        [Fact]
        public void SpeculativelyBindOverloadResolutionAndInferenceWithError()
        {
            string source = @"
using System;using System.Linq.Expressions;
namespace IntellisenseBug
{
    public class Program
    {
        void M(Mapper<FromData, ToData> mapper)
        {
            // Intellisense is broken here when you type . after the x:
            mapper.Map(x => x/* */.
        }
    }
    public class Mapper<TTypeFrom, TTypeTo>
    {
        public void Map<TPropertyFrom, TPropertyTo>(
            Expression<Func<TTypeFrom, TPropertyFrom>> from,
            Expression<Func<TTypeTo, TPropertyTo>> to)
        { }
    }
    public class FromData
    {
        public int Int { get; set; }
        public string String { get; set; }
    }
    public class ToData
    {
        public int Id { get; set; }
        public string Name
        {
            get; set;
        }
    }
}";
            var compilation = CreateCompilationWithMscorlib40AndSystemCore(source);
            // We don't actually require any particular diagnostics, but these are what we get.
            compilation.VerifyDiagnostics(
                // (10,36): error CS1001: Identifier expected
                //             mapper.Map(x => x/* */.
                Diagnostic(ErrorCode.ERR_IdentifierExpected, ""),
                // (10,36): error CS1026: ) expected
                //             mapper.Map(x => x/* */.
                Diagnostic(ErrorCode.ERR_CloseParenExpected, ""),
                // (10,36): error CS1002: ; expected
                //             mapper.Map(x => x/* */.
                Diagnostic(ErrorCode.ERR_SemicolonExpected, "")
                );
            var tree = compilation.SyntaxTrees.Single();
            var model = compilation.GetSemanticModel(tree);
            var xReference =
                tree
                .GetCompilationUnitRoot()
                .DescendantNodes()
                .OfType<ExpressionSyntax>()
                .Where(e => e.ToFullString() == "x/* */")
                .Last();
            var typeInfo = model.GetTypeInfo(xReference);
            Assert.NotNull(((ITypeSymbol)typeInfo.Type).GetMember("String"));
        }

        [WorkItem(722288, "http://vstfdevdiv:8080/DevDiv2/DevDiv/_workitems/edit/722288")]
        [Fact]
        public void CompletionInLambdaInIncompleteInvocation()
        {
            string source = @"
using System;
using System.Linq.Expressions;
 
public class SomeType
{
    public string SomeProperty { get; set; }
}
public class IntelliSenseError
{
    public static void Test1<T>(Expression<Func<T, object>> expr)
    {
        Console.WriteLine(((MemberExpression)expr.Body).Member.Name);
    }
    public static void Test2<T>(Expression<Func<T, object>> expr, bool additionalParameter)
    {
        Test1(expr);
    }
    public static void Main()
    {
        Test2<SomeType>(o => o/* */.
    }
}
";
            var compilation = CreateCompilationWithMscorlib40AndSystemCore(source);
            // We don't actually require any particular diagnostics, but these are what we get.
            compilation.VerifyDiagnostics(
                // (21,37): error CS1001: Identifier expected
                //         Test2<SomeType>(o => o/* */.
                Diagnostic(ErrorCode.ERR_IdentifierExpected, ""),
                // (21,37): error CS1026: ) expected
                //         Test2<SomeType>(o => o/* */.
                Diagnostic(ErrorCode.ERR_CloseParenExpected, ""),
                // (21,37): error CS1002: ; expected
                //         Test2<SomeType>(o => o/* */.
                Diagnostic(ErrorCode.ERR_SemicolonExpected, "")
                );
            var tree = compilation.SyntaxTrees.Single();
            var model = compilation.GetSemanticModel(tree);
            var oReference =
                tree
                .GetCompilationUnitRoot()
                .DescendantNodes()
                .OfType<NameSyntax>()
                .Where(e => e.ToFullString() == "o/* */")
                .Last();
            var typeInfo = model.GetTypeInfo(oReference);
            Assert.NotNull(((ITypeSymbol)typeInfo.Type).GetMember("SomeProperty"));
        }

        [WorkItem(871896, "http://vstfdevdiv:8080/DevDiv2/DevDiv/_workitems/edit/871896")]
        [Fact]
        public void Bug871896()
        {
            string source = @"
using System.Threading;
using System.Threading.Tasks;
class TestDataPointBase
{
    private readonly IVisualStudioIntegrationService integrationService;
    protected void TryGetDocumentId(CancellationToken token)
    {
        DocumentId documentId = null;
        if (!await Task.Run(() => this.integrationService.TryGetDocumentId(null, out documentId), token).ConfigureAwait(false))
        {
        }
    }
}

";
            var compilation = CreateCompilationWithMscorlib40AndSystemCore(source);

            var tree = compilation.SyntaxTrees.Single();
            var model = compilation.GetSemanticModel(tree);
            var oReference =
                tree
                .GetCompilationUnitRoot()
                .DescendantNodes()
                .OfType<ExpressionSyntax>()
                .OrderByDescending(s => s.SpanStart);

            foreach (var name in oReference)
            {
                CSharpExtensions.GetSymbolInfo(model, name);
            }

            // We should get a bunch of errors, but no asserts.
            compilation.VerifyDiagnostics(
    // (6,22): error CS0246: The type or namespace name 'IVisualStudioIntegrationService' could not be found (are you missing a using directive or an assembly reference?)
    //     private readonly IVisualStudioIntegrationService integrationService;
    Diagnostic(ErrorCode.ERR_SingleTypeNameNotFound, "IVisualStudioIntegrationService").WithArguments("IVisualStudioIntegrationService").WithLocation(6, 22),
    // (9,9): error CS0246: The type or namespace name 'DocumentId' could not be found (are you missing a using directive or an assembly reference?)
    //         DocumentId documentId = null;
    Diagnostic(ErrorCode.ERR_SingleTypeNameNotFound, "DocumentId").WithArguments("DocumentId").WithLocation(9, 9),
    // (10,25): error CS0117: 'System.Threading.Tasks.Task' does not contain a definition for 'Run'
    //         if (!await Task.Run(() => this.integrationService.TryGetDocumentId(null, out documentId), token).ConfigureAwait(false))
    Diagnostic(ErrorCode.ERR_NoSuchMember, "Run").WithArguments("System.Threading.Tasks.Task", "Run").WithLocation(10, 25),
    // (10,14): error CS4033: The 'await' operator can only be used within an async method. Consider marking this method with the 'async' modifier and changing its return type to 'Task'.
    //         if (!await Task.Run(() => this.integrationService.TryGetDocumentId(null, out documentId), token).ConfigureAwait(false))
    Diagnostic(ErrorCode.ERR_BadAwaitWithoutVoidAsyncMethod, "await Task.Run(() => this.integrationService.TryGetDocumentId(null, out documentId), token).ConfigureAwait(false)").WithLocation(10, 14),
    // (6,54): warning CS0649: Field 'TestDataPointBase.integrationService' is never assigned to, and will always have its default value null
    //     private readonly IVisualStudioIntegrationService integrationService;
    Diagnostic(ErrorCode.WRN_UnassignedInternalField, "integrationService").WithArguments("TestDataPointBase.integrationService", "null").WithLocation(6, 54)
                );
        }

        [Fact, WorkItem(960755, "http://vstfdevdiv:8080/DevDiv2/DevDiv/_workitems/edit/960755")]
        public void Bug960755_01()
        {
            var source = @"
using System.Collections.Generic;
 
class C
{
    static void M(IList<C> c)
    {
        var tmp = new C();
        tmp.M((a, b) => c.Add);
    }
}

";
            var tree = SyntaxFactory.ParseSyntaxTree(source, options: TestOptions.Regular9);
            var comp = CreateCompilation(tree);
            comp.VerifyDiagnostics(
                // (9,15): error CS1660: Cannot convert lambda expression to type 'IList<C>' because it is not a delegate type
                //         tmp.M((a, b) => c.Add);
                Diagnostic(ErrorCode.ERR_AnonMethToNonDel, "(a, b) => c.Add").WithArguments("lambda expression", "System.Collections.Generic.IList<C>").WithLocation(9, 15));

            var model = comp.GetSemanticModel(tree);

            var expr = (ExpressionSyntax)tree.GetCompilationUnitRoot().DescendantNodes().OfType<ParenthesizedLambdaExpressionSyntax>().Single().Body;

            var symbolInfo = model.GetSymbolInfo(expr);

            Assert.Null(symbolInfo.Symbol);
            Assert.Equal("void System.Collections.Generic.ICollection<C>.Add(C item)", symbolInfo.CandidateSymbols.Single().ToTestDisplayString());
            Assert.Equal(CandidateReason.OverloadResolutionFailure, symbolInfo.CandidateReason);
        }

        [Fact, WorkItem(960755, "http://vstfdevdiv:8080/DevDiv2/DevDiv/_workitems/edit/960755")]
        public void Bug960755_02()
        {
            var source = @"
using System.Collections.Generic;
 
class C
{
    static void M(IList<C> c)
    {
        int tmp = c.Add;
    }
}

";
            var tree = SyntaxFactory.ParseSyntaxTree(source);
            var comp = CreateCompilation(tree);
            var model = comp.GetSemanticModel(tree);

            var expr = (ExpressionSyntax)tree.GetCompilationUnitRoot().DescendantNodes().OfType<VariableDeclaratorSyntax>().Single().Initializer.Value;

            var symbolInfo = model.GetSymbolInfo(expr);

            Assert.Null(symbolInfo.Symbol);
            Assert.Equal("void System.Collections.Generic.ICollection<C>.Add(C item)", symbolInfo.CandidateSymbols.Single().ToTestDisplayString());
            Assert.Equal(CandidateReason.OverloadResolutionFailure, symbolInfo.CandidateReason);
        }

        [Fact, WorkItem(960755, "http://vstfdevdiv:8080/DevDiv2/DevDiv/_workitems/edit/960755")]
        public void Bug960755_03()
        {
            var source = @"
using System.Collections.Generic;
 
class C
{
    static void M(IList<C> c)
    {
        var tmp = new C();
        tmp.M((a, b) => c.Add);
    }

    static void M(System.Func<int, int, System.Action<C>> x)
    {}
}

";
            var tree = SyntaxFactory.ParseSyntaxTree(source);
            var comp = CreateCompilation(tree);
            var model = comp.GetSemanticModel(tree);

            var expr = (ExpressionSyntax)tree.GetCompilationUnitRoot().DescendantNodes().OfType<ParenthesizedLambdaExpressionSyntax>().Single().Body;

            var symbolInfo = model.GetSymbolInfo(expr);

            Assert.Equal("void System.Collections.Generic.ICollection<C>.Add(C item)", symbolInfo.Symbol.ToTestDisplayString());
            Assert.Equal(0, symbolInfo.CandidateSymbols.Length);
            Assert.Equal(CandidateReason.None, symbolInfo.CandidateReason);
        }

        [Fact]
        public void RefLambdaInferenceMethodArgument()
        {
            var text = @"
delegate ref int D();

class C
{
    static void MD(D d) { }

    static int i = 0;
    static void M()
    {
        MD(() => ref i);
        MD(() => { return ref i; });
        MD(delegate { return ref i; });
    }
}
";

            CreateCompilationWithMscorlib45(text).VerifyDiagnostics();
        }


        [Fact]
        public void RefLambdaInferenceDelegateCreation()
        {
            var text = @"
delegate ref int D();

class C
{
    static int i = 0;
    static void M()
    {
        var d = new D(() => ref i);
        d = new D(() => { return ref i; });
        d = new D(delegate { return ref i; });
    }
}
";

            CreateCompilationWithMscorlib45(text).VerifyDiagnostics();
        }

        [Fact]
        public void RefLambdaInferenceOverloadedDelegateType()
        {
            var text = @"
delegate ref int D();
delegate int E();

class C
{
    static void M(D d) { }
    static void M(E e) { }

    static int i = 0;
    static void M()
    {
        M(() => ref i);
        M(() => { return ref i; });
        M(delegate { return ref i; });
        M(() => i);
        M(() => { return i; });
        M(delegate { return i; });
    }
}
";

            CreateCompilationWithMscorlib45(text).VerifyDiagnostics();
        }

        [Fact]
        public void RefLambdaInferenceArgumentBadRefReturn()
        {
            var text = @"
delegate int E();

class C
{
    static void ME(E e) { }

    static int i = 0;
    static void M()
    {
        ME(() => ref i);
        ME(() => { return ref i; });
        ME(delegate { return ref i; });
    }
}
";

            CreateCompilationWithMscorlib45(text).VerifyDiagnostics(
                // (11,22): error CS8149: By-reference returns may only be used in by-reference returning methods.
                //         ME(() => ref i);
                Diagnostic(ErrorCode.ERR_MustNotHaveRefReturn, "i").WithLocation(11, 22),
                // (12,20): error CS8149: By-reference returns may only be used in by-reference returning methods.
                //         ME(() => { return ref i; });
                Diagnostic(ErrorCode.ERR_MustNotHaveRefReturn, "return").WithLocation(12, 20),
                // (13,23): error CS8149: By-reference returns may only be used in by-reference returning methods.
                //         ME(delegate { return ref i; });
                Diagnostic(ErrorCode.ERR_MustNotHaveRefReturn, "return").WithLocation(13, 23));
        }

        [Fact]
        public void RefLambdaInferenceDelegateCreationBadRefReturn()
        {
            var text = @"
delegate int E();

class C
{
    static int i = 0;
    static void M()
    {
        var e = new E(() => ref i);
        e = new E(() => { return ref i; });
        e = new E(delegate { return ref i; });
    }
}
";

            CreateCompilationWithMscorlib45(text).VerifyDiagnostics(
                // (9,33): error CS8149: By-reference returns may only be used in by-reference returning methods.
                //         var e = new E(() => ref i);
                Diagnostic(ErrorCode.ERR_MustNotHaveRefReturn, "i").WithLocation(9, 33),
                // (10,27): error CS8149: By-reference returns may only be used in by-reference returning methods.
                //         e = new E(() => { return ref i; });
                Diagnostic(ErrorCode.ERR_MustNotHaveRefReturn, "return").WithLocation(10, 27),
                // (11,30): error CS8149: By-reference returns may only be used in by-reference returning methods.
                //         e = new E(delegate { return ref i; });
                Diagnostic(ErrorCode.ERR_MustNotHaveRefReturn, "return").WithLocation(11, 30));
        }

        [Fact]
        public void RefLambdaInferenceMixedByValueAndByRefReturns()
        {
            var text = @"
delegate ref int D();
delegate int E();

class C
{
    static void MD(D e) { }
    static void ME(E e) { }

    static int i = 0;
    static void M()
    {
        MD(() => {
            if (i == 0)
            {
                return ref i;
            }
            return i;
        });
        ME(() => {
            if (i == 0)
            {
                return ref i;
            }
            return i;
        });
    }
}
";

            CreateCompilationWithMscorlib45(text).VerifyDiagnostics(
                // (18,13): error CS8150: By-value returns may only be used in by-value returning methods.
                //             return i;
                Diagnostic(ErrorCode.ERR_MustHaveRefReturn, "return").WithLocation(18, 13),
                // (23,17): error CS8149: By-reference returns may only be used in by-reference returning methods.
                //                 return ref i;
                Diagnostic(ErrorCode.ERR_MustNotHaveRefReturn, "return").WithLocation(23, 17));
        }

        [WorkItem(1112875, "DevDiv")]
        [WorkItem(1112875, "http://vstfdevdiv:8080/DevDiv2/DevDiv/_workitems/edit/1112875")]
        [Fact]
        public void Bug1112875_1()
        {
            var comp = CreateCompilation(@"
using System;
 
class Program
{
    static void Main()
    {
        ICloneable c = """";
        Goo(() => (c.Clone()), null);
    }
 
    static void Goo(Action x, string y) { }
    static void Goo(Func<object> x, object y) { Console.WriteLine(42); }
}", options: TestOptions.ReleaseExe);
            comp.VerifyDiagnostics();

            CompileAndVerify(comp, expectedOutput: "42");
        }

        [WorkItem(1112875, "http://vstfdevdiv:8080/DevDiv2/DevDiv/_workitems/edit/1112875")]
        [Fact]
        public void Bug1112875_2()
        {
            var comp = CreateCompilation(@"
class Program
{
    void M()
    {
        var d = new System.Action(() => (new object()));
    }
}
");
            comp.VerifyDiagnostics(
                // (6,41): error CS0201: Only assignment, call, increment, decrement, await, and new object expressions can be used as a statement
                //         var d = new System.Action(() => (new object()));
                Diagnostic(ErrorCode.ERR_IllegalStatement, "(new object())").WithLocation(6, 41));
        }

        [WorkItem(1830, "https://github.com/dotnet/roslyn/issues/1830")]
        [Fact]
        public void FuncOfVoid()
        {
            var comp = CreateCompilation(@"
using System;
class Program
{
    void M1<T>(Func<T> f) {}
    void Main(string[] args)
    {
        M1(() => { return System.Console.Beep(); });
    }
}
");
            comp.VerifyDiagnostics(
                // (8,27): error CS4029: Cannot return an expression of type 'void'
                //         M1(() => { return System.Console.Beep(); });
                Diagnostic(ErrorCode.ERR_CantReturnVoid, "System.Console.Beep()").WithLocation(8, 27)
                );
        }

        [Fact, WorkItem(1179899, "http://vstfdevdiv:8080/DevDiv2/DevDiv/_workitems/edit/1179899")]
        public void ParameterReference_01()
        {
            var src = @"
using System;

class Program
{
    static Func<Program, string> stuff()
    {
        return a => a.
    }
}
";
            var compilation = CreateCompilation(src);
            compilation.VerifyDiagnostics(
    // (8,23): error CS1001: Identifier expected
    //         return a => a.
    Diagnostic(ErrorCode.ERR_IdentifierExpected, "").WithLocation(8, 23),
    // (8,23): error CS1002: ; expected
    //         return a => a.
    Diagnostic(ErrorCode.ERR_SemicolonExpected, "").WithLocation(8, 23)
                );

            var tree = compilation.SyntaxTrees.Single();
            var node = tree.GetRoot().DescendantNodes().OfType<IdentifierNameSyntax>().Where(id => id.Identifier.ValueText == "a").Single();

            Assert.Equal("a.", node.Parent.ToString().Trim());

            var semanticModel = compilation.GetSemanticModel(tree);
            var symbolInfo = semanticModel.GetSymbolInfo(node);

            Assert.Equal("Program a", symbolInfo.Symbol.ToTestDisplayString());
        }

        [Fact, WorkItem(1179899, "http://vstfdevdiv:8080/DevDiv2/DevDiv/_workitems/edit/1179899")]
        public void ParameterReference_02()
        {
            var src = @"
using System;

class Program
{
    static void stuff()
    {
        Func<Program, string> l = a => a.
    }
}
";
            var compilation = CreateCompilation(src);
            compilation.VerifyDiagnostics(
    // (8,42): error CS1001: Identifier expected
    //         Func<Program, string> l = a => a.
    Diagnostic(ErrorCode.ERR_IdentifierExpected, "").WithLocation(8, 42),
    // (8,42): error CS1002: ; expected
    //         Func<Program, string> l = a => a.
    Diagnostic(ErrorCode.ERR_SemicolonExpected, "").WithLocation(8, 42)
                );

            var tree = compilation.SyntaxTrees.Single();
            var node = tree.GetRoot().DescendantNodes().OfType<IdentifierNameSyntax>().Where(id => id.Identifier.ValueText == "a").Single();

            Assert.Equal("a.", node.Parent.ToString().Trim());

            var semanticModel = compilation.GetSemanticModel(tree);
            var symbolInfo = semanticModel.GetSymbolInfo(node);

            Assert.Equal("Program a", symbolInfo.Symbol.ToTestDisplayString());
        }

        [Fact, WorkItem(1179899, "http://vstfdevdiv:8080/DevDiv2/DevDiv/_workitems/edit/1179899")]
        public void ParameterReference_03()
        {
            var src = @"
using System;

class Program
{
    static void stuff()
    {
         M1(a => a.);
    }

    static void M1(Func<Program, string> l){}
}
";
            var compilation = CreateCompilation(src);
            compilation.VerifyDiagnostics(
    // (8,20): error CS1001: Identifier expected
    //          M1(a => a.);
    Diagnostic(ErrorCode.ERR_IdentifierExpected, ")").WithLocation(8, 20)
                );

            var tree = compilation.SyntaxTrees.Single();
            var node = tree.GetRoot().DescendantNodes().OfType<IdentifierNameSyntax>().Where(id => id.Identifier.ValueText == "a").Single();

            Assert.Equal("a.", node.Parent.ToString().Trim());

            var semanticModel = compilation.GetSemanticModel(tree);
            var symbolInfo = semanticModel.GetSymbolInfo(node);

            Assert.Equal("Program a", symbolInfo.Symbol.ToTestDisplayString());
        }

        [Fact, WorkItem(1179899, "http://vstfdevdiv:8080/DevDiv2/DevDiv/_workitems/edit/1179899")]
        public void ParameterReference_04()
        {
            var src = @"
using System;

class Program
{
    static void stuff()
    {
        var l = (Func<Program, string>) (a => a.);
    }
}
";
            var compilation = CreateCompilation(src);
            compilation.VerifyDiagnostics(
    // (8,49): error CS1001: Identifier expected
    //         var l = (Func<Program, string>) (a => a.);
    Diagnostic(ErrorCode.ERR_IdentifierExpected, ")").WithLocation(8, 49)
                );

            var tree = compilation.SyntaxTrees.Single();
            var node = tree.GetRoot().DescendantNodes().OfType<IdentifierNameSyntax>().Where(id => id.Identifier.ValueText == "a").Single();

            Assert.Equal("a.", node.Parent.ToString().Trim());

            var semanticModel = compilation.GetSemanticModel(tree);
            var symbolInfo = semanticModel.GetSymbolInfo(node);

            Assert.Equal("Program a", symbolInfo.Symbol.ToTestDisplayString());
        }

        [Fact]
        [WorkItem(3826, "https://github.com/dotnet/roslyn/issues/3826")]
        public void ExpressionTreeSelfAssignmentShouldError()
        {
            var source = @"
using System;
using System.Linq.Expressions;

class Program
{
    static void Main()
    {
        Expression<Func<int, int>> x = y => y = y;
    }
}";
            var compilation = CreateCompilationWithMscorlib40AndSystemCore(source);
            compilation.VerifyDiagnostics(
                // (9,45): warning CS1717: Assignment made to same variable; did you mean to assign something else?
                //         Expression<Func<int, int>> x = y => y = y;
                Diagnostic(ErrorCode.WRN_AssignmentToSelf, "y = y").WithLocation(9, 45),
                // (9,45): error CS0832: An expression tree may not contain an assignment operator
                //         Expression<Func<int, int>> x = y => y = y;
                Diagnostic(ErrorCode.ERR_ExpressionTreeContainsAssignment, "y = y").WithLocation(9, 45));
        }

        [Fact, WorkItem(30776, "https://github.com/dotnet/roslyn/issues/30776")]
        public void RefStructExpressionTree()
        {
            var text = @"
using System;
using System.Linq.Expressions;
public class Class1
{
    public void Method1()
    {
        Method((Class1 c) => c.Method2(default(Struct1)));
    }

    public void Method2(Struct1 s1) { }

    public static void Method<T>(Expression<Action<T>> expression) { }
}

public ref struct Struct1 { }
";
            var compilation = CreateCompilationWithMscorlib40AndSystemCore(text).VerifyDiagnostics(
                // (8,40): error CS8640: Expression tree cannot contain value of ref struct or restricted type 'Struct1'.
                //         Method((Class1 c) => c.Method2(default(Struct1)));
                Diagnostic(ErrorCode.ERR_ExpressionTreeCantContainRefStruct, "default(Struct1)").WithArguments("Struct1").WithLocation(8, 40));
        }

        [Fact, WorkItem(30776, "https://github.com/dotnet/roslyn/issues/30776")]
        public void RefStructDefaultExpressionTree()
        {
            var text = @"
using System;
using System.Linq.Expressions;
public class Class1
{
    public void Method1()
    {
        Method((Class1 c) => c.Method2(default));
    }

    public void Method2(Struct1 s1) { }

    public static void Method<T>(Expression<Action<T>> expression) { }
}

public ref struct Struct1 { }
";
            var compilation = CreateCompilationWithMscorlib40AndSystemCore(text).VerifyDiagnostics(
                // (8,40): error CS8640: Expression tree cannot contain value of ref struct or restricted type 'Struct1'.
                //         Method((Class1 c) => c.Method2(default));
                Diagnostic(ErrorCode.ERR_ExpressionTreeCantContainRefStruct, "default").WithArguments("Struct1").WithLocation(8, 40));
        }

        [Fact, WorkItem(30776, "https://github.com/dotnet/roslyn/issues/30776")]
        public void RefStructDefaultCastExpressionTree()
        {
            var text = @"
using System;
using System.Linq.Expressions;
public class Class1
{
    public void Method1()
    {
        Method((Class1 c) => c.Method2((Struct1) default));
    }

    public void Method2(Struct1 s1) { }

    public static void Method<T>(Expression<Action<T>> expression) { }
}

public ref struct Struct1 { }
";
            var compilation = CreateCompilationWithMscorlib40AndSystemCore(text).VerifyDiagnostics(
                // (8,50): error CS8640: Expression tree cannot contain value of ref struct or restricted type 'Struct1'.
                //         Method((Class1 c) => c.Method2((Struct1) default));
                Diagnostic(ErrorCode.ERR_ExpressionTreeCantContainRefStruct, "default").WithArguments("Struct1").WithLocation(8, 50));
        }

        [Fact, WorkItem(30776, "https://github.com/dotnet/roslyn/issues/30776")]
        public void RefStructNewExpressionTree()
        {
            var text = @"
using System;
using System.Linq.Expressions;
public class Class1
{
    public void Method1()
    {
        Method((Class1 c) => c.Method2(new Struct1()));
    }

    public void Method2(Struct1 s1) { }

    public static void Method<T>(Expression<Action<T>> expression) { }
}

public ref struct Struct1 { }
";
            var compilation = CreateCompilationWithMscorlib40AndSystemCore(text).VerifyDiagnostics(
                // (8,40): error CS8640: Expression tree cannot contain value of ref struct or restricted type 'Struct1'.
                //         Method((Class1 c) => c.Method2(new Struct1()));
                Diagnostic(ErrorCode.ERR_ExpressionTreeCantContainRefStruct, "new Struct1()").WithArguments("Struct1").WithLocation(8, 40));
        }

        [Fact, WorkItem(30776, "https://github.com/dotnet/roslyn/issues/30776")]
        public void RefStructParamExpressionTree()
        {
            var text = @"
using System.Linq.Expressions;

public delegate void Delegate1(Struct1 s);
public class Class1
{
    public void Method1()
    {
        Method((Struct1 s) => Method2());
    }

    public void Method2() { }

    public static void Method(Expression<Delegate1> expression) { }
}

public ref struct Struct1 { }
";
            var compilation = CreateCompilationWithMscorlib40AndSystemCore(text).VerifyDiagnostics(
                // (9,25): error CS8640: Expression tree cannot contain value of ref struct or restricted type 'Struct1'.
                //         Method((Struct1 s) => Method2());
                Diagnostic(ErrorCode.ERR_ExpressionTreeCantContainRefStruct, "s").WithArguments("Struct1").WithLocation(9, 25));
        }

        [Fact, WorkItem(30776, "https://github.com/dotnet/roslyn/issues/30776")]
        public void RefStructParamLambda()
        {
            var text = @"
public delegate void Delegate1(Struct1 s);
public class Class1
{
    public void Method1()
    {
        Method((Struct1 s) => Method2());
    }

    public void Method2() { }

    public static void Method(Delegate1 expression) { }
}

public ref struct Struct1 { }
";
            var compilation = CreateCompilationWithMscorlib40AndSystemCore(text).VerifyDiagnostics();
        }

        [Fact, WorkItem(30776, "https://github.com/dotnet/roslyn/issues/30776")]
        public void TypedReferenceExpressionTree()
        {
            var text = @"
using System;
using System.Linq.Expressions;
public class Class1
{
    public void Method1()
    {
        Method(() => Method2(default));
    }

    public void Method2(TypedReference tr) { }

    public static void Method(Expression<Action> expression) { }
}
";
            var compilation = CreateCompilationWithMscorlib40AndSystemCore(text).VerifyDiagnostics(
                // (8,30): error CS8640: Expression tree cannot contain value of ref struct or restricted type 'TypedReference'.
                //         Method(() => Method2(default));
                Diagnostic(ErrorCode.ERR_ExpressionTreeCantContainRefStruct, "default").WithArguments("TypedReference").WithLocation(8, 30));
        }

        [Fact, WorkItem(30776, "https://github.com/dotnet/roslyn/issues/30776")]
        public void TypedReferenceParamExpressionTree()
        {
            var text = @"
using System;
using System.Linq.Expressions;
public delegate void Delegate1(TypedReference tr);
public class Class1
{
    public void Method1()
    {
        Method((TypedReference tr) => Method2());
    }

    public void Method2() { }

    public static void Method(Expression<Delegate1> expression) { }
}
";
            var compilation = CreateCompilationWithMscorlib40AndSystemCore(text).VerifyDiagnostics(
                // (9,32): error CS8640: Expression tree cannot contain value of ref struct or restricted type 'TypedReference'.
                //         Method((TypedReference tr) => Method2());
                Diagnostic(ErrorCode.ERR_ExpressionTreeCantContainRefStruct, "tr").WithArguments("TypedReference").WithLocation(9, 32));
        }

        [Fact, WorkItem(5363, "https://github.com/dotnet/roslyn/issues/5363")]
        public void ReturnInferenceCache_Dynamic_vs_Object_01()
        {
            var source =
@"
using System;
using System.Collections;
using System.Collections.Generic;

public static class Program
{
    public static void Main(string[] args)
    {
        IEnumerable<dynamic> dynX = null;

        // CS1061 'object' does not contain a definition for 'Text'...
        // tooltip on 'var' shows IColumn instead of IEnumerable<dynamic>
        var result = dynX.Select(_ => _.Text);
    }

    public static IColumn Select<TResult>(this IColumn source, Func<object, TResult> selector)
    {
        throw new NotImplementedException();
    }

    public static IEnumerable<S> Select<T, S>(this IEnumerable<T> source, Func<T, S> selector)
    {
        System.Console.WriteLine(""Select<T, S>"");
        return null;
    }
}

public interface IColumn { }
";
            var compilation = CreateCompilation(source, new[] { CSharpRef }, options: TestOptions.ReleaseExe);
            CompileAndVerify(compilation, expectedOutput: "Select<T, S>");
        }

        [Fact, WorkItem(5363, "https://github.com/dotnet/roslyn/issues/5363")]
        public void ReturnInferenceCache_Dynamic_vs_Object_02()
        {
            var source =
@"
using System;
using System.Collections;
using System.Collections.Generic;

public static class Program
{
    public static void Main(string[] args)
    {
        IEnumerable<dynamic> dynX = null;

        // CS1061 'object' does not contain a definition for 'Text'...
        // tooltip on 'var' shows IColumn instead of IEnumerable<dynamic>
        var result = dynX.Select(_ => _.Text);
    }

    public static IEnumerable<S> Select<T, S>(this IEnumerable<T> source, Func<T, S> selector)
    {
        System.Console.WriteLine(""Select<T, S>"");
        return null;
    }

    public static IColumn Select<TResult>(this IColumn source, Func<object, TResult> selector)
    {
        throw new NotImplementedException();
    }
}

public interface IColumn { }
";
            var compilation = CreateCompilation(source, new[] { CSharpRef }, options: TestOptions.ReleaseExe);
            CompileAndVerify(compilation, expectedOutput: "Select<T, S>");
        }

        [Fact, WorkItem(1867, "https://github.com/dotnet/roslyn/issues/1867")]
        public void SyntaxAndSemanticErrorInLambda()
        {
            var source =
@"
using System;
class C
{
    public static void Main(string[] args)
    {
        Action a = () => { new X().ToString() };
        a();
    }
}
";
            CreateCompilation(source).VerifyDiagnostics(
                // (7,47): error CS1002: ; expected
                //         Action a = () => { new X().ToString() };
                Diagnostic(ErrorCode.ERR_SemicolonExpected, "}").WithLocation(7, 47),
                // (7,32): error CS0246: The type or namespace name 'X' could not be found (are you missing a using directive or an assembly reference?)
                //         Action a = () => { new X().ToString() };
                Diagnostic(ErrorCode.ERR_SingleTypeNameNotFound, "X").WithArguments("X").WithLocation(7, 32)
                );
        }

        [Fact, WorkItem(4527, "https://github.com/dotnet/roslyn/issues/4527")]
        public void AnonymousMethodExpressionWithoutParameterList()
        {
            var source =
@"
using System;
using System.Threading.Tasks;

namespace RoslynAsyncDelegate
{
    class Program
    {
        static EventHandler MyEvent;

        static void Main(string[] args)
        {
           MyEvent += async delegate { await Task.Delay(0); };
        }
    }
}

";
            var compilation = CreateCompilationWithMscorlib45(source, options: TestOptions.DebugExe);

            var tree = compilation.SyntaxTrees[0];
            var model = compilation.GetSemanticModel(tree);

            var node1 = tree.GetRoot().DescendantNodes().Where(n => n.IsKind(SyntaxKind.AnonymousMethodExpression)).Single();

            Assert.Equal("async delegate { await Task.Delay(0); }", node1.ToString());

            Assert.Equal("void System.EventHandler.Invoke(System.Object sender, System.EventArgs e)", model.GetTypeInfo(node1).ConvertedType.GetMembers("Invoke").Single().ToTestDisplayString());

            var lambdaParameters = ((IMethodSymbol)(model.GetSymbolInfo(node1)).Symbol).Parameters;

            Assert.Equal("System.Object <p0>", lambdaParameters[0].ToTestDisplayString());
            Assert.Equal("System.EventArgs <p1>", lambdaParameters[1].ToTestDisplayString());

            CompileAndVerify(compilation);
        }

        [Fact]
        [WorkItem(1867, "https://github.com/dotnet/roslyn/issues/1867")]
        public void TestLambdaWithError01()
        {
            var source =
@"using System.Linq;
class C { C() { string.Empty.Select(() => { new Unbound1 }); } }";
            CreateCompilationWithMscorlib40AndSystemCore(source).VerifyDiagnostics(
    // (2,58): error CS1526: A new expression requires (), [], or {} after type
    // class C { C() { string.Empty.Select(() => { new Unbound1 }); } }
    Diagnostic(ErrorCode.ERR_BadNewExpr, "}").WithLocation(2, 58),
    // (2,58): error CS1002: ; expected
    // class C { C() { string.Empty.Select(() => { new Unbound1 }); } }
    Diagnostic(ErrorCode.ERR_SemicolonExpected, "}").WithLocation(2, 58),
    // (2,49): error CS0246: The type or namespace name 'Unbound1' could not be found (are you missing a using directive or an assembly reference?)
    // class C { C() { string.Empty.Select(() => { new Unbound1 }); } }
    Diagnostic(ErrorCode.ERR_SingleTypeNameNotFound, "Unbound1").WithArguments("Unbound1").WithLocation(2, 49)
                );
        }

        [Fact]
        [WorkItem(1867, "https://github.com/dotnet/roslyn/issues/1867")]
        public void TestLambdaWithError02()
        {
            var source =
@"using System.Linq;
class C { C() { string.Empty.Select(() => { new Unbound1 ( ) }); } }";
            CreateCompilationWithMscorlib40AndSystemCore(source).VerifyDiagnostics(
    // (2,62): error CS1002: ; expected
    // class C { C() { string.Empty.Select(() => { new Unbound1 ( ) }); } }
    Diagnostic(ErrorCode.ERR_SemicolonExpected, "}").WithLocation(2, 62),
    // (2,49): error CS0246: The type or namespace name 'Unbound1' could not be found (are you missing a using directive or an assembly reference?)
    // class C { C() { string.Empty.Select(() => { new Unbound1 ( ) }); } }
    Diagnostic(ErrorCode.ERR_SingleTypeNameNotFound, "Unbound1").WithArguments("Unbound1").WithLocation(2, 49)
                );
        }

        [Fact]
        [WorkItem(1867, "https://github.com/dotnet/roslyn/issues/1867")]
        public void TestLambdaWithError03()
        {
            var source =
@"using System.Linq;
class C { C() { string.Empty.Select(x => Unbound1, Unbound2 Unbound2); } }";
            CreateCompilationWithMscorlib40AndSystemCore(source).VerifyDiagnostics(
    // (2,61): error CS1003: Syntax error, ',' expected
    // class C { C() { string.Empty.Select(x => Unbound1, Unbound2 Unbound2); } }
    Diagnostic(ErrorCode.ERR_SyntaxError, "Unbound2").WithArguments(",").WithLocation(2, 61),
    // (2,52): error CS0103: The name 'Unbound2' does not exist in the current context
    // class C { C() { string.Empty.Select(x => Unbound1, Unbound2 Unbound2); } }
    Diagnostic(ErrorCode.ERR_NameNotInContext, "Unbound2").WithArguments("Unbound2").WithLocation(2, 52),
    // (2,61): error CS0103: The name 'Unbound2' does not exist in the current context
    // class C { C() { string.Empty.Select(x => Unbound1, Unbound2 Unbound2); } }
    Diagnostic(ErrorCode.ERR_NameNotInContext, "Unbound2").WithArguments("Unbound2").WithLocation(2, 61),
    // (2,42): error CS0103: The name 'Unbound1' does not exist in the current context
    // class C { C() { string.Empty.Select(x => Unbound1, Unbound2 Unbound2); } }
    Diagnostic(ErrorCode.ERR_NameNotInContext, "Unbound1").WithArguments("Unbound1").WithLocation(2, 42)
                );
        }

        [Fact]
        [WorkItem(1867, "https://github.com/dotnet/roslyn/issues/1867")]
        public void TestLambdaWithError04()
        {
            var source =
@"using System.Linq;
class C { C() { string.Empty.Select(x => Unbound1, Unbound2); } }";
            CreateCompilationWithMscorlib40AndSystemCore(source).VerifyDiagnostics(
    // (2,52): error CS0103: The name 'Unbound2' does not exist in the current context
    // class C { C() { string.Empty.Select(x => Unbound1, Unbound2); } }
    Diagnostic(ErrorCode.ERR_NameNotInContext, "Unbound2").WithArguments("Unbound2").WithLocation(2, 52),
    // (2,42): error CS0103: The name 'Unbound1' does not exist in the current context
    // class C { C() { string.Empty.Select(x => Unbound1, Unbound2); } }
    Diagnostic(ErrorCode.ERR_NameNotInContext, "Unbound1").WithArguments("Unbound1").WithLocation(2, 42)
                );
        }

        [Fact]
        [WorkItem(1867, "https://github.com/dotnet/roslyn/issues/1867")]
        public void TestLambdaWithError05()
        {
            var source =
@"using System.Linq;
class C { C() { Unbound2.Select(x => Unbound1); } }";
            CreateCompilationWithMscorlib40AndSystemCore(source).VerifyDiagnostics(
    // (2,17): error CS0103: The name 'Unbound2' does not exist in the current context
    // class C { C() { Unbound2.Select(x => Unbound1); } }
    Diagnostic(ErrorCode.ERR_NameNotInContext, "Unbound2").WithArguments("Unbound2").WithLocation(2, 17),
    // (2,38): error CS0103: The name 'Unbound1' does not exist in the current context
    // class C { C() { Unbound2.Select(x => Unbound1); } }
    Diagnostic(ErrorCode.ERR_NameNotInContext, "Unbound1").WithArguments("Unbound1").WithLocation(2, 38)
                );
        }

        [Fact]
        [WorkItem(4480, "https://github.com/dotnet/roslyn/issues/4480")]
        public void TestLambdaWithError06()
        {
            var source =
@"class Program
{
    static void Main(string[] args)
    {
        // completion should work even in a syntactically invalid lambda
        var handler = new MyDelegateType((s, e) => { e. });
    }
}

public delegate void MyDelegateType(
    object sender,
    MyArgumentType e
);

public class MyArgumentType
{
    public int SomePublicMember;
}";
            var compilation = CreateCompilationWithMscorlib40AndSystemCore(source)
                .VerifyDiagnostics(
                //         var handler = new MyDelegateType((s, e) => { e. });
                Diagnostic(ErrorCode.ERR_IdentifierExpected, "}").WithLocation(6, 57),
                // (6,57): error CS1002: ; expected
                //         var handler = new MyDelegateType((s, e) => { e. });
                Diagnostic(ErrorCode.ERR_SemicolonExpected, "}").WithLocation(6, 57)
                );
            var tree = compilation.SyntaxTrees[0];
            var sm = compilation.GetSemanticModel(tree);
            var lambda = tree.GetCompilationUnitRoot().DescendantNodes().OfType<LambdaExpressionSyntax>().Single();
            var eReference = lambda.Body.DescendantNodes().OfType<IdentifierNameSyntax>().First();
            Assert.Equal("e", eReference.ToString());
            var typeInfo = sm.GetTypeInfo(eReference);
            Assert.Equal("MyArgumentType", typeInfo.Type.Name);
            Assert.Equal(TypeKind.Class, typeInfo.Type.TypeKind);
            Assert.NotEmpty(typeInfo.Type.GetMembers("SomePublicMember"));
        }

        [Fact]
        [WorkItem(11053, "https://github.com/dotnet/roslyn/issues/11053")]
        [WorkItem(11358, "https://github.com/dotnet/roslyn/issues/11358")]
        public void TestLambdaWithError07()
        {
            var source =
@"using System;
using System.Collections.Generic;

public static class Program
{
    public static void Main()
    {
        var parameter = new List<string>();
        var result = parameter.FirstOrDefault(x => x. );
    }
}

public static class Enumerable
{
    public static TSource FirstOrDefault<TSource>(this IEnumerable<TSource> source, TSource defaultValue)
    {
        return default(TSource);
    }

    public static TSource FirstOrDefault<TSource>(this IEnumerable<TSource> source, Func<TSource, bool> predicate, TSource defaultValue)
    {
        return default(TSource);
    }
}";
            var compilation = CreateCompilationWithMscorlib40AndSystemCore(source).VerifyDiagnostics(
                // (9,55): error CS1001: Identifier expected
                //         var result = parameter.FirstOrDefault(x => x. );
                Diagnostic(ErrorCode.ERR_IdentifierExpected, ")").WithLocation(9, 55)
                );
            var tree = compilation.SyntaxTrees[0];
            var sm = compilation.GetSemanticModel(tree);
            var lambda = tree.GetCompilationUnitRoot().DescendantNodes().OfType<LambdaExpressionSyntax>().Single();
            var eReference = lambda.Body.DescendantNodes().OfType<IdentifierNameSyntax>().First();
            Assert.Equal("x", eReference.ToString());
            var typeInfo = sm.GetTypeInfo(eReference);
            Assert.Equal(TypeKind.Class, typeInfo.Type.TypeKind);
            Assert.Equal("String", typeInfo.Type.Name);
            Assert.NotEmpty(typeInfo.Type.GetMembers("Replace"));
        }

        [Fact]
        [WorkItem(11053, "https://github.com/dotnet/roslyn/issues/11053")]
        [WorkItem(11358, "https://github.com/dotnet/roslyn/issues/11358")]
        public void TestLambdaWithError08()
        {
            var source =
@"using System;
using System.Collections.Generic;

public static class Program
{
    public static void Main()
    {
        var parameter = new List<string>();
        var result = parameter.FirstOrDefault(x => x. );
    }
}

public static class Enumerable
{
    public static TSource FirstOrDefault<TSource>(this IEnumerable<TSource> source, params TSource[] defaultValue)
    {
        return default(TSource);
    }

    public static TSource FirstOrDefault<TSource>(this IEnumerable<TSource> source, Func<TSource, bool> predicate, params TSource[] defaultValue)
    {
        return default(TSource);
}
}";
            var compilation = CreateCompilationWithMscorlib40AndSystemCore(source).VerifyDiagnostics(
                // (9,55): error CS1001: Identifier expected
                //         var result = parameter.FirstOrDefault(x => x. );
                Diagnostic(ErrorCode.ERR_IdentifierExpected, ")").WithLocation(9, 55)
                );
            var tree = compilation.SyntaxTrees[0];
            var sm = compilation.GetSemanticModel(tree);
            var lambda = tree.GetCompilationUnitRoot().DescendantNodes().OfType<LambdaExpressionSyntax>().Single();
            var eReference = lambda.Body.DescendantNodes().OfType<IdentifierNameSyntax>().First();
            Assert.Equal("x", eReference.ToString());
            var typeInfo = sm.GetTypeInfo(eReference);
            Assert.Equal(TypeKind.Class, typeInfo.Type.TypeKind);
            Assert.Equal("String", typeInfo.Type.Name);
            Assert.NotEmpty(typeInfo.Type.GetMembers("Replace"));
        }

        [Fact]
        [WorkItem(11053, "https://github.com/dotnet/roslyn/issues/11053")]
        [WorkItem(11358, "https://github.com/dotnet/roslyn/issues/11358")]
        public void TestLambdaWithError09()
        {
            var source =
@"using System;

public static class Program
{
    public static void Main()
    {
        var parameter = new MyList<string>();
        var result = parameter.FirstOrDefault(x => x. );
    }
}

public class MyList<TSource>
{
    public TSource FirstOrDefault(TSource defaultValue)
    {
        return default(TSource);
    }

    public TSource FirstOrDefault(Func<TSource, bool> predicate, TSource defaultValue)
    {
        return default(TSource);
    }
}
";
            var compilation = CreateCompilationWithMscorlib40AndSystemCore(source).VerifyDiagnostics(
                // (8,55): error CS1001: Identifier expected
                //         var result = parameter.FirstOrDefault(x => x. );
                Diagnostic(ErrorCode.ERR_IdentifierExpected, ")").WithLocation(8, 55)
                );
            var tree = compilation.SyntaxTrees[0];
            var sm = compilation.GetSemanticModel(tree);
            var lambda = tree.GetCompilationUnitRoot().DescendantNodes().OfType<LambdaExpressionSyntax>().Single();
            var eReference = lambda.Body.DescendantNodes().OfType<IdentifierNameSyntax>().First();
            Assert.Equal("x", eReference.ToString());
            var typeInfo = sm.GetTypeInfo(eReference);
            Assert.Equal(TypeKind.Class, typeInfo.Type.TypeKind);
            Assert.Equal("String", typeInfo.Type.Name);
            Assert.NotEmpty(typeInfo.Type.GetMembers("Replace"));
        }

        [Fact]
        [WorkItem(11053, "https://github.com/dotnet/roslyn/issues/11053")]
        [WorkItem(11358, "https://github.com/dotnet/roslyn/issues/11358")]
        public void TestLambdaWithError10()
        {
            var source =
@"using System;

public static class Program
{
    public static void Main()
    {
        var parameter = new MyList<string>();
        var result = parameter.FirstOrDefault(x => x. );
    }
}

public class MyList<TSource>
{
    public TSource FirstOrDefault(params TSource[] defaultValue)
    {
        return default(TSource);
    }

    public TSource FirstOrDefault(Func<TSource, bool> predicate, params TSource[] defaultValue)
    {
        return default(TSource);
    }
}
";
            var compilation = CreateCompilationWithMscorlib40AndSystemCore(source).VerifyDiagnostics(
                // (8,55): error CS1001: Identifier expected
                //         var result = parameter.FirstOrDefault(x => x. );
                Diagnostic(ErrorCode.ERR_IdentifierExpected, ")").WithLocation(8, 55)
                );
            var tree = compilation.SyntaxTrees[0];
            var sm = compilation.GetSemanticModel(tree);
            var lambda = tree.GetCompilationUnitRoot().DescendantNodes().OfType<LambdaExpressionSyntax>().Single();
            var eReference = lambda.Body.DescendantNodes().OfType<IdentifierNameSyntax>().First();
            Assert.Equal("x", eReference.ToString());
            var typeInfo = sm.GetTypeInfo(eReference);
            Assert.Equal(TypeKind.Class, typeInfo.Type.TypeKind);
            Assert.Equal("String", typeInfo.Type.Name);
            Assert.NotEmpty(typeInfo.Type.GetMembers("Replace"));
        }

        [Fact]
        [WorkItem(557, "https://github.com/dotnet/roslyn/issues/557")]
        public void TestLambdaWithError11()
        {
            var source =
@"using System.Linq;

public static class Program
{
    public static void Main()
    {
        var x = new {
            X = """".Select(c => c.
            Y = 0,
        };
    }
}
";
            var compilation = CreateCompilationWithMscorlib40AndSystemCore(source);
            var tree = compilation.SyntaxTrees[0];
            var sm = compilation.GetSemanticModel(tree);
            var lambda = tree.GetCompilationUnitRoot().DescendantNodes().OfType<LambdaExpressionSyntax>().Single();
            var eReference = lambda.Body.DescendantNodes().OfType<IdentifierNameSyntax>().First();
            Assert.Equal("c", eReference.ToString());
            var typeInfo = sm.GetTypeInfo(eReference);
            Assert.Equal(TypeKind.Struct, typeInfo.Type.TypeKind);
            Assert.Equal("Char", typeInfo.Type.Name);
            Assert.NotEmpty(typeInfo.Type.GetMembers("IsHighSurrogate")); // check it is the char we know and love
        }

        [Fact]
        [WorkItem(5498, "https://github.com/dotnet/roslyn/issues/5498")]
        public void TestLambdaWithError12()
        {
            var source =
@"using System.Linq;

class Program
{
    static void Main(string[] args)
    {
        var z = args.Select(a => a.
        var goo = 
    }
}";
            var compilation = CreateCompilationWithMscorlib40AndSystemCore(source);
            var tree = compilation.SyntaxTrees[0];
            var sm = compilation.GetSemanticModel(tree);
            var lambda = tree.GetCompilationUnitRoot().DescendantNodes().OfType<LambdaExpressionSyntax>().Single();
            var eReference = lambda.Body.DescendantNodes().OfType<IdentifierNameSyntax>().First();
            Assert.Equal("a", eReference.ToString());
            var typeInfo = sm.GetTypeInfo(eReference);
            Assert.Equal(TypeKind.Class, typeInfo.Type.TypeKind);
            Assert.Equal("String", typeInfo.Type.Name);
            Assert.NotEmpty(typeInfo.Type.GetMembers("Replace"));
        }

        [WorkItem(5498, "https://github.com/dotnet/roslyn/issues/5498")]
        [WorkItem(11358, "https://github.com/dotnet/roslyn/issues/11358")]
        [Fact]
        public void TestLambdaWithError13()
        {
            // These tests ensure we attempt to perform type inference and bind a lambda expression
            // argument even when there are too many or too few arguments to an invocation, in the
            // case when there is more than one method in the method group.
            // See https://github.com/dotnet/roslyn/issues/11901 for the case of one method in the group
            var source =
@"using System;

class Program
{
    static void Main(string[] args)
    {
        Thing<string> t = null;
        t.X1(x => x, 1); // too many args
        t.X2(x => x);    // too few args
        t.M2(string.Empty, x => x, 1); // too many args
        t.M3(string.Empty, x => x); // too few args
    }
}
public class Thing<T>
{
    public void M2<T>(T x, Func<T, T> func) {}
    public void M3<T>(T x, Func<T, T> func, T y) {}

    // Ensure we have more than one method in the method group
    public void M2() {}
    public void M3() {}
}
public static class XThing
{
    public static Thing<T> X1<T>(this Thing<T> self, Func<T, T> func) => null;
    public static Thing<T> X2<T>(this Thing<T> self, Func<T, T> func, int i) => null;

    // Ensure we have more than one method in the method group
    public static void X1(this object self) {}
    public static void X2(this object self) {}
}
";
            var compilation = CreateCompilationWithMscorlib40AndSystemCore(source);
            var tree = compilation.SyntaxTrees[0];
            var sm = compilation.GetSemanticModel(tree);
            foreach (var lambda in tree.GetRoot().DescendantNodes().OfType<LambdaExpressionSyntax>())
            {
                var reference = lambda.Body.DescendantNodesAndSelf().OfType<IdentifierNameSyntax>().First();
                Assert.Equal("x", reference.ToString());
                var typeInfo = sm.GetTypeInfo(reference);
                Assert.Equal(TypeKind.Class, typeInfo.Type.TypeKind);
                Assert.Equal("String", typeInfo.Type.Name);
                Assert.NotEmpty(typeInfo.Type.GetMembers("Replace"));
            }
        }

        [Fact]
        [WorkItem(11901, "https://github.com/dotnet/roslyn/issues/11901")]
        public void TestLambdaWithError15()
        {
            // These tests ensure we attempt to perform type inference and bind a lambda expression
            // argument even when there are too many or too few arguments to an invocation, in the
            // case when there is exactly one method in the method group.
            var source =
@"using System;

class Program
{
    static void Main(string[] args)
    {
        Thing<string> t = null;
        t.X1(x => x, 1); // too many args
        t.X2(x => x);    // too few args
        t.M2(string.Empty, x => x, 1); // too many args
        t.M3(string.Empty, x => x); // too few args
    }
}
public class Thing<T>
{
    public void M2<T>(T x, Func<T, T> func) {}
    public void M3<T>(T x, Func<T, T> func, T y) {}
}
public static class XThing
{
    public static Thing<T> X1<T>(this Thing<T> self, Func<T, T> func) => null;
    public static Thing<T> X2<T>(this Thing<T> self, Func<T, T> func, int i) => null;
}
";
            var compilation = CreateCompilationWithMscorlib40AndSystemCore(source);
            var tree = compilation.SyntaxTrees[0];
            var sm = compilation.GetSemanticModel(tree);
            foreach (var lambda in tree.GetRoot().DescendantNodes().OfType<LambdaExpressionSyntax>())
            {
                var reference = lambda.Body.DescendantNodesAndSelf().OfType<IdentifierNameSyntax>().First();
                Assert.Equal("x", reference.ToString());
                var typeInfo = sm.GetTypeInfo(reference);
                Assert.Equal(TypeKind.Class, typeInfo.Type.TypeKind);
                Assert.Equal("String", typeInfo.Type.Name);
                Assert.NotEmpty(typeInfo.Type.GetMembers("Replace"));
            }
        }

        [Fact]
        [WorkItem(11901, "https://github.com/dotnet/roslyn/issues/11901")]
        public void TestLambdaWithError16()
        {
            // These tests ensure we use the substituted method to bind a lambda expression
            // argument even when there are too many or too few arguments to an invocation, in the
            // case when there is exactly one method in the method group.
            var source =
@"using System;

class Program
{
    static void Main(string[] args)
    {
        Thing<string> t = null;
        t.X1<string>(x => x, 1); // too many args
        t.X2<string>(x => x);    // too few args
        t.M2<string>(string.Empty, x => x, 1); // too many args
        t.M3<string>(string.Empty, x => x); // too few args
    }
}
public class Thing<T>
{
    public void M2<T>(T x, Func<T, T> func) {}
    public void M3<T>(T x, Func<T, T> func, T y) {}
}
public static class XThing
{
    public static Thing<T> X1<T>(this Thing<T> self, Func<T, T> func) => null;
    public static Thing<T> X2<T>(this Thing<T> self, Func<T, T> func, int i) => null;
}
";
            var compilation = CreateCompilationWithMscorlib40AndSystemCore(source);
            var tree = compilation.SyntaxTrees[0];
            var sm = compilation.GetSemanticModel(tree);
            foreach (var lambda in tree.GetRoot().DescendantNodes().OfType<LambdaExpressionSyntax>())
            {
                var reference = lambda.Body.DescendantNodesAndSelf().OfType<IdentifierNameSyntax>().First();
                Assert.Equal("x", reference.ToString());
                var typeInfo = sm.GetTypeInfo(reference);
                Assert.Equal(TypeKind.Class, typeInfo.Type.TypeKind);
                Assert.Equal("String", typeInfo.Type.Name);
                Assert.NotEmpty(typeInfo.Type.GetMembers("Replace"));
            }
        }

        [Fact]
        [WorkItem(12063, "https://github.com/dotnet/roslyn/issues/12063")]
        public void TestLambdaWithError17()
        {
            var source =
@"using System;

class Program
{
    static void Main(string[] args)
    {
        Ma(action: (x, y) => x.ToString(), t: string.Empty);
        Mb(action: (x, y) => x.ToString(), t: string.Empty);
    }
    static void Ma<T>(T t, Action<T, T, int> action) { }
    static void Mb<T>(T t, Action<T, T, int> action) { }
    static void Mb() { }
}
";
            var compilation = CreateCompilationWithMscorlib40AndSystemCore(source);
            var tree = compilation.SyntaxTrees[0];
            var sm = compilation.GetSemanticModel(tree);
            foreach (var lambda in tree.GetRoot().DescendantNodes().OfType<LambdaExpressionSyntax>())
            {
                var reference = lambda.Body.DescendantNodesAndSelf().OfType<IdentifierNameSyntax>().First();
                Assert.Equal("x", reference.ToString());
                var typeInfo = sm.GetTypeInfo(reference);
                Assert.Equal(TypeKind.Class, typeInfo.Type.TypeKind);
                Assert.Equal("String", typeInfo.Type.Name);
                Assert.NotEmpty(typeInfo.Type.GetMembers("Replace"));
            }
        }

        [Fact]
        [WorkItem(12063, "https://github.com/dotnet/roslyn/issues/12063")]
        public void TestLambdaWithError18()
        {
            var source =
@"using System;

class Program
{
    static void Main(string[] args)
    {
        Ma(string.Empty, (x, y) => x.ToString());
        Mb(string.Empty, (x, y) => x.ToString());
    }
    static void Ma<T>(T t, Action<T, T, int> action) { }
    static void Mb<T>(T t, Action<T, T, int> action) { }
    static void Mb() { }
}
";
            var compilation = CreateCompilationWithMscorlib40AndSystemCore(source);
            var tree = compilation.SyntaxTrees[0];
            var sm = compilation.GetSemanticModel(tree);
            foreach (var lambda in tree.GetRoot().DescendantNodes().OfType<LambdaExpressionSyntax>())
            {
                var reference = lambda.Body.DescendantNodesAndSelf().OfType<IdentifierNameSyntax>().First();
                Assert.Equal("x", reference.ToString());
                var typeInfo = sm.GetTypeInfo(reference);
                Assert.Equal(TypeKind.Class, typeInfo.Type.TypeKind);
                Assert.Equal("String", typeInfo.Type.Name);
                Assert.NotEmpty(typeInfo.Type.GetMembers("Replace"));
            }
        }

        [Fact]
        [WorkItem(12063, "https://github.com/dotnet/roslyn/issues/12063")]
        public void TestLambdaWithError19()
        {
            var source =
@"using System;
using System.Linq.Expressions;

class Program
{
    static void Main(string[] args)
    {
        Ma(string.Empty, (x, y) => x.ToString());
        Mb(string.Empty, (x, y) => x.ToString());
        Mc(string.Empty, (x, y) => x.ToString());
    }
    static void Ma<T>(T t, Expression<Action<T, T, int>> action) { }
    static void Mb<T>(T t, Expression<Action<T, T, int>> action) { }
    static void Mb<T>(T t, Action<T, T, int> action) { }
    static void Mc<T>(T t, Expression<Action<T, T, int>> action) { }
    static void Mc() { }
}
";
            var compilation = CreateCompilationWithMscorlib40AndSystemCore(source);
            var tree = compilation.SyntaxTrees[0];
            var sm = compilation.GetSemanticModel(tree);
            foreach (var lambda in tree.GetRoot().DescendantNodes().OfType<LambdaExpressionSyntax>())
            {
                var reference = lambda.Body.DescendantNodesAndSelf().OfType<IdentifierNameSyntax>().First();
                Assert.Equal("x", reference.ToString());
                var typeInfo = sm.GetTypeInfo(reference);
                Assert.Equal(TypeKind.Class, typeInfo.Type.TypeKind);
                Assert.Equal("String", typeInfo.Type.Name);
                Assert.NotEmpty(typeInfo.Type.GetMembers("Replace"));
            }
        }

        // See MaxParameterListsForErrorRecovery.
        [Fact]
        public void BuildArgumentsForErrorRecovery_ManyOverloads()
        {
            BuildArgumentsForErrorRecovery_ManyOverloads_Internal(Binder.MaxParameterListsForErrorRecovery - 1, tooMany: false);
            BuildArgumentsForErrorRecovery_ManyOverloads_Internal(Binder.MaxParameterListsForErrorRecovery, tooMany: true);
        }

        private void BuildArgumentsForErrorRecovery_ManyOverloads_Internal(int n, bool tooMany)
        {
            var builder = new StringBuilder();
            builder.AppendLine("using System;");
            for (int i = 0; i < n; i++)
            {
                builder.AppendLine($"class C{i} {{ }}");
            }
            builder.Append(
@"class A { }
class B { }
class C
{
    void M()
    {
        F(1, (t, a, b, c) => { });
        var o = this[(a, b, c) => { }];
    }
");
            // Too few parameters.
            AppendLines(builder, n, i => $"    void F<T>(T t, Action<T, A, C{i}> a) {{ }}");
            AppendLines(builder, n, i => $"    object this[Action<A, C{i}> a] => {i}");
            // Type inference failure.
            AppendLines(builder, n, i => $"    void F<T, U>(T t, Action<T, U, C{i}> a) where U : T {{ }}");
            // Too many parameters.
            AppendLines(builder, n, i => $"    void F<T>(T t, Action<T, A, B, C, C{i}> a) {{ }}");
            AppendLines(builder, n, i => $"    object this[Action<A, B, C, C{i}> a] => {i}");
            builder.AppendLine("}");

            var source = builder.ToString();
            var compilation = CreateCompilationWithMscorlib40AndSystemCore(source);
            var tree = compilation.SyntaxTrees[0];
            var sm = compilation.GetSemanticModel(tree);
            var lambdas = tree.GetRoot().DescendantNodes().OfType<ParenthesizedLambdaExpressionSyntax>().ToArray();

            // F(1, (t, a, b, c) => { });
            var lambda = lambdas[0];
            var parameters = lambda.ParameterList.Parameters;
            var parameter = (IParameterSymbol)sm.GetDeclaredSymbol(parameters[0]);
            Assert.False(parameter.Type.IsErrorType());
            Assert.Equal("System.Int32 t", parameter.ToTestDisplayString());
            parameter = (IParameterSymbol)sm.GetDeclaredSymbol(parameters[1]);
            Assert.False(parameter.Type.IsErrorType());
            Assert.Equal("A a", parameter.ToTestDisplayString());
            parameter = (IParameterSymbol)sm.GetDeclaredSymbol(parameters[3]);
            Assert.Equal(tooMany, parameter.Type.IsErrorType());
            Assert.Equal(tooMany ? "? c" : "C c", parameter.ToTestDisplayString());

            // var o = this[(a, b, c) => { }];
            lambda = lambdas[1];
            parameters = lambda.ParameterList.Parameters;
            parameter = (IParameterSymbol)sm.GetDeclaredSymbol(parameters[0]);
            Assert.False(parameter.Type.IsErrorType());
            Assert.Equal("A a", parameter.ToTestDisplayString());
            parameter = (IParameterSymbol)sm.GetDeclaredSymbol(parameters[2]);
            Assert.Equal(tooMany, parameter.Type.IsErrorType());
            Assert.Equal(tooMany ? "? c" : "C c", parameter.ToTestDisplayString());
        }

        private static void AppendLines(StringBuilder builder, int n, Func<int, string> getLine)
        {
            for (int i = 0; i < n; i++)
            {
                builder.AppendLine(getLine(i));
            }
        }

        [Fact]
        [WorkItem(13797, "https://github.com/dotnet/roslyn/issues/13797")]
        public void DelegateAsAction()
        {
            var source = @"
using System;

public static class C
{
    public static void M() => Dispatch(delegate { });

    public static T Dispatch<T>(Func<T> func) => default(T);

    public static void Dispatch(Action func) { }
}";
            var comp = CreateCompilation(source);
            CompileAndVerify(comp);
        }

        [Fact, WorkItem(278481, "https://devdiv.visualstudio.com/DevDiv/_workitems?id=278481")]
        public void LambdaReturningNull_1()
        {
            var src = @"
public static class ExtensionMethods
{
    public static System.Linq.IQueryable<TResult> LeftOuterJoin<TOuter, TInner, TKey, TResult>(
        this System.Linq.IQueryable<TOuter> outerValues,
        System.Linq.IQueryable<TInner> innerValues,
        System.Linq.Expressions.Expression<System.Func<TOuter, TKey>> outerKeySelector,
        System.Linq.Expressions.Expression<System.Func<TInner, TKey>> innerKeySelector,
        System.Linq.Expressions.Expression<System.Func<TOuter, TInner, TResult>> fullResultSelector,
        System.Linq.Expressions.Expression<System.Func<TOuter, TResult>> partialResultSelector,
        System.Collections.Generic.IEqualityComparer<TKey> comparer)
    { return null; }

    public static System.Linq.IQueryable<TResult> LeftOuterJoin<TOuter, TInner, TKey, TResult>(
        this System.Linq.IQueryable<TOuter> outerValues, 
        System.Linq.IQueryable<TInner> innerValues, 
        System.Linq.Expressions.Expression<System.Func<TOuter, TKey>> outerKeySelector, 
        System.Linq.Expressions.Expression<System.Func<TInner, TKey>> innerKeySelector, 
        System.Linq.Expressions.Expression<System.Func<TOuter, TInner, TResult>> fullResultSelector, 
        System.Linq.Expressions.Expression<System.Func<TOuter, TResult>> partialResultSelector)
    {
        System.Console.WriteLine(""1""); 
        return null; 
    }

    public static System.Collections.Generic.IEnumerable<TResult> LeftOuterJoin<TOuter, TInner, TKey, TResult>(
        this System.Collections.Generic.IEnumerable<TOuter> outerValues, 
        System.Linq.IQueryable<TInner> innerValues, 
        System.Func<TOuter, TKey> outerKeySelector, 
        System.Func<TInner, TKey> innerKeySelector, 
        System.Func<TOuter, TInner, TResult> fullResultSelector, 
        System.Func<TOuter, TResult> partialResultSelector)
    {
        System.Console.WriteLine(""2""); 
        return null; 
    }

    public static System.Collections.Generic.IEnumerable<TResult> LeftOuterJoin<TOuter, TInner, TKey, TResult>(
        this System.Collections.Generic.IEnumerable<TOuter> outerQueryable,
        System.Collections.Generic.IEnumerable<TInner> innerQueryable,
        System.Func<TOuter, TKey> outerKeySelector,
        System.Func<TInner, TKey> innerKeySelector,
        System.Func<TOuter, TInner, TResult> resultSelector)
    { return null; }
}

partial class C
{
    public static void Main()
    {
        System.Linq.IQueryable<A> outerValue = null;
        System.Linq.IQueryable<B> innerValues = null;

        outerValue.LeftOuterJoin(innerValues,
                    co => co.id,
                    coa => coa.id,
                    (co, coa) => null,
                    co => co);
    }
}

class A
{
    public int id=2;
}

class B
{
    public int id = 2;
}";
            var comp = CreateCompilationWithMscorlib40AndSystemCore(src, options: TestOptions.DebugExe);
            CompileAndVerify(comp, expectedOutput: "1");
        }

        [Fact, WorkItem(296550, "https://devdiv.visualstudio.com/DevDiv/_workitems?id=296550")]
        public void LambdaReturningNull_2()
        {
            var src = @"
class Test1<T>
    {
        public void M1(System.Func<T> x) {}
        public void M1<S>(System.Func<S> x) {}
        public void M2<S>(System.Func<S> x) {}
        public void M2(System.Func<T> x) {}
    }

    class Test2 : Test1<System.>
    {
        void Main()
        {
            M1(()=> null);
            M2(()=> null);
        }
    }
";
            var comp = CreateCompilation(src, options: TestOptions.DebugDll);

            comp.VerifyDiagnostics(
                // (10,32): error CS1001: Identifier expected
                //     class Test2 : Test1<System.>
                Diagnostic(ErrorCode.ERR_IdentifierExpected, ">").WithLocation(10, 32)
                );
        }

        [Fact, WorkItem(22662, "https://github.com/dotnet/roslyn/issues/22662")]
        public void LambdaSquigglesArea()
        {
            var src = @"
class C
{
    void M()
    {
        System.Func<bool, System.Action<bool>> x = x1 => x2 =>
        {
            error();
        };
    }
}
";
            var comp = CreateCompilation(src);
            comp.VerifyDiagnostics(
                // (8,13): error CS0103: The name 'error' does not exist in the current context
                //             error();
                Diagnostic(ErrorCode.ERR_NameNotInContext, "error").WithArguments("error").WithLocation(8, 13),
                // (6,58): error CS1662: Cannot convert lambda expression to intended delegate type because some of the return types in the block are not implicitly convertible to the delegate return type
                //         System.Func<bool, System.Action<bool>> x = x1 => x2 =>
                Diagnostic(ErrorCode.ERR_CantConvAnonMethReturns, "x2 =>").WithArguments("lambda expression").WithLocation(6, 58)
                );
        }

        [Fact, WorkItem(22662, "https://github.com/dotnet/roslyn/issues/22662")]
        public void LambdaSquigglesAreaInAsync()
        {
            var src = @"
class C
{
    void M()
    {
        System.Func<bool, System.Threading.Tasks.Task<System.Action<bool>>> x = async x1 => x2 =>
        {
            error();
        };
    }
}
";
            var comp = CreateCompilation(src);
            comp.VerifyDiagnostics(
                // (8,13): error CS0103: The name 'error' does not exist in the current context
                //             error();
                Diagnostic(ErrorCode.ERR_NameNotInContext, "error").WithArguments("error").WithLocation(8, 13),
                // (6,93): error CS4010: Cannot convert async lambda expression to delegate type 'Task<Action<bool>>'. An async lambda expression may return void, Task or Task<T>, none of which are convertible to 'Task<Action<bool>>'.
                //         System.Func<bool, System.Threading.Tasks.Task<System.Action<bool>>> x = async x1 => x2 =>
                Diagnostic(ErrorCode.ERR_CantConvAsyncAnonFuncReturns, "x2 =>").WithArguments("lambda expression", "System.Threading.Tasks.Task<System.Action<bool>>").WithLocation(6, 93),
                // (6,90): warning CS1998: This async method lacks 'await' operators and will run synchronously. Consider using the 'await' operator to await non-blocking API calls, or 'await Task.Run(...)' to do CPU-bound work on a background thread.
                //         System.Func<bool, System.Threading.Tasks.Task<System.Action<bool>>> x = async x1 => x2 =>
                Diagnostic(ErrorCode.WRN_AsyncLacksAwaits, "=>").WithLocation(6, 90)
                );
        }

        [Fact, WorkItem(22662, "https://github.com/dotnet/roslyn/issues/22662")]
        public void DelegateSquigglesArea()
        {
            var src = @"
class C
{
    void M()
    {
        System.Func<bool, System.Action<bool>> x = x1 => delegate(bool x2)
        {
            error();
        };
    }
}
";
            var comp = CreateCompilation(src);
            comp.VerifyDiagnostics(
                // (8,13): error CS0103: The name 'error' does not exist in the current context
                //             error();
                Diagnostic(ErrorCode.ERR_NameNotInContext, "error").WithArguments("error").WithLocation(8, 13),
                // (6,58): error CS1662: Cannot convert lambda expression to intended delegate type because some of the return types in the block are not implicitly convertible to the delegate return type
                //         System.Func<bool, System.Action<bool>> x = x1 => delegate(bool x2)
                Diagnostic(ErrorCode.ERR_CantConvAnonMethReturns, "delegate(bool x2)").WithArguments("lambda expression").WithLocation(6, 58)
                );
        }

        [Fact, WorkItem(22662, "https://github.com/dotnet/roslyn/issues/22662")]
        public void DelegateWithoutArgumentsSquigglesArea()
        {
            var src = @"
class C
{
    void M()
    {
        System.Func<bool, System.Action> x = x1 => delegate
        {
            error();
        };
    }
}
";
            var comp = CreateCompilation(src);
            comp.VerifyDiagnostics(
                // (8,13): error CS0103: The name 'error' does not exist in the current context
                //             error();
                Diagnostic(ErrorCode.ERR_NameNotInContext, "error").WithArguments("error").WithLocation(8, 13),
                // (6,52): error CS1662: Cannot convert lambda expression to intended delegate type because some of the return types in the block are not implicitly convertible to the delegate return type
                //         System.Func<bool, System.Action> x = x1 => delegate
                Diagnostic(ErrorCode.ERR_CantConvAnonMethReturns, "delegate").WithArguments("lambda expression").WithLocation(6, 52)
                );
        }

        [Fact]
        public void ThrowExpression_Lambda()
        {
            var src = @"using System;
class C
{
    public static void Main()
    {
        Action a = () => throw new Exception(""1"");
        try
        {
            a();
        }
        catch (Exception ex)
        {
            Console.Write(ex.Message);
        }
        Func<int, int> b = x => throw new Exception(""2"");
        try
        {
            b(0);
        }
        catch (Exception ex)
        {
            Console.Write(ex.Message);
        }
        b = (int x) => throw new Exception(""3"");
        try
        {
            b(0);
        }
        catch (Exception ex)
        {
            Console.Write(ex.Message);
        }
        b = (x) => throw new Exception(""4"");
        try
        {
            b(0);
        }
        catch (Exception ex)
        {
            Console.Write(ex.Message);
        }
    }
}";
            var comp = CreateCompilationWithMscorlib40AndSystemCore(src, options: TestOptions.DebugExe);
            CompileAndVerify(comp, expectedOutput: "1234");
        }

        [Fact, WorkItem(23883, "https://github.com/dotnet/roslyn/issues/23883")]
        public void InMalformedEmbeddedStatement_01()
        {
            var source = @"
class Program
{
    void method1()
    {
        if (method2())
            .Any(b => b.ContentType, out var chars)
        {
        }
    }
}
";
            var tree = SyntaxFactory.ParseSyntaxTree(source);
            var comp = CreateCompilation(tree);

            ExpressionSyntax contentType = tree.GetCompilationUnitRoot().DescendantNodes().OfType<IdentifierNameSyntax>().Where(id => id.Identifier.ValueText == "ContentType").Single();

            var model = comp.GetSemanticModel(tree);
            Assert.Equal("ContentType", contentType.ToString());
            Assert.Null(model.GetSymbolInfo(contentType).Symbol);
            Assert.Equal(TypeKind.Error, model.GetTypeInfo(contentType).Type.TypeKind);

            ExpressionSyntax b = tree.GetCompilationUnitRoot().DescendantNodes().OfType<IdentifierNameSyntax>().Where(id => id.Identifier.ValueText == "b").Single();

            model = comp.GetSemanticModel(tree);
            Assert.Equal("b", b.ToString());
            ISymbol symbol = model.GetSymbolInfo(b).Symbol;
            Assert.Equal(SymbolKind.Parameter, symbol.Kind);
            Assert.Equal("? b", symbol.ToTestDisplayString());
            Assert.Equal(TypeKind.Error, model.GetTypeInfo(b).Type.TypeKind);

            ParameterSyntax parameterSyntax = tree.GetCompilationUnitRoot().DescendantNodes().OfType<ParameterSyntax>().Single();

            model = comp.GetSemanticModel(tree);
            symbol = model.GetDeclaredSymbol(parameterSyntax);
            Assert.Equal(SymbolKind.Parameter, symbol.Kind);
            Assert.Equal("? b", symbol.ToTestDisplayString());
        }

        [Fact, WorkItem(23883, "https://github.com/dotnet/roslyn/issues/23883")]
        public void InMalformedEmbeddedStatement_02()
        {
            var source = @"
class Program
{
    void method1()
    {
        if (method2())
            .Any(b => b.ContentType, out var chars)
        {
        }
    }
}
";
            var tree = SyntaxFactory.ParseSyntaxTree(source);
            var comp = CreateCompilation(tree);

            ExpressionSyntax contentType = tree.GetCompilationUnitRoot().DescendantNodes().OfType<IdentifierNameSyntax>().Where(id => id.Identifier.ValueText == "ContentType").Single();

            var model = comp.GetSemanticModel(tree);
            Assert.Equal("ContentType", contentType.ToString());
            var lambda = (IMethodSymbol)model.GetEnclosingSymbol(contentType.SpanStart);
            Assert.Equal(MethodKind.AnonymousFunction, lambda.MethodKind);

            ExpressionSyntax b = tree.GetCompilationUnitRoot().DescendantNodes().OfType<IdentifierNameSyntax>().Where(id => id.Identifier.ValueText == "b").Single();

            model = comp.GetSemanticModel(tree);
            Assert.Equal("b", b.ToString());
            lambda = (IMethodSymbol)model.GetEnclosingSymbol(b.SpanStart);
            Assert.Equal(MethodKind.AnonymousFunction, lambda.MethodKind);

            model = comp.GetSemanticModel(tree);
            ParameterSyntax parameterSyntax = tree.GetCompilationUnitRoot().DescendantNodes().OfType<ParameterSyntax>().Single();
            Assert.Equal("void Program.method1()", model.GetEnclosingSymbol(parameterSyntax.SpanStart).ToTestDisplayString());
        }

        [Fact]
        public void ShadowNames_Local()
        {
            var source =
@"#pragma warning disable 0219
#pragma warning disable 8321
using System;
using System.Linq;
class Program
{
    static void M()
    {
        Action a1 = () => { object x = 0; }; // local
        Action<string> a2 = x => { }; // parameter
        Action<string> a3 = (string x) => { }; // parameter
        object x = null;
        Action a4 = () => { void x() { } }; // method
        Action a5 = () => { _ = from x in new[] { 1, 2, 3 } select x; }; // range variable
    }
}";
            var comp = CreateCompilation(source, parseOptions: TestOptions.Regular7_3);
            comp.VerifyDiagnostics(
                // (9,36): error CS0136: A local or parameter named 'x' cannot be declared in this scope because that name is used in an enclosing local scope to define a local or parameter
                //         Action a1 = () => { object x = 0; }; // local
                Diagnostic(ErrorCode.ERR_LocalIllegallyOverrides, "x").WithArguments("x").WithLocation(9, 36),
                // (10,29): error CS0136: A local or parameter named 'x' cannot be declared in this scope because that name is used in an enclosing local scope to define a local or parameter
                //         Action<string> a2 = x => { }; // parameter
                Diagnostic(ErrorCode.ERR_LocalIllegallyOverrides, "x").WithArguments("x").WithLocation(10, 29),
                // (11,37): error CS0136: A local or parameter named 'x' cannot be declared in this scope because that name is used in an enclosing local scope to define a local or parameter
                //         Action<string> a3 = (string x) => { }; // parameter
                Diagnostic(ErrorCode.ERR_LocalIllegallyOverrides, "x").WithArguments("x").WithLocation(11, 37),
                // (13,34): error CS0136: A local or parameter named 'x' cannot be declared in this scope because that name is used in an enclosing local scope to define a local or parameter
                //         Action a4 = () => { void x() { } }; // method
                Diagnostic(ErrorCode.ERR_LocalIllegallyOverrides, "x").WithArguments("x").WithLocation(13, 34),
                // (14,38): error CS1931: The range variable 'x' conflicts with a previous declaration of 'x'
                //         Action a5 = () => { _ = from x in new[] { 1, 2, 3 } select x; }; // range variable
                Diagnostic(ErrorCode.ERR_QueryRangeVariableOverrides, "x").WithArguments("x").WithLocation(14, 38));

            comp = CreateCompilation(source, parseOptions: TestOptions.Regular8);
            comp.VerifyDiagnostics();

            comp = CreateCompilation(source);
            comp.VerifyDiagnostics();
        }

        [Fact]
        public void ShadowNames_Parameter()
        {
            var source =
@"#pragma warning disable 0219
#pragma warning disable 8321
using System;
using System.Linq;
class Program
{
    static Action<object> F = (object x) =>
    {
        Action a1 = () => { object x = 0; }; // local
        Action<string> a2 = x => { }; // parameter
        Action<string> a3 = (string x) => { }; // parameter
        Action a4 = () => { void x() { } }; // method
        Action a5 = () => { _ = from x in new[] { 1, 2, 3 } select x; }; // range variable
    };
}";
            var comp = CreateCompilation(source, parseOptions: TestOptions.Regular7_3);
            comp.VerifyDiagnostics(
                // (9,36): error CS0136: A local or parameter named 'x' cannot be declared in this scope because that name is used in an enclosing local scope to define a local or parameter
                //         Action a1 = () => { object x = 0; }; // local
                Diagnostic(ErrorCode.ERR_LocalIllegallyOverrides, "x").WithArguments("x").WithLocation(9, 36),
                // (10,29): error CS0136: A local or parameter named 'x' cannot be declared in this scope because that name is used in an enclosing local scope to define a local or parameter
                //         Action<string> a2 = x => { }; // parameter
                Diagnostic(ErrorCode.ERR_LocalIllegallyOverrides, "x").WithArguments("x").WithLocation(10, 29),
                // (11,37): error CS0136: A local or parameter named 'x' cannot be declared in this scope because that name is used in an enclosing local scope to define a local or parameter
                //         Action<string> a3 = (string x) => { }; // parameter
                Diagnostic(ErrorCode.ERR_LocalIllegallyOverrides, "x").WithArguments("x").WithLocation(11, 37),
                // (13,38): error CS1931: The range variable 'x' conflicts with a previous declaration of 'x'
                //         Action a5 = () => { _ = from x in new[] { 1, 2, 3 } select x; }; // range variable
                Diagnostic(ErrorCode.ERR_QueryRangeVariableOverrides, "x").WithArguments("x").WithLocation(13, 38));

            comp = CreateCompilation(source);
            comp.VerifyDiagnostics();
        }

        [Fact]
        public void ShadowNames_TypeParameter()
        {
            var source =
@"#pragma warning disable 0219
#pragma warning disable 8321
using System;
using System.Linq;
class Program
{
    static void M<@x>()
    {
        Action a1 = () => { object x = 0; }; // local
        Action<string> a2 = x => { }; // parameter
        Action<string> a3 = (string x) => { }; // parameter
        Action a4 = () => { void x() { } }; // method
        Action a5 = () => { _ = from x in new[] { 1, 2, 3 } select x; }; // range variable
    }
}";
            var comp = CreateCompilation(source, parseOptions: TestOptions.Regular7_3);
            comp.VerifyDiagnostics(
                // (9,36): error CS0412: 'x': a parameter, local variable, or local function cannot have the same name as a method type parameter
                //         Action a1 = () => { object x = 0; }; // local
                Diagnostic(ErrorCode.ERR_LocalSameNameAsTypeParam, "x").WithArguments("x").WithLocation(9, 36),
                // (10,29): error CS0412: 'x': a parameter, local variable, or local function cannot have the same name as a method type parameter
                //         Action<string> a2 = x => { }; // parameter
                Diagnostic(ErrorCode.ERR_LocalSameNameAsTypeParam, "x").WithArguments("x").WithLocation(10, 29),
                // (11,37): error CS0412: 'x': a parameter, local variable, or local function cannot have the same name as a method type parameter
                //         Action<string> a3 = (string x) => { }; // parameter
                Diagnostic(ErrorCode.ERR_LocalSameNameAsTypeParam, "x").WithArguments("x").WithLocation(11, 37),
                // (12,34): error CS0412: 'x': a parameter, local variable, or local function cannot have the same name as a method type parameter
                //         Action a4 = () => { void x() { } }; // method
                Diagnostic(ErrorCode.ERR_LocalSameNameAsTypeParam, "x").WithArguments("x").WithLocation(12, 34),
                // (13,38): error CS1948: The range variable 'x' cannot have the same name as a method type parameter
                //         Action a5 = () => { _ = from x in new[] { 1, 2, 3 } select x; }; // range variable
                Diagnostic(ErrorCode.ERR_QueryRangeVariableSameAsTypeParam, "x").WithArguments("x").WithLocation(13, 38));

            comp = CreateCompilation(source);
            comp.VerifyDiagnostics();
        }

        [Fact]
        public void ShadowNames_QueryParameter()
        {
            var source =
@"#pragma warning disable 0219
#pragma warning disable 8321
using System;
using System.Linq;
class Program
{
    static void Main(string[] args)
    {
        _ = from x in args select (Action)(() => { object x = 0; }); // local
        _ = from x in args select (Action<string>)(x => { }); // parameter
        _ = from x in args select (Action<string>)((string x) => { }); // parameter
        _ = from x in args select (Action)(() => { void x() { } }); // method
        _ = from x in args select (Action)(() => { _ = from x in new[] { 1, 2, 3 } select x; }); // range variable
    }
}";
            var comp = CreateCompilation(source, parseOptions: TestOptions.Regular7_3);
            comp.VerifyDiagnostics(
                // (9,59): error CS0136: A local or parameter named 'x' cannot be declared in this scope because that name is used in an enclosing local scope to define a local or parameter
                //         _ = from x in args select (Action)(() => { object x = 0; }); // local
                Diagnostic(ErrorCode.ERR_LocalIllegallyOverrides, "x").WithArguments("x").WithLocation(9, 59),
                // (10,52): error CS0136: A local or parameter named 'x' cannot be declared in this scope because that name is used in an enclosing local scope to define a local or parameter
                //         _ = from x in args select (Action<string>)(x => { }); // parameter
                Diagnostic(ErrorCode.ERR_LocalIllegallyOverrides, "x").WithArguments("x").WithLocation(10, 52),
                // (11,60): error CS0136: A local or parameter named 'x' cannot be declared in this scope because that name is used in an enclosing local scope to define a local or parameter
                //         _ = from x in args select (Action<string>)((string x) => { }); // parameter
                Diagnostic(ErrorCode.ERR_LocalIllegallyOverrides, "x").WithArguments("x").WithLocation(11, 60),
                // (13,61): error CS1931: The range variable 'x' conflicts with a previous declaration of 'x'
                //         _ = from x in args select (Action)(() => { _ = from x in new[] { 1, 2, 3 } select x; }); // range variable
                Diagnostic(ErrorCode.ERR_QueryRangeVariableOverrides, "x").WithArguments("x").WithLocation(13, 61));

            comp = CreateCompilation(source);
            comp.VerifyDiagnostics();
        }

        [Fact]
        public void ShadowNames_Local_Delegate()
        {
            var source =
@"#pragma warning disable 0219
#pragma warning disable 8321
using System;
using System.Linq;
class Program
{
    static void M()
    {
        object x = null;
        Action a1 = delegate() { object x = 0; }; // local
        Action<string> a2 = delegate(string x) { }; // parameter
        Action a3 = delegate() { void x() { } }; // method
        Action a4 = delegate() { _ = from x in new[] { 1, 2, 3 } select x; }; // range variable
    }
}";
            var comp = CreateCompilation(source, parseOptions: TestOptions.Regular7_3);
            comp.VerifyDiagnostics(
                // (10,41): error CS0136: A local or parameter named 'x' cannot be declared in this scope because that name is used in an enclosing local scope to define a local or parameter
                //         Action a1 = delegate() { object x = 0; }; // local
                Diagnostic(ErrorCode.ERR_LocalIllegallyOverrides, "x").WithArguments("x").WithLocation(10, 41),
                // (11,45): error CS0136: A local or parameter named 'x' cannot be declared in this scope because that name is used in an enclosing local scope to define a local or parameter
                //         Action<string> a2 = delegate(string x) { }; // parameter
                Diagnostic(ErrorCode.ERR_LocalIllegallyOverrides, "x").WithArguments("x").WithLocation(11, 45),
                // (12,39): error CS0136: A local or parameter named 'x' cannot be declared in this scope because that name is used in an enclosing local scope to define a local or parameter
                //         Action a3 = delegate() { void x() { } }; // method
                Diagnostic(ErrorCode.ERR_LocalIllegallyOverrides, "x").WithArguments("x").WithLocation(12, 39),
                // (13,43): error CS1931: The range variable 'x' conflicts with a previous declaration of 'x'
                //         Action a4 = delegate() { _ = from x in new[] { 1, 2, 3 } select x; }; // range variable
                Diagnostic(ErrorCode.ERR_QueryRangeVariableOverrides, "x").WithArguments("x").WithLocation(13, 43));

            comp = CreateCompilation(source, parseOptions: TestOptions.Regular8);
            comp.VerifyDiagnostics();

            comp = CreateCompilation(source);
            comp.VerifyDiagnostics();
        }

        [Fact]
        public void ShadowNames_Parameter_Delegate()
        {
            var source =
@"#pragma warning disable 0219
#pragma warning disable 8321
using System;
using System.Linq;
class Program
{
    static Action<object> F = (object x) =>
    {
        Action a1 = delegate() { object x = 0; }; // local
        Action<string> a2 = delegate(string x) { }; // parameter
        Action a3 = delegate() { void x() { } }; // method
        Action a4 = delegate() { _ = from x in new[] { 1, 2, 3 } select x; }; // range variable
    };
}";
            var comp = CreateCompilation(source, parseOptions: TestOptions.Regular7_3);
            comp.VerifyDiagnostics(
                // (9,41): error CS0136: A local or parameter named 'x' cannot be declared in this scope because that name is used in an enclosing local scope to define a local or parameter
                //         Action a1 = delegate() { object x = 0; }; // local
                Diagnostic(ErrorCode.ERR_LocalIllegallyOverrides, "x").WithArguments("x").WithLocation(9, 41),
                // (10,45): error CS0136: A local or parameter named 'x' cannot be declared in this scope because that name is used in an enclosing local scope to define a local or parameter
                //         Action<string> a2 = delegate(string x) { }; // parameter
                Diagnostic(ErrorCode.ERR_LocalIllegallyOverrides, "x").WithArguments("x").WithLocation(10, 45),
                // (12,43): error CS1931: The range variable 'x' conflicts with a previous declaration of 'x'
                //         Action a4 = delegate() { _ = from x in new[] { 1, 2, 3 } select x; }; // range variable
                Diagnostic(ErrorCode.ERR_QueryRangeVariableOverrides, "x").WithArguments("x").WithLocation(12, 43));

            comp = CreateCompilation(source);
            comp.VerifyDiagnostics();
        }

        [Fact]
        public void ShadowNames_TypeParameter_Delegate()
        {
            var source =
@"#pragma warning disable 0219
#pragma warning disable 8321
using System;
using System.Linq;
class Program
{
    static void M<@x>()
    {
        Action a1 = delegate() { object x = 0; }; // local
        Action<string> a2 = delegate(string x) { }; // parameter
        Action a3 = delegate() { void x() { } }; // method
        Action a4 = delegate() { _ = from x in new[] { 1, 2, 3 } select x; }; // range variable
    }
}";
            var comp = CreateCompilation(source, parseOptions: TestOptions.Regular7_3);
            comp.VerifyDiagnostics(
                // (9,41): error CS0412: 'x': a parameter, local variable, or local function cannot have the same name as a method type parameter
                //         Action a1 = delegate() { object x = 0; }; // local
                Diagnostic(ErrorCode.ERR_LocalSameNameAsTypeParam, "x").WithArguments("x").WithLocation(9, 41),
                // (10,45): error CS0412: 'x': a parameter, local variable, or local function cannot have the same name as a method type parameter
                //         Action<string> a2 = delegate(string x) { }; // parameter
                Diagnostic(ErrorCode.ERR_LocalSameNameAsTypeParam, "x").WithArguments("x").WithLocation(10, 45),
                // (11,39): error CS0412: 'x': a parameter, local variable, or local function cannot have the same name as a method type parameter
                //         Action a3 = delegate() { void x() { } }; // method
                Diagnostic(ErrorCode.ERR_LocalSameNameAsTypeParam, "x").WithArguments("x").WithLocation(11, 39),
                // (12,43): error CS1948: The range variable 'x' cannot have the same name as a method type parameter
                //         Action a4 = delegate() { _ = from x in new[] { 1, 2, 3 } select x; }; // range variable
                Diagnostic(ErrorCode.ERR_QueryRangeVariableSameAsTypeParam, "x").WithArguments("x").WithLocation(12, 43));

            comp = CreateCompilation(source);
            comp.VerifyDiagnostics();
        }

        [Fact]
        public void ShadowNames_LambdaInsideLambda()
        {
            var source =
@"#pragma warning disable 0219
#pragma warning disable 8321
using System;
class Program
{
    static void M<T>(object x)
    {
        Action a1 = () =>
        {
            Action b1 = () => { object x = 1; }; // local
            Action<string> b2 = (string x) => { }; // parameter
        };
        Action a2 = () =>
        {
            Action b3 = () => { object T = 3; }; // local
            Action<string> b4 = T => { }; // parameter
        };
    }
}";
            var comp = CreateCompilation(source, parseOptions: TestOptions.Regular7_3);
            comp.VerifyDiagnostics(
                // (10,40): error CS0136: A local or parameter named 'x' cannot be declared in this scope because that name is used in an enclosing local scope to define a local or parameter
                //             Action b1 = () => { object x = 1; }; // local
                Diagnostic(ErrorCode.ERR_LocalIllegallyOverrides, "x").WithArguments("x").WithLocation(10, 40),
                // (11,41): error CS0136: A local or parameter named 'x' cannot be declared in this scope because that name is used in an enclosing local scope to define a local or parameter
                //             Action<string> b2 = (string x) => { }; // parameter
                Diagnostic(ErrorCode.ERR_LocalIllegallyOverrides, "x").WithArguments("x").WithLocation(11, 41),
                // (15,40): error CS0412: 'T': a parameter, local variable, or local function cannot have the same name as a method type parameter
                //             Action b3 = () => { object T = 3; }; // local
                Diagnostic(ErrorCode.ERR_LocalSameNameAsTypeParam, "T").WithArguments("T").WithLocation(15, 40),
                // (16,33): error CS0412: 'T': a parameter, local variable, or local function cannot have the same name as a method type parameter
                //             Action<string> b4 = T => { }; // parameter
                Diagnostic(ErrorCode.ERR_LocalSameNameAsTypeParam, "T").WithArguments("T").WithLocation(16, 33));

            comp = CreateCompilation(source);
            comp.VerifyDiagnostics();
        }

        [Fact]
        public void ShadowNames_Underscore_01()
        {
            var source =
@"#pragma warning disable 0219
#pragma warning disable 8321
using System;
class Program
{
    static void M()
    {
        Func<int, Func<int, int>> f = _ => _ => _;
    }
}";
            var comp = CreateCompilation(source, parseOptions: TestOptions.Regular7_3);
            comp.VerifyDiagnostics(
                // (8,44): error CS0136: A local or parameter named '_' cannot be declared in this scope because that name is used in an enclosing local scope to define a local or parameter
                //         Func<int, Func<int, int>> f = _ => _ => _;
                Diagnostic(ErrorCode.ERR_LocalIllegallyOverrides, "_").WithArguments("_").WithLocation(8, 44));

            comp = CreateCompilation(source);
            comp.VerifyDiagnostics();
        }

        [Fact]
        public void ShadowNames_Underscore_02()
        {
            var source =
@"#pragma warning disable 0219
#pragma warning disable 8321
using System;
class Program
{
    static void M()
    {
        Func<int, int, int> f = (_, _) => 0;
    }
}";
            var comp = CreateCompilation(source, parseOptions: TestOptions.Regular7_3);
            comp.VerifyDiagnostics(
                // (8,37): error CS8370: Feature 'lambda discard parameters' is not available in C# 7.3. Please use language version 9.0 or greater.
                //         Func<int, int, int> f = (_, _) => 0;
                Diagnostic(ErrorCode.ERR_FeatureNotAvailableInVersion7_3, "_").WithArguments("lambda discard parameters", "9.0").WithLocation(8, 37));

            comp = CreateCompilation(source);
            comp.VerifyEmitDiagnostics();
        }

        [Fact]
        public void ShadowNames_Nested_01()
        {
            var source =
@"#pragma warning disable 0219
#pragma warning disable 8321
using System;
class Program
{
    static void M()
    {
        Func<int, Func<int, Func<int, int>>> f = x => x => x => x;
    }
}";
            var comp = CreateCompilation(source, parseOptions: TestOptions.Regular7_3);
            comp.VerifyDiagnostics(
                // (8,55): error CS0136: A local or parameter named 'x' cannot be declared in this scope because that name is used in an enclosing local scope to define a local or parameter
                //         Func<int, Func<int, Func<int, int>>> f = x => x => x => x;
                Diagnostic(ErrorCode.ERR_LocalIllegallyOverrides, "x").WithArguments("x").WithLocation(8, 55),
                // (8,60): error CS0136: A local or parameter named 'x' cannot be declared in this scope because that name is used in an enclosing local scope to define a local or parameter
                //         Func<int, Func<int, Func<int, int>>> f = x => x => x => x;
                Diagnostic(ErrorCode.ERR_LocalIllegallyOverrides, "x").WithArguments("x").WithLocation(8, 60));

            comp = CreateCompilation(source);
            comp.VerifyDiagnostics();
        }

        [Fact]
        public void ShadowNames_Nested_02()
        {
            var source =
@"#pragma warning disable 0219
#pragma warning disable 8321
using System;
class Program
{
    static void M()
    {
        Func<int, int, int, Func<int, int, Func<int, int, int>>> f = (x, y, z) => (_, x) => (y, _) => x + y + z + _;
    }
}";
            var comp = CreateCompilation(source, parseOptions: TestOptions.Regular7_3);
            comp.VerifyDiagnostics(
                // (8,87): error CS0136: A local or parameter named 'x' cannot be declared in this scope because that name is used in an enclosing local scope to define a local or parameter
                //         Func<int, int, int, Func<int, int, Func<int, int, int>>> f = (x, y, z) => (_, x) => (y, _) => x + y + z + _;
                Diagnostic(ErrorCode.ERR_LocalIllegallyOverrides, "x").WithArguments("x").WithLocation(8, 87),
                // (8,94): error CS0136: A local or parameter named 'y' cannot be declared in this scope because that name is used in an enclosing local scope to define a local or parameter
                //         Func<int, int, int, Func<int, int, Func<int, int, int>>> f = (x, y, z) => (_, x) => (y, _) => x + y + z + _;
                Diagnostic(ErrorCode.ERR_LocalIllegallyOverrides, "y").WithArguments("y").WithLocation(8, 94),
                // (8,97): error CS0136: A local or parameter named '_' cannot be declared in this scope because that name is used in an enclosing local scope to define a local or parameter
                //         Func<int, int, int, Func<int, int, Func<int, int, int>>> f = (x, y, z) => (_, x) => (y, _) => x + y + z + _;
                Diagnostic(ErrorCode.ERR_LocalIllegallyOverrides, "_").WithArguments("_").WithLocation(8, 97));

            comp = CreateCompilation(source);
            comp.VerifyDiagnostics();
        }

        [Fact]
        public void ShadowNames_LambdaInsideLocalFunction_01()
        {
            var source =
@"#pragma warning disable 0219
#pragma warning disable 8321
using System;
class Program
{
    static void M()
    {
        void F1()
        {
            object x = null;
            Action a1 = () => { int x = 0; };
        }
        void F2<T>()
        {
            Action a2 = () => { int T = 0; };
        }
    }
}";
            var comp = CreateCompilation(source, parseOptions: TestOptions.Regular7_3);
            comp.VerifyDiagnostics(
                // (11,37): error CS0136: A local or parameter named 'x' cannot be declared in this scope because that name is used in an enclosing local scope to define a local or parameter
                //             Action a1 = () => { int x = 0; };
                Diagnostic(ErrorCode.ERR_LocalIllegallyOverrides, "x").WithArguments("x").WithLocation(11, 37),
                // (15,37): error CS0412: 'T': a parameter, local variable, or local function cannot have the same name as a method type parameter
                //             Action a2 = () => { int T = 0; };
                Diagnostic(ErrorCode.ERR_LocalSameNameAsTypeParam, "T").WithArguments("T").WithLocation(15, 37));

            comp = CreateCompilation(source);
            comp.VerifyDiagnostics();
        }

        [Fact]
        public void ShadowNames_LambdaInsideLocalFunction_02()
        {
            var source =
@"#pragma warning disable 0219
#pragma warning disable 8321
using System;
class Program
{
    static void M<T>()
    {
        object x = null;
        void F()
        {
            Action<int> a1 = (int x) =>
            {
                Action b1 = () => { int T = 0; };
            };
            Action a2 = () =>
            {
                int x = 0;
                Action<int> b2 = (int T) => { };
            };
        }
    }
}";
            var comp = CreateCompilation(source, parseOptions: TestOptions.Regular7_3);
            comp.VerifyDiagnostics(
                // (11,35): error CS0136: A local or parameter named 'x' cannot be declared in this scope because that name is used in an enclosing local scope to define a local or parameter
                //             Action<int> a1 = (int x) =>
                Diagnostic(ErrorCode.ERR_LocalIllegallyOverrides, "x").WithArguments("x").WithLocation(11, 35),
                // (13,41): error CS0412: 'T': a parameter, local variable, or local function cannot have the same name as a method type parameter
                //                 Action b1 = () => { int T = 0; };
                Diagnostic(ErrorCode.ERR_LocalSameNameAsTypeParam, "T").WithArguments("T").WithLocation(13, 41),
                // (17,21): error CS0136: A local or parameter named 'x' cannot be declared in this scope because that name is used in an enclosing local scope to define a local or parameter
                //                 int x = 0;
                Diagnostic(ErrorCode.ERR_LocalIllegallyOverrides, "x").WithArguments("x").WithLocation(17, 21),
                // (18,39): error CS0412: 'T': a parameter, local variable, or local function cannot have the same name as a method type parameter
                //                 Action<int> b2 = (int T) => { };
                Diagnostic(ErrorCode.ERR_LocalSameNameAsTypeParam, "T").WithArguments("T").WithLocation(18, 39));

            comp = CreateCompilation(source);
            comp.VerifyDiagnostics();
        }

        [Fact]
        public void LambdaAttributes_01()
        {
            var sourceA =
@"using System;
class A : Attribute { }
class B : Attribute { }
partial class Program
{
    static Delegate D1() => (Action)([A] () => { });
    static Delegate D2(int x) => (Func<int, int, int>)((int y, [A][B] int z) => x);
    static Delegate D3() => (Action<int, object>)(([A]_, y) => { });
    Delegate D4() => (Func<int>)([return: A][B] () => GetHashCode());
}";
            var sourceB =
@"using System;
using System.Collections.Generic;
using System.Linq;
using System.Reflection;
using System.Text;
partial class Program
{
    static string GetAttributeString(object a)
    {
        return a.GetType().FullName;
    }
    static void Report(Delegate d)
    {
        var m = d.Method;
        var forMethod = ToString(""method"", m.GetCustomAttributes(inherit: false));
        var forReturn = ToString(""return"", m.ReturnTypeCustomAttributes.GetCustomAttributes(inherit: false));
        var forParameters = ToString(""parameter"", m.GetParameters().SelectMany(p => p.GetCustomAttributes(inherit: false)));
        Console.WriteLine(""{0}:{1}{2}{3}"", m.Name, forMethod, forReturn, forParameters);
    }
    static string ToString(string target, IEnumerable<object> attributes)
    {
        var builder = new StringBuilder();
        foreach (var attribute in attributes)
            builder.Append($"" [{target}: {attribute}]"");
        return builder.ToString();
    }
    static void Main()
    {
        Report(D1());
        Report(D2(0));
        Report(D3());
        Report(new Program().D4());
    }
}";

            var comp = CreateCompilation(new[] { sourceA, sourceB }, parseOptions: TestOptions.Regular10, options: TestOptions.ReleaseExe);
            var tree = comp.SyntaxTrees[0];
            var model = comp.GetSemanticModel(tree);
            var exprs = tree.GetRoot().DescendantNodes().OfType<LambdaExpressionSyntax>();
            var pairs = exprs.Select(e => (e, model.GetSymbolInfo(e).Symbol)).ToArray();
            var expectedAttributes = new[]
            {
                "[A] () => { }: [method: A]",
                "(int y, [A][B] int z) => x: [parameter: A] [parameter: B]",
                "([A]_, y) => { }: [parameter: A]",
                "[return: A][B] () => GetHashCode(): [method: B] [return: A]",
            };
            AssertEx.Equal(expectedAttributes, pairs.Select(p => getAttributesInternal(p.Item1, p.Item2)));
            AssertEx.Equal(expectedAttributes, pairs.Select(p => getAttributesPublic(p.Item1, p.Item2)));

            CompileAndVerify(comp, expectedOutput:
@"<D1>b__0_0: [method: A]
<D2>b__0: [parameter: A] [parameter: B]
<D3>b__2_0: [parameter: A]
<D4>b__3_0: [method: System.Runtime.CompilerServices.CompilerGeneratedAttribute] [method: B] [return: A]");

            static string getAttributesInternal(LambdaExpressionSyntax expr, ISymbol symbol)
            {
                var method = symbol.GetSymbol<MethodSymbol>();
                return format(expr, method.GetAttributes(), method.GetReturnTypeAttributes(), method.Parameters.SelectMany(p => p.GetAttributes()));
            }

            static string getAttributesPublic(LambdaExpressionSyntax expr, ISymbol symbol)
            {
                var method = (IMethodSymbol)symbol;
                return format(expr, method.GetAttributes(), method.GetReturnTypeAttributes(), method.Parameters.SelectMany(p => p.GetAttributes()));
            }

            static string format(LambdaExpressionSyntax expr, IEnumerable<object> methodAttributes, IEnumerable<object> returnAttributes, IEnumerable<object> parameterAttributes)
            {
                var forMethod = toString("method", methodAttributes);
                var forReturn = toString("return", returnAttributes);
                var forParameters = toString("parameter", parameterAttributes);
                return $"{expr}:{forMethod}{forReturn}{forParameters}";
            }

            static string toString(string target, IEnumerable<object> attributes)
            {
                var builder = new StringBuilder();
                foreach (var attribute in attributes)
                    builder.Append($" [{target}: {attribute}]");
                return builder.ToString();
            }
        }

        [Fact]
        public void LambdaAttributes_02()
        {
            var source =
@"using System;
class AAttribute : Attribute { }
class BAttribute : Attribute { }
class C
{
    static void Main()
    {
        Action<object, object> a;
        a = [A, B] (x, y) => { };
        a = ([A] x, [B] y) => { };
        a = (object x, [A][B] object y) => { };
    }
}";

            var comp = CreateCompilation(source, parseOptions: TestOptions.Regular9);
            comp.VerifyDiagnostics(
                // (9,13): error CS8773: Feature 'lambda attributes' is not available in C# 9.0. Please use language version 10.0 or greater.
                //         a = [A, B] (x, y) => { };
                Diagnostic(ErrorCode.ERR_FeatureNotAvailableInVersion9, "[A, B]").WithArguments("lambda attributes", "10.0").WithLocation(9, 13),
                // (10,14): error CS8773: Feature 'lambda attributes' is not available in C# 9.0. Please use language version 10.0 or greater.
                //         a = ([A] x, [B] y) => { };
                Diagnostic(ErrorCode.ERR_FeatureNotAvailableInVersion9, "[A]").WithArguments("lambda attributes", "10.0").WithLocation(10, 14),
                // (10,21): error CS8773: Feature 'lambda attributes' is not available in C# 9.0. Please use language version 10.0 or greater.
                //         a = ([A] x, [B] y) => { };
                Diagnostic(ErrorCode.ERR_FeatureNotAvailableInVersion9, "[B]").WithArguments("lambda attributes", "10.0").WithLocation(10, 21),
                // (11,24): error CS8773: Feature 'lambda attributes' is not available in C# 9.0. Please use language version 10.0 or greater.
                //         a = (object x, [A][B] object y) => { };
                Diagnostic(ErrorCode.ERR_FeatureNotAvailableInVersion9, "[A]").WithArguments("lambda attributes", "10.0").WithLocation(11, 24),
                // (11,27): error CS8773: Feature 'lambda attributes' is not available in C# 9.0. Please use language version 10.0 or greater.
                //         a = (object x, [A][B] object y) => { };
                Diagnostic(ErrorCode.ERR_FeatureNotAvailableInVersion9, "[B]").WithArguments("lambda attributes", "10.0").WithLocation(11, 27));

            comp = CreateCompilation(source, parseOptions: TestOptions.Regular10);
            comp.VerifyDiagnostics();
        }

        [Fact]
        public void LambdaAttributes_03()
        {
            var source =
@"using System;
class AAttribute : Attribute { }
class BAttribute : Attribute { }
class C
{
    static void Main()
    {
        Action<object, object> a = delegate (object x, [A][B] object y) { };
        Func<object, object> f = [A][B] x => x;
    }
}";

            var expectedDiagnostics = new[]
            {
                // (8,56): error CS7014: Attributes are not valid in this context.
                //         Action<object, object> a = delegate (object x, [A][B] object y) { };
                Diagnostic(ErrorCode.ERR_AttributesNotAllowed, "[A]").WithLocation(8, 56),
                // (8,59): error CS7014: Attributes are not valid in this context.
                //         Action<object, object> a = delegate (object x, [A][B] object y) { };
                Diagnostic(ErrorCode.ERR_AttributesNotAllowed, "[B]").WithLocation(8, 59),
                // (9,34): error CS8916: Attributes on lambda expressions require a parenthesized parameter list.
                //         Func<object, object> f = [A][B] x => x;
                Diagnostic(ErrorCode.ERR_AttributesRequireParenthesizedLambdaExpression, "[A]").WithLocation(9, 34),
                // (9,37): error CS8916: Attributes on lambda expressions require a parenthesized parameter list.
                //         Func<object, object> f = [A][B] x => x;
                Diagnostic(ErrorCode.ERR_AttributesRequireParenthesizedLambdaExpression, "[B]").WithLocation(9, 37)
            };

            var comp = CreateCompilation(source, parseOptions: TestOptions.Regular9);
            comp.VerifyDiagnostics(expectedDiagnostics);

            comp = CreateCompilation(source, parseOptions: TestOptions.Regular10);
            comp.VerifyDiagnostics(expectedDiagnostics);
        }

        [Fact]
        public void LambdaAttributes_04()
        {
            var sourceA =
@"namespace N1
{
    class A1Attribute : System.Attribute { }
}
namespace N2
{
    class A2Attribute : System.Attribute { }
}";
            var sourceB =
@"using N1;
using N2;
class Program
{
    static void Main()
    {
        System.Action a1 = [A1] () => { };
        System.Action<object> a2 = ([A2] object obj) => { };
    }
}";
            var comp = CreateCompilation(new[] { sourceA, sourceB }, parseOptions: TestOptions.RegularPreview);
            comp.VerifyDiagnostics();
        }

        [Fact]
        public void LambdaAttributes_05()
        {
            var source =
@"class Program
{
    static void Main()
    {
        System.Action a1 = [A1] () => { };
        System.Func<object> a2 = [return: A2] () => null;
        System.Action<object> a3 = ([A3] object obj) => { };
    }
}";
            var comp = CreateCompilation(source, parseOptions: TestOptions.RegularPreview);
            comp.VerifyDiagnostics(
                // (5,29): error CS0246: The type or namespace name 'A1Attribute' could not be found (are you missing a using directive or an assembly reference?)
                //         System.Action a1 = [A1] () => { };
                Diagnostic(ErrorCode.ERR_SingleTypeNameNotFound, "A1").WithArguments("A1Attribute").WithLocation(5, 29),
                // (5,29): error CS0246: The type or namespace name 'A1' could not be found (are you missing a using directive or an assembly reference?)
                //         System.Action a1 = [A1] () => { };
                Diagnostic(ErrorCode.ERR_SingleTypeNameNotFound, "A1").WithArguments("A1").WithLocation(5, 29),
                // (6,43): error CS0246: The type or namespace name 'A2Attribute' could not be found (are you missing a using directive or an assembly reference?)
                //         System.Func<object> a2 = [return: A2] () => null;
                Diagnostic(ErrorCode.ERR_SingleTypeNameNotFound, "A2").WithArguments("A2Attribute").WithLocation(6, 43),
                // (6,43): error CS0246: The type or namespace name 'A2' could not be found (are you missing a using directive or an assembly reference?)
                //         System.Func<object> a2 = [return: A2] () => null;
                Diagnostic(ErrorCode.ERR_SingleTypeNameNotFound, "A2").WithArguments("A2").WithLocation(6, 43),
                // (7,38): error CS0246: The type or namespace name 'A3Attribute' could not be found (are you missing a using directive or an assembly reference?)
                //         System.Action<object> a3 = ([A3] object obj) => { };
                Diagnostic(ErrorCode.ERR_SingleTypeNameNotFound, "A3").WithArguments("A3Attribute").WithLocation(7, 38),
                // (7,38): error CS0246: The type or namespace name 'A3' could not be found (are you missing a using directive or an assembly reference?)
                //         System.Action<object> a3 = ([A3] object obj) => { };
                Diagnostic(ErrorCode.ERR_SingleTypeNameNotFound, "A3").WithArguments("A3").WithLocation(7, 38));
        }

        [Fact]
        public void LambdaAttributes_06()
        {
            var source =
@"using System;
class AAttribute : Attribute
{
    public AAttribute(Action a) { }
}
[A([B] () => { })]
class BAttribute : Attribute
{
}";
            var comp = CreateCompilation(source, parseOptions: TestOptions.RegularPreview);
            comp.VerifyDiagnostics(
                // (6,2): error CS0181: Attribute constructor parameter 'a' has type 'Action', which is not a valid attribute parameter type
                // [A([B] () => { })]
                Diagnostic(ErrorCode.ERR_BadAttributeParamType, "A").WithArguments("a", "System.Action").WithLocation(6, 2));
        }

        [Fact]
        public void LambdaAttributes_BadAttributeLocation()
        {
            var source =
@"using System;

[AttributeUsage(AttributeTargets.Property)]
class PropAttribute : Attribute { }

[AttributeUsage(AttributeTargets.Method)]
class MethodAttribute : Attribute { }

[AttributeUsage(AttributeTargets.ReturnValue)]
class ReturnAttribute : Attribute { }

[AttributeUsage(AttributeTargets.Parameter)]
class ParamAttribute : Attribute { }

[AttributeUsage(AttributeTargets.GenericParameter)]
class TypeParamAttribute : Attribute { }

class Program
{
    static void Main()
    {
        Action<object> a =
            [Prop] // 1
            [Return] // 2
            [Method]
            [return: Prop] // 3
            [return: Return]
            [return: Method] // 4
            (
            [Param]
            [TypeParam] // 5
            object o) =>
        {
        };
    }
}";

            var comp = CreateCompilation(source, parseOptions: TestOptions.RegularPreview);
            comp.VerifyDiagnostics(
                // (23,14): error CS0592: Attribute 'Prop' is not valid on this declaration type. It is only valid on 'property, indexer' declarations.
                //             [Prop] // 1
                Diagnostic(ErrorCode.ERR_AttributeOnBadSymbolType, "Prop").WithArguments("Prop", "property, indexer").WithLocation(23, 14),
                // (24,14): error CS0592: Attribute 'Return' is not valid on this declaration type. It is only valid on 'return' declarations.
                //             [Return] // 2
                Diagnostic(ErrorCode.ERR_AttributeOnBadSymbolType, "Return").WithArguments("Return", "return").WithLocation(24, 14),
                // (26,22): error CS0592: Attribute 'Prop' is not valid on this declaration type. It is only valid on 'property, indexer' declarations.
                //             [return: Prop] // 3
                Diagnostic(ErrorCode.ERR_AttributeOnBadSymbolType, "Prop").WithArguments("Prop", "property, indexer").WithLocation(26, 22),
                // (28,22): error CS0592: Attribute 'Method' is not valid on this declaration type. It is only valid on 'method' declarations.
                //             [return: Method] // 4
                Diagnostic(ErrorCode.ERR_AttributeOnBadSymbolType, "Method").WithArguments("Method", "method").WithLocation(28, 22),
                // (31,14): error CS0592: Attribute 'TypeParam' is not valid on this declaration type. It is only valid on 'type parameter' declarations.
                //             [TypeParam] // 5
                Diagnostic(ErrorCode.ERR_AttributeOnBadSymbolType, "TypeParam").WithArguments("TypeParam", "type parameter").WithLocation(31, 14));

            var tree = comp.SyntaxTrees[0];
            var model = comp.GetSemanticModel(tree);
            var lambda = tree.GetRoot().DescendantNodes().OfType<LambdaExpressionSyntax>().Single();
            var symbol = (IMethodSymbol)model.GetSymbolInfo(lambda).Symbol;
            Assert.NotNull(symbol);

            verifyAttributes(symbol.GetAttributes(), "PropAttribute", "ReturnAttribute", "MethodAttribute");
            verifyAttributes(symbol.GetReturnTypeAttributes(), "PropAttribute", "ReturnAttribute", "MethodAttribute");
            verifyAttributes(symbol.Parameters[0].GetAttributes(), "ParamAttribute", "TypeParamAttribute");

            void verifyAttributes(ImmutableArray<AttributeData> attributes, params string[] expectedAttributeNames)
            {
                var actualAttributes = attributes.SelectAsArray(a => a.AttributeClass.GetSymbol());
                var expectedAttributes = expectedAttributeNames.Select(n => comp.GetTypeByMetadataName(n));
                AssertEx.Equal(expectedAttributes, actualAttributes);
            }
        }

        [Fact]
        public void LambdaAttributes_AttributeSemanticModel()
        {
            var source =
@"using System;
class AAttribute : Attribute { }
class BAttribute : Attribute { }
class CAttribute : Attribute { }
class DAttribute : Attribute { }
class Program
{
    static void Main()
    {
        Action a = [A] () => { };
        Func<object> b = [return: B] () => null;
        Action<object> c = ([C] object obj) => { };
        Func<object, object> d = [D] x => x;
    }
}";

            var comp = CreateCompilation(source, parseOptions: TestOptions.RegularPreview);
            comp.VerifyDiagnostics(
                // (13,34): error CS8916: Attributes on lambda expressions require a parenthesized parameter list.
                //         Func<object, object> d = [D] x => x;
                Diagnostic(ErrorCode.ERR_AttributesRequireParenthesizedLambdaExpression, "[D]").WithLocation(13, 34));

            var tree = comp.SyntaxTrees.Single();
            var model = comp.GetSemanticModel(tree);
            var attributeSyntaxes = tree.GetRoot().DescendantNodes().OfType<AttributeSyntax>().ToImmutableArray();
            Assert.Equal(4, attributeSyntaxes.Length);
            verify(attributeSyntaxes[0], "AAttribute");
            verify(attributeSyntaxes[1], "BAttribute");
            verify(attributeSyntaxes[2], "CAttribute");
            verify(attributeSyntaxes[3], "DAttribute");

            void verify(AttributeSyntax attributeSyntax, string expectedAttributeName)
            {
                var expectedAttributeConstructor = comp.GetTypeByMetadataName(expectedAttributeName).InstanceConstructors.Single().GetPublicSymbol();
                var expectedAttributeType = expectedAttributeConstructor.ContainingType;
                var typeInfo = model.GetTypeInfo(attributeSyntax);
                Assert.Equal(expectedAttributeType, typeInfo.Type);
                Assert.Equal(expectedAttributeType, typeInfo.ConvertedType);
                var symbol = model.GetSymbolInfo(attributeSyntax).Symbol;
                Assert.Equal(expectedAttributeConstructor, symbol);
            }
        }

        [Theory]
        [InlineData("Action a = [A] () => { };")]
        [InlineData("Func<object> f = [return: A] () => null;")]
        [InlineData("Action<int> a = ([A] int i) => { };")]
        public void LambdaAttributes_SpeculativeSemanticModel(string statement)
        {
            string source =
$@"using System;
class AAttribute : Attribute {{ }}
class Program
{{
    static void Main()
    {{
        {statement}
    }}
}}";
            var comp = CreateCompilation(source, parseOptions: TestOptions.RegularPreview);
            comp.VerifyDiagnostics();

            var tree = comp.SyntaxTrees.Single();
            var model = comp.GetSemanticModel(tree);
            var a = (IdentifierNameSyntax)tree.GetRoot().DescendantNodes().OfType<AttributeSyntax>().Single().Name;
            Assert.Equal("A", a.Identifier.Text);
            var attrInfo = model.GetSymbolInfo(a);
            var attrType = comp.GetMember<NamedTypeSymbol>("AAttribute").GetPublicSymbol();
            var attrCtor = attrType.GetMember(".ctor");
            Assert.Equal(attrCtor, attrInfo.Symbol);

            // Assert that this is also true for the speculative semantic model
            var newTree = SyntaxFactory.ParseSyntaxTree(source + " ");
            var m = newTree.GetRoot().DescendantNodes().OfType<MethodDeclarationSyntax>().Single();

            Assert.True(model.TryGetSpeculativeSemanticModelForMethodBody(m.Body.SpanStart, m, out model));

            a = (IdentifierNameSyntax)newTree.GetRoot().DescendantNodes().OfType<AttributeSyntax>().Single().Name;
            Assert.Equal("A", a.Identifier.Text);

            var info = model.GetSymbolInfo(a);
            Assert.Equal(attrCtor, info.Symbol);
        }

        [Fact]
        public void LambdaAttributes_DisallowedAttributes()
        {
            var source =
@"using System;
using System.Runtime.CompilerServices;
namespace System.Runtime.CompilerServices
{
    public class IsReadOnlyAttribute : Attribute { }
    public class IsUnmanagedAttribute : Attribute { }
    public class IsByRefLikeAttribute : Attribute { }
    public class NullableContextAttribute : Attribute { public NullableContextAttribute(byte b) { } }
}
class Program
{
    static void Main()
    {
        Action a =
            [IsReadOnly] // 1
            [IsUnmanaged] // 2
            [IsByRefLike] // 3
            [Extension] // 4
            [NullableContext(0)] // 5
            () => { };
    }
}";
            var comp = CreateCompilation(source, parseOptions: TestOptions.RegularPreview);
            comp.VerifyDiagnostics(
                // (15,14): error CS8335: Do not use 'System.Runtime.CompilerServices.IsReadOnlyAttribute'. This is reserved for compiler usage.
                //             [IsReadOnly] // 1
                Diagnostic(ErrorCode.ERR_ExplicitReservedAttr, "IsReadOnly").WithArguments("System.Runtime.CompilerServices.IsReadOnlyAttribute").WithLocation(15, 14),
                // (16,14): error CS8335: Do not use 'System.Runtime.CompilerServices.IsUnmanagedAttribute'. This is reserved for compiler usage.
                //             [IsUnmanaged] // 2
                Diagnostic(ErrorCode.ERR_ExplicitReservedAttr, "IsUnmanaged").WithArguments("System.Runtime.CompilerServices.IsUnmanagedAttribute").WithLocation(16, 14),
                // (17,14): error CS8335: Do not use 'System.Runtime.CompilerServices.IsByRefLikeAttribute'. This is reserved for compiler usage.
                //             [IsByRefLike] // 3
                Diagnostic(ErrorCode.ERR_ExplicitReservedAttr, "IsByRefLike").WithArguments("System.Runtime.CompilerServices.IsByRefLikeAttribute").WithLocation(17, 14),
                // (18,14): error CS1112: Do not use 'System.Runtime.CompilerServices.ExtensionAttribute'. Use the 'this' keyword instead.
                //             [Extension] // 4
                Diagnostic(ErrorCode.ERR_ExplicitExtension, "Extension").WithLocation(18, 14),
                // (19,14): error CS8335: Do not use 'System.Runtime.CompilerServices.NullableContextAttribute'. This is reserved for compiler usage.
                //             [NullableContext(0)] // 5
                Diagnostic(ErrorCode.ERR_ExplicitReservedAttr, "NullableContext(0)").WithArguments("System.Runtime.CompilerServices.NullableContextAttribute").WithLocation(19, 14));
        }

        [Fact]
        public void LambdaAttributes_DisallowedSecurityAttributes()
        {
            var source =
@"using System;
using System.Security;
class Program
{
    static void Main()
    {
        Action a =
            [SecurityCritical] // 1
            [SecuritySafeCriticalAttribute] // 2
            async () => { }; // 3
    }
}";
            var comp = CreateCompilation(source, parseOptions: TestOptions.RegularPreview);
            comp.VerifyDiagnostics(
                // (8,14): error CS4030: Security attribute 'SecurityCritical' cannot be applied to an Async method.
                //             [SecurityCritical] // 1
                Diagnostic(ErrorCode.ERR_SecurityCriticalOrSecuritySafeCriticalOnAsync, "SecurityCritical").WithArguments("SecurityCritical").WithLocation(8, 14),
                // (9,14): error CS4030: Security attribute 'SecuritySafeCriticalAttribute' cannot be applied to an Async method.
                //             [SecuritySafeCriticalAttribute] // 2
                Diagnostic(ErrorCode.ERR_SecurityCriticalOrSecuritySafeCriticalOnAsync, "SecuritySafeCriticalAttribute").WithArguments("SecuritySafeCriticalAttribute").WithLocation(9, 14),
                // (10,22): warning CS1998: This async method lacks 'await' operators and will run synchronously. Consider using the 'await' operator to await non-blocking API calls, or 'await Task.Run(...)' to do CPU-bound work on a background thread.
                //             async () => { }; // 3
                Diagnostic(ErrorCode.WRN_AsyncLacksAwaits, "=>").WithLocation(10, 22));
        }

        [Fact]
        public void LambdaAttributes_ObsoleteAttribute()
        {
            var source =
@"using System;
class Program
{
    static void Report(Action a)
    {
        foreach (var attribute in a.Method.GetCustomAttributes(inherit: false))
            Console.Write(attribute);
    }
    static void Main()
    {
        Report([Obsolete] () => { });
    }
}";
            var comp = CreateCompilation(source, parseOptions: TestOptions.RegularPreview, options: TestOptions.ReleaseExe);
            CompileAndVerify(comp, expectedOutput: "System.ObsoleteAttribute");

            var tree = comp.SyntaxTrees[0];
            var model = comp.GetSemanticModel(tree);
            var expr = tree.GetRoot().DescendantNodes().OfType<LambdaExpressionSyntax>().Single();
            var symbol = model.GetSymbolInfo(expr).Symbol;
            Assert.Equal("System.ObsoleteAttribute", symbol.GetAttributes().Single().ToString());
        }

        [Fact]
        public void LambdaParameterAttributes_Conditional()
        {
            var source =
@"using System;
using System.Diagnostics;
class Program
{
    static void Report(Action a)
    {
    }
    static void Main()
    {
        Report([Conditional(""DEBUG"")] static () => { });
    }
}";
            var comp = CreateCompilation(source, parseOptions: TestOptions.RegularPreview, options: TestOptions.ReleaseExe);
            comp.VerifyDiagnostics(
                // (10,17): error CS0577: The Conditional attribute is not valid on 'lambda expression' because it is a constructor, destructor, operator, lambda expression, or explicit interface implementation
                //         Report([Conditional("DEBUG")] static () => { });
                Diagnostic(ErrorCode.ERR_ConditionalOnSpecialMethod, @"Conditional(""DEBUG"")").WithArguments("lambda expression").WithLocation(10, 17));

            var tree = comp.SyntaxTrees[0];
            var model = comp.GetSemanticModel(tree);
            var exprs = tree.GetRoot().DescendantNodes().OfType<LambdaExpressionSyntax>().ToImmutableArray();
            var lambda = exprs.SelectAsArray(e => GetLambdaSymbol(model, e)).Single();
            Assert.Equal(new[] { "DEBUG" }, lambda.GetAppliedConditionalSymbols());
        }

        [Fact]
        public void LambdaAttributes_WellKnownAttributes()
        {
            var sourceA =
@"using System;
using System.Runtime.InteropServices;
using System.Security;
class Program
{
    static void Main()
    {
        Action a1 = [DllImport(""MyModule.dll"")] static () => { };
        Action a2 = [DynamicSecurityMethod] () => { };
        Action a3 = [SuppressUnmanagedCodeSecurity] () => { };
        Func<object> a4 = [return: MarshalAs((short)0)] () => null;
    }
}";
            var sourceB =
@"namespace System.Security
{
    internal class DynamicSecurityMethodAttribute : Attribute { }
}";
            var comp = CreateCompilation(new[] { sourceA, sourceB }, parseOptions: TestOptions.RegularPreview);
            comp.VerifyDiagnostics(
                // (8,22): error CS0601: The DllImport attribute must be specified on a method marked 'static' and 'extern'
                //         Action a1 = [DllImport("MyModule.dll")] static () => { };
                Diagnostic(ErrorCode.ERR_DllImportOnInvalidMethod, "DllImport").WithLocation(8, 22));

            var tree = comp.SyntaxTrees[0];
            var model = comp.GetSemanticModel(tree);
            var exprs = tree.GetRoot().DescendantNodes().OfType<LambdaExpressionSyntax>().ToImmutableArray();
            Assert.Equal(4, exprs.Length);
            var lambdas = exprs.SelectAsArray(e => GetLambdaSymbol(model, e));
            Assert.Null(lambdas[0].GetDllImportData()); // [DllImport] is ignored if there are errors.
            Assert.True(lambdas[1].RequiresSecurityObject);
            Assert.True(lambdas[2].HasDeclarativeSecurity);
            Assert.Equal(default, lambdas[3].ReturnValueMarshallingInformation.UnmanagedType);
        }

        [Fact]
        public void LambdaAttributes_Permissions()
        {
            var source =
@"#pragma warning disable 618
using System;
using System.Security.Permissions;
class Program
{
    static void Main()
    {
        Action a1 = [PermissionSet(SecurityAction.Deny)] () => { };
    }
}";
            var comp = CreateCompilationWithMscorlib40(source, parseOptions: TestOptions.RegularPreview);
            comp.VerifyDiagnostics();

            var tree = comp.SyntaxTrees[0];
            var model = comp.GetSemanticModel(tree);
            var exprs = tree.GetRoot().DescendantNodes().OfType<LambdaExpressionSyntax>().ToImmutableArray();
            var lambda = exprs.SelectAsArray(e => GetLambdaSymbol(model, e)).Single();
            Assert.NotEmpty(lambda.GetSecurityInformation());
        }

        [Fact]
        public void LambdaAttributes_NullableAttributes_01()
        {
            var source =
@"using System;
using System.Diagnostics.CodeAnalysis;
class Program
{
    static void Main()
    {
        Func<object> a1 = [return: MaybeNull][return: NotNull] () => null;
        Func<object, object> a2 = [return: NotNullIfNotNull(""obj"")] (object obj) => obj;
        Func<bool> a4 = [MemberNotNull(""x"")][MemberNotNullWhen(false, ""y"")][MemberNotNullWhen(true, ""z"")] () => true;
    }
}";
            var comp = CreateCompilation(
                new[] { source, MaybeNullAttributeDefinition, NotNullAttributeDefinition, NotNullIfNotNullAttributeDefinition, MemberNotNullAttributeDefinition, MemberNotNullWhenAttributeDefinition },
                parseOptions: TestOptions.RegularPreview);
            comp.VerifyDiagnostics();

            var tree = comp.SyntaxTrees[0];
            var model = comp.GetSemanticModel(tree);
            var exprs = tree.GetRoot().DescendantNodes().OfType<LambdaExpressionSyntax>().ToImmutableArray();
            Assert.Equal(3, exprs.Length);
            var lambdas = exprs.SelectAsArray(e => GetLambdaSymbol(model, e));
            Assert.Equal(FlowAnalysisAnnotations.MaybeNull | FlowAnalysisAnnotations.NotNull, lambdas[0].ReturnTypeFlowAnalysisAnnotations);
            Assert.Equal(new[] { "obj" }, lambdas[1].ReturnNotNullIfParameterNotNull);
            Assert.Equal(new[] { "x" }, lambdas[2].NotNullMembers);
            Assert.Equal(new[] { "y" }, lambdas[2].NotNullWhenFalseMembers);
            Assert.Equal(new[] { "z" }, lambdas[2].NotNullWhenTrueMembers);
        }

        [Fact, WorkItem(52827, "https://github.com/dotnet/roslyn/issues/52827")]
        [WorkItem(56668, "https://github.com/dotnet/roslyn/issues/56668")]
        public void LambdaAttributes_NullableAttributes_02()
        {
            var source =
@"#nullable enable
using System;
using System.Diagnostics.CodeAnalysis;
class Program
{
    static void Main()
    {
        Func<object> a1 = [return: MaybeNull] () => null;
        Func<object?> a2 = [return: NotNull] () => null;
    }
}";
            var comp = CreateCompilation(new[] { source, MaybeNullAttributeDefinition, NotNullAttributeDefinition }, parseOptions: TestOptions.RegularPreview);
            comp.VerifyDiagnostics(
                // (8,27): warning CS8621: Nullability of reference types in return type of 'lambda expression' doesn't match the target delegate 'Func<object>' (possibly because of nullability attributes).
                //         Func<object> a1 = [return: MaybeNull] () => null;
                Diagnostic(ErrorCode.WRN_NullabilityMismatchInReturnTypeOfTargetDelegate, "[return: MaybeNull] () =>").WithArguments("lambda expression", "System.Func<object>").WithLocation(8, 27),
                // (9,28): warning CS8621: Nullability of reference types in return type of 'lambda expression' doesn't match the target delegate 'Func<object?>' (possibly because of nullability attributes).
                //         Func<object?> a2 = [return: NotNull] () => null;
                Diagnostic(ErrorCode.WRN_NullabilityMismatchInReturnTypeOfTargetDelegate, "[return: NotNull] () =>").WithArguments("lambda expression", "System.Func<object?>").WithLocation(9, 28),
                // (9,52): warning CS8603: Possible null reference return.
                //         Func<object?> a2 = [return: NotNull] () => null;
                Diagnostic(ErrorCode.WRN_NullReferenceReturn, "null").WithLocation(9, 52)
                );
        }

        [Fact, WorkItem(52827, "https://github.com/dotnet/roslyn/issues/52827")]
        [WorkItem(56668, "https://github.com/dotnet/roslyn/issues/56668")]
        public void LambdaAttributes_NullableAttributes_AnonymousFunctionConversion_Return()
        {
            var source =
@"#nullable enable
using System;
using System.Diagnostics.CodeAnalysis;

delegate object D1();
[return: MaybeNull] delegate object D2();
[return: NotNull] delegate object? D3();

class Program
{
    static void Main()
    {
        Func<object> f1 = [return: MaybeNull] () => null; // 1
        D1 f2 = [return: MaybeNull] () => null; // 2
        D2 f3 = [return: MaybeNull] () => null;
        D3 f4 = [return: MaybeNull] () => null; // 3

        Func<object> f5 = [return: NotNull] () => null;
        D1 f6 = [return: NotNull] () => null;
        D2 f7 = [return: NotNull] () => null; // 4
        D3 f8 = [return: NotNull] () => null;

        Func<object?> f9 = [return: NotNull] () => null; // 5
        D1 f10 = [return: NotNull] object? () => null;
        D2 f11 = [return: NotNull] object? () => null; // 6
        D3 f12 = [return: NotNull] object? () => null;
    }
}";
            var comp = CreateCompilation(new[] { source, MaybeNullAttributeDefinition, NotNullAttributeDefinition });
            comp.VerifyDiagnostics(
                // (13,27): warning CS8621: Nullability of reference types in return type of 'lambda expression' doesn't match the target delegate 'Func<object>' (possibly because of nullability attributes).
                //         Func<object> f1 = [return: MaybeNull] () => null; // 1
                Diagnostic(ErrorCode.WRN_NullabilityMismatchInReturnTypeOfTargetDelegate, "[return: MaybeNull] () =>").WithArguments("lambda expression", "System.Func<object>").WithLocation(13, 27),
                // (14,17): warning CS8621: Nullability of reference types in return type of 'lambda expression' doesn't match the target delegate 'D1' (possibly because of nullability attributes).
                //         D1 f2 = [return: MaybeNull] () => null; // 2
                Diagnostic(ErrorCode.WRN_NullabilityMismatchInReturnTypeOfTargetDelegate, "[return: MaybeNull] () =>").WithArguments("lambda expression", "D1").WithLocation(14, 17),
                // (16,17): warning CS8621: Nullability of reference types in return type of 'lambda expression' doesn't match the target delegate 'D3' (possibly because of nullability attributes).
                //         D3 f4 = [return: MaybeNull] () => null; // 3
                Diagnostic(ErrorCode.WRN_NullabilityMismatchInReturnTypeOfTargetDelegate, "[return: MaybeNull] () =>").WithArguments("lambda expression", "D3").WithLocation(16, 17),
                // (18,51): warning CS8603: Possible null reference return.
                //         Func<object> f5 = [return: NotNull] () => null;
                Diagnostic(ErrorCode.WRN_NullReferenceReturn, "null").WithLocation(18, 51),
                // (19,41): warning CS8603: Possible null reference return.
                //         D1 f6 = [return: NotNull] () => null;
                Diagnostic(ErrorCode.WRN_NullReferenceReturn, "null").WithLocation(19, 41),
                // (20,17): warning CS8621: Nullability of reference types in return type of 'lambda expression' doesn't match the target delegate 'D2' (possibly because of nullability attributes).
                //         D2 f7 = [return: NotNull] () => null; // 4
                Diagnostic(ErrorCode.WRN_NullabilityMismatchInReturnTypeOfTargetDelegate, "[return: NotNull] () =>").WithArguments("lambda expression", "D2").WithLocation(20, 17),
                // (20,41): warning CS8603: Possible null reference return.
                //         D2 f7 = [return: NotNull] () => null; // 4
                Diagnostic(ErrorCode.WRN_NullReferenceReturn, "null").WithLocation(20, 41),
                // (21,41): warning CS8603: Possible null reference return.
                //         D3 f8 = [return: NotNull] () => null;
                Diagnostic(ErrorCode.WRN_NullReferenceReturn, "null").WithLocation(21, 41),
                // (23,28): warning CS8621: Nullability of reference types in return type of 'lambda expression' doesn't match the target delegate 'Func<object?>' (possibly because of nullability attributes).
                //         Func<object?> f9 = [return: NotNull] () => null; // 5
                Diagnostic(ErrorCode.WRN_NullabilityMismatchInReturnTypeOfTargetDelegate, "[return: NotNull] () =>").WithArguments("lambda expression", "System.Func<object?>").WithLocation(23, 28),
                // (23,52): warning CS8603: Possible null reference return.
                //         Func<object?> f9 = [return: NotNull] () => null; // 5
                Diagnostic(ErrorCode.WRN_NullReferenceReturn, "null").WithLocation(23, 52),
                // (24,50): warning CS8603: Possible null reference return.
                //         D1 f10 = [return: NotNull] object? () => null;
                Diagnostic(ErrorCode.WRN_NullReferenceReturn, "null").WithLocation(24, 50),
                // (25,18): warning CS8621: Nullability of reference types in return type of 'lambda expression' doesn't match the target delegate 'D2' (possibly because of nullability attributes).
                //         D2 f11 = [return: NotNull] object? () => null; // 6
                Diagnostic(ErrorCode.WRN_NullabilityMismatchInReturnTypeOfTargetDelegate, "[return: NotNull] object? () =>").WithArguments("lambda expression", "D2").WithLocation(25, 18),
                // (25,50): warning CS8603: Possible null reference return.
                //         D2 f11 = [return: NotNull] object? () => null; // 6
                Diagnostic(ErrorCode.WRN_NullReferenceReturn, "null").WithLocation(25, 50),
                // (26,50): warning CS8603: Possible null reference return.
                //         D3 f12 = [return: NotNull] object? () => null;
                Diagnostic(ErrorCode.WRN_NullReferenceReturn, "null").WithLocation(26, 50)
                );
        }

        [Fact, WorkItem(52827, "https://github.com/dotnet/roslyn/issues/52827")]
        [WorkItem(56668, "https://github.com/dotnet/roslyn/issues/56668")]
        public void LambdaAttributes_NullableAttributes_AnonymousFunctionConversion_Return_Suppressed()
        {
            var source =
@"#nullable enable
using System;
using System.Diagnostics.CodeAnalysis;

delegate object D1();
[return: MaybeNull] delegate object D2();
[return: NotNull] delegate object? D3();

class Program
{
    static void Main()
    {
        Func<object> f1 = ([return: MaybeNull] () => null)!;
        D1 f2 = ([return: MaybeNull] () => null)!;
        D3 f4 = ([return: MaybeNull] () => null)!;

        D2 f7 = ([return: NotNull] () => null)!;

        Func<object?> f9 = ([return: NotNull] () => null)!;
        D2 f11 = ([return: NotNull] object? () => null)!;
    }
}";
            var comp = CreateCompilation(new[] { source, MaybeNullAttributeDefinition, NotNullAttributeDefinition });
            comp.VerifyDiagnostics(
                // (17,42): warning CS8603: Possible null reference return.
                //         D2 f7 = ([return: NotNull] () => null)!;
                Diagnostic(ErrorCode.WRN_NullReferenceReturn, "null").WithLocation(17, 42),
                // (19,53): warning CS8603: Possible null reference return.
                //         Func<object?> f9 = ([return: NotNull] () => null)!;
                Diagnostic(ErrorCode.WRN_NullReferenceReturn, "null").WithLocation(19, 53),
                // (20,51): warning CS8603: Possible null reference return.
                //         D2 f11 = ([return: NotNull] object? () => null)!;
                Diagnostic(ErrorCode.WRN_NullReferenceReturn, "null").WithLocation(20, 51)
                );
        }

        [Fact, WorkItem(52827, "https://github.com/dotnet/roslyn/issues/52827")]
        [WorkItem(56668, "https://github.com/dotnet/roslyn/issues/56668")]
        public void LambdaAttributes_NullableAttributes_DelegateCreation_Return()
        {
            var source =
@"#nullable enable
using System;
using System.Diagnostics.CodeAnalysis;

delegate object D1();
[return: MaybeNull] delegate object D2();
[return: NotNull] delegate object? D3();

class Program
{
    static void Main()
    {
        _ = new Func<object>([return: MaybeNull] () => null); // 1
        _ = new D1([return: MaybeNull] () => null); // 2
        _ = new D2([return: MaybeNull] () => null);
        _ = new D3([return: MaybeNull] () => null); // 3

        _ = new Func<object>([return: NotNull] () => null);
        _ = new D1([return: NotNull] () => null);
        _ = new D2([return: NotNull] () => null); // 4
        _ = new D3([return: NotNull] () => null);

        _ = new Func<object?>([return: NotNull] () => null); // 5
        _ = new D1([return: NotNull] object? () => null);
        _ = new D2([return: NotNull] object? () => null); // 6
        _ = new D3([return: NotNull] object? () => null);
    }
}";
            var comp = CreateCompilation(new[] { source, MaybeNullAttributeDefinition, NotNullAttributeDefinition });
            comp.VerifyDiagnostics(
                // (13,30): warning CS8621: Nullability of reference types in return type of 'lambda expression' doesn't match the target delegate 'Func<object>' (possibly because of nullability attributes).
                //         _ = new Func<object>([return: MaybeNull] () => null); // 1
                Diagnostic(ErrorCode.WRN_NullabilityMismatchInReturnTypeOfTargetDelegate, "[return: MaybeNull] () =>").WithArguments("lambda expression", "System.Func<object>").WithLocation(13, 30),
                // (14,20): warning CS8621: Nullability of reference types in return type of 'lambda expression' doesn't match the target delegate 'D1' (possibly because of nullability attributes).
                //         _ = new D1([return: MaybeNull] () => null); // 2
                Diagnostic(ErrorCode.WRN_NullabilityMismatchInReturnTypeOfTargetDelegate, "[return: MaybeNull] () =>").WithArguments("lambda expression", "D1").WithLocation(14, 20),
                // (16,20): warning CS8621: Nullability of reference types in return type of 'lambda expression' doesn't match the target delegate 'D3' (possibly because of nullability attributes).
                //         _ = new D3([return: MaybeNull] () => null); // 3
                Diagnostic(ErrorCode.WRN_NullabilityMismatchInReturnTypeOfTargetDelegate, "[return: MaybeNull] () =>").WithArguments("lambda expression", "D3").WithLocation(16, 20),
                // (18,54): warning CS8603: Possible null reference return.
                //         _ = new Func<object>([return: NotNull] () => null);
                Diagnostic(ErrorCode.WRN_NullReferenceReturn, "null").WithLocation(18, 54),
                // (19,44): warning CS8603: Possible null reference return.
                //         _ = new D1([return: NotNull] () => null);
                Diagnostic(ErrorCode.WRN_NullReferenceReturn, "null").WithLocation(19, 44),
                // (20,20): warning CS8621: Nullability of reference types in return type of 'lambda expression' doesn't match the target delegate 'D2' (possibly because of nullability attributes).
                //         _ = new D2([return: NotNull] () => null); // 4
                Diagnostic(ErrorCode.WRN_NullabilityMismatchInReturnTypeOfTargetDelegate, "[return: NotNull] () =>").WithArguments("lambda expression", "D2").WithLocation(20, 20),
                // (20,44): warning CS8603: Possible null reference return.
                //         _ = new D2([return: NotNull] () => null); // 4
                Diagnostic(ErrorCode.WRN_NullReferenceReturn, "null").WithLocation(20, 44),
                // (21,44): warning CS8603: Possible null reference return.
                //         _ = new D3([return: NotNull] () => null);
                Diagnostic(ErrorCode.WRN_NullReferenceReturn, "null").WithLocation(21, 44),
                // (23,31): warning CS8621: Nullability of reference types in return type of 'lambda expression' doesn't match the target delegate 'Func<object?>' (possibly because of nullability attributes).
                //         _ = new Func<object?>([return: NotNull] () => null); // 5
                Diagnostic(ErrorCode.WRN_NullabilityMismatchInReturnTypeOfTargetDelegate, "[return: NotNull] () =>").WithArguments("lambda expression", "System.Func<object?>").WithLocation(23, 31),
                // (23,55): warning CS8603: Possible null reference return.
                //         _ = new Func<object?>([return: NotNull] () => null); // 5
                Diagnostic(ErrorCode.WRN_NullReferenceReturn, "null").WithLocation(23, 55),
                // (24,52): warning CS8603: Possible null reference return.
                //         _ = new D1([return: NotNull] object? () => null);
                Diagnostic(ErrorCode.WRN_NullReferenceReturn, "null").WithLocation(24, 52),
                // (25,20): warning CS8621: Nullability of reference types in return type of 'lambda expression' doesn't match the target delegate 'D2' (possibly because of nullability attributes).
                //         _ = new D2([return: NotNull] object? () => null); // 6
                Diagnostic(ErrorCode.WRN_NullabilityMismatchInReturnTypeOfTargetDelegate, "[return: NotNull] object? () =>").WithArguments("lambda expression", "D2").WithLocation(25, 20),
                // (25,52): warning CS8603: Possible null reference return.
                //         _ = new D2([return: NotNull] object? () => null); // 6
                Diagnostic(ErrorCode.WRN_NullReferenceReturn, "null").WithLocation(25, 52),
                // (26,52): warning CS8603: Possible null reference return.
                //         _ = new D3([return: NotNull] object? () => null);
                Diagnostic(ErrorCode.WRN_NullReferenceReturn, "null").WithLocation(26, 52)
                );
        }

        [Fact, WorkItem(52827, "https://github.com/dotnet/roslyn/issues/52827")]
        [WorkItem(56668, "https://github.com/dotnet/roslyn/issues/56668")]
        public void LambdaAttributes_NullableAttributes_AnonymousFunctionConversion_Parameter()
        {
            var source =
@"#nullable enable
using System;
using System.Diagnostics.CodeAnalysis;

delegate void D1(object o);
delegate void D2([AllowNull] object o);
delegate void D3([DisallowNull] object? o);

class Program
{
    static void Main()
    {
        Action<object> x1 = ([AllowNull] object o) => { }; // 1
        D1 x2 = ([AllowNull] object o) => { }; // 2
        D2 x3 = ([AllowNull] object o) => { };
        D3 x4 = ([AllowNull] object o) => { }; // 3

        Action<object> x5 = ([DisallowNull] object o) => { };
        D1 x6 = ([DisallowNull] object o) => { };
        D2 x7 = ([DisallowNull] object o) => { }; // 4
        D3 x8 = ([DisallowNull] object o) => { };

        Action<object?> x9 = ([DisallowNull] object? o) => { }; // 5
        D1 x10 = ([DisallowNull] object? o) => { };
        D2 x11 = ([DisallowNull] object? o) => { }; // 6
        D3 x12 = ([DisallowNull] object? o) => { };
    }
}";
            var comp = CreateCompilation(new[] { source, AllowNullAttributeDefinition, DisallowNullAttributeDefinition });
            comp.VerifyDiagnostics(
                // (13,29): warning CS8622: Nullability of reference types in type of parameter 'o' of 'lambda expression' doesn't match the target delegate 'Action<object>' (possibly because of nullability attributes).
                //         Action<object> x1 = ([AllowNull] object o) => { }; // 1
                Diagnostic(ErrorCode.WRN_NullabilityMismatchInParameterTypeOfTargetDelegate, "([AllowNull] object o) =>").WithArguments("o", "lambda expression", "System.Action<object>").WithLocation(13, 29),
                // (14,17): warning CS8622: Nullability of reference types in type of parameter 'o' of 'lambda expression' doesn't match the target delegate 'D1' (possibly because of nullability attributes).
                //         D1 x2 = ([AllowNull] object o) => { }; // 2
                Diagnostic(ErrorCode.WRN_NullabilityMismatchInParameterTypeOfTargetDelegate, "([AllowNull] object o) =>").WithArguments("o", "lambda expression", "D1").WithLocation(14, 17),
                // (16,17): warning CS8622: Nullability of reference types in type of parameter 'o' of 'lambda expression' doesn't match the target delegate 'D3' (possibly because of nullability attributes).
                //         D3 x4 = ([AllowNull] object o) => { }; // 3
                Diagnostic(ErrorCode.WRN_NullabilityMismatchInParameterTypeOfTargetDelegate, "([AllowNull] object o) =>").WithArguments("o", "lambda expression", "D3").WithLocation(16, 17),
                // (20,17): warning CS8622: Nullability of reference types in type of parameter 'o' of 'lambda expression' doesn't match the target delegate 'D2' (possibly because of nullability attributes).
                //         D2 x7 = ([DisallowNull] object o) => { }; // 4
                Diagnostic(ErrorCode.WRN_NullabilityMismatchInParameterTypeOfTargetDelegate, "([DisallowNull] object o) =>").WithArguments("o", "lambda expression", "D2").WithLocation(20, 17),
                // (23,30): warning CS8622: Nullability of reference types in type of parameter 'o' of 'lambda expression' doesn't match the target delegate 'Action<object?>' (possibly because of nullability attributes).
                //         Action<object?> x9 = ([DisallowNull] object? o) => { }; // 5
                Diagnostic(ErrorCode.WRN_NullabilityMismatchInParameterTypeOfTargetDelegate, "([DisallowNull] object? o) =>").WithArguments("o", "lambda expression", "System.Action<object?>").WithLocation(23, 30),
                // (25,18): warning CS8622: Nullability of reference types in type of parameter 'o' of 'lambda expression' doesn't match the target delegate 'D2' (possibly because of nullability attributes).
                //         D2 x11 = ([DisallowNull] object? o) => { }; // 6
                Diagnostic(ErrorCode.WRN_NullabilityMismatchInParameterTypeOfTargetDelegate, "([DisallowNull] object? o) =>").WithArguments("o", "lambda expression", "D2").WithLocation(25, 18)
                );
        }

        [Fact, WorkItem(52827, "https://github.com/dotnet/roslyn/issues/52827")]
        [WorkItem(56668, "https://github.com/dotnet/roslyn/issues/56668")]
        public void LambdaAttributes_NullableAttributes_AnonymousFunctionConversion_Parameter_WithoutType()
        {
            var source =
@"#nullable enable
using System;
using System.Diagnostics.CodeAnalysis;

delegate void D1(object o);
delegate void D2([AllowNull] object o);
delegate void D3([DisallowNull] object? o);

class Program
{
    static void Main()
    {
        Action<object> x1 = (o) => { o.ToString(); };
        Action<object?> x2 = (o) => { o.ToString(); }; // 1
        D1 x3 = (o) => { o.ToString(); };
        D2 x4 = (o) => { o.ToString(); }; // 2
        D3 x5 = (o) => { o.ToString(); }; // 3, 4
    }
}";
            var comp = CreateCompilation(new[] { source, AllowNullAttributeDefinition, DisallowNullAttributeDefinition });
            comp.VerifyDiagnostics(
                // (14,39): warning CS8602: Dereference of a possibly null reference.
                //         Action<object?> x2 = (o) => { o.ToString(); }; // 1
                Diagnostic(ErrorCode.WRN_NullReferenceReceiver, "o").WithLocation(14, 39),
                // (16,17): warning CS8622: Nullability of reference types in type of parameter 'o' of 'lambda expression' doesn't match the target delegate 'D2' (possibly because of nullability attributes).
                //         D2 x4 = (o) => { o.ToString(); }; // 2
                Diagnostic(ErrorCode.WRN_NullabilityMismatchInParameterTypeOfTargetDelegate, "(o) =>").WithArguments("o", "lambda expression", "D2").WithLocation(16, 17),
                // (17,17): warning CS8622: Nullability of reference types in type of parameter 'o' of 'lambda expression' doesn't match the target delegate 'D3' (possibly because of nullability attributes).
                //         D3 x5 = (o) => { o.ToString(); }; // 3, 4
                Diagnostic(ErrorCode.WRN_NullabilityMismatchInParameterTypeOfTargetDelegate, "(o) =>").WithArguments("o", "lambda expression", "D3").WithLocation(17, 17),
                // (17,26): warning CS8602: Dereference of a possibly null reference.
                //         D3 x5 = (o) => { o.ToString(); }; // 3, 4
                Diagnostic(ErrorCode.WRN_NullReferenceReceiver, "o").WithLocation(17, 26)
                );
        }

        [Fact, WorkItem(52827, "https://github.com/dotnet/roslyn/issues/52827")]
        [WorkItem(56668, "https://github.com/dotnet/roslyn/issues/56668")]
        public void LambdaAttributes_NullableAttributes_AnonymousFunctionConversion_Parameter_ConditionalAttributes()
        {
            var source =
@"#nullable enable
using System.Diagnostics.CodeAnalysis;

delegate bool D1([MaybeNullWhen(true)] out object o);
delegate bool D2([MaybeNullWhen(false)] out object o);
delegate bool D3([NotNullWhen(true)] out object? o);

class Program
{
    static void Main()
    {
        D1 x1 = bool ([MaybeNullWhen(true)] out object o) => throw null!;
        D1 x2 = bool ([MaybeNullWhen(false)] out object o) => throw null!; // 1
        D1 x3 = bool ([MaybeNull] out object o) => throw null!; // 2
        D1 x4 = bool (out object? o) => throw null!; // 3

        D2 x5 = bool ([MaybeNullWhen(true)] out object o) => throw null!; // 4
        D2 x6 = bool ([MaybeNullWhen(false)] out object o) => throw null!;
        D2 x7 = bool ([MaybeNull] out object o) => throw null!; // 5
        D2 x8 = bool (out object? o) => throw null!; // 6

        D3 x9 = bool ([MaybeNullWhen(true)] out object o) => throw null!; // 7
        D3 x10 = bool ([MaybeNullWhen(false)] out object o) => throw null!;
        D3 x11 = bool ([MaybeNull] out object o) => throw null!; // 8
        D3 x12 = bool (out object? o) => throw null!; // 9
    }
}";
            var comp = CreateCompilation(new[] { source, MaybeNullWhenAttributeDefinition, NotNullWhenAttributeDefinition, MaybeNullAttributeDefinition });
            comp.VerifyDiagnostics(
                // (13,17): warning CS8622: Nullability of reference types in type of parameter 'o' of 'lambda expression' doesn't match the target delegate 'D1' (possibly because of nullability attributes).
                //         D1 x2 = bool ([MaybeNullWhen(false)] out object o) => throw null!; // 1
                Diagnostic(ErrorCode.WRN_NullabilityMismatchInParameterTypeOfTargetDelegate, "bool ([MaybeNullWhen(false)] out object o) =>").WithArguments("o", "lambda expression", "D1").WithLocation(13, 17),
                // (14,17): warning CS8622: Nullability of reference types in type of parameter 'o' of 'lambda expression' doesn't match the target delegate 'D1' (possibly because of nullability attributes).
                //         D1 x3 = bool ([MaybeNull] out object o) => throw null!; // 2
                Diagnostic(ErrorCode.WRN_NullabilityMismatchInParameterTypeOfTargetDelegate, "bool ([MaybeNull] out object o) =>").WithArguments("o", "lambda expression", "D1").WithLocation(14, 17),
                // (15,17): warning CS8622: Nullability of reference types in type of parameter 'o' of 'lambda expression' doesn't match the target delegate 'D1' (possibly because of nullability attributes).
                //         D1 x4 = bool (out object? o) => throw null!; // 3
                Diagnostic(ErrorCode.WRN_NullabilityMismatchInParameterTypeOfTargetDelegate, "bool (out object? o) =>").WithArguments("o", "lambda expression", "D1").WithLocation(15, 17),
                // (17,17): warning CS8622: Nullability of reference types in type of parameter 'o' of 'lambda expression' doesn't match the target delegate 'D2' (possibly because of nullability attributes).
                //         D2 x5 = bool ([MaybeNullWhen(true)] out object o) => throw null!; // 4
                Diagnostic(ErrorCode.WRN_NullabilityMismatchInParameterTypeOfTargetDelegate, "bool ([MaybeNullWhen(true)] out object o) =>").WithArguments("o", "lambda expression", "D2").WithLocation(17, 17),
                // (19,17): warning CS8622: Nullability of reference types in type of parameter 'o' of 'lambda expression' doesn't match the target delegate 'D2' (possibly because of nullability attributes).
                //         D2 x7 = bool ([MaybeNull] out object o) => throw null!; // 5
                Diagnostic(ErrorCode.WRN_NullabilityMismatchInParameterTypeOfTargetDelegate, "bool ([MaybeNull] out object o) =>").WithArguments("o", "lambda expression", "D2").WithLocation(19, 17),
                // (20,17): warning CS8622: Nullability of reference types in type of parameter 'o' of 'lambda expression' doesn't match the target delegate 'D2' (possibly because of nullability attributes).
                //         D2 x8 = bool (out object? o) => throw null!; // 6
                Diagnostic(ErrorCode.WRN_NullabilityMismatchInParameterTypeOfTargetDelegate, "bool (out object? o) =>").WithArguments("o", "lambda expression", "D2").WithLocation(20, 17),
                // (22,17): warning CS8622: Nullability of reference types in type of parameter 'o' of 'lambda expression' doesn't match the target delegate 'D3' (possibly because of nullability attributes).
                //         D3 x9 = bool ([MaybeNullWhen(true)] out object o) => throw null!; // 7
                Diagnostic(ErrorCode.WRN_NullabilityMismatchInParameterTypeOfTargetDelegate, "bool ([MaybeNullWhen(true)] out object o) =>").WithArguments("o", "lambda expression", "D3").WithLocation(22, 17),
                // (24,18): warning CS8622: Nullability of reference types in type of parameter 'o' of 'lambda expression' doesn't match the target delegate 'D3' (possibly because of nullability attributes).
                //         D3 x11 = bool ([MaybeNull] out object o) => throw null!; // 8
                Diagnostic(ErrorCode.WRN_NullabilityMismatchInParameterTypeOfTargetDelegate, "bool ([MaybeNull] out object o) =>").WithArguments("o", "lambda expression", "D3").WithLocation(24, 18),
                // (25,18): warning CS8622: Nullability of reference types in type of parameter 'o' of 'lambda expression' doesn't match the target delegate 'D3' (possibly because of nullability attributes).
                //         D3 x12 = bool (out object? o) => throw null!; // 9
                Diagnostic(ErrorCode.WRN_NullabilityMismatchInParameterTypeOfTargetDelegate, "bool (out object? o) =>").WithArguments("o", "lambda expression", "D3").WithLocation(25, 18)
                );
        }

        [Fact, WorkItem(52827, "https://github.com/dotnet/roslyn/issues/52827")]
        [WorkItem(56668, "https://github.com/dotnet/roslyn/issues/56668")]
        public void LambdaAttributes_NullableAttributes_AnonymousFunctionConversion_NotNullIfNotNull()
        {
            var source =
@"#nullable enable
using System;
using System.Diagnostics.CodeAnalysis;

delegate object? D1(object? o);
[return: NotNullIfNotNull(""o"")] delegate object? D2(object? o);
[return: NotNull] delegate object? D3(object? o);
[return: NotNullIfNotNull(""o"")] delegate object D4(object? o);

class Program
{
    static void Main()
    {
        Func<object?, object> f1 = [return: NotNullIfNotNull(""o"")] (object? o) => null; // 1
        D1 f2 = [return: NotNullIfNotNull(""o"")] (object? o) => null;
        D2 f3 = [return: NotNullIfNotNull(""o"")] (object? o) => null;
        D3 f4 = [return: NotNullIfNotNull(""o"")] (object? o) => null; // 2
        D4 f5 = [return: NotNullIfNotNull(""o"")] (object? o) => null; // 3
    }
}";
            var comp = CreateCompilation(new[] { source, NotNullIfNotNullAttributeDefinition, NotNullAttributeDefinition });
            comp.VerifyDiagnostics(
                // (14,83): warning CS8603: Possible null reference return.
                //         Func<object?, object> f1 = [return: NotNullIfNotNull("o")] (object? o) => null; // 1
                Diagnostic(ErrorCode.WRN_NullReferenceReturn, "null").WithLocation(14, 83),
                // (17,17): warning CS8621: Nullability of reference types in return type of 'lambda expression' doesn't match the target delegate 'D3' (possibly because of nullability attributes).
                //         D3 f4 = [return: NotNullIfNotNull("o")] (object? o) => null; // 2
                Diagnostic(ErrorCode.WRN_NullabilityMismatchInReturnTypeOfTargetDelegate, @"[return: NotNullIfNotNull(""o"")] (object? o) =>").WithArguments("lambda expression", "D3").WithLocation(17, 17),
                // (18,64): warning CS8603: Possible null reference return.
                //         D4 f5 = [return: NotNullIfNotNull("o")] (object? o) => null; // 3
                Diagnostic(ErrorCode.WRN_NullReferenceReturn, "null").WithLocation(18, 64)
                );
        }

        [Fact, WorkItem(52827, "https://github.com/dotnet/roslyn/issues/52827")]
        [WorkItem(56668, "https://github.com/dotnet/roslyn/issues/56668")]
        public void LambdaAttributes_NullableAttributes_DelegateCreation_Parameter()
        {
            var source =
@"#nullable enable
using System;
using System.Diagnostics.CodeAnalysis;

delegate void D1(object o);
delegate void D2([AllowNull] object o);
delegate void D3([DisallowNull] object? o);

class Program
{
    static void Main()
    {
        _ = new Action<object>(([AllowNull] object o) => { }); // 1
        _ = new D1(([AllowNull] object o) => { }); // 2
        _ = new D2(([AllowNull] object o) => { });
        _ = new D3(([AllowNull] object o) => { }); // 3

        _ = new Action<object>(([DisallowNull] object o) => { });
        _ = new D1(([DisallowNull] object o) => { });
        _ = new D2(([DisallowNull] object o) => { }); // 4
        _ = new D3(([DisallowNull] object o) => { });

        _ = new Action<object?>(([DisallowNull] object? o) => { }); // 5
        _ = new D1(([DisallowNull] object? o) => { });
        _ = new D2(([DisallowNull] object? o) => { }); // 6
        _ = new D3(([DisallowNull] object? o) => { });
    }
}";
            var comp = CreateCompilation(new[] { source, AllowNullAttributeDefinition, DisallowNullAttributeDefinition });
            comp.VerifyDiagnostics(
                // (13,32): warning CS8622: Nullability of reference types in type of parameter 'o' of 'lambda expression' doesn't match the target delegate 'Action<object>' (possibly because of nullability attributes).
                //         _ = new Action<object>(([AllowNull] object o) => { }); // 1
                Diagnostic(ErrorCode.WRN_NullabilityMismatchInParameterTypeOfTargetDelegate, "([AllowNull] object o) =>").WithArguments("o", "lambda expression", "System.Action<object>").WithLocation(13, 32),
                // (14,20): warning CS8622: Nullability of reference types in type of parameter 'o' of 'lambda expression' doesn't match the target delegate 'D1' (possibly because of nullability attributes).
                //         _ = new D1(([AllowNull] object o) => { }); // 2
                Diagnostic(ErrorCode.WRN_NullabilityMismatchInParameterTypeOfTargetDelegate, "([AllowNull] object o) =>").WithArguments("o", "lambda expression", "D1").WithLocation(14, 20),
                // (16,20): warning CS8622: Nullability of reference types in type of parameter 'o' of 'lambda expression' doesn't match the target delegate 'D3' (possibly because of nullability attributes).
                //         _ = new D3(([AllowNull] object o) => { }); // 3
                Diagnostic(ErrorCode.WRN_NullabilityMismatchInParameterTypeOfTargetDelegate, "([AllowNull] object o) =>").WithArguments("o", "lambda expression", "D3").WithLocation(16, 20),
                // (20,20): warning CS8622: Nullability of reference types in type of parameter 'o' of 'lambda expression' doesn't match the target delegate 'D2' (possibly because of nullability attributes).
                //         _ = new D2(([DisallowNull] object o) => { }); // 4
                Diagnostic(ErrorCode.WRN_NullabilityMismatchInParameterTypeOfTargetDelegate, "([DisallowNull] object o) =>").WithArguments("o", "lambda expression", "D2").WithLocation(20, 20),
                // (23,33): warning CS8622: Nullability of reference types in type of parameter 'o' of 'lambda expression' doesn't match the target delegate 'Action<object?>' (possibly because of nullability attributes).
                //         _ = new Action<object?>(([DisallowNull] object? o) => { }); // 5
                Diagnostic(ErrorCode.WRN_NullabilityMismatchInParameterTypeOfTargetDelegate, "([DisallowNull] object? o) =>").WithArguments("o", "lambda expression", "System.Action<object?>").WithLocation(23, 33),
                // (25,20): warning CS8622: Nullability of reference types in type of parameter 'o' of 'lambda expression' doesn't match the target delegate 'D2' (possibly because of nullability attributes).
                //         _ = new D2(([DisallowNull] object? o) => { }); // 6
                Diagnostic(ErrorCode.WRN_NullabilityMismatchInParameterTypeOfTargetDelegate, "([DisallowNull] object? o) =>").WithArguments("o", "lambda expression", "D2").WithLocation(25, 20)
                );
        }

        [Fact, WorkItem(52827, "https://github.com/dotnet/roslyn/issues/52827")]
        [WorkItem(56668, "https://github.com/dotnet/roslyn/issues/56668")]
        public void LambdaAttributes_NullableAttributes_03()
        {
            var source =
@"#nullable enable
using System;
using System.Diagnostics.CodeAnalysis;
class Program
{
    static void Main()
    {
        Action<object> a1 = ([AllowNull] x) => { x.ToString(); };
        Action<object?> a2 = ([DisallowNull] x) => { x.ToString(); };
    }
}";
            var comp = CreateCompilation(new[] { source, AllowNullAttributeDefinition, DisallowNullAttributeDefinition }, parseOptions: TestOptions.RegularPreview);
            comp.VerifyDiagnostics(
                // (8,29): warning CS8622: Nullability of reference types in type of parameter 'x' of 'lambda expression' doesn't match the target delegate 'Action<object>' (possibly because of nullability attributes).
                //         Action<object> a1 = ([AllowNull] x) => { x.ToString(); };
                Diagnostic(ErrorCode.WRN_NullabilityMismatchInParameterTypeOfTargetDelegate, "([AllowNull] x) =>").WithArguments("x", "lambda expression", "System.Action<object>").WithLocation(8, 29),
                // (8,50): warning CS8602: Dereference of a possibly null reference.
                //         Action<object> a1 = ([AllowNull] x) => { x.ToString(); };
                Diagnostic(ErrorCode.WRN_NullReferenceReceiver, "x").WithLocation(8, 50),
                // (9,30): warning CS8622: Nullability of reference types in type of parameter 'x' of 'lambda expression' doesn't match the target delegate 'Action<object?>' (possibly because of nullability attributes).
                //         Action<object?> a2 = ([DisallowNull] x) => { x.ToString(); };
                Diagnostic(ErrorCode.WRN_NullabilityMismatchInParameterTypeOfTargetDelegate, "([DisallowNull] x) =>").WithArguments("x", "lambda expression", "System.Action<object?>").WithLocation(9, 30)
                );
        }

        [WorkItem(55013, "https://github.com/dotnet/roslyn/issues/55013")]
        [Fact]
        public void NullableTypeArraySwitchPattern()
        {
            var source =
@"#nullable enable
class C
{
    object? field;
    string Prop => field switch
    {
        string?[] a => ""a""
    };
}";
            var comp = CreateCompilation(source);
            comp.VerifyDiagnostics(
                // (4,13): warning CS0649: Field 'C.field' is never assigned to, and will always have its default value null
                //     object? field;
                Diagnostic(ErrorCode.WRN_UnassignedInternalField, "field").WithArguments("C.field", "null").WithLocation(4, 13),
                // (5,26): warning CS8509: The switch expression does not handle all possible values of its input type (it is not exhaustive). For example, the pattern '_' is not covered.
                //     string Prop => field switch
                Diagnostic(ErrorCode.WRN_SwitchExpressionNotExhaustive, "switch").WithArguments("_").WithLocation(5, 26));
        }

        [Fact, WorkItem(52827, "https://github.com/dotnet/roslyn/issues/52827")]
        public void LambdaAttributes_DoesNotReturn()
        {
            var source = @"
#nullable enable
using System;
using System.Diagnostics.CodeAnalysis;
class Program
{
    static void Main()
    {
        Action a1 = [DoesNotReturn] () => { };
        Action a2 = [DoesNotReturn] () => throw new Exception();
    }
}";
            var comp = CreateCompilation(new[] { source, DoesNotReturnAttributeDefinition });
            comp.VerifyDiagnostics(
                // (9,43): warning CS8763: A method marked [DoesNotReturn] should not return.
                //         Action a1 = [DoesNotReturn] () => { };
                Diagnostic(ErrorCode.WRN_ShouldNotReturn, "{ }").WithLocation(9, 43)
                );

            var tree = comp.SyntaxTrees[0];
            var model = comp.GetSemanticModel(tree);
            var exprs = tree.GetRoot().DescendantNodes().OfType<LambdaExpressionSyntax>().ToImmutableArray();
            Assert.Equal(2, exprs.Length);
            var lambdas = exprs.SelectAsArray(e => GetLambdaSymbol(model, e));
            Assert.Equal(FlowAnalysisAnnotations.DoesNotReturn, lambdas[0].FlowAnalysisAnnotations);
            Assert.Equal(FlowAnalysisAnnotations.DoesNotReturn, lambdas[1].FlowAnalysisAnnotations);
        }

        [Fact, WorkItem(52827, "https://github.com/dotnet/roslyn/issues/52827")]
        [WorkItem(56668, "https://github.com/dotnet/roslyn/issues/56668")]
        public void LambdaAttributes_DoesNotReturn_OnDelegateType()
        {
            var source = @"
#nullable enable
using System;
using System.Diagnostics.CodeAnalysis;

[return: DoesNotReturn] delegate void DoesNotReturnDelegate();
class Program
{
    static void Main()
    {
        DoesNotReturnDelegate a1 = [DoesNotReturn] () => { }; // 1
        DoesNotReturnDelegate a2 = [DoesNotReturn] () => throw new Exception();
        DoesNotReturnDelegate a3 = () => { };
        DoesNotReturnDelegate a4 = () => throw new Exception();
    }
}";
            var comp = CreateCompilation(new[] { source, DoesNotReturnAttributeDefinition });
            comp.VerifyDiagnostics(
                // (6,10): error CS0592: Attribute 'DoesNotReturn' is not valid on this declaration type. It is only valid on 'method' declarations.
                // [return: DoesNotReturn] delegate void DoesNotReturnDelegate();
                Diagnostic(ErrorCode.ERR_AttributeOnBadSymbolType, "DoesNotReturn").WithArguments("DoesNotReturn", "method").WithLocation(6, 10),
                // (6,39): warning CS8770: Method 'void DoesNotReturnDelegate.Invoke()' lacks `[DoesNotReturn]` annotation to match implemented or overridden member.
                // [return: DoesNotReturn] delegate void DoesNotReturnDelegate();
                Diagnostic(ErrorCode.WRN_DoesNotReturnMismatch, "DoesNotReturnDelegate").WithArguments("void DoesNotReturnDelegate.Invoke()").WithLocation(6, 39),
                // (6,39): warning CS8770: Method 'void DoesNotReturnDelegate.Invoke()' lacks `[DoesNotReturn]` annotation to match implemented or overridden member.
                // [return: DoesNotReturn] delegate void DoesNotReturnDelegate();
                Diagnostic(ErrorCode.WRN_DoesNotReturnMismatch, "DoesNotReturnDelegate").WithArguments("void DoesNotReturnDelegate.Invoke()").WithLocation(6, 39),
                // (11,58): warning CS8763: A method marked [DoesNotReturn] should not return.
                //         DoesNotReturnDelegate a1 = [DoesNotReturn] () => { }; // 1
                Diagnostic(ErrorCode.WRN_ShouldNotReturn, "{ }").WithLocation(11, 58)
                );
        }

        [Fact]
        public void LambdaAttributes_UnmanagedCallersOnly()
        {
            var source =
@"using System;
using System.Runtime.InteropServices;
class Program
{
    static void Main()
    {
        Action a = [UnmanagedCallersOnly] static () => { };
    }
}";
            var comp = CreateCompilation(new[] { source, UnmanagedCallersOnlyAttributeDefinition }, parseOptions: TestOptions.RegularPreview);
            comp.VerifyDiagnostics(
                // (7,21): error CS8896: 'UnmanagedCallersOnly' can only be applied to ordinary static non-abstract, non-virtual methods or static local functions.
                //         Action a = [UnmanagedCallersOnly] static () => { };
                Diagnostic(ErrorCode.ERR_UnmanagedCallersOnlyRequiresStatic, "UnmanagedCallersOnly").WithLocation(7, 21));
        }

        [Fact]
        public void LambdaParameterAttributes_OptionalAndDefaultValueAttributes()
        {
            var source =
@"using System;
using System.Runtime.InteropServices;
class Program
{
    static void Main()
    {
        Action<int> a1 = ([Optional, DefaultParameterValue(2)] int i) => { };
    }
}";
            var comp = CreateCompilation(source, parseOptions: TestOptions.RegularPreview);
            comp.VerifyDiagnostics(
                    // (7,68): error CS9501: Parameter 1 has default value '2' in lambda and '<missing>' in the target delegate type.
                    //         Action<int> a1 = ([Optional, DefaultParameterValue(2)] int i) => { };
                    Diagnostic(ErrorCode.ERR_OptionalParamValueMismatch, "i").WithArguments("1", "2", "<missing>").WithLocation(7, 68));

            var tree = comp.SyntaxTrees[0];
            var model = comp.GetSemanticModel(tree);
            var exprs = tree.GetRoot().DescendantNodes().OfType<LambdaExpressionSyntax>().ToImmutableArray();
            var lambda = exprs.SelectAsArray(e => GetLambdaSymbol(model, e)).Single();
            var parameter = (SourceParameterSymbol)lambda.Parameters[0];
            Assert.True(parameter.HasOptionalAttribute);
            Assert.True(parameter.HasExplicitDefaultValue);
            Assert.Equal(2, parameter.DefaultValueFromAttributes.Value);
        }

        [Fact]
        public void LambdaParameterAttributes_OptionalAndDateTimeConstantAttributes()
        {
            var source =
@"using System;
using System.Runtime.CompilerServices;
using System.Runtime.InteropServices;
class Program
{
    static void Main()
    {
        var lam = ([Optional, DateTimeConstant(638004778421967416L)] DateTime d) => d;
        Console.Write(lam().Ticks);
    }
}";
            var comp = CreateCompilation(source, options: TestOptions.ReleaseExe);
            CompileAndVerify(comp, expectedOutput: "638004778421967416").VerifyDiagnostics();

            var tree = comp.SyntaxTrees[0];
            var model = comp.GetSemanticModel(tree);
            var exprs = tree.GetRoot().DescendantNodes().OfType<LambdaExpressionSyntax>().ToImmutableArray();
            var lambda = exprs.SelectAsArray(e => GetLambdaSymbol(model, e)).Single();
            var parameter = (SourceParameterSymbol)lambda.Parameters[0];
            Assert.True(parameter.HasOptionalAttribute);
            Assert.True(parameter.HasExplicitDefaultValue);
            Assert.Equal(new DateTime(638004778421967416L), parameter.DefaultValueFromAttributes.Value);
        }

        [ConditionalFact(typeof(DesktopOnly))]
        public void LambdaParameterAttributes_WellKnownAttributes()
        {
            var source =
@"using System;
using System.Runtime.CompilerServices;
class Program
{
    static void Main()
    {
        Action<object> a1 = ([IDispatchConstant] object obj) => { };
        Action<object> a2 = ([IUnknownConstant] object obj) => { };
    }
}";
            var comp = CreateCompilation(source, parseOptions: TestOptions.RegularPreview);
            comp.VerifyDiagnostics();

            var tree = comp.SyntaxTrees[0];
            var model = comp.GetSemanticModel(tree);
            var exprs = tree.GetRoot().DescendantNodes().OfType<LambdaExpressionSyntax>().ToImmutableArray();
            Assert.Equal(2, exprs.Length);
            var lambdas = exprs.SelectAsArray(e => GetLambdaSymbol(model, e));
            Assert.True(lambdas[0].Parameters[0].IsIDispatchConstant);
            Assert.True(lambdas[1].Parameters[0].IsIUnknownConstant);
        }

        [Fact]
        public void LambdaParameterAttributes_NullableAttributes_01()
        {
            var source =
@"using System;
using System.Diagnostics.CodeAnalysis;
class Program
{
    static void Main()
    {
        Action<object> a1 = ([AllowNull][MaybeNullWhen(false)] object obj) => { };
        Action<object, object> a2 = (object x, [NotNullIfNotNull(""x"")] object y) => { };
    }
}";
            var comp = CreateCompilation(
                new[] { source, AllowNullAttributeDefinition, MaybeNullWhenAttributeDefinition, NotNullIfNotNullAttributeDefinition },
                parseOptions: TestOptions.RegularPreview);
            comp.VerifyDiagnostics();

            var tree = comp.SyntaxTrees[0];
            var model = comp.GetSemanticModel(tree);
            var exprs = tree.GetRoot().DescendantNodes().OfType<LambdaExpressionSyntax>().ToImmutableArray();
            Assert.Equal(2, exprs.Length);
            var lambdas = exprs.SelectAsArray(e => GetLambdaSymbol(model, e));
            Assert.Equal(FlowAnalysisAnnotations.AllowNull | FlowAnalysisAnnotations.MaybeNullWhenFalse, lambdas[0].Parameters[0].FlowAnalysisAnnotations);
            Assert.Equal(new[] { "x" }, lambdas[1].Parameters[1].NotNullIfParameterNotNull);
        }

        [Fact, WorkItem(52827, "https://github.com/dotnet/roslyn/issues/52827")]
        [WorkItem(56668, "https://github.com/dotnet/roslyn/issues/56668")]
        public void LambdaParameterAttributes_NullableAttributes_02()
        {
            var source =
@"#nullable enable
using System.Diagnostics.CodeAnalysis;
delegate bool D(out object? obj);
delegate bool D2([NotNullWhen(true)] out object? obj);

class Program
{
    static void Main()
    {
        D d = ([NotNullWhen(true)] out object? obj) =>
            {
                obj = null;
                return true;
            };

        D2 d2 = ([NotNullWhen(true)] out object? obj) =>
            {
                obj = null;
                return false;
            };
     }
}";
            var comp = CreateCompilation(new[] { source, NotNullWhenAttributeDefinition }, parseOptions: TestOptions.RegularPreview);
            comp.VerifyDiagnostics(
                // (10,15): warning CS8622: Nullability of reference types in type of parameter 'obj' of 'lambda expression' doesn't match the target delegate 'D' (possibly because of nullability attributes).
                //         D d = ([NotNullWhen(true)] out object? obj) =>
                Diagnostic(ErrorCode.WRN_NullabilityMismatchInParameterTypeOfTargetDelegate, "([NotNullWhen(true)] out object? obj) =>").WithArguments("obj", "lambda expression", "D").WithLocation(10, 15),
                // (13,17): warning CS8762: Parameter 'obj' must have a non-null value when exiting with 'true'.
                //                 return true;
                Diagnostic(ErrorCode.WRN_ParameterConditionallyDisallowsNull, "return true;").WithArguments("obj", "true").WithLocation(13, 17)
                );

            var tree = comp.SyntaxTrees[0];
            var model = comp.GetSemanticModel(tree);
            var expr = tree.GetRoot().DescendantNodes().OfType<LambdaExpressionSyntax>().First();
            var lambda = GetLambdaSymbol(model, expr);
            Assert.Equal(FlowAnalysisAnnotations.NotNullWhenTrue, lambda.Parameters[0].FlowAnalysisAnnotations);
        }

        [Fact]
        public void LambdaReturnType_01()
        {
            var source =
@"using System;
class Program
{
    static void F<T>()
    {
        Func<T> f1 = T () => default;
        Func<T, T> f2 = T (x) => { return x; };
        Func<T, T> f3 = T (T x) => x;
    }
}";

            var comp = CreateCompilation(source, parseOptions: TestOptions.Regular9);
            comp.VerifyDiagnostics(
                // (6,22): error CS8773: Feature 'lambda return type' is not available in C# 9.0. Please use language version 10.0 or greater.
                //         Func<T> f1 = T () => default;
                Diagnostic(ErrorCode.ERR_FeatureNotAvailableInVersion9, "T").WithArguments("lambda return type", "10.0").WithLocation(6, 22),
                // (7,25): error CS8773: Feature 'lambda return type' is not available in C# 9.0. Please use language version 10.0 or greater.
                //         Func<T, T> f2 = T (x) => { return x; };
                Diagnostic(ErrorCode.ERR_FeatureNotAvailableInVersion9, "T").WithArguments("lambda return type", "10.0").WithLocation(7, 25),
                // (8,25): error CS8773: Feature 'lambda return type' is not available in C# 9.0. Please use language version 10.0 or greater.
                //         Func<T, T> f3 = T (T x) => x;
                Diagnostic(ErrorCode.ERR_FeatureNotAvailableInVersion9, "T").WithArguments("lambda return type", "10.0").WithLocation(8, 25));

            comp = CreateCompilation(source, parseOptions: TestOptions.Regular10);
            comp.VerifyDiagnostics();
        }

        [Fact]
        public void LambdaReturnType_02()
        {
            var source =
@"using System;
class Program
{
    static void F<T, U>()
    {
        Func<T> f1;
        Func<U> f2;
        f1 = T () => default;
        f2 = T () => default;
        f1 = U () => default;
        f2 = U () => default;
    }
}";
            var comp = CreateCompilation(source, parseOptions: TestOptions.RegularPreview);
            comp.VerifyDiagnostics(
                // (9,14): error CS8934: Cannot convert lambda expression to type 'Func<U>' because the return type does not match the delegate return type
                //         f2 = T () => default;
                Diagnostic(ErrorCode.ERR_CantConvAnonMethReturnType, "T () => default").WithArguments("lambda expression", "System.Func<U>").WithLocation(9, 14),
                // (10,14): error CS8934: Cannot convert lambda expression to type 'Func<T>' because the return type does not match the delegate return type
                //         f1 = U () => default;
                Diagnostic(ErrorCode.ERR_CantConvAnonMethReturnType, "U () => default").WithArguments("lambda expression", "System.Func<T>").WithLocation(10, 14));
        }

        [Fact]
        public void LambdaReturnType_03()
        {
            var source =
@"using System;
class Program
{
    static void F<T, U>() where U : T
    {
        Func<T> f1;
        Func<U> f2;
        f1 = T () => default;
        f2 = T () => default;
        f1 = U () => default;
        f2 = U () => default;
    }
}";
            var comp = CreateCompilation(source, parseOptions: TestOptions.RegularPreview);
            comp.VerifyDiagnostics(
                // (9,14): error CS8934: Cannot convert lambda expression to type 'Func<U>' because the return type does not match the delegate return type
                //         f2 = T () => default;
                Diagnostic(ErrorCode.ERR_CantConvAnonMethReturnType, "T () => default").WithArguments("lambda expression", "System.Func<U>").WithLocation(9, 14),
                // (10,14): error CS8934: Cannot convert lambda expression to type 'Func<T>' because the return type does not match the delegate return type
                //         f1 = U () => default;
                Diagnostic(ErrorCode.ERR_CantConvAnonMethReturnType, "U () => default").WithArguments("lambda expression", "System.Func<T>").WithLocation(10, 14));
        }

        [Fact]
        public void LambdaReturnType_04()
        {
            var source =
@"using System;
using System.Linq.Expressions;
class Program
{
    static void F<T, U>()
    {
        Expression<Func<T>> e1;
        Expression<Func<U>> e2;
        e1 = T () => default;
        e2 = T () => default;
        e1 = U () => default;
        e2 = U () => default;
    }
}";
            var comp = CreateCompilation(source, parseOptions: TestOptions.RegularPreview);
            comp.VerifyDiagnostics(
                // (10,14): error CS8934: Cannot convert lambda expression to type 'Expression<Func<U>>' because the return type does not match the delegate return type
                //         e2 = T () => default;
                Diagnostic(ErrorCode.ERR_CantConvAnonMethReturnType, "T () => default").WithArguments("lambda expression", "System.Linq.Expressions.Expression<System.Func<U>>").WithLocation(10, 14),
                // (11,14): error CS8934: Cannot convert lambda expression to type 'Expression<Func<T>>' because the return type does not match the delegate return type
                //         e1 = U () => default;
                Diagnostic(ErrorCode.ERR_CantConvAnonMethReturnType, "U () => default").WithArguments("lambda expression", "System.Linq.Expressions.Expression<System.Func<T>>").WithLocation(11, 14));
        }

        [Fact]
        public void LambdaReturnType_05()
        {
            var source =
@"#nullable enable
using System;
class Program
{
    static void Main()
    {
        Func<dynamic> f1 = object () => default!;
        Func<(int, int)> f2 = (int X, int Y) () => default;
        Func<string?> f3 = string () => default!;
        Func<IntPtr> f4 = nint () => default;
    }
}";
            var comp = CreateCompilation(source, parseOptions: TestOptions.RegularPreview);
            comp.VerifyDiagnostics(
                // (9,28): warning CS8621: Nullability of reference types in return type of 'lambda expression' doesn't match the target delegate 'Func<string?>' (possibly because of nullability attributes).
                //         Func<string?> f3 = string () => default!;
                Diagnostic(ErrorCode.WRN_NullabilityMismatchInReturnTypeOfTargetDelegate, "string () =>").WithArguments("lambda expression", "System.Func<string?>").WithLocation(9, 28));
        }

        [Fact]
        public void LambdaReturnType_06()
        {
            var source =
@"#nullable enable
using System;
using System.Linq.Expressions;
class Program
{
    static void Main()
    {
        Expression<Func<object>> e1 = dynamic () => default!;
        Expression<Func<(int X, int Y)>> e2 = (int, int) () => default;
        Expression<Func<string>> e3 = string? () => default;
        Expression<Func<nint>> e4 = IntPtr () => default;
    }
}";
            var comp = CreateCompilation(source, parseOptions: TestOptions.RegularPreview);
            comp.VerifyDiagnostics(
                // (10,39): warning CS8621: Nullability of reference types in return type of 'lambda expression' doesn't match the target delegate 'Func<string>' (possibly because of nullability attributes).
                //         Expression<Func<string>> e3 = string? () => default;
                Diagnostic(ErrorCode.WRN_NullabilityMismatchInReturnTypeOfTargetDelegate, "string? () =>").WithArguments("lambda expression", "System.Func<string>").WithLocation(10, 39));
        }

        [Fact]
        public void LambdaReturnType_07()
        {
            var source =
@"#nullable enable
using System;
struct S<T> { }
class Program
{
    static void Main()
    {
        Delegate d1 = string? () => default;
        Delegate d2 = string () => default;
        Delegate d3 = S<object?> () => default(S<object?>);
        Delegate d4 = S<object?> () => default(S<object>);
        Delegate d5 = S<object> () => default(S<object?>);
        Delegate d6 = S<object> () => default(S<object>);
    }
}";
            var comp = CreateCompilation(source, parseOptions: TestOptions.RegularPreview);
            comp.VerifyDiagnostics(
                // (9,36): warning CS8603: Possible null reference return.
                //         Delegate d2 = string () => default;
                Diagnostic(ErrorCode.WRN_NullReferenceReturn, "default").WithLocation(9, 36),
                // (11,40): warning CS8619: Nullability of reference types in value of type 'S<object>' doesn't match target type 'S<object?>'.
                //         Delegate d4 = S<object?> () => default(S<object>);
                Diagnostic(ErrorCode.WRN_NullabilityMismatchInAssignment, "default(S<object>)").WithArguments("S<object>", "S<object?>").WithLocation(11, 40),
                // (12,39): warning CS8619: Nullability of reference types in value of type 'S<object?>' doesn't match target type 'S<object>'.
                //         Delegate d5 = S<object> () => default(S<object?>);
                Diagnostic(ErrorCode.WRN_NullabilityMismatchInAssignment, "default(S<object?>)").WithArguments("S<object?>", "S<object>").WithLocation(12, 39));
        }

        [Fact]
        public void LambdaReturnType_08()
        {
            var source =
@"#nullable enable
using System;
struct S<T> { }
class Program
{
    static void Main()
    {
        Func<string?> f1 = string? () => throw null!;
        Func<string?> f2 = string () => throw null!;
        Func<string> f3 = string? () => throw null!;
        Func<string> f4 = string () => throw null!;
        Func<S<object?>> f5 = S<object?> () => throw null!;
        Func<S<object?>> f6 = S<object> () => throw null!;
        Func<S<object>> f7 = S<object?> () => throw null!;
        Func<S<object>> f8 = S<object> () => throw null!;
    }
}";
            var comp = CreateCompilation(source, parseOptions: TestOptions.RegularPreview);
            comp.VerifyDiagnostics(
                // (9,28): warning CS8621: Nullability of reference types in return type of 'lambda expression' doesn't match the target delegate 'Func<string?>' (possibly because of nullability attributes).
                //         Func<string?> f2 = string () => throw null!;
                Diagnostic(ErrorCode.WRN_NullabilityMismatchInReturnTypeOfTargetDelegate, "string () =>").WithArguments("lambda expression", "System.Func<string?>").WithLocation(9, 28),
                // (10,27): warning CS8621: Nullability of reference types in return type of 'lambda expression' doesn't match the target delegate 'Func<string>' (possibly because of nullability attributes).
                //         Func<string> f3 = string? () => throw null!;
                Diagnostic(ErrorCode.WRN_NullabilityMismatchInReturnTypeOfTargetDelegate, "string? () =>").WithArguments("lambda expression", "System.Func<string>").WithLocation(10, 27),
                // (13,31): warning CS8621: Nullability of reference types in return type of 'lambda expression' doesn't match the target delegate 'Func<S<object?>>' (possibly because of nullability attributes).
                //         Func<S<object?>> f6 = S<object> () => throw null!;
                Diagnostic(ErrorCode.WRN_NullabilityMismatchInReturnTypeOfTargetDelegate, "S<object> () =>").WithArguments("lambda expression", "System.Func<S<object?>>").WithLocation(13, 31),
                // (14,30): warning CS8621: Nullability of reference types in return type of 'lambda expression' doesn't match the target delegate 'Func<S<object>>' (possibly because of nullability attributes).
                //         Func<S<object>> f7 = S<object?> () => throw null!;
                Diagnostic(ErrorCode.WRN_NullabilityMismatchInReturnTypeOfTargetDelegate, "S<object?> () =>").WithArguments("lambda expression", "System.Func<S<object>>").WithLocation(14, 30));
        }

        [Fact]
        public void LambdaReturnType_09()
        {
            var source =
@"#nullable enable
struct S<T> { }
delegate ref T D1<T>();
delegate ref readonly T D2<T>();
class Program
{
    static void Main()
    {
        D1<S<object?>> f1 = (ref S<object?> () => throw null!);
        D1<S<object?>> f2 = (ref S<object> () => throw null!);
        D1<S<object>> f3 = (ref S<object?> () => throw null!);
        D1<S<object>> f4 = (ref S<object> () => throw null!);
        D2<S<object?>> f5 = (ref readonly S<object?> () => throw null!);
        D2<S<object?>> f6 = (ref readonly S<object> () => throw null!);
        D2<S<object>> f7 = (ref readonly S<object?> () => throw null!);
        D2<S<object>> f8 = (ref readonly S<object> () => throw null!);
    }
}";
            var comp = CreateCompilation(source, parseOptions: TestOptions.RegularPreview);
            comp.VerifyDiagnostics(
                // (10,30): warning CS8621: Nullability of reference types in return type of 'lambda expression' doesn't match the target delegate 'D1<S<object?>>' (possibly because of nullability attributes).
                //         D1<S<object?>> f2 = (ref S<object> () => throw null!);
                Diagnostic(ErrorCode.WRN_NullabilityMismatchInReturnTypeOfTargetDelegate, "ref S<object> () =>").WithArguments("lambda expression", "D1<S<object?>>").WithLocation(10, 30),
                // (11,29): warning CS8621: Nullability of reference types in return type of 'lambda expression' doesn't match the target delegate 'D1<S<object>>' (possibly because of nullability attributes).
                //         D1<S<object>> f3 = (ref S<object?> () => throw null!);
                Diagnostic(ErrorCode.WRN_NullabilityMismatchInReturnTypeOfTargetDelegate, "ref S<object?> () =>").WithArguments("lambda expression", "D1<S<object>>").WithLocation(11, 29),
                // (14,30): warning CS8621: Nullability of reference types in return type of 'lambda expression' doesn't match the target delegate 'D2<S<object?>>' (possibly because of nullability attributes).
                //         D2<S<object?>> f6 = (ref readonly S<object> () => throw null!);
                Diagnostic(ErrorCode.WRN_NullabilityMismatchInReturnTypeOfTargetDelegate, "ref readonly S<object> () =>").WithArguments("lambda expression", "D2<S<object?>>").WithLocation(14, 30),
                // (15,29): warning CS8621: Nullability of reference types in return type of 'lambda expression' doesn't match the target delegate 'D2<S<object>>' (possibly because of nullability attributes).
                //         D2<S<object>> f7 = (ref readonly S<object?> () => throw null!);
                Diagnostic(ErrorCode.WRN_NullabilityMismatchInReturnTypeOfTargetDelegate, "ref readonly S<object?> () =>").WithArguments("lambda expression", "D2<S<object>>").WithLocation(15, 29));
        }

        [Fact]
        public void LambdaReturnType_10()
        {
            var source =
@"delegate T D1<T>(ref T t);
delegate ref T D2<T>(ref T t);
delegate ref readonly T D3<T>(ref T t);
class Program
{
    static void F<T>()
    {
        D1<T> d1;
        D2<T> d2;
        D3<T> d3;
        d1 = T (ref T t) => t;
        d2 = T (ref T t) => t;
        d3 = T (ref T t) => t;
        d1 = (ref T (ref T t) => ref t);
        d2 = (ref T (ref T t) => ref t);
        d3 = (ref T (ref T t) => ref t);
        d1 = (ref readonly T (ref T t) => ref t);
        d2 = (ref readonly T (ref T t) => ref t);
        d3 = (ref readonly T (ref T t) => ref t);
    }
}";
            var comp = CreateCompilation(source, parseOptions: TestOptions.RegularPreview);
            comp.VerifyDiagnostics(
                // (12,14): error CS8934: Cannot convert lambda expression to type 'D2<T>' because the return type does not match the delegate return type
                //         d2 = T (ref T t) => t;
                Diagnostic(ErrorCode.ERR_CantConvAnonMethReturnType, "T (ref T t) => t").WithArguments("lambda expression", "D2<T>").WithLocation(12, 14),
                // (13,14): error CS8934: Cannot convert lambda expression to type 'D3<T>' because the return type does not match the delegate return type
                //         d3 = T (ref T t) => t;
                Diagnostic(ErrorCode.ERR_CantConvAnonMethReturnType, "T (ref T t) => t").WithArguments("lambda expression", "D3<T>").WithLocation(13, 14),
                // (14,15): error CS8934: Cannot convert lambda expression to type 'D1<T>' because the return type does not match the delegate return type
                //         d1 = (ref T (ref T t) => ref t);
                Diagnostic(ErrorCode.ERR_CantConvAnonMethReturnType, "ref T (ref T t) => ref t").WithArguments("lambda expression", "D1<T>").WithLocation(14, 15),
                // (16,15): error CS8934: Cannot convert lambda expression to type 'D3<T>' because the return type does not match the delegate return type
                //         d3 = (ref T (ref T t) => ref t);
                Diagnostic(ErrorCode.ERR_CantConvAnonMethReturnType, "ref T (ref T t) => ref t").WithArguments("lambda expression", "D3<T>").WithLocation(16, 15),
                // (17,15): error CS8934: Cannot convert lambda expression to type 'D1<T>' because the return type does not match the delegate return type
                //         d1 = (ref readonly T (ref T t) => ref t);
                Diagnostic(ErrorCode.ERR_CantConvAnonMethReturnType, "ref readonly T (ref T t) => ref t").WithArguments("lambda expression", "D1<T>").WithLocation(17, 15),
                // (18,15): error CS8934: Cannot convert lambda expression to type 'D2<T>' because the return type does not match the delegate return type
                //         d2 = (ref readonly T (ref T t) => ref t);
                Diagnostic(ErrorCode.ERR_CantConvAnonMethReturnType, "ref readonly T (ref T t) => ref t").WithArguments("lambda expression", "D2<T>").WithLocation(18, 15));
        }

        [Fact]
        public void LambdaReturnType_11()
        {
            var source =
@"using System;
class Program
{
    static void Main()
    {
        Delegate d;
        d = (ref void () => { });
        d = (ref readonly void () => { });
    }
}";
            var comp = CreateCompilation(source, parseOptions: TestOptions.RegularPreview);
            comp.VerifyDiagnostics(
                // (7,14): error CS8917: The delegate type could not be inferred.
                //         d = (ref void () => { });
                Diagnostic(ErrorCode.ERR_CannotInferDelegateType, "ref void () => { }").WithLocation(7, 14),
                // (7,18): error CS1547: Keyword 'void' cannot be used in this context
                //         d = (ref void () => { });
                Diagnostic(ErrorCode.ERR_NoVoidHere, "void").WithLocation(7, 18),
                // (8,14): error CS8917: The delegate type could not be inferred.
                //         d = (ref readonly void () => { });
                Diagnostic(ErrorCode.ERR_CannotInferDelegateType, "ref readonly void () => { }").WithLocation(8, 14),
                // (8,27): error CS1547: Keyword 'void' cannot be used in this context
                //         d = (ref readonly void () => { });
                Diagnostic(ErrorCode.ERR_NoVoidHere, "void").WithLocation(8, 27));
        }

        [WorkItem(55217, "https://github.com/dotnet/roslyn/issues/55217")]
        [ConditionalFact(typeof(DesktopOnly))]
        public void LambdaReturnType_12()
        {
            var source =
@"using System;
class Program
{
    static void Main()
    {
        Delegate d;
        d = TypedReference () => throw null;
        d = RuntimeArgumentHandle () => throw null;
        d = ArgIterator () => throw null;
    }
}";
            var comp = CreateCompilation(source, parseOptions: TestOptions.RegularPreview);
            comp.VerifyDiagnostics(
                // (7,13): error CS1599: The return type of a method, delegate, or function pointer cannot be 'TypedReference'
                //         d = TypedReference () => throw null;
                Diagnostic(ErrorCode.ERR_MethodReturnCantBeRefAny, "TypedReference").WithArguments("System.TypedReference").WithLocation(7, 13),
                // (8,13): error CS1599: The return type of a method, delegate, or function pointer cannot be 'RuntimeArgumentHandle'
                //         d = RuntimeArgumentHandle () => throw null;
                Diagnostic(ErrorCode.ERR_MethodReturnCantBeRefAny, "RuntimeArgumentHandle").WithArguments("System.RuntimeArgumentHandle").WithLocation(8, 13),
                // (9,13): error CS1599: The return type of a method, delegate, or function pointer cannot be 'ArgIterator'
                //         d = ArgIterator () => throw null;
                Diagnostic(ErrorCode.ERR_MethodReturnCantBeRefAny, "ArgIterator").WithArguments("System.ArgIterator").WithLocation(9, 13));
        }

        [Fact]
        public void LambdaReturnType_13()
        {
            var source =
@"static class S { }
delegate S D();
class Program
{
    static void Main()
    {
        D d = S () => default;
    }
}";
            var comp = CreateCompilation(source, parseOptions: TestOptions.RegularPreview);
            comp.VerifyDiagnostics(
                // (7,15): error CS0722: 'S': static types cannot be used as return types
                //         D d = S () => default;
                Diagnostic(ErrorCode.ERR_ReturnTypeIsStaticClass, "S").WithArguments("S").WithLocation(7, 15));
        }

        [Fact]
        public void LambdaReturnType_14()
        {
            var source =
@"using System;
class Program
{
    static void Main()
    {
        Delegate d = async int () => 0;
    }
}";
            var comp = CreateCompilation(source, parseOptions: TestOptions.RegularPreview);
            comp.VerifyDiagnostics(
                // (6,35): error CS1983: The return type of an async method must be void, Task, Task<T>, a task-like type, IAsyncEnumerable<T>, or IAsyncEnumerator<T>
                //         Delegate d = async int () => 0;
                Diagnostic(ErrorCode.ERR_BadAsyncReturn, "=>").WithLocation(6, 35),
                // (6,35): warning CS1998: This async method lacks 'await' operators and will run synchronously. Consider using the 'await' operator to await non-blocking API calls, or 'await Task.Run(...)' to do CPU-bound work on a background thread.
                //         Delegate d = async int () => 0;
                Diagnostic(ErrorCode.WRN_AsyncLacksAwaits, "=>").WithLocation(6, 35));
        }

        [Fact]
        public void LambdaReturnType_15()
        {
            var source =
@"using System;
using System.Threading.Tasks;
delegate ref Task D(string s);
class Program
{
    static void Main()
    {
        Delegate d1 = async ref Task (s) => { _ = s.Length; await Task.Yield(); };
        D d2 = async ref Task (s) => { _ = s.Length; await Task.Yield(); };
    }
}";
            var comp = CreateCompilation(source, parseOptions: TestOptions.RegularPreview);
            comp.VerifyDiagnostics(
                // (8,23): error CS8917: The delegate type could not be inferred.
                //         Delegate d1 = async ref Task (s) => { _ = s.Length; await Task.Yield(); };
                Diagnostic(ErrorCode.ERR_CannotInferDelegateType, "async ref Task (s) => { _ = s.Length; await Task.Yield(); }").WithLocation(8, 23),
                // (8,29): error CS1073: Unexpected token 'ref'
                //         Delegate d1 = async ref Task (s) => { _ = s.Length; await Task.Yield(); };
                Diagnostic(ErrorCode.ERR_UnexpectedToken, "ref").WithArguments("ref").WithLocation(8, 29),
                // (9,22): error CS1073: Unexpected token 'ref'
                //         D d2 = async ref Task (s) => { _ = s.Length; await Task.Yield(); };
                Diagnostic(ErrorCode.ERR_UnexpectedToken, "ref").WithArguments("ref").WithLocation(9, 22));
        }

        [Fact]
        public void LambdaReturnType_16()
        {
            var source =
@"using System;
using System.Threading.Tasks;
delegate ref Task D(string s);
class Program
{
    static void Main()
    {
        Delegate d1 = async ref Task (string s) => { _ = s.Length; await Task.Yield(); };
        D d2 = async ref Task (string s) => { _ = s.Length; await Task.Yield(); };
    }
}";
            var comp = CreateCompilation(source, parseOptions: TestOptions.RegularPreview);
            comp.VerifyDiagnostics(
                // (8,29): error CS1073: Unexpected token 'ref'
                //         Delegate d1 = async ref Task (string s) => { _ = s.Length; await Task.Yield(); };
                Diagnostic(ErrorCode.ERR_UnexpectedToken, "ref").WithArguments("ref").WithLocation(8, 29),
                // (9,22): error CS1073: Unexpected token 'ref'
                //         D d2 = async ref Task (string s) => { _ = s.Length; await Task.Yield(); };
                Diagnostic(ErrorCode.ERR_UnexpectedToken, "ref").WithArguments("ref").WithLocation(9, 22));
        }

        [Fact]
        public void LambdaReturnType_17()
        {
            var source =
@"#nullable enable
using System;
class Program
{
    static void F(string? x, string y)
    {
        Func<string?> f1 = string () => { if (x is null) return x; return y; };
        Func<string> f2 = string? () => { if (x is not null) return x; return y; };
    }
}";
            var comp = CreateCompilation(source, parseOptions: TestOptions.RegularPreview);
            comp.VerifyDiagnostics(
                // (7,28): warning CS8621: Nullability of reference types in return type of 'lambda expression' doesn't match the target delegate 'Func<string?>' (possibly because of nullability attributes).
                //         Func<string?> f1 = string () => { if (x is null) return x; return y; };
                Diagnostic(ErrorCode.WRN_NullabilityMismatchInReturnTypeOfTargetDelegate, "string () =>").WithArguments("lambda expression", "System.Func<string?>").WithLocation(7, 28),
                // (7,65): warning CS8603: Possible null reference return.
                //         Func<string?> f1 = string () => { if (x is null) return x; return y; };
                Diagnostic(ErrorCode.WRN_NullReferenceReturn, "x").WithLocation(7, 65),
                // (8,27): warning CS8621: Nullability of reference types in return type of 'lambda expression' doesn't match the target delegate 'Func<string>' (possibly because of nullability attributes).
                //         Func<string> f2 = string? () => { if (x is not null) return x; return y; };
                Diagnostic(ErrorCode.WRN_NullabilityMismatchInReturnTypeOfTargetDelegate, "string? () =>").WithArguments("lambda expression", "System.Func<string>").WithLocation(8, 27));
        }

        [Fact]
        public void LambdaReturnType_18()
        {
            var source =
@"using System;
class Program
{
    static void F<T, U, V>(T t, U u, V v) where U : T
    {
        Func<T> f1 = T () => u;
        Func<T> f2 = T () => v;
        Func<U> f3 = U () => t;
    }
}";
            var comp = CreateCompilation(source);
            comp.VerifyDiagnostics(
                // (7,30): error CS0029: Cannot implicitly convert type 'V' to 'T'
                //         Func<T> f2 = T () => v;
                Diagnostic(ErrorCode.ERR_NoImplicitConv, "v").WithArguments("V", "T").WithLocation(7, 30),
                // (7,30): error CS1662: Cannot convert lambda expression to intended delegate type because some of the return types in the block are not implicitly convertible to the delegate return type
                //         Func<T> f2 = T () => v;
                Diagnostic(ErrorCode.ERR_CantConvAnonMethReturns, "v").WithArguments("lambda expression").WithLocation(7, 30),
                // (8,30): error CS0266: Cannot implicitly convert type 'T' to 'U'. An explicit conversion exists (are you missing a cast?)
                //         Func<U> f3 = U () => t;
                Diagnostic(ErrorCode.ERR_NoImplicitConvCast, "t").WithArguments("T", "U").WithLocation(8, 30),
                // (8,30): error CS1662: Cannot convert lambda expression to intended delegate type because some of the return types in the block are not implicitly convertible to the delegate return type
                //         Func<U> f3 = U () => t;
                Diagnostic(ErrorCode.ERR_CantConvAnonMethReturns, "t").WithArguments("lambda expression").WithLocation(8, 30));
        }

        [Fact]
        public void LambdaReturnType_19()
        {
            var source =
@"using System;
class Program
{
    static void F<T, U, V>(T t, U u, V v) where U : T
    {
        Delegate d;
        d = T () => u;
        d = T () => v;
        d = U () => t;
    }
}";
            var comp = CreateCompilation(source);
            comp.VerifyDiagnostics(
                // (8,21): error CS0029: Cannot implicitly convert type 'V' to 'T'
                //         d = T () => v;
                Diagnostic(ErrorCode.ERR_NoImplicitConv, "v").WithArguments("V", "T").WithLocation(8, 21),
                // (8,21): error CS1662: Cannot convert lambda expression to intended delegate type because some of the return types in the block are not implicitly convertible to the delegate return type
                //         d = T () => v;
                Diagnostic(ErrorCode.ERR_CantConvAnonMethReturns, "v").WithArguments("lambda expression").WithLocation(8, 21),
                // (9,21): error CS0266: Cannot implicitly convert type 'T' to 'U'. An explicit conversion exists (are you missing a cast?)
                //         d = U () => t;
                Diagnostic(ErrorCode.ERR_NoImplicitConvCast, "t").WithArguments("T", "U").WithLocation(9, 21),
                // (9,21): error CS1662: Cannot convert lambda expression to intended delegate type because some of the return types in the block are not implicitly convertible to the delegate return type
                //         d = U () => t;
                Diagnostic(ErrorCode.ERR_CantConvAnonMethReturns, "t").WithArguments("lambda expression").WithLocation(9, 21));
        }

        [Fact]
        public void LambdaReturnType_20()
        {
            var source =
@"using System;
class Program
{
    static void F<T, U, V>(T t, U u, V v) where U : T
    {
        Func<T> f1 = T () => { if (t is null) return t; return u; };
        Func<U> f2 = U () => { if (t is null) return t; return u; };
        Func<T> f3 = T () => { if (t is null) return t; return v; };
        Func<V> f4 = V () => { if (t is null) return t; return v; };
    }
}";
            var comp = CreateCompilation(source, parseOptions: TestOptions.RegularPreview);
            comp.VerifyDiagnostics(
                // (7,54): error CS0266: Cannot implicitly convert type 'T' to 'U'. An explicit conversion exists (are you missing a cast?)
                //         Func<U> f2 = U () => { if (t is null) return t; return u; };
                Diagnostic(ErrorCode.ERR_NoImplicitConvCast, "t").WithArguments("T", "U").WithLocation(7, 54),
                // (7,54): error CS1662: Cannot convert lambda expression to intended delegate type because some of the return types in the block are not implicitly convertible to the delegate return type
                //         Func<U> f2 = U () => { if (t is null) return t; return u; };
                Diagnostic(ErrorCode.ERR_CantConvAnonMethReturns, "t").WithArguments("lambda expression").WithLocation(7, 54),
                // (8,64): error CS0029: Cannot implicitly convert type 'V' to 'T'
                //         Func<T> f3 = T () => { if (t is null) return t; return v; };
                Diagnostic(ErrorCode.ERR_NoImplicitConv, "v").WithArguments("V", "T").WithLocation(8, 64),
                // (8,64): error CS1662: Cannot convert lambda expression to intended delegate type because some of the return types in the block are not implicitly convertible to the delegate return type
                //         Func<T> f3 = T () => { if (t is null) return t; return v; };
                Diagnostic(ErrorCode.ERR_CantConvAnonMethReturns, "v").WithArguments("lambda expression").WithLocation(8, 64),
                // (9,54): error CS0029: Cannot implicitly convert type 'T' to 'V'
                //         Func<V> f4 = V () => { if (t is null) return t; return v; };
                Diagnostic(ErrorCode.ERR_NoImplicitConv, "t").WithArguments("T", "V").WithLocation(9, 54),
                // (9,54): error CS1662: Cannot convert lambda expression to intended delegate type because some of the return types in the block are not implicitly convertible to the delegate return type
                //         Func<V> f4 = V () => { if (t is null) return t; return v; };
                Diagnostic(ErrorCode.ERR_CantConvAnonMethReturns, "t").WithArguments("lambda expression").WithLocation(9, 54));
        }

        [Fact]
        public void LambdaReturnType_SemanticModel()
        {
            var source =
@"class Program
{
    static void F<T>()
    {
        var x = T () => default;
    }
}";
            var comp = CreateCompilation(source);
            comp.VerifyEmitDiagnostics();

            var tree = comp.SyntaxTrees[0];
            var model = comp.GetSemanticModel(tree);
            var lambdaSyntax = tree.GetRoot().DescendantNodes().OfType<ParenthesizedLambdaExpressionSyntax>().Single();

            var expectedType = comp.GetMember<MethodSymbol>("Program.F").TypeParameters.Single().GetPublicSymbol();
            Assert.Equal(TypeKind.TypeParameter, expectedType.TypeKind);
            Assert.Equal("T", expectedType.ToTestDisplayString());

            var method = (IMethodSymbol)model.GetSymbolInfo(lambdaSyntax).Symbol;
            Assert.Equal(MethodKind.LambdaMethod, method.MethodKind);

            var returnTypeSyntax = lambdaSyntax.ReturnType;
            var typeInfo = model.GetTypeInfo(returnTypeSyntax);
            Assert.Equal(expectedType, typeInfo.Type);
            Assert.Equal(expectedType, typeInfo.ConvertedType);

            var symbolInfo = model.GetSymbolInfo(returnTypeSyntax);
            Assert.Equal(expectedType, symbolInfo.Symbol);
        }

        [Fact]
        public void LambdaReturnType_CustomModifiers_01()
        {
            var sourceA =
@".class public auto ansi sealed D extends [mscorlib]System.MulticastDelegate
{
    .method public hidebysig specialname rtspecialname instance void .ctor (object 'object', native int 'method') runtime managed { }
    .method public hidebysig newslot virtual instance int32 modopt([mscorlib]System.Int16) Invoke () runtime managed { }
    .method public hidebysig newslot virtual instance class [mscorlib]System.IAsyncResult BeginInvoke (class [mscorlib]System.AsyncCallback callback, object 'object') runtime managed { }
    .method public hidebysig newslot virtual instance int32 modopt([mscorlib]System.Int16) EndInvoke (class [mscorlib]System.IAsyncResult result) runtime managed { }
}";
            var refA = CompileIL(sourceA);

            var sourceB =
@"class Program
{
    static void F(D d)
    {
        System.Console.WriteLine(d());
    }
    static void Main()
    {
        F(() => 1);
        F(int () => 2);
    }
}";
            CompileAndVerify(sourceB, references: new[] { refA }, parseOptions: TestOptions.RegularPreview, expectedOutput:
@"1
2");
        }

        [Fact]
        public void LambdaReturnType_CustomModifiers_02()
        {
            var sourceA =
@".class public auto ansi sealed D extends [mscorlib]System.MulticastDelegate
{
    .method public hidebysig specialname rtspecialname instance void .ctor (object 'object', native int 'method') runtime managed { }
    .method public hidebysig newslot virtual instance int32 modreq([mscorlib]System.Int16) Invoke () runtime managed { }
    .method public hidebysig newslot virtual instance class [mscorlib]System.IAsyncResult BeginInvoke (class [mscorlib]System.AsyncCallback callback, object 'object') runtime managed { }
    .method public hidebysig newslot virtual instance int32 modreq([mscorlib]System.Int16) EndInvoke (class [mscorlib]System.IAsyncResult result) runtime managed { }
}";
            var refA = CompileIL(sourceA);

            var sourceB =
@"class Program
{
    static void F(D d)
    {
        System.Console.WriteLine(d());
    }
    static void Main()
    {
        F(() => 1);
        F(int () => 2);
    }
}";
            var comp = CreateCompilation(sourceB, references: new[] { refA }, parseOptions: TestOptions.RegularPreview);
            comp.VerifyDiagnostics(
                // (5,34): error CS0570: 'D.Invoke()' is not supported by the language
                //         System.Console.WriteLine(d());
                Diagnostic(ErrorCode.ERR_BindToBogus, "d()").WithArguments("D.Invoke()").WithLocation(5, 34),
                // (9,11): error CS0570: 'D.Invoke()' is not supported by the language
                //         F(() => 1);
                Diagnostic(ErrorCode.ERR_BindToBogus, "() => 1").WithArguments("D.Invoke()").WithLocation(9, 11),
                // (10,11): error CS0570: 'D.Invoke()' is not supported by the language
                //         F(int () => 2);
                Diagnostic(ErrorCode.ERR_BindToBogus, "int () => 2").WithArguments("D.Invoke()").WithLocation(10, 11));
        }

        [Fact]
        public void LambdaReturnType_UseSiteErrors()
        {
            var sourceA =
@".class public sealed A extends [mscorlib]System.Object
{
  .custom instance void [mscorlib]System.Runtime.CompilerServices.RequiredAttributeAttribute::.ctor(class [mscorlib]System.Type) = ( 01 00 FF 00 00 ) 
  .method public hidebysig specialname rtspecialname instance void .ctor() cil managed { ret }
}";
            var refA = CompileIL(sourceA);

            var sourceB =
@"using System;
class B
{
    static void F<T>(Func<T> f) { }
    static void Main()
    {
        F(A () => default);
    }
}";
            var comp = CreateCompilation(sourceB, references: new[] { refA }, parseOptions: TestOptions.RegularPreview);
            comp.VerifyDiagnostics(
                // (7,11): error CS0648: 'A' is a type not supported by the language
                //         F(A () => default);
                Diagnostic(ErrorCode.ERR_BogusType, "A").WithArguments("A").WithLocation(7, 11));
        }

        [Fact]
        public void VarReturnType_01()
        {
            var source =
@"using System;
class Program
{
    static void Main()
    {
        Delegate d;
        d = var () => throw null;
        d = ref var () => throw null;
    }
}";

            var comp = CreateCompilation(source);
            comp.VerifyDiagnostics(
                // (7,13): error CS8975: The contextual keyword 'var' cannot be used as an explicit lambda return type
                //         d = var () => throw null;
                Diagnostic(ErrorCode.ERR_LambdaExplicitReturnTypeVar, "var").WithLocation(7, 13),
                // (7,13): error CS0825: The contextual keyword 'var' may only appear within a local variable declaration or in script code
                //         d = var () => throw null;
                Diagnostic(ErrorCode.ERR_TypeVarNotFound, "var").WithLocation(7, 13),
                // (8,17): error CS8975: The contextual keyword 'var' cannot be used as an explicit lambda return type
                //         d = ref var () => throw null;
                Diagnostic(ErrorCode.ERR_LambdaExplicitReturnTypeVar, "var").WithLocation(8, 17),
                // (8,17): error CS0825: The contextual keyword 'var' may only appear within a local variable declaration or in script code
                //         d = ref var () => throw null;
                Diagnostic(ErrorCode.ERR_TypeVarNotFound, "var").WithLocation(8, 17));
        }

        [Fact]
        public void VarReturnType_02()
        {
            var source =
@"using System;
class var { }
class Program
{
    static void Main()
    {
        Delegate d;
        d = var () => default;
        d = ref var (ref var v) => ref v;
        d = @var () => default;
        d = ref @var (ref var v) => ref v;
    }
}";

            var comp = CreateCompilation(source);
            comp.VerifyDiagnostics(
                // (2,7): warning CS8981: The type name 'var' only contains lower-cased ascii characters. Such names may become reserved for the language.
                // class var { }
                Diagnostic(ErrorCode.WRN_LowerCaseTypeName, "var").WithArguments("var").WithLocation(2, 7),
                // (8,13): error CS8975: The contextual keyword 'var' cannot be used as an explicit lambda return type
                //         d = var () => default;
                Diagnostic(ErrorCode.ERR_LambdaExplicitReturnTypeVar, "var").WithLocation(8, 13),
                // (9,17): error CS8975: The contextual keyword 'var' cannot be used as an explicit lambda return type
                //         d = ref var (ref var v) => ref v;
                Diagnostic(ErrorCode.ERR_LambdaExplicitReturnTypeVar, "var").WithLocation(9, 17));
        }

        [Fact]
        public void VarReturnType_03()
        {
            var source =
@"using System;
class @var { }
class Program
{
    static void Main()
    {
        F(var () => default);
        F(ref var (ref var v) => ref v);
        F(@var () => default);
        F(ref @var (ref var v) => ref v);
        F(() => default(var));
    }
    static void F(Delegate d) { }
}";

            var comp = CreateCompilation(source);
            comp.VerifyDiagnostics(
                // (7,11): error CS8975: The contextual keyword 'var' cannot be used as an explicit lambda return type
                //         F(var () => default);
                Diagnostic(ErrorCode.ERR_LambdaExplicitReturnTypeVar, "var").WithLocation(7, 11),
                // (8,15): error CS8975: The contextual keyword 'var' cannot be used as an explicit lambda return type
                //         F(ref var (ref var v) => ref v);
                Diagnostic(ErrorCode.ERR_LambdaExplicitReturnTypeVar, "var").WithLocation(8, 15));
        }

        [Fact]
        public void VarReturnType_04()
        {
            var source =
@"using System;
struct @var
{
    internal class @other { }
    internal other o;
}
class Program
{
    static void Main()
    {
        F(var () => default);
        F(ref var () => throw null);
        F(var[] () => default);
        F(var? (var v) => v);
        F(var.other (var v) => v.o);
    }
    static void F(Delegate d) { }
}";

            var comp = CreateCompilation(source);
            comp.VerifyDiagnostics(
                // (11,11): error CS8975: The contextual keyword 'var' cannot be used as an explicit lambda return type
                //         F(var () => default);
                Diagnostic(ErrorCode.ERR_LambdaExplicitReturnTypeVar, "var").WithLocation(11, 11),
                // (12,15): error CS8975: The contextual keyword 'var' cannot be used as an explicit lambda return type
                //         F(ref var () => throw null);
                Diagnostic(ErrorCode.ERR_LambdaExplicitReturnTypeVar, "var").WithLocation(12, 15));
        }

        [Fact]
        public void VarReturnType_05()
        {
            var source =
@"using System;
using @var = System.Int32;
class Program
{
    static void Main()
    {
        F(var (var v) => v);
        F(@var (var v) => v);
        F(() => default(var));
    }
    static void F(Delegate d) { }
}";

            var comp = CreateCompilation(source);
            comp.VerifyDiagnostics(
                // (7,11): error CS8975: The contextual keyword 'var' cannot be used as an explicit lambda return type
                //         F(var (var v) => v);
                Diagnostic(ErrorCode.ERR_LambdaExplicitReturnTypeVar, "var").WithLocation(7, 11));
        }

        [Fact]
        public void VarReturnType_06()
        {
            var source =
@"using System;
class Program
{
    static void M<@var>()
    {
        F(var (var v) => v);
        F(@var (var v) => v);
        F(() => default(var));
    }
    static void F(Delegate d) { }
}";

            var comp = CreateCompilation(source);
            comp.VerifyDiagnostics(
                // (6,11): error CS8975: The contextual keyword 'var' cannot be used as an explicit lambda return type
                //         F(var () => default);
                Diagnostic(ErrorCode.ERR_LambdaExplicitReturnTypeVar, "var").WithLocation(6, 11));
        }

        [Fact]
        public void VarReturnType_07()
        {
            var source =
@"using System;
static class @var { }
class Program
{
    static void Main()
    {
        F(var () => default);
    }
    static void F(Delegate d) { }
}";

            var comp = CreateCompilation(source);
            comp.VerifyDiagnostics(
                // (7,11): error CS8975: The contextual keyword 'var' cannot be used as an explicit lambda return type
                //         F(var () => default);
                Diagnostic(ErrorCode.ERR_LambdaExplicitReturnTypeVar, "var").WithLocation(7, 11),
                // (7,11): error CS0722: 'var': static types cannot be used as return types
                //         F(var () => default);
                Diagnostic(ErrorCode.ERR_ReturnTypeIsStaticClass, "var").WithArguments("var").WithLocation(7, 11));
        }

        [Fact]
        public void AsyncLambdaParameters_01()
        {
            var source =
@"using System;
using System.Threading.Tasks;
delegate Task D(ref string s);
class Program
{
    static void Main()
    {
        Delegate d1 = async (ref string s) => { _ = s.Length; await Task.Yield(); };
        D d2 = async (ref string s) => { _ = s.Length; await Task.Yield(); };
    }
}";
            var comp = CreateCompilation(source, parseOptions: TestOptions.RegularPreview);
            comp.VerifyDiagnostics(
                // (8,41): error CS1988: Async methods cannot have ref, in or out parameters
                //         Delegate d1 = async (ref string s) => { _ = s.Length; await Task.Yield(); };
                Diagnostic(ErrorCode.ERR_BadAsyncArgType, "s").WithLocation(8, 41),
                // (9,34): error CS1988: Async methods cannot have ref, in or out parameters
                //         D d2 = async (ref string s) => { _ = s.Length; await Task.Yield(); };
                Diagnostic(ErrorCode.ERR_BadAsyncArgType, "s").WithLocation(9, 34));
        }

        [ConditionalFact(typeof(DesktopOnly))]
        public void AsyncLambdaParameters_02()
        {
            var source =
@"using System;
using System.Threading.Tasks;
delegate void D1(TypedReference r);
delegate void D2(RuntimeArgumentHandle h);
delegate void D3(ArgIterator i);
class Program
{
    static void Main()
    {
        D1 d1 = async (TypedReference r) => { await Task.Yield(); };
        D2 d2 = async (RuntimeArgumentHandle h) => { await Task.Yield(); };
        D3 d3 = async (ArgIterator i) => { await Task.Yield(); };
    }
}";
            var comp = CreateCompilation(source, parseOptions: TestOptions.RegularPreview);
            comp.VerifyDiagnostics(
                // (10,39): error CS4012: Parameters or locals of type 'TypedReference' cannot be declared in async methods or async lambda expressions.
                //         D1 d1 = async (TypedReference r) => { await Task.Yield(); };
                Diagnostic(ErrorCode.ERR_BadSpecialByRefLocal, "r").WithArguments("System.TypedReference").WithLocation(10, 39),
                // (11,46): error CS4012: Parameters or locals of type 'RuntimeArgumentHandle' cannot be declared in async methods or async lambda expressions.
                //         D2 d2 = async (RuntimeArgumentHandle h) => { await Task.Yield(); };
                Diagnostic(ErrorCode.ERR_BadSpecialByRefLocal, "h").WithArguments("System.RuntimeArgumentHandle").WithLocation(11, 46),
                // (12,36): error CS4012: Parameters or locals of type 'ArgIterator' cannot be declared in async methods or async lambda expressions.
                //         D3 d3 = async (ArgIterator i) => { await Task.Yield(); };
                Diagnostic(ErrorCode.ERR_BadSpecialByRefLocal, "i").WithArguments("System.ArgIterator").WithLocation(12, 36));
        }

        [Fact]
        public void BestType_01()
        {
            var source =
@"using System;
class A { }
class B1 : A { }
class B2 : A { }
interface I { }
class C1 : I { }
class C2 : I { }
class Program
{
    static void F<T>(Func<bool, T> f) { }
    static void Main()
    {
        F((bool b) => { if (b) return new B1(); return new B2(); });
        F((bool b) => { if (b) return new C1(); return new C2(); });
    }
}";

            var expectedDiagnostics = new[]
            {
                // (13,9): error CS0411: The type arguments for method 'Program.F<T>(Func<bool, T>)' cannot be inferred from the usage. Try specifying the type arguments explicitly.
                //         F((bool b) => { if (b) return new B1(); return new B2(); });
                Diagnostic(ErrorCode.ERR_CantInferMethTypeArgs, "F").WithArguments("Program.F<T>(System.Func<bool, T>)").WithLocation(13, 9),
                // (14,9): error CS0411: The type arguments for method 'Program.F<T>(Func<bool, T>)' cannot be inferred from the usage. Try specifying the type arguments explicitly.
                //         F((bool b) => { if (b) return new C1(); return new C2(); });
                Diagnostic(ErrorCode.ERR_CantInferMethTypeArgs, "F").WithArguments("Program.F<T>(System.Func<bool, T>)").WithLocation(14, 9)
            };

            var comp = CreateCompilation(source, parseOptions: TestOptions.Regular9);
            comp.VerifyDiagnostics(expectedDiagnostics);

            comp = CreateCompilation(source, parseOptions: TestOptions.RegularPreview);
            comp.VerifyDiagnostics(expectedDiagnostics);
        }

        // As above but with explicit return type.
        [Fact]
        public void BestType_02()
        {
            var source =
@"using System;
class A { }
class B1 : A { }
class B2 : A { }
interface I { }
class C1 : I { }
class C2 : I { }
class Program
{
    static void F<T>(Func<bool, T> f) { Console.WriteLine(typeof(T)); }
    static void Main()
    {
        F(A (bool b) => { if (b) return new B1(); return new B2(); });
        F(I (bool b) => { if (b) return new C1(); return new C2(); });
    }
}";
            var comp = CreateCompilation(source, parseOptions: TestOptions.Regular9);
            comp.VerifyDiagnostics(
                // (13,11): error CS8773: Feature 'lambda return type' is not available in C# 9.0. Please use language version 10.0 or greater.
                //         F(A (bool b) => { if (b) return new B1(); return new B2(); });
                Diagnostic(ErrorCode.ERR_FeatureNotAvailableInVersion9, "A").WithArguments("lambda return type", "10.0").WithLocation(13, 11),
                // (14,11): error CS8773: Feature 'lambda return type' is not available in C# 9.0. Please use language version 10.0 or greater.
                //         F(I (bool b) => { if (b) return new C1(); return new C2(); });
                Diagnostic(ErrorCode.ERR_FeatureNotAvailableInVersion9, "I").WithArguments("lambda return type", "10.0").WithLocation(14, 11));

            CompileAndVerify(source, parseOptions: TestOptions.RegularPreview, expectedOutput:
@"A
I");
        }

        [WorkItem(54257, "https://github.com/dotnet/roslyn/issues/54257")]
        [Fact]
        public void BestType_03()
        {
            var source =
@"using System;
class A { }
class B1 : A { }
class B2 : A { }
class Program
{
    static void F<T>(Func<T> x, Func<T> y) { }
    static void Main()
    {
        F(B2 () => null, B2 () => null);
        F(A () => null, B2 () => null);
        F(B1 () => null, B2 () => null);
    }
}";

            var comp = CreateCompilation(source, parseOptions: TestOptions.Regular9);
            comp.VerifyDiagnostics(
                // (10,11): error CS8773: Feature 'lambda return type' is not available in C# 9.0. Please use language version 10.0 or greater.
                //         F(B2 () => null, B2 () => null);
                Diagnostic(ErrorCode.ERR_FeatureNotAvailableInVersion9, "B2").WithArguments("lambda return type", "10.0").WithLocation(10, 11),
                // (10,26): error CS8773: Feature 'lambda return type' is not available in C# 9.0. Please use language version 10.0 or greater.
                //         F(B2 () => null, B2 () => null);
                Diagnostic(ErrorCode.ERR_FeatureNotAvailableInVersion9, "B2").WithArguments("lambda return type", "10.0").WithLocation(10, 26),
                // (11,9): error CS0411: The type arguments for method 'Program.F<T>(Func<T>, Func<T>)' cannot be inferred from the usage. Try specifying the type arguments explicitly.
                //         F(A () => null, B2 () => null);
                Diagnostic(ErrorCode.ERR_CantInferMethTypeArgs, "F").WithArguments("Program.F<T>(System.Func<T>, System.Func<T>)").WithLocation(11, 9),
                // (11,11): error CS8773: Feature 'lambda return type' is not available in C# 9.0. Please use language version 10.0 or greater.
                //         F(A () => null, B2 () => null);
                Diagnostic(ErrorCode.ERR_FeatureNotAvailableInVersion9, "A").WithArguments("lambda return type", "10.0").WithLocation(11, 11),
                // (11,25): error CS8773: Feature 'lambda return type' is not available in C# 9.0. Please use language version 10.0 or greater.
                //         F(A () => null, B2 () => null);
                Diagnostic(ErrorCode.ERR_FeatureNotAvailableInVersion9, "B2").WithArguments("lambda return type", "10.0").WithLocation(11, 25),
                // (12,9): error CS0411: The type arguments for method 'Program.F<T>(Func<T>, Func<T>)' cannot be inferred from the usage. Try specifying the type arguments explicitly.
                //         F(B1 () => null, B2 () => null);
                Diagnostic(ErrorCode.ERR_CantInferMethTypeArgs, "F").WithArguments("Program.F<T>(System.Func<T>, System.Func<T>)").WithLocation(12, 9),
                // (12,11): error CS8773: Feature 'lambda return type' is not available in C# 9.0. Please use language version 10.0 or greater.
                //         F(B1 () => null, B2 () => null);
                Diagnostic(ErrorCode.ERR_FeatureNotAvailableInVersion9, "B1").WithArguments("lambda return type", "10.0").WithLocation(12, 11),
                // (12,26): error CS8773: Feature 'lambda return type' is not available in C# 9.0. Please use language version 10.0 or greater.
                //         F(B1 () => null, B2 () => null);
                Diagnostic(ErrorCode.ERR_FeatureNotAvailableInVersion9, "B2").WithArguments("lambda return type", "10.0").WithLocation(12, 26));

            comp = CreateCompilation(source, parseOptions: TestOptions.RegularPreview);
            comp.VerifyDiagnostics(
                // (11,9): error CS0411: The type arguments for method 'Program.F<T>(Func<T>, Func<T>)' cannot be inferred from the usage. Try specifying the type arguments explicitly.
                //         F(A () => null, B2 () => null);
                Diagnostic(ErrorCode.ERR_CantInferMethTypeArgs, "F").WithArguments("Program.F<T>(System.Func<T>, System.Func<T>)").WithLocation(11, 9),
                // (12,9): error CS0411: The type arguments for method 'Program.F<T>(Func<T>, Func<T>)' cannot be inferred from the usage. Try specifying the type arguments explicitly.
                //         F(B1 () => null, B2 () => null);
                Diagnostic(ErrorCode.ERR_CantInferMethTypeArgs, "F").WithArguments("Program.F<T>(System.Func<T>, System.Func<T>)").WithLocation(12, 9));
        }

        [Fact]
        public void TypeInference_01()
        {
            var source =
@"using System;
class Program
{
    static void F<T>(Func<object, T> f)
    {
        Console.WriteLine(typeof(T));
    }
    static void Main()
    {
        F(long (o) => 1);
    }
}";
            CompileAndVerify(source, parseOptions: TestOptions.RegularPreview, expectedOutput: @"System.Int64");
        }

        [WorkItem(54257, "https://github.com/dotnet/roslyn/issues/54257")]
        [Fact]
        public void TypeInference_02()
        {
            var source =
@"using System;
class Program
{
    static void F<T>(Func<T, T> f)
    {
        Console.WriteLine(typeof(T));
    }
    static void Main()
    {
        F(int (i) => i);
    }
}";
            var comp = CreateCompilation(source, parseOptions: TestOptions.RegularPreview);
            comp.VerifyDiagnostics();
        }

        // CS4031 is not reported for async lambda in [SecurityCritical] type.
        [Fact]
        [WorkItem(54074, "https://github.com/dotnet/roslyn/issues/54074")]
        public void SecurityCritical_AsyncLambda()
        {
            var source =
@"using System;
using System.Security;
using System.Threading.Tasks;
[SecurityCritical]
class Program
{
    static void Main()
    {
        Func<Task> f = async () => await Task.Yield();
    }
}";
            var comp = CreateCompilation(source);
            comp.VerifyDiagnostics();
        }

        // CS4031 is not reported for async lambda in [SecurityCritical] type.
        [Fact]
        [WorkItem(54074, "https://github.com/dotnet/roslyn/issues/54074")]
        public void SecurityCritical_AsyncLambda_AttributeArgument()
        {
            var source =
@"using System;
using System.Security;
using System.Threading.Tasks;
class A : Attribute
{
    internal A(int i) { }
}
[SecurityCritical]
[A(F(async () => await Task.Yield()))]
class Program
{
    internal static int F(Func<Task> f) => 0;
}";
            var comp = CreateCompilation(source);
            comp.VerifyDiagnostics(
                // (9,4): error CS0182: An attribute argument must be a constant expression, typeof expression or array creation expression of an attribute parameter type
                // [A(F(async () => await Task.Yield()))]
                Diagnostic(ErrorCode.ERR_BadAttributeArgument, "F(async () => await Task.Yield())").WithLocation(9, 4));
        }

        private static LambdaSymbol GetLambdaSymbol(SemanticModel model, LambdaExpressionSyntax syntax)
        {
            return model.GetSymbolInfo(syntax).Symbol.GetSymbol<LambdaSymbol>();
        }

        [Fact]
        [WorkItem(53910, "https://github.com/dotnet/roslyn/issues/53910")]
        public void WithAttributesToExpressionTree_01()
        {
            var source =
@"
using System;
using System.Linq.Expressions;

Expression<Func<int, int>> e = [A] (x) => x;

class A : Attribute { }
";
            var comp = CreateCompilation(source);
            comp.VerifyDiagnostics(
                // (5,32): error CS8972: A lambda expression with attributes cannot be converted to an expression tree
                // Expression<Func<int, int>> e = [A] (x) => x;
                Diagnostic(ErrorCode.ERR_LambdaWithAttributesToExpressionTree, "[A] (x) => x").WithLocation(5, 32)
                );
        }

        [Fact]
        [WorkItem(53910, "https://github.com/dotnet/roslyn/issues/53910")]
        public void WithAttributesToExpressionTree_02()
        {
            var source =
@"
using System;
using System.Linq.Expressions;

Expression<Func<int, int>> e = [A][A] (x) => x;

[AttributeUsage(AttributeTargets.All, AllowMultiple = true)]
class A : Attribute { }
";
            var comp = CreateCompilation(source);
            comp.VerifyDiagnostics(
                // (5,32): error CS8972: A lambda expression with attributes cannot be converted to an expression tree
                // Expression<Func<int, int>> e = [A][A] (x) => x;
                Diagnostic(ErrorCode.ERR_LambdaWithAttributesToExpressionTree, "[A][A] (x) => x").WithLocation(5, 32)
                );
        }

        [Fact]
        [WorkItem(53910, "https://github.com/dotnet/roslyn/issues/53910")]
        public void WithAttributesToExpressionTree_03()
        {
            var source =
@"
using System;
using System.Linq.Expressions;

Expression<Func<int, int>> e = ([A] x) => x;

class A : Attribute { }
";
            var comp = CreateCompilation(source);
            comp.VerifyDiagnostics(
                // (5,37): error CS8972: A lambda expression with attributes cannot be converted to an expression tree
                // Expression<Func<int, int>> e = ([A] x) => x;
                Diagnostic(ErrorCode.ERR_LambdaWithAttributesToExpressionTree, "x").WithLocation(5, 37)
                );
        }

        [Fact]
        [WorkItem(53910, "https://github.com/dotnet/roslyn/issues/53910")]
        public void WithAttributesToExpressionTree_04()
        {
            var source =
@"
using System;
using System.Linq.Expressions;

Expression<Func<int, int>> e = ([A][A] x) => x;

[AttributeUsage(AttributeTargets.All, AllowMultiple = true)]
class A : Attribute { }
";
            var comp = CreateCompilation(source);
            comp.VerifyDiagnostics(
                // (5,40): error CS8972: A lambda expression with attributes cannot be converted to an expression tree
                // Expression<Func<int, int>> e = ([A][A] x) => x;
                Diagnostic(ErrorCode.ERR_LambdaWithAttributesToExpressionTree, "x").WithLocation(5, 40)
                );
        }

        [Fact]
        [WorkItem(53910, "https://github.com/dotnet/roslyn/issues/53910")]
        public void WithAttributesToExpressionTree_05()
        {
            var source =
@"
using System;
using System.Linq.Expressions;

Expression<Func<int, int, int>> e = ([A] x, [A] y) => x + y;

class A : Attribute { }
";
            var comp = CreateCompilation(source);
            comp.VerifyDiagnostics(
                // (5,42): error CS8972: A lambda expression with attributes cannot be converted to an expression tree
                // Expression<Func<int, int, int>> e = ([A] x, [A] y) => x + y;
                Diagnostic(ErrorCode.ERR_LambdaWithAttributesToExpressionTree, "x").WithLocation(5, 42)
                );
        }

        [Fact]
        [WorkItem(53910, "https://github.com/dotnet/roslyn/issues/53910")]
        public void WithAttributesToExpressionTree_06()
        {
            var source =
@"
using System;
using System.Linq.Expressions;

Expression<Func<int, int>> e = [return: A] (x) => x;

class A : Attribute { }
";
            var comp = CreateCompilation(source);
            comp.VerifyDiagnostics(
                // (5,32): error CS8972: A lambda expression with attributes cannot be converted to an expression tree
                // Expression<Func<int, int>> e = [return: A] (x) => x;
                Diagnostic(ErrorCode.ERR_LambdaWithAttributesToExpressionTree, "[return: A] (x) => x").WithLocation(5, 32)
                );
        }

        [Fact]
        [WorkItem(53910, "https://github.com/dotnet/roslyn/issues/53910")]
        public void WithAttributesToExpressionTree_07()
        {
            var source =
@"
using System;
using System.Linq.Expressions;

Expression<Func<int, int>> e = [return: A][return: A] (x) => x;

[AttributeUsage(AttributeTargets.All, AllowMultiple = true)]
class A : Attribute { }
";
            var comp = CreateCompilation(source);
            comp.VerifyDiagnostics(
                // (5,32): error CS8972: A lambda expression with attributes cannot be converted to an expression tree
                // Expression<Func<int, int>> e = [return: A][return: A] (x) => x;
                Diagnostic(ErrorCode.ERR_LambdaWithAttributesToExpressionTree, "[return: A][return: A] (x) => x").WithLocation(5, 32)
                );
        }

        [Fact]
        [WorkItem(53910, "https://github.com/dotnet/roslyn/issues/53910")]
        public void WithAttributesToExpressionTree_08()
        {
            var source =
@"
using System;
using System.Linq.Expressions;

Expression<Func<int, int>> e = [A][return: A] (x) => x;

class A : Attribute { }
";
            var comp = CreateCompilation(source);
            comp.VerifyDiagnostics(
                // (5,32): error CS8972: A lambda expression with attributes cannot be converted to an expression tree
                // Expression<Func<int, int>> e = [A][return: A] (x) => x;
                Diagnostic(ErrorCode.ERR_LambdaWithAttributesToExpressionTree, "[A][return: A] (x) => x").WithLocation(5, 32)
                );
        }

        [Fact]
        [WorkItem(53910, "https://github.com/dotnet/roslyn/issues/53910")]
        public void WithAttributesToExpressionTree_09()
        {
            var source =
@"
using System;
using System.Linq.Expressions;

Expression<Func<int, int>> e = [A] ([A] x) => x;

class A : Attribute { }
";
            var comp = CreateCompilation(source);
            comp.VerifyDiagnostics(
                // (5,32): error CS8972: A lambda expression with attributes cannot be converted to an expression tree
                // Expression<Func<int, int>> e = [A] ([A] x) => x;
                Diagnostic(ErrorCode.ERR_LambdaWithAttributesToExpressionTree, "[A] ([A] x) => x").WithLocation(5, 32)
                );
        }

        [Fact]
        [WorkItem(53910, "https://github.com/dotnet/roslyn/issues/53910")]
        public void WithAttributesToExpressionTree_10()
        {
            var source =
@"
using System;
using System.Linq.Expressions;

Expression<Func<int, int>> e = [return: A] ([A] x) => x;

class A : Attribute { }
";
            var comp = CreateCompilation(source);
            comp.VerifyDiagnostics(
                // (5,32): error CS8972: A lambda expression with attributes cannot be converted to an expression tree
                // Expression<Func<int, int>> e = [return: A] ([A] x) => x;
                Diagnostic(ErrorCode.ERR_LambdaWithAttributesToExpressionTree, "[return: A] ([A] x) => x").WithLocation(5, 32)
                );
        }

        [Fact]
        [WorkItem(60661, "https://github.com/dotnet/roslyn/issues/60661")]
        public void KeywordParameterName_01()
        {
            var source =
@"using System;
class Program
{
    static void Main()
    {
        Action<int> a = int => { };
    }
}";
            var comp = CreateCompilation(source);
            comp.VerifyDiagnostics(
                // (6,25): error CS1041: Identifier expected; 'int' is a keyword
                //         Action<int> a = int => { };
                Diagnostic(ErrorCode.ERR_IdentifierExpectedKW, "int").WithArguments("", "int").WithLocation(6, 25));
        }

        [Fact]
        [WorkItem(60661, "https://github.com/dotnet/roslyn/issues/60661")]
        public void KeywordParameterName_02()
        {
            var source =
@"using System;
class Program
{
    static void Main()
    {
        Action<int> a = ref => { };
    }
}";
            var comp = CreateCompilation(source);
            comp.VerifyDiagnostics(
                // (6,25): error CS1041: Identifier expected; 'ref' is a keyword
                //         Action<int> a = ref => { };
                Diagnostic(ErrorCode.ERR_IdentifierExpectedKW, "ref").WithArguments("", "ref").WithLocation(6, 25));
        }

        [Fact]
        [WorkItem(60661, "https://github.com/dotnet/roslyn/issues/60661")]
        public void KeywordParameterName_03()
        {
            var source =
@"using System;
class Program
{
    static void Main()
    {
        Action<int> a = ref int => { };
    }
}";
            var comp = CreateCompilation(source);
            comp.VerifyDiagnostics(
                // (6,21): error CS8171: Cannot initialize a by-value variable with a reference
                //         Action<int> a = ref int => { };
                Diagnostic(ErrorCode.ERR_InitializeByValueVariableWithReference, "a = ref int => { }").WithLocation(6, 21),
                // (6,29): error CS1041: Identifier expected; 'int' is a keyword
                //         Action<int> a = ref int => { };
                Diagnostic(ErrorCode.ERR_IdentifierExpectedKW, "int").WithArguments("", "int").WithLocation(6, 29));
        }

        /// <summary>
        /// Look for usages of "parameter" and verify the index-th one.
        /// </summary>
        private void VerifyParameter(CSharpCompilation comp, int index)
        {
            var tree = comp.SyntaxTrees.Single();
            var model = comp.GetSemanticModel(tree);
            var parameterUsages = tree.GetRoot().DescendantNodes().OfType<IdentifierNameSyntax>()
                .Where(i => i.Identifier.ValueText == "parameter")
                .Where(i => i.Ancestors().Any(a => a.IsKind(SyntaxKind.Attribute) || a.IsKind(SyntaxKind.DefaultExpression) || a.IsKind(SyntaxKind.InvocationExpression)))
                .ToArray();

            var parameterUsage = parameterUsages[index];

            Assert.Null(model.GetSymbolInfo(parameterUsage).Symbol);
            Assert.True(model.GetTypeInfo(parameterUsage).Type.IsErrorType());
            Assert.DoesNotContain("parameter", model.LookupSymbols(parameterUsage.Position).ToTestDisplayStrings());
        }

        [Fact]
        public void ParameterScope_NotInMethodAttributeTypeOf()
        {
            var comp = CreateCompilation(@"
class C
{
    void M()
    {

        var _ =
            [My(typeof(parameter))] // 1
            void(int parameter) => { };
    }

    [My(typeof(parameter))] // 2
    void M2(int parameter) { }
}

public class MyAttribute : System.Attribute
{
    public MyAttribute(string name1) { }
}
");
            comp.VerifyDiagnostics(
                // (8,24): error CS0246: The type or namespace name 'parameter' could not be found (are you missing a using directive or an assembly reference?)
                //             [My(typeof(parameter))] // 1
                Diagnostic(ErrorCode.ERR_SingleTypeNameNotFound, "parameter").WithArguments("parameter").WithLocation(8, 24),
                // (12,16): error CS0246: The type or namespace name 'parameter' could not be found (are you missing a using directive or an assembly reference?)
                //     [My(typeof(parameter))] // 2
                Diagnostic(ErrorCode.ERR_SingleTypeNameNotFound, "parameter").WithArguments("parameter").WithLocation(12, 16)
                );

            VerifyParameter(comp, 0);
            VerifyParameter(comp, 1);
        }

        [Fact]
        public void ParameterScope_NotInMethodAttribute()
        {
            var comp = CreateCompilation(@"
class C
{
    void M()
    {
        var _ =
            [My(parameter)] // 1
            void (int parameter) => { };
    }

    [My(parameter)] // 2
    void M2(int parameter) { }
}

public class MyAttribute : System.Attribute
{
    public MyAttribute(object o) { }
}
");
            comp.VerifyDiagnostics(
                // (7,17): error CS0103: The name 'parameter' does not exist in the current context
                //             [My(parameter)] // 1
                Diagnostic(ErrorCode.ERR_NameNotInContext, "parameter").WithArguments("parameter").WithLocation(7, 17),
                // (11,9): error CS0103: The name 'parameter' does not exist in the current context
                //     [My(parameter)] // 2
                Diagnostic(ErrorCode.ERR_NameNotInContext, "parameter").WithArguments("parameter").WithLocation(11, 9)
                );

            VerifyParameter(comp, 0);
            VerifyParameter(comp, 1);
        }

        [Fact]
        public void ParameterScope_NotInMethodAttributeTypeArgument()
        {
            var comp = CreateCompilation(@"
class C
{
    void M()
    {
        var _ =
            [My<parameter>] // 1
            void (int parameter) => { };
    }

    [My<parameter>] // 2
    void M2(int parameter) { }
}

public class MyAttribute<T> : System.Attribute
{
}
");
            comp.VerifyDiagnostics(
                // (7,17): error CS0246: The type or namespace name 'parameter' could not be found (are you missing a using directive or an assembly reference?)
                //             [My<parameter>] // 1
                Diagnostic(ErrorCode.ERR_SingleTypeNameNotFound, "parameter").WithArguments("parameter").WithLocation(7, 17),
                // (11,9): error CS0246: The type or namespace name 'parameter' could not be found (are you missing a using directive or an assembly reference?)
                //     [My<parameter>] // 2
                Diagnostic(ErrorCode.ERR_SingleTypeNameNotFound, "parameter").WithArguments("parameter").WithLocation(11, 9)
                );

            VerifyParameter(comp, 0);
            VerifyParameter(comp, 1);
        }

        [Fact]
        public void ParameterScope_NotAsMethodAttributeType()
        {
            var comp = CreateCompilation(@"
class C
{
    void M()
    {
        var _ =
            [parameter] // 1
            void (System.Attribute parameter) => { };
    }

    [parameter] // 2
    void M2(System.Attribute parameter) { }
}
");
            comp.VerifyDiagnostics(
                // (7,14): error CS0246: The type or namespace name 'parameterAttribute' could not be found (are you missing a using directive or an assembly reference?)
                //             [parameter] // 1
                Diagnostic(ErrorCode.ERR_SingleTypeNameNotFound, "parameter").WithArguments("parameterAttribute").WithLocation(7, 14),
                // (7,14): error CS0246: The type or namespace name 'parameter' could not be found (are you missing a using directive or an assembly reference?)
                //             [parameter] // 1
                Diagnostic(ErrorCode.ERR_SingleTypeNameNotFound, "parameter").WithArguments("parameter").WithLocation(7, 14),
                // (11,6): error CS0246: The type or namespace name 'parameterAttribute' could not be found (are you missing a using directive or an assembly reference?)
                //     [parameter] // 2
                Diagnostic(ErrorCode.ERR_SingleTypeNameNotFound, "parameter").WithArguments("parameterAttribute").WithLocation(11, 6),
                // (11,6): error CS0246: The type or namespace name 'parameter' could not be found (are you missing a using directive or an assembly reference?)
                //     [parameter] // 2
                Diagnostic(ErrorCode.ERR_SingleTypeNameNotFound, "parameter").WithArguments("parameter").WithLocation(11, 6)
                );

            VerifyParameter(comp, 0);
            VerifyParameter(comp, 1);
        }

        [Fact]
        public void ParameterScope_NotInParameterAttribute()
        {
            var comp = CreateCompilation(@"
class C
{
    void M()
    {
        var _ = void ([My(parameter)] int parameter) => throw null;
    }

    void M2([My(parameter)] int parameter) => throw null;
}

public class MyAttribute : System.Attribute
{
    public MyAttribute(string name1) { }
}
");
            comp.VerifyDiagnostics(
                // (6,27): error CS0103: The name 'parameter' does not exist in the current context
                //         var _ = void ([My(parameter)] int parameter) => throw null;
                Diagnostic(ErrorCode.ERR_NameNotInContext, "parameter").WithArguments("parameter").WithLocation(6, 27),
                // (9,17): error CS0103: The name 'parameter' does not exist in the current context
                //     void M2([My(parameter)] int parameter) => throw null;
                Diagnostic(ErrorCode.ERR_NameNotInContext, "parameter").WithArguments("parameter").WithLocation(9, 17)
                );

            VerifyParameter(comp, 0);
            VerifyParameter(comp, 1);
        }

        [Fact]
        public void ParameterScope_InParameterDefaultValueNameOf()
        {
            var comp = CreateCompilation(@"
class C
{
    void M()
    {
        var _ = void (string parameter = nameof(parameter)) => throw null;
    }

    void M2(string parameter = nameof(parameter)) => throw null;
}

public class MyAttribute : System.Attribute
{
    public MyAttribute(string name1) { }
}
");
            comp.VerifyDiagnostics(
                // (6,49): error CS0103: The name 'parameter' does not exist in the current context
                //         var _ = void (string parameter = nameof(parameter)) => throw null;
                Diagnostic(ErrorCode.ERR_NameNotInContext, "parameter").WithArguments("parameter").WithLocation(6, 49),
                // (9,39): error CS0103: The name 'parameter' does not exist in the current context
                //     void M2(string parameter = nameof(parameter)) => throw null;
                Diagnostic(ErrorCode.ERR_NameNotInContext, "parameter").WithArguments("parameter").WithLocation(9, 39));
        }

        [Fact]
        public void ParameterScope_NotAsParameterAttributeType()
        {
            var comp = CreateCompilation(@"
class C
{
    void M()
    {
        var _ = void ([parameter] System.Attribute parameter) => throw null;
    }

    void M2([parameter] System.Attribute parameter) => throw null;
}
");
            comp.VerifyDiagnostics(
                // (6,24): error CS0246: The type or namespace name 'parameterAttribute' could not be found (are you missing a using directive or an assembly reference?)
                //         var _ = void ([parameter] System.Attribute parameter) => throw null;
                Diagnostic(ErrorCode.ERR_SingleTypeNameNotFound, "parameter").WithArguments("parameterAttribute").WithLocation(6, 24),
                // (6,24): error CS0246: The type or namespace name 'parameter' could not be found (are you missing a using directive or an assembly reference?)
                //         var _ = void ([parameter] System.Attribute parameter) => throw null;
                Diagnostic(ErrorCode.ERR_SingleTypeNameNotFound, "parameter").WithArguments("parameter").WithLocation(6, 24),
                // (9,14): error CS0246: The type or namespace name 'parameterAttribute' could not be found (are you missing a using directive or an assembly reference?)
                //     void M2([parameter] System.Attribute parameter) => throw null;
                Diagnostic(ErrorCode.ERR_SingleTypeNameNotFound, "parameter").WithArguments("parameterAttribute").WithLocation(9, 14),
                // (9,14): error CS0246: The type or namespace name 'parameter' could not be found (are you missing a using directive or an assembly reference?)
                //     void M2([parameter] System.Attribute parameter) => throw null;
                Diagnostic(ErrorCode.ERR_SingleTypeNameNotFound, "parameter").WithArguments("parameter").WithLocation(9, 14)
                );

            VerifyParameter(comp, 0);
            VerifyParameter(comp, 1);
        }

        [Fact]
        public void ParameterScope_NotInReturnType()
        {
            var comp = CreateCompilation(@"
class C
{
    void M()
    {
        var _ = parameter (int parameter) => throw null;
    }

    parameter M2(int parameter) => throw null;
}
");
            comp.VerifyDiagnostics(
                // (6,17): error CS0246: The type or namespace name 'parameter' could not be found (are you missing a using directive or an assembly reference?)
                //         var _ = parameter (int parameter) => throw null;
                Diagnostic(ErrorCode.ERR_SingleTypeNameNotFound, "parameter").WithArguments("parameter").WithLocation(6, 17),
                // (9,5): error CS0246: The type or namespace name 'parameter' could not be found (are you missing a using directive or an assembly reference?)
                //     parameter M2(int parameter) => throw null;
                Diagnostic(ErrorCode.ERR_SingleTypeNameNotFound, "parameter").WithArguments("parameter").WithLocation(9, 5)
                );
        }

        [Fact]
        public void ParameterScope_NotInParameterType()
        {
            var comp = CreateCompilation(@"
class C
{
    void M()
    {
        var _ = void (parameter parameter) => throw null;
    }

    void M2(parameter parameter) => throw null;
}
");
            comp.VerifyDiagnostics(
                // (6,23): error CS0246: The type or namespace name 'parameter' could not be found (are you missing a using directive or an assembly reference?)
                //         var _ = void (parameter parameter) => throw null;
                Diagnostic(ErrorCode.ERR_SingleTypeNameNotFound, "parameter").WithArguments("parameter").WithLocation(6, 23),
                // (9,13): error CS0246: The type or namespace name 'parameter' could not be found (are you missing a using directive or an assembly reference?)
                //     void M2(parameter parameter) => throw null;
                Diagnostic(ErrorCode.ERR_SingleTypeNameNotFound, "parameter").WithArguments("parameter").WithLocation(9, 13)
                );
        }

        [Fact, WorkItem(61143, "https://github.com/dotnet/roslyn/issues/61143")]
        public void ParameterScope_LambdaDiscardParameter()
        {
            var comp = CreateCompilation(@"
class AAttribute : System.Attribute
{
    public AAttribute(string s) { }
}

class C
{
    void M(int _)
    {
        System.Func<string, string, int> a = [A(nameof(_))] (_, _) => 0;
    }
}
");
            comp.VerifyDiagnostics();

            var tree = comp.SyntaxTrees.Single();
            var model = comp.GetSemanticModel(tree);
            var discard = tree.GetRoot().DescendantNodes().OfType<IdentifierNameSyntax>()
                .Where(i => i.Identifier.ValueText == "_")
                .Where(i => i.Ancestors().Any(a => a.IsKind(SyntaxKind.InvocationExpression)))
                .Single();

            Assert.Equal("System.Int32 _", model.GetSymbolInfo(discard).Symbol.ToTestDisplayString());
        }

        [Fact, WorkItem(61143, "https://github.com/dotnet/roslyn/issues/61143")]
        public void ParameterScope_LambdaUnderscoreParameter()
        {
            var comp = CreateCompilation(@"
class AAttribute : System.Attribute
{
    public AAttribute(string s) { }
}

class C
{
    void M(int _)
    {
        System.Func<string, string, int> a = [A(nameof(_))] (_, x) => 0;
    }
}
");
            comp.VerifyDiagnostics();

            var tree = comp.SyntaxTrees.Single();
            var model = comp.GetSemanticModel(tree);
            var underscore = tree.GetRoot().DescendantNodes().OfType<IdentifierNameSyntax>()
                .Where(i => i.Identifier.ValueText == "_")
                .Where(i => i.Ancestors().Any(a => a.IsKind(SyntaxKind.InvocationExpression)))
                .Single();

            Assert.Equal("System.String _", model.GetSymbolInfo(underscore).Symbol.ToTestDisplayString());
        }

        [WorkItem(62085, "https://github.com/dotnet/roslyn/issues/62085")]
        [Fact]
        public void DuplicateRef()
        {
            var source =
@"delegate void D(ref int i);
class Program
{
    static void Main()
    {
        D d1 = (ref ref int i) => { };
        D d2 = (in ref int i) => { };
        D d3 = (out ref int i) => { };
    }
}";
            var comp = CreateCompilation(source);
            comp.VerifyEmitDiagnostics(
                // (6,21): error CS1107: A parameter can only have one 'ref' modifier
                //         D d1 = (ref ref int i) => { };
                Diagnostic(ErrorCode.ERR_DupParamMod, "ref").WithArguments("ref").WithLocation(6, 21),
                // (7,16): error CS1661: Cannot convert lambda expression to type 'D' because the parameter types do not match the delegate parameter types
                //         D d2 = (in ref int i) => { };
                Diagnostic(ErrorCode.ERR_CantConvAnonMethParams, "(in ref int i) => { }").WithArguments("lambda expression", "D").WithLocation(7, 16),
                // (7,20): error CS8328:  The parameter modifier 'ref' cannot be used with 'in'
                //         D d2 = (in ref int i) => { };
                Diagnostic(ErrorCode.ERR_BadParameterModifiers, "ref").WithArguments("ref", "in").WithLocation(7, 20),
                // (7,28): error CS1676: Parameter 1 must be declared with the 'ref' keyword
                //         D d2 = (in ref int i) => { };
                Diagnostic(ErrorCode.ERR_BadParamRef, "i").WithArguments("1", "ref").WithLocation(7, 28),
                // (8,16): error CS1661: Cannot convert lambda expression to type 'D' because the parameter types do not match the delegate parameter types
                //         D d3 = (out ref int i) => { };
                Diagnostic(ErrorCode.ERR_CantConvAnonMethParams, "(out ref int i) => { }").WithArguments("lambda expression", "D").WithLocation(8, 16),
                // (8,16): error CS0177: The out parameter 'i' must be assigned to before control leaves the current method
                //         D d3 = (out ref int i) => { };
                Diagnostic(ErrorCode.ERR_ParamUnassigned, "(out ref int i) => { }").WithArguments("i").WithLocation(8, 16),
                // (8,21): error CS8328:  The parameter modifier 'ref' cannot be used with 'out'
                //         D d3 = (out ref int i) => { };
                Diagnostic(ErrorCode.ERR_BadParameterModifiers, "ref").WithArguments("ref", "out").WithLocation(8, 21),
                // (8,29): error CS1676: Parameter 1 must be declared with the 'ref' keyword
                //         D d3 = (out ref int i) => { };
                Diagnostic(ErrorCode.ERR_BadParamRef, "i").WithArguments("1", "ref").WithLocation(8, 29));

            var tree = comp.SyntaxTrees[0];
            var model = comp.GetSemanticModel(tree);
            var lambdas = tree.GetRoot().DescendantNodes().OfType<ParenthesizedLambdaExpressionSyntax>().Select(e => model.GetSymbolInfo(e).Symbol.GetSymbol<LambdaSymbol>()).ToArray();

            Assert.Equal(RefKind.Ref, lambdas[0].Parameters[0].RefKind);
            Assert.Equal(RefKind.In, lambdas[1].Parameters[0].RefKind);
            Assert.Equal(RefKind.Out, lambdas[2].Parameters[0].RefKind);
        }

        [Fact]
        public void StaticPartialLambda()
        {
            CreateCompilation("""
                class C
                {
                    void M()
                    {
                        System.Action x = static partial () => { };
                    }
                }
                """).VerifyDiagnostics(
                // (5,27): error CS8934: Cannot convert lambda expression to type 'Action' because the return type does not match the delegate return type
                //         System.Action x = static partial () => { };
                Diagnostic(ErrorCode.ERR_CantConvAnonMethReturnType, "static partial () => { }").WithArguments("lambda expression", "System.Action").WithLocation(5, 27),
                // (5,34): error CS0246: The type or namespace name 'partial' could not be found (are you missing a using directive or an assembly reference?)
                //         System.Action x = static partial () => { };
                Diagnostic(ErrorCode.ERR_SingleTypeNameNotFound, "partial").WithArguments("partial").WithLocation(5, 34));
        }

        [Fact]
        public void PartialStaticLambda()
        {
            CreateCompilation("""
                class C
                {
                    void M()
                    {
                        System.Action x = partial static () => { };
                    }
                }
                """).VerifyDiagnostics(
                // (5,27): error CS0103: The name 'partial' does not exist in the current context
                //         System.Action x = partial static () => { };
                Diagnostic(ErrorCode.ERR_NameNotInContext, "partial").WithArguments("partial").WithLocation(5, 27),
                // (5,35): error CS1002: ; expected
                //         System.Action x = partial static () => { };
                Diagnostic(ErrorCode.ERR_SemicolonExpected, "static").WithLocation(5, 35),
                // (5,35): error CS0106: The modifier 'static' is not valid for this item
                //         System.Action x = partial static () => { };
                Diagnostic(ErrorCode.ERR_BadMemberFlag, "static").WithArguments("static").WithLocation(5, 35),
                // (5,43): error CS8124: Tuple must contain at least two elements.
                //         System.Action x = partial static () => { };
                Diagnostic(ErrorCode.ERR_TupleTooFewElements, ")").WithLocation(5, 43),
                // (5,45): error CS1001: Identifier expected
                //         System.Action x = partial static () => { };
                Diagnostic(ErrorCode.ERR_IdentifierExpected, "=>").WithLocation(5, 45),
                // (5,45): error CS1003: Syntax error, ',' expected
                //         System.Action x = partial static () => { };
                Diagnostic(ErrorCode.ERR_SyntaxError, "=>").WithArguments(",").WithLocation(5, 45),
                // (5,48): error CS1002: ; expected
                //         System.Action x = partial static () => { };
                Diagnostic(ErrorCode.ERR_SemicolonExpected, "{").WithLocation(5, 48));
        }

        [Fact]
        public void PartialLambda()
        {
            CreateCompilation("""
                class C
                {
                    void M()
                    {
                        System.Action x = partial () => { };
                    }
                }
                """).VerifyDiagnostics(
                // (5,27): error CS0246: The type or namespace name 'partial' could not be found (are you missing a using directive or an assembly reference?)
                //         System.Action x = partial () => { };
                Diagnostic(ErrorCode.ERR_SingleTypeNameNotFound, "partial").WithArguments("partial").WithLocation(5, 27),
                // (5,27): error CS8934: Cannot convert lambda expression to type 'Action' because the return type does not match the delegate return type
                //         System.Action x = partial () => { };
                Diagnostic(ErrorCode.ERR_CantConvAnonMethReturnType, "partial () => { }").WithArguments("lambda expression", "System.Action").WithLocation(5, 27));
        }

        [WorkItem(61013, "https://github.com/dotnet/roslyn/issues/61013")]
        [Fact]
        public void InvalidCast()
        {
            var source = """
                using System;
                #nullable enable
                internal class Program
                {
                    void Main(string[] args)
                    {
                        Choice(args.Length > 0
                            ? (Action)(() => DS1()
                            : () => DS2(args[0]));
                    }

                    void DS1()
                    { }

                    void DS2(string a)
                    { }

                    void Choice(Action a)
                    {
                        a();
                    }
                }
                """;

            var comp = CreateCompilation(source, parseOptions: TestOptions.Regular8);

            var syntaxTree = comp.SyntaxTrees[0];
            var action = syntaxTree.GetRoot().DescendantNodes().OfType<IdentifierNameSyntax>().First(id => id.Identifier.ValueText == "Action");
            var model = comp.GetSemanticModel(syntaxTree);
            AssertEx.Equal("System.Action", model.GetTypeInfo(action).Type.ToTestDisplayString());
        }

        [Fact]
        [WorkItem(64392, "https://github.com/dotnet/roslyn/issues/64392")]
        public void ReferToFieldWithinLambdaInTypeAttribute_01()
        {
            var source = @"
[Display(x => $""{Name}"")]
public class Test
{
    [Display(Name = ""Name"")]
    public string Name { get; }
}

public class DisplayAttribute : System.Attribute
{
    public DisplayAttribute() { }
}
";

            var comp = CreateCompilation(source);
            comp.VerifyEmitDiagnostics(
                // (2,2): error CS1729: 'DisplayAttribute' does not contain a constructor that takes 1 arguments
                // [Display(x => $"{Name}")]
                Diagnostic(ErrorCode.ERR_BadCtorArgCount, @"Display(x => $""{Name}"")").WithArguments("DisplayAttribute", "1").WithLocation(2, 2),
                // (5,14): error CS0246: The type or namespace name 'Name' could not be found (are you missing a using directive or an assembly reference?)
                //     [Display(Name = "Name")]
                Diagnostic(ErrorCode.ERR_SingleTypeNameNotFound, "Name").WithArguments("Name").WithLocation(5, 14)
                );
        }

        [Fact]
        [WorkItem(64392, "https://github.com/dotnet/roslyn/issues/64392")]
        public void ReferToFieldWithinLambdaInTypeAttribute_02()
        {
            var source = @"
[Display(x => Name)]
public class Test
{
    [Display(Name = ""Name"")]
    public string Name { get; }
}

public class DisplayAttribute : System.Attribute
{
    public DisplayAttribute() { }
}
";

            var comp = CreateCompilation(source);
            comp.VerifyEmitDiagnostics(
                // (2,2): error CS1729: 'DisplayAttribute' does not contain a constructor that takes 1 arguments
                // [Display(x => Name)]
                Diagnostic(ErrorCode.ERR_BadCtorArgCount, "Display(x => Name)").WithArguments("DisplayAttribute", "1").WithLocation(2, 2),
                // (5,14): error CS0246: The type or namespace name 'Name' could not be found (are you missing a using directive or an assembly reference?)
                //     [Display(Name = "Name")]
                Diagnostic(ErrorCode.ERR_SingleTypeNameNotFound, "Name").WithArguments("Name").WithLocation(5, 14)
                );
        }

        [Fact]
        public void DelegateConversions_ImplicitlyTypedParameter_RefParameter()
        {
            var source = """
                struct R { }

                delegate R D1(ref R r);

                class Program
                {
                    static void Main()
                    {
                        D1 d1 = r1 => r1; // 1
                        M(r2 => r2); // 2
                    }

                    static void M(D1 d1) { }
                }
                """;

            var comp = CreateCompilation(source, targetFramework: TargetFramework.Net70);
            comp.VerifyDiagnostics(
                // (9,17): error CS1676: Parameter 1 must be declared with the 'ref' keyword
                //         D1 d1 = r1 => r1; // 1
                Diagnostic(ErrorCode.ERR_BadParamRef, "r1").WithArguments("1", "ref").WithLocation(9, 17),
                // (10,11): error CS1676: Parameter 1 must be declared with the 'ref' keyword
                //         M(r2 => r2); // 2
                Diagnostic(ErrorCode.ERR_BadParamRef, "r2").WithArguments("1", "ref").WithLocation(10, 11)
                );

            var syntaxTree = comp.SyntaxTrees[0];
            var root = syntaxTree.GetRoot();
            var model = comp.GetSemanticModel(syntaxTree);

            var lambdas = root.DescendantNodes().OfType<LambdaExpressionSyntax>().ToArray();

            Assert.Equal("r1 => r1", lambdas[0].ToString());
            var lambdaParameter1 = model.GetSymbolInfo(lambdas[0]).Symbol.GetParameters()[0];
            Assert.Equal("? r1", lambdaParameter1.ToTestDisplayString());
            Assert.Equal(RefKind.None, lambdaParameter1.RefKind);

            // Implicitly-typed lambda parameters can get a type, but they cannot get a different ref-kind (or scoped-ness) during anonymous function conversion
            // Tracked by https://github.com/dotnet/roslyn/issues/64985
            Assert.Equal("r2 => r2", lambdas[1].ToString());
            var lambdaParameter2 = model.GetSymbolInfo(lambdas[1]).Symbol.GetParameters()[0];
            Assert.Equal("ref R r2", lambdaParameter2.ToTestDisplayString());
            Assert.Equal(RefKind.Ref, lambdaParameter2.RefKind);
        }

        [Fact]
        public void LambdaWithExplicitDefaultParam()
        {
            var source =
@"class Program 
{
    public static void Main(string[] args)
    {
        var lam1 = (int x = 7) => x;
        lam1();
    }
}
";
            CreateCompilation(source, parseOptions: TestOptions.Regular11).VerifyDiagnostics(
                // (5,27): error CS8652: The feature 'lambda optional parameters' is currently in Preview and *unsupported*. To use Preview features, use the 'preview' language version.
                //         var lam1 = (int x = 7) => x;
                Diagnostic(ErrorCode.ERR_FeatureInPreview, "=").WithArguments("lambda optional parameters").WithLocation(5, 27));

            CreateCompilation(source, parseOptions: TestOptions.RegularNext).VerifyDiagnostics();
        }

        [Theory]
        [InlineData(LanguageVersion.CSharp11)]
        [InlineData(LanguageVersionFacts.CSharpNext)]
        public void AnonymousMethodWithExplicitDefaultParam(LanguageVersion languageVersion)
        {
            var source = """
class Program
{
    public void M()
    {
        var lam = delegate(int x = 7) { return x; };
        lam();
    }
}

""";
            var comp = CreateCompilation(source, parseOptions: TestOptions.Regular.WithLanguageVersion(languageVersion));
            comp.VerifyDiagnostics(
                // (5,34): error CS1065: Default values are not valid in this context.
                //         var lam = delegate(int x = 7) { return x; };
                Diagnostic(ErrorCode.ERR_DefaultValueNotAllowed, "=").WithLocation(5, 34));
        }

        [Fact]
        public void LambdaWithImplicitDefaultParam1()
        {
            var source =
@"class Program 
{
    public static void Main(string[] args)
    {
        var lam1 = (x = 7) => x;
        lam1();
    }
}";
            var comp = CreateCompilation(source);
            comp.VerifyDiagnostics(
                // (5,20): error CS8917: The delegate type could not be inferred.
                //         var lam1 = (x = 7) => x;
                Diagnostic(ErrorCode.ERR_CannotInferDelegateType, "(x = 7) => x").WithLocation(5, 20),
                // (5,21): error CS9500:  Default not allowed for implicitly typed lambda parameter 'x' 
                //         var lam1 = (x = 7) => x;
                Diagnostic(ErrorCode.ERR_ImplicitlyTypedDefaultParameter, "x").WithArguments("x").WithLocation(5, 21));
        }

        [Fact]
        public void LambdaWithImplicitDefaultParam2()
        {
            var source =
@"class Program 
{
    public static void Main(string[] args)
    {
        var lam = (string s = null, x = 7, double d = 3.14) => { };
        lam();
    }
}";
            var comp = CreateCompilation(source);
            comp.VerifyDiagnostics(
                // (5,19): error CS8917: The delegate type could not be inferred.
                //         var lam = (string s = null, x = 7, double d = 3.14) => { };
                Diagnostic(ErrorCode.ERR_CannotInferDelegateType, "(string s = null, x = 7, double d = 3.14) => { }").WithLocation(5, 19),
                // (5,37): error CS0748: Inconsistent lambda parameter usage; parameter types must be all explicit or all implicit
                //         var lam = (string s = null, x = 7, double d = 3.14) => { };
                Diagnostic(ErrorCode.ERR_InconsistentLambdaParameterUsage, "x").WithLocation(5, 37),
                // (5,37): error CS9500: Implicitly typed lambda parameter 'x' cannot have a default value.
                //         var lam = (string s = null, x = 7, double d = 3.14) => { };
                Diagnostic(ErrorCode.ERR_ImplicitlyTypedDefaultParameter, "x").WithArguments("x").WithLocation(5, 37));
        }

        [Fact]
        public void LambdaWithDefaultBeforeRequired1()
        {
            var source =
@"class Program
{
    public static void Main()
    {
        var lam = (int a = 3, int b) => { return a + b; };
    }
}
";

            var comp = CreateCompilation(source);
            comp.VerifyDiagnostics(
                    // (5,36): error CS1737: Optional parameters must appear after all required parameters
                    //         var lam = (int a = 3, int b) => { return a + b; };
                    Diagnostic(ErrorCode.ERR_DefaultValueBeforeRequiredValue, ")").WithLocation(5, 36));
        }


        [Fact]
        public void AnonymousMethodDefaultBeforeRequired1()
        {
            var source =
@"class Program
{
    public static void Main()
    {
        var lam = delegate(int a = 3, int b) { return a + b; };
    }
}
";

            var comp = CreateCompilation(source);
            comp.VerifyDiagnostics(
                // (5,34): error CS1065: Default values are not valid in this context.
                //         var lam = delegate(int a = 3, int b) { return a + b; };
                Diagnostic(ErrorCode.ERR_DefaultValueNotAllowed, "=").WithLocation(5, 34),
                // (5,44): error CS1737: Optional parameters must appear after all required parameters
                //         var lam = delegate(int a = 3, int b) { return a + b; };
                Diagnostic(ErrorCode.ERR_DefaultValueBeforeRequiredValue, ")").WithLocation(5, 44));
        }

        [Fact]
        public void LambdaWithDefaultBeforeRequired2()
        {
            var source =
@"class Program
{
    public static void Main()
    {
        var lam = (int x, int y = 3, int z) => x + y + z;
    }
}
";
            var comp = CreateCompilation(source);
            comp.VerifyDiagnostics(
                // (5,43): error CS1737: Optional parameters must appear after all required parameters
                //         var lam = (int x, int y = 3, int z) => x + y + z;
                Diagnostic(ErrorCode.ERR_DefaultValueBeforeRequiredValue, ")").WithLocation(5, 43));
        }


        [Fact]
        public void AnonymousMethodDefaultBeforeRequired2()
        {
            var source =
@"class Program
{
    public static void Main()
    {
        var lam = delegate(int x, int y = 3, int z) { return x + y + z; };
    }
}
";
            var comp = CreateCompilation(source);
            comp.VerifyDiagnostics(
                    // (5,41): error CS1065: Default values are not valid in this context.
                    //         var lam = delegate(int x, int y = 3, int z) { return x + y + z; };
                    Diagnostic(ErrorCode.ERR_DefaultValueNotAllowed, "=").WithLocation(5, 41),
                    // (5,51): error CS1737: Optional parameters must appear after all required parameters
                    //         var lam = delegate(int x, int y = 3, int z) { return x + y + z; };
                    Diagnostic(ErrorCode.ERR_DefaultValueBeforeRequiredValue, ")").WithLocation(5, 51));
        }

        [Fact]
        public void LambdaWithDefaultTypeMismatchLiteral()
        {
            var source = """
class Program
{
    public static void Main()
    {
        var lam = (int x = "abcdef") => x;
    }
}
""";
            var comp = CreateCompilation(source);
            comp.VerifyDiagnostics(
                    // (5,24): error CS1750: A value of type 'string' cannot be used as a default parameter because there are no standard conversions to type 'int'
                    //         var lam = (int x = "abcdef") => x;
                    Diagnostic(ErrorCode.ERR_NoConversionForDefaultParam, "x").WithArguments("string", "int").WithLocation(5, 24));
        }

        [Fact]
        public void AnonymousMethodWithDefaultTypeMismatchLiteral()
        {
            var source = """
class Program
{
    public static void Main()
    {
        var lam = delegate(int x = "abcdef") { return x; };
    }
}
""";
            var comp = CreateCompilation(source);
            comp.VerifyDiagnostics(
                // (5,32): error CS1750: A value of type 'string' cannot be used as a default parameter because there are no standard conversions to type 'int'
                //         var lam = delegate(int x = "abcdef") { return x; };
                Diagnostic(ErrorCode.ERR_NoConversionForDefaultParam, "x").WithArguments("string", "int").WithLocation(5, 32),
                // (5,34): error CS1065: Default values are not valid in this context.
                //         var lam = delegate(int x = "abcdef") { return x; };
                Diagnostic(ErrorCode.ERR_DefaultValueNotAllowed, "=").WithLocation(5, 34));
        }

        [Fact]
        public void LambdaWithNonConstantDefault()
        {
            var source = """
class C
{
    object field;
    public object Field => field;

    public C(object f) { field = f; }

}

class Program
{
    public static void Main()
    {
        var lam = (C c = new C(null)) => c.Field;
    }

}
""";
            var comp = CreateCompilation(source);
            comp.VerifyDiagnostics(
                    // (14,26): error CS1736: Default parameter value for 'c' must be a compile-time constant
                    //         var lam = (C c = new C(null)) => c.Field;
                    Diagnostic(ErrorCode.ERR_DefaultValueMustBeConstant, "new C(null)").WithArguments("c").WithLocation(14, 26));
        }

        [Fact]
        public void AnonymousMethodWithNonConstantDefault()
        {
            var source = """
class C
{
    object field;
    public object Field => field;

    public C(object f) { field = f; }

}

class Program
{
    public static void Main()
    {
        var lam = delegate(C c = new C(null)) { return c.Field; };
    }

}
""";
            var comp = CreateCompilation(source);
            comp.VerifyDiagnostics(
                // (14,32): error CS1065: Default values are not valid in this context.
                //         var lam = delegate(C c = new C(null)) { return c.Field; };
                Diagnostic(ErrorCode.ERR_DefaultValueNotAllowed, "=").WithLocation(14, 32),
                // (14,34): error CS1736: Default parameter value for 'c' must be a compile-time constant
                //         var lam = delegate(C c = new C(null)) { return c.Field; };
                Diagnostic(ErrorCode.ERR_DefaultValueMustBeConstant, "new C(null)").WithArguments("c").WithLocation(14, 34));
        }

        [Fact]
        public void LambdaWithNonConstantDefaultTypeMismatch()
        {
            var source = """
class Program
{
    static int add(int x, int y) => x + y;
    
    public static void Main(string[] args)
    {
        var lam = (string s = add(1, 2)) => s;
    }
}
""";
            var comp = CreateCompilation(source);
            comp.VerifyDiagnostics(// (7,31): error CS1736: Default parameter value for 's' must be a compile-time constant
                                   //         var lam = (string s = add(1, 2)) => s;
                Diagnostic(ErrorCode.ERR_DefaultValueMustBeConstant, "add(1, 2)").WithArguments("s").WithLocation(7, 31));
        }

        [Fact]
        public void AnonymousMethodWithNonConstantDefaultTypeMismatch()
        {
            var source = """
class Program
{
    static int add(int x, int y) => x + y;
    
    public static void Main(string[] args)
    {
        var lam = delegate(string s = add(1, 2)) { return s; };
    }
}
""";
            var comp = CreateCompilation(source);
            comp.VerifyDiagnostics(
                // (7,37): error CS1065: Default values are not valid in this context.
                //         var lam = delegate(string s = add(1, 2)) { return s; };
                Diagnostic(ErrorCode.ERR_DefaultValueNotAllowed, "=").WithLocation(7, 37),
                // (7,39): error CS1736: Default parameter value for 's' must be a compile-time constant
                //         var lam = delegate(string s = add(1, 2)) { return s; };
                Diagnostic(ErrorCode.ERR_DefaultValueMustBeConstant, "add(1, 2)").WithArguments("s").WithLocation(7, 39));
        }


        [Fact]
        public void LambdaWithComplexConstantExpression()
        {
            var source = """
class Program
{
    const bool b1 = false;
    const bool b2 = true;

    const int num1 = 1;
    const int num2 = 2;
    const int num3 = 3;

    public static void Main(string[] args)
    {
        var fn = (int arg = b1 ? num1 : b2 ? num2 : num3) => arg;
    }
}
""";
            var comp = CreateCompilation(source);
            comp.VerifyDiagnostics();
        }

        [Fact]
        public void AnonymousMethodWithComplexConstantExpression()
        {
            var source = """
class Program
{
    const bool b1 = false;
    const bool b2 = true;

    const int num1 = 1;
    const int num2 = 2;
    const int num3 = 3;

    public static void Main(string[] args)
    {
        var fn = delegate(int arg = b1 ? num1 : b2 ? num2 : num3) { return arg; };
    }
}
""";
            var comp = CreateCompilation(source);
            comp.VerifyDiagnostics(
                // (12,35): error CS1065: Default values are not valid in this context.
                //         var fn = delegate(int arg = b1 ? num1 : b2 ? num2 : num3) { return arg; };
                Diagnostic(ErrorCode.ERR_DefaultValueNotAllowed, "=").WithLocation(12, 35));
        }

        [Fact]
        public void LambdaDefaultLocalConstantExpression()
        {
            var source = """
class Program
{
    public static void Main(string[] args)
    {
        const int i1 = 1;
        const int i2 = 2;
        var func = (int arg = i1 + i2) => arg + 1;
    }
}
""";
            var comp = CreateCompilation(source);
            comp.VerifyDiagnostics();
        }

        [Fact]
        public void AnonymousMethodDefaultLocalConstantExpression()
        {
            var source = """
class Program
{
    public static void Main(string[] args)
    {
        const int i1 = 1;
        const int i2 = 2;
        var func = delegate(int arg = i1 + i2) { return arg + 1; };
    }
}
""";
            var comp = CreateCompilation(source);
            comp.VerifyDiagnostics(
                // (7,37): error CS1065: Default values are not valid in this context.
                //         var func = delegate(int arg = i1 + i2) { return arg + 1; };
                Diagnostic(ErrorCode.ERR_DefaultValueNotAllowed, "=").WithLocation(7, 37));
        }

        [Fact]
        public void AsyncLambdaWithDefaultParameters()
        {
            var source = """
using System.Threading.Tasks;
class Program
{
    public static void Main(string[] args)
    {
        var lam = async (int delay = 10) => await Task.Delay(delay);
    }
}
""";
            var comp = CreateCompilation(source);
            comp.VerifyDiagnostics();
        }

        [Fact]
        public void StaticLambdaWithDefaultParameters()
        {
            var source = """
class Program 
{
    public static void Main()
    {
        var lam = static (string s = "str") => s;
    }
}
""";
            var comp = CreateCompilation(source);
            comp.VerifyDiagnostics();
        }

        [Fact]
        public void LambdaWithDefaultParametersAndRefOutModifiers()
        {
            var source = """
class Program
{
    public static void Main()
    {
        var lam = (ref int x, out object y, double c = 4.59) => { y = c + (double) x; };
    }
}
""";
            var comp = CreateCompilation(source);
            comp.VerifyDiagnostics();
        }

        [Fact]
        public void AnonymousMethodWithDefaultParametersAndRefOutModifiers()
        {
            var source = """
class Program
{
    public static void Main()
    {
        var lam = delegate(ref int x, out object y, double c = 4.59) { y = c + (double) x; };
    }
}
""";
            var comp = CreateCompilation(source);
            comp.VerifyDiagnostics(
                // (5,62): error CS1065: Default values are not valid in this context.
                //         var lam = delegate(ref int x, out object y, double c = 4.59) { y = c + (double) x; };
                Diagnostic(ErrorCode.ERR_DefaultValueNotAllowed, "=").WithLocation(5, 62));
        }

        [Fact]
        public void LambdaWithMultipleDefaultParameters()
        {
            var source = """
class Program
{
    public static void Main()
    {
        var lam = (int u, string v, object w, int x = 10, int y = 3, int z = 4) => x + y + z; 
    }
}
""";
            var comp = CreateCompilation(source);
            comp.VerifyDiagnostics();
        }

        [Fact]
        public void LambdaDefaultParamUsageAnalysis()
        {
            var source = """
class Program
{
    void M(int a, int b)
    {
        var _ = (int i = M2(a)) => { }; // parameter 'a' should be considered read/used
    }

    static int M2(int j) => j;
}
""";
            var comp = CreateCompilation(source);
            comp.VerifyDiagnostics(
                // (5,26): error CS1736: Default parameter value for 'i' must be a compile-time constant
                //         var _ = (int i = M2(a)) => { }; // parameter 'a' should be considered read/used
                Diagnostic(ErrorCode.ERR_DefaultValueMustBeConstant, "M2(a)").WithArguments("i").WithLocation(5, 26));

            var tree = comp.SyntaxTrees[0];
            var model = comp.GetSemanticModel(tree);

            // Find method parameters.
            var method = comp.GetMember<MethodSymbol>("Program.M").GetPublicSymbol();
            Assert.Equal(2, method.Parameters.Length);
            var a = method.Parameters[0];
            Assert.Equal("a", a.Name);
            var b = method.Parameters[1];
            Assert.Equal("b", b.Name);

            // Analyze flow inside method's body.
            var methodSyntax = (MethodDeclarationSyntax)method.DeclaringSyntaxReferences.Single().GetSyntax();
            var dataFlow = model.AnalyzeDataFlow(methodSyntax.Body);
            Assert.Contains(a, dataFlow.ReadInside);
            Assert.DoesNotContain(b, dataFlow.ReadInside);
        }

        [Fact]
        public void AnonymousMethodDefaultParameterUsageAnalysis()
        {
            var source = """
class Program
{
    void M(int a)
    {
       var _ = delegate(int i = M2(a)) { }; // parameter 'a' should be considered read/used
    }

    static int M2(int j) => j;
}
""";
            var comp = CreateCompilation(source);
            comp.VerifyDiagnostics(
                // (5,31): error CS1065: Default values are not valid in this context.
                //        var _ = delegate(int i = M2(a)) { }; // parameter 'a' should be considered read/used
                Diagnostic(ErrorCode.ERR_DefaultValueNotAllowed, "=").WithLocation(5, 31),
                // (5,33): error CS1736: Default parameter value for 'i' must be a compile-time constant
                //        var _ = delegate(int i = M2(a)) { }; // parameter 'a' should be considered read/used
                Diagnostic(ErrorCode.ERR_DefaultValueMustBeConstant, "M2(a)").WithArguments("i").WithLocation(5, 33));
        }

        [Fact]
        public void LambdaDefaultWithinCheckedContext()
        {
            var source = """
class Program
{
    void M()
    {
        var _ = (int i = int.MaxValue + 1) => i;
    }
}
""";
            var comp = CreateCompilation(source);
            comp.VerifyDiagnostics(
                    // (5,26): error CS0220: The operation overflows at compile time in checked mode
                    //         var _ = (int i = int.MaxValue + 1) => i;
                    Diagnostic(ErrorCode.ERR_CheckedOverflow, "int.MaxValue + 1").WithLocation(5, 26));
        }

        [Fact]
        public void LambdaDefaultWithinUncheckedContext()
        {
            var source = """
class Program
{
    void M()
    {
        unchecked
        {
            var _ = (int i = int.MaxValue + 1) => i;
        }
    }
}
""";
            var comp = CreateCompilation(source);
            comp.VerifyDiagnostics();
        }

        [Fact]
        public void LambdaDefaultWithinNestedScope()
        {
            var source = """
class Program
{
    void M()
    {
        {
            const string s = "abcdef";
            var _ = (string str = s) => s;
        }
    }
}
""";
            var comp = CreateCompilation(source);
            comp.VerifyDiagnostics();
        }

        [Fact]
        public void LambdaDefaultInDifferentNestedScope()
        {
            var source = """
class Program
{
    void M()
    {
        {
            const string s = "abcdef";
        }
        var _ = (string str = s) => str;
    }
}
""";
            var comp = CreateCompilation(source);
            comp.VerifyDiagnostics(
                // (6,26): warning CS0219: The variable 's' is assigned but its value is never used
                //             const string s = "abcdef";
                Diagnostic(ErrorCode.WRN_UnreferencedVarAssg, "s").WithArguments("s").WithLocation(6, 26),
                // (8,31): error CS0103: The name 's' does not exist in the current context
                //         var _ = (string str = s) => s;
                Diagnostic(ErrorCode.ERR_NameNotInContext, "s").WithArguments("s").WithLocation(8, 31));
        }

        [ConditionalFact(typeof(NoIOperationValidation))]
        public void LambdaDefaultLocalConstantSameScope_PreDefinition()
        {
            var source = """
class Program
{
    void M()
    {
        const string s = "abcdef";
        var _ = (string str = s) => s;
    }
}
""";
            var comp = CreateCompilation(source);
            comp.VerifyDiagnostics();
        }

        [ConditionalFact(typeof(NoIOperationValidation))]
        public void LambdaDefaultLocalConstantSameScope_PostDefinition()
        {
            var source = """
class Program
{
    void M()
    {
        var lam = (string str = s) => { };
        const string s = "abcdef";
    }
}
""";
            var comp = CreateCompilation(source);
            comp.VerifyDiagnostics(
                // (5,27): error CS1750: A value of type 'var' cannot be used as a default parameter because there are no standard conversions to type 'string'
                //         var lam = (string str = s) => { };
                Diagnostic(ErrorCode.ERR_NoConversionForDefaultParam, "str").WithArguments("var", "string").WithLocation(5, 27),
                // (5,33): error CS0841: Cannot use local variable 's' before it is declared
                //         var lam = (string str = s) => { };
                Diagnostic(ErrorCode.ERR_VariableUsedBeforeDeclaration, "s").WithArguments("s").WithLocation(5, 33));
        }

        [ConditionalFact(typeof(NoIOperationValidation))]
        public void LambdaDefaultSelfReference()
        {
            var source = """
using System;

class Program
{
    public static void Main(string[] args)
    {
        var lam = (Delegate d = lam) => { };
    }
}
""";
            var comp = CreateCompilation(source);
            comp.VerifyDiagnostics(
                // (7,29): error CS1750: A value of type 'var' cannot be used as a default parameter because there are no standard conversions to type 'Delegate'
                //         var lam = (Delegate d = lam) => { };
                Diagnostic(ErrorCode.ERR_NoConversionForDefaultParam, "d").WithArguments("var", "System.Delegate").WithLocation(7, 29),
                // (7,33): error CS0841: Cannot use local variable 'lam' before it is declared
                //         var lam = (Delegate d = lam) => { };
                Diagnostic(ErrorCode.ERR_VariableUsedBeforeDeclaration, "lam").WithArguments("lam").WithLocation(7, 33));
        }

        [ConditionalFact(typeof(NoIOperationValidation))]
        public void LambdaDefaultSelfReference_ParameterBefore()
        {
            var source = """
using System;

class Program
{
    public static void Main(string[] args)
    {
        var lam = (int x, Delegate d = lam) => { };
    }
}
""";
            var comp = CreateCompilation(source);
            comp.VerifyDiagnostics(
                // (7,36): error CS1750: A value of type 'var' cannot be used as a default parameter because there are no standard conversions to type 'Delegate'
                //         var lam = (int x, Delegate d = lam) => { };
                Diagnostic(ErrorCode.ERR_NoConversionForDefaultParam, "d").WithArguments("var", "System.Delegate").WithLocation(7, 36),
                // (7,40): error CS0841: Cannot use local variable 'lam' before it is declared
                //         var lam = (int x, Delegate d = lam) => { };
                Diagnostic(ErrorCode.ERR_VariableUsedBeforeDeclaration, "lam").WithArguments("lam").WithLocation(7, 40));
        }

        [ConditionalFact(typeof(NoIOperationValidation))]
        public void LambdaDefaultSelfReference_ParameterAfter()
        {
            var source = """
using System;

class Program
{
    public static void Main(string[] args)
    {
        var lam = (Delegate d = lam, int x) => { };
    }
}
""";
            var comp = CreateCompilation(source);
            comp.VerifyDiagnostics(
                // (7,29): error CS1750: A value of type 'var' cannot be used as a default parameter because there are no standard conversions to type 'Delegate'
                //         var lam = (Delegate d = lam, int x) => { };
                Diagnostic(ErrorCode.ERR_NoConversionForDefaultParam, "d").WithArguments("var", "System.Delegate").WithLocation(7, 29),
                // (7,33): error CS0841: Cannot use local variable 'lam' before it is declared
                //         var lam = (Delegate d = lam, int x) => { };
                Diagnostic(ErrorCode.ERR_VariableUsedBeforeDeclaration, "lam").WithArguments("lam").WithLocation(7, 33),
                // (7,43): error CS1737: Optional parameters must appear after all required parameters
                //         var lam = (Delegate d = lam, int x) => { };
                Diagnostic(ErrorCode.ERR_DefaultValueBeforeRequiredValue, ")").WithLocation(7, 43));
        }

        [Fact]
        public void Lambda_BadDefault_ExplicitReturnType()
        {
            var source = """
class Program
{
    static int f(int x) => 2 * x;
    public static void Main(string[] args)
    {
        var lam = int (int p = f(3)) => p;
    }
}
""";
            CreateCompilation(source).VerifyDiagnostics(
                // (6,32): error CS1736: Default parameter value for 'p' must be a compile-time constant
                //         var lam = int (int p = f(3)) => p;
                Diagnostic(ErrorCode.ERR_DefaultValueMustBeConstant, "f(3)").WithArguments("p").WithLocation(6, 32));
        }

        [Fact]
        public void LambdaDefault_LongString()
        {
            var longString = "";
            for (int i = 0; i < 100; i++)
            {
                longString += i.ToString();
            }

            var source = $@"
class Program
{{
    delegate void Del(string s = ""abc"");
    public static void Main(string[] args)
    {{
        Del del = (string s = ""{longString}"") => {{ }};
    }}
}}
";

            CreateCompilation(source).VerifyDiagnostics(
                // (7,27): error CS9501: Parameter 1 has default value '"0123456..."' in lambda and '"abc"' in the target delegate type.
                //         Del del = (string s = "0123456789101112131415161718192021222324252627282930313233343536373839404142434445464748495051525354555657585960616263646566676869707172737475767778798081828384858687888990919293949596979899") => { };
                Diagnostic(ErrorCode.ERR_OptionalParamValueMismatch, "s").WithArguments("1", @"""0123456...""", @"""abc""").WithLocation(7, 27));
        }

        [Fact]
        public void LambdaDefault_InvalidConstantConversion()
        {
            var source = @"
class Program
{
    public static void Main()
    {
        var lam = (string s = 1) => s;
    }
}
";
            CreateCompilation(source).VerifyDiagnostics(
                // (6,27): error CS1750: A value of type 'int' cannot be used as a default parameter because there are no standard conversions to type 'string'
                //         var lam = (string s = 1) => s;
                Diagnostic(ErrorCode.ERR_NoConversionForDefaultParam, "s").WithArguments("int", "string").WithLocation(6, 27));
        }

        [Fact]
        public void LambdaWithDefaultParameterAndParams()
        {
            var source = """
class Program
{
    public static void Main()
    {
        var lam = (int i = 3, params int[] args) => i;
    }   
}
""";
            CreateCompilation(source).VerifyDiagnostics(
                // (5,48): error CS1737: Optional parameters must appear after all required parameters
                //         var lam = (int i = 3, params int[] args) => i;
                Diagnostic(ErrorCode.ERR_DefaultValueBeforeRequiredValue, ")").WithLocation(5, 48));
        }

        [Fact]
        public void LambdaWithDefaultParameter_RequiredMissing()
        {
            var source = """
class Program
{
    public static void Main()
    {
        var lam = (int a, int b, int c = 3) => a + b * c;
        lam(5);
    }   
}
""";
            CreateCompilation(source).VerifyDiagnostics(
                // (6,9): error CS7036: There is no argument given that corresponds to the required parameter 'arg2' of '<anonymous delegate>'
                //         lam(5);
                Diagnostic(ErrorCode.ERR_NoCorrespondingArgument, "lam").WithArguments("arg2", "<anonymous delegate>").WithLocation(6, 9));
        }

        [Fact]
<<<<<<< HEAD
        public void LambdaWithDefaultParameter_SymbolInfo()
        {
            var source = """
                using System.Runtime.InteropServices;
                var lam1 = (int a, int b = 1) => a + b;
                var lam2 = ([Optional] int x) => x;
                var lam3 = ([DefaultParameterValue(2)] int x) => x;
                var lam4 = ([Optional, DefaultParameterValue(3)] int x) => x;
                """;
            var comp = CreateCompilation(source).VerifyDiagnostics();

            var tree = comp.SyntaxTrees[0];
            var model = comp.GetSemanticModel(tree);
            var lambdas = tree.GetRoot().DescendantNodes()
                .Where(n => n.IsKind(SyntaxKind.ParenthesizedLambdaExpression))
                .Select(n => (Node: n, Symbol: (IMethodSymbol)model.GetSymbolInfo(n).Symbol))
                .ToImmutableArray();
            Assert.Equal(4, lambdas.Length);

            // lam1
            Assert.Equal("(int a, int b = 1) => a + b", lambdas[0].Node.ToString());
            Assert.Equal(2, lambdas[0].Symbol.Parameters.Length);
            Assert.False(lambdas[0].Symbol.Parameters[0].IsOptional);
            Assert.False(lambdas[0].Symbol.Parameters[0].HasExplicitDefaultValue);
            Assert.Throws<InvalidOperationException>(() => lambdas[0].Symbol.Parameters[0].ExplicitDefaultValue);
            Assert.True(lambdas[0].Symbol.Parameters[1].IsOptional);
            Assert.True(lambdas[0].Symbol.Parameters[1].HasExplicitDefaultValue);
            Assert.Equal(1, lambdas[0].Symbol.Parameters[1].ExplicitDefaultValue);

            // lam2
            Assert.Equal("([Optional] int x) => x", lambdas[1].Node.ToString());
            Assert.Equal(1, lambdas[1].Symbol.Parameters.Length);
            Assert.True(lambdas[1].Symbol.Parameters[0].IsOptional);
            Assert.False(lambdas[2].Symbol.Parameters[0].HasExplicitDefaultValue);
            Assert.Throws<InvalidOperationException>(() => lambdas[1].Symbol.Parameters[0].ExplicitDefaultValue);

            // lam3
            Assert.Equal("([DefaultParameterValue(2)] int x) => x", lambdas[2].Node.ToString());
            Assert.Equal(1, lambdas[2].Symbol.Parameters.Length);
            Assert.False(lambdas[2].Symbol.Parameters[0].IsOptional);
            Assert.False(lambdas[2].Symbol.Parameters[0].HasExplicitDefaultValue);
            Assert.Throws<InvalidOperationException>(() => lambdas[2].Symbol.Parameters[0].ExplicitDefaultValue);

            // lam4
            Assert.Equal("([Optional, DefaultParameterValue(3)] int x) => x", lambdas[3].Node.ToString());
            Assert.Equal(1, lambdas[3].Symbol.Parameters.Length);
            Assert.True(lambdas[3].Symbol.Parameters[0].IsOptional);
            Assert.True(lambdas[3].Symbol.Parameters[0].HasExplicitDefaultValue);
            Assert.Equal(3, lambdas[3].Symbol.Parameters[0].ExplicitDefaultValue);
        }

        [Fact]
        public void LambdaWithDefaultParameter_EqualsValueClauseSyntax()
        {
            var source = """
                var lam = (int a, int b = 1) => a + b;
                """;
            var comp = CreateCompilation(source).VerifyDiagnostics();

            var tree = comp.SyntaxTrees[0];
            var model = comp.GetSemanticModel(tree);
            var lambda = tree.GetRoot().DescendantNodes().OfType<LambdaExpressionSyntax>().Single();
            var equalsValue = lambda.DescendantNodes().OfType<EqualsValueClauseSyntax>().Single();
            Assert.Equal("= 1", equalsValue.ToString());
            var constantValue = model.GetConstantValue(equalsValue.Value);
            Assert.True(constantValue.HasValue);
            Assert.Equal(1, constantValue.Value);
        }

        [Fact]
        public void LambdaWithDefaultParameter_SpeculativeSemanticModel()
        {
            var source = """
                class C
                {
                    public static int M1(int x) => x * 2;
                    public static void M2()
                    {
                        var lam = (int b) => b;
                    }
                }
                """;
            var comp = CreateCompilation(source).VerifyDiagnostics();
            var tree = comp.SyntaxTrees.Single();
            var model = comp.GetSemanticModel(tree);
            var m2 = comp.GetMember<MethodSymbol>("C.M2").GetPublicSymbol();
            var m2Syntax = (MethodDeclarationSyntax)m2.DeclaringSyntaxReferences.Single().GetSyntax();
            var newStmt = SyntaxFactory.ParseStatement("var lam = (int b = M1(4)) => b;");
            var newMethod = m2Syntax.WithBody(SyntaxFactory.Block(newStmt));
            Assert.True(model.TryGetSpeculativeSemanticModelForMethodBody(m2Syntax.Body.SpanStart, newMethod, out var speculativeModel));
            var newLambda = newMethod.DescendantNodes().OfType<LambdaExpressionSyntax>().Single();
            var newLambdaSymbol = (IMethodSymbol)speculativeModel.GetSymbolInfo(newLambda).Symbol;
            var newParam = newLambdaSymbol.Parameters.Single();
            Assert.True(newParam.HasExplicitDefaultValue);
            Assert.Null(newParam.ExplicitDefaultValue);

            // Ensure errors from default parameter values are not added to declaration table.
            model.GetDiagnostics().Verify();
        }

        [Fact]
        public void LambdaWithDefaultParameter_SameSymbols()
        {
            var source = """
                class C
                {
                    public static void M()
                    {
                        const int N = 10;
                        var lam = (int a = N) => a;
                        var x = N;
                    }
                }
                """;
            var comp = CreateCompilation(source).VerifyDiagnostics(
                // (7,13): warning CS0219: The variable 'x' is assigned but its value is never used
                //         var x = N;
                Diagnostic(ErrorCode.WRN_UnreferencedVarAssg, "x").WithArguments("x").WithLocation(7, 13));

            var tree = comp.SyntaxTrees.Single();
            var model = comp.GetSemanticModel(tree);
            var decls = tree.GetRoot().DescendantNodes().OfType<LocalDeclarationStatementSyntax>().ToImmutableArray();
            Assert.Equal(3, decls.Length);

            Assert.Equal("const int N = 10;", decls[0].ToString());
            var constSymbol = model.GetDeclaredSymbol(decls[0].Declaration.Variables.Single());
            Assert.NotNull(constSymbol);

            Assert.Equal("var lam = (int a = N) => a;", decls[1].ToString());
            var defaultValue = decls[1].DescendantNodes().OfType<LambdaExpressionSyntax>().Single()
                .DescendantNodes().OfType<EqualsValueClauseSyntax>().Single().Value;
            var defaultValueSymbol = model.GetSymbolInfo(defaultValue).Symbol;
            Assert.Same(constSymbol, defaultValueSymbol);

            Assert.Equal("var x = N;", decls[2].ToString());
            var lhs = decls[2].DescendantNodes().OfType<EqualsValueClauseSyntax>().Single().Value;
            var lhsSymbol = model.GetSymbolInfo(lhs).Symbol;
            Assert.Same(constSymbol, lhsSymbol);
        }

        [Fact]
        public void LambdaWithDefaultParameter_MemberSemanticModel()
        {
            var source = """
                class C
                {
                    public static void M()
                    {
                        const int N = 10;
                        var lam = (int a = N) => a;
                        lam();
                    }
                }
                """;
            var comp = CreateCompilation(source).VerifyDiagnostics();

            var tree = comp.SyntaxTrees.Single();
            var model = (SyntaxTreeSemanticModel)comp.GetSemanticModel(tree, ignoreAccessibility: false);

            // Ensure MemberSemanticModel is parented to the correct outer SemanticModel.
            var defaultValue = tree.GetRoot().DescendantNodes().OfType<LambdaExpressionSyntax>().Single()
                .DescendantNodes().OfType<EqualsValueClauseSyntax>().Single().Value;
            var defaultValueModel = model.GetMemberModel(defaultValue);
            Assert.Same(model, defaultValueModel.ContainingPublicModelOrSelf);

            // Ensure binder chain is shared with member model for the enclosing method body.
            var methodSyntax = (MethodDeclarationSyntax)comp.GetMember<MethodSymbol>("C.M").GetNonNullSyntaxNode();
            var methodModel = model.GetMemberModel(methodSyntax.Body);
            Assert.NotNull(methodModel);
            var methodBinder = GetBinder<BlockBinder>(methodModel.GetEnclosingBinder(methodSyntax.Body.SpanStart));
            var defaultValueBinder = GetBinder<BlockBinder>(defaultValueModel.GetEnclosingBinder(defaultValue.SpanStart));
            Assert.Same(methodBinder, defaultValueBinder);

            static T GetBinder<T>(Binder binder) where T : Binder
            {
                while (true)
                {
                    if (binder is T t)
                    {
                        return t;
                    }
                    binder = binder.NextRequired;
                }
            }
=======
        public void ParamsArray_Langversion()
        {
            var source = """
                var lam = (params int[] xs) => xs.Length;
                """;

            CreateCompilation(source, parseOptions: TestOptions.Regular11).VerifyDiagnostics(
                // (1,12): error CS8652: The feature 'lambda params array' is currently in Preview and *unsupported*. To use Preview features, use the 'preview' language version.
                // var lam = (params int[] xs) => xs.Length;
                Diagnostic(ErrorCode.ERR_FeatureInPreview, "params").WithArguments("lambda params array").WithLocation(1, 12));

            CreateCompilation(source, parseOptions: TestOptions.RegularNext).VerifyDiagnostics();
        }

        [Theory]
        [InlineData(LanguageVersion.CSharp11)]
        [InlineData(LanguageVersionFacts.CSharpNext)]
        public void ParamsArray_Langversion_DelegateSyntax(LanguageVersion languageVersion)
        {
            var source = """
                var lam = delegate (params int[] xs) { return xs.Length; };
                """;

            CreateCompilation(source, parseOptions: TestOptions.Regular.WithLanguageVersion(languageVersion)).VerifyDiagnostics(
                // (1,21): error CS1670: params is not valid in this context
                // var lam = delegate (params int[] xs) { return xs.Length };
                Diagnostic(ErrorCode.ERR_IllegalParams, "params").WithLocation(1, 21));
>>>>>>> d5b1f010
        }

        [Fact]
        public void ParamsArray_Call()
        {
            var source = """
                var lam = (params int[] xs) => System.Console.WriteLine(xs?.Length.ToString() ?? "null");
                lam();
                lam(1);
                lam(1, 2, 3);
                lam(new[] { 1, 2, 3 });
                lam(null);
                """;
            CompileAndVerify(source, expectedOutput: """
                0
                1
                3
                3
                null
                """).VerifyDiagnostics();
        }

        [Fact]
        public void ParamsArray_WithDefaultValue()
        {
            var source = """
                var lam = (params int[] xs = null) => xs.Length;
                """;
            CreateCompilation(source).VerifyDiagnostics(
                // (1,12): error CS1751: Cannot specify a default value for a parameter array
                // var lam = (params int[] xs = null) => xs.Length;
                Diagnostic(ErrorCode.ERR_DefaultValueForParamsParameter, "params").WithLocation(1, 12));
        }

        [Fact]
        public void ParamsArray_CompilerAttribute()
        {
            var source = """
                var lam = ([System.ParamArray] int[] xs) => xs.Length;
                """;
            CreateCompilation(source).VerifyDiagnostics(
                // (1,13): error CS0674: Do not use 'System.ParamArrayAttribute'. Use the 'params' keyword instead.
                // var lam = ([System.ParamArray] int[] xs) => xs.Length;
                Diagnostic(ErrorCode.ERR_ExplicitParamArray, "System.ParamArray").WithLocation(1, 13));
        }

        [Fact]
        public void ParamsArray_Symbol()
        {
            var source = """
                var lam1 = (params int[] xs) => xs.Length;
                var lam2 = (int[] xs) => xs.Length;
                var lam3 = (int[] xs, params int[] ys) => xs.Length + ys.Length;
                """;
            var comp = CreateCompilation(source).VerifyDiagnostics();

            var tree = comp.SyntaxTrees[0];
            var model = comp.GetSemanticModel(tree);
            var exprs = tree.GetRoot().DescendantNodes().OfType<LambdaExpressionSyntax>().ToImmutableArray();
            var lambdas = exprs.SelectAsArray(e => GetLambdaSymbol(model, e));
            Assert.Equal(3, lambdas.Length);
            // lam1
            Assert.True(((SourceParameterSymbol)lambdas[0].Parameters.Single()).IsParams);
            // lam2
            Assert.False(((SourceParameterSymbol)lambdas[1].Parameters.Single()).IsParams);
            // lam3
            Assert.Equal(2, lambdas[2].ParameterCount);
            Assert.Equal(2, lambdas[2].Parameters.Length);
            Assert.False(((SourceParameterSymbol)lambdas[2].Parameters[0]).IsParams);
            Assert.True(((SourceParameterSymbol)lambdas[2].Parameters[1]).IsParams);
        }

        [Fact]
        public void ParamsArray_Symbol_MultipleParamsArrays()
        {
            var source = """
                var lam1 = (params int[] xs, params int[] ys, int[] zs) => xs.Length + ys.Length + zs.Length;
                var lam2 = (params int[] xs, int[] ys, params int[] zs) => xs.Length + ys.Length + zs.Length;
                """;
            var comp = CreateCompilation(source);

            var tree = comp.SyntaxTrees[0];
            var model = comp.GetSemanticModel(tree);
            var exprs = tree.GetRoot().DescendantNodes().OfType<LambdaExpressionSyntax>().ToImmutableArray();
            var lambdas = exprs.SelectAsArray(e => GetLambdaSymbol(model, e));
            Assert.Equal(2, lambdas.Length);
            // lam1
            Assert.Equal(3, lambdas[0].ParameterCount);
            Assert.Equal(3, lambdas[0].Parameters.Length);
            Assert.True(((SourceParameterSymbol)lambdas[0].Parameters[0]).IsParams);
            Assert.True(((SourceParameterSymbol)lambdas[0].Parameters[1]).IsParams);
            Assert.False(((SourceParameterSymbol)lambdas[0].Parameters[2]).IsParams);
            // lam2
            Assert.Equal(3, lambdas[1].ParameterCount);
            Assert.Equal(3, lambdas[1].Parameters.Length);
            Assert.True(((SourceParameterSymbol)lambdas[1].Parameters[0]).IsParams);
            Assert.False(((SourceParameterSymbol)lambdas[1].Parameters[1]).IsParams);
            Assert.True(((SourceParameterSymbol)lambdas[1].Parameters[2]).IsParams);
        }
    }
}<|MERGE_RESOLUTION|>--- conflicted
+++ resolved
@@ -7941,7 +7941,6 @@
         }
 
         [Fact]
-<<<<<<< HEAD
         public void LambdaWithDefaultParameter_SymbolInfo()
         {
             var source = """
@@ -8126,7 +8125,9 @@
                     binder = binder.NextRequired;
                 }
             }
-=======
+        }
+
+        [Fact]
         public void ParamsArray_Langversion()
         {
             var source = """
@@ -8154,7 +8155,6 @@
                 // (1,21): error CS1670: params is not valid in this context
                 // var lam = delegate (params int[] xs) { return xs.Length };
                 Diagnostic(ErrorCode.ERR_IllegalParams, "params").WithLocation(1, 21));
->>>>>>> d5b1f010
         }
 
         [Fact]
