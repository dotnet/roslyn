﻿// Licensed to the .NET Foundation under one or more agreements.
// The .NET Foundation licenses this file to you under the MIT license.
// See the LICENSE file in the project root for more information.

using System;
using System.Collections.Generic;
using System.Collections.Immutable;
using System.Linq;
using Microsoft.CodeAnalysis.CSharp.Symbols;
using Microsoft.CodeAnalysis.CSharp.Test.Utilities;
using Microsoft.CodeAnalysis.Emit;
using Microsoft.CodeAnalysis.Test.Utilities;
using Roslyn.Test.Utilities;
using Roslyn.Utilities;
using Xunit;

namespace Microsoft.CodeAnalysis.CSharp.UnitTests.Semantics;

public class InterceptorsTests : CSharpTestBase
{
    private static readonly (string, string) s_attributesSource = ("""
        namespace System.Runtime.CompilerServices;

        [AttributeUsage(AttributeTargets.Method, AllowMultiple = true, Inherited = false)]
        public sealed class InterceptsLocationAttribute : Attribute
        {
            public InterceptsLocationAttribute(string filePath, int line, int character)
            {
            }
        }
        """, "attributes.cs");

    private static readonly CSharpParseOptions RegularWithInterceptors = TestOptions.Regular.WithFeature("InterceptorsPreview");

    [Fact]
    public void FeatureFlag()
    {
        var source = """
            using System.Runtime.CompilerServices;
            using System;

            C.M();

            class C
            {
                public static void M() => throw null!;
            }

            class D
            {
                [InterceptsLocation("Program.cs", 4, 3)]
                public static void M() => Console.Write(1);
            }
            """;

        var comp = CreateCompilation(new[] { (source, "Program.cs"), s_attributesSource });
        comp.VerifyEmitDiagnostics(
            // Program.cs(13,6): error CS27000: The 'interceptors' experimental feature is not enabled. Add '<Features>InterceptorsPreview</Features>' to your project.
            //     [InterceptsLocation("Program.cs", 4, 3)]
            Diagnostic(ErrorCode.ERR_InterceptorsFeatureNotEnabled, @"InterceptsLocation(""Program.cs"", 4, 3)").WithLocation(13, 6));

        comp = CreateCompilation(new[] { (source, "Program.cs"), s_attributesSource }, parseOptions: TestOptions.Regular.WithFeature("InterceptorsPreview-experimental"));
        comp.VerifyEmitDiagnostics(
            // Program.cs(13,6): error CS27000: The 'interceptors' experimental feature is not enabled. Add '<Features>InterceptorsPreview</Features>' to your project.
            //     [InterceptsLocation("Program.cs", 4, 3)]
            Diagnostic(ErrorCode.ERR_InterceptorsFeatureNotEnabled, @"InterceptsLocation(""Program.cs"", 4, 3)").WithLocation(13, 6));

        var verifier = CompileAndVerify(new[] { (source, "Program.cs"), s_attributesSource }, parseOptions: RegularWithInterceptors, expectedOutput: "1");
        verifier.VerifyDiagnostics();

        verifier = CompileAndVerify(new[] { (source, "Program.cs"), s_attributesSource }, parseOptions: TestOptions.Regular.WithFeature("InterceptorsPreview", "false"), expectedOutput: "1");
        verifier.VerifyDiagnostics();

        verifier = CompileAndVerify(new[] { (source, "Program.cs"), s_attributesSource }, parseOptions: TestOptions.Regular.WithFeature("interceptorspreview"), expectedOutput: "1");
        verifier.VerifyDiagnostics();

    }

    [Fact]
    public void SelfInterception()
    {
        var source = """
            using System.Runtime.CompilerServices;
            using System;

            class C
            {
                public static void Main()
                {
                    InterceptableMethod();
                }


                [InterceptsLocation("Program.cs", 8, 9)]
                public static void InterceptableMethod() { Console.Write(1); }
            }
            """;
        var verifier = CompileAndVerify(new[] { (source, "Program.cs"), s_attributesSource }, parseOptions: RegularWithInterceptors, expectedOutput: "1");
        verifier.VerifyDiagnostics();
    }

    [Fact]
    public void StaticInterceptable_StaticInterceptor_NoParameters()
    {
        var source = """
            using System.Runtime.CompilerServices;
            using System;

            class C
            {

                public static void InterceptableMethod() { Console.Write("interceptable"); }

                public static void Main()
                {
                    InterceptableMethod();
                }
            }

            class D
            {
                [InterceptsLocation("Program.cs", 11, 9)]
                public static void Interceptor1() { Console.Write("interceptor 1"); }
            }
            """;
        var verifier = CompileAndVerify(new[] { (source, "Program.cs"), s_attributesSource }, parseOptions: RegularWithInterceptors, expectedOutput: "interceptor 1");
        verifier.VerifyDiagnostics();
    }

    [Fact]
    public void Accessibility_01()
    {
        var source = """
            using System.Runtime.CompilerServices;
            using System;

            class C
            {

                public static void InterceptableMethod() { Console.Write("interceptable"); }

                public static void Main()
                {
                    InterceptableMethod();
                }
            }

            class D
            {
                [InterceptsLocation("Program.cs", 11, 9)]
                private static void Interceptor1() { Console.Write("interceptor 1"); }
            }
            """;
        var comp = CreateCompilation(new[] { (source, "Program.cs"), s_attributesSource }, parseOptions: RegularWithInterceptors);
        comp.VerifyEmitDiagnostics(
                // Program.cs(17,6): error CS27018: Cannot intercept because 'D.Interceptor1()' is not accessible within 'C.Main()'.
                //     [InterceptsLocation("Program.cs", 11, 9)]
                Diagnostic(ErrorCode.ERR_InterceptorNotAccessible, @"InterceptsLocation(""Program.cs"", 11, 9)").WithArguments("D.Interceptor1()", "C.Main()").WithLocation(17, 6));
    }

    [Fact]
    public void Accessibility_02()
    {
        // An interceptor declared within a file-local type can intercept a call even if the call site can't normally refer to the file-local type.
        var source1 = """
            using System;

            class C
            {

                public static void InterceptableMethod() { Console.Write("interceptable"); }

                public static void Main()
                {
                    InterceptableMethod();
                }
            }
            """;

        var source2 = """
            using System.Runtime.CompilerServices;
            using System;

            file class D
            {
                [InterceptsLocation("Program.cs", 10, 9)]
                public static void Interceptor1() { Console.Write("interceptor 1"); }
            }
            """;

        var verifier = CompileAndVerify(new[] { (source1, "Program.cs"), (source2, "Other.cs"), s_attributesSource }, parseOptions: RegularWithInterceptors, expectedOutput: "interceptor 1");
        verifier.VerifyDiagnostics();
    }

    [Fact]
    public void FileLocalAttributeDefinitions_01()
    {
        // Treat a file-local declaration of InterceptsLocationAttribute as a well-known attribute within the declaring compilation.
        var source = """
            using System;
            using System.Runtime.CompilerServices;

            C.M();

            class C
            {
                public static void M() => throw null!;
            }

            static class D
            {
                [InterceptsLocation("Program.cs", 4, 3)]
                public static void M()
                {
                    Console.Write(1);
                }
            }

            namespace System.Runtime.CompilerServices
            {
                file class InterceptsLocationAttribute : Attribute
                {
                    public InterceptsLocationAttribute(string filePath, int line, int character) { }
                }
            }
            """;

        var verifier = CompileAndVerify((source, "Program.cs"), parseOptions: RegularWithInterceptors, expectedOutput: "1");
        verifier.VerifyDiagnostics();
    }

    /// <summary>
    /// File-local InterceptsLocationAttribute from another compilation is not considered to *duplicate* an interception, even if it is inherited.
    /// See also <see cref="DuplicateLocation_03"/>.
    /// </summary>
    [Fact]
    public void FileLocalAttributeDefinitions_02()
    {
        var source1 = """
            using System.Runtime.CompilerServices;
            using System;

            var c = new C();
            c.M();

            public class C
            {
                public void M() => Console.Write(1);

                [InterceptsLocation("Program.cs", 5, 3)]
                public virtual void Interceptor() => throw null!;
            }

            namespace System.Runtime.CompilerServices
            {
                [AttributeUsage(AttributeTargets.Method, AllowMultiple = true, Inherited = true)]
                file sealed class InterceptsLocationAttribute : Attribute
                {
                    public InterceptsLocationAttribute(string filePath, int line, int character)
                    {
                    }
                }
            }
            """;

        // Inherited attribute on 'override void Interceptor' from other compilation doesn't cause a call in this compilation to be intercepted.
        var source2 = """


            // leading blank lines for alignment with the call in the other compilation.
            var d = new D();
            d.M();

            class D : C
            {
                public override void Interceptor() => throw null!;
            }
            """;

        var comp1 = CreateCompilation((source1, "Program.cs"), parseOptions: RegularWithInterceptors);
        comp1.VerifyEmitDiagnostics();

        var comp2Verifier = CompileAndVerify((source2, "Program.cs"), references: new[] { comp1.ToMetadataReference() }, parseOptions: RegularWithInterceptors, expectedOutput: "1");
        comp2Verifier.VerifyDiagnostics();

        comp2Verifier = CompileAndVerify((source2, "Program.cs"), references: new[] { comp1.EmitToImageReference() }, parseOptions: RegularWithInterceptors, expectedOutput: "1");
        comp2Verifier.VerifyDiagnostics();
    }

    [Fact]
    public void InterceptableExtensionMethod_InterceptorExtensionMethod()
    {
        var source = """
            using System.Runtime.CompilerServices;
            using System;

            interface I1 { }
            class C : I1 { }

            static class Program
            {

                public static I1 InterceptableMethod(this I1 i1, string param) { Console.Write("interceptable " + param); return i1; }

                public static void Main()
                {
                    var c = new C();
                    c.InterceptableMethod("call site");
                }
            }

            static class D
            {
                [InterceptsLocation("Program.cs", 15, 11)]
                public static I1 Interceptor1(this I1 i1, string param) { Console.Write("interceptor " + param); return i1; }
            }
            """;
        var verifier = CompileAndVerify(new[] { (source, "Program.cs"), s_attributesSource }, parseOptions: RegularWithInterceptors, expectedOutput: "interceptor call site");
        verifier.VerifyDiagnostics();
    }

    [Fact]
    public void InterceptableExtensionMethod_InterceptorExtensionMethod_NormalForm()
    {
        var source = """
            using System.Runtime.CompilerServices;
            using System;

            interface I1 { }
            class C : I1 { }

            static class Program
            {

                public static I1 InterceptableMethod(this I1 i1, string param) { Console.Write("interceptable " + param); return i1; }

                public static void Main()
                {
                    var c = new C();
                    InterceptableMethod(c, "call site");
                }
            }

            static class D
            {
                [InterceptsLocation("Program.cs", 15, 9)]
                public static I1 Interceptor1(this I1 i1, string param) { Console.Write("interceptor " + param); return i1; }
            }
            """;
        var verifier = CompileAndVerify(new[] { (source, "Program.cs"), s_attributesSource }, parseOptions: RegularWithInterceptors, expectedOutput: "interceptor call site");
        verifier.VerifyDiagnostics();
    }

    [Fact]
    public void InterceptableInstanceMethod_InterceptorExtensionMethod()
    {
        var source = """
            using System.Runtime.CompilerServices;
            using System;

            class C
            {

                public C InterceptableMethod(string param) { Console.Write("interceptable " + param); return this; }
            }

            static class Program
            {
                public static void Main()
                {
                    var c = new C();
                    c.InterceptableMethod("call site");
                }
            }

            static class D
            {
                [InterceptsLocation("Program.cs", 15, 11)]
                public static C Interceptor1(this C i1, string param) { Console.Write("interceptor " + param); return i1; }
            }
            """;
        var verifier = CompileAndVerify(new[] { (source, "Program.cs"), s_attributesSource }, parseOptions: RegularWithInterceptors, expectedOutput: "interceptor call site");
        verifier.VerifyDiagnostics();
    }

    [Fact]
    public void InterceptableInstanceMethod_InterceptorStaticMethod()
    {
        var source = """
            using System.Runtime.CompilerServices;
            using System;

            class C
            {

                public C InterceptableMethod(string param) { Console.Write("interceptable " + param); return this; }
            }

            static class Program
            {
                public static void Main()
                {
                    var c = new C();
                    c.InterceptableMethod("call site");
                }
            }

            static class D
            {
                [InterceptsLocation("Program.cs", 15, 11)]
                public static C Interceptor1(C i1, string param) { Console.Write("interceptor " + param); return i1; }
            }
            """;
        var comp = CreateCompilation(new[] { (source, "Program.cs"), s_attributesSource }, parseOptions: RegularWithInterceptors);
        comp.VerifyEmitDiagnostics(
            // Program.cs(21,6): error CS27007: Cannot intercept method 'C.InterceptableMethod(string)' with interceptor 'D.Interceptor1(C, string)' because the signatures do not match.
            //     [InterceptsLocation("Program.cs", 15, 11)]
            Diagnostic(ErrorCode.ERR_InterceptorSignatureMismatch, @"InterceptsLocation(""Program.cs"", 15, 11)").WithArguments("C.InterceptableMethod(string)", "D.Interceptor1(C, string)").WithLocation(21, 6)
            );
    }

    [Fact]
    public void InterceptsLocationDuplicatePath()
    {
        var source0 = ("""
            public class D0
            {
                public static void M()
                {
                    C.InterceptableMethod("a");
                }
            }
            """, "Program.cs");

        var source1 = ("""
            public class D1
            {
                public static void M()
                {
                    C.InterceptableMethod("a");
                }
            }
            """, "Program.cs");

        var source2 = ("""
            using System.Runtime.CompilerServices;
            using System;

            D0.M();
            D1.M();

            public class C
            {

                public static void InterceptableMethod(string param) { Console.Write("interceptable " + param); }
            }

            public static class Interceptor
            {
                [InterceptsLocation("Program.cs", 5, 11)]
                public static void Interceptor1(string param) { Console.Write("interceptor " + param); }
            }
            """, "Interceptor.cs");

        var comp = CreateCompilation(new[] { source0, source1, source2, s_attributesSource }, parseOptions: RegularWithInterceptors);
        comp.VerifyEmitDiagnostics(
            // Interceptor.cs(15,25): error CS27015: Cannot intercept a call in file with path 'Program.cs' because multiple files in the compilation have this path.
            //     [InterceptsLocation("Program.cs", 5, 11)]
            Diagnostic(ErrorCode.ERR_InterceptorNonUniquePath, @"""Program.cs""").WithArguments("Program.cs").WithLocation(15, 25));
    }

    [Fact]
    public void DuplicateLocation_01()
    {
        var source = """
            using System.Runtime.CompilerServices;

            C.M();

            class C
            {

                public static void M() { }
            }

            class D
            {
                [InterceptsLocation("Program.cs", 3, 3)]
                public static void M1() { }

                [InterceptsLocation("Program.cs", 3, 3)]
                public static void M2() { }
            }
            """;

        var comp = CreateCompilation(new[] { (source, "Program.cs"), s_attributesSource }, parseOptions: RegularWithInterceptors);
        comp.VerifyEmitDiagnostics(
            // Program.cs(13,6): error CS27016: The indicated call is intercepted multiple times.
            //     [InterceptsLocation("Program.cs", 3, 3)]
            Diagnostic(ErrorCode.ERR_DuplicateInterceptor, @"InterceptsLocation(""Program.cs"", 3, 3)").WithLocation(13, 6),
            // Program.cs(16,6): error CS27016: The indicated call is intercepted multiple times.
            //     [InterceptsLocation("Program.cs", 3, 3)]
            Diagnostic(ErrorCode.ERR_DuplicateInterceptor, @"InterceptsLocation(""Program.cs"", 3, 3)").WithLocation(16, 6));
    }

    [Fact]
    public void DuplicateLocation_02()
    {
        var source0 = """
            using System.Runtime.CompilerServices;

            C.M();

            class C
            {

                public static void M() { }
            }
            """;

        var source1 = """
            using System.Runtime.CompilerServices;

            class D1
            {
                [InterceptsLocation("Program.cs", 3, 3)]
                public static void M1() { }
            }
            """;

        var source2 = """
            using System.Runtime.CompilerServices;

            class D2
            {
                [InterceptsLocation("Program.cs", 3, 3)]
                public static void M1() { }
            }
            """;

        var comp = CreateCompilation(new[] { (source0, "Program.cs"), (source1, "File1.cs"), (source2, "File2.cs"), s_attributesSource }, parseOptions: RegularWithInterceptors);
        comp.VerifyEmitDiagnostics(
            // File2.cs(5,6): error CS27016: The indicated call is intercepted multiple times.
            //     [InterceptsLocation("Program.cs", 3, 3)]
            Diagnostic(ErrorCode.ERR_DuplicateInterceptor, @"InterceptsLocation(""Program.cs"", 3, 3)").WithLocation(5, 6),
            // File1.cs(5,6): error CS27016: The indicated call is intercepted multiple times.
            //     [InterceptsLocation("Program.cs", 3, 3)]
            Diagnostic(ErrorCode.ERR_DuplicateInterceptor, @"InterceptsLocation(""Program.cs"", 3, 3)").WithLocation(5, 6)
            );
    }

    [Fact]
    public void DuplicateLocation_03()
    {
        // InterceptsLocationAttribute is not considered to *duplicate* an interception, even if it is inherited.
        var source = """
            using System.Runtime.CompilerServices;
            using System;

            var d = new D();
            d.M();

            class C
            {

                public void M() => throw null!;

                [InterceptsLocation("Program.cs", 5, 3)]
                public virtual void Interceptor() => throw null!;
            }

            class D : C
            {
                public override void Interceptor() => Console.Write(1);
            }

            namespace System.Runtime.CompilerServices
            {
                [AttributeUsage(AttributeTargets.Method)]
                public sealed class InterceptableAttribute : Attribute { }

                [AttributeUsage(AttributeTargets.Method, AllowMultiple = true, Inherited = true)]
                public sealed class InterceptsLocationAttribute : Attribute
                {
                    public InterceptsLocationAttribute(string filePath, int line, int character)
                    {
                    }
                }
            }
            """;

        var verifier = CompileAndVerify((source, "Program.cs"), parseOptions: RegularWithInterceptors, expectedOutput: "1");
        verifier.VerifyDiagnostics();
    }

    [Fact]
    public void DuplicateLocation_04()
    {
        var source = """
            using System.Runtime.CompilerServices;

            C.M();

            class C
            {

                public static void M() { }
            }

            class D
            {
                [InterceptsLocation("Program.cs", 3, 3)]
                [InterceptsLocation("Program.cs", 3, 3)]
                public static void M1() { }
            }
            """;

        var comp = CreateCompilation(new[] { (source, "Program.cs"), s_attributesSource }, parseOptions: RegularWithInterceptors);
        comp.VerifyEmitDiagnostics(
            // Program.cs(13,6): error CS27016: The indicated call is intercepted multiple times.
            //     [InterceptsLocation("Program.cs", 3, 3)]
            Diagnostic(ErrorCode.ERR_DuplicateInterceptor, @"InterceptsLocation(""Program.cs"", 3, 3)").WithLocation(13, 6),
            // Program.cs(14,6): error CS27016: The indicated call is intercepted multiple times.
            //     [InterceptsLocation("Program.cs", 3, 3)]
            Diagnostic(ErrorCode.ERR_DuplicateInterceptor, @"InterceptsLocation(""Program.cs"", 3, 3)").WithLocation(14, 6));
    }

    [Fact]
    public void InterceptorVirtual_01()
    {
        // Intercept a method call with a call to a virtual method on the same type.
        var source = """
            using System.Runtime.CompilerServices;
            using System;

            C c = new C();
            c.M();

            c = new D();
            c.M();

            class C
            {

                public void M() => throw null!;

                [InterceptsLocation("Program.cs", 5, 3)]
                [InterceptsLocation("Program.cs", 8, 3)]
                public virtual void Interceptor() => Console.Write("C");
            }

            class D : C
            {
                public override void Interceptor() => Console.Write("D");
            }

            namespace System.Runtime.CompilerServices
            {
                [AttributeUsage(AttributeTargets.Method)]
                public sealed class InterceptableAttribute : Attribute { }

                [AttributeUsage(AttributeTargets.Method, AllowMultiple = true, Inherited = true)]
                public sealed class InterceptsLocationAttribute : Attribute
                {
                    public InterceptsLocationAttribute(string filePath, int line, int character)
                    {
                    }
                }
            }
            """;

        var verifier = CompileAndVerify((source, "Program.cs"), parseOptions: RegularWithInterceptors, expectedOutput: "CD");
        verifier.VerifyDiagnostics();
    }

    [Fact]
    public void InterceptorVirtual_02()
    {
        // Intercept a call with a virtual method call on the base type.
        var source = """
            using System.Runtime.CompilerServices;
            using System;

            D d = new D();
            d.M();

            class C
            {
                [InterceptsLocation("Program.cs", 5, 3)]
                public virtual void Interceptor() => throw null!;
            }

            class D : C
            {

                public void M() => throw null!;

                public override void Interceptor() => throw null!;
            }

            namespace System.Runtime.CompilerServices
            {
                [AttributeUsage(AttributeTargets.Method)]
                public sealed class InterceptableAttribute : Attribute { }

                [AttributeUsage(AttributeTargets.Method, AllowMultiple = true, Inherited = true)]
                public sealed class InterceptsLocationAttribute : Attribute
                {
                    public InterceptsLocationAttribute(string filePath, int line, int character)
                    {
                    }
                }
            }
            """;

        var comp = CreateCompilation((source, "Program.cs"), parseOptions: RegularWithInterceptors);
        comp.VerifyEmitDiagnostics(
            // Program.cs(9,6): error CS27011: Interceptor must have a 'this' parameter matching parameter 'D this' on 'D.M()'.
            //     [InterceptsLocation("Program.cs", 5, 3)]
            Diagnostic(ErrorCode.ERR_InterceptorMustHaveMatchingThisParameter, @"InterceptsLocation(""Program.cs"", 5, 3)").WithArguments("D this", "D.M()").WithLocation(9, 6));
    }

    [Fact]
    public void InterceptorOverride_01()
    {
        // Intercept a call with a call to an override method on a derived type.
        var source = """
            using System.Runtime.CompilerServices;
            using System;

            D d = new D();
            d.M();

            class C
            {

                public void M() => throw null!;

                public virtual void Interceptor() => throw null!;
            }

            class D : C
            {
                [InterceptsLocation("Program.cs", 5, 3)] // 1
                public override void Interceptor() => throw null!;
            }

            namespace System.Runtime.CompilerServices
            {
                [AttributeUsage(AttributeTargets.Method)]
                public sealed class InterceptableAttribute : Attribute { }

                [AttributeUsage(AttributeTargets.Method, AllowMultiple = true, Inherited = true)]
                public sealed class InterceptsLocationAttribute : Attribute
                {
                    public InterceptsLocationAttribute(string filePath, int line, int character)
                    {
                    }
                }
            }
            """;

        var comp = CreateCompilation((source, "Program.cs"), parseOptions: RegularWithInterceptors);
        comp.VerifyEmitDiagnostics(
            // Program.cs(17,6): error CS27011: Interceptor must have a 'this' parameter matching parameter 'C this' on 'C.M()'.
            //     [InterceptsLocation("Program.cs", 5, 3)] // 1
            Diagnostic(ErrorCode.ERR_InterceptorMustHaveMatchingThisParameter, @"InterceptsLocation(""Program.cs"", 5, 3)").WithArguments("C this", "C.M()").WithLocation(17, 6));
    }

    [Fact]
    public void InterceptorOverride_02()
    {
        // Intercept a call with an override method on the same type.
        var source = """
            using System.Runtime.CompilerServices;
            using System;

            D d = new D();
            d.M();

            class C
            {
                public virtual void Interceptor() => throw null!;
            }

            class D : C
            {

                public void M() => throw null!;

                [InterceptsLocation("Program.cs", 5, 3)]
                public override void Interceptor() => Console.Write(1);
            }

            namespace System.Runtime.CompilerServices
            {
                [AttributeUsage(AttributeTargets.Method)]
                public sealed class InterceptableAttribute : Attribute { }

                [AttributeUsage(AttributeTargets.Method, AllowMultiple = true, Inherited = true)]
                public sealed class InterceptsLocationAttribute : Attribute
                {
                    public InterceptsLocationAttribute(string filePath, int line, int character)
                    {
                    }
                }
            }
            """;

        var verifier = CompileAndVerify((source, "Program.cs"), parseOptions: RegularWithInterceptors, expectedOutput: "1");
        verifier.VerifyDiagnostics();
    }

    [Fact]
    public void EmitMetadataOnly_01()
    {
        // We can emit a ref assembly even though there are duplicate interceptions.
        var source = """
            using System.Runtime.CompilerServices;

            class C
            {
                public static void Main()
                {
                    C.M();
                }


                public static void M() { }
            }

            class D
            {
                [InterceptsLocation("Program.cs", 7, 11)]
                public static void M1() { }

                [InterceptsLocation("Program.cs", 7, 11)]
                public static void M2() { }
            }
            """;

        var verifier = CompileAndVerify(new[] { (source, "Program.cs"), s_attributesSource }, parseOptions: RegularWithInterceptors, emitOptions: EmitOptions.Default.WithEmitMetadataOnly(true));
        verifier.VerifyDiagnostics();

        var comp = CreateCompilation(new[] { (source, "Program.cs"), s_attributesSource }, parseOptions: RegularWithInterceptors);
        comp.VerifyEmitDiagnostics(
            // Program.cs(16,6): error CS27016: The indicated call is intercepted multiple times.
            //     [InterceptsLocation("Program.cs", 7, 11)]
            Diagnostic(ErrorCode.ERR_DuplicateInterceptor, @"InterceptsLocation(""Program.cs"", 7, 11)").WithLocation(16, 6),
            // Program.cs(19,6): error CS27016: The indicated call is intercepted multiple times.
            //     [InterceptsLocation("Program.cs", 7, 11)]
            Diagnostic(ErrorCode.ERR_DuplicateInterceptor, @"InterceptsLocation(""Program.cs"", 7, 11)").WithLocation(19, 6));
    }

    [Fact]
    public void EmitMetadataOnly_02()
    {
        // We can't emit a ref assembly when a problem is found with an InterceptsLocationAttribute in the declaration phase.
        // Strictly, we should perhaps allow this emit anyway, but it doesn't feel urgent to do so.
        var source = """
            using System.Runtime.CompilerServices;

            C.M();

            class C
            {

                public static void M() { }
            }

            class D
            {
                [InterceptsLocation("Program.cs", 3, 4)]
                public static void M1() { }

            }
            """;

        var comp = CreateCompilation(new[] { (source, "Program.cs"), s_attributesSource }, parseOptions: RegularWithInterceptors);
        comp.VerifyEmitDiagnostics(EmitOptions.Default.WithEmitMetadataOnly(true),
            // Program.cs(13,6): error CS27004: The provided line and character number does not refer to an interceptable method name, but rather to token '('.
            //     [InterceptsLocation("Program.cs", 3, 4)]
            Diagnostic(ErrorCode.ERR_InterceptorPositionBadToken, @"InterceptsLocation(""Program.cs"", 3, 4)").WithArguments("(").WithLocation(13, 6));
    }

    [Fact]
    public void InterceptsLocationFromMetadata()
    {
        // Verify that `[InterceptsLocation]` on a method from metadata does not cause a call in the current compilation to be intercepted.
        var source0 = """
            using System.Runtime.CompilerServices;
            using System;

            public class C0
            {

                public static void InterceptableMethod(string param) { Console.Write("interceptable " + param); }

                static void M0()
                {
                    InterceptableMethod("1");
                }
            }

            public static class D
            {
                [InterceptsLocation("Program.cs", 11, 9)]
                public static void Interceptor1(string param) { Console.Write("interceptor " + param); }
            }
            """;
        var comp0 = CreateCompilation(new[] { (source0, "Program.cs"), s_attributesSource }, parseOptions: RegularWithInterceptors);
        comp0.VerifyEmitDiagnostics();

        var source1 = """

            using System;

            class C1
            {

                public static void InterceptableMethod(string param) { Console.Write("interceptable " + param); }

                static void Main()
                {
                    InterceptableMethod("1");
                }
            }
            """;

        var comp1 = CompileAndVerify(new[] { (source1, "Program.cs") }, new[] { comp0.ToMetadataReference() }, parseOptions: RegularWithInterceptors, expectedOutput: "interceptable 1");
        comp1.VerifyDiagnostics();

        comp1 = CompileAndVerify(new[] { (source1, "Program.cs") }, new[] { comp0.EmitToImageReference() }, parseOptions: RegularWithInterceptors, expectedOutput: "interceptable 1");
        comp1.VerifyDiagnostics();
    }

    [Fact]
    public void InterceptableDelegateConversion()
    {
        var source = """
            using System.Runtime.CompilerServices;
            using System;

            class C
            {

                public C InterceptableMethod(string param) { Console.Write("interceptable " + param); return this; }
            }

            static class Program
            {
                public static void Main()
                {
                    var c = new C();
                    var del = c.InterceptableMethod;
                }
            }

            static class D
            {
                [InterceptsLocation("Program.cs", 15, 21)]
                public static C Interceptor1(this C i1, string param) { Console.Write("interceptor " + param); return i1; }
            }
            """;
        var compilation = CreateCompilation(new[] { (source, "Program.cs"), s_attributesSource }, parseOptions: RegularWithInterceptors);
        compilation.VerifyEmitDiagnostics(
            // Program.cs(21,6): error CS27014: Possible method name 'InterceptableMethod' cannot be intercepted because it is not being invoked.
            //     [InterceptsLocation("Program.cs", 15, 21)]
            Diagnostic(ErrorCode.ERR_InterceptorNameNotInvoked, @"InterceptsLocation(""Program.cs"", 15, 21)").WithArguments("InterceptableMethod").WithLocation(21, 6)
            );
    }

    [Fact]
    public void InterceptableNameof()
    {
        var source = """
            using System.Runtime.CompilerServices;

            static class Program
            {
                public static void Main()
                {
                    _ = nameof(Main);
                }
            }

            static class D
            {
                [InterceptsLocation("Program.cs", 7, 13)]
                public static void Interceptor1(object param) { }
            }
            """;
        var compilation = CreateCompilation(new[] { (source, "Program.cs"), s_attributesSource }, parseOptions: RegularWithInterceptors);
        compilation.VerifyEmitDiagnostics(
            // Program.cs(7,13): error CS27023: A nameof operator cannot be intercepted.
            //         _ = nameof(Main);
            Diagnostic(ErrorCode.ERR_InterceptorCannotInterceptNameof, "nameof").WithLocation(7, 13)
            );
    }

    [Fact]
    public void InterceptableNameof_MethodCall()
    {
        var source = """
            using System.Runtime.CompilerServices;
            using System;

            static class Program
            {
                public static void Main()
                {
                    _ = nameof(F);
                }

                private static object F = 1;


                public static string nameof(object param) => throw null!;
            }

            static class D
            {
                [InterceptsLocation("Program.cs", 8, 13)]
                public static string Interceptor1(object param)
                {
                    Console.Write(1);
                    return param.ToString();
                }
            }
            """;
        var verifier = CompileAndVerify(new[] { (source, "Program.cs"), s_attributesSource }, parseOptions: RegularWithInterceptors, expectedOutput: "1");
        verifier.VerifyDiagnostics();
    }

    [Fact]
    public void InterceptableDoubleUnderscoreReservedIdentifiers()
    {
        var source = """
            using System.Runtime.CompilerServices;
            using System;

            static class Program
            {
                public static void Main()
                {
                    M1(__arglist(1, 2, 3));

                    int i = 0;
                    TypedReference tr = __makeref(i);
                    ref int ri = ref __refvalue(tr, int);
                    Type t = __reftype(tr);
                }

                static void M1(__arglist) { }
            }

            static class D
            {
                [InterceptsLocation("Program.cs", 8, 12)] // __arglist
                [InterceptsLocation("Program.cs", 11, 29)] // __makeref
                [InterceptsLocation("Program.cs", 12, 26)] // __refvalue
                [InterceptsLocation("Program.cs", 13, 18)] // __reftype
                public static void Interceptor1(int x, int y, int z) { }
            }
            """;
        var compilation = CreateCompilation(new[] { (source, "Program.cs"), s_attributesSource }, parseOptions: RegularWithInterceptors);
        compilation.VerifyEmitDiagnostics(
            // Program.cs(21,6): error CS27004: The provided line and character number does not refer to an interceptable method name, but rather to token '__arglist'.
            //     [InterceptsLocation("Program.cs", 8, 12)] // __arglist
            Diagnostic(ErrorCode.ERR_InterceptorPositionBadToken, @"InterceptsLocation(""Program.cs"", 8, 12)").WithArguments("__arglist").WithLocation(21, 6),
            // Program.cs(22,6): error CS27004: The provided line and character number does not refer to an interceptable method name, but rather to token '__makeref'.
            //     [InterceptsLocation("Program.cs", 11, 29)] // __makeref
            Diagnostic(ErrorCode.ERR_InterceptorPositionBadToken, @"InterceptsLocation(""Program.cs"", 11, 29)").WithArguments("__makeref").WithLocation(22, 6),
            // Program.cs(23,6): error CS27004: The provided line and character number does not refer to an interceptable method name, but rather to token '__refvalue'.
            //     [InterceptsLocation("Program.cs", 12, 26)] // __refvalue
            Diagnostic(ErrorCode.ERR_InterceptorPositionBadToken, @"InterceptsLocation(""Program.cs"", 12, 26)").WithArguments("__refvalue").WithLocation(23, 6),
            // Program.cs(24,6): error CS27004: The provided line and character number does not refer to an interceptable method name, but rather to token '__reftype'.
            //     [InterceptsLocation("Program.cs", 13, 18)] // __reftype
            Diagnostic(ErrorCode.ERR_InterceptorPositionBadToken, @"InterceptsLocation(""Program.cs"", 13, 18)").WithArguments("__reftype").WithLocation(24, 6)
            );
    }

    [Fact]
    public void InterceptableDelegateInvocation()
    {
        var source = """
            using System.Runtime.CompilerServices;
            using System;

            C.M(() => Console.Write(1));

            static class C
            {
                public static void M(Action action)
                {
                    action();
                }
            }

            static class D
            {
                [InterceptsLocation("Program.cs", 10, 9)]
                public static void Interceptor1(this Action action) { action(); Console.Write(2); }
            }
            """;
        var verifier = CompileAndVerify(new[] { (source, "Program.cs"), s_attributesSource }, parseOptions: RegularWithInterceptors, expectedOutput: "12");
        verifier.VerifyDiagnostics(
            );
    }

    [Fact]
    public void QualifiedNameAtCallSite()
    {
        var source = """
            using System.Runtime.CompilerServices;
            using System;

            class C
            {

                public static C InterceptableMethod(C c, string param) { Console.Write("interceptable " + param); return c; }
            }

            static class Program
            {
                public static void Main()
                {
                    var c = new C();
                    C.InterceptableMethod(c, "call site");
                }
            }

            static class D
            {
                [InterceptsLocation("Program.cs", 15, 11)]
                public static C Interceptor1(C c, string param) { Console.Write("interceptor " + param); return c; }
            }
            """;
        var verifier = CompileAndVerify(new[] { (source, "Program.cs"), s_attributesSource }, parseOptions: RegularWithInterceptors, expectedOutput: "interceptor call site");
        verifier.VerifyDiagnostics();
    }

    [Fact]
    public void InterceptableStaticMethod_InterceptorExtensionMethod()
    {
        var source = """
            using System.Runtime.CompilerServices;
            using System;

            class C
            {

                public static C InterceptableMethod(C c, string param) { Console.Write("interceptable " + param); return c; }
            }

            static class Program
            {
                public static void Main()
                {
                    var c = new C();
                    C.InterceptableMethod(c, "call site");
                }
            }

            static class D
            {
                [InterceptsLocation("Program.cs", 15, 11)]
                public static C Interceptor1(this C c, string param) { Console.Write("interceptor " + param); return c; }
            }
            """;
        var verifier = CompileAndVerify(new[] { (source, "Program.cs"), s_attributesSource }, parseOptions: RegularWithInterceptors, expectedOutput: "interceptor call site");
        verifier.VerifyDiagnostics();
    }

    [Fact]
    public void InterceptableExtensionMethod_InterceptorStaticMethod()
    {
        var source = """
            using System.Runtime.CompilerServices;
            using System;

            var c = new C();
            c.InterceptableMethod();

            class C { }

            static class D
            {

                public static void InterceptableMethod(this C c) => throw null!;

                [InterceptsLocation("Program.cs", 5, 3)]
                public static void Interceptor1(C c) => throw null!;
            }
            """;
        var comp = CreateCompilation(new[] { (source, "Program.cs"), s_attributesSource }, parseOptions: RegularWithInterceptors);
        comp.VerifyEmitDiagnostics(
            // Program.cs(14,6): error CS27011: Interceptor must have a 'this' parameter matching parameter 'C c' on 'D.InterceptableMethod(C)'.
            //     [InterceptsLocation("Program.cs", 5, 3)]
            Diagnostic(ErrorCode.ERR_InterceptorMustHaveMatchingThisParameter, @"InterceptsLocation(""Program.cs"", 5, 3)").WithArguments("C c", "D.InterceptableMethod(C)").WithLocation(14, 6));
    }

    [Fact]
    public void InterceptableExtensionMethod_InterceptorStaticMethod_NormalForm()
    {
        var source = """
            using System.Runtime.CompilerServices;
            using System;

            var c = new C();
            D.InterceptableMethod(c);

            class C { }

            static class D
            {

                public static void InterceptableMethod(this C c) => throw null!;

                [InterceptsLocation("Program.cs", 5, 3)]
                public static void Interceptor1(C c) => Console.Write(1);
            }
            """;
        var verifier = CompileAndVerify(new[] { (source, "Program.cs"), s_attributesSource }, parseOptions: RegularWithInterceptors, expectedOutput: "1");
        verifier.VerifyDiagnostics();
    }

    [Fact]
    public void InterceptableStaticMethod_InterceptorInstanceMethod()
    {
        var source = """
            using System.Runtime.CompilerServices;
            using System;

            static class Program
            {
                public static void Main()
                {
                    C.InterceptableMethod("call site");
                }
            }

            class C
            {

                public static void InterceptableMethod(string param) { Console.Write("interceptable " + param); }

                [InterceptsLocation("Program.cs", 8, 11)]
                public void Interceptor1(string param) { Console.Write("interceptor " + param); }
            }
            """;
        var comp = CreateCompilation(new[] { (source, "Program.cs"), s_attributesSource }, parseOptions: RegularWithInterceptors);
        comp.VerifyEmitDiagnostics(
            // Program.cs(17,6): error CS27012: Interceptor must not have a 'this' parameter because 'C.InterceptableMethod(string)' does not have a 'this' parameter.
            //     [InterceptsLocation("Program.cs", 8, 11)]
            Diagnostic(ErrorCode.ERR_InterceptorMustNotHaveThisParameter, @"InterceptsLocation(""Program.cs"", 8, 11)").WithArguments("C.InterceptableMethod(string)").WithLocation(17, 6));
    }

    [Fact]
    public void ArgumentLabels()
    {
        var source = """
            using System.Runtime.CompilerServices;
            using System;

            class C
            {

                public void InterceptableMethod(string s1, string s2) { Console.Write(s1 + s2); }
            }

            static class Program
            {
                public static void Main()
                {
                    var c = new C();
                    c.InterceptableMethod(s2: "World", s1: "Hello ");
                }
            }

            static class D
            {
                [InterceptsLocation("Program.cs", 15, 11)]
                public static void Interceptor1(this C c, string s1, string s2) { Console.Write("interceptor " + s1 + s2); }
            }
            """;
        var verifier = CompileAndVerify(new[] { (source, "Program.cs"), s_attributesSource }, parseOptions: RegularWithInterceptors, expectedOutput: "interceptor Hello World");
        verifier.VerifyDiagnostics();
    }

    [Fact]
    public void ParameterNameDifference()
    {
        var source = """
            using System.Runtime.CompilerServices;
            using System;

            class C
            {

                public void InterceptableMethod(string s1) => throw null!;
            }

            static class Program
            {
                public static void Main()
                {
                    var c = new C();
                    c.InterceptableMethod(s1: "1");
                }
            }

            static class D
            {
                [InterceptsLocation("Program.cs", 15, 11)]
                public static void Interceptor1(this C c, string s2) { Console.Write(s2); }
            }
            """;
        var verifier = CompileAndVerify(new[] { (source, "Program.cs"), s_attributesSource }, parseOptions: RegularWithInterceptors, expectedOutput: "1");
        verifier.VerifyDiagnostics();
    }

    [Fact]
    public void ParameterNamesInDifferentOrder()
    {
        var source = """
            using System.Runtime.CompilerServices;
            using System;

            class C
            {

                public void InterceptableMethod(string s1, string s2) => throw null!;
            }

            static class Program
            {
                public static void Main()
                {
                    var c = new C();
                    c.InterceptableMethod("1", "2");
                    c.InterceptableMethod(s2: "4", s1: "3");
                }
            }

            static class D
            {
                [InterceptsLocation("Program.cs", 15, 11)]
                [InterceptsLocation("Program.cs", 16, 11)]
                public static void Interceptor1(this C c, string s2, string s1) { Console.Write(s2); Console.Write(s1); }
            }
            """;
        var verifier = CompileAndVerify(new[] { (source, "Program.cs"), s_attributesSource }, parseOptions: RegularWithInterceptors, expectedOutput: "1234");
        verifier.VerifyDiagnostics();
    }

    [Fact]
    public void AttributeArgumentLabels_01()
    {
        var source = """
            using System.Runtime.CompilerServices;
            using System;

            class C
            {

                public void InterceptableMethod() => throw null!;
            }

            static class Program
            {
                public static void Main()
                {
                    var c = new C();
                    c.InterceptableMethod();
                }
            }

            static class D
            {
                [InterceptsLocation("Program.cs", character: 11, line: 15)]
                public static void Interceptor1(this C c) { Console.Write(1); }
            }
            """;
        var verifier = CompileAndVerify(new[] { (source, "Program.cs"), s_attributesSource }, parseOptions: RegularWithInterceptors, expectedOutput: "1");
        verifier.VerifyDiagnostics();
    }

    [Fact]
    public void AttributeArgumentLabels_02()
    {
        var source = """
            using System.Runtime.CompilerServices;

            class C
            {

                public void InterceptableMethod() => throw null!;
            }

            static class Program
            {
                public static void Main()
                {
                    var c = new C();
                    c.InterceptableMethod();
                }
            }

            static class D
            {
                [InterceptsLocation("Program.cs", character: 1, line: 50)] // 1
                public static void Interceptor1(this C c) => throw null!;
            }
            """;
        var comp = CreateCompilation(new[] { (source, "Program.cs"), s_attributesSource }, parseOptions: RegularWithInterceptors);
        comp.VerifyDiagnostics(
            // Program.cs(20,53): error CS27005: The given file has '22' lines, which is fewer than the provided line number '50'.
            //     [InterceptsLocation("Program.cs", character: 1, line: 50)] // 1
            Diagnostic(ErrorCode.ERR_InterceptorLineOutOfRange, "line: 50").WithArguments("22", "50").WithLocation(20, 53)
            );
    }

    [Fact]
    public void InterceptableExtensionMethod_InterceptorExtensionMethod_Sequence()
    {
        var source = """
            using System.Runtime.CompilerServices;
            using System;

            interface I1 { }
            class C : I1 { }

            static class Program
            {

                public static I1 InterceptableMethod(this I1 i1, string param) { Console.Write("interceptable " + param); return i1; }

                public static void Main()
                {
                    var c = new C();
                    c.InterceptableMethod("call site")
                        .InterceptableMethod("call site");
                }
            }

            static class D
            {
                [InterceptsLocation("Program.cs", 15, 11)]
                public static I1 Interceptor1(this I1 i1, string param) { Console.Write("interceptor " + param); return i1; }
            }
            """;
        var verifier = CompileAndVerify(new[] { (source, "Program.cs"), s_attributesSource }, parseOptions: RegularWithInterceptors, expectedOutput: "interceptor call siteinterceptable call site");
        verifier.VerifyDiagnostics();
    }

    [Fact]
    public void InterceptableFromMetadata()
    {
        var source1 = """

            using System;

            public class C
            {

                public C InterceptableMethod(string param) { Console.Write("interceptable " + param); return this; }
            }
            """;

        var source2 = """
            using System.Runtime.CompilerServices;
            using System;

            static class Program
            {
                public static void Main()
                {
                    var c = new C();
                    c.InterceptableMethod("call site");
                }
            }

            static class D
            {
                [InterceptsLocation("Program.cs", 9, 11)]
                public static C Interceptor1(this C c, string param) { Console.Write("interceptor " + param); return c; }
            }
            """;

        var comp1 = CreateCompilation(new[] { (source1, "File1.cs"), s_attributesSource }, parseOptions: RegularWithInterceptors);
        comp1.VerifyEmitDiagnostics();

        var verifier = CompileAndVerify((source2, "Program.cs"), references: new[] { comp1.ToMetadataReference() }, parseOptions: RegularWithInterceptors, expectedOutput: "interceptor call site");
        verifier.VerifyDiagnostics();
    }

    [Fact]
    public void InterceptsLocation_BadMethodKind()
    {
        var source = """
            using System.Runtime.CompilerServices;

            static class Program
            {

                public static void InterceptableMethod(string param) { }

                public static void Main()
                {
                    InterceptableMethod("");
                    Interceptor1("");

                    var lambda = [InterceptsLocation("Program.cs", 13, 8)] (string param) => { }; // 1

                    [InterceptsLocation("Program.cs", 13, 8)] // 2
                    static void Interceptor1(string param) { }
                }

                public static string Prop
                {
                    [InterceptsLocation("Program.cs", 13, 8)] // 3
                    set { }
                }
            }
            """;
        var comp = CreateCompilation(new[] { (source, "Program.cs"), s_attributesSource }, parseOptions: RegularWithInterceptors);
        comp.VerifyDiagnostics(
            // Program.cs(13,23): error CS27009: An interceptor method must be an ordinary member method.
            //         var lambda = [InterceptsLocation("Program.cs", 13, 8)] (string param) => { }; // 1
            Diagnostic(ErrorCode.ERR_InterceptorMethodMustBeOrdinary, @"InterceptsLocation(""Program.cs"", 13, 8)").WithLocation(13, 23),
            // Program.cs(15,10): error CS27009: An interceptor method must be an ordinary member method.
            //         [InterceptsLocation("Program.cs", 13, 8)] // 2
            Diagnostic(ErrorCode.ERR_InterceptorMethodMustBeOrdinary, @"InterceptsLocation(""Program.cs"", 13, 8)").WithLocation(15, 10),
            // Program.cs(21,10): error CS27009: An interceptor method must be an ordinary member method.
            //         [InterceptsLocation("Program.cs", 13, 8)] // 3
            Diagnostic(ErrorCode.ERR_InterceptorMethodMustBeOrdinary, @"InterceptsLocation(""Program.cs"", 13, 8)").WithLocation(21, 10)
            );
    }

    [Fact]
    public void InterceptorCannotBeGeneric_01()
    {
        var source = """
            using System.Runtime.CompilerServices;
            using System;

            interface I1 { }
            class C : I1
            {

                public I1 InterceptableMethod(string param) { Console.Write("interceptable " + param); return this; }
            }

            static class Program
            {
                public static void Main()
                {
                    var c = new C();
                    c.InterceptableMethod("call site");
                }
            }

            static class D
            {
                [InterceptsLocation("Program.cs", 16, 11)]
                public static I1 Interceptor1<T>(this I1 i1, string param) { Console.Write("interceptor " + param); return i1; }
            }
            """;
        var comp = CreateCompilation(new[] { (source, "Program.cs"), s_attributesSource }, parseOptions: RegularWithInterceptors);
        comp.VerifyEmitDiagnostics(
                // Program.cs(22,6): error CS27001: Method 'D.Interceptor1<T>(I1, string)' cannot be used as an interceptor because it or its containing type has type parameters.
                //     [InterceptsLocation("Program.cs", 16, 11)]
                Diagnostic(ErrorCode.ERR_InterceptorCannotBeGeneric, @"InterceptsLocation(""Program.cs"", 16, 11)").WithArguments("D.Interceptor1<T>(I1, string)").WithLocation(22, 6));
    }

    [Fact]
    public void InterceptorCannotBeGeneric_02()
    {
        var source = """
            using System.Runtime.CompilerServices;
            using System;

            interface I1 { }
            class C : I1
            {

                public static void InterceptableMethod(string param) { Console.Write("interceptable " + param); }
            }

            static class Program
            {
                public static void Main()
                {
                    C.InterceptableMethod("call site");
                }
            }

            static class D<T>
            {
                [InterceptsLocation("Program.cs", 15, 11)]
                public static void Interceptor1(string param) { Console.Write("interceptor " + param); }
            }
            """;
        var comp = CreateCompilation(new[] { (source, "Program.cs"), s_attributesSource }, parseOptions: RegularWithInterceptors);
        comp.VerifyEmitDiagnostics(
            // Program.cs(21,6): error CS27001: Method 'D<T>.Interceptor1(string)' cannot be used as an interceptor because it or its containing type has type parameters.
            //     [InterceptsLocation("Program.cs", 15, 11)]
            Diagnostic(ErrorCode.ERR_InterceptorCannotBeGeneric, @"InterceptsLocation(""Program.cs"", 15, 11)").WithArguments("D<T>.Interceptor1(string)").WithLocation(21, 6));
    }

    [Fact]
    public void InterceptorCannotBeGeneric_03()
    {
        var source = """
            using System.Runtime.CompilerServices;
            using System;

            interface I1 { }
            class C : I1
            {

                public static void InterceptableMethod(string param) { Console.Write("interceptable " + param); }
            }

            static class Program
            {
                public static void Main()
                {
                    C.InterceptableMethod("call site");
                }
            }

            static class Outer<T>
            {
                static class D
                {
                    [InterceptsLocation("Program.cs", 15, 11)]
                    public static void Interceptor1(string param) { Console.Write("interceptor " + param); }
                }
            }
            """;
        var comp = CreateCompilation(new[] { (source, "Program.cs"), s_attributesSource }, parseOptions: RegularWithInterceptors);
        comp.VerifyEmitDiagnostics(
            // Program.cs(23,10): error CS27001: Method 'Outer<T>.D.Interceptor1(string)' cannot be used as an interceptor because it or its containing type has type parameters.
            //         [InterceptsLocation("Program.cs", 15, 11)]
            Diagnostic(ErrorCode.ERR_InterceptorCannotBeGeneric, @"InterceptsLocation(""Program.cs"", 15, 11)").WithArguments("Outer<T>.D.Interceptor1(string)").WithLocation(23, 10)
            );
    }

    [Fact]
    public void InterceptableGeneric_01()
    {
        var source = """
            using System.Runtime.CompilerServices;
            using System;

            class C
            {

                public static void InterceptableMethod<T>(T t) { Console.Write("0"); }
            }

            static class Program
            {
                public static void Main()
                {
                    C.InterceptableMethod<string>("1");
                    C.InterceptableMethod("2");
                }
            }

            static class D
            {
                [InterceptsLocation("Program.cs", 14, 11)]
                [InterceptsLocation("Program.cs", 15, 11)]
                public static void Interceptor1(string s) { Console.Write(s); }
            }
            """;
        var verifier = CompileAndVerify(new[] { (source, "Program.cs"), s_attributesSource }, parseOptions: RegularWithInterceptors, expectedOutput: "12");
        verifier.VerifyDiagnostics();
    }

    [Fact]
    public void InterceptableGeneric_02()
    {
        var source = """
            using System.Runtime.CompilerServices;
            using System;

            class C
            {

                public static void InterceptableMethod<T>(T t) { Console.Write("0"); }
            }

            static class Program
            {
                public static void Main()
                {
                    C.InterceptableMethod<string>("1");
                }
            }

            static class D
            {
                [InterceptsLocation("Program.cs", 14, 30)]
                [InterceptsLocation("Program.cs", 14, 31)]
                [InterceptsLocation("Program.cs", 14, 37)]
                public static void Interceptor1(string s) { Console.Write(s); }
            }
            """;
        var comp = CreateCompilation(new[] { (source, "Program.cs"), s_attributesSource }, parseOptions: RegularWithInterceptors);
        comp.VerifyEmitDiagnostics(
            // Program.cs(20,6): error CS27004: The provided line and character number does not refer to an interceptable method name, but rather to token '<'.
            //     [InterceptsLocation("Program.cs", 14, 30)]
            Diagnostic(ErrorCode.ERR_InterceptorPositionBadToken, @"InterceptsLocation(""Program.cs"", 14, 30)").WithArguments("<").WithLocation(20, 6),
            // Program.cs(21,6): error CS27004: The provided line and character number does not refer to an interceptable method name, but rather to token 'string'.
            //     [InterceptsLocation("Program.cs", 14, 31)]
            Diagnostic(ErrorCode.ERR_InterceptorPositionBadToken, @"InterceptsLocation(""Program.cs"", 14, 31)").WithArguments("string").WithLocation(21, 6),
            // Program.cs(22,6): error CS27004: The provided line and character number does not refer to an interceptable method name, but rather to token '>'.
            //     [InterceptsLocation("Program.cs", 14, 37)]
            Diagnostic(ErrorCode.ERR_InterceptorPositionBadToken, @"InterceptsLocation(""Program.cs"", 14, 37)").WithArguments(">").WithLocation(22, 6)
            );
    }

    [Fact]
    public void InterceptableGeneric_03()
    {
        var source = """
            using System.Runtime.CompilerServices;
            using System;

            class C
            {

                public static void InterceptableMethod<T>(T t) where T : class => throw null!;
            }

            static class Program
            {
                public static void Main()
                {
                    C.InterceptableMethod<string>("1");
                }
            }

            static class D
            {
                [InterceptsLocation("Program.cs", 14, 11)]
                public static void Interceptor1(string s) { Console.Write(s); }
            }
            """;
        var verifier = CompileAndVerify(new[] { (source, "Program.cs"), s_attributesSource }, parseOptions: RegularWithInterceptors, expectedOutput: "1");
        verifier.VerifyDiagnostics();
    }

    [Fact]
    public void InterceptableGeneric_04()
    {
        // No interceptor can satisfy a signature like `void InterceptableMethod<T2>(T2 t2)` where `T2` is a method type argument.
        // We would need to re-examine arity limitations and devise method type argument inference rules for interceptors to make this work.
        var source = """
            using System.Runtime.CompilerServices;
            using System;

            class C
            {

                public static void InterceptableMethod<T1>(T1 t) => throw null!;
            }

            static class Program
            {
                public static void M<T2>(T2 t)
                {
                    C.InterceptableMethod(t);
                    C.InterceptableMethod<T2>(t);
                    C.InterceptableMethod<object>(t);
                }
            }

            static class D
            {
                [InterceptsLocation("Program.cs", 14, 11)] // 1
                [InterceptsLocation("Program.cs", 15, 11)] // 2
                [InterceptsLocation("Program.cs", 16, 11)]
                public static void Interceptor1(object s) { Console.Write(s); }
            }
            """;
        var comp = CreateCompilation(new[] { (source, "Program.cs"), s_attributesSource }, parseOptions: RegularWithInterceptors);
        comp.VerifyEmitDiagnostics(
            // Program.cs(22,6): error CS27007: Cannot intercept method 'C.InterceptableMethod<T2>(T2)' with interceptor 'D.Interceptor1(object)' because the signatures do not match.
            //     [InterceptsLocation("Program.cs", 14, 11)] // 1
            Diagnostic(ErrorCode.ERR_InterceptorSignatureMismatch, @"InterceptsLocation(""Program.cs"", 14, 11)").WithArguments("C.InterceptableMethod<T2>(T2)", "D.Interceptor1(object)").WithLocation(22, 6),
            // Program.cs(23,6): error CS27007: Cannot intercept method 'C.InterceptableMethod<T2>(T2)' with interceptor 'D.Interceptor1(object)' because the signatures do not match.
            //     [InterceptsLocation("Program.cs", 15, 11)] // 2
            Diagnostic(ErrorCode.ERR_InterceptorSignatureMismatch, @"InterceptsLocation(""Program.cs"", 15, 11)").WithArguments("C.InterceptableMethod<T2>(T2)", "D.Interceptor1(object)").WithLocation(23, 6)
            );
    }

    [Fact]
    public void InterceptsLocationBadAttributeArguments_01()
    {
        var source = """
            using System.Runtime.CompilerServices;
            using System;

            static class D
            {
                [InterceptsLocation("Program.cs", 1, "10")]
                [InterceptsLocation("Program.cs", 1, 1, 9999)]
                [InterceptsLocation("Program.cs", ERROR, 1)]
                [InterceptsLocation()]
                public static void Interceptor1(string param) { Console.Write("interceptor " + param); }
            }
            """;
        var comp = CreateCompilation(new[] { (source, "Program.cs"), s_attributesSource }, parseOptions: RegularWithInterceptors);
        comp.VerifyEmitDiagnostics(
            // Program.cs(6,42): error CS1503: Argument 3: cannot convert from 'string' to 'int'
            //     [InterceptsLocation("Program.cs", 1, "10")]
            Diagnostic(ErrorCode.ERR_BadArgType, @"""10""").WithArguments("3", "string", "int").WithLocation(6, 42),
            // Program.cs(7,6): error CS1729: 'InterceptsLocationAttribute' does not contain a constructor that takes 4 arguments
            //     [InterceptsLocation("Program.cs", 1, 1, 9999)]
            Diagnostic(ErrorCode.ERR_BadCtorArgCount, @"InterceptsLocation(""Program.cs"", 1, 1, 9999)").WithArguments("System.Runtime.CompilerServices.InterceptsLocationAttribute", "4").WithLocation(7, 6),
            // Program.cs(8,39): error CS0103: The name 'ERROR' does not exist in the current context
            //     [InterceptsLocation("Program.cs", ERROR, 1)]
            Diagnostic(ErrorCode.ERR_NameNotInContext, "ERROR").WithArguments("ERROR").WithLocation(8, 39),
            // Program.cs(9,6): error CS7036: There is no argument given that corresponds to the required parameter 'filePath' of 'InterceptsLocationAttribute.InterceptsLocationAttribute(string, int, int)'
            //     [InterceptsLocation()]
            Diagnostic(ErrorCode.ERR_NoCorrespondingArgument, "InterceptsLocation()").WithArguments("filePath", "System.Runtime.CompilerServices.InterceptsLocationAttribute.InterceptsLocationAttribute(string, int, int)").WithLocation(9, 6)
            );
    }

    [Fact]
    public void InterceptsLocationBadPath_01()
    {
        var source = """
            using System.Runtime.CompilerServices;
            using System;

            interface I1 { }
            class C : I1 { }

            static class Program
            {

                public static I1 InterceptableMethod(this I1 i1, string param) { Console.Write("interceptable " + param); return i1; }

                public static void Main()
                {
                    var c = new C();
                    c.InterceptableMethod("call site");
                }
            }

            static class D
            {
                [InterceptsLocation("BAD", 15, 11)]
                public static I1 Interceptor1(this I1 i1, string param) { Console.Write("interceptor " + param); return i1; }
            }
            """;
        var comp = CreateCompilation(new[] { (source, "Program.cs"), s_attributesSource }, parseOptions: RegularWithInterceptors);
        comp.VerifyEmitDiagnostics(
            // Program.cs(21,25): error CS27002: Cannot intercept: compilation does not contain a file with path 'BAD'.
            //     [InterceptsLocation("BAD", 15, 11)]
            Diagnostic(ErrorCode.ERR_InterceptorPathNotInCompilation, @"""BAD""").WithArguments("BAD").WithLocation(21, 25)
            );
    }

    [Fact]
    public void InterceptsLocationBadPath_02()
    {
        var source = """
            using System.Runtime.CompilerServices;
            using System;

            interface I1 { }
            class C : I1 { }

            static class Program
            {

                public static I1 InterceptableMethod(this I1 i1, string param) { Console.Write("interceptable " + param); return i1; }

                public static void Main()
                {
                    var c = new C();
                    c.InterceptableMethod("call site");
                }
            }

            static class D
            {
                [InterceptsLocation("projects/Program.cs", 15, 11)]
                public static I1 Interceptor1(this I1 i1, string param) { Console.Write("interceptor " + param); return i1; }
            }
            """;
        var comp = CreateCompilation(new[] { (source, "/Users/me/projects/Program.cs"), s_attributesSource }, parseOptions: RegularWithInterceptors);
        comp.VerifyEmitDiagnostics(
            // /Users/me/projects/Program.cs(21,25): error CS27003: Cannot intercept: compilation does not contain a file with path 'projects/Program.cs'. Did you mean to use path '/Users/me/projects/Program.cs'?
            //     [InterceptsLocation("projects/Program.cs", 15, 11)]
            Diagnostic(ErrorCode.ERR_InterceptorPathNotInCompilationWithCandidate, @"""projects/Program.cs""").WithArguments("projects/Program.cs", "/Users/me/projects/Program.cs").WithLocation(21, 25)
            );
    }

    [Fact]
    public void InterceptsLocationBadPath_03()
    {
        var source = """
            using System.Runtime.CompilerServices;
            using System;

            class C { }

            static class Program
            {

                public static C InterceptableMethod(this C c, string param) { Console.Write("interceptable " + param); return c; }

                public static void Main()
                {
                    var c = new C();
                    c.InterceptableMethod("call site");
                }
            }

            static class D
            {
                [InterceptsLocation(null, 15, 11)]
                public static C Interceptor1(this C c, string param) { Console.Write("interceptor " + param); return c; }
            }
            """;
        var comp = CreateCompilation(new[] { (source, "Program.cs"), s_attributesSource }, parseOptions: RegularWithInterceptors);
        comp.VerifyEmitDiagnostics(
            // Program.cs(20,25): error CS27013: Interceptor cannot have a 'null' file path.
            //     [InterceptsLocation(null, 15, 11)]
            Diagnostic(ErrorCode.ERR_InterceptorFilePathCannotBeNull, "null").WithLocation(20, 25)
            );
    }

    [Fact]
    public void InterceptsLocationBadPath_04()
    {
        var source = """
            using System.Runtime.CompilerServices;
            using System;

            class C { }

            static class Program
            {

                public static C InterceptableMethod(this C c, string param) { Console.Write("interceptable " + param); return c; }

                public static void Main()
                {
                    var c = new C();
                    c.InterceptableMethod("call site");
                }
            }

            static class D
            {
                [InterceptsLocation("program.cs", 15, 11)]
                public static C Interceptor1(this C c, string param) { Console.Write("interceptor " + param); return c; }
            }
            """;
        var comp = CreateCompilation(new[] { (source, "Program.cs"), s_attributesSource }, parseOptions: RegularWithInterceptors);
        comp.VerifyEmitDiagnostics(
            // Program.cs(20,25): error CS27002: Cannot intercept: compilation does not contain a file with path 'program.cs'.
            //     [InterceptsLocation("program.cs", 15, 11)]
            Diagnostic(ErrorCode.ERR_InterceptorPathNotInCompilation, @"""program.cs""").WithArguments("program.cs").WithLocation(20, 25)
            );
    }

    [Fact]
    public void InterceptsLocationBadPosition_01()
    {
        var source = """
            using System.Runtime.CompilerServices;
            using System;

            interface I1 { }
            class C : I1 { }

            static class Program
            {

                public static I1 InterceptableMethod(this I1 i1, string param) { Console.Write("interceptable " + param); return i1; }

                public static void Main()
                {
                    var c = new C();
                    c.InterceptableMethod("call site");
                }
            }

            static class D
            {
                [InterceptsLocation("Program.cs", 25, 1)]
                [InterceptsLocation("Program.cs", 26, 1)]
                [InterceptsLocation("Program.cs", 100, 1)]
                public static I1 Interceptor1(this I1 i1, string param) { Console.Write("interceptor " + param); return i1; }
            }
            """;
        var comp = CreateCompilation(new[] { (source, "Program.cs"), s_attributesSource }, parseOptions: RegularWithInterceptors);
        comp.VerifyEmitDiagnostics(
            // Program.cs(21,6): error CS27004: The provided line and character number does not refer to an interceptable method name, but rather to token '}'.
            //     [InterceptsLocation("Program.cs", 25, 1)]
            Diagnostic(ErrorCode.ERR_InterceptorPositionBadToken, @"InterceptsLocation(""Program.cs"", 25, 1)").WithArguments("}").WithLocation(21, 6),
            // Program.cs(22,39): error CS27005: The given file has '25' lines, which is fewer than the provided line number '26'.
            //     [InterceptsLocation("Program.cs", 26, 1)]
            Diagnostic(ErrorCode.ERR_InterceptorLineOutOfRange, "26").WithArguments("25", "26").WithLocation(22, 39),
            // Program.cs(23,39): error CS27005: The given file has '25' lines, which is fewer than the provided line number '100'.
            //     [InterceptsLocation("Program.cs", 100, 1)]
            Diagnostic(ErrorCode.ERR_InterceptorLineOutOfRange, "100").WithArguments("25", "100").WithLocation(23, 39)
            );
    }

    [Fact]
    public void InterceptsLocationBadPosition_02()
    {
        var source = """
            using System.Runtime.CompilerServices;
            using System;

            interface I1 { }
            class C : I1 { }

            static class Program
            {

                public static I1 InterceptableMethod(this I1 i1, string param) { Console.Write("interceptable " + param); return i1; }

                public static void Main()
                {
                    var c = new C();
                    c.InterceptableMethod("call site");
                }
            }

            static class D
            {
                [InterceptsLocation("Program.cs", 16, 5)]
                [InterceptsLocation("Program.cs", 16, 6)]
                [InterceptsLocation("Program.cs", 16, 1000)]
                public static I1 Interceptor1(this I1 i1, string param) { Console.Write("interceptor " + param); return i1; }
            }
            """;
        var comp = CreateCompilation(new[] { (source, "Program.cs"), s_attributesSource }, parseOptions: RegularWithInterceptors);
        comp.VerifyEmitDiagnostics(
            // Program.cs(21,6): error CS27004: The provided line and character number does not refer to an interceptable method name, but rather to token '}'.
            //     [InterceptsLocation("Program.cs", 16, 5)]
            Diagnostic(ErrorCode.ERR_InterceptorPositionBadToken, @"InterceptsLocation(""Program.cs"", 16, 5)").WithArguments("}").WithLocation(21, 6),
            // Program.cs(22,43): error CS27006: The given line is '5' characters long, which is fewer than the provided character number '6'.
            //     [InterceptsLocation("Program.cs", 16, 6)]
            Diagnostic(ErrorCode.ERR_InterceptorCharacterOutOfRange, "6").WithArguments("5", "6").WithLocation(22, 43),
            // Program.cs(23,43): error CS27006: The given line is '5' characters long, which is fewer than the provided character number '1000'.
            //     [InterceptsLocation("Program.cs", 16, 1000)]
            Diagnostic(ErrorCode.ERR_InterceptorCharacterOutOfRange, "1000").WithArguments("5", "1000").WithLocation(23, 43)
            );
    }

    [Fact]
    public void InterceptsLocationBadPosition_03()
    {
        var source = """
            using System.Runtime.CompilerServices;
            using System;

            interface I1 { }
            class C : I1 { }

            static class Program
            {

                public static I1 InterceptableMethod(this I1 i1, string param) { Console.Write("interceptable " + param); return i1; }

                public static void Main()
                {
                    var c = new C();
                    c.InterceptableMethod("call site");
                }
            }

            static class D
            {
                [InterceptsLocation("Program.cs", 15, 9)]
                public static I1 Interceptor1(this I1 i1, string param) { Console.Write("interceptor " + param); return i1; }
            }
            """;
        var comp = CreateCompilation(new[] { (source, "Program.cs"), s_attributesSource }, parseOptions: RegularWithInterceptors);
        comp.VerifyEmitDiagnostics(
                // Program.cs(21,6): error CS27004: The provided line and character number does not refer to an interceptable method, but rather to token 'c'.
                //     [InterceptsLocation("Program.cs", 15, 9)]
                Diagnostic(ErrorCode.ERR_InterceptorPositionBadToken, @"InterceptsLocation(""Program.cs"", 15, 9)").WithArguments("c").WithLocation(21, 6)
            );
    }

    [Fact]
    public void InterceptsLocationBadPosition_04()
    {
        var source = """
            using System.Runtime.CompilerServices;
            using System;

            interface I1 { }
            class C : I1 { }

            static class Program
            {

                public static I1 InterceptableMethod(this I1 i1, string param) { Console.Write("interceptable " + param); return i1; }

                public static void Main()
                {
                    var c = new C();
                    c.InterceptableMethod("call site");
                }
            }

            static class D
            {
                [InterceptsLocation("Program.cs", 15, 13)]
                public static I1 Interceptor1(this I1 i1, string param) { Console.Write("interceptor " + param); return i1; }
            }
            """;
        var comp = CreateCompilation(new[] { (source, "Program.cs"), s_attributesSource }, parseOptions: RegularWithInterceptors);
        comp.VerifyEmitDiagnostics(
            // Program.cs(21,6): error CS27010: The provided line and character number does not refer to the start of token 'InterceptableMethod'. Did you mean to use line '15' and character '11'?
            //     [InterceptsLocation("Program.cs", 15, 13)]
            Diagnostic(ErrorCode.ERR_InterceptorMustReferToStartOfTokenPosition, @"InterceptsLocation(""Program.cs"", 15, 13)").WithArguments("InterceptableMethod", "15", "11").WithLocation(21, 6)
        );
    }

    [Fact]
    public void InterceptsLocationBadPosition_05()
    {
        var source = """
            using System.Runtime.CompilerServices;
            using System;

            class C { }

            static class Program
            {
                public static void Main()
                {
                    var c = new C();
                    c.
                        InterceptableMethod("call site");

                    c.InterceptableMethod    ("call site");
                }


                public static C InterceptableMethod(this C c, string param) { Console.Write("interceptable " + param); return c; }

                [InterceptsLocation("Program.cs", 12, 11)] // intercept spaces before 'InterceptableMethod' token
                [InterceptsLocation("Program.cs", 14, 33)] // intercept spaces after 'InterceptableMethod' token
                public static C Interceptor1(this C c, string param) { Console.Write("interceptor " + param); return c; }
            }

            static class CExt
            {
            }
            """;
        var comp = CreateCompilation(new[] { (source, "Program.cs"), s_attributesSource }, parseOptions: RegularWithInterceptors);
        comp.VerifyEmitDiagnostics(
            // Program.cs(20,6): error CS27010: The provided line and character number does not refer to the start of token 'InterceptableMethod'. Did you mean to use line '12' and character '13'?
            //     [InterceptsLocation("Program.cs", 12, 11)] // intercept spaces before 'InterceptableMethod' token
            Diagnostic(ErrorCode.ERR_InterceptorMustReferToStartOfTokenPosition, @"InterceptsLocation(""Program.cs"", 12, 11)").WithArguments("InterceptableMethod", "12", "13").WithLocation(20, 6),
            // Program.cs(21,6): error CS27010: The provided line and character number does not refer to the start of token 'InterceptableMethod'. Did you mean to use line '14' and character '11'?
            //     [InterceptsLocation("Program.cs", 14, 33)] // intercept spaces after 'InterceptableMethod' token
            Diagnostic(ErrorCode.ERR_InterceptorMustReferToStartOfTokenPosition, @"InterceptsLocation(""Program.cs"", 14, 33)").WithArguments("InterceptableMethod", "14", "11").WithLocation(21, 6)
        );
    }

    [Fact]
    public void InterceptsLocationBadPosition_06()
    {
        var source = """
            using System.Runtime.CompilerServices;
            using System;

            class C { }

            static class Program
            {
                public static void Main()
                {
                    var c = new C();
                    c.InterceptableMethod/*comment*/("call site");
                }


                public static C InterceptableMethod(this C c, string param) { Console.Write("interceptable " + param); return c; }

                [InterceptsLocation("Program.cs", 11, 31)] // intercept comment after 'InterceptableMethod' token
                public static C Interceptor1(this C c, string param) { Console.Write("interceptor " + param); return c; }
            }

            static class CExt
            {
            }
            """;
        var comp = CreateCompilation(new[] { (source, "Program.cs"), s_attributesSource }, parseOptions: RegularWithInterceptors);
        comp.VerifyEmitDiagnostics(
            // Program.cs(17,6): error CS27010: The provided line and character number does not refer to the start of token 'InterceptableMethod'. Did you mean to use line '11' and character '11'?
            //     [InterceptsLocation("Program.cs", 11, 31)] // intercept comment after 'InterceptableMethod' token
            Diagnostic(ErrorCode.ERR_InterceptorMustReferToStartOfTokenPosition, @"InterceptsLocation(""Program.cs"", 11, 31)").WithArguments("InterceptableMethod", "11", "11").WithLocation(17, 6)
            );
    }

    [Fact]
    public void InterceptsLocationBadPosition_07()
    {
        var source = """
            using System.Runtime.CompilerServices;
            using System;

            class C { }

            static class Program
            {
                public static void Main()
                {
                    var c = new C();
                    c.
                        // comment
                        InterceptableMethod("call site");
                }


                public static C InterceptableMethod(this C c, string param) { Console.Write("interceptable " + param); return c; }

                [InterceptsLocation("Program.cs", 12, 13)] // intercept comment above 'InterceptableMethod' token
                public static C Interceptor1(this C c, string param) { Console.Write("interceptor " + param); return c; }
            }

            static class CExt
            {
            }
            """;

        var comp = CreateCompilation(new[] { (source, "Program.cs"), s_attributesSource }, parseOptions: RegularWithInterceptors);
        comp.VerifyEmitDiagnostics(
                // Program.cs(19,6): error CS27010: The provided line and character number does not refer to the start of token 'InterceptableMethod'. Did you mean to use line '13' and character '13'?
                //     [InterceptsLocation("Program.cs", 12, 13)] // intercept comment above 'InterceptableMethod' token
                Diagnostic(ErrorCode.ERR_InterceptorMustReferToStartOfTokenPosition, @"InterceptsLocation(""Program.cs"", 12, 13)").WithArguments("InterceptableMethod", "13", "13").WithLocation(19, 6)
            );
    }

    [Fact]
    public void InterceptsLocationBadPosition_08()
    {
        var source = """
            using System.Runtime.CompilerServices;
            using System;

            class C { }

            static class Program
            {
                public static void Main()
                {
                    var c = new C();
                    c.InterceptableMethod("call site");
                }


                public static C InterceptableMethod(this C c, string param) { Console.Write("interceptable " + param); return c; }

                [InterceptsLocation("Program.cs", -1, 1)] // 1
                [InterceptsLocation("Program.cs", 1, -1)] // 2
                [InterceptsLocation("Program.cs", -1, -1)] // 3
                [InterceptsLocation("Program.cs", 0, 1)] // 4
                [InterceptsLocation("Program.cs", 1, 0)] // 5 
                [InterceptsLocation("Program.cs", 0, 0)] // 6
                public static C Interceptor1(this C c, string param) { Console.Write("interceptor " + param); return c; }
            }
            """;

        var comp = CreateCompilation(new[] { (source, "Program.cs"), s_attributesSource }, parseOptions: RegularWithInterceptors);
        comp.VerifyEmitDiagnostics(
            // Program.cs(17,39): error CS27020: Line and character numbers provided to InterceptsLocationAttribute must be positive.
            //     [InterceptsLocation("Program.cs", -1, 1)] // 1
            Diagnostic(ErrorCode.ERR_InterceptorLineCharacterMustBePositive, "-1").WithLocation(17, 39),
            // Program.cs(18,42): error CS27020: Line and character numbers provided to InterceptsLocationAttribute must be positive.
            //     [InterceptsLocation("Program.cs", 1, -1)] // 2
            Diagnostic(ErrorCode.ERR_InterceptorLineCharacterMustBePositive, "-1").WithLocation(18, 42),
            // Program.cs(19,39): error CS27020: Line and character numbers provided to InterceptsLocationAttribute must be positive.
            //     [InterceptsLocation("Program.cs", -1, -1)] // 3
            Diagnostic(ErrorCode.ERR_InterceptorLineCharacterMustBePositive, "-1").WithLocation(19, 39),
            // Program.cs(20,39): error CS27020: Line and character numbers provided to InterceptsLocationAttribute must be positive.
            //     [InterceptsLocation("Program.cs", 0, 1)] // 4
            Diagnostic(ErrorCode.ERR_InterceptorLineCharacterMustBePositive, "0").WithLocation(20, 39),
            // Program.cs(21,42): error CS27020: Line and character numbers provided to InterceptsLocationAttribute must be positive.
            //     [InterceptsLocation("Program.cs", 1, 0)] // 5 
            Diagnostic(ErrorCode.ERR_InterceptorLineCharacterMustBePositive, "0").WithLocation(21, 42),
            // Program.cs(22,39): error CS27020: Line and character numbers provided to InterceptsLocationAttribute must be positive.
            //     [InterceptsLocation("Program.cs", 0, 0)] // 6
            Diagnostic(ErrorCode.ERR_InterceptorLineCharacterMustBePositive, "0").WithLocation(22, 39)
            );
    }

    [Fact]
    public void SignatureMismatch_01()
    {
        var source = """
            using System.Runtime.CompilerServices;
            using System;

            interface I1 { }
            class C : I1 { }

            static class Program
            {

                public static I1 InterceptableMethod(this I1 i1, string param) { Console.Write("interceptable " + param); return i1; }

                public static void Main()
                {
                    var c = new C();
                    c.InterceptableMethod("call site");
                }
            }

            static class D
            {
                [InterceptsLocation("Program.cs", 15, 11)]
                public static I1 Interceptor1(this I1 i1, int param) { Console.Write("interceptor " + param); return i1; }
            }
            """;
        var comp = CreateCompilation(new[] { (source, "Program.cs"), s_attributesSource }, parseOptions: RegularWithInterceptors);
        comp.VerifyEmitDiagnostics(
                // Program.cs(21,6): error CS27007: Cannot intercept method 'Program.InterceptableMethod(I1, string)' with interceptor 'D.Interceptor1(I1, int)' because the signatures do not match.
                //     [InterceptsLocation("Program.cs", 15, 11)]
                Diagnostic(ErrorCode.ERR_InterceptorSignatureMismatch, @"InterceptsLocation(""Program.cs"", 15, 11)").WithArguments("Program.InterceptableMethod(I1, string)", "D.Interceptor1(I1, int)").WithLocation(21, 6)
            );
    }

    [Fact]
    public void SignatureMismatch_02()
    {
        // Instance method receiver type differs from interceptor 'this' parameter type.
        var source = """
            using System.Runtime.CompilerServices;
            using System;

            interface I1 { }
            class C : I1
            {

                public I1 InterceptableMethod(string param) { Console.Write("interceptable " + param); return this; }
            }

            static class Program
            {
                public static void Main()
                {
                    var c = new C();
                    c.InterceptableMethod("call site");
                }
            }

            static class D
            {
                [InterceptsLocation("Program.cs", 16, 11)]
                public static I1 Interceptor1(this I1 i1, string param) { Console.Write("interceptor " + param); return i1; }
            }
            """;
        var comp = CreateCompilation(new[] { (source, "Program.cs"), s_attributesSource }, parseOptions: RegularWithInterceptors);
        comp.VerifyEmitDiagnostics(
            // Program.cs(22,6): error CS27011: Interceptor must have a 'this' parameter matching parameter 'C this' on 'C.InterceptableMethod(string)'.
            //     [InterceptsLocation("Program.cs", 16, 11)]
            Diagnostic(ErrorCode.ERR_InterceptorMustHaveMatchingThisParameter, @"InterceptsLocation(""Program.cs"", 16, 11)").WithArguments("C this", "C.InterceptableMethod(string)").WithLocation(22, 6)
            );
    }

    [Fact]
    public void SignatureMismatch_03()
    {
        // Instance method 'this' parameter ref kind differs from interceptor 'this' parameter ref kind.
        var source = """
            using System.Runtime.CompilerServices;
            using System;

            struct S
            {

                public void InterceptableMethod(string param) { Console.Write("interceptable " + param); }
            }

            static class Program
            {
                public static void Main()
                {
                    var s = new S();
                    s.InterceptableMethod("call site");
                }
            }

            static class D
            {
                [InterceptsLocation("Program.cs", 15, 11)]
                public static void Interceptor1(this S s, string param) { Console.Write("interceptor " + param); }
            }
            """;
        var comp = CreateCompilation(new[] { (source, "Program.cs"), s_attributesSource }, parseOptions: RegularWithInterceptors);
        comp.VerifyEmitDiagnostics(
            // Program.cs(21,6): error CS27011: Interceptor must have a 'this' parameter matching parameter 'ref S this' on 'S.InterceptableMethod(string)'.
            //     [InterceptsLocation("Program.cs", 15, 11)]
            Diagnostic(ErrorCode.ERR_InterceptorMustHaveMatchingThisParameter, @"InterceptsLocation(""Program.cs"", 15, 11)").WithArguments("ref S this", "S.InterceptableMethod(string)").WithLocation(21, 6)
            );
    }

    [Fact]
    public void SignatureMismatch_04()
    {
        // Safe nullability difference
        var source = """
            using System.Runtime.CompilerServices;

            class C
            {

                public string? InterceptableMethod(string param) => throw null!;
            }

            static class Program
            {
                public static void Main()
                {
                    var c = new C();
                    c.InterceptableMethod("call site");
                }
            }

            static class D
            {
                [InterceptsLocation("Program.cs", 14, 11)]
                public static string Interceptor1(this C s, string? param) => throw null!;
            }
            """;
        var comp = CreateCompilation(new[] { (source, "Program.cs"), s_attributesSource }, parseOptions: RegularWithInterceptors, options: WithNullableEnable());
        comp.VerifyEmitDiagnostics();
    }

    [Fact]
    public void SignatureMismatch_05()
    {
        // Unsafe nullability difference
        var source = """
            using System.Runtime.CompilerServices;

            class C
            {

                public void Method1(string? param1) => throw null!;


                public string Method2() => throw null!;
            }

            static class Program
            {
                public static void Main()
                {
                    var c = new C();
                    c.Method1("call site");
                    _ = c.Method2();
                }
            }

            static class D
            {
                [InterceptsLocation("Program.cs", 17, 11)] // 1
                public static void Interceptor1(this C s, string param2) => throw null!;

                [InterceptsLocation("Program.cs", 18, 15)] // 2
                public static string? Interceptor2(this C s) => throw null!;
            }
            """;

        var comp = CreateCompilation(new[] { (source, "Program.cs"), s_attributesSource }, parseOptions: RegularWithInterceptors, options: WithNullableEnable());
        comp.VerifyEmitDiagnostics(
            // Program.cs(24,6): warning CS27022: Nullability of reference types in type of parameter 'param2' doesn't match interceptable method 'C.Method1(string?)'.
            //     [InterceptsLocation("Program.cs", 17, 11)] // 1
            Diagnostic(ErrorCode.WRN_NullabilityMismatchInParameterTypeOnInterceptor, @"InterceptsLocation(""Program.cs"", 17, 11)").WithArguments("param2", "C.Method1(string?)").WithLocation(24, 6),
            // Program.cs(27,6): warning CS27021: Nullability of reference types in return type doesn't match interceptable method 'C.Method2()'.
            //     [InterceptsLocation("Program.cs", 18, 15)] // 2
            Diagnostic(ErrorCode.WRN_NullabilityMismatchInReturnTypeOnInterceptor, @"InterceptsLocation(""Program.cs"", 18, 15)").WithArguments("C.Method2()").WithLocation(27, 6)
            );

        comp = CreateCompilation(new[] { (source, "Program.cs"), s_attributesSource }, parseOptions: RegularWithInterceptors, options: WithNullableDisable());
        comp.VerifyEmitDiagnostics(
            // Program.cs(6,31): warning CS8632: The annotation for nullable reference types should only be used in code within a '#nullable' annotations context.
            //     public void Method1(string? param1) => throw null!;
            Diagnostic(ErrorCode.WRN_MissingNonNullTypesContextForAnnotation, "?").WithLocation(6, 31),
            // Program.cs(28,25): warning CS8632: The annotation for nullable reference types should only be used in code within a '#nullable' annotations context.
            //     public static string? Interceptor2(this C s) => throw null!;
            Diagnostic(ErrorCode.WRN_MissingNonNullTypesContextForAnnotation, "?").WithLocation(28, 25)
            );
    }

    [Fact]
    public void SignatureMismatch_06()
    {
        // 'dynamic' difference
        var source = """
            using System.Runtime.CompilerServices;

            class C
            {

                public void Method1(object param1) => throw null!;


                public dynamic Method2() => throw null!;
            }

            static class Program
            {
                public static void Main()
                {
                    var c = new C();
                    c.Method1("call site");
                    _ = c.Method2();
                }
            }

            static class D
            {
                [InterceptsLocation("Program.cs", 17, 11)] // 1
                public static void Interceptor1(this C s, dynamic param2) => throw null!;

                [InterceptsLocation("Program.cs", 18, 15)] // 2
                public static object Interceptor2(this C s) => throw null!;
            }
            """;
        var comp = CreateCompilation(new[] { (source, "Program.cs"), s_attributesSource }, parseOptions: RegularWithInterceptors);
        comp.VerifyEmitDiagnostics(
            // Program.cs(24,6): warning CS27017: Intercepting a call to 'C.Method1(object)' with interceptor 'D.Interceptor1(C, dynamic)', but the signatures do not match.
            //     [InterceptsLocation("Program.cs", 17, 11)] // 1
            Diagnostic(ErrorCode.WRN_InterceptorSignatureMismatch, @"InterceptsLocation(""Program.cs"", 17, 11)").WithArguments("C.Method1(object)", "D.Interceptor1(C, dynamic)").WithLocation(24, 6),
            // Program.cs(27,6): warning CS27017: Intercepting a call to 'C.Method2()' with interceptor 'D.Interceptor2(C)', but the signatures do not match.
            //     [InterceptsLocation("Program.cs", 18, 15)] // 2
            Diagnostic(ErrorCode.WRN_InterceptorSignatureMismatch, @"InterceptsLocation(""Program.cs"", 18, 15)").WithArguments("C.Method2()", "D.Interceptor2(C)").WithLocation(27, 6)
            );
    }

    [Fact]
    public void SignatureMismatch_07()
    {
        // tuple element name difference
        var source = """
            using System.Runtime.CompilerServices;
            using System;

            class C
            {
                public void Method1((string a, string b) param1) => throw null!;
                public void Method2((string x, string y) param1) => throw null!;
                public void Method3((string, string) param1) => throw null!;
            }

            static class Program
            {
                public static void Main()
                {
                    var c = new C();

                    c.Method1(default!);
                    c.Method2(default!);
                    c.Method3(default!);

                    c.Method1(default!);
                    c.Method2(default!);
                    c.Method3(default!);

                    c.Method1(default!);
                    c.Method2(default!);
                    c.Method3(default!);
                }
            }

            static class D
            {
                [InterceptsLocation("Program.cs", 17, 11)]
                [InterceptsLocation("Program.cs", 18, 11)] // 1
                [InterceptsLocation("Program.cs", 19, 11)] // 2
                public static void Interceptor1(this C s, (string a, string b) param2) => Console.Write(1);

                [InterceptsLocation("Program.cs", 21, 11)] // 3
                [InterceptsLocation("Program.cs", 22, 11)]
                [InterceptsLocation("Program.cs", 23, 11)] // 4
                public static void Interceptor2(this C s, (string x, string y) param2) => Console.Write(2);

                [InterceptsLocation("Program.cs", 25, 11)] // 5
                [InterceptsLocation("Program.cs", 26, 11)] // 6
                [InterceptsLocation("Program.cs", 27, 11)]
                public static void Interceptor3(this C s, (string, string) param2) => Console.Write(3);
            }
            """;
        var verifier = CompileAndVerify(new[] { (source, "Program.cs"), s_attributesSource }, parseOptions: RegularWithInterceptors, expectedOutput: "111222333");
        verifier.VerifyDiagnostics(
            // Program.cs(34,6): warning CS27017: Intercepting a call to 'C.Method2((string x, string y))' with interceptor 'D.Interceptor1(C, (string a, string b))', but the signatures do not match.
            //     [InterceptsLocation("Program.cs", 18, 11)] // 1
            Diagnostic(ErrorCode.WRN_InterceptorSignatureMismatch, @"InterceptsLocation(""Program.cs"", 18, 11)").WithArguments("C.Method2((string x, string y))", "D.Interceptor1(C, (string a, string b))").WithLocation(34, 6),
            // Program.cs(35,6): warning CS27017: Intercepting a call to 'C.Method3((string, string))' with interceptor 'D.Interceptor1(C, (string a, string b))', but the signatures do not match.
            //     [InterceptsLocation("Program.cs", 19, 11)] // 2
            Diagnostic(ErrorCode.WRN_InterceptorSignatureMismatch, @"InterceptsLocation(""Program.cs"", 19, 11)").WithArguments("C.Method3((string, string))", "D.Interceptor1(C, (string a, string b))").WithLocation(35, 6),
            // Program.cs(38,6): warning CS27017: Intercepting a call to 'C.Method1((string a, string b))' with interceptor 'D.Interceptor2(C, (string x, string y))', but the signatures do not match.
            //     [InterceptsLocation("Program.cs", 21, 11)] // 3
            Diagnostic(ErrorCode.WRN_InterceptorSignatureMismatch, @"InterceptsLocation(""Program.cs"", 21, 11)").WithArguments("C.Method1((string a, string b))", "D.Interceptor2(C, (string x, string y))").WithLocation(38, 6),
            // Program.cs(40,6): warning CS27017: Intercepting a call to 'C.Method3((string, string))' with interceptor 'D.Interceptor2(C, (string x, string y))', but the signatures do not match.
            //     [InterceptsLocation("Program.cs", 23, 11)] // 4
            Diagnostic(ErrorCode.WRN_InterceptorSignatureMismatch, @"InterceptsLocation(""Program.cs"", 23, 11)").WithArguments("C.Method3((string, string))", "D.Interceptor2(C, (string x, string y))").WithLocation(40, 6),
            // Program.cs(43,6): warning CS27017: Intercepting a call to 'C.Method1((string a, string b))' with interceptor 'D.Interceptor3(C, (string, string))', but the signatures do not match.
            //     [InterceptsLocation("Program.cs", 25, 11)] // 5
            Diagnostic(ErrorCode.WRN_InterceptorSignatureMismatch, @"InterceptsLocation(""Program.cs"", 25, 11)").WithArguments("C.Method1((string a, string b))", "D.Interceptor3(C, (string, string))").WithLocation(43, 6),
            // Program.cs(44,6): warning CS27017: Intercepting a call to 'C.Method2((string x, string y))' with interceptor 'D.Interceptor3(C, (string, string))', but the signatures do not match.
            //     [InterceptsLocation("Program.cs", 26, 11)] // 6
            Diagnostic(ErrorCode.WRN_InterceptorSignatureMismatch, @"InterceptsLocation(""Program.cs"", 26, 11)").WithArguments("C.Method2((string x, string y))", "D.Interceptor3(C, (string, string))").WithLocation(44, 6)
            );
    }

    [Fact]
    public void SignatureMismatch_08()
    {
        // nint/IntPtr difference
        var source = """
            using System.Runtime.CompilerServices;
            using System;

            class C
            {

                public void Method1(nint param1) => throw null!;
                public void Method2(IntPtr param1) => throw null!;
            }

            static class Program
            {
                public static void Main()
                {
                    var c = new C();
                    c.Method1(default!);
                    c.Method2(default!);

                    c.Method2(default!);
                    c.Method1(default!);
                }
            }

            static class D
            {
                [InterceptsLocation("Program.cs", 16, 11)] // 1
                [InterceptsLocation("Program.cs", 17, 11)]
                public static void Interceptor1(this C s, IntPtr param2) => Console.Write(1);

                [InterceptsLocation("Program.cs", 19, 11)] // 2
                [InterceptsLocation("Program.cs", 20, 11)]
                public static void Interceptor2(this C s, nint param2) => Console.Write(2);
            }
            """;
        var verifier = CompileAndVerify(new[] { (source, "Program.cs"), s_attributesSource }, parseOptions: RegularWithInterceptors, expectedOutput: "1122");
        verifier.VerifyDiagnostics(
            // Program.cs(26,6): warning CS27017: Intercepting a call to 'C.Method1(nint)' with interceptor 'D.Interceptor1(C, IntPtr)', but the signatures do not match.
            //     [InterceptsLocation("Program.cs", 16, 11)] // 1
            Diagnostic(ErrorCode.WRN_InterceptorSignatureMismatch, @"InterceptsLocation(""Program.cs"", 16, 11)").WithArguments("C.Method1(nint)", "D.Interceptor1(C, System.IntPtr)").WithLocation(26, 6),
            // Program.cs(30,6): warning CS27017: Intercepting a call to 'C.Method2(IntPtr)' with interceptor 'D.Interceptor2(C, nint)', but the signatures do not match.
            //     [InterceptsLocation("Program.cs", 19, 11)] // 2
            Diagnostic(ErrorCode.WRN_InterceptorSignatureMismatch, @"InterceptsLocation(""Program.cs"", 19, 11)").WithArguments("C.Method2(System.IntPtr)", "D.Interceptor2(C, nint)").WithLocation(30, 6));
    }

    [Fact]
    public void ScopedMismatch_01()
    {
        // Unsafe 'scoped' difference
        var source = """
            using System.Runtime.CompilerServices;

            class C
            {

                public static ref int InterceptableMethod(scoped ref int value) => throw null!;
            }

            static class Program
            {
                public static void Main()
                {
                    int i = 0;
                    C.InterceptableMethod(ref i);
                }
            }

            static class D
            {
                [InterceptsLocation("Program.cs", 14, 11)] // 1
                public static ref int Interceptor1(ref int value) => throw null!;
            }
            """;
        var comp = CreateCompilation(new[] { (source, "Program.cs"), s_attributesSource }, parseOptions: RegularWithInterceptors, options: WithNullableEnable());
        comp.VerifyEmitDiagnostics(
            // Program.cs(20,6): error CS27019: Cannot intercept call to 'C.InterceptableMethod(scoped ref int)' with 'D.Interceptor1(ref int)' because of a difference in 'scoped' modifiers or '[UnscopedRef]' attributes.
            //     [InterceptsLocation("Program.cs", 14, 11)] // 1
            Diagnostic(ErrorCode.ERR_InterceptorScopedMismatch, @"InterceptsLocation(""Program.cs"", 14, 11)").WithArguments("C.InterceptableMethod(scoped ref int)", "D.Interceptor1(ref int)").WithLocation(20, 6)
            );
    }

    [Fact]
    public void ScopedMismatch_02()
    {
        // safe 'scoped' difference
        var source = """
            using System.Runtime.CompilerServices;
            using System;

            class C
            {

                public static ref int InterceptableMethod(ref int value) => throw null!;
            }

            static class Program
            {
                public static void Main()
                {
                    int i = 0;
                    _ = C.InterceptableMethod(ref i);
                }
            }

            static class D
            {
                static int i;

                [InterceptsLocation("Program.cs", 15, 15)]
                public static ref int Interceptor1(scoped ref int value)
                {
                    Console.Write(1);
                    return ref i;
                }
            }
            """;
        var verifier = CompileAndVerify(new[] { (source, "Program.cs"), s_attributesSource }, parseOptions: RegularWithInterceptors, expectedOutput: "1");
        verifier.VerifyDiagnostics();
    }

    [Fact]
    public void ScopedMismatch_03()
    {
        // safe '[UnscopedRef]' difference
        var source = """
            using System.Diagnostics.CodeAnalysis;
            using System.Runtime.CompilerServices;
            using System;

            class C
            {

                public static ref int InterceptableMethod([UnscopedRef] out int value) => throw null!;
            }

            static class Program
            {
                public static void Main()
                {
                    _ = C.InterceptableMethod(out int i);
                }
            }

            static class D
            {
                static int i;

                [InterceptsLocation("Program.cs", 15, 15)]
                public static ref int Interceptor1(out int value)
                {
                    Console.Write(1);
                    value = 0;
                    return ref i;
                }
            }
            """;
        var verifier = CompileAndVerify(new[] { (source, "Program.cs"), s_attributesSource, (UnscopedRefAttributeDefinition, "UnscopedRefAttribute.cs") }, parseOptions: RegularWithInterceptors, expectedOutput: "1");
        verifier.VerifyDiagnostics();
    }

    [Fact]
    public void ScopedMismatch_04()
    {
        // unsafe '[UnscopedRef]' difference
        var source = """
            using System.Diagnostics.CodeAnalysis;
            using System.Runtime.CompilerServices;
            using System;

            class C
            {

                public static ref int InterceptableMethod(out int value) => throw null!;
            }

            static class Program
            {
                public static void Main()
                {
                    C.InterceptableMethod(out int i);
                }
            }

            static class D
            {
                [InterceptsLocation("Program.cs", 15, 11)] // 1
                public static ref int Interceptor1([UnscopedRef] out int value) => throw null!;
            }
            """;
        var comp = CreateCompilation(new[] { (source, "Program.cs"), s_attributesSource, (UnscopedRefAttributeDefinition, "UnscopedRefAttribute.cs") }, parseOptions: RegularWithInterceptors, options: WithNullableEnable());
        comp.VerifyEmitDiagnostics(
            // Program.cs(21,6): error CS27019: Cannot intercept call to 'C.InterceptableMethod(out int)' with 'D.Interceptor1(out int)' because of a difference in 'scoped' modifiers or '[UnscopedRef]' attributes.
            //     [InterceptsLocation("Program.cs", 15, 11)] // 1
            Diagnostic(ErrorCode.ERR_InterceptorScopedMismatch, @"InterceptsLocation(""Program.cs"", 15, 11)").WithArguments("C.InterceptableMethod(out int)", "D.Interceptor1(out int)").WithLocation(21, 6)
            );
    }

    [Fact]
    public void ReferenceEquals_01()
    {
        // A call to 'object.ReferenceEquals(a, b)' is defined as being equivalent to '(object)a == b'.
        var source = """
            using System.Runtime.CompilerServices;

            static class D
            {

                public static bool Interceptable(object? obj1, object? obj2) => throw null!;

                public static void M0(object? obj1, object? obj2)
                {
                    if (obj1 == obj2)
                       throw null!;
                }

                public static void M1(object? obj1, object? obj2)
                {
                    if (Interceptable(obj1, obj2))
                       throw null!;
                }

                public static void M2(object? obj1, object? obj2)
                {
                    if (Interceptable(obj1, obj2))
                       throw null!;
                }
            }

            namespace System
            {
                public class Object
                {
                    [InterceptsLocation("Program.cs", 16, 13)]
                    public static bool ReferenceEquals(object? obj1, object? obj2) => throw null!;

                    [InterceptsLocation("Program.cs", 22, 13)]
                    public static bool NotReferenceEquals(object? obj1, object? obj2) => throw null!;
                }

                public class Void { }
                public struct Boolean { }
                public class String { }
                public class Attribute { }
                public abstract class Enum { }
                public enum AttributeTargets { }
                public class AttributeUsageAttribute : Attribute
                {
                    public AttributeUsageAttribute(AttributeTargets targets) { }
                    public bool AllowMultiple { get; set; }
                    public bool Inherited { get; set; }
                }
                public class Exception { }
                public abstract class ValueType { }
                public struct Int32 { }
                public struct Byte { }
            }

            namespace System.Runtime.CompilerServices
            {
                public sealed class InterceptableAttribute : Attribute { }

                public sealed class InterceptsLocationAttribute : Attribute
                {
                    public InterceptsLocationAttribute(string filePath, int line, int column)
                    {
                    }
                }
            }
            """;
        var verifier = CompileAndVerify(CreateEmptyCompilation((source, "Program.cs"), parseOptions: RegularWithInterceptors, options: WithNullableEnable()), verify: Verification.Skipped);
        verifier.Diagnostics.Where(d => d.Severity == DiagnosticSeverity.Error).Verify();

        var referenceEqualsCallIL = """
            {
              // Code size        7 (0x7)
              .maxstack  2
              IL_0000:  ldarg.0
              IL_0001:  ldarg.1
              IL_0002:  bne.un.s   IL_0006
              IL_0004:  ldnull
              IL_0005:  throw
              IL_0006:  ret
            }
            """;
        verifier.VerifyIL("D.M0", referenceEqualsCallIL);
        verifier.VerifyIL("D.M1", referenceEqualsCallIL);

        verifier.VerifyIL("D.M2", """
            {
              // Code size       12 (0xc)
              .maxstack  2
              IL_0000:  ldarg.0
              IL_0001:  ldarg.1
              IL_0002:  call       "bool object.NotReferenceEquals(object, object)"
              IL_0007:  brfalse.s  IL_000b
              IL_0009:  ldnull
              IL_000a:  throw
              IL_000b:  ret
            }
            """);
    }

    [Fact]
    public void ReferenceEquals_02()
    {
        // Intercept a call to object.ReferenceEquals
        var source = """
            using System.Runtime.CompilerServices;

            static class D
            {
                public static void M0(object? obj1, object? obj2)
                {
                    if (object.ReferenceEquals(obj1, obj2))
                       throw null!;
                }

                [InterceptsLocation("Program.cs", 7, 20)]
                public static bool Interceptor(object? obj1, object? obj2)
                {
                    return false;
                }
            }

            namespace System
            {
                public class Object
                {

                    public static bool ReferenceEquals(object? obj1, object? obj2) => throw null!;
                }

                public class Void { }
                public struct Boolean { }
                public class String { }
                public class Attribute { }
                public abstract class Enum { }
                public enum AttributeTargets { }
                public class AttributeUsageAttribute : Attribute
                {
                    public AttributeUsageAttribute(AttributeTargets targets) { }
                    public bool AllowMultiple { get; set; }
                    public bool Inherited { get; set; }
                }
                public class Exception { }
                public abstract class ValueType { }
                public struct Int32 { }
                public struct Byte { }
            }

            namespace System.Runtime.CompilerServices
            {
                public sealed class InterceptableAttribute : Attribute { }

                public sealed class InterceptsLocationAttribute : Attribute
                {
                    public InterceptsLocationAttribute(string filePath, int line, int column)
                    {
                    }
                }
            }
            """;
        var verifier = CompileAndVerify(CreateEmptyCompilation((source, "Program.cs"), parseOptions: RegularWithInterceptors, options: WithNullableEnable()), verify: Verification.Skipped);
        verifier.Diagnostics.Where(d => d.Severity == DiagnosticSeverity.Error).Verify();

        verifier.VerifyIL("D.M0", """
            {
              // Code size       12 (0xc)
              .maxstack  2
              IL_0000:  ldarg.0
              IL_0001:  ldarg.1
              IL_0002:  call       "bool D.Interceptor(object, object)"
              IL_0007:  brfalse.s  IL_000b
              IL_0009:  ldnull
              IL_000a:  throw
              IL_000b:  ret
            }
            """);
    }

    [Fact]
    public void ParamsMismatch_01()
    {
        // Test when interceptable method has 'params' parameter.
        var source = """
            using System.Runtime.CompilerServices;
            using System;

            class C
            {

                public static void InterceptableMethod(params int[] value) => throw null!;
            }

            static class Program
            {
                public static void Main()
                {
                    C.InterceptableMethod(1, 2, 3);
                    C.InterceptableMethod(4, 5, 6);
                }
            }

            static class D
            {
                [InterceptsLocation("Program.cs", 14, 11)]
                public static void Interceptor1(int[] value)
                {
                    foreach (var i in value)
                        Console.Write(i);
                }

                [InterceptsLocation("Program.cs", 15, 11)]
                public static void Interceptor2(params int[] value)
                {
                    foreach (var i in value)
                        Console.Write(i);
                }
            }
            """;
        var verifier = CompileAndVerify(new[] { (source, "Program.cs"), s_attributesSource }, parseOptions: RegularWithInterceptors, expectedOutput: "123456");
        verifier.VerifyDiagnostics();
    }

    [Fact]
    public void ParamsMismatch_02()
    {
        // Test when interceptable method lacks 'params' parameter, and interceptor has one, and method is called as if it has one.
        var source = """
            using System.Runtime.CompilerServices;
            using System;

            class C
            {

                public static void InterceptableMethod(int[] value) => throw null!;
            }

            static class Program
            {
                public static void Main()
                {
                    C.InterceptableMethod(1, 2, 3 ); // 1
                    C.InterceptableMethod(4, 5, 6); // 2
                }
            }

            static class D
            {
                [InterceptsLocation("Program.cs", 14, 11)]
                public static void Interceptor1(int[] value)
                {
                    foreach (var i in value)
                        Console.Write(i);
                }

                [InterceptsLocation("Program.cs", 15, 11)]
                public static void Interceptor2(params int[] value)
                {
                    foreach (var i in value)
                        Console.Write(i);
                }
            }
            """;
        var comp = CreateCompilation(new[] { (source, "Program.cs"), s_attributesSource }, parseOptions: RegularWithInterceptors);
        comp.VerifyEmitDiagnostics(
                // Program.cs(14,11): error CS1501: No overload for method 'InterceptableMethod' takes 3 arguments
                //         C.InterceptableMethod(1, 2, 3 ); // 1
                Diagnostic(ErrorCode.ERR_BadArgCount, "InterceptableMethod").WithArguments("InterceptableMethod", "3").WithLocation(14, 11),
                // Program.cs(15,11): error CS1501: No overload for method 'InterceptableMethod' takes 3 arguments
                //         C.InterceptableMethod(4, 5, 6); // 2
                Diagnostic(ErrorCode.ERR_BadArgCount, "InterceptableMethod").WithArguments("InterceptableMethod", "3").WithLocation(15, 11));
    }

    [Fact]
    public void ParamsMismatch_03()
    {
        // Test when interceptable method lacks 'params' parameter, and interceptor has one, and method is called in normal form.
        var source = """
            using System.Runtime.CompilerServices;
            using System;

            class C
            {

                public static void InterceptableMethod(int[] value) => throw null!;
            }

            static class Program
            {
                public static void Main()
                {
                    C.InterceptableMethod(new[] { 1, 2, 3 });
                    C.InterceptableMethod(new[] { 4, 5, 6 });
                }
            }

            static class D
            {
                [InterceptsLocation("Program.cs", 14, 11)]
                public static void Interceptor1(int[] value)
                {
                    foreach (var i in value)
                        Console.Write(i);
                }

                [InterceptsLocation("Program.cs", 15, 11)]
                public static void Interceptor2(params int[] value)
                {
                    foreach (var i in value)
                        Console.Write(i);
                }
            }
            """;
        var verifier = CompileAndVerify(new[] { (source, "Program.cs"), s_attributesSource }, parseOptions: RegularWithInterceptors, expectedOutput: "123456");
        verifier.VerifyDiagnostics();
    }

    [Fact]
    public void InterpolatedStringHandler_01()
    {
        // Verify that interpolated string-related attributes on an intercepted call use the attributes from the interceptable method.
        var code = """
using System;
using System.Runtime.CompilerServices;

var s = new S1();
s.M($"");

public struct S1
{
    public S1() { }
    public int Field = 1;


    public void M([InterpolatedStringHandlerArgument("")] CustomHandler c)
    {
        Console.Write(0);
    }
}

public static class S1Ext
{
    [InterceptsLocation("Program.cs", 5, 3)]
    public static void M1(ref this S1 s1, CustomHandler c)
    {
        Console.Write(2);
    }
}

partial struct CustomHandler
{
    public CustomHandler(int literalLength, int formattedCount, S1 s)
    {
        Console.Write(1);
    }
}
""";
        var verifier = CompileAndVerify(
            new[]
            {
                (code, "Program.cs"),
                (InterpolatedStringHandlerArgumentAttribute, "a.cs"),
                (GetInterpolatedStringCustomHandlerType("CustomHandler", "partial struct", useBoolReturns: false), "b.cs"),
                s_attributesSource
            },
            parseOptions: RegularWithInterceptors,
            expectedOutput: "12");
        verifier.VerifyDiagnostics();
    }

    [Fact]
    public void InterpolatedStringHandler_02()
    {
        // Verify that interpolated string-related attributes are ignored on an interceptor in an intercepted call.
        var code = """
using System;
using System.Runtime.CompilerServices;

var s = new S1();
s.M($"");

public struct S1
{
    public S1() { }
    public int Field = 1;


    public void M(CustomHandler c)
    {
        Console.Write(0);
    }
}

public static class S1Ext
{
    [InterceptsLocation("Program.cs", 5, 3)]
    public static void M1(ref this S1 s1, [InterpolatedStringHandlerArgument("s1")] CustomHandler c)
    {
        Console.Write(1);
    }
}

partial struct CustomHandler
{
    public CustomHandler(int literalLength, int formattedCount, S1 s)
    {
        throw null!; // we don't expect this to be called
    }
}
""";
        var verifier = CompileAndVerify(
            new[]
            {
                (code, "Program.cs"),
                (InterpolatedStringHandlerArgumentAttribute, "a.cs"),
                (GetInterpolatedStringCustomHandlerType("CustomHandler", "partial struct", useBoolReturns: false), "b.cs"),
                s_attributesSource
            },
            parseOptions: RegularWithInterceptors,
            expectedOutput: "1");
        verifier.VerifyDiagnostics();
    }

    [Fact]
    public void InterpolatedStringHandler_03()
    {
        // Verify that interpolated string attributes on an interceptor don't cause us to somehow pick a different argument.
        var code = """
using System;
using System.Runtime.CompilerServices;

var s1 = new S1(1);
var s2 = new S1(2);
S1.M(s1, s2, $"");

public struct S1
{
    public S1(int field) => Field = field;
    public int Field = 1;


    public static void M(S1 s1, S1 s2, [InterpolatedStringHandlerArgument("s1")] CustomHandler c)
    {
        Console.Write(0);
    }
}

public static class S1Ext
{
    [InterceptsLocation("Program.cs", 6, 4)]
    public static void M1(S1 s2, S1 s3, [InterpolatedStringHandlerArgument("s2")] CustomHandler c)
    {
        Console.Write(2);
    }
}

partial struct CustomHandler
{
    public CustomHandler(int literalLength, int formattedCount, S1 s)
    {
        Console.Write(s.Field);
    }
}
""";
        var verifier = CompileAndVerify(
            new[]
            {
                (code, "Program.cs"),
                (InterpolatedStringHandlerArgumentAttribute, "a.cs"),
                (GetInterpolatedStringCustomHandlerType("CustomHandler", "partial struct", useBoolReturns: false), "b.cs"),
                s_attributesSource
            },
            parseOptions: RegularWithInterceptors,
            expectedOutput: "12");
        verifier.VerifyDiagnostics();
    }

    [Fact]
    public void LineDirective_01()
    {
        // Verify that line directives are not considered when deciding if a particular call is being intercepted.
        var source = """
            using System.Runtime.CompilerServices;
            using System;

            class C
            {

                public static void InterceptableMethod() { Console.Write("interceptable"); }

                public static void Main()
                {
                    #line 42 "OtherFile.cs"
                    InterceptableMethod();
                }
            }

            class D
            {
                [InterceptsLocation("Program.cs", 12, 9)]
                public static void Interceptor1() { Console.Write("interceptor 1"); }
            }
            """;
        var verifier = CompileAndVerify(new[] { (source, "Program.cs"), s_attributesSource }, parseOptions: RegularWithInterceptors, expectedOutput: "interceptor 1");
        verifier.VerifyDiagnostics();
    }

    [Fact]
    public void LineDirective_02()
    {
        // Verify that line directives are not considered when deciding if a particular call is being intercepted.
        var source = """
            using System.Runtime.CompilerServices;
            using System;

            class C
            {

                public static void InterceptableMethod() { Console.Write("interceptable"); }

                public static void Main()
                {
                    #line 42 "OtherFile.cs"
                    InterceptableMethod();
                }
            }

            class D
            {
                [InterceptsLocation("OtherFile.cs", 42, 9)]
                public static void Interceptor1() { Console.Write("interceptor 1"); }
            }
            """;
        var comp = CreateCompilation(new[] { (source, "Program.cs"), s_attributesSource }, parseOptions: RegularWithInterceptors);
        comp.VerifyEmitDiagnostics(
            // OtherFile.cs(48,25): error CS27002: Cannot intercept: compilation does not contain a file with path 'OtherFile.cs'.
            //     [InterceptsLocation("OtherFile.cs", 42, 9)]
            Diagnostic(ErrorCode.ERR_InterceptorPathNotInCompilation, @"""OtherFile.cs""").WithArguments("OtherFile.cs").WithLocation(48, 25));
    }

    [Fact]
    public void ObsoleteInterceptor()
    {
        // Expect no Obsolete diagnostics to be reported
        var source = """
            using System.Runtime.CompilerServices;
            using System;

            C.M();

            class C
            {

                public static void M() => throw null!;
            }

            class D
            {
                [Obsolete]
                [InterceptsLocation("Program.cs", 4, 3)]
                public static void M1() => Console.Write(1);
            }
            """;

        var verifier = CompileAndVerify(new[] { (source, "Program.cs"), s_attributesSource }, parseOptions: RegularWithInterceptors, expectedOutput: "1");
        verifier.VerifyDiagnostics();
    }

    [Fact]
    public void CallerInfo()
    {
        // CallerLineNumber, etc. on the interceptor doesn't affect the default arguments passed to an intercepted call.
        var source = """
            using System.Runtime.CompilerServices;
            using System;

            C.M();

            class C
            {

                public static void M(int lineNumber = 1) => throw null!;
            }

            class D
            {
                [InterceptsLocation("Program.cs", 4, 3)]
                public static void M1([CallerLineNumber] int lineNumber = 0) => Console.Write(lineNumber);
            }
            """;

        var verifier = CompileAndVerify(new[] { (source, "Program.cs"), s_attributesSource }, parseOptions: RegularWithInterceptors, expectedOutput: "1");
        verifier.VerifyDiagnostics();
    }

    [Fact]
    public void DefaultArguments_01()
    {
        // Default parameter values on the interceptor doesn't affect the default arguments passed to an intercepted call.
        var source = """
            using System.Runtime.CompilerServices;
            using System;

            C.M();

            class C
            {

                public static void M(int lineNumber = 1) => throw null!;
            }

            class D
            {
                [InterceptsLocation("Program.cs", 4, 3)]
                public static void M1(int lineNumber = 0) => Console.Write(lineNumber);
            }
            """;

        var verifier = CompileAndVerify(new[] { (source, "Program.cs"), s_attributesSource }, parseOptions: RegularWithInterceptors, expectedOutput: "1");
        verifier.VerifyDiagnostics();
    }

    [Fact]
    public void DefaultArguments_02()
    {
        // Interceptor cannot add a default argument when original method lacks it.
        var source = """
            using System.Runtime.CompilerServices;
            using System;

            C.M(); // 1

            class C
            {

                public static void M(int lineNumber) => throw null!;
            }

            class D
            {
                [InterceptsLocation("Program.cs", 4, 3)]
                public static void M1(int lineNumber = 0) => Console.Write(lineNumber);
            }
            """;

        var comp = CreateCompilation(new[] { (source, "Program.cs"), s_attributesSource }, parseOptions: RegularWithInterceptors);
        comp.VerifyEmitDiagnostics(
            // Program.cs(4,3): error CS7036: There is no argument given that corresponds to the required parameter 'lineNumber' of 'C.M(int)'
            // C.M(); // 1
            Diagnostic(ErrorCode.ERR_NoCorrespondingArgument, "M").WithArguments("lineNumber", "C.M(int)").WithLocation(4, 3));
    }

    [Fact]
    public void InterceptorExtern()
    {
        var source = """
            using System.Runtime.CompilerServices;

            C.M();

            class C
            {

                public static void M() => throw null!;
            }

            static class D
            {
                [InterceptsLocation("Program.cs", 3, 3)]
                public static extern void Interceptor();
            }
            """;

        var verifier = CompileAndVerify(new[] { (source, "Program.cs"), s_attributesSource }, parseOptions: RegularWithInterceptors, verify: Verification.Skipped);
        verifier.VerifyDiagnostics();

        verifier.VerifyIL("<top-level-statements-entry-point>", """
            {
              // Code size        6 (0x6)
              .maxstack  0
              IL_0000:  call       "void D.Interceptor()"
              IL_0005:  ret
            }
            """);
    }

    [Fact]
    public void InterceptorAbstract()
    {
        var source = """
            using System.Runtime.CompilerServices;
            using System;

            var d = new D();
            d.M();

            abstract class C
            {

                public void M() => throw null!;

                [InterceptsLocation("Program.cs", 5, 3)]
                public abstract void Interceptor();
            }

            class D : C
            {
                public override void Interceptor() => Console.Write(1);
            }
            """;

        var verifier = CompileAndVerify(new[] { (source, "Program.cs"), s_attributesSource }, parseOptions: RegularWithInterceptors, expectedOutput: "1");
        verifier.VerifyDiagnostics();
    }

    [Fact]
    public void InterceptorInterface()
    {
        var source = """
            using System.Runtime.CompilerServices;
            using System;

            I i = new C();
            i.M();

            interface I
            {

                public void M();

                [InterceptsLocation("Program.cs", 5, 3)]
                void Interceptor();
            }

            class C : I
            {
                public void M() => throw null!;
                public void Interceptor() => Console.Write(1);
            }
            """;

        var verifier = CompileAndVerify(new[] { (source, "Program.cs"), s_attributesSource }, parseOptions: RegularWithInterceptors, expectedOutput: "1");
        verifier.VerifyDiagnostics();
    }

    [Fact]
<<<<<<< HEAD
    public void InterceptorUnmanagedCallersOnly()
    {
        var source = """
            using System.Runtime.CompilerServices;
            using System.Runtime.InteropServices;
            using System;

            C.Interceptable();

            class C
            {
                public static void Interceptable() { }
            }

            static class D
            {
                [InterceptsLocation("Program.cs", 5, 3)]
                [UnmanagedCallersOnly]
                public static void Interceptor() { }
            }
            """;

        var comp = CreateCompilation(new[] { (source, "Program.cs"), s_attributesSource, (UnmanagedCallersOnlyAttributeDefinition, "UnmanagedCallersOnlyAttribute.cs") }, parseOptions: RegularWithInterceptors);
        comp.VerifyEmitDiagnostics(
                // Program.cs(14,6): error CS27024: An interceptor cannot be marked with 'UnmanagedCallersOnlyAttribute'.
                //     [InterceptsLocation("Program.cs", 5, 3)]
                Diagnostic(ErrorCode.ERR_InterceptorCannotUseUnmanagedCallersOnly, @"InterceptsLocation(""Program.cs"", 5, 3)").WithLocation(14, 6));
=======
    public void InterceptGetEnumerator()
    {
        var source = """
            using System.Collections;
            using System.Runtime.CompilerServices;

            var myEnumerable = new MyEnumerable();
            foreach (var item in myEnumerable)
            {
            }

            class MyEnumerable : IEnumerable
            {
                public IEnumerator GetEnumerator() => throw null!;
            }

            static class MyEnumerableExt
            {
                [InterceptsLocation("Program.cs", 5, 22)] // 1
                public static IEnumerator GetEnumerator1(this MyEnumerable en) => throw null!;
            }
            """;

        var comp = CreateCompilation(new[] { (source, "Program.cs"), s_attributesSource }, parseOptions: RegularWithInterceptors);
        comp.VerifyEmitDiagnostics(
            // Program.cs(16,6): error CS27014: Possible method name 'myEnumerable' cannot be intercepted because it is not being invoked.
            //     [InterceptsLocation("Program.cs", 5, 22)] // 1
            Diagnostic(ErrorCode.ERR_InterceptorNameNotInvoked, @"InterceptsLocation(""Program.cs"", 5, 22)").WithArguments("myEnumerable").WithLocation(16, 6));
    }

    [Fact]
    public void InterceptDispose()
    {
        var source = """
            using System;
            using System.Runtime.CompilerServices;

            var myDisposable = new MyDisposable();
            using (myDisposable)
            {
            }

            class MyDisposable : IDisposable
            {
                public void Dispose() => throw null!;
            }

            static class MyDisposeExt
            {
                [InterceptsLocation("Program.cs", 5, 8)] // 1
                public static void Dispose1(this MyDisposable md) => throw null!;
            }
            """;

        var comp = CreateCompilation(new[] { (source, "Program.cs"), s_attributesSource }, parseOptions: RegularWithInterceptors);
        comp.VerifyEmitDiagnostics(
            // Program.cs(16,6): error CS27014: Possible method name 'myDisposable' cannot be intercepted because it is not being invoked.
            //     [InterceptsLocation("Program.cs", 5, 8)] // 1
            Diagnostic(ErrorCode.ERR_InterceptorNameNotInvoked, @"InterceptsLocation(""Program.cs"", 5, 8)").WithArguments("myDisposable").WithLocation(16, 6)
            );
    }

    [Fact]
    public void InterceptDeconstruct()
    {
        var source = """
            using System;
            using System.Runtime.CompilerServices;

            var myDeconstructable = new MyDeconstructable();
            var (x, y) = myDeconstructable;

            class MyDeconstructable
            {
                public void Deconstruct(out int x, out int y) => throw null!;
            }

            static class MyDeconstructableExt
            {
                [InterceptsLocation("Program.cs", 5, 14)] // 1
                public static void Deconstruct1(this MyDeconstructable md, out int x, out int y) => throw null!;
            }
            """;

        var comp = CreateCompilation(new[] { (source, "Program.cs"), s_attributesSource }, parseOptions: RegularWithInterceptors);
        comp.VerifyEmitDiagnostics(
            // Program.cs(14,6): error CS27014: Possible method name 'myDeconstructable' cannot be intercepted because it is not being invoked.
            //     [InterceptsLocation("Program.cs", 5, 14)] // 1
            Diagnostic(ErrorCode.ERR_InterceptorNameNotInvoked, @"InterceptsLocation(""Program.cs"", 5, 14)").WithArguments("myDeconstructable").WithLocation(14, 6)
            );
    }

    [Fact]
    public void PathMapping_01()
    {
        var source = """
            using System.Runtime.CompilerServices;
            using System;

            C c = new C();
            c.M();

            class C
            {
                public void M() => throw null!;

                [InterceptsLocation("/_/Program.cs", 5, 3)]
                public void Interceptor() => Console.Write(1);
            }
            """;
        var pathPrefix = PlatformInformation.IsWindows ? """C:\My\Machine\Specific\Path\""" : "/My/Machine/Specific/Path/";
        var path = pathPrefix + "Program.cs";
        var pathMap = ImmutableArray.Create(new KeyValuePair<string, string>(pathPrefix, "/_/"));

        var verifier = CompileAndVerify(
            new[] { (source, path), s_attributesSource },
            parseOptions: RegularWithInterceptors,
            options: TestOptions.DebugExe.WithSourceReferenceResolver(
                new SourceFileResolver(ImmutableArray<string>.Empty, null, pathMap)),
            expectedOutput: "1");
        verifier.VerifyDiagnostics();
    }

    [Fact]
    public void PathMapping_02()
    {
        // Attribute uses a physical path, but we expected a mapped path.
        // Diagnostic can suggest using the mapped path instead.
        var pathPrefix = PlatformInformation.IsWindows ? @"C:\My\Machine\Specific\Path\" : "/My/Machine/Specific/Path/";
        var path = pathPrefix + "Program.cs";
        var source = $$"""
            using System.Runtime.CompilerServices;
            using System;

            C c = new C();
            c.M();

            class C
            {
                public void M() => throw null!;

                [InterceptsLocation(@"{{path}}", 5, 3)]
                public void Interceptor() => Console.Write(1);
            }
            """;
        var pathMap = ImmutableArray.Create(new KeyValuePair<string, string>(pathPrefix, "/_/"));

        var comp = CreateCompilation(
            new[] { (source, path), s_attributesSource },
            parseOptions: RegularWithInterceptors,
            options: TestOptions.DebugExe.WithSourceReferenceResolver(
                new SourceFileResolver(ImmutableArray<string>.Empty, null, pathMap)));
        comp.VerifyEmitDiagnostics(
                // C:\My\Machine\Specific\Path\Program.cs(11,25): error CS27008: Cannot intercept: Path 'C:\My\Machine\Specific\Path\Program.cs' is unmapped. Expected mapped path '/_/Program.cs'.
                //     [InterceptsLocation(@"C:\My\Machine\Specific\Path\Program.cs", 5, 3)]
                Diagnostic(ErrorCode.ERR_InterceptorPathNotInCompilationWithUnmappedCandidate, $@"@""{path}""").WithArguments(path, "/_/Program.cs").WithLocation(11, 25)
            );
    }

    [Fact]
    public void PathMapping_03()
    {
        var source = """
            using System.Runtime.CompilerServices;
            using System;

            C c = new C();
            c.M();

            class C
            {
                public void M() => throw null!;

                [InterceptsLocation(@"\_\Program.cs", 5, 3)]
                public void Interceptor() => Console.Write(1);
            }
            """;
        var pathPrefix = PlatformInformation.IsWindows ? """C:\My\Machine\Specific\Path\""" : "/My/Machine/Specific/Path/";
        var path = pathPrefix + "Program.cs";
        var pathMap = ImmutableArray.Create(new KeyValuePair<string, string>(pathPrefix, "/_/"));

        var comp = CreateCompilation(
            new[] { (source, path), s_attributesSource },
            parseOptions: RegularWithInterceptors,
            options: TestOptions.DebugExe.WithSourceReferenceResolver(
                new SourceFileResolver(ImmutableArray<string>.Empty, null, pathMap)));
        comp.VerifyEmitDiagnostics(
            // C:\My\Machine\Specific\Path\Program.cs(11,25): error CS27003: Cannot intercept: compilation does not contain a file with path '\_\Program.cs'. Did you mean to use path '/_/Program.cs'?
            //     [InterceptsLocation(@"\_\Program.cs", 5, 3)]
            Diagnostic(ErrorCode.ERR_InterceptorPathNotInCompilationWithCandidate, @"@""\_\Program.cs""").WithArguments(@"\_\Program.cs", "/_/Program.cs").WithLocation(11, 25));
    }

    [Fact]
    public void PathMapping_04()
    {
        // Test when unmapped file paths are distinct, but mapped paths are equal.
        var source1 = """
            using System.Runtime.CompilerServices;
            using System;

            namespace NS1;

            class C
            {
                public static void M0()
                {
                    C c = new C();
                    c.M();
                }

                public void M() => throw null!;

                [InterceptsLocation(@"/_/Program.cs", 11, 9)]
                public void Interceptor() => Console.Write(1);
            }
            """;

        var source2 = """
            using System.Runtime.CompilerServices;
            using System;

            namespace NS2;

            class C
            {
                public static void M0()
                {
                    C c = new C();
                    c.M();
                }

                public void M() => throw null!;
            }
            """;

        var pathPrefix1 = PlatformInformation.IsWindows ? """C:\My\Machine\Specific\Path1\""" : "/My/Machine/Specific/Path1/";
        var pathPrefix2 = PlatformInformation.IsWindows ? """C:\My\Machine\Specific\Path2\""" : "/My/Machine/Specific/Path2/";
        var path1 = pathPrefix1 + "Program.cs";
        var path2 = pathPrefix2 + "Program.cs";
        var pathMap = ImmutableArray.Create(
            new KeyValuePair<string, string>(pathPrefix1, "/_/"),
            new KeyValuePair<string, string>(pathPrefix2, "/_/")
            );

        var comp = CreateCompilation(
            new[] { (source1, path1), (source2, path2), s_attributesSource },
            parseOptions: RegularWithInterceptors,
            options: TestOptions.DebugDll.WithSourceReferenceResolver(
                new SourceFileResolver(ImmutableArray<string>.Empty, null, pathMap)));
        comp.VerifyEmitDiagnostics(
            // C:\My\Machine\Specific\Path1\Program.cs(16,25): error CS27015: Cannot intercept a call in file with path '/_/Program.cs' because multiple files in the compilation have this path.
            //     [InterceptsLocation(@"/_/Program.cs", 11, 9)]
            Diagnostic(ErrorCode.ERR_InterceptorNonUniquePath, @"@""/_/Program.cs""").WithArguments("/_/Program.cs").WithLocation(16, 25));
    }

    [Fact]
    public void PathMapping_05()
    {
        // Pathmap replacement contains backslashes, and attribute path contains backslashes.
        var source = """
            using System.Runtime.CompilerServices;
            using System;

            C c = new C();
            c.M();

            class C
            {
                public void M() => throw null!;

                [InterceptsLocation(@"\_\Program.cs", 5, 3)]
                public void Interceptor() => Console.Write(1);
            }
            """;
        var pathPrefix = PlatformInformation.IsWindows ? """C:\My\Machine\Specific\Path\""" : "/My/Machine/Specific/Path/";
        var path = pathPrefix + "Program.cs";
        var pathMap = ImmutableArray.Create(new KeyValuePair<string, string>(pathPrefix, @"\_\"));

        var verifier = CompileAndVerify(
            new[] { (source, path), s_attributesSource },
            parseOptions: RegularWithInterceptors,
            options: TestOptions.DebugExe.WithSourceReferenceResolver(
                new SourceFileResolver(ImmutableArray<string>.Empty, null, pathMap)),
            expectedOutput: "1");
        verifier.VerifyDiagnostics();
    }

    [Fact]
    public void PathMapping_06()
    {
        // Pathmap mixes slashes and backslashes, attribute path is normalized to slashes
        var source = """
            using System.Runtime.CompilerServices;
            using System;

            C c = new C();
            c.M();

            class C
            {
                public void M() => throw null!;

                [InterceptsLocation(@"/_/Program.cs", 5, 3)]
                public void Interceptor() => Console.Write(1);
            }
            """;
        var pathPrefix = PlatformInformation.IsWindows ? """C:\My\Machine\Specific\Path\""" : "/My/Machine/Specific/Path/";
        var path = pathPrefix + "Program.cs";
        var pathMap = ImmutableArray.Create(new KeyValuePair<string, string>(pathPrefix, @"\_/"));

        var comp = CreateCompilation(
            new[] { (source, path), s_attributesSource },
            parseOptions: RegularWithInterceptors,
            options: TestOptions.DebugExe.WithSourceReferenceResolver(
                new SourceFileResolver(ImmutableArray<string>.Empty, null, pathMap)));
        comp.VerifyEmitDiagnostics(
            // C:\My\Machine\Specific\Path\Program.cs(11,25): error CS27003: Cannot intercept: compilation does not contain a file with path '/_/Program.cs'. Did you mean to use path '\_/Program.cs'?
            //     [InterceptsLocation(@"/_/Program.cs", 5, 3)]
            Diagnostic(ErrorCode.ERR_InterceptorPathNotInCompilationWithCandidate, @"@""/_/Program.cs""").WithArguments("/_/Program.cs", @"\_/Program.cs").WithLocation(11, 25));
    }

    [Fact]
    public void PathMapping_07()
    {
        // Pathmap replacement mixes slashes and backslashes, attribute path matches it
        var source = """
            using System.Runtime.CompilerServices;
            using System;

            C c = new C();
            c.M();

            class C
            {
                public void M() => throw null!;

                [InterceptsLocation(@"\_/Program.cs", 5, 3)]
                public void Interceptor() => Console.Write(1);
            }
            """;
        var pathPrefix = PlatformInformation.IsWindows ? """C:\My\Machine\Specific\Path\""" : "/My/Machine/Specific/Path/";
        var path = pathPrefix + "Program.cs";
        var pathMap = ImmutableArray.Create(new KeyValuePair<string, string>(pathPrefix, @"\_/"));

        var verifier = CompileAndVerify(
            new[] { (source, path), s_attributesSource },
            parseOptions: RegularWithInterceptors,
            options: TestOptions.DebugExe.WithSourceReferenceResolver(
                new SourceFileResolver(ImmutableArray<string>.Empty, null, pathMap)),
            expectedOutput: "1");
        verifier.VerifyDiagnostics();
    }

    [Fact]
    public void PathNormalization_01()
    {
        // No pathmap is present and slashes in the attribute match the FilePath on the syntax tree.
        var source = """
            using System.Runtime.CompilerServices;
            using System;

            class C
            {
                public static void Main()
                {
                    C c = new C();
                    c.M();
                }

                public void M() => throw null!;

                [InterceptsLocation("src/Program.cs", 9, 11)]
                public void Interceptor() => Console.Write(1);
            }
            """;

        var verifier = CompileAndVerify(
            new[] { (source, "src/Program.cs"), s_attributesSource },
            parseOptions: RegularWithInterceptors,
            expectedOutput: "1");
        verifier.VerifyDiagnostics();
    }

    [Fact]
    public void PathNormalization_02()
    {
        // No pathmap is present and backslashes in the attribute match the FilePath on the syntax tree.
        var source = """
            using System.Runtime.CompilerServices;
            using System;

            class C
            {
                public static void Main()
                {
                    C c = new C();
                    c.M();
                }

                public void M() => throw null!;

                [InterceptsLocation(@"src\Program.cs", 9, 11)]
                public void Interceptor() => Console.Write(1);
            }
            """;

        var verifier = CompileAndVerify(
            new[] { (source, @"src\Program.cs"), s_attributesSource },
            parseOptions: RegularWithInterceptors,
            expectedOutput: "1");
        verifier.VerifyDiagnostics();
    }

    [Fact]
    public void PathNormalization_03()
    {
        // Relative paths do not have slashes normalized when pathmap is not present
        var source = """
            using System.Runtime.CompilerServices;
            using System;

            class C
            {
                public static void Main()
                {
                    C c = new C();
                    c.M();
                }

                public void M() => throw null!;

                [InterceptsLocation(@"src/Program.cs", 9, 11)]
                public void Interceptor() => Console.Write(1);
            }
            """;

        var comp = CreateCompilation(new[] { (source, @"src\Program.cs"), s_attributesSource }, parseOptions: RegularWithInterceptors);
        comp.VerifyEmitDiagnostics(
            // src\Program.cs(14,25): error CS27003: Cannot intercept: compilation does not contain a file with path 'src/Program.cs'. Did you mean to use path 'src\Program.cs'?
            //     [InterceptsLocation(@"src/Program.cs", 9, 11)]
            Diagnostic(ErrorCode.ERR_InterceptorPathNotInCompilationWithCandidate, @"@""src/Program.cs""").WithArguments("src/Program.cs", @"src\Program.cs").WithLocation(14, 25));
    }

    [Fact]
    public void PathNormalization_04()
    {
        // Absolute paths do not have slashes normalized when no pathmap is present
        // Note that any such normalization step would be specific to Windows
        var source = """
            using System.Runtime.CompilerServices;
            using System;

            class C
            {
                public static void Main()
                {
                    C c = new C();
                    c.M();
                }

                public void M() => throw null!;

                [InterceptsLocation("C:/src/Program.cs", 9, 11)] // 1
                public void Interceptor() => Console.Write(1);
            }
            """;

        var comp = CreateCompilation(new[] { (source, @"C:\src\Program.cs"), s_attributesSource }, parseOptions: RegularWithInterceptors);
        comp.VerifyEmitDiagnostics(
            // C:\src\Program.cs(14,25): error CS27003: Cannot intercept: compilation does not contain a file with path 'C:/src/Program.cs'. Did you mean to use path 'C:\src\Program.cs'?
            //     [InterceptsLocation("C:/src/Program.cs", 9, 11)] // 1
            Diagnostic(ErrorCode.ERR_InterceptorPathNotInCompilationWithCandidate, @"""C:/src/Program.cs""").WithArguments("C:/src/Program.cs", @"C:\src\Program.cs").WithLocation(14, 25));
>>>>>>> d9a41496
    }
}<|MERGE_RESOLUTION|>--- conflicted
+++ resolved
@@ -3578,35 +3578,6 @@
     }
 
     [Fact]
-<<<<<<< HEAD
-    public void InterceptorUnmanagedCallersOnly()
-    {
-        var source = """
-            using System.Runtime.CompilerServices;
-            using System.Runtime.InteropServices;
-            using System;
-
-            C.Interceptable();
-
-            class C
-            {
-                public static void Interceptable() { }
-            }
-
-            static class D
-            {
-                [InterceptsLocation("Program.cs", 5, 3)]
-                [UnmanagedCallersOnly]
-                public static void Interceptor() { }
-            }
-            """;
-
-        var comp = CreateCompilation(new[] { (source, "Program.cs"), s_attributesSource, (UnmanagedCallersOnlyAttributeDefinition, "UnmanagedCallersOnlyAttribute.cs") }, parseOptions: RegularWithInterceptors);
-        comp.VerifyEmitDiagnostics(
-                // Program.cs(14,6): error CS27024: An interceptor cannot be marked with 'UnmanagedCallersOnlyAttribute'.
-                //     [InterceptsLocation("Program.cs", 5, 3)]
-                Diagnostic(ErrorCode.ERR_InterceptorCannotUseUnmanagedCallersOnly, @"InterceptsLocation(""Program.cs"", 5, 3)").WithLocation(14, 6));
-=======
     public void InterceptGetEnumerator()
     {
         var source = """
@@ -4079,6 +4050,35 @@
             // C:\src\Program.cs(14,25): error CS27003: Cannot intercept: compilation does not contain a file with path 'C:/src/Program.cs'. Did you mean to use path 'C:\src\Program.cs'?
             //     [InterceptsLocation("C:/src/Program.cs", 9, 11)] // 1
             Diagnostic(ErrorCode.ERR_InterceptorPathNotInCompilationWithCandidate, @"""C:/src/Program.cs""").WithArguments("C:/src/Program.cs", @"C:\src\Program.cs").WithLocation(14, 25));
->>>>>>> d9a41496
+    }
+
+    [Fact]
+    public void InterceptorUnmanagedCallersOnly()
+    {
+        var source = """
+            using System.Runtime.CompilerServices;
+            using System.Runtime.InteropServices;
+            using System;
+
+            C.Interceptable();
+
+            class C
+            {
+                public static void Interceptable() { }
+            }
+
+            static class D
+            {
+                [InterceptsLocation("Program.cs", 5, 3)]
+                [UnmanagedCallersOnly]
+                public static void Interceptor() { }
+            }
+            """;
+
+        var comp = CreateCompilation(new[] { (source, "Program.cs"), s_attributesSource, (UnmanagedCallersOnlyAttributeDefinition, "UnmanagedCallersOnlyAttribute.cs") }, parseOptions: RegularWithInterceptors);
+        comp.VerifyEmitDiagnostics(
+                // Program.cs(14,6): error CS27024: An interceptor cannot be marked with 'UnmanagedCallersOnlyAttribute'.
+                //     [InterceptsLocation("Program.cs", 5, 3)]
+                Diagnostic(ErrorCode.ERR_InterceptorCannotUseUnmanagedCallersOnly, @"InterceptsLocation(""Program.cs"", 5, 3)").WithLocation(14, 6));
     }
 }