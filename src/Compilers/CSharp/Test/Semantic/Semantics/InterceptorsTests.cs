﻿// Licensed to the .NET Foundation under one or more agreements.
// The .NET Foundation licenses this file to you under the MIT license.
// See the LICENSE file in the project root for more information.

#pragma warning disable RSEXPERIMENTAL002 // Tests for experimental API

using System;
using System.Collections.Generic;
using System.Collections.Immutable;
using System.Linq;
using Microsoft.CodeAnalysis.CSharp.Symbols;
using Microsoft.CodeAnalysis.CSharp.Syntax;
using Microsoft.CodeAnalysis.CSharp.Test.Utilities;
using Microsoft.CodeAnalysis.Emit;
using Microsoft.CodeAnalysis.Test.Utilities;
using Roslyn.Test.Utilities;
using Roslyn.Utilities;
using Xunit;

namespace Microsoft.CodeAnalysis.CSharp.UnitTests.Semantics;

public class InterceptorsTests : CSharpTestBase
{
    private static readonly (string, string) s_attributesSource = ("""
        namespace System.Runtime.CompilerServices;

        [AttributeUsage(AttributeTargets.Method, AllowMultiple = true, Inherited = false)]
        public sealed class InterceptsLocationAttribute : Attribute
        {
            public InterceptsLocationAttribute(string filePath, int line, int character) { }
            public InterceptsLocationAttribute(string locationSpecifier) { }
        }
        """, "attributes.cs");

    private static readonly CSharpParseOptions RegularWithInterceptors = TestOptions.Regular.WithFeature("InterceptorsPreviewNamespaces", "global");

    [Fact]
    public void FeatureFlag()
    {
        var source = """
            using System.Runtime.CompilerServices;
            using System;

            C.M();

            class C
            {
                public static void M() => throw null!;
            }

            class D
            {
                [InterceptsLocation("Program.cs", 4, 3)]
                public static void M() => Console.Write(1);
            }
            """;

        var sadCaseDiagnostics = new[]
        {
            // Program.cs(13,6): error CS9206: An interceptor cannot be declared in the global namespace.
            //     [InterceptsLocation("Program.cs", 4, 3)]
            Diagnostic(ErrorCode.ERR_InterceptorGlobalNamespace, @"InterceptsLocation(""Program.cs"", 4, 3)").WithLocation(13, 6)
        };
        var comp = CreateCompilation(new[] { (source, "Program.cs"), s_attributesSource });
        comp.VerifyEmitDiagnostics(sadCaseDiagnostics);

        comp = CreateCompilation(new[] { (source, "Program.cs"), s_attributesSource }, parseOptions: TestOptions.Regular.WithFeature("InterceptorsPreview-experimental"));
        comp.VerifyEmitDiagnostics(sadCaseDiagnostics);

        comp = CreateCompilation(new[] { (source, "Program.cs"), s_attributesSource }, parseOptions: TestOptions.Regular.WithFeature("InterceptorsPreview", "false"));
        comp.VerifyEmitDiagnostics(sadCaseDiagnostics);

        comp = CreateCompilation(new[] { (source, "Program.cs"), s_attributesSource }, parseOptions: TestOptions.Regular.WithFeature("interceptorspreview"));
        comp.VerifyEmitDiagnostics(sadCaseDiagnostics);

        comp = CreateCompilation(new[] { (source, "Program.cs"), s_attributesSource }, parseOptions: TestOptions.Regular.WithFeature("InterceptorsPreview", "Global"));
        comp.VerifyEmitDiagnostics(sadCaseDiagnostics);

        comp = CreateCompilation(new[] { (source, "Program.cs"), s_attributesSource }, parseOptions: TestOptions.Regular.WithFeature("InterceptorsPreview", "global.a"));
        comp.VerifyEmitDiagnostics(sadCaseDiagnostics);

        var verifier = CompileAndVerify(new[] { (source, "Program.cs"), s_attributesSource }, parseOptions: RegularWithInterceptors, expectedOutput: "1");
        verifier.VerifyDiagnostics();
    }

    [Fact]
    public void FeatureFlag_Granular_01()
    {
        var source = """
            using System.Runtime.CompilerServices;
            using System;

            C.M();

            class C
            {
                public static void M() => throw null!;
            }

            namespace NS1
            {
                class D
                {
                    [InterceptsLocation("Program.cs", 4, 3)]
                    public static void M() => Console.Write(1);
                }
            }
            """;

        var comp = CreateCompilation(new[] { (source, "Program.cs"), s_attributesSource }, parseOptions: TestOptions.Regular.WithFeature("InterceptorsPreviewNamespaces", "NS"));
        comp.VerifyEmitDiagnostics(
            // Program.cs(15,10): error CS9137: The 'interceptors' experimental feature is not enabled. Add '<InterceptorsPreviewNamespaces>$(InterceptorsPreviewNamespaces);NS1</InterceptorsPreviewNamespaces>' to your project.
            //         [InterceptsLocation("Program.cs", 4, 3)]
            Diagnostic(ErrorCode.ERR_InterceptorsFeatureNotEnabled, @"InterceptsLocation(""Program.cs"", 4, 3)").WithArguments("<InterceptorsPreviewNamespaces>$(InterceptorsPreviewNamespaces);NS1</InterceptorsPreviewNamespaces>").WithLocation(15, 10));

        comp = CreateCompilation(new[] { (source, "Program.cs"), s_attributesSource }, parseOptions: TestOptions.Regular.WithFeature("InterceptorsPreviewNamespaces", "NS1.NS2"));
        comp.VerifyEmitDiagnostics(
            // Program.cs(15,10): error CS9137: The 'interceptors' experimental feature is not enabled. Add '<InterceptorsPreviewNamespaces>$(InterceptorsPreviewNamespaces);NS1</InterceptorsPreviewNamespaces>' to your project.
            //         [InterceptsLocation("Program.cs", 4, 3)]
            Diagnostic(ErrorCode.ERR_InterceptorsFeatureNotEnabled, @"InterceptsLocation(""Program.cs"", 4, 3)").WithArguments("<InterceptorsPreviewNamespaces>$(InterceptorsPreviewNamespaces);NS1</InterceptorsPreviewNamespaces>").WithLocation(15, 10));

        var verifier = CompileAndVerify(new[] { (source, "Program.cs"), s_attributesSource }, parseOptions: TestOptions.Regular.WithFeature("InterceptorsPreviewNamespaces", "NS1"), expectedOutput: "1");
        verifier.VerifyDiagnostics();

        verifier = CompileAndVerify(new[] { (source, "Program.cs"), s_attributesSource }, parseOptions: TestOptions.Regular.WithFeature("InterceptorsPreviewNamespaces", "NS1;NS2"), expectedOutput: "1");
        verifier.VerifyDiagnostics();
    }

    [Fact]
    public void FeatureFlag_Granular_02()
    {
        var source = """
            using System.Runtime.CompilerServices;
            using System;

            C.M();

            class C
            {
                public static void M() => throw null!;
            }

            namespace NS1.NS2
            {
                class D
                {
                    [InterceptsLocation("Program.cs", 4, 3)]
                    public static void M() => Console.Write(1);
                }
            }
            """;

        sadCase("NS2");
        sadCase("true");
        sadCase(" NS1");
        sadCase(";");
        sadCase(";;");
        sadCase("");
        sadCase("NS1 ;");
        sadCase("NS1..NS2;");
        sadCase("ns1");
        sadCase("NS2.NS1");
        sadCase("$NS1&");

        happyCase("NS1");
        happyCase("NS1;");
        happyCase(";NS1");
        happyCase("NS1.NS2");
        happyCase("NS2;NS1.NS2");
        happyCase("NS2;;NS1.NS2");

        void sadCase(string featureValue)
        {
            var comp = CreateCompilation(new[] { (source, "Program.cs"), s_attributesSource }, parseOptions: TestOptions.Regular.WithFeature("InterceptorsPreviewNamespaces", featureValue));
            comp.VerifyEmitDiagnostics(
                // Program.cs(15,10): error CS9137: The 'interceptors' experimental feature is not enabled. Add '<InterceptorsPreviewNamespaces>$(InterceptorsPreviewNamespaces);NS1.NS2</InterceptorsPreviewNamespaces>' to your project.
                //         [InterceptsLocation("Program.cs", 4, 3)]
                Diagnostic(ErrorCode.ERR_InterceptorsFeatureNotEnabled, @"InterceptsLocation(""Program.cs"", 4, 3)").WithArguments("<InterceptorsPreviewNamespaces>$(InterceptorsPreviewNamespaces);NS1.NS2</InterceptorsPreviewNamespaces>").WithLocation(15, 10));
        }

        void happyCase(string featureValue)
        {
            var verifier = CompileAndVerify(new[] { (source, "Program.cs"), s_attributesSource }, parseOptions: TestOptions.Regular.WithFeature("InterceptorsPreviewNamespaces", featureValue), expectedOutput: "1");
            verifier.VerifyDiagnostics();
        }
    }

    [Fact]
    public void FeatureFlag_Granular_03()
    {
        var source = """
            using System.Runtime.CompilerServices;
            using System;

            C.M();

            class C
            {
                public static void M() => throw null!;
            }

            class D
            {
                [InterceptsLocation("Program.cs", 4, 3)]
                public static void M() => Console.Write(1);
            }
            """;

        var comp = CreateCompilation(new[] { (source, "Program.cs"), s_attributesSource }, parseOptions: TestOptions.Regular.WithFeature("InterceptorsPreviewNamespaces", ""));
        comp.VerifyEmitDiagnostics(
            // Program.cs(13,6): error CS9206: An interceptor cannot be declared in the global namespace.
            //     [InterceptsLocation("Program.cs", 4, 3)]
            Diagnostic(ErrorCode.ERR_InterceptorGlobalNamespace, @"InterceptsLocation(""Program.cs"", 4, 3)").WithLocation(13, 6));
    }

    [Fact]
    public void FeatureFlag_Granular_04()
    {
        var source = """
            using System.Runtime.CompilerServices;
            using System;

            C.M();

            class C
            {
                public static void M() => throw null!;
            }

            namespace global
            {
                class D
                {
                    [InterceptsLocation("Program.cs", 4, 3)]
                    public static void M() => Console.Write(1);
                }
            }
            """;

        var verifier = CompileAndVerify(new[] { (source, "Program.cs"), s_attributesSource }, parseOptions: TestOptions.Regular.WithFeature("InterceptorsPreviewNamespaces", "global"), expectedOutput: "1");
        verifier.VerifyDiagnostics();

        verifier = CompileAndVerify(new[] { (source, "Program.cs"), s_attributesSource }, parseOptions: TestOptions.Regular.WithFeature("interceptorspreviewnamespaces", "global"), expectedOutput: "1");
        verifier.VerifyDiagnostics();
    }

    [Fact]
    public void FeatureFlag_Granular_05()
    {
        var source = """
            using System.Runtime.CompilerServices;
            using System;

            C.M();

            class C
            {
                public static void M() => throw null!;
            }

            namespace global.B
            {
                class D
                {
                    [InterceptsLocation("Program.cs", 4, 3)]
                    public static void M() => Console.Write(1);
                }
            }
            """;

        var comp = CreateCompilation(new[] { (source, "Program.cs"), s_attributesSource }, parseOptions: TestOptions.Regular.WithFeature("InterceptorsPreviewNamespaces", "global.A"));
        comp.VerifyEmitDiagnostics(
            // Program.cs(15,10): error CS9137: The 'interceptors' experimental feature is not enabled in this namespace. Add '<InterceptorsPreviewNamespaces>$(InterceptorsPreviewNamespaces);global.B</InterceptorsPreviewNamespaces>' to your project.
            //         [InterceptsLocation("Program.cs", 4, 3)]
            Diagnostic(ErrorCode.ERR_InterceptorsFeatureNotEnabled, @"InterceptsLocation(""Program.cs"", 4, 3)").WithArguments("<InterceptorsPreviewNamespaces>$(InterceptorsPreviewNamespaces);global.B</InterceptorsPreviewNamespaces>").WithLocation(15, 10));
    }

    [Fact]
    public void SelfInterception()
    {
        var source = """
            using System.Runtime.CompilerServices;
            using System;

            class C
            {
                public static void Main()
                {
                    InterceptableMethod();
                }


                [InterceptsLocation("Program.cs", 8, 9)]
                public static void InterceptableMethod() { Console.Write(1); }
            }
            """;
        var verifier = CompileAndVerify(new[] { (source, "Program.cs"), s_attributesSource }, parseOptions: RegularWithInterceptors, expectedOutput: "1");
        verifier.VerifyDiagnostics();
    }

    [Fact]
    public void StaticInterceptable_StaticInterceptor_NoParameters()
    {
        var source = """
            using System.Runtime.CompilerServices;
            using System;

            class C
            {

                public static void InterceptableMethod() { Console.Write("interceptable"); }

                public static void Main()
                {
                    InterceptableMethod();
                }
            }

            class D
            {
                [InterceptsLocation("Program.cs", 11, 9)]
                public static void Interceptor1() { Console.Write("interceptor 1"); }
            }
            """;
        var verifier = CompileAndVerify(new[] { (source, "Program.cs"), s_attributesSource }, parseOptions: RegularWithInterceptors, expectedOutput: "interceptor 1");
        verifier.VerifyDiagnostics();
    }

    [Fact]
    public void Accessibility_01()
    {
        var source = """
            using System.Runtime.CompilerServices;
            using System;

            class C
            {

                public static void InterceptableMethod() { Console.Write("interceptable"); }

                public static void Main()
                {
                    InterceptableMethod();
                }
            }

            class D
            {
                [InterceptsLocation("Program.cs", 11, 9)]
                private static void Interceptor1() { Console.Write("interceptor 1"); }
            }
            """;
        var comp = CreateCompilation(new[] { (source, "Program.cs"), s_attributesSource }, parseOptions: RegularWithInterceptors);
        comp.VerifyEmitDiagnostics(
                // Program.cs(17,6): error CS9155: Cannot intercept because 'D.Interceptor1()' is not accessible within 'C.Main()'.
                //     [InterceptsLocation("Program.cs", 11, 9)]
                Diagnostic(ErrorCode.ERR_InterceptorNotAccessible, @"InterceptsLocation(""Program.cs"", 11, 9)").WithArguments("D.Interceptor1()", "C.Main()").WithLocation(17, 6));
    }

    [Fact]
    public void Accessibility_02()
    {
        // An interceptor declared within a file-local type can intercept a call even if the call site can't normally refer to the file-local type.
        var source1 = """
            using System;

            class C
            {

                public static void InterceptableMethod() { Console.Write("interceptable"); }

                public static void Main()
                {
                    InterceptableMethod();
                }
            }
            """;

        var source2 = """
            using System.Runtime.CompilerServices;
            using System;

            file class D
            {
                [InterceptsLocation("Program.cs", 10, 9)]
                public static void Interceptor1() { Console.Write("interceptor 1"); }
            }
            """;

        var verifier = CompileAndVerify(new[] { (source1, "Program.cs"), (source2, "Other.cs"), s_attributesSource }, parseOptions: RegularWithInterceptors, expectedOutput: "interceptor 1");
        verifier.VerifyDiagnostics();
    }

    [Fact]
    public void FileLocalAttributeDefinitions_01()
    {
        // Treat a file-local declaration of InterceptsLocationAttribute as a well-known attribute within the declaring compilation.
        var source = """
            using System;
            using System.Runtime.CompilerServices;

            C.M();

            class C
            {
                public static void M() => throw null!;
            }

            static class D
            {
                [InterceptsLocation("Program.cs", 4, 3)]
                public static void M()
                {
                    Console.Write(1);
                }
            }

            namespace System.Runtime.CompilerServices
            {
                file class InterceptsLocationAttribute : Attribute
                {
                    public InterceptsLocationAttribute(string filePath, int line, int character) { }
                }
            }
            """;

        var verifier = CompileAndVerify((source, "Program.cs"), parseOptions: RegularWithInterceptors, expectedOutput: "1");
        verifier.VerifyDiagnostics();
    }

    /// <summary>
    /// File-local InterceptsLocationAttribute from another compilation is not considered to *duplicate* an interception, even if it is inherited.
    /// See also <see cref="DuplicateLocation_03"/>.
    /// </summary>
    [Fact]
    public void FileLocalAttributeDefinitions_02()
    {
        var source1 = """
            using System.Runtime.CompilerServices;
            using System;

            var c = new C();
            c.M();

            public class C
            {
                public void M() => Console.Write(1);

                [InterceptsLocation("Program.cs", 5, 3)]
                public virtual void Interceptor() => throw null!;
            }

            namespace System.Runtime.CompilerServices
            {
                [AttributeUsage(AttributeTargets.Method, AllowMultiple = true, Inherited = true)]
                file sealed class InterceptsLocationAttribute : Attribute
                {
                    public InterceptsLocationAttribute(string filePath, int line, int character)
                    {
                    }
                }
            }
            """;

        // Inherited attribute on 'override void Interceptor' from other compilation doesn't cause a call in this compilation to be intercepted.
        var source2 = """


            // leading blank lines for alignment with the call in the other compilation.
            var d = new D();
            d.M();

            class D : C
            {
                public override void Interceptor() => throw null!;
            }
            """;

        var comp1 = CreateCompilation((source1, "Program.cs"), parseOptions: RegularWithInterceptors);
        comp1.VerifyEmitDiagnostics();

        var comp2Verifier = CompileAndVerify((source2, "Program.cs"), references: new[] { comp1.ToMetadataReference() }, parseOptions: RegularWithInterceptors, expectedOutput: "1");
        comp2Verifier.VerifyDiagnostics();

        comp2Verifier = CompileAndVerify((source2, "Program.cs"), references: new[] { comp1.EmitToImageReference() }, parseOptions: RegularWithInterceptors, expectedOutput: "1");
        comp2Verifier.VerifyDiagnostics();
    }

    [Fact]
    public void InterceptableExtensionMethod_InterceptorExtensionMethod()
    {
        var source = """
            using System.Runtime.CompilerServices;
            using System;

            interface I1 { }
            class C : I1 { }

            static class Program
            {

                public static I1 InterceptableMethod(this I1 i1, string param) { Console.Write("interceptable " + param); return i1; }

                public static void Main()
                {
                    var c = new C();
                    c.InterceptableMethod("call site");
                }
            }

            static class D
            {
                [InterceptsLocation("Program.cs", 15, 11)]
                public static I1 Interceptor1(this I1 i1, string param) { Console.Write("interceptor " + param); return i1; }
            }
            """;
        var verifier = CompileAndVerify(new[] { (source, "Program.cs"), s_attributesSource }, parseOptions: RegularWithInterceptors, expectedOutput: "interceptor call site");
        verifier.VerifyDiagnostics();
    }

    [Fact]
    public void InterceptableExtensionMethod_InterceptorExtensionMethod_NormalForm()
    {
        var source = """
            using System.Runtime.CompilerServices;
            using System;

            interface I1 { }
            class C : I1 { }

            static class Program
            {

                public static I1 InterceptableMethod(this I1 i1, string param) { Console.Write("interceptable " + param); return i1; }

                public static void Main()
                {
                    var c = new C();
                    InterceptableMethod(c, "call site");
                }
            }

            static class D
            {
                [InterceptsLocation("Program.cs", 15, 9)]
                public static I1 Interceptor1(this I1 i1, string param) { Console.Write("interceptor " + param); return i1; }
            }
            """;
        var verifier = CompileAndVerify(new[] { (source, "Program.cs"), s_attributesSource }, parseOptions: RegularWithInterceptors, expectedOutput: "interceptor call site");
        verifier.VerifyDiagnostics();
    }

    [Fact]
    public void InterceptableInstanceMethod_InterceptorExtensionMethod()
    {
        var source = """
            using System.Runtime.CompilerServices;
            using System;

            class C
            {

                public C InterceptableMethod(string param) { Console.Write("interceptable " + param); return this; }
            }

            static class Program
            {
                public static void Main()
                {
                    var c = new C();
                    c.InterceptableMethod("call site");
                }
            }

            static class D
            {
                [InterceptsLocation("Program.cs", 15, 11)]
                public static C Interceptor1(this C i1, string param) { Console.Write("interceptor " + param); return i1; }
            }
            """;
        var verifier = CompileAndVerify(new[] { (source, "Program.cs"), s_attributesSource }, parseOptions: RegularWithInterceptors, expectedOutput: "interceptor call site");
        verifier.VerifyDiagnostics();
    }

    [Fact]
    public void InterceptableInstanceMethod_InterceptorStaticMethod()
    {
        var source = """
            using System.Runtime.CompilerServices;
            using System;

            class C
            {

                public C InterceptableMethod(string param) { Console.Write("interceptable " + param); return this; }
            }

            static class Program
            {
                public static void Main()
                {
                    var c = new C();
                    c.InterceptableMethod("call site");
                }
            }

            static class D
            {
                [InterceptsLocation("Program.cs", 15, 11)]
                public static C Interceptor1(C i1, string param) { Console.Write("interceptor " + param); return i1; }
            }
            """;
        var comp = CreateCompilation(new[] { (source, "Program.cs"), s_attributesSource }, parseOptions: RegularWithInterceptors);
        comp.VerifyEmitDiagnostics(
            // Program.cs(21,6): error CS9144: Cannot intercept method 'C.InterceptableMethod(string)' with interceptor 'D.Interceptor1(C, string)' because the signatures do not match.
            //     [InterceptsLocation("Program.cs", 15, 11)]
            Diagnostic(ErrorCode.ERR_InterceptorSignatureMismatch, @"InterceptsLocation(""Program.cs"", 15, 11)").WithArguments("C.InterceptableMethod(string)", "D.Interceptor1(C, string)").WithLocation(21, 6)
            );
    }

    [Fact]
    public void InterceptsLocationDuplicatePath()
    {
        var source0 = ("""
            public class D0
            {
                public static void M()
                {
                    C.InterceptableMethod("a");
                }
            }
            """, "Program.cs");

        var source1 = ("""
            public class D1
            {
                public static void M()
                {
                    C.InterceptableMethod("a");
                }
            }
            """, "Program.cs");

        var source2 = ("""
            using System.Runtime.CompilerServices;
            using System;

            D0.M();
            D1.M();

            public class C
            {

                public static void InterceptableMethod(string param) { Console.Write("interceptable " + param); }
            }

            public static class Interceptor
            {
                [InterceptsLocation("Program.cs", 5, 11)]
                public static void Interceptor1(string param) { Console.Write("interceptor " + param); }
            }
            """, "Interceptor.cs");

        var comp = CreateCompilation(new[] { source0, source1, source2, s_attributesSource }, parseOptions: RegularWithInterceptors);
        comp.VerifyEmitDiagnostics(
            // Interceptor.cs(15,25): error CS9152: Cannot intercept a call in file with path 'Program.cs' because multiple files in the compilation have this path.
            //     [InterceptsLocation("Program.cs", 5, 11)]
            Diagnostic(ErrorCode.ERR_InterceptorNonUniquePath, @"""Program.cs""").WithArguments("Program.cs").WithLocation(15, 25));
    }

    [Fact]
    public void DuplicateLocation_01()
    {
        var source = """
            using System.Runtime.CompilerServices;

            C.M();

            class C
            {

                public static void M() { }
            }

            class D
            {
                [InterceptsLocation("Program.cs", 3, 3)]
                public static void M1() { }

                [InterceptsLocation("Program.cs", 3, 3)]
                public static void M2() { }
            }
            """;

        var comp = CreateCompilation(new[] { (source, "Program.cs"), s_attributesSource }, parseOptions: RegularWithInterceptors);
        comp.VerifyEmitDiagnostics(
            // Program.cs(13,6): error CS9153: The indicated call is intercepted multiple times.
            //     [InterceptsLocation("Program.cs", 3, 3)]
            Diagnostic(ErrorCode.ERR_DuplicateInterceptor, @"InterceptsLocation(""Program.cs"", 3, 3)").WithLocation(13, 6),
            // Program.cs(16,6): error CS9153: The indicated call is intercepted multiple times.
            //     [InterceptsLocation("Program.cs", 3, 3)]
            Diagnostic(ErrorCode.ERR_DuplicateInterceptor, @"InterceptsLocation(""Program.cs"", 3, 3)").WithLocation(16, 6));
    }

    [Fact]
    public void DuplicateLocation_02()
    {
        var source0 = """
            using System.Runtime.CompilerServices;

            C.M();

            class C
            {

                public static void M() { }
            }
            """;

        var source1 = """
            using System.Runtime.CompilerServices;

            class D1
            {
                [InterceptsLocation("Program.cs", 3, 3)]
                public static void M1() { }
            }
            """;

        var source2 = """
            using System.Runtime.CompilerServices;

            class D2
            {
                [InterceptsLocation("Program.cs", 3, 3)]
                public static void M1() { }
            }
            """;

        var comp = CreateCompilation(new[] { (source0, "Program.cs"), (source1, "File1.cs"), (source2, "File2.cs"), s_attributesSource }, parseOptions: RegularWithInterceptors);
        comp.VerifyEmitDiagnostics(
            // File2.cs(5,6): error CS9153: The indicated call is intercepted multiple times.
            //     [InterceptsLocation("Program.cs", 3, 3)]
            Diagnostic(ErrorCode.ERR_DuplicateInterceptor, @"InterceptsLocation(""Program.cs"", 3, 3)").WithLocation(5, 6),
            // File1.cs(5,6): error CS9153: The indicated call is intercepted multiple times.
            //     [InterceptsLocation("Program.cs", 3, 3)]
            Diagnostic(ErrorCode.ERR_DuplicateInterceptor, @"InterceptsLocation(""Program.cs"", 3, 3)").WithLocation(5, 6)
            );
    }

    [Fact]
    public void DuplicateLocation_03()
    {
        // InterceptsLocationAttribute is not considered to *duplicate* an interception, even if it is inherited.
        var source = """
            using System.Runtime.CompilerServices;
            using System;

            var d = new D();
            d.M();

            class C
            {

                public void M() => throw null!;

                [InterceptsLocation("Program.cs", 5, 3)]
                public virtual void Interceptor() => throw null!;
            }

            class D : C
            {
                public override void Interceptor() => Console.Write(1);
            }

            namespace System.Runtime.CompilerServices
            {
                [AttributeUsage(AttributeTargets.Method)]
                public sealed class InterceptableAttribute : Attribute { }

                [AttributeUsage(AttributeTargets.Method, AllowMultiple = true, Inherited = true)]
                public sealed class InterceptsLocationAttribute : Attribute
                {
                    public InterceptsLocationAttribute(string filePath, int line, int character)
                    {
                    }
                }
            }
            """;

        var verifier = CompileAndVerify((source, "Program.cs"), parseOptions: RegularWithInterceptors, expectedOutput: "1");
        verifier.VerifyDiagnostics();
    }

    [Fact]
    public void DuplicateLocation_04()
    {
        var source = """
            using System.Runtime.CompilerServices;

            C.M();

            class C
            {

                public static void M() { }
            }

            class D
            {
                [InterceptsLocation("Program.cs", 3, 3)]
                [InterceptsLocation("Program.cs", 3, 3)]
                public static void M1() { }
            }
            """;

        var comp = CreateCompilation(new[] { (source, "Program.cs"), s_attributesSource }, parseOptions: RegularWithInterceptors);
        comp.VerifyEmitDiagnostics(
            // Program.cs(13,6): error CS9153: The indicated call is intercepted multiple times.
            //     [InterceptsLocation("Program.cs", 3, 3)]
            Diagnostic(ErrorCode.ERR_DuplicateInterceptor, @"InterceptsLocation(""Program.cs"", 3, 3)").WithLocation(13, 6),
            // Program.cs(14,6): error CS9153: The indicated call is intercepted multiple times.
            //     [InterceptsLocation("Program.cs", 3, 3)]
            Diagnostic(ErrorCode.ERR_DuplicateInterceptor, @"InterceptsLocation(""Program.cs"", 3, 3)").WithLocation(14, 6));
    }

    [Fact]
    public void InterceptorVirtual_01()
    {
        // Intercept a method call with a call to a virtual method on the same type.
        var source = """
            using System.Runtime.CompilerServices;
            using System;

            C c = new C();
            c.M();

            c = new D();
            c.M();

            class C
            {

                public void M() => throw null!;

                [InterceptsLocation("Program.cs", 5, 3)]
                [InterceptsLocation("Program.cs", 8, 3)]
                public virtual void Interceptor() => Console.Write("C");
            }

            class D : C
            {
                public override void Interceptor() => Console.Write("D");
            }

            namespace System.Runtime.CompilerServices
            {
                [AttributeUsage(AttributeTargets.Method)]
                public sealed class InterceptableAttribute : Attribute { }

                [AttributeUsage(AttributeTargets.Method, AllowMultiple = true, Inherited = true)]
                public sealed class InterceptsLocationAttribute : Attribute
                {
                    public InterceptsLocationAttribute(string filePath, int line, int character)
                    {
                    }
                }
            }
            """;

        var verifier = CompileAndVerify((source, "Program.cs"), parseOptions: RegularWithInterceptors, expectedOutput: "CD");
        verifier.VerifyDiagnostics();
    }

    [Fact]
    public void InterceptorVirtual_02()
    {
        // Intercept a call with a virtual method call on the base type.
        var source = """
            using System.Runtime.CompilerServices;
            using System;

            D d = new D();
            d.M();

            class C
            {
                [InterceptsLocation("Program.cs", 5, 3)]
                public virtual void Interceptor() => throw null!;
            }

            class D : C
            {

                public void M() => throw null!;

                public override void Interceptor() => throw null!;
            }

            namespace System.Runtime.CompilerServices
            {
                [AttributeUsage(AttributeTargets.Method)]
                public sealed class InterceptableAttribute : Attribute { }

                [AttributeUsage(AttributeTargets.Method, AllowMultiple = true, Inherited = true)]
                public sealed class InterceptsLocationAttribute : Attribute
                {
                    public InterceptsLocationAttribute(string filePath, int line, int character)
                    {
                    }
                }
            }
            """;

        var comp = CreateCompilation((source, "Program.cs"), parseOptions: RegularWithInterceptors);
        comp.VerifyEmitDiagnostics(
            // Program.cs(9,6): error CS9148: Interceptor must have a 'this' parameter matching parameter 'D this' on 'D.M()'.
            //     [InterceptsLocation("Program.cs", 5, 3)]
            Diagnostic(ErrorCode.ERR_InterceptorMustHaveMatchingThisParameter, @"InterceptsLocation(""Program.cs"", 5, 3)").WithArguments("D this", "D.M()").WithLocation(9, 6));
    }

    [Fact]
    public void InterceptorOverride_01()
    {
        // Intercept a call with a call to an override method on a derived type.
        var source = """
            using System.Runtime.CompilerServices;
            using System;

            D d = new D();
            d.M();

            class C
            {

                public void M() => throw null!;

                public virtual void Interceptor() => throw null!;
            }

            class D : C
            {
                [InterceptsLocation("Program.cs", 5, 3)] // 1
                public override void Interceptor() => throw null!;
            }

            namespace System.Runtime.CompilerServices
            {
                [AttributeUsage(AttributeTargets.Method)]
                public sealed class InterceptableAttribute : Attribute { }

                [AttributeUsage(AttributeTargets.Method, AllowMultiple = true, Inherited = true)]
                public sealed class InterceptsLocationAttribute : Attribute
                {
                    public InterceptsLocationAttribute(string filePath, int line, int character)
                    {
                    }
                }
            }
            """;

        var comp = CreateCompilation((source, "Program.cs"), parseOptions: RegularWithInterceptors);
        comp.VerifyEmitDiagnostics(
            // Program.cs(17,6): error CS9148: Interceptor must have a 'this' parameter matching parameter 'C this' on 'C.M()'.
            //     [InterceptsLocation("Program.cs", 5, 3)] // 1
            Diagnostic(ErrorCode.ERR_InterceptorMustHaveMatchingThisParameter, @"InterceptsLocation(""Program.cs"", 5, 3)").WithArguments("C this", "C.M()").WithLocation(17, 6));
    }

    [Fact]
    public void InterceptorOverride_02()
    {
        // Intercept a call with an override method on the same type.
        var source = """
            using System.Runtime.CompilerServices;
            using System;

            D d = new D();
            d.M();

            class C
            {
                public virtual void Interceptor() => throw null!;
            }

            class D : C
            {

                public void M() => throw null!;

                [InterceptsLocation("Program.cs", 5, 3)]
                public override void Interceptor() => Console.Write(1);
            }

            namespace System.Runtime.CompilerServices
            {
                [AttributeUsage(AttributeTargets.Method)]
                public sealed class InterceptableAttribute : Attribute { }

                [AttributeUsage(AttributeTargets.Method, AllowMultiple = true, Inherited = true)]
                public sealed class InterceptsLocationAttribute : Attribute
                {
                    public InterceptsLocationAttribute(string filePath, int line, int character)
                    {
                    }
                }
            }
            """;

        var verifier = CompileAndVerify((source, "Program.cs"), parseOptions: RegularWithInterceptors, expectedOutput: "1");
        verifier.VerifyDiagnostics();
    }

    [Fact]
    public void EmitMetadataOnly_01()
    {
        // We can emit a ref assembly even though there are duplicate interceptions.
        var source = """
            using System.Runtime.CompilerServices;

            class C
            {
                public static void Main()
                {
                    C.M();
                }


                public static void M() { }
            }

            class D
            {
                [InterceptsLocation("Program.cs", 7, 11)]
                public static void M1() { }

                [InterceptsLocation("Program.cs", 7, 11)]
                public static void M2() { }
            }
            """;

        var verifier = CompileAndVerify(new[] { (source, "Program.cs"), s_attributesSource }, parseOptions: RegularWithInterceptors, emitOptions: EmitOptions.Default.WithEmitMetadataOnly(true));
        verifier.VerifyDiagnostics();

        var comp = CreateCompilation(new[] { (source, "Program.cs"), s_attributesSource }, parseOptions: RegularWithInterceptors);
        comp.VerifyEmitDiagnostics(
            // Program.cs(16,6): error CS9153: The indicated call is intercepted multiple times.
            //     [InterceptsLocation("Program.cs", 7, 11)]
            Diagnostic(ErrorCode.ERR_DuplicateInterceptor, @"InterceptsLocation(""Program.cs"", 7, 11)").WithLocation(16, 6),
            // Program.cs(19,6): error CS9153: The indicated call is intercepted multiple times.
            //     [InterceptsLocation("Program.cs", 7, 11)]
            Diagnostic(ErrorCode.ERR_DuplicateInterceptor, @"InterceptsLocation(""Program.cs"", 7, 11)").WithLocation(19, 6));
    }

    [Fact]
    public void EmitMetadataOnly_02()
    {
        // We can't emit a ref assembly when a problem is found with an InterceptsLocationAttribute in the declaration phase.
        // Strictly, we should perhaps allow this emit anyway, but it doesn't feel urgent to do so.
        var source = """
            using System.Runtime.CompilerServices;

            C.M();

            class C
            {

                public static void M() { }
            }

            class D
            {
                [InterceptsLocation("Program.cs", 3, 4)]
                public static void M1() { }

            }
            """;

        var comp = CreateCompilation(new[] { (source, "Program.cs"), s_attributesSource }, parseOptions: RegularWithInterceptors);
        comp.VerifyEmitDiagnostics(EmitOptions.Default.WithEmitMetadataOnly(true),
            // Program.cs(13,6): error CS9141: The provided line and character number does not refer to an interceptable method name, but rather to token '('.
            //     [InterceptsLocation("Program.cs", 3, 4)]
            Diagnostic(ErrorCode.ERR_InterceptorPositionBadToken, @"InterceptsLocation(""Program.cs"", 3, 4)").WithArguments("(").WithLocation(13, 6));
    }

    [Fact]
    public void InterceptsLocationFromMetadata()
    {
        // Verify that `[InterceptsLocation]` on a method from metadata does not cause a call in the current compilation to be intercepted.
        var source0 = """
            using System.Runtime.CompilerServices;
            using System;

            public class C0
            {

                public static void InterceptableMethod(string param) { Console.Write("interceptable " + param); }

                static void M0()
                {
                    InterceptableMethod("1");
                }
            }

            public static class D
            {
                [InterceptsLocation("Program.cs", 11, 9)]
                public static void Interceptor1(string param) { Console.Write("interceptor " + param); }
            }
            """;
        var comp0 = CreateCompilation(new[] { (source0, "Program.cs"), s_attributesSource }, parseOptions: RegularWithInterceptors);
        comp0.VerifyEmitDiagnostics();

        var source1 = """

            using System;

            class C1
            {

                public static void InterceptableMethod(string param) { Console.Write("interceptable " + param); }

                static void Main()
                {
                    InterceptableMethod("1");
                }
            }
            """;

        var comp1 = CompileAndVerify(new[] { (source1, "Program.cs") }, new[] { comp0.ToMetadataReference() }, parseOptions: RegularWithInterceptors, expectedOutput: "interceptable 1");
        comp1.VerifyDiagnostics();

        comp1 = CompileAndVerify(new[] { (source1, "Program.cs") }, new[] { comp0.EmitToImageReference() }, parseOptions: RegularWithInterceptors, expectedOutput: "interceptable 1");
        comp1.VerifyDiagnostics();
    }

    [Fact]
    public void InterceptableDelegateConversion()
    {
        var source = """
            using System.Runtime.CompilerServices;
            using System;

            class C
            {

                public C InterceptableMethod(string param) { Console.Write("interceptable " + param); return this; }
            }

            static class Program
            {
                public static void Main()
                {
                    var c = new C();
                    var del = c.InterceptableMethod;
                }
            }

            static class D
            {
                [InterceptsLocation("Program.cs", 15, 21)]
                public static C Interceptor1(this C i1, string param) { Console.Write("interceptor " + param); return i1; }
            }
            """;
        var compilation = CreateCompilation(new[] { (source, "Program.cs"), s_attributesSource }, parseOptions: RegularWithInterceptors);
        compilation.VerifyEmitDiagnostics(
            // Program.cs(21,6): error CS9151: Possible method name 'InterceptableMethod' cannot be intercepted because it is not being invoked.
            //     [InterceptsLocation("Program.cs", 15, 21)]
            Diagnostic(ErrorCode.ERR_InterceptorNameNotInvoked, @"InterceptsLocation(""Program.cs"", 15, 21)").WithArguments("InterceptableMethod").WithLocation(21, 6)
            );
    }

    [Fact]
    public void InterceptableNameof()
    {
        var source = """
            using System.Runtime.CompilerServices;

            static class Program
            {
                public static void Main()
                {
                    _ = nameof(Main);
                }
            }

            static class D
            {
                [InterceptsLocation("Program.cs", 7, 13)]
                public static void Interceptor1(object param) { }
            }
            """;
        var compilation = CreateCompilation(new[] { (source, "Program.cs"), s_attributesSource }, parseOptions: RegularWithInterceptors);
        compilation.VerifyEmitDiagnostics(
            // Program.cs(7,13): error CS9160: A nameof operator cannot be intercepted.
            //         _ = nameof(Main);
            Diagnostic(ErrorCode.ERR_InterceptorCannotInterceptNameof, "nameof").WithLocation(7, 13)
            );
    }

    [Fact]
    public void InterceptableNameof_MethodCall()
    {
        var source = """
            using System.Runtime.CompilerServices;
            using System;

            static class Program
            {
                public static void Main()
                {
                    _ = nameof(F);
                }

                private static object F = 1;


                public static string nameof(object param) => throw null!;
            }

            static class D
            {
                [InterceptsLocation("Program.cs", 8, 13)]
                public static string Interceptor1(object param)
                {
                    Console.Write(1);
                    return param.ToString();
                }
            }
            """;
        var verifier = CompileAndVerify(new[] { (source, "Program.cs"), s_attributesSource }, parseOptions: RegularWithInterceptors, expectedOutput: "1");
        verifier.VerifyDiagnostics();
    }

    [Fact]
    public void InterceptableDoubleUnderscoreReservedIdentifiers()
    {
        var source = """
            using System.Runtime.CompilerServices;
            using System;

            static class Program
            {
                public static void Main()
                {
                    M1(__arglist(1, 2, 3));

                    int i = 0;
                    TypedReference tr = __makeref(i);
                    ref int ri = ref __refvalue(tr, int);
                    Type t = __reftype(tr);
                }

                static void M1(__arglist) { }
            }

            static class D
            {
                [InterceptsLocation("Program.cs", 8, 12)] // __arglist
                [InterceptsLocation("Program.cs", 11, 29)] // __makeref
                [InterceptsLocation("Program.cs", 12, 26)] // __refvalue
                [InterceptsLocation("Program.cs", 13, 18)] // __reftype
                public static void Interceptor1(int x, int y, int z) { }
            }
            """;
        var compilation = CreateCompilation(new[] { (source, "Program.cs"), s_attributesSource }, parseOptions: RegularWithInterceptors);
        compilation.VerifyEmitDiagnostics(
            // Program.cs(21,6): error CS9141: The provided line and character number does not refer to an interceptable method name, but rather to token '__arglist'.
            //     [InterceptsLocation("Program.cs", 8, 12)] // __arglist
            Diagnostic(ErrorCode.ERR_InterceptorPositionBadToken, @"InterceptsLocation(""Program.cs"", 8, 12)").WithArguments("__arglist").WithLocation(21, 6),
            // Program.cs(22,6): error CS9141: The provided line and character number does not refer to an interceptable method name, but rather to token '__makeref'.
            //     [InterceptsLocation("Program.cs", 11, 29)] // __makeref
            Diagnostic(ErrorCode.ERR_InterceptorPositionBadToken, @"InterceptsLocation(""Program.cs"", 11, 29)").WithArguments("__makeref").WithLocation(22, 6),
            // Program.cs(23,6): error CS9141: The provided line and character number does not refer to an interceptable method name, but rather to token '__refvalue'.
            //     [InterceptsLocation("Program.cs", 12, 26)] // __refvalue
            Diagnostic(ErrorCode.ERR_InterceptorPositionBadToken, @"InterceptsLocation(""Program.cs"", 12, 26)").WithArguments("__refvalue").WithLocation(23, 6),
            // Program.cs(24,6): error CS9141: The provided line and character number does not refer to an interceptable method name, but rather to token '__reftype'.
            //     [InterceptsLocation("Program.cs", 13, 18)] // __reftype
            Diagnostic(ErrorCode.ERR_InterceptorPositionBadToken, @"InterceptsLocation(""Program.cs"", 13, 18)").WithArguments("__reftype").WithLocation(24, 6)
            );
    }

    [Fact]
    public void InterceptableDelegateInvocation_01()
    {
        var source = """
            using System.Runtime.CompilerServices;
            using System;

            C.M(() => Console.Write(1));
            C.M1((() => Console.Write(1), 0));

            static class C
            {
                public static void M(Action action)
                {
                    action();
                }

                public static void M1((Action action, int) pair)
                {
                    pair.action();
                }
            }

            static class D
            {
                [InterceptsLocation("Program.cs", 11, 9)]
                [InterceptsLocation("Program.cs", 16, 14)]
                public static void Interceptor1(this Action action) { action(); Console.Write(2); }
            }
            """;
        var compilation = CreateCompilation(new[] { (source, "Program.cs"), s_attributesSource }, parseOptions: RegularWithInterceptors);
        compilation.VerifyEmitDiagnostics(
            // Program.cs(22,6): error CS9207: Cannot intercept 'action' because it is not an invocation of an ordinary member method.
            //     [InterceptsLocation("Program.cs", 11, 9)]
            Diagnostic(ErrorCode.ERR_InterceptableMethodMustBeOrdinary, @"InterceptsLocation(""Program.cs"", 11, 9)").WithArguments("action").WithLocation(22, 6),
            // Program.cs(23,6): error CS9207: Cannot intercept 'action' because it is not an invocation of an ordinary member method.
            //     [InterceptsLocation("Program.cs", 16, 14)]
            Diagnostic(ErrorCode.ERR_InterceptableMethodMustBeOrdinary, @"InterceptsLocation(""Program.cs"", 16, 14)").WithArguments("action").WithLocation(23, 6));
    }

    [Fact]
    public void InterceptableDelegateInvocation_02()
    {
        var source = """
            using System.Runtime.CompilerServices;
            using System;

            C.M(() => Console.Write(1));
            C.M1((() => Console.Write(1), 0));

            static class C
            {
                public static void M(Action action)
                {
                    action!();
                }

                public static void M1((Action action, int) pair)
                {
                    pair.action!();
                }
            }

            static class D
            {
                [InterceptsLocation("Program.cs", 11, 9)]
                [InterceptsLocation("Program.cs", 16, 14)]
                public static void Interceptor1(this Action action) { action(); Console.Write(2); }
            }
            """;
        var compilation = CreateCompilation(new[] { (source, "Program.cs"), s_attributesSource }, parseOptions: RegularWithInterceptors);
        compilation.VerifyEmitDiagnostics(
            // Program.cs(22,6): error CS9151: Possible method name 'action' cannot be intercepted because it is not being invoked.
            //     [InterceptsLocation("Program.cs", 11, 9)]
            Diagnostic(ErrorCode.ERR_InterceptorNameNotInvoked, @"InterceptsLocation(""Program.cs"", 11, 9)").WithArguments("action").WithLocation(22, 6),
            // Program.cs(23,6): error CS9151: Possible method name 'action' cannot be intercepted because it is not being invoked.
            //     [InterceptsLocation("Program.cs", 16, 14)]
            Diagnostic(ErrorCode.ERR_InterceptorNameNotInvoked, @"InterceptsLocation(""Program.cs"", 16, 14)").WithArguments("action").WithLocation(23, 6));
    }

    [Fact]
    public void QualifiedNameAtCallSite()
    {
        var source = """
            using System.Runtime.CompilerServices;
            using System;

            class C
            {

                public static C InterceptableMethod(C c, string param) { Console.Write("interceptable " + param); return c; }
            }

            static class Program
            {
                public static void Main()
                {
                    var c = new C();
                    C.InterceptableMethod(c, "call site");
                }
            }

            static class D
            {
                [InterceptsLocation("Program.cs", 15, 11)]
                public static C Interceptor1(C c, string param) { Console.Write("interceptor " + param); return c; }
            }
            """;
        var verifier = CompileAndVerify(new[] { (source, "Program.cs"), s_attributesSource }, parseOptions: RegularWithInterceptors, expectedOutput: "interceptor call site");
        verifier.VerifyDiagnostics();
    }

    [Fact]
    public void InterceptableStaticMethod_InterceptorExtensionMethod()
    {
        var source = """
            using System.Runtime.CompilerServices;
            using System;

            class C
            {

                public static C InterceptableMethod(C c, string param) { Console.Write("interceptable " + param); return c; }
            }

            static class Program
            {
                public static void Main()
                {
                    var c = new C();
                    C.InterceptableMethod(c, "call site");
                }
            }

            static class D
            {
                [InterceptsLocation("Program.cs", 15, 11)]
                public static C Interceptor1(this C c, string param) { Console.Write("interceptor " + param); return c; }
            }
            """;
        var verifier = CompileAndVerify(new[] { (source, "Program.cs"), s_attributesSource }, parseOptions: RegularWithInterceptors, expectedOutput: "interceptor call site");
        verifier.VerifyDiagnostics();
    }

    [Fact]
    public void InterceptableExtensionMethod_InterceptorStaticMethod()
    {
        var source = """
            using System.Runtime.CompilerServices;
            using System;

            var c = new C();
            c.InterceptableMethod();

            class C { }

            static class D
            {

                public static void InterceptableMethod(this C c) => throw null!;

                [InterceptsLocation("Program.cs", 5, 3)]
                public static void Interceptor1(C c) => throw null!;
            }
            """;
        var comp = CreateCompilation(new[] { (source, "Program.cs"), s_attributesSource }, parseOptions: RegularWithInterceptors);
        comp.VerifyEmitDiagnostics(
            // Program.cs(14,6): error CS9148: Interceptor must have a 'this' parameter matching parameter 'C c' on 'D.InterceptableMethod(C)'.
            //     [InterceptsLocation("Program.cs", 5, 3)]
            Diagnostic(ErrorCode.ERR_InterceptorMustHaveMatchingThisParameter, @"InterceptsLocation(""Program.cs"", 5, 3)").WithArguments("C c", "D.InterceptableMethod(C)").WithLocation(14, 6));
    }

    [Fact]
    public void InterceptableExtensionMethod_InterceptorStaticMethod_NormalForm()
    {
        var source = """
            using System.Runtime.CompilerServices;
            using System;

            var c = new C();
            D.InterceptableMethod(c);

            class C { }

            static class D
            {

                public static void InterceptableMethod(this C c) => throw null!;

                [InterceptsLocation("Program.cs", 5, 3)]
                public static void Interceptor1(C c) => Console.Write(1);
            }
            """;
        var verifier = CompileAndVerify(new[] { (source, "Program.cs"), s_attributesSource }, parseOptions: RegularWithInterceptors, expectedOutput: "1");
        verifier.VerifyDiagnostics();
    }

    [Fact]
    public void InterceptableStaticMethod_InterceptorInstanceMethod()
    {
        var source = """
            using System.Runtime.CompilerServices;
            using System;

            static class Program
            {
                public static void Main()
                {
                    C.InterceptableMethod("call site");
                }
            }

            class C
            {

                public static void InterceptableMethod(string param) { Console.Write("interceptable " + param); }

                [InterceptsLocation("Program.cs", 8, 11)]
                public void Interceptor1(string param) { Console.Write("interceptor " + param); }
            }
            """;
        var comp = CreateCompilation(new[] { (source, "Program.cs"), s_attributesSource }, parseOptions: RegularWithInterceptors);
        comp.VerifyEmitDiagnostics(
            // Program.cs(17,6): error CS9149: Interceptor must not have a 'this' parameter because 'C.InterceptableMethod(string)' does not have a 'this' parameter.
            //     [InterceptsLocation("Program.cs", 8, 11)]
            Diagnostic(ErrorCode.ERR_InterceptorMustNotHaveThisParameter, @"InterceptsLocation(""Program.cs"", 8, 11)").WithArguments("C.InterceptableMethod(string)").WithLocation(17, 6));
    }

    [Fact]
    public void ArgumentLabels()
    {
        var source = """
            using System.Runtime.CompilerServices;
            using System;

            class C
            {

                public void InterceptableMethod(string s1, string s2) { Console.Write(s1 + s2); }
            }

            static class Program
            {
                public static void Main()
                {
                    var c = new C();
                    c.InterceptableMethod(s2: "World", s1: "Hello ");
                }
            }

            static class D
            {
                [InterceptsLocation("Program.cs", 15, 11)]
                public static void Interceptor1(this C c, string s1, string s2) { Console.Write("interceptor " + s1 + s2); }
            }
            """;
        var verifier = CompileAndVerify(new[] { (source, "Program.cs"), s_attributesSource }, parseOptions: RegularWithInterceptors, expectedOutput: "interceptor Hello World");
        verifier.VerifyDiagnostics();
    }

    [Fact]
    public void ParameterNameDifference()
    {
        var source = """
            using System.Runtime.CompilerServices;
            using System;

            class C
            {

                public void InterceptableMethod(string s1) => throw null!;
            }

            static class Program
            {
                public static void Main()
                {
                    var c = new C();
                    c.InterceptableMethod(s1: "1");
                }
            }

            static class D
            {
                [InterceptsLocation("Program.cs", 15, 11)]
                public static void Interceptor1(this C c, string s2) { Console.Write(s2); }
            }
            """;
        var verifier = CompileAndVerify(new[] { (source, "Program.cs"), s_attributesSource }, parseOptions: RegularWithInterceptors, expectedOutput: "1");
        verifier.VerifyDiagnostics();
    }

    [Fact]
    public void ParameterNamesInDifferentOrder()
    {
        var source = """
            using System.Runtime.CompilerServices;
            using System;

            class C
            {

                public void InterceptableMethod(string s1, string s2) => throw null!;
            }

            static class Program
            {
                public static void Main()
                {
                    var c = new C();
                    c.InterceptableMethod("1", "2");
                    c.InterceptableMethod(s2: "4", s1: "3");
                }
            }

            static class D
            {
                [InterceptsLocation("Program.cs", 15, 11)]
                [InterceptsLocation("Program.cs", 16, 11)]
                public static void Interceptor1(this C c, string s2, string s1) { Console.Write(s2); Console.Write(s1); }
            }
            """;
        var verifier = CompileAndVerify(new[] { (source, "Program.cs"), s_attributesSource }, parseOptions: RegularWithInterceptors, expectedOutput: "1234");
        verifier.VerifyDiagnostics();
    }

    [Fact]
    public void AttributeArgumentLabels_01()
    {
        var source = """
            using System.Runtime.CompilerServices;
            using System;

            class C
            {

                public void InterceptableMethod() => throw null!;
            }

            static class Program
            {
                public static void Main()
                {
                    var c = new C();
                    c.InterceptableMethod();
                }
            }

            static class D
            {
                [InterceptsLocation("Program.cs", character: 11, line: 15)]
                public static void Interceptor1(this C c) { Console.Write(1); }
            }
            """;
        var verifier = CompileAndVerify(new[] { (source, "Program.cs"), s_attributesSource }, parseOptions: RegularWithInterceptors, expectedOutput: "1");
        verifier.VerifyDiagnostics();
    }

    [Fact]
    public void AttributeArgumentLabels_02()
    {
        var source = """
            using System.Runtime.CompilerServices;

            class C
            {

                public void InterceptableMethod() => throw null!;
            }

            static class Program
            {
                public static void Main()
                {
                    var c = new C();
                    c.InterceptableMethod();
                }
            }

            static class D
            {
                [InterceptsLocation("Program.cs", character: 1, line: 50)] // 1
                public static void Interceptor1(this C c) => throw null!;
            }
            """;
        var comp = CreateCompilation(new[] { (source, "Program.cs"), s_attributesSource }, parseOptions: RegularWithInterceptors);
        comp.VerifyDiagnostics(
            // Program.cs(20,53): error CS9142: The given file has '22' lines, which is fewer than the provided line number '50'.
            //     [InterceptsLocation("Program.cs", character: 1, line: 50)] // 1
            Diagnostic(ErrorCode.ERR_InterceptorLineOutOfRange, "line: 50").WithArguments("22", "50").WithLocation(20, 53)
            );
    }

    [Fact]
    public void InterceptableExtensionMethod_InterceptorExtensionMethod_Sequence()
    {
        var source = """
            using System.Runtime.CompilerServices;
            using System;

            interface I1 { }
            class C : I1 { }

            static class Program
            {

                public static I1 InterceptableMethod(this I1 i1, string param) { Console.Write("interceptable " + param); return i1; }

                public static void Main()
                {
                    var c = new C();
                    c.InterceptableMethod("call site")
                        .InterceptableMethod("call site");
                }
            }

            static class D
            {
                [InterceptsLocation("Program.cs", 15, 11)]
                public static I1 Interceptor1(this I1 i1, string param) { Console.Write("interceptor " + param); return i1; }
            }
            """;
        var verifier = CompileAndVerify(new[] { (source, "Program.cs"), s_attributesSource }, parseOptions: RegularWithInterceptors, expectedOutput: "interceptor call siteinterceptable call site");
        verifier.VerifyDiagnostics();
    }

    [Fact]
    public void InterceptableFromMetadata()
    {
        var source1 = """

            using System;

            public class C
            {

                public C InterceptableMethod(string param) { Console.Write("interceptable " + param); return this; }
            }
            """;

        var source2 = """
            using System.Runtime.CompilerServices;
            using System;

            static class Program
            {
                public static void Main()
                {
                    var c = new C();
                    c.InterceptableMethod("call site");
                }
            }

            static class D
            {
                [InterceptsLocation("Program.cs", 9, 11)]
                public static C Interceptor1(this C c, string param) { Console.Write("interceptor " + param); return c; }
            }
            """;

        var comp1 = CreateCompilation(new[] { (source1, "File1.cs"), s_attributesSource }, parseOptions: RegularWithInterceptors);
        comp1.VerifyEmitDiagnostics();

        var verifier = CompileAndVerify((source2, "Program.cs"), references: new[] { comp1.ToMetadataReference() }, parseOptions: RegularWithInterceptors, expectedOutput: "interceptor call site");
        verifier.VerifyDiagnostics();
    }

    [Fact]
    public void InterceptsLocation_BadMethodKind()
    {
        var source = """
            using System.Runtime.CompilerServices;

            static class Program
            {

                public static void InterceptableMethod(string param) { }

                public static void Main()
                {
                    InterceptableMethod("");
                    Interceptor1("");

                    var lambda = [InterceptsLocation("Program.cs", 13, 8)] (string param) => { }; // 1

                    [InterceptsLocation("Program.cs", 13, 8)] // 2
                    static void Interceptor1(string param) { }
                }

                public static string Prop
                {
                    [InterceptsLocation("Program.cs", 13, 8)] // 3
                    set { }
                }
            }
            """;
        var comp = CreateCompilation(new[] { (source, "Program.cs"), s_attributesSource }, parseOptions: RegularWithInterceptors);
        comp.VerifyDiagnostics(
            // Program.cs(13,23): error CS9146: An interceptor method must be an ordinary member method.
            //         var lambda = [InterceptsLocation("Program.cs", 13, 8)] (string param) => { }; // 1
            Diagnostic(ErrorCode.ERR_InterceptorMethodMustBeOrdinary, @"InterceptsLocation(""Program.cs"", 13, 8)").WithLocation(13, 23),
            // Program.cs(15,10): error CS9146: An interceptor method must be an ordinary member method.
            //         [InterceptsLocation("Program.cs", 13, 8)] // 2
            Diagnostic(ErrorCode.ERR_InterceptorMethodMustBeOrdinary, @"InterceptsLocation(""Program.cs"", 13, 8)").WithLocation(15, 10),
            // Program.cs(21,10): error CS9146: An interceptor method must be an ordinary member method.
            //         [InterceptsLocation("Program.cs", 13, 8)] // 3
            Diagnostic(ErrorCode.ERR_InterceptorMethodMustBeOrdinary, @"InterceptsLocation(""Program.cs"", 13, 8)").WithLocation(21, 10)
            );
    }

    [Fact]
    public void InterceptableMethod_BadMethodKind_01()
    {
        var source = """
            using System.Runtime.CompilerServices;

            class Program
            {
                public static unsafe void Main()
                {
                    // property
                    _ = Prop;

                    // constructor
                    new Program();
                }

                public static int Prop { get; }

                [InterceptsLocation("Program.cs", 8, 13)] // 1
                [InterceptsLocation("Program.cs", 11, 9)] // 2, 'new'
                [InterceptsLocation("Program.cs", 11, 13)] // 3, 'Program'
                static void Interceptor1() { }
            }
            """;
        var comp = CreateCompilation(new[] { (source, "Program.cs"), s_attributesSource }, parseOptions: RegularWithInterceptors, options: TestOptions.UnsafeDebugExe);
        comp.VerifyDiagnostics(
            // Program.cs(16,6): error CS9151: Possible method name 'Prop' cannot be intercepted because it is not being invoked.
            //     [InterceptsLocation("Program.cs", 8, 13)] // 1
            Diagnostic(ErrorCode.ERR_InterceptorNameNotInvoked, @"InterceptsLocation(""Program.cs"", 8, 13)").WithArguments("Prop").WithLocation(16, 6),
            // Program.cs(17,6): error CS9141: The provided line and character number does not refer to an interceptable method name, but rather to token 'new'.
            //     [InterceptsLocation("Program.cs", 11, 9)] // 2, 'new'
            Diagnostic(ErrorCode.ERR_InterceptorPositionBadToken, @"InterceptsLocation(""Program.cs"", 11, 9)").WithArguments("new").WithLocation(17, 6),
            // Program.cs(18,6): error CS9151: Possible method name 'Program' cannot be intercepted because it is not being invoked.
            //     [InterceptsLocation("Program.cs", 11, 13)] // 3, 'Program'
            Diagnostic(ErrorCode.ERR_InterceptorNameNotInvoked, @"InterceptsLocation(""Program.cs"", 11, 13)").WithArguments("Program").WithLocation(18, 6)
            );
    }

    [Fact]
    public void InterceptableMethod_BadMethodKind_02()
    {
        var source = """
            using System;
            using System.Runtime.CompilerServices;

            class Program
            {
                public static unsafe void Main()
                {
                    // delegate
                    Action a = () => throw null!;
                    a();

                    // local function
                    void local() => throw null!;
                    local();

                    // fnptr invoke
                    delegate*<void> fnptr = &Interceptor1;
                    fnptr();
                }

                public static int Prop { get; }

                [InterceptsLocation("Program.cs", 10, 9)] // 1
                [InterceptsLocation("Program.cs", 14, 9)] // 2
                [InterceptsLocation("Program.cs", 18, 9)] // 3
                static void Interceptor1() { }
            }
            """;
        var comp = CreateCompilation(new[] { (source, "Program.cs"), s_attributesSource }, parseOptions: RegularWithInterceptors, options: TestOptions.UnsafeDebugExe);
        comp.VerifyEmitDiagnostics(
            // Program.cs(23,6): error CS9207: Cannot intercept 'a' because it is not an invocation of an ordinary member method.
            //     [InterceptsLocation("Program.cs", 10, 9)] // 1
            Diagnostic(ErrorCode.ERR_InterceptableMethodMustBeOrdinary, @"InterceptsLocation(""Program.cs"", 10, 9)").WithArguments("a").WithLocation(23, 6),
            // Program.cs(24,6): error CS9207: Cannot intercept 'local' because it is not an invocation of an ordinary member method.
            //     [InterceptsLocation("Program.cs", 14, 9)] // 2
            Diagnostic(ErrorCode.ERR_InterceptableMethodMustBeOrdinary, @"InterceptsLocation(""Program.cs"", 14, 9)").WithArguments("local").WithLocation(24, 6),
            // Program.cs(25,6): error CS9207: Cannot intercept 'fnptr' because it is not an invocation of an ordinary member method.
            //     [InterceptsLocation("Program.cs", 18, 9)] // 3
            Diagnostic(ErrorCode.ERR_InterceptableMethodMustBeOrdinary, @"InterceptsLocation(""Program.cs"", 18, 9)").WithArguments("fnptr").WithLocation(25, 6)
            );
    }

    [Fact]
    public void InterceptorCannotBeGeneric_01()
    {
        var source = """
            using System.Runtime.CompilerServices;
            using System;

            interface I1 { }
            class C : I1
            {

                public I1 InterceptableMethod(string param) { Console.Write("interceptable " + param); return this; }
            }

            static class Program
            {
                public static void Main()
                {
                    var c = new C();
                    c.InterceptableMethod("call site");
                }
            }

            static class D
            {
                [InterceptsLocation("Program.cs", 16, 11)]
                public static I1 Interceptor1<T>(this I1 i1, string param) { Console.Write("interceptor " + param); return i1; }
            }
            """;
        var comp = CreateCompilation(new[] { (source, "Program.cs"), s_attributesSource }, parseOptions: RegularWithInterceptors);
        comp.VerifyEmitDiagnostics(
            // Program.cs(22,6): error CS9138: Method 'D.Interceptor1<T>(I1, string)' must be non-generic to match 'C.InterceptableMethod(string)'.
            //     [InterceptsLocation("Program.cs", 16, 11)]
            Diagnostic(ErrorCode.ERR_InterceptorCannotBeGeneric, @"InterceptsLocation(""Program.cs"", 16, 11)").WithArguments("D.Interceptor1<T>(I1, string)", "C.InterceptableMethod(string)").WithLocation(22, 6));
    }

    [Fact]
    public void InterceptorCannotBeGeneric_02()
    {
        var source = """
            using System.Runtime.CompilerServices;
            using System;

            interface I1 { }
            class C : I1
            {

                public static void InterceptableMethod(string param) { Console.Write("interceptable " + param); }
            }

            static class Program
            {
                public static void Main()
                {
                    C.InterceptableMethod("call site");
                }
            }

            static class D<T>
            {
                [InterceptsLocation("Program.cs", 15, 11)]
                public static void Interceptor1(string param) { Console.Write("interceptor " + param); }
            }
            """;
        var comp = CreateCompilation(new[] { (source, "Program.cs"), s_attributesSource }, parseOptions: RegularWithInterceptors);
        comp.VerifyEmitDiagnostics(
            // Program.cs(21,6): error CS9138: Method 'D<T>.Interceptor1(string)' cannot be used as an interceptor because its containing type has type parameters.
            //     [InterceptsLocation("Program.cs", 15, 11)]
            Diagnostic(ErrorCode.ERR_InterceptorContainingTypeCannotBeGeneric, @"InterceptsLocation(""Program.cs"", 15, 11)").WithArguments("D<T>.Interceptor1(string)").WithLocation(21, 6));
    }

    [Fact]
    public void InterceptorCannotBeGeneric_03()
    {
        var source = """
            using System.Runtime.CompilerServices;
            using System;

            interface I1 { }
            class C : I1
            {

                public static void InterceptableMethod(string param) { Console.Write("interceptable " + param); }
            }

            static class Program
            {
                public static void Main()
                {
                    C.InterceptableMethod("call site");
                }
            }

            static class Outer<T>
            {
                static class D
                {
                    [InterceptsLocation("Program.cs", 15, 11)]
                    public static void Interceptor1(string param) { Console.Write("interceptor " + param); }
                }
            }
            """;
        var comp = CreateCompilation(new[] { (source, "Program.cs"), s_attributesSource }, parseOptions: RegularWithInterceptors);
        comp.VerifyEmitDiagnostics(
            // Program.cs(23,10): error CS9138: Method 'Outer<T>.D.Interceptor1(string)' cannot be used as an interceptor because its containing type has type parameters.
            //         [InterceptsLocation("Program.cs", 15, 11)]
            Diagnostic(ErrorCode.ERR_InterceptorContainingTypeCannotBeGeneric, @"InterceptsLocation(""Program.cs"", 15, 11)").WithArguments("Outer<T>.D.Interceptor1(string)").WithLocation(23, 10)
            );
    }

    [Fact]
    public void InterceptableGeneric_01()
    {
        var source = """
            using System.Runtime.CompilerServices;
            using System;

            class C
            {

                public static void InterceptableMethod<T>(T t) { Console.Write("0"); }
            }

            static class Program
            {
                public static void Main()
                {
                    C.InterceptableMethod<string>("1");
                    C.InterceptableMethod("2");
                }
            }

            static class D
            {
                [InterceptsLocation("Program.cs", 14, 11)]
                [InterceptsLocation("Program.cs", 15, 11)]
                public static void Interceptor1(string s) { Console.Write(s); }
            }
            """;
        var verifier = CompileAndVerify(new[] { (source, "Program.cs"), s_attributesSource }, parseOptions: RegularWithInterceptors, expectedOutput: "12");
        verifier.VerifyDiagnostics();
    }

    [Fact]
    public void InterceptableGeneric_02()
    {
        var source = """
            using System.Runtime.CompilerServices;
            using System;

            class C
            {

                public static void InterceptableMethod<T>(T t) { Console.Write("0"); }
            }

            static class Program
            {
                public static void Main()
                {
                    C.InterceptableMethod<string>("1");
                }
            }

            static class D
            {
                [InterceptsLocation("Program.cs", 14, 30)]
                [InterceptsLocation("Program.cs", 14, 31)]
                [InterceptsLocation("Program.cs", 14, 37)]
                public static void Interceptor1(string s) { Console.Write(s); }
            }
            """;
        var comp = CreateCompilation(new[] { (source, "Program.cs"), s_attributesSource }, parseOptions: RegularWithInterceptors);
        comp.VerifyEmitDiagnostics(
            // Program.cs(20,6): error CS9141: The provided line and character number does not refer to an interceptable method name, but rather to token '<'.
            //     [InterceptsLocation("Program.cs", 14, 30)]
            Diagnostic(ErrorCode.ERR_InterceptorPositionBadToken, @"InterceptsLocation(""Program.cs"", 14, 30)").WithArguments("<").WithLocation(20, 6),
            // Program.cs(21,6): error CS9141: The provided line and character number does not refer to an interceptable method name, but rather to token 'string'.
            //     [InterceptsLocation("Program.cs", 14, 31)]
            Diagnostic(ErrorCode.ERR_InterceptorPositionBadToken, @"InterceptsLocation(""Program.cs"", 14, 31)").WithArguments("string").WithLocation(21, 6),
            // Program.cs(22,6): error CS9141: The provided line and character number does not refer to an interceptable method name, but rather to token '>'.
            //     [InterceptsLocation("Program.cs", 14, 37)]
            Diagnostic(ErrorCode.ERR_InterceptorPositionBadToken, @"InterceptsLocation(""Program.cs"", 14, 37)").WithArguments(">").WithLocation(22, 6)
            );
    }

    [Fact]
    public void InterceptableGeneric_03()
    {
        var source = """
            using System.Runtime.CompilerServices;
            using System;

            class C
            {

                public static void InterceptableMethod<T>(T t) where T : class => throw null!;
            }

            static class Program
            {
                public static void Main()
                {
                    C.InterceptableMethod<string>("1");
                }
            }

            static class D
            {
                [InterceptsLocation("Program.cs", 14, 11)]
                public static void Interceptor1(string s) { Console.Write(s); }
            }
            """;
        var verifier = CompileAndVerify(new[] { (source, "Program.cs"), s_attributesSource }, parseOptions: RegularWithInterceptors, expectedOutput: "1");
        verifier.VerifyDiagnostics();
    }

    [Fact]
    public void InterceptableGeneric_04()
    {
        var source = """
            using System.Runtime.CompilerServices;
            using System;

            class C
            {

                public static void InterceptableMethod<T1>(T1 t) => throw null!;
            }

            static class Program
            {
                public static void M<T2>(T2 t)
                {
                    C.InterceptableMethod(t);
                    C.InterceptableMethod<T2>(t);
                    C.InterceptableMethod<object>(t);
                }
            }

            static class D
            {
                [InterceptsLocation("Program.cs", 14, 11)] // 1
                [InterceptsLocation("Program.cs", 15, 11)] // 2
                [InterceptsLocation("Program.cs", 16, 11)]
                public static void Interceptor1(object s) { Console.Write(s); }
            }
            """;
        var comp = CreateCompilation(new[] { (source, "Program.cs"), s_attributesSource }, parseOptions: RegularWithInterceptors);
        comp.VerifyEmitDiagnostics(
            // Program.cs(22,6): error CS9144: Cannot intercept method 'C.InterceptableMethod<T2>(T2)' with interceptor 'D.Interceptor1(object)' because the signatures do not match.
            //     [InterceptsLocation("Program.cs", 14, 11)] // 1
            Diagnostic(ErrorCode.ERR_InterceptorSignatureMismatch, @"InterceptsLocation(""Program.cs"", 14, 11)").WithArguments("C.InterceptableMethod<T2>(T2)", "D.Interceptor1(object)").WithLocation(22, 6),
            // Program.cs(23,6): error CS9144: Cannot intercept method 'C.InterceptableMethod<T2>(T2)' with interceptor 'D.Interceptor1(object)' because the signatures do not match.
            //     [InterceptsLocation("Program.cs", 15, 11)] // 2
            Diagnostic(ErrorCode.ERR_InterceptorSignatureMismatch, @"InterceptsLocation(""Program.cs"", 15, 11)").WithArguments("C.InterceptableMethod<T2>(T2)", "D.Interceptor1(object)").WithLocation(23, 6)
            );
    }

    [Fact]
    public void InterceptableGeneric_05()
    {
        var source = """
            using System.Runtime.CompilerServices;
            using System;

            C.Usage(1);
            C.Usage(2);

            class C
            {
                public static void InterceptableMethod<T1>(T1 t) => throw null!;

                public static void Usage<T2>(T2 t)
                {
                    C.InterceptableMethod(t);
                    C.InterceptableMethod<T2>(t);
                    C.InterceptableMethod<object>(t);
                }
            }

            static class D
            {
                [InterceptsLocation("Program.cs", 13, 11)]
                [InterceptsLocation("Program.cs", 14, 11)]
                [InterceptsLocation("Program.cs", 15, 11)]
                public static void Interceptor1<T>(T t) { Console.Write(t); }
            }
            """;
        var verifier = CompileAndVerify(new[] { (source, "Program.cs"), s_attributesSource }, parseOptions: RegularWithInterceptors, expectedOutput: "111222");
        verifier.VerifyDiagnostics();
    }

    [Fact]
    public void InterceptableGeneric_06()
    {
        var source = """
            using System.Runtime.CompilerServices;
            using System;

            class C
            {
                public static void InterceptableMethod<T1>(T1 t) => throw null!;

                public static void Usage()
                {
                    C.InterceptableMethod("abc");
                }
            }

            static class D
            {
                [InterceptsLocation("Program.cs", 10, 11)] // 1
                public static void Interceptor1<T>(T t) where T : struct => throw null!;
            }
            """;
        var comp = CreateCompilation(new[] { (source, "Program.cs"), s_attributesSource }, parseOptions: RegularWithInterceptors);
        comp.VerifyEmitDiagnostics(
            // Program.cs(16,6): error CS0453: The type 'string' must be a non-nullable value type in order to use it as parameter 'T' in the generic type or method 'D.Interceptor1<T>(T)'
            //     [InterceptsLocation("Program.cs", 10, 11)] // 1
            Diagnostic(ErrorCode.ERR_ValConstraintNotSatisfied, @"InterceptsLocation(""Program.cs"", 10, 11)").WithArguments("D.Interceptor1<T>(T)", "T", "string").WithLocation(16, 6));
    }

    [Fact]
    public void InterceptableGeneric_07()
    {
        // original containing type is generic
        var source = """
            using System.Runtime.CompilerServices;
            using System;

            D.Usage(1);
            D.Usage(2);

            class C<T1>
            {
                public static void InterceptableMethod(T1 t) => throw null!;
            }

            static class D
            {
                public static void Usage<T2>(T2 t)
                {
                    C<T2>.InterceptableMethod(t);
                    C<object>.InterceptableMethod(t);
                }

                [InterceptsLocation("Program.cs", 16, 15)]
                [InterceptsLocation("Program.cs", 17, 19)]
                public static void Interceptor1<T>(T t) { Console.Write(t); }
            }
            """;
        var verifier = CompileAndVerify(new[] { (source, "Program.cs"), s_attributesSource }, parseOptions: RegularWithInterceptors, expectedOutput: "1122");
        verifier.VerifyDiagnostics();
    }

    [Fact]
    public void InterceptableGeneric_09()
    {
        // original containing type and method are generic
        // interceptor has arity 2
        var source = """
            using System.Runtime.CompilerServices;
            using System;

            D.Usage(1, "a");
            D.Usage(2, "b");

            class C<T1>
            {
                public static void InterceptableMethod<T2>(T1 t1, T2 t2) => throw null!;
            }

            static class D
            {
                public static void Usage<T1, T2>(T1 t1, T2 t2)
                {
                    C<T1>.InterceptableMethod(t1, t2);
                    C<object>.InterceptableMethod<object>(t1, t2);
                }

                [InterceptsLocation("Program.cs", 16, 15)]
                [InterceptsLocation("Program.cs", 17, 19)]
                public static void Interceptor1<T1, T2>(T1 t1, T2 t2)
                {
                    Console.Write(t1);
                    Console.Write(t2);
                }
            }
            """;
        var verifier = CompileAndVerify(new[] { (source, "Program.cs"), s_attributesSource }, parseOptions: RegularWithInterceptors, expectedOutput: "1a1a2b2b");
        verifier.VerifyDiagnostics();
    }

    [Fact]
    public void InterceptableGeneric_10()
    {
        // original containing type and method are generic
        // interceptor has arity 1

        // Note: the behavior in this scenario might push us toward using a "unification" model for generic interceptors.
        // All the cases supported in our current design would also be supported by unification, so we should be able to add it later.
        var source = """
            using System.Runtime.CompilerServices;

            class C<T1>
            {
                public static void InterceptableMethod<T2>(T1 t1, T2 t2) => throw null!;
            }

            static class D
            {
                public static void Usage<T>(object obj, T t)
                {
                    C<object>.InterceptableMethod(obj, t);
                }

                [InterceptsLocation("Program.cs", 12, 19)] // 1
                public static void Interceptor1<T>(object obj, T t) => throw null!;
            }
            """;
        var comp = CreateCompilation(new[] { (source, "Program.cs"), s_attributesSource }, parseOptions: RegularWithInterceptors);
        comp.VerifyEmitDiagnostics(
            // Program.cs(15,6): error CS9177: Method 'D.Interceptor1<T>(object, T)' must be non-generic or have arity 2 to match 'C<object>.InterceptableMethod<T>(object, T)'.
            //     [InterceptsLocation("Program.cs", 12, 19)] // 1
            Diagnostic(ErrorCode.ERR_InterceptorArityNotCompatible, @"InterceptsLocation(""Program.cs"", 12, 19)").WithArguments("D.Interceptor1<T>(object, T)", "2", "C<object>.InterceptableMethod<T>(object, T)").WithLocation(15, 6));
    }

    [Fact]
    public void InterceptableGeneric_11()
    {
        // original containing type and method are generic
        // interceptor has arity 0
        var source = """
            using System.Runtime.CompilerServices;
            using System;

            class C<T1>
            {
                public static void InterceptableMethod<T2>(T1 t1, T2 t2) => throw null!;
            }

            static class D
            {
                public static void Main()
                {
                    C<int>.InterceptableMethod(1, "a");
                    C<int>.InterceptableMethod<string>(2, "b");
                }

                [InterceptsLocation("Program.cs", 13, 16)]
                [InterceptsLocation("Program.cs", 14, 16)]
                public static void Interceptor1(int i, string s)
                {
                    Console.Write(i);
                    Console.Write(s);
                }
            }
            """;
        var verifier = CompileAndVerify(new[] { (source, "Program.cs"), s_attributesSource }, parseOptions: RegularWithInterceptors, expectedOutput: "1a2b");
        verifier.VerifyDiagnostics();
    }

    [Fact]
    public void InterceptableGeneric_12()
    {
        // original grandparent type and method are generic
        // interceptor has arity 2
        var source = """
            using System.Runtime.CompilerServices;
            using System;

            D.Usage(1, "a");
            D.Usage(2, "b");

            class Outer<T1>
            {
                public class C
                {
                    public static void InterceptableMethod<T2>(T1 t1, T2 t2) => throw null!;
                }
            }

            static class D
            {
                public static void Usage<T1, T2>(T1 t1, T2 t2)
                {
                    Outer<T1>.C.InterceptableMethod(t1, t2);
                    Outer<object>.C.InterceptableMethod<object>(t1, t2);
                }

                [InterceptsLocation("Program.cs", 19, 21)]
                [InterceptsLocation("Program.cs", 20, 25)]
                public static void Interceptor1<T1, T2>(T1 t1, T2 t2)
                {
                    Console.Write(t1);
                    Console.Write(t2);
                }
            }
            """;
        var verifier = CompileAndVerify(new[] { (source, "Program.cs"), s_attributesSource }, parseOptions: RegularWithInterceptors, expectedOutput: "1a1a2b2b");
        verifier.VerifyDiagnostics();
    }

    [Fact]
    public void InterceptableGeneric_13()
    {
        // original grandparent type, containing type, and method are generic
        // interceptor has arity 3
        var source = """
            using System.Runtime.CompilerServices;
            using System;

            D.Usage(1, 2, 3);
            D.Usage(4, 5, 6);

            class Outer<T1>
            {
                public class C<T2>
                {
                    public static void InterceptableMethod<T3>(T1 t1, T2 t2, T3 t3) => throw null!;
                }
            }

            static class D
            {
                public static void Usage<T1, T2, T3>(T1 t1, T2 t2, T3 t3)
                {
                    Outer<T1>.C<T2>.InterceptableMethod(t1, t2, t3);
                    Outer<object>.C<object>.InterceptableMethod<object>(t1, t2, t3);
                }

                [InterceptsLocation("Program.cs", 19, 25)]
                [InterceptsLocation("Program.cs", 20, 33)]
                public static void Interceptor1<T1, T2, T3>(T1 t1, T2 t2, T3 t3)
                {
                    Console.Write(t1);
                    Console.Write(t2);
                    Console.Write(t3);
                }
            }
            """;
        var verifier = CompileAndVerify(new[] { (source, "Program.cs"), s_attributesSource }, parseOptions: RegularWithInterceptors, expectedOutput: "123123456456");
        verifier.VerifyDiagnostics();
    }

    [Fact]
    public void InterceptableGeneric_14()
    {
        // containing type has 2 type parameters, method is generic
        // interceptor has arity 3
        var source = """
            using System.Runtime.CompilerServices;
            using System;

            D.Usage(1, 2, 3);
            D.Usage(4, 5, 6);

            class C<T1, T2>
            {
                public static void InterceptableMethod<T3>(T1 t1, T2 t2, T3 t3) => throw null!;
            }

            static class D
            {
                public static void Usage<T1, T2, T3>(T1 t1, T2 t2, T3 t3)
                {
                    C<T1, T2>.InterceptableMethod(t1, t2, t3);
                    C<object, object>.InterceptableMethod<object>(t1, t2, t3);
                }

                [InterceptsLocation("Program.cs", 16, 19)]
                [InterceptsLocation("Program.cs", 17, 27)]
                public static void Interceptor1<T1, T2, T3>(T1 t1, T2 t2, T3 t3)
                {
                    Console.Write(t1);
                    Console.Write(t2);
                    Console.Write(t3);
                }
            }
            """;
        var verifier = CompileAndVerify(new[] { (source, "Program.cs"), s_attributesSource }, parseOptions: RegularWithInterceptors, expectedOutput: "123123456456");
        verifier.VerifyDiagnostics();
    }

    [Fact]
    public void InterceptableGeneric_15()
    {
        // original method is non-generic, interceptor is generic
        var source = """
            using System.Runtime.CompilerServices;
            using System;

            C.Original();

            class C
            {
                public static void Original() => throw null!;
            }

            static class D
            {
                [InterceptsLocation("Program.cs", 4, 3)] // 1
                public static void Interceptor1<T>() => throw null!;
            }
            """;
        var comp = CreateCompilation(new[] { (source, "Program.cs"), s_attributesSource }, parseOptions: RegularWithInterceptors);
        comp.VerifyEmitDiagnostics(
            // Program.cs(13,6): error CS9178: Method 'D.Interceptor1<T>()' must be non-generic to match 'C.Original()'.
            //     [InterceptsLocation("Program.cs", 4, 3)] // 1
            Diagnostic(ErrorCode.ERR_InterceptorCannotBeGeneric, @"InterceptsLocation(""Program.cs"", 4, 3)").WithArguments("D.Interceptor1<T>()", "C.Original()").WithLocation(13, 6));
    }

    [Fact]
    public void InterceptableGeneric_16()
    {
        var source = """
            #nullable enable

            using System.Runtime.CompilerServices;
            using System;

            class C
            {
                public static void InterceptableMethod<T1>(T1 t) => throw null!;

                public static void Main()
                {
                    C.InterceptableMethod<string?>(null);
                }
            }

            static class D
            {
                [InterceptsLocation("Program.cs", 12, 11)] // 1
                public static void Interceptor1<T>(T t) where T : notnull => Console.Write(1);
            }
            """;
        var verifier = CompileAndVerify(new[] { (source, "Program.cs"), s_attributesSource }, parseOptions: RegularWithInterceptors, expectedOutput: "1");
        verifier.VerifyDiagnostics(
            // Program.cs(18,6): warning CS8714: The type 'string?' cannot be used as type parameter 'T' in the generic type or method 'D.Interceptor1<T>(T)'. Nullability of type argument 'string?' doesn't match 'notnull' constraint.
            //     [InterceptsLocation("Program.cs", 12, 11)] // 1
            Diagnostic(ErrorCode.WRN_NullabilityMismatchInTypeParameterNotNullConstraint, @"InterceptsLocation(""Program.cs"", 12, 11)").WithArguments("D.Interceptor1<T>(T)", "T", "string?").WithLocation(18, 6));
    }

    [Fact]
    public void InterceptsLocationBadAttributeArguments_01()
    {
        var source = """
            using System.Runtime.CompilerServices;
            using System;

            static class D
            {
                [InterceptsLocation("Program.cs", 1, "10")]
                [InterceptsLocation("Program.cs", 1, 1, 9999)]
                [InterceptsLocation("Program.cs", ERROR, 1)]
                [InterceptsLocation()]
                public static void Interceptor1(string param) { Console.Write("interceptor " + param); }
            }
            """;
        var comp = CreateCompilation(new[] { (source, "Program.cs"), s_attributesSource }, parseOptions: RegularWithInterceptors);
        comp.VerifyEmitDiagnostics(
            // Program.cs(6,42): error CS1503: Argument 3: cannot convert from 'string' to 'int'
            //     [InterceptsLocation("Program.cs", 1, "10")]
            Diagnostic(ErrorCode.ERR_BadArgType, @"""10""").WithArguments("3", "string", "int").WithLocation(6, 42),
            // Program.cs(7,6): error CS1729: 'InterceptsLocationAttribute' does not contain a constructor that takes 4 arguments
            //     [InterceptsLocation("Program.cs", 1, 1, 9999)]
            Diagnostic(ErrorCode.ERR_BadCtorArgCount, @"InterceptsLocation(""Program.cs"", 1, 1, 9999)").WithArguments("System.Runtime.CompilerServices.InterceptsLocationAttribute", "4").WithLocation(7, 6),
            // Program.cs(8,39): error CS0103: The name 'ERROR' does not exist in the current context
            //     [InterceptsLocation("Program.cs", ERROR, 1)]
            Diagnostic(ErrorCode.ERR_NameNotInContext, "ERROR").WithArguments("ERROR").WithLocation(8, 39),
            // Program.cs(9,6): error CS1729: 'InterceptsLocationAttribute' does not contain a constructor that takes 0 arguments
            //     [InterceptsLocation()]
            Diagnostic(ErrorCode.ERR_BadCtorArgCount, "InterceptsLocation()").WithArguments("System.Runtime.CompilerServices.InterceptsLocationAttribute", "0").WithLocation(9, 6)
            );
    }

    [Fact]
    public void InterceptsLocationBadPath_01()
    {
        var source = """
            using System.Runtime.CompilerServices;
            using System;

            interface I1 { }
            class C : I1 { }

            static class Program
            {

                public static I1 InterceptableMethod(this I1 i1, string param) { Console.Write("interceptable " + param); return i1; }

                public static void Main()
                {
                    var c = new C();
                    c.InterceptableMethod("call site");
                }
            }

            static class D
            {
                [InterceptsLocation("BAD", 15, 11)]
                public static I1 Interceptor1(this I1 i1, string param) { Console.Write("interceptor " + param); return i1; }
            }
            """;
        var comp = CreateCompilation(new[] { (source, "Program.cs"), s_attributesSource }, parseOptions: RegularWithInterceptors);
        comp.VerifyEmitDiagnostics(
            // Program.cs(21,25): error CS9139: Cannot intercept: compilation does not contain a file with path 'BAD'.
            //     [InterceptsLocation("BAD", 15, 11)]
            Diagnostic(ErrorCode.ERR_InterceptorPathNotInCompilation, @"""BAD""").WithArguments("BAD").WithLocation(21, 25)
            );
    }

    [Fact]
    public void InterceptsLocationBadPath_02()
    {
        var source = """
            using System.Runtime.CompilerServices;
            using System;

            interface I1 { }
            class C : I1 { }

            static class Program
            {

                public static I1 InterceptableMethod(this I1 i1, string param) { Console.Write("interceptable " + param); return i1; }

                public static void Main()
                {
                    var c = new C();
                    c.InterceptableMethod("call site");
                }
            }

            static class D
            {
                [InterceptsLocation("projects/Program.cs", 15, 11)]
                public static I1 Interceptor1(this I1 i1, string param) { Console.Write("interceptor " + param); return i1; }
            }
            """;
        var comp = CreateCompilation(new[] { (source, PlatformInformation.IsWindows ? @"C:\Users\me\projects\Program.cs" : "/Users/me/projects/Program.cs"), s_attributesSource }, parseOptions: RegularWithInterceptors);
        comp.VerifyEmitDiagnostics(
            // C:\Users\me\projects\Program.cs(21,25): error CS9140: Cannot intercept: compilation does not contain a file with path 'projects/Program.cs'. Did you mean to use path 'Program.cs'?
            //     [InterceptsLocation("projects/Program.cs", 15, 11)]
            Diagnostic(ErrorCode.ERR_InterceptorPathNotInCompilationWithCandidate, @"""projects/Program.cs""").WithArguments("projects/Program.cs", "Program.cs").WithLocation(21, 25)
            );
    }

    [Fact]
    public void InterceptsLocationBadPath_03()
    {
        var source = """
            using System.Runtime.CompilerServices;
            using System;

            class C { }

            static class Program
            {

                public static C InterceptableMethod(this C c, string param) { Console.Write("interceptable " + param); return c; }

                public static void Main()
                {
                    var c = new C();
                    c.InterceptableMethod("call site");
                }
            }

            static class D
            {
                [InterceptsLocation(null, 15, 11)]
                public static C Interceptor1(this C c, string param) { Console.Write("interceptor " + param); return c; }
            }
            """;
        var comp = CreateCompilation(new[] { (source, "Program.cs"), s_attributesSource }, parseOptions: RegularWithInterceptors);
        comp.VerifyEmitDiagnostics(
            // Program.cs(20,25): error CS9150: Interceptor cannot have a 'null' file path.
            //     [InterceptsLocation(null, 15, 11)]
            Diagnostic(ErrorCode.ERR_InterceptorFilePathCannotBeNull, "null").WithLocation(20, 25)
            );
    }

    [Fact]
    public void InterceptsLocationBadPath_04()
    {
        var source = """
            using System.Runtime.CompilerServices;
            using System;

            class C { }

            static class Program
            {

                public static C InterceptableMethod(this C c, string param) { Console.Write("interceptable " + param); return c; }

                public static void Main()
                {
                    var c = new C();
                    c.InterceptableMethod("call site");
                }
            }

            static class D
            {
                [InterceptsLocation("program.cs", 15, 11)]
                public static C Interceptor1(this C c, string param) { Console.Write("interceptor " + param); return c; }
            }
            """;
        var comp = CreateCompilation(new[] { (source, "Program.cs"), s_attributesSource }, parseOptions: RegularWithInterceptors);
        comp.VerifyEmitDiagnostics(
            // Program.cs(20,25): error CS9139: Cannot intercept: compilation does not contain a file with path 'program.cs'.
            //     [InterceptsLocation("program.cs", 15, 11)]
            Diagnostic(ErrorCode.ERR_InterceptorPathNotInCompilation, @"""program.cs""").WithArguments("program.cs").WithLocation(20, 25)
            );
    }

    [Fact]
    public void InterceptsLocationBadPosition_01()
    {
        var source = """
            using System.Runtime.CompilerServices;
            using System;

            interface I1 { }
            class C : I1 { }

            static class Program
            {

                public static I1 InterceptableMethod(this I1 i1, string param) { Console.Write("interceptable " + param); return i1; }

                public static void Main()
                {
                    var c = new C();
                    c.InterceptableMethod("call site");
                }
            }

            static class D
            {
                [InterceptsLocation("Program.cs", 25, 1)]
                [InterceptsLocation("Program.cs", 26, 1)]
                [InterceptsLocation("Program.cs", 100, 1)]
                public static I1 Interceptor1(this I1 i1, string param) { Console.Write("interceptor " + param); return i1; }
            }
            """;
        var comp = CreateCompilation(new[] { (source, "Program.cs"), s_attributesSource }, parseOptions: RegularWithInterceptors);
        comp.VerifyEmitDiagnostics(
            // Program.cs(21,6): error CS9141: The provided line and character number does not refer to an interceptable method name, but rather to token '}'.
            //     [InterceptsLocation("Program.cs", 25, 1)]
            Diagnostic(ErrorCode.ERR_InterceptorPositionBadToken, @"InterceptsLocation(""Program.cs"", 25, 1)").WithArguments("}").WithLocation(21, 6),
            // Program.cs(22,39): error CS9142: The given file has '25' lines, which is fewer than the provided line number '26'.
            //     [InterceptsLocation("Program.cs", 26, 1)]
            Diagnostic(ErrorCode.ERR_InterceptorLineOutOfRange, "26").WithArguments("25", "26").WithLocation(22, 39),
            // Program.cs(23,39): error CS9142: The given file has '25' lines, which is fewer than the provided line number '100'.
            //     [InterceptsLocation("Program.cs", 100, 1)]
            Diagnostic(ErrorCode.ERR_InterceptorLineOutOfRange, "100").WithArguments("25", "100").WithLocation(23, 39)
            );
    }

    [Fact]
    public void InterceptsLocationBadPosition_02()
    {
        var source = """
            using System.Runtime.CompilerServices;
            using System;

            interface I1 { }
            class C : I1 { }

            static class Program
            {

                public static I1 InterceptableMethod(this I1 i1, string param) { Console.Write("interceptable " + param); return i1; }

                public static void Main()
                {
                    var c = new C();
                    c.InterceptableMethod("call site");
                }
            }

            static class D
            {
                [InterceptsLocation("Program.cs", 16, 5)]
                [InterceptsLocation("Program.cs", 16, 6)]
                [InterceptsLocation("Program.cs", 16, 1000)]
                public static I1 Interceptor1(this I1 i1, string param) { Console.Write("interceptor " + param); return i1; }
            }
            """;
        var comp = CreateCompilation(new[] { (source, "Program.cs"), s_attributesSource }, parseOptions: RegularWithInterceptors);
        comp.VerifyEmitDiagnostics(
            // Program.cs(21,6): error CS9141: The provided line and character number does not refer to an interceptable method name, but rather to token '}'.
            //     [InterceptsLocation("Program.cs", 16, 5)]
            Diagnostic(ErrorCode.ERR_InterceptorPositionBadToken, @"InterceptsLocation(""Program.cs"", 16, 5)").WithArguments("}").WithLocation(21, 6),
            // Program.cs(22,43): error CS9143: The given line is '5' characters long, which is fewer than the provided character number '6'.
            //     [InterceptsLocation("Program.cs", 16, 6)]
            Diagnostic(ErrorCode.ERR_InterceptorCharacterOutOfRange, "6").WithArguments("5", "6").WithLocation(22, 43),
            // Program.cs(23,43): error CS9143: The given line is '5' characters long, which is fewer than the provided character number '1000'.
            //     [InterceptsLocation("Program.cs", 16, 1000)]
            Diagnostic(ErrorCode.ERR_InterceptorCharacterOutOfRange, "1000").WithArguments("5", "1000").WithLocation(23, 43)
            );
    }

    [Fact]
    public void InterceptsLocationBadPosition_03()
    {
        var source = """
            using System.Runtime.CompilerServices;
            using System;

            interface I1 { }
            class C : I1 { }

            static class Program
            {

                public static I1 InterceptableMethod(this I1 i1, string param) { Console.Write("interceptable " + param); return i1; }

                public static void Main()
                {
                    var c = new C();
                    c.InterceptableMethod("call site");
                }
            }

            static class D
            {
                [InterceptsLocation("Program.cs", 15, 9)]
                public static I1 Interceptor1(this I1 i1, string param) { Console.Write("interceptor " + param); return i1; }
            }
            """;
        var comp = CreateCompilation(new[] { (source, "Program.cs"), s_attributesSource }, parseOptions: RegularWithInterceptors);
        comp.VerifyEmitDiagnostics(
                // Program.cs(21,6): error CS9141: The provided line and character number does not refer to an interceptable method, but rather to token 'c'.
                //     [InterceptsLocation("Program.cs", 15, 9)]
                Diagnostic(ErrorCode.ERR_InterceptorPositionBadToken, @"InterceptsLocation(""Program.cs"", 15, 9)").WithArguments("c").WithLocation(21, 6)
            );
    }

    [Fact]
    public void InterceptsLocationBadPosition_04()
    {
        var source = """
            using System.Runtime.CompilerServices;
            using System;

            interface I1 { }
            class C : I1 { }

            static class Program
            {

                public static I1 InterceptableMethod(this I1 i1, string param) { Console.Write("interceptable " + param); return i1; }

                public static void Main()
                {
                    var c = new C();
                    c.InterceptableMethod("call site");
                }
            }

            static class D
            {
                [InterceptsLocation("Program.cs", 15, 13)]
                public static I1 Interceptor1(this I1 i1, string param) { Console.Write("interceptor " + param); return i1; }
            }
            """;
        var comp = CreateCompilation(new[] { (source, "Program.cs"), s_attributesSource }, parseOptions: RegularWithInterceptors);
        comp.VerifyEmitDiagnostics(
            // Program.cs(21,6): error CS9147: The provided line and character number does not refer to the start of token 'InterceptableMethod'. Did you mean to use line '15' and character '11'?
            //     [InterceptsLocation("Program.cs", 15, 13)]
            Diagnostic(ErrorCode.ERR_InterceptorMustReferToStartOfTokenPosition, @"InterceptsLocation(""Program.cs"", 15, 13)").WithArguments("InterceptableMethod", "15", "11").WithLocation(21, 6)
        );
    }

    [Fact]
    public void InterceptsLocationBadPosition_05()
    {
        var source = """
            using System.Runtime.CompilerServices;
            using System;

            class C { }

            static class Program
            {
                public static void Main()
                {
                    var c = new C();
                    c.
                        InterceptableMethod("call site");

                    c.InterceptableMethod    ("call site");
                }


                public static C InterceptableMethod(this C c, string param) { Console.Write("interceptable " + param); return c; }

                [InterceptsLocation("Program.cs", 12, 11)] // intercept spaces before 'InterceptableMethod' token
                [InterceptsLocation("Program.cs", 14, 33)] // intercept spaces after 'InterceptableMethod' token
                public static C Interceptor1(this C c, string param) { Console.Write("interceptor " + param); return c; }
            }

            static class CExt
            {
            }
            """;
        var comp = CreateCompilation(new[] { (source, "Program.cs"), s_attributesSource }, parseOptions: RegularWithInterceptors);
        comp.VerifyEmitDiagnostics(
            // Program.cs(20,6): error CS9147: The provided line and character number does not refer to the start of token 'InterceptableMethod'. Did you mean to use line '12' and character '13'?
            //     [InterceptsLocation("Program.cs", 12, 11)] // intercept spaces before 'InterceptableMethod' token
            Diagnostic(ErrorCode.ERR_InterceptorMustReferToStartOfTokenPosition, @"InterceptsLocation(""Program.cs"", 12, 11)").WithArguments("InterceptableMethod", "12", "13").WithLocation(20, 6),
            // Program.cs(21,6): error CS9147: The provided line and character number does not refer to the start of token 'InterceptableMethod'. Did you mean to use line '14' and character '11'?
            //     [InterceptsLocation("Program.cs", 14, 33)] // intercept spaces after 'InterceptableMethod' token
            Diagnostic(ErrorCode.ERR_InterceptorMustReferToStartOfTokenPosition, @"InterceptsLocation(""Program.cs"", 14, 33)").WithArguments("InterceptableMethod", "14", "11").WithLocation(21, 6)
        );
    }

    [Fact]
    public void InterceptsLocationBadPosition_06()
    {
        var source = """
            using System.Runtime.CompilerServices;
            using System;

            class C { }

            static class Program
            {
                public static void Main()
                {
                    var c = new C();
                    c.InterceptableMethod/*comment*/("call site");
                }


                public static C InterceptableMethod(this C c, string param) { Console.Write("interceptable " + param); return c; }

                [InterceptsLocation("Program.cs", 11, 31)] // intercept comment after 'InterceptableMethod' token
                public static C Interceptor1(this C c, string param) { Console.Write("interceptor " + param); return c; }
            }

            static class CExt
            {
            }
            """;
        var comp = CreateCompilation(new[] { (source, "Program.cs"), s_attributesSource }, parseOptions: RegularWithInterceptors);
        comp.VerifyEmitDiagnostics(
            // Program.cs(17,6): error CS9147: The provided line and character number does not refer to the start of token 'InterceptableMethod'. Did you mean to use line '11' and character '11'?
            //     [InterceptsLocation("Program.cs", 11, 31)] // intercept comment after 'InterceptableMethod' token
            Diagnostic(ErrorCode.ERR_InterceptorMustReferToStartOfTokenPosition, @"InterceptsLocation(""Program.cs"", 11, 31)").WithArguments("InterceptableMethod", "11", "11").WithLocation(17, 6)
            );
    }

    [Fact]
    public void InterceptsLocationBadPosition_07()
    {
        var source = """
            using System.Runtime.CompilerServices;
            using System;

            class C { }

            static class Program
            {
                public static void Main()
                {
                    var c = new C();
                    c.
                        // comment
                        InterceptableMethod("call site");
                }


                public static C InterceptableMethod(this C c, string param) { Console.Write("interceptable " + param); return c; }

                [InterceptsLocation("Program.cs", 12, 13)] // intercept comment above 'InterceptableMethod' token
                public static C Interceptor1(this C c, string param) { Console.Write("interceptor " + param); return c; }
            }

            static class CExt
            {
            }
            """;

        var comp = CreateCompilation(new[] { (source, "Program.cs"), s_attributesSource }, parseOptions: RegularWithInterceptors);
        comp.VerifyEmitDiagnostics(
                // Program.cs(19,6): error CS9147: The provided line and character number does not refer to the start of token 'InterceptableMethod'. Did you mean to use line '13' and character '13'?
                //     [InterceptsLocation("Program.cs", 12, 13)] // intercept comment above 'InterceptableMethod' token
                Diagnostic(ErrorCode.ERR_InterceptorMustReferToStartOfTokenPosition, @"InterceptsLocation(""Program.cs"", 12, 13)").WithArguments("InterceptableMethod", "13", "13").WithLocation(19, 6)
            );
    }

    [Fact]
    public void InterceptsLocationBadPosition_08()
    {
        var source = """
            using System.Runtime.CompilerServices;
            using System;

            class C { }

            static class Program
            {
                public static void Main()
                {
                    var c = new C();
                    c.InterceptableMethod("call site");
                }


                public static C InterceptableMethod(this C c, string param) { Console.Write("interceptable " + param); return c; }

                [InterceptsLocation("Program.cs", -1, 1)] // 1
                [InterceptsLocation("Program.cs", 1, -1)] // 2
                [InterceptsLocation("Program.cs", -1, -1)] // 3
                [InterceptsLocation("Program.cs", 0, 1)] // 4
                [InterceptsLocation("Program.cs", 1, 0)] // 5 
                [InterceptsLocation("Program.cs", 0, 0)] // 6
                public static C Interceptor1(this C c, string param) { Console.Write("interceptor " + param); return c; }
            }
            """;

        var comp = CreateCompilation(new[] { (source, "Program.cs"), s_attributesSource }, parseOptions: RegularWithInterceptors);
        comp.VerifyEmitDiagnostics(
            // Program.cs(17,39): error CS9157: Line and character numbers provided to InterceptsLocationAttribute must be positive.
            //     [InterceptsLocation("Program.cs", -1, 1)] // 1
            Diagnostic(ErrorCode.ERR_InterceptorLineCharacterMustBePositive, "-1").WithLocation(17, 39),
            // Program.cs(18,42): error CS9157: Line and character numbers provided to InterceptsLocationAttribute must be positive.
            //     [InterceptsLocation("Program.cs", 1, -1)] // 2
            Diagnostic(ErrorCode.ERR_InterceptorLineCharacterMustBePositive, "-1").WithLocation(18, 42),
            // Program.cs(19,39): error CS9157: Line and character numbers provided to InterceptsLocationAttribute must be positive.
            //     [InterceptsLocation("Program.cs", -1, -1)] // 3
            Diagnostic(ErrorCode.ERR_InterceptorLineCharacterMustBePositive, "-1").WithLocation(19, 39),
            // Program.cs(20,39): error CS9157: Line and character numbers provided to InterceptsLocationAttribute must be positive.
            //     [InterceptsLocation("Program.cs", 0, 1)] // 4
            Diagnostic(ErrorCode.ERR_InterceptorLineCharacterMustBePositive, "0").WithLocation(20, 39),
            // Program.cs(21,42): error CS9157: Line and character numbers provided to InterceptsLocationAttribute must be positive.
            //     [InterceptsLocation("Program.cs", 1, 0)] // 5 
            Diagnostic(ErrorCode.ERR_InterceptorLineCharacterMustBePositive, "0").WithLocation(21, 42),
            // Program.cs(22,39): error CS9157: Line and character numbers provided to InterceptsLocationAttribute must be positive.
            //     [InterceptsLocation("Program.cs", 0, 0)] // 6
            Diagnostic(ErrorCode.ERR_InterceptorLineCharacterMustBePositive, "0").WithLocation(22, 39)
            );
    }

    [Fact]
    public void SignatureMismatch_01()
    {
        var source = """
            using System.Runtime.CompilerServices;
            using System;

            interface I1 { }
            class C : I1 { }

            static class Program
            {

                public static I1 InterceptableMethod(this I1 i1, string param) { Console.Write("interceptable " + param); return i1; }

                public static void Main()
                {
                    var c = new C();
                    c.InterceptableMethod("call site");
                }
            }

            static class D
            {
                [InterceptsLocation("Program.cs", 15, 11)]
                public static I1 Interceptor1(this I1 i1, int param) { Console.Write("interceptor " + param); return i1; }
            }
            """;
        var comp = CreateCompilation(new[] { (source, "Program.cs"), s_attributesSource }, parseOptions: RegularWithInterceptors);
        comp.VerifyEmitDiagnostics(
                // Program.cs(21,6): error CS9144: Cannot intercept method 'Program.InterceptableMethod(I1, string)' with interceptor 'D.Interceptor1(I1, int)' because the signatures do not match.
                //     [InterceptsLocation("Program.cs", 15, 11)]
                Diagnostic(ErrorCode.ERR_InterceptorSignatureMismatch, @"InterceptsLocation(""Program.cs"", 15, 11)").WithArguments("Program.InterceptableMethod(I1, string)", "D.Interceptor1(I1, int)").WithLocation(21, 6)
            );
    }

    [Fact]
    public void SignatureMismatch_02()
    {
        // Instance method receiver type differs from interceptor 'this' parameter type.
        var source = """
            using System.Runtime.CompilerServices;
            using System;

            interface I1 { }
            class C : I1
            {

                public I1 InterceptableMethod(string param) { Console.Write("interceptable " + param); return this; }
            }

            static class Program
            {
                public static void Main()
                {
                    var c = new C();
                    c.InterceptableMethod("call site");
                }
            }

            static class D
            {
                [InterceptsLocation("Program.cs", 16, 11)]
                public static I1 Interceptor1(this I1 i1, string param) { Console.Write("interceptor " + param); return i1; }
            }
            """;
        var comp = CreateCompilation(new[] { (source, "Program.cs"), s_attributesSource }, parseOptions: RegularWithInterceptors);
        comp.VerifyEmitDiagnostics(
            // Program.cs(22,6): error CS9148: Interceptor must have a 'this' parameter matching parameter 'C this' on 'C.InterceptableMethod(string)'.
            //     [InterceptsLocation("Program.cs", 16, 11)]
            Diagnostic(ErrorCode.ERR_InterceptorMustHaveMatchingThisParameter, @"InterceptsLocation(""Program.cs"", 16, 11)").WithArguments("C this", "C.InterceptableMethod(string)").WithLocation(22, 6)
            );
    }

    [Fact]
    public void SignatureMismatch_03()
    {
        // Instance method 'this' parameter ref kind differs from interceptor 'this' parameter ref kind.
        var source = """
            using System.Runtime.CompilerServices;
            using System;

            struct S
            {

                public void InterceptableMethod(string param) { Console.Write("interceptable " + param); }
            }

            static class Program
            {
                public static void Main()
                {
                    var s = new S();
                    s.InterceptableMethod("call site");
                }
            }

            static class D
            {
                [InterceptsLocation("Program.cs", 15, 11)]
                public static void Interceptor1(this S s, string param) { Console.Write("interceptor " + param); }
            }
            """;
        var comp = CreateCompilation(new[] { (source, "Program.cs"), s_attributesSource }, parseOptions: RegularWithInterceptors);
        comp.VerifyEmitDiagnostics(
            // Program.cs(21,6): error CS9148: Interceptor must have a 'this' parameter matching parameter 'ref S this' on 'S.InterceptableMethod(string)'.
            //     [InterceptsLocation("Program.cs", 15, 11)]
            Diagnostic(ErrorCode.ERR_InterceptorMustHaveMatchingThisParameter, @"InterceptsLocation(""Program.cs"", 15, 11)").WithArguments("ref S this", "S.InterceptableMethod(string)").WithLocation(21, 6)
            );
    }

    [Fact]
    public void SignatureMismatch_04()
    {
        // Safe nullability difference
        var source = """
            using System.Runtime.CompilerServices;

            class C
            {

                public string? InterceptableMethod(string param) => throw null!;
            }

            static class Program
            {
                public static void Main()
                {
                    var c = new C();
                    c.InterceptableMethod("call site");
                }
            }

            static class D
            {
                [InterceptsLocation("Program.cs", 14, 11)]
                public static string Interceptor1(this C s, string? param) => throw null!;
            }
            """;
        var comp = CreateCompilation(new[] { (source, "Program.cs"), s_attributesSource }, parseOptions: RegularWithInterceptors, options: WithNullableEnable());
        comp.VerifyEmitDiagnostics();
    }

    [Fact]
    public void SignatureMismatch_05()
    {
        // Unsafe nullability difference
        var source = """
            using System.Runtime.CompilerServices;

            class C
            {

                public void Method1(string? param1) => throw null!;


                public string Method2() => throw null!;
            }

            static class Program
            {
                public static void Main()
                {
                    var c = new C();
                    c.Method1("call site");
                    _ = c.Method2();
                }
            }

            static class D
            {
                [InterceptsLocation("Program.cs", 17, 11)] // 1
                public static void Interceptor1(this C s, string param2) => throw null!;

                [InterceptsLocation("Program.cs", 18, 15)] // 2
                public static string? Interceptor2(this C s) => throw null!;
            }
            """;

        var comp = CreateCompilation(new[] { (source, "Program.cs"), s_attributesSource }, parseOptions: RegularWithInterceptors, options: WithNullableEnable());
        comp.VerifyEmitDiagnostics(
            // Program.cs(24,6): warning CS9159: Nullability of reference types in type of parameter 'param2' doesn't match interceptable method 'C.Method1(string?)'.
            //     [InterceptsLocation("Program.cs", 17, 11)] // 1
            Diagnostic(ErrorCode.WRN_NullabilityMismatchInParameterTypeOnInterceptor, @"InterceptsLocation(""Program.cs"", 17, 11)").WithArguments("param2", "C.Method1(string?)").WithLocation(24, 6),
            // Program.cs(27,6): warning CS9158: Nullability of reference types in return type doesn't match interceptable method 'C.Method2()'.
            //     [InterceptsLocation("Program.cs", 18, 15)] // 2
            Diagnostic(ErrorCode.WRN_NullabilityMismatchInReturnTypeOnInterceptor, @"InterceptsLocation(""Program.cs"", 18, 15)").WithArguments("C.Method2()").WithLocation(27, 6)
            );

        comp = CreateCompilation(new[] { (source, "Program.cs"), s_attributesSource }, parseOptions: RegularWithInterceptors, options: WithNullableDisable());
        comp.VerifyEmitDiagnostics(
            // Program.cs(6,31): warning CS8632: The annotation for nullable reference types should only be used in code within a '#nullable' annotations context.
            //     public void Method1(string? param1) => throw null!;
            Diagnostic(ErrorCode.WRN_MissingNonNullTypesContextForAnnotation, "?").WithLocation(6, 31),
            // Program.cs(28,25): warning CS8632: The annotation for nullable reference types should only be used in code within a '#nullable' annotations context.
            //     public static string? Interceptor2(this C s) => throw null!;
            Diagnostic(ErrorCode.WRN_MissingNonNullTypesContextForAnnotation, "?").WithLocation(28, 25)
            );
    }

    [Fact]
    public void SignatureMismatch_06()
    {
        // 'dynamic' difference
        var source = """
            using System.Runtime.CompilerServices;

            class C
            {

                public void Method1(object param1) => throw null!;


                public dynamic Method2() => throw null!;
            }

            static class Program
            {
                public static void Main()
                {
                    var c = new C();
                    c.Method1("call site");
                    _ = c.Method2();
                }
            }

            static class D
            {
                [InterceptsLocation("Program.cs", 17, 11)] // 1
                public static void Interceptor1(this C s, dynamic param2) => throw null!;

                [InterceptsLocation("Program.cs", 18, 15)] // 2
                public static object Interceptor2(this C s) => throw null!;
            }
            """;
        var comp = CreateCompilation(new[] { (source, "Program.cs"), s_attributesSource }, parseOptions: RegularWithInterceptors);
        comp.VerifyEmitDiagnostics(
            // Program.cs(24,6): warning CS9154: Intercepting a call to 'C.Method1(object)' with interceptor 'D.Interceptor1(C, dynamic)', but the signatures do not match.
            //     [InterceptsLocation("Program.cs", 17, 11)] // 1
            Diagnostic(ErrorCode.WRN_InterceptorSignatureMismatch, @"InterceptsLocation(""Program.cs"", 17, 11)").WithArguments("C.Method1(object)", "D.Interceptor1(C, dynamic)").WithLocation(24, 6),
            // Program.cs(27,6): warning CS9154: Intercepting a call to 'C.Method2()' with interceptor 'D.Interceptor2(C)', but the signatures do not match.
            //     [InterceptsLocation("Program.cs", 18, 15)] // 2
            Diagnostic(ErrorCode.WRN_InterceptorSignatureMismatch, @"InterceptsLocation(""Program.cs"", 18, 15)").WithArguments("C.Method2()", "D.Interceptor2(C)").WithLocation(27, 6)
            );
    }

    [Fact]
    public void SignatureMismatch_07()
    {
        // tuple element name difference
        var source = """
            using System.Runtime.CompilerServices;
            using System;

            class C
            {
                public void Method1((string a, string b) param1) => throw null!;
                public void Method2((string x, string y) param1) => throw null!;
                public void Method3((string, string) param1) => throw null!;
            }

            static class Program
            {
                public static void Main()
                {
                    var c = new C();

                    c.Method1(default!);
                    c.Method2(default!);
                    c.Method3(default!);

                    c.Method1(default!);
                    c.Method2(default!);
                    c.Method3(default!);

                    c.Method1(default!);
                    c.Method2(default!);
                    c.Method3(default!);
                }
            }

            static class D
            {
                [InterceptsLocation("Program.cs", 17, 11)]
                [InterceptsLocation("Program.cs", 18, 11)] // 1
                [InterceptsLocation("Program.cs", 19, 11)] // 2
                public static void Interceptor1(this C s, (string a, string b) param2) => Console.Write(1);

                [InterceptsLocation("Program.cs", 21, 11)] // 3
                [InterceptsLocation("Program.cs", 22, 11)]
                [InterceptsLocation("Program.cs", 23, 11)] // 4
                public static void Interceptor2(this C s, (string x, string y) param2) => Console.Write(2);

                [InterceptsLocation("Program.cs", 25, 11)] // 5
                [InterceptsLocation("Program.cs", 26, 11)] // 6
                [InterceptsLocation("Program.cs", 27, 11)]
                public static void Interceptor3(this C s, (string, string) param2) => Console.Write(3);
            }
            """;
        var verifier = CompileAndVerify(new[] { (source, "Program.cs"), s_attributesSource }, parseOptions: RegularWithInterceptors, expectedOutput: "111222333");
        verifier.VerifyDiagnostics(
            // Program.cs(34,6): warning CS9154: Intercepting a call to 'C.Method2((string x, string y))' with interceptor 'D.Interceptor1(C, (string a, string b))', but the signatures do not match.
            //     [InterceptsLocation("Program.cs", 18, 11)] // 1
            Diagnostic(ErrorCode.WRN_InterceptorSignatureMismatch, @"InterceptsLocation(""Program.cs"", 18, 11)").WithArguments("C.Method2((string x, string y))", "D.Interceptor1(C, (string a, string b))").WithLocation(34, 6),
            // Program.cs(35,6): warning CS9154: Intercepting a call to 'C.Method3((string, string))' with interceptor 'D.Interceptor1(C, (string a, string b))', but the signatures do not match.
            //     [InterceptsLocation("Program.cs", 19, 11)] // 2
            Diagnostic(ErrorCode.WRN_InterceptorSignatureMismatch, @"InterceptsLocation(""Program.cs"", 19, 11)").WithArguments("C.Method3((string, string))", "D.Interceptor1(C, (string a, string b))").WithLocation(35, 6),
            // Program.cs(38,6): warning CS9154: Intercepting a call to 'C.Method1((string a, string b))' with interceptor 'D.Interceptor2(C, (string x, string y))', but the signatures do not match.
            //     [InterceptsLocation("Program.cs", 21, 11)] // 3
            Diagnostic(ErrorCode.WRN_InterceptorSignatureMismatch, @"InterceptsLocation(""Program.cs"", 21, 11)").WithArguments("C.Method1((string a, string b))", "D.Interceptor2(C, (string x, string y))").WithLocation(38, 6),
            // Program.cs(40,6): warning CS9154: Intercepting a call to 'C.Method3((string, string))' with interceptor 'D.Interceptor2(C, (string x, string y))', but the signatures do not match.
            //     [InterceptsLocation("Program.cs", 23, 11)] // 4
            Diagnostic(ErrorCode.WRN_InterceptorSignatureMismatch, @"InterceptsLocation(""Program.cs"", 23, 11)").WithArguments("C.Method3((string, string))", "D.Interceptor2(C, (string x, string y))").WithLocation(40, 6),
            // Program.cs(43,6): warning CS9154: Intercepting a call to 'C.Method1((string a, string b))' with interceptor 'D.Interceptor3(C, (string, string))', but the signatures do not match.
            //     [InterceptsLocation("Program.cs", 25, 11)] // 5
            Diagnostic(ErrorCode.WRN_InterceptorSignatureMismatch, @"InterceptsLocation(""Program.cs"", 25, 11)").WithArguments("C.Method1((string a, string b))", "D.Interceptor3(C, (string, string))").WithLocation(43, 6),
            // Program.cs(44,6): warning CS9154: Intercepting a call to 'C.Method2((string x, string y))' with interceptor 'D.Interceptor3(C, (string, string))', but the signatures do not match.
            //     [InterceptsLocation("Program.cs", 26, 11)] // 6
            Diagnostic(ErrorCode.WRN_InterceptorSignatureMismatch, @"InterceptsLocation(""Program.cs"", 26, 11)").WithArguments("C.Method2((string x, string y))", "D.Interceptor3(C, (string, string))").WithLocation(44, 6)
            );
    }

    [Fact]
    public void SignatureMismatch_08()
    {
        // nint/IntPtr difference
        var source = """
            using System.Runtime.CompilerServices;
            using System;

            class C
            {

                public void Method1(nint param1) => throw null!;
                public void Method2(IntPtr param1) => throw null!;
            }

            static class Program
            {
                public static void Main()
                {
                    var c = new C();
                    c.Method1(default!);
                    c.Method2(default!);

                    c.Method2(default!);
                    c.Method1(default!);
                }
            }

            static class D
            {
                [InterceptsLocation("Program.cs", 16, 11)] // 1
                [InterceptsLocation("Program.cs", 17, 11)]
                public static void Interceptor1(this C s, IntPtr param2) => Console.Write(1);

                [InterceptsLocation("Program.cs", 19, 11)] // 2
                [InterceptsLocation("Program.cs", 20, 11)]
                public static void Interceptor2(this C s, nint param2) => Console.Write(2);
            }
            """;
        var verifier = CompileAndVerify(new[] { (source, "Program.cs"), s_attributesSource }, parseOptions: RegularWithInterceptors, expectedOutput: "1122");
        verifier.VerifyDiagnostics(
            // Program.cs(26,6): warning CS9154: Intercepting a call to 'C.Method1(nint)' with interceptor 'D.Interceptor1(C, IntPtr)', but the signatures do not match.
            //     [InterceptsLocation("Program.cs", 16, 11)] // 1
            Diagnostic(ErrorCode.WRN_InterceptorSignatureMismatch, @"InterceptsLocation(""Program.cs"", 16, 11)").WithArguments("C.Method1(nint)", "D.Interceptor1(C, System.IntPtr)").WithLocation(26, 6),
            // Program.cs(30,6): warning CS9154: Intercepting a call to 'C.Method2(IntPtr)' with interceptor 'D.Interceptor2(C, nint)', but the signatures do not match.
            //     [InterceptsLocation("Program.cs", 19, 11)] // 2
            Diagnostic(ErrorCode.WRN_InterceptorSignatureMismatch, @"InterceptsLocation(""Program.cs"", 19, 11)").WithArguments("C.Method2(System.IntPtr)", "D.Interceptor2(C, nint)").WithLocation(30, 6));
    }

    [Fact]
    public void SignatureMismatch_09()
    {
        var source = """
            using System.Runtime.CompilerServices;
            using System;

            static class Program
            {
                public static void InterceptableMethod(ref readonly int x) => Console.Write("interceptable " + x);

                public static void Main()
                {
                    int x = 5;
                    InterceptableMethod(in x);
                }
            }

            static class D
            {
                [InterceptsLocation("Program.cs", 11, 9)]
                public static void Interceptor(in int x) => Console.Write("interceptor " + x);
            }
            """;
        var comp = CreateCompilation(new[] { (source, "Program.cs"), s_attributesSource }, parseOptions: RegularWithInterceptors);
        comp.VerifyEmitDiagnostics(
            // Program.cs(17,6): error CS9144: Cannot intercept method 'Program.InterceptableMethod(ref readonly int)' with interceptor 'D.Interceptor(in int)' because the signatures do not match.
            //     [InterceptsLocation("Program.cs", 11, 9)]
            Diagnostic(ErrorCode.ERR_InterceptorSignatureMismatch, @"InterceptsLocation(""Program.cs"", 11, 9)").WithArguments("Program.InterceptableMethod(ref readonly int)", "D.Interceptor(in int)").WithLocation(17, 6));
    }

    [Fact]
    public void SignatureMismatch_10()
    {
        var source = """
            using System.Runtime.CompilerServices;
            using System;

            struct Program
            {
                public void InterceptableMethod() => Console.Write("Original");

                public static void Main()
                {
                    new Program().InterceptableMethod();
                }
            }

            static class D
            {
                [InterceptsLocation("Program.cs", 10, 23)]
                public static void Interceptor(this in Program x) => Console.Write("Intercepted");
            }
            """;
        var comp = CreateCompilation(new[] { (source, "Program.cs"), s_attributesSource }, parseOptions: RegularWithInterceptors);
        comp.VerifyEmitDiagnostics(
            // Program.cs(16,6): error CS9148: Interceptor must have a 'this' parameter matching parameter 'ref Program this' on 'Program.InterceptableMethod()'.
            //     [InterceptsLocation("Program.cs", 10, 23)]
            Diagnostic(ErrorCode.ERR_InterceptorMustHaveMatchingThisParameter, @"InterceptsLocation(""Program.cs"", 10, 23)").WithArguments("ref Program this", "Program.InterceptableMethod()").WithLocation(16, 6));
    }

    [Fact]
    public void SignatureMismatch_11()
    {
        var source = ("""
            using System;

            struct Program
            {
                public readonly void InterceptableMethod() => Console.Write("Original");

                public static void Main()
                {
                    new Program().InterceptableMethod();
                }
            }
            """, "Program.cs");

        var interceptor = ("""
            using System.Runtime.CompilerServices;
            using System;

            static class D
            {
                [InterceptsLocation("Program.cs", 9, 23)]
                public static void Interceptor(this in Program x) => Console.Write("Intercepted");
            }
            """, "Interceptor.cs");
        var verifier = CompileAndVerify(new[] { source, s_attributesSource }, parseOptions: RegularWithInterceptors, expectedOutput: "Original");
        verifier.VerifyDiagnostics();

        verifier = CompileAndVerify(new[] { source, interceptor, s_attributesSource }, parseOptions: RegularWithInterceptors, expectedOutput: "Intercepted");
        verifier.VerifyDiagnostics();
    }

    [Theory]
    [InlineData("ref readonly")]
    [InlineData("ref")]
    [WorkItem("https://github.com/dotnet/roslyn/issues/71714")]
    public void SignatureMismatch_12(string interceptorRefKind)
    {
        var source = ("""
            using System;

            struct Program
            {
                public readonly void InterceptableMethod() => Console.Write("Original");

                public static void Main()
                {
                    new Program().InterceptableMethod();
                }
            }
            """, "Program.cs");

        var interceptor = ($$"""
            using System.Runtime.CompilerServices;
            using System;

            static class D
            {
                [InterceptsLocation("Program.cs", 9, 23)]
                public static void Interceptor(this {{interceptorRefKind}} Program x) => Console.Write("Intercepted");
            }
            """, "Interceptor.cs");
        var verifier = CompileAndVerify(new[] { source, s_attributesSource }, parseOptions: RegularWithInterceptors, expectedOutput: "Original");
        verifier.VerifyDiagnostics();

        // 'this ref readonly' should probably be compatible with 'readonly' original method.
        // Tracked by https://github.com/dotnet/roslyn/issues/71714
        var comp = CreateCompilation(new[] { source, interceptor, s_attributesSource }, parseOptions: RegularWithInterceptors);
        comp.VerifyEmitDiagnostics(
            // Interceptor.cs(6,6): error CS9148: Interceptor must have a 'this' parameter matching parameter 'in Program this' on 'Program.InterceptableMethod()'.
            //     [InterceptsLocation("Program.cs", 9, 23)]
            Diagnostic(ErrorCode.ERR_InterceptorMustHaveMatchingThisParameter, @"InterceptsLocation(""Program.cs"", 9, 23)").WithArguments("in Program this", "Program.InterceptableMethod()").WithLocation(6, 6));
    }

    [Fact]
    public void ScopedMismatch_01()
    {
        // Unsafe 'scoped' difference
        var source = """
            using System.Runtime.CompilerServices;

            class C
            {

                public static ref int InterceptableMethod(scoped ref int value) => throw null!;
            }

            static class Program
            {
                public static void Main()
                {
                    int i = 0;
                    C.InterceptableMethod(ref i);
                }
            }

            static class D
            {
                [InterceptsLocation("Program.cs", 14, 11)] // 1
                public static ref int Interceptor1(ref int value) => throw null!;
            }
            """;
        var comp = CreateCompilation(new[] { (source, "Program.cs"), s_attributesSource }, parseOptions: RegularWithInterceptors, options: WithNullableEnable());
        comp.VerifyEmitDiagnostics(
            // Program.cs(20,6): error CS9156: Cannot intercept call to 'C.InterceptableMethod(scoped ref int)' with 'D.Interceptor1(ref int)' because of a difference in 'scoped' modifiers or '[UnscopedRef]' attributes.
            //     [InterceptsLocation("Program.cs", 14, 11)] // 1
            Diagnostic(ErrorCode.ERR_InterceptorScopedMismatch, @"InterceptsLocation(""Program.cs"", 14, 11)").WithArguments("C.InterceptableMethod(scoped ref int)", "D.Interceptor1(ref int)").WithLocation(20, 6)
            );
    }

    [Fact]
    public void ScopedMismatch_02()
    {
        // safe 'scoped' difference
        var source = """
            using System.Runtime.CompilerServices;
            using System;

            class C
            {

                public static ref int InterceptableMethod(ref int value) => throw null!;
            }

            static class Program
            {
                public static void Main()
                {
                    int i = 0;
                    _ = C.InterceptableMethod(ref i);
                }
            }

            static class D
            {
                static int i;

                [InterceptsLocation("Program.cs", 15, 15)]
                public static ref int Interceptor1(scoped ref int value)
                {
                    Console.Write(1);
                    return ref i;
                }
            }
            """;
        var verifier = CompileAndVerify(new[] { (source, "Program.cs"), s_attributesSource }, parseOptions: RegularWithInterceptors, expectedOutput: "1");
        verifier.VerifyDiagnostics();
    }

    [Fact]
    public void ScopedMismatch_03()
    {
        // safe '[UnscopedRef]' difference
        var source = """
            using System.Diagnostics.CodeAnalysis;
            using System.Runtime.CompilerServices;
            using System;

            class C
            {

                public static ref int InterceptableMethod([UnscopedRef] out int value) => throw null!;
            }

            static class Program
            {
                public static void Main()
                {
                    _ = C.InterceptableMethod(out int i);
                }
            }

            static class D
            {
                static int i;

                [InterceptsLocation("Program.cs", 15, 15)]
                public static ref int Interceptor1(out int value)
                {
                    Console.Write(1);
                    value = 0;
                    return ref i;
                }
            }
            """;
        var verifier = CompileAndVerify(new[] { (source, "Program.cs"), s_attributesSource, (UnscopedRefAttributeDefinition, "UnscopedRefAttribute.cs") }, parseOptions: RegularWithInterceptors, expectedOutput: "1");
        verifier.VerifyDiagnostics();
    }

    [Fact]
    public void ScopedMismatch_04()
    {
        // unsafe '[UnscopedRef]' difference
        var source = """
            using System.Diagnostics.CodeAnalysis;
            using System.Runtime.CompilerServices;
            using System;

            class C
            {

                public static ref int InterceptableMethod(out int value) => throw null!;
            }

            static class Program
            {
                public static void Main()
                {
                    C.InterceptableMethod(out int i);
                }
            }

            static class D
            {
                [InterceptsLocation("Program.cs", 15, 11)] // 1
                public static ref int Interceptor1([UnscopedRef] out int value) => throw null!;
            }
            """;
        var comp = CreateCompilation(new[] { (source, "Program.cs"), s_attributesSource, (UnscopedRefAttributeDefinition, "UnscopedRefAttribute.cs") }, parseOptions: RegularWithInterceptors, options: WithNullableEnable());
        comp.VerifyEmitDiagnostics(
            // Program.cs(21,6): error CS9156: Cannot intercept call to 'C.InterceptableMethod(out int)' with 'D.Interceptor1(out int)' because of a difference in 'scoped' modifiers or '[UnscopedRef]' attributes.
            //     [InterceptsLocation("Program.cs", 15, 11)] // 1
            Diagnostic(ErrorCode.ERR_InterceptorScopedMismatch, @"InterceptsLocation(""Program.cs"", 15, 11)").WithArguments("C.InterceptableMethod(out int)", "D.Interceptor1(out int)").WithLocation(21, 6)
            );
    }

    [Fact]
    public void ReferenceEquals_01()
    {
        // A call to 'object.ReferenceEquals(a, b)' is defined as being equivalent to '(object)a == b'.
        var source = """
            using System.Runtime.CompilerServices;

            static class D
            {

                public static bool Interceptable(object? obj1, object? obj2) => throw null!;

                public static void M0(object? obj1, object? obj2)
                {
                    if (obj1 == obj2)
                       throw null!;
                }

                public static void M1(object? obj1, object? obj2)
                {
                    if (Interceptable(obj1, obj2))
                       throw null!;
                }

                public static void M2(object? obj1, object? obj2)
                {
                    if (Interceptable(obj1, obj2))
                       throw null!;
                }
            }

            namespace System
            {
                public class Object
                {
                    [InterceptsLocation("Program.cs", 16, 13)]
                    public static bool ReferenceEquals(object? obj1, object? obj2) => throw null!;

                    [InterceptsLocation("Program.cs", 22, 13)]
                    public static bool NotReferenceEquals(object? obj1, object? obj2) => throw null!;
                }

                public class Void { }
                public struct Boolean { }
                public class String { }
                public class Attribute { }
                public abstract class Enum { }
                public enum AttributeTargets { }
                public class AttributeUsageAttribute : Attribute
                {
                    public AttributeUsageAttribute(AttributeTargets targets) { }
                    public bool AllowMultiple { get; set; }
                    public bool Inherited { get; set; }
                }
                public class Exception { }
                public abstract class ValueType { }
                public struct Int32 { }
                public struct Byte { }
            }

            namespace System.Runtime.CompilerServices
            {
                public sealed class InterceptableAttribute : Attribute { }

                public sealed class InterceptsLocationAttribute : Attribute
                {
                    public InterceptsLocationAttribute(string filePath, int line, int column)
                    {
                    }
                }
            }
            """;
        var verifier = CompileAndVerify(CreateEmptyCompilation((source, "Program.cs"), parseOptions: RegularWithInterceptors, options: WithNullableEnable()), verify: Verification.Skipped);
        verifier.Diagnostics.Where(d => d.Severity == DiagnosticSeverity.Error).Verify();

        var referenceEqualsCallIL = """
            {
              // Code size        7 (0x7)
              .maxstack  2
              IL_0000:  ldarg.0
              IL_0001:  ldarg.1
              IL_0002:  bne.un.s   IL_0006
              IL_0004:  ldnull
              IL_0005:  throw
              IL_0006:  ret
            }
            """;
        verifier.VerifyIL("D.M0", referenceEqualsCallIL);
        verifier.VerifyIL("D.M1", referenceEqualsCallIL);

        verifier.VerifyIL("D.M2", """
            {
              // Code size       12 (0xc)
              .maxstack  2
              IL_0000:  ldarg.0
              IL_0001:  ldarg.1
              IL_0002:  call       "bool object.NotReferenceEquals(object, object)"
              IL_0007:  brfalse.s  IL_000b
              IL_0009:  ldnull
              IL_000a:  throw
              IL_000b:  ret
            }
            """);
    }

    [Fact]
    public void ReferenceEquals_02()
    {
        // Intercept a call to object.ReferenceEquals
        var source = """
            using System.Runtime.CompilerServices;

            static class D
            {
                public static void M0(object? obj1, object? obj2)
                {
                    if (object.ReferenceEquals(obj1, obj2))
                       throw null!;
                }

                [InterceptsLocation("Program.cs", 7, 20)]
                public static bool Interceptor(object? obj1, object? obj2)
                {
                    return false;
                }
            }

            namespace System
            {
                public class Object
                {

                    public static bool ReferenceEquals(object? obj1, object? obj2) => throw null!;
                }

                public class Void { }
                public struct Boolean { }
                public class String { }
                public class Attribute { }
                public abstract class Enum { }
                public enum AttributeTargets { }
                public class AttributeUsageAttribute : Attribute
                {
                    public AttributeUsageAttribute(AttributeTargets targets) { }
                    public bool AllowMultiple { get; set; }
                    public bool Inherited { get; set; }
                }
                public class Exception { }
                public abstract class ValueType { }
                public struct Int32 { }
                public struct Byte { }
            }

            namespace System.Runtime.CompilerServices
            {
                public sealed class InterceptableAttribute : Attribute { }

                public sealed class InterceptsLocationAttribute : Attribute
                {
                    public InterceptsLocationAttribute(string filePath, int line, int column)
                    {
                    }
                }
            }
            """;
        var verifier = CompileAndVerify(CreateEmptyCompilation((source, "Program.cs"), parseOptions: RegularWithInterceptors, options: WithNullableEnable()), verify: Verification.Skipped);
        verifier.Diagnostics.Where(d => d.Severity == DiagnosticSeverity.Error).Verify();

        verifier.VerifyIL("D.M0", """
            {
              // Code size       12 (0xc)
              .maxstack  2
              IL_0000:  ldarg.0
              IL_0001:  ldarg.1
              IL_0002:  call       "bool D.Interceptor(object, object)"
              IL_0007:  brfalse.s  IL_000b
              IL_0009:  ldnull
              IL_000a:  throw
              IL_000b:  ret
            }
            """);
    }

    [Fact]
    public void ParamsMismatch_01()
    {
        // Test when interceptable method has 'params' parameter.
        var source = """
            using System.Runtime.CompilerServices;
            using System;

            class C
            {

                public static void InterceptableMethod(params int[] value) => throw null!;
            }

            static class Program
            {
                public static void Main()
                {
                    C.InterceptableMethod(1, 2, 3);
                    C.InterceptableMethod(4, 5, 6);
                }
            }

            static class D
            {
                [InterceptsLocation("Program.cs", 14, 11)]
                public static void Interceptor1(int[] value)
                {
                    foreach (var i in value)
                        Console.Write(i);
                }

                [InterceptsLocation("Program.cs", 15, 11)]
                public static void Interceptor2(params int[] value)
                {
                    foreach (var i in value)
                        Console.Write(i);
                }
            }
            """;
        var verifier = CompileAndVerify(new[] { (source, "Program.cs"), s_attributesSource }, parseOptions: RegularWithInterceptors, expectedOutput: "123456");
        verifier.VerifyDiagnostics();
    }

    [Fact]
    public void ParamsMismatch_02()
    {
        // Test when interceptable method lacks 'params' parameter, and interceptor has one, and method is called as if it has one.
        var source = """
            using System.Runtime.CompilerServices;
            using System;

            class C
            {

                public static void InterceptableMethod(int[] value) => throw null!;
            }

            static class Program
            {
                public static void Main()
                {
                    C.InterceptableMethod(1, 2, 3 ); // 1
                    C.InterceptableMethod(4, 5, 6); // 2
                }
            }

            static class D
            {
                [InterceptsLocation("Program.cs", 14, 11)]
                public static void Interceptor1(int[] value)
                {
                    foreach (var i in value)
                        Console.Write(i);
                }

                [InterceptsLocation("Program.cs", 15, 11)]
                public static void Interceptor2(params int[] value)
                {
                    foreach (var i in value)
                        Console.Write(i);
                }
            }
            """;
        var comp = CreateCompilation(new[] { (source, "Program.cs"), s_attributesSource }, parseOptions: RegularWithInterceptors);
        comp.VerifyEmitDiagnostics(
                // Program.cs(14,11): error CS1501: No overload for method 'InterceptableMethod' takes 3 arguments
                //         C.InterceptableMethod(1, 2, 3 ); // 1
                Diagnostic(ErrorCode.ERR_BadArgCount, "InterceptableMethod").WithArguments("InterceptableMethod", "3").WithLocation(14, 11),
                // Program.cs(15,11): error CS1501: No overload for method 'InterceptableMethod' takes 3 arguments
                //         C.InterceptableMethod(4, 5, 6); // 2
                Diagnostic(ErrorCode.ERR_BadArgCount, "InterceptableMethod").WithArguments("InterceptableMethod", "3").WithLocation(15, 11));
    }

    [Fact]
    public void ParamsMismatch_03()
    {
        // Test when interceptable method lacks 'params' parameter, and interceptor has one, and method is called in normal form.
        var source = """
            using System.Runtime.CompilerServices;
            using System;

            class C
            {

                public static void InterceptableMethod(int[] value) => throw null!;
            }

            static class Program
            {
                public static void Main()
                {
                    C.InterceptableMethod(new[] { 1, 2, 3 });
                    C.InterceptableMethod(new[] { 4, 5, 6 });
                }
            }

            static class D
            {
                [InterceptsLocation("Program.cs", 14, 11)]
                public static void Interceptor1(int[] value)
                {
                    foreach (var i in value)
                        Console.Write(i);
                }

                [InterceptsLocation("Program.cs", 15, 11)]
                public static void Interceptor2(params int[] value)
                {
                    foreach (var i in value)
                        Console.Write(i);
                }
            }
            """;
        var verifier = CompileAndVerify(new[] { (source, "Program.cs"), s_attributesSource }, parseOptions: RegularWithInterceptors, expectedOutput: "123456");
        verifier.VerifyDiagnostics();
    }

    [Fact]
    public void InterpolatedStringHandler_01()
    {
        // Verify that interpolated string-related attributes on an intercepted call use the attributes from the interceptable method.
        var code = """
using System;
using System.Runtime.CompilerServices;

var s = new S1();
s.M($"");

public struct S1
{
    public S1() { }
    public int Field = 1;


    public void M([InterpolatedStringHandlerArgument("")] CustomHandler c)
    {
        Console.Write(0);
    }
}

public static class S1Ext
{
    [InterceptsLocation("Program.cs", 5, 3)]
    public static void M1(ref this S1 s1, CustomHandler c)
    {
        Console.Write(2);
    }
}

partial struct CustomHandler
{
    public CustomHandler(int literalLength, int formattedCount, S1 s)
    {
        Console.Write(1);
    }
}
""";
        var verifier = CompileAndVerify(
            new[]
            {
                (code, "Program.cs"),
                (InterpolatedStringHandlerArgumentAttribute, "a.cs"),
                (GetInterpolatedStringCustomHandlerType("CustomHandler", "partial struct", useBoolReturns: false), "b.cs"),
                s_attributesSource
            },
            parseOptions: RegularWithInterceptors,
            expectedOutput: "12");
        verifier.VerifyDiagnostics();
    }

    [Fact]
    public void InterpolatedStringHandler_02()
    {
        // Verify that interpolated string-related attributes are ignored on an interceptor in an intercepted call.
        var code = """
using System;
using System.Runtime.CompilerServices;

var s = new S1();
s.M($"");

public struct S1
{
    public S1() { }
    public int Field = 1;


    public void M(CustomHandler c)
    {
        Console.Write(0);
    }
}

public static class S1Ext
{
    [InterceptsLocation("Program.cs", 5, 3)]
    public static void M1(ref this S1 s1, [InterpolatedStringHandlerArgument("s1")] CustomHandler c)
    {
        Console.Write(1);
    }
}

partial struct CustomHandler
{
    public CustomHandler(int literalLength, int formattedCount, S1 s)
    {
        throw null!; // we don't expect this to be called
    }
}
""";
        var verifier = CompileAndVerify(
            new[]
            {
                (code, "Program.cs"),
                (InterpolatedStringHandlerArgumentAttribute, "a.cs"),
                (GetInterpolatedStringCustomHandlerType("CustomHandler", "partial struct", useBoolReturns: false), "b.cs"),
                s_attributesSource
            },
            parseOptions: RegularWithInterceptors,
            expectedOutput: "1");
        verifier.VerifyDiagnostics();
    }

    [Fact]
    public void InterpolatedStringHandler_03()
    {
        // Verify that interpolated string attributes on an interceptor don't cause us to somehow pick a different argument.
        var code = """
using System;
using System.Runtime.CompilerServices;

var s1 = new S1(1);
var s2 = new S1(2);
S1.M(s1, s2, $"");

public struct S1
{
    public S1(int field) => Field = field;
    public int Field = 1;


    public static void M(S1 s1, S1 s2, [InterpolatedStringHandlerArgument("s1")] CustomHandler c)
    {
        Console.Write(0);
    }
}

public static class S1Ext
{
    [InterceptsLocation("Program.cs", 6, 4)]
    public static void M1(S1 s2, S1 s3, [InterpolatedStringHandlerArgument("s2")] CustomHandler c)
    {
        Console.Write(2);
    }
}

partial struct CustomHandler
{
    public CustomHandler(int literalLength, int formattedCount, S1 s)
    {
        Console.Write(s.Field);
    }
}
""";
        var verifier = CompileAndVerify(
            new[]
            {
                (code, "Program.cs"),
                (InterpolatedStringHandlerArgumentAttribute, "a.cs"),
                (GetInterpolatedStringCustomHandlerType("CustomHandler", "partial struct", useBoolReturns: false), "b.cs"),
                s_attributesSource
            },
            parseOptions: RegularWithInterceptors,
            expectedOutput: "12");
        verifier.VerifyDiagnostics();
    }

    [Fact]
    public void LineDirective_01()
    {
        // Verify that line directives are not considered when deciding if a particular call is being intercepted.
        var source = """
            using System.Runtime.CompilerServices;
            using System;

            class C
            {

                public static void InterceptableMethod() { Console.Write("interceptable"); }

                public static void Main()
                {
                    #line 42 "OtherFile.cs"
                    InterceptableMethod();
                }
            }

            class D
            {
                [InterceptsLocation("Program.cs", 12, 9)]
                public static void Interceptor1() { Console.Write("interceptor 1"); }
            }
            """;
        var verifier = CompileAndVerify(new[] { (source, "Program.cs"), s_attributesSource }, parseOptions: RegularWithInterceptors, expectedOutput: "interceptor 1");
        verifier.VerifyDiagnostics();
    }

    [Fact]
    public void LineDirective_02()
    {
        // Verify that line directives are not considered when deciding if a particular call is being intercepted.
        var source = """
            using System.Runtime.CompilerServices;
            using System;

            class C
            {

                public static void InterceptableMethod() { Console.Write("interceptable"); }

                public static void Main()
                {
                    #line 42 "OtherFile.cs"
                    InterceptableMethod();
                }
            }

            class D
            {
                [InterceptsLocation("OtherFile.cs", 42, 9)]
                public static void Interceptor1() { Console.Write("interceptor 1"); }
            }
            """;
        var comp = CreateCompilation(new[] { (source, "Program.cs"), s_attributesSource }, parseOptions: RegularWithInterceptors);
        comp.VerifyEmitDiagnostics(
            // OtherFile.cs(48,25): error CS9139: Cannot intercept: compilation does not contain a file with path 'OtherFile.cs'.
            //     [InterceptsLocation("OtherFile.cs", 42, 9)]
            Diagnostic(ErrorCode.ERR_InterceptorPathNotInCompilation, @"""OtherFile.cs""").WithArguments("OtherFile.cs").WithLocation(48, 25));
    }

    [Fact]
    public void ObsoleteInterceptor()
    {
        // Expect no Obsolete diagnostics to be reported
        var source = """
            using System.Runtime.CompilerServices;
            using System;

            C.M();

            class C
            {

                public static void M() => throw null!;
            }

            class D
            {
                [Obsolete]
                [InterceptsLocation("Program.cs", 4, 3)]
                public static void M1() => Console.Write(1);
            }
            """;

        var verifier = CompileAndVerify(new[] { (source, "Program.cs"), s_attributesSource }, parseOptions: RegularWithInterceptors, expectedOutput: "1");
        verifier.VerifyDiagnostics();
    }

    [Fact]
    public void CallerInfo()
    {
        // CallerLineNumber, etc. on the interceptor doesn't affect the default arguments passed to an intercepted call.
        var source = """
            using System.Runtime.CompilerServices;
            using System;

            C.M();

            class C
            {

                public static void M(int lineNumber = 1) => throw null!;
            }

            class D
            {
                [InterceptsLocation("Program.cs", 4, 3)]
                public static void M1([CallerLineNumber] int lineNumber = 0) => Console.Write(lineNumber);
            }
            """;

        var verifier = CompileAndVerify(new[] { (source, "Program.cs"), s_attributesSource }, parseOptions: RegularWithInterceptors, expectedOutput: "1");
        verifier.VerifyDiagnostics();
    }

    [Fact]
    public void DefaultArguments_01()
    {
        // Default parameter values on the interceptor doesn't affect the default arguments passed to an intercepted call.
        var source = """
            using System.Runtime.CompilerServices;
            using System;

            C.M();

            class C
            {

                public static void M(int lineNumber = 1) => throw null!;
            }

            class D
            {
                [InterceptsLocation("Program.cs", 4, 3)]
                public static void M1(int lineNumber = 0) => Console.Write(lineNumber);
            }
            """;

        var verifier = CompileAndVerify(new[] { (source, "Program.cs"), s_attributesSource }, parseOptions: RegularWithInterceptors, expectedOutput: "1");
        verifier.VerifyDiagnostics();
    }

    [Fact]
    public void DefaultArguments_02()
    {
        // Interceptor cannot add a default argument when original method lacks it.
        var source = """
            using System.Runtime.CompilerServices;
            using System;

            C.M(); // 1

            class C
            {
                public static void M(int lineNumber) => throw null!;
            }

            class D
            {
                [InterceptsLocation("Program.cs", 4, 3)]
                public static void M1(int lineNumber = 0) => Console.Write(lineNumber);
            }
            """;

        var comp = CreateCompilation(new[] { (source, "Program.cs"), s_attributesSource }, parseOptions: RegularWithInterceptors);
        comp.VerifyEmitDiagnostics(
            // Program.cs(4,3): error CS7036: There is no argument given that corresponds to the required parameter 'lineNumber' of 'C.M(int)'
            // C.M(); // 1
            Diagnostic(ErrorCode.ERR_NoCorrespondingArgument, "M").WithArguments("lineNumber", "C.M(int)").WithLocation(4, 3));
    }

    [Fact]
    public void InterceptorExtern()
    {
        var source = """
            using System.Runtime.CompilerServices;

            C.M();

            class C
            {

                public static void M() => throw null!;
            }

            static class D
            {
                [InterceptsLocation("Program.cs", 3, 3)]
                public static extern void Interceptor();
            }
            """;

        var verifier = CompileAndVerify(new[] { (source, "Program.cs"), s_attributesSource }, parseOptions: RegularWithInterceptors, verify: Verification.Skipped);
        verifier.VerifyDiagnostics();

        verifier.VerifyIL("<top-level-statements-entry-point>", """
            {
              // Code size        6 (0x6)
              .maxstack  0
              IL_0000:  call       "void D.Interceptor()"
              IL_0005:  ret
            }
            """);
    }

    [Fact]
    public void InterceptorAbstract()
    {
        var source = """
            using System.Runtime.CompilerServices;
            using System;

            var d = new D();
            d.M();

            abstract class C
            {

                public void M() => throw null!;

                [InterceptsLocation("Program.cs", 5, 3)]
                public abstract void Interceptor();
            }

            class D : C
            {
                public override void Interceptor() => Console.Write(1);
            }
            """;

        var verifier = CompileAndVerify(new[] { (source, "Program.cs"), s_attributesSource }, parseOptions: RegularWithInterceptors, expectedOutput: "1");
        verifier.VerifyDiagnostics();
    }

    [Fact]
    public void InterceptorInterface()
    {
        var source = """
            using System.Runtime.CompilerServices;
            using System;

            I i = new C();
            i.M();

            interface I
            {

                public void M();

                [InterceptsLocation("Program.cs", 5, 3)]
                void Interceptor();
            }

            class C : I
            {
                public void M() => throw null!;
                public void Interceptor() => Console.Write(1);
            }
            """;

        var verifier = CompileAndVerify(new[] { (source, "Program.cs"), s_attributesSource }, parseOptions: RegularWithInterceptors, expectedOutput: "1");
        verifier.VerifyDiagnostics();
    }

    [Fact]
    public void InterceptGetEnumerator()
    {
        var source = """
            using System.Collections;
            using System.Runtime.CompilerServices;

            var myEnumerable = new MyEnumerable();
            foreach (var item in myEnumerable)
            {
            }

            class MyEnumerable : IEnumerable
            {
                public IEnumerator GetEnumerator() => throw null!;
            }

            static class MyEnumerableExt
            {
                [InterceptsLocation("Program.cs", 5, 22)] // 1
                public static IEnumerator GetEnumerator1(this MyEnumerable en) => throw null!;
            }
            """;

        var comp = CreateCompilation(new[] { (source, "Program.cs"), s_attributesSource }, parseOptions: RegularWithInterceptors);
        comp.VerifyEmitDiagnostics(
            // Program.cs(16,6): error CS9151: Possible method name 'myEnumerable' cannot be intercepted because it is not being invoked.
            //     [InterceptsLocation("Program.cs", 5, 22)] // 1
            Diagnostic(ErrorCode.ERR_InterceptorNameNotInvoked, @"InterceptsLocation(""Program.cs"", 5, 22)").WithArguments("myEnumerable").WithLocation(16, 6));
    }

    [Fact]
    public void InterceptDispose()
    {
        var source = """
            using System;
            using System.Runtime.CompilerServices;

            var myDisposable = new MyDisposable();
            using (myDisposable)
            {
            }

            class MyDisposable : IDisposable
            {
                public void Dispose() => throw null!;
            }

            static class MyDisposeExt
            {
                [InterceptsLocation("Program.cs", 5, 8)] // 1
                public static void Dispose1(this MyDisposable md) => throw null!;
            }
            """;

        var comp = CreateCompilation(new[] { (source, "Program.cs"), s_attributesSource }, parseOptions: RegularWithInterceptors);
        comp.VerifyEmitDiagnostics(
            // Program.cs(16,6): error CS9151: Possible method name 'myDisposable' cannot be intercepted because it is not being invoked.
            //     [InterceptsLocation("Program.cs", 5, 8)] // 1
            Diagnostic(ErrorCode.ERR_InterceptorNameNotInvoked, @"InterceptsLocation(""Program.cs"", 5, 8)").WithArguments("myDisposable").WithLocation(16, 6)
            );
    }

    [Fact]
    public void InterceptDeconstruct()
    {
        var source = """
            using System;
            using System.Runtime.CompilerServices;

            var myDeconstructable = new MyDeconstructable();
            var (x, y) = myDeconstructable;

            class MyDeconstructable
            {
                public void Deconstruct(out int x, out int y) => throw null!;
            }

            static class MyDeconstructableExt
            {
                [InterceptsLocation("Program.cs", 5, 14)] // 1
                public static void Deconstruct1(this MyDeconstructable md, out int x, out int y) => throw null!;
            }
            """;

        var comp = CreateCompilation(new[] { (source, "Program.cs"), s_attributesSource }, parseOptions: RegularWithInterceptors);
        comp.VerifyEmitDiagnostics(
            // Program.cs(14,6): error CS9151: Possible method name 'myDeconstructable' cannot be intercepted because it is not being invoked.
            //     [InterceptsLocation("Program.cs", 5, 14)] // 1
            Diagnostic(ErrorCode.ERR_InterceptorNameNotInvoked, @"InterceptsLocation(""Program.cs"", 5, 14)").WithArguments("myDeconstructable").WithLocation(14, 6)
            );
    }

    [Fact]
    public void PathMapping_01()
    {
        var source = """
            using System.Runtime.CompilerServices;
            using System;

            C c = new C();
            c.M();

            class C
            {
                public void M() => throw null!;

                [InterceptsLocation("/_/Program.cs", 5, 3)]
                public void Interceptor() => Console.Write(1);
            }
            """;
        var pathPrefix = PlatformInformation.IsWindows ? """C:\My\Machine\Specific\Path\""" : "/My/Machine/Specific/Path/";
        var path = pathPrefix + "Program.cs";
        var pathMap = ImmutableArray.Create(new KeyValuePair<string, string>(pathPrefix, "/_/"));

        var verifier = CompileAndVerify(
            new[] { (source, path), s_attributesSource },
            parseOptions: RegularWithInterceptors,
            options: TestOptions.DebugExe.WithSourceReferenceResolver(
                new SourceFileResolver(ImmutableArray<string>.Empty, null, pathMap)),
            expectedOutput: "1");
        verifier.VerifyDiagnostics();
    }

    [Fact]
    public void PathMapping_02()
    {
        // Attribute contains an unmapped path even though compilation uses a pathmap.
        // Because normalizing to the path of the containing file also effectively applies the pathmap, we accept the given path
        var pathPrefix = PlatformInformation.IsWindows ? @"C:\My\Machine\Specific\Path\" : "/My/Machine/Specific/Path/";
        var path = pathPrefix + "Program.cs";
        var source = $$"""
            using System.Runtime.CompilerServices;
            using System;

            C c = new C();
            c.M();

            class C
            {
                public void M() => throw null!;

                [InterceptsLocation(@"{{path}}", 5, 3)]
                public void Interceptor() => Console.Write(1);
            }
            """;
        var pathMap = ImmutableArray.Create(new KeyValuePair<string, string>(pathPrefix, "/_/"));

        var verifier = CompileAndVerify(
            new[] { (source, path), s_attributesSource },
            parseOptions: RegularWithInterceptors,
            options: TestOptions.DebugExe.WithSourceReferenceResolver(
                new SourceFileResolver(ImmutableArray<string>.Empty, null, pathMap)),
            expectedOutput: "1");
        verifier.VerifyDiagnostics();
    }

    [Fact]
    public void PathMapping_03()
    {
        var source = """
            using System.Runtime.CompilerServices;
            using System;

            C c = new C();
            c.M();

            class C
            {
                public void M() => throw null!;

                [InterceptsLocation(@"\_\Program.cs", 5, 3)]
                public void Interceptor() => Console.Write(1);
            }
            """;
        var pathPrefix = PlatformInformation.IsWindows ? """C:\My\Machine\Specific\Path\""" : "/My/Machine/Specific/Path/";
        var path = pathPrefix + "Program.cs";
        var pathMap = ImmutableArray.Create(new KeyValuePair<string, string>(pathPrefix, "/_/"));

        var comp = CreateCompilation(
            new[] { (source, path), s_attributesSource },
            parseOptions: RegularWithInterceptors,
            options: TestOptions.DebugExe.WithSourceReferenceResolver(
                new SourceFileResolver(ImmutableArray<string>.Empty, null, pathMap)));
        comp.VerifyEmitDiagnostics(PlatformInformation.IsWindows
            // C:\My\Machine\Specific\Path\Program.cs(11,25): error CS9139: Cannot intercept: compilation does not contain a file with path 'C:\_\Program.cs'.
            //     [InterceptsLocation(@"\_\Program.cs", 5, 3)]
            ? Diagnostic(ErrorCode.ERR_InterceptorPathNotInCompilation, @"@""\_\Program.cs""").WithArguments(@"C:\_\Program.cs").WithLocation(11, 25)

            // /My/Machine/Specific/Path/Program.cs(11,25): error CS9139: Cannot intercept: compilation does not contain a file with path '/My/Machine/Specific/Path/\_\Program.cs'.
            //     [InterceptsLocation(@"\_\Program.cs", 5, 3)]
            : Diagnostic(ErrorCode.ERR_InterceptorPathNotInCompilation, @"@""\_\Program.cs""").WithArguments(@"/My/Machine/Specific/Path/\_\Program.cs").WithLocation(11, 25));
    }

    [Fact]
    public void PathMapping_04()
    {
        // Test when unmapped file paths are distinct, but mapped paths are equal.
        var source1 = """
            using System.Runtime.CompilerServices;
            using System;

            namespace NS1;

            class C
            {
                public static void M0()
                {
                    C c = new C();
                    c.M();
                }

                public void M() => throw null!;

                [InterceptsLocation(@"/_/Program.cs", 11, 9)]
                public void Interceptor() => Console.Write(1);
            }
            """;

        var source2 = """
            using System.Runtime.CompilerServices;
            using System;

            namespace NS2;

            class C
            {
                public static void M0()
                {
                    C c = new C();
                    c.M();
                }

                public void M() => throw null!;
            }
            """;

        var pathPrefix1 = PlatformInformation.IsWindows ? """C:\My\Machine\Specific\Path1\""" : "/My/Machine/Specific/Path1/";
        var pathPrefix2 = PlatformInformation.IsWindows ? """C:\My\Machine\Specific\Path2\""" : "/My/Machine/Specific/Path2/";
        var path1 = pathPrefix1 + "Program.cs";
        var path2 = pathPrefix2 + "Program.cs";
        var pathMap = ImmutableArray.Create(
            new KeyValuePair<string, string>(pathPrefix1, "/_/"),
            new KeyValuePair<string, string>(pathPrefix2, "/_/")
            );

        var comp = CreateCompilation(
            new[] { (source1, path1), (source2, path2), s_attributesSource },
            parseOptions: RegularWithInterceptors,
            options: TestOptions.DebugDll.WithSourceReferenceResolver(
                new SourceFileResolver(ImmutableArray<string>.Empty, null, pathMap)));
        comp.VerifyEmitDiagnostics(
            // C:\My\Machine\Specific\Path1\Program.cs(16,25): error CS9152: Cannot intercept a call in file with path '/_/Program.cs' because multiple files in the compilation have this path.
            //     [InterceptsLocation(@"/_/Program.cs", 11, 9)]
            Diagnostic(ErrorCode.ERR_InterceptorNonUniquePath, @"@""/_/Program.cs""").WithArguments("/_/Program.cs").WithLocation(16, 25));
    }

    [Fact]
    public void PathMapping_05()
    {
        // Pathmap replacement contains backslashes, and attribute path contains backslashes.
        var source = """
            using System.Runtime.CompilerServices;
            using System;

            C c = new C();
            c.M();

            class C
            {
                public void M() => throw null!;

                [InterceptsLocation(@"\_\Program.cs", 5, 3)]
                public void Interceptor() => Console.Write(1);
            }
            """;
        var pathPrefix = PlatformInformation.IsWindows ? """C:\My\Machine\Specific\Path\""" : "/My/Machine/Specific/Path/";
        var path = pathPrefix + "Program.cs";
        var pathMap = ImmutableArray.Create(new KeyValuePair<string, string>(pathPrefix, @"\_\"));

        var verifier = CompileAndVerify(
            new[] { (source, path), s_attributesSource },
            parseOptions: RegularWithInterceptors,
            options: TestOptions.DebugExe.WithSourceReferenceResolver(
                new SourceFileResolver(ImmutableArray<string>.Empty, null, pathMap)),
            expectedOutput: "1");
        verifier.VerifyDiagnostics();
    }

    [Fact]
    public void PathMapping_06()
    {
        // Pathmap mixes slashes and backslashes, attribute path is normalized to slashes
        var source = """
            using System.Runtime.CompilerServices;
            using System;

            C c = new C();
            c.M();

            class C
            {
                public void M() => throw null!;

                [InterceptsLocation(@"/_/Program.cs", 5, 3)]
                public void Interceptor() => Console.Write(1);
            }
            """;
        var pathPrefix = PlatformInformation.IsWindows ? """C:\My\Machine\Specific\Path\""" : "/My/Machine/Specific/Path/";
        var path = pathPrefix + "Program.cs";
        var pathMap = ImmutableArray.Create(new KeyValuePair<string, string>(pathPrefix, @"\_/"));

        var comp = CreateCompilation(
            [(source, path), s_attributesSource],
            parseOptions: RegularWithInterceptors,
            options: TestOptions.DebugExe.WithSourceReferenceResolver(
                new SourceFileResolver(ImmutableArray<string>.Empty, null, pathMap)));
        comp.VerifyEmitDiagnostics(
            PlatformInformation.IsWindows
                // C:\My\Machine\Specific\Path\Program.cs(11,25): error CS9139: Cannot intercept: compilation does not contain a file with path 'C:\_\Program.cs'.
                //     [InterceptsLocation(@"/_/Program.cs", 5, 3)]
                ? Diagnostic(ErrorCode.ERR_InterceptorPathNotInCompilation, @"@""/_/Program.cs""").WithArguments(PlatformInformation.IsWindows ? @"C:\_\Program.cs" : "/_/Program.cs").WithLocation(11, 25)

                // /My/Machine/Specific/Path/Program.cs(11,25): error CS9139: Cannot intercept: compilation does not contain a file with path '/_/Program.cs'.
                //     [InterceptsLocation(@"/_/Program.cs", 5, 3)]
                : Diagnostic(ErrorCode.ERR_InterceptorPathNotInCompilation, @"@""/_/Program.cs""").WithArguments("/_/Program.cs").WithLocation(11, 25));
    }

    [Fact]
    public void PathMapping_07()
    {
        // Pathmap replacement mixes slashes and backslashes, attribute path matches it
        var source = """
            using System.Runtime.CompilerServices;
            using System;

            C c = new C();
            c.M();

            class C
            {
                public void M() => throw null!;

                [InterceptsLocation(@"\_/Program.cs", 5, 3)]
                public void Interceptor() => Console.Write(1);
            }
            """;
        var pathPrefix = PlatformInformation.IsWindows ? """C:\My\Machine\Specific\Path\""" : "/My/Machine/Specific/Path/";
        var path = pathPrefix + "Program.cs";
        var pathMap = ImmutableArray.Create(new KeyValuePair<string, string>(pathPrefix, @"\_/"));

        var verifier = CompileAndVerify(
            new[] { (source, path), s_attributesSource },
            parseOptions: RegularWithInterceptors,
            options: TestOptions.DebugExe.WithSourceReferenceResolver(
                new SourceFileResolver(ImmutableArray<string>.Empty, null, pathMap)),
            expectedOutput: "1");
        verifier.VerifyDiagnostics();
    }

    [Fact]
    public void PathNormalization_01()
    {
        // No pathmap is present and slashes in the attribute match the FilePath on the syntax tree.
        var source = """
            using System.Runtime.CompilerServices;
            using System;

            class C
            {
                public static void Main()
                {
                    C c = new C();
                    c.M();
                }

                public void M() => throw null!;

                [InterceptsLocation("src/Program.cs", 9, 11)]
                public void Interceptor() => Console.Write(1);
            }
            """;

        var verifier = CompileAndVerify(
            new[] { (source, "src/Program.cs"), s_attributesSource },
            parseOptions: RegularWithInterceptors,
            expectedOutput: "1");
        verifier.VerifyDiagnostics();
    }

    [Fact]
    public void PathNormalization_02()
    {
        // No pathmap is present and backslashes in the attribute match the FilePath on the syntax tree.
        var source = """
            using System.Runtime.CompilerServices;
            using System;

            class C
            {
                public static void Main()
                {
                    C c = new C();
                    c.M();
                }

                public void M() => throw null!;

                [InterceptsLocation(@"src\Program.cs", 9, 11)]
                public void Interceptor() => Console.Write(1);
            }
            """;

        var verifier = CompileAndVerify(
            new[] { (source, @"src\Program.cs"), s_attributesSource },
            parseOptions: RegularWithInterceptors,
            expectedOutput: "1");
        verifier.VerifyDiagnostics();
    }

    [Fact]
    public void PathNormalization_03()
    {
        // Relative paths do not have slashes normalized when pathmap is not present
        var source = """
            using System.Runtime.CompilerServices;
            using System;

            class C
            {
                public static void Main()
                {
                    C c = new C();
                    c.M();
                }

                public void M() => throw null!;

                [InterceptsLocation(@"src/Program.cs", 9, 11)]
                public void Interceptor() => Console.Write(1);
            }
            """;

        var comp = CreateCompilation(new[] { (source, @"src\Program.cs"), s_attributesSource }, parseOptions: RegularWithInterceptors);
        comp.VerifyEmitDiagnostics(
            // src\Program.cs(14,25): error CS9140: Cannot intercept: compilation does not contain a file with path 'src/Program.cs'. Did you mean to use path 'src\Program.cs'?
            //     [InterceptsLocation(@"src/Program.cs", 9, 11)]
            Diagnostic(ErrorCode.ERR_InterceptorPathNotInCompilationWithCandidate, @"@""src/Program.cs""").WithArguments("src/Program.cs", @"src\Program.cs").WithLocation(14, 25));
    }

    [Fact]
    public void PathNormalization_04()
    {
        var source = """
            using System.Runtime.CompilerServices;
            using System;

            class C
            {
                public static void Main()
                {
                    C c = new C();
                    c.M();
                }

                public void M() => throw null!;

                [InterceptsLocation("C:/src/Program.cs", 9, 11)]
                public void Interceptor() => Console.Write(1);
            }
            """;

        if (PlatformInformation.IsWindows)
        {
            var verifier = CompileAndVerify(new[] { (source, @"C:\src\Program.cs"), s_attributesSource }, parseOptions: RegularWithInterceptors, expectedOutput: "1");
            verifier.VerifyDiagnostics();
        }
        else
        {
            var comp = CreateCompilation(new[] { (source, @"/src/Program.cs"), s_attributesSource }, parseOptions: RegularWithInterceptors);
            comp.VerifyEmitDiagnostics(
                // /src/Program.cs(14,25): error CS9139: Cannot intercept: compilation does not contain a file with path '/src/C:/src/Program.cs'.
                //     [InterceptsLocation("C:/src/Program.cs", 9, 11)]
                Diagnostic(ErrorCode.ERR_InterceptorPathNotInCompilation, @"""C:/src/Program.cs""").WithArguments("/src/C:/src/Program.cs").WithLocation(14, 25));
        }
    }

    [Fact]
    public void PathNormalization_05()
    {
        // paths in attribute as well as syntax tree have mixed slashes
        var source = """
            using System.Runtime.CompilerServices;
            using System;

            class C
            {
                public static void Main()
                {
                    C c = new C();
                    c.M();
                }

                public void M() => throw null!;

                [InterceptsLocation(@"C:\src/Program.cs", 9, 11)]
                public void Interceptor() => Console.Write(1);
            }
            """;

        if (PlatformInformation.IsWindows)
        {
            var verifier = CompileAndVerify(new[] { (source, @"C:/src\Program.cs"), s_attributesSource }, parseOptions: RegularWithInterceptors, expectedOutput: "1");
            verifier.VerifyDiagnostics();
        }
        else
        {
            var comp = CreateCompilation(new[] { (source, @"/src/Program.cs"), s_attributesSource }, parseOptions: RegularWithInterceptors);
            comp.VerifyEmitDiagnostics(
                // /src/Program.cs(14,25): error CS9139: Cannot intercept: compilation does not contain a file with path '/src/C:\src/Program.cs'.
                //     [InterceptsLocation(@"C:\src/Program.cs", 9, 11)]
                Diagnostic(ErrorCode.ERR_InterceptorPathNotInCompilation, @"@""C:\src/Program.cs""").WithArguments(@"/src/C:\src/Program.cs").WithLocation(14, 25));
        }
    }

    [Fact]
    public void RelativePaths_01()
    {
        var source = """
            class C
            {
                public static void Main()
                {
                    C c = new C();
                    c.M();
                }

                public void M() => throw null!;
            }
            """;

        var source2 = """
            using System;
            using System.Runtime.CompilerServices;

            static class Interceptors
            {
                [InterceptsLocation("../src/Program.cs", 6, 11)]
                internal static void Interceptor(this C c) => Console.Write(1);
            }
            """;

        var verifier = CompileAndVerify(new[] { (source, PlatformInformation.IsWindows ? @"C:\src\Program.cs" : "/src/Program.cs"), (source2, PlatformInformation.IsWindows ? @"C:\obj\Generated.cs" : "/obj/Generated.cs"), s_attributesSource }, parseOptions: RegularWithInterceptors, expectedOutput: "1");
        verifier.VerifyDiagnostics();
    }

    [Fact]
    public void RelativePaths_02()
    {
        var source = """
            class C
            {
                public static void Main()
                {
                    C c = new C();
                    c.M();
                }

                public void M() => throw null!;
            }
            """;

        // interceptor containing file does not have absolute path
        // Therefore we don't resolve the relative path
        var source2 = """
            using System;
            using System.Runtime.CompilerServices;

            static class Interceptors
            {
                [InterceptsLocation("../src/Program.cs", 6, 11)]
                internal static void Interceptor(this C c) => Console.Write(1);
            }
            """;

        var comp = CreateCompilation(new[] { (source, PlatformInformation.IsWindows ? @"C:\src\Program.cs" : "/src/Program.cs"), (source2, PlatformInformation.IsWindows ? @"Generator\Generated.cs" : "Generator/Generated.cs"), s_attributesSource }, parseOptions: RegularWithInterceptors);
        comp.VerifyEmitDiagnostics(
            // Generator\Generated.cs(6,25): error CS9139: Cannot intercept: compilation does not contain a file with path '../src/Program.cs'.
            //     [InterceptsLocation("../src/Program.cs", 6, 11)]
            Diagnostic(ErrorCode.ERR_InterceptorPathNotInCompilation, @"""../src/Program.cs""").WithArguments("../src/Program.cs").WithLocation(6, 25));
    }

    [Fact]
    public void RelativePaths_03()
    {
        // intercepted file does not have absolute path
        var source = """
            class C
            {
                public static void Main()
                {
                    C c = new C();
                    c.M();
                }

                public void M() => throw null!;
            }
            """;

        var source2 = """
            using System;
            using System.Runtime.CompilerServices;

            static class Interceptors
            {
                [InterceptsLocation("../src/Program.cs", 6, 11)]
                internal static void Interceptor(this C c) => Console.Write(1);
            }
            """;

        var comp = CreateCompilation(new[] { (source, PlatformInformation.IsWindows ? @"src\Program.cs" : "src/Program.cs"), (source2, PlatformInformation.IsWindows ? @"C:\obj\Generated.cs" : "/obj/Generated.cs"), s_attributesSource }, parseOptions: RegularWithInterceptors);
        comp.VerifyEmitDiagnostics(
            // C:\obj\Generated.cs(6,25): error CS9139: Cannot intercept: compilation does not contain a file with path 'C:\src\Program.cs'.
            //     [InterceptsLocation("../src/Program.cs", 6, 11)]
            Diagnostic(ErrorCode.ERR_InterceptorPathNotInCompilation, @"""../src/Program.cs""").WithArguments(PlatformInformation.IsWindows ? @"C:\src\Program.cs" : "/src/Program.cs").WithLocation(6, 25)
            );
    }

    [Fact]
    public void RelativePaths_04()
    {
        var source = """
            class C
            {
                public static void Main()
                {
                    C c = new C();
                    c.M();
                }

                public void M() => throw null!;
            }
            """;

        // The relative path resolution of `C:\..` is just `C:\` (and `/..` resolves to `/`).
        var source2 = """
            using System;
            using System.Runtime.CompilerServices;

            static class Interceptors
            {
                [InterceptsLocation("../../src/Program.cs", 6, 11)]
                internal static void Interceptor(this C c) => Console.Write(1);
            }
            """;

        var comp = CreateCompilation(new[] { (source, PlatformInformation.IsWindows ? @"C:\src\Program.cs" : "/src/Program.cs"), (source2, PlatformInformation.IsWindows ? @"C:\obj\Generated.cs" : "/obj/Generated.cs"), s_attributesSource }, parseOptions: RegularWithInterceptors);
        comp.VerifyEmitDiagnostics();
    }

    [Fact]
    public void RelativePaths_05()
    {
        var source = """
            class C
            {
                public static void Main()
                {
                    C c = new C();
                    c.M();
                }

                public void M() => throw null!;
            }
            """;

        var source2 = """
            using System;
            using System.Runtime.CompilerServices;

            static class Interceptors
            {
                [InterceptsLocation("../src/./Program.cs", 6, 11)]
                internal static void Interceptor(this C c) => Console.Write(1);
            }
            """;

        var comp = CreateCompilation(new[] { (source, PlatformInformation.IsWindows ? @"C:\src\Program.cs" : "/src/Program.cs"), (source2, PlatformInformation.IsWindows ? @"C:\obj\Generated.cs" : "/obj/Generated.cs"), s_attributesSource }, parseOptions: RegularWithInterceptors);
        comp.VerifyEmitDiagnostics();
    }

    [Fact]
    public void RelativePaths_06()
    {
        var source = """
            class C
            {
                public static void Main()
                {
                    C c = new C();
                    c.M();
                }

                public void M() => throw null!;
            }
            """;

        var source2 = """
            using System;
            using System.Runtime.CompilerServices;

            static class Interceptors
            {
                [InterceptsLocation("../src/Program.cs/.", 6, 11)]
                internal static void Interceptor(this C c) => Console.Write(1);
            }
            """;

        var comp = CreateCompilation(new[] { (source, PlatformInformation.IsWindows ? @"C:\src\Program.cs" : "/src/Program.cs"), (source2, PlatformInformation.IsWindows ? @"C:\obj\Generated.cs" : "/obj/Generated.cs"), s_attributesSource }, parseOptions: RegularWithInterceptors);
        comp.VerifyEmitDiagnostics();
    }

    [Fact]
    public void RelativePaths_07()
    {
        var source = """
            C c = new C();
            c.M();

            class C
            {
                public void M() => throw null!;
            }
            """;

        var source2 = """
            using System.Runtime.CompilerServices;
            using System;

            static class Interceptors
            {
                [InterceptsLocation("../src/Program.cs", 2, 3)]
                public static void Interceptor(this C c) => Console.Write(1);
            }
            """;
        var pathPrefix = PlatformInformation.IsWindows ? """C:\My\Machine\Specific\Path\""" : "/My/Machine/Specific/Path/";
        var path = pathPrefix + "src/Program.cs";
        var path2 = pathPrefix + "obj/Generated.cs";
        var pathMap = ImmutableArray.Create(new KeyValuePair<string, string>(pathPrefix, "/_/"));

        var verifier = CompileAndVerify(
            new[] { (source, path), (source2, path2), s_attributesSource },
            parseOptions: RegularWithInterceptors,
            options: TestOptions.DebugExe.WithSourceReferenceResolver(
                new SourceFileResolver(ImmutableArray<string>.Empty, null, pathMap)),
            expectedOutput: "1");
        verifier.VerifyDiagnostics();
    }

    [Fact]
    public void RelativePaths_08()
    {
        // SyntaxTree file paths are not absolute. Relative path resolution is not performed.
        var source = """
            C c = new C();
            c.M();

            class C
            {
                public void M() => throw null!;
            }
            """;

        var source2 = """
            using System.Runtime.CompilerServices;
            using System;

            static class Interceptors
            {
                [InterceptsLocation("../src/Program.cs", 2, 3)]
                public static void Interceptor(this C c) => Console.Write(1);
            }
            """;
        var pathPrefix = PlatformInformation.IsWindows ? """My\Machine\Specific\Path\""" : "My/Machine/Specific/Path/";
        var path = pathPrefix + "src/Program.cs";
        var path2 = pathPrefix + "obj/Generated.cs";
        var pathMap = ImmutableArray.Create(new KeyValuePair<string, string>(pathPrefix, "/_/"));

        var comp = CreateCompilation(
            new[] { (source, path), (source2, path2), s_attributesSource },
            parseOptions: RegularWithInterceptors,
            options: TestOptions.DebugExe.WithSourceReferenceResolver(
                new SourceFileResolver(ImmutableArray<string>.Empty, null, pathMap)));
        comp.VerifyEmitDiagnostics(
            // My\Machine\Specific\Path\obj/Generated.cs(6,25): error CS9139: Cannot intercept: compilation does not contain a file with path '../src/Program.cs'.
            //     [InterceptsLocation("../src/Program.cs", 2, 3)]
            Diagnostic(ErrorCode.ERR_InterceptorPathNotInCompilation, @"""../src/Program.cs""").WithArguments("../src/Program.cs").WithLocation(6, 25));
    }

    [Fact]
    public void OldVersusNewResolutionStrategy()
    {
        // relative path resolution will match a file (and the node referenced is not interceptable)
        // exact mapped resolution will match a *different* file (and the node referenced is interceptable)
        var source1 = ("""
            class C1
            {
                void M1()
                {
                    var _ =
                        C.Interceptable;
                }
            }
            """, PlatformInformation.IsWindows ? @"C:\src1\file1.cs" : "/src1/file1.cs");

        var directory2 = PlatformInformation.IsWindows ? @"C:\src2\" : "/src2/";
        var path2 = PlatformInformation.IsWindows ? @"C:\src2\file1.cs" : "/src2/file1.cs";
        var source2 = ("""
            class C2
            {
                static void Main()
                {
                    // var _ =
                        C.Interceptable();
                }
            }

            class C
            {
                public static void Interceptable() => throw null!;
            }
            """, path2);

        var source3 = ("""
            using System.Runtime.CompilerServices;
            using System;

            class Interceptors
            {
                [InterceptsLocation("./file1.cs", 6, 15)] // 1
                public static void Interceptor() => Console.Write(1);
            }
            """, PlatformInformation.IsWindows ? @"C:\src1\interceptors.cs" : "/src1/interceptors.cs");

        // Demonstrate that "relative path" resolution happens first by triggering the not interceptable error.
        var pathMap = ImmutableArray.Create(new KeyValuePair<string, string>(directory2, "./"));
        var comp = CreateCompilation([source1, source2, source3, s_attributesSource],
            parseOptions: RegularWithInterceptors,
            options: TestOptions.DebugExe.WithSourceReferenceResolver(
                new SourceFileResolver(ImmutableArray<string>.Empty, null, pathMap)));
        comp.VerifyEmitDiagnostics(
            // C:\src1\interceptors.cs(6,6): error CS9151: Possible method name 'Interceptable' cannot be intercepted because it is not being invoked.
            //     [InterceptsLocation("./file1.cs", 6, 15)] // 1
            Diagnostic(ErrorCode.ERR_InterceptorNameNotInvoked, @"InterceptsLocation(""./file1.cs"", 6, 15)").WithArguments("Interceptable").WithLocation(6, 6));

        // excluding 'source1' from the compilation, we fall back to exact match of mapped path, and interception is successful.
        var verifier = CompileAndVerify([source2, source3, s_attributesSource],
            parseOptions: RegularWithInterceptors,
            options: TestOptions.DebugExe.WithSourceReferenceResolver(
                new SourceFileResolver(ImmutableArray<string>.Empty, null, pathMap)),
            expectedOutput: "1");
        verifier.VerifyDiagnostics();
    }

    [Fact]
    public void InterceptorUnmanagedCallersOnly()
    {
        var source = """
            using System.Runtime.CompilerServices;
            using System.Runtime.InteropServices;
            using System;

            C.Interceptable();

            class C
            {
                public static void Interceptable() { }
            }

            static class D
            {
                [InterceptsLocation("Program.cs", 5, 3)]
                [UnmanagedCallersOnly]
                public static void Interceptor() { }
            }
            """;

        var comp = CreateCompilation(new[] { (source, "Program.cs"), s_attributesSource, (UnmanagedCallersOnlyAttributeDefinition, "UnmanagedCallersOnlyAttribute.cs") }, parseOptions: RegularWithInterceptors);
        comp.VerifyEmitDiagnostics(
                // Program.cs(14,6): error CS9161: An interceptor cannot be marked with 'UnmanagedCallersOnlyAttribute'.
                //     [InterceptsLocation("Program.cs", 5, 3)]
                Diagnostic(ErrorCode.ERR_InterceptorCannotUseUnmanagedCallersOnly, @"InterceptsLocation(""Program.cs"", 5, 3)").WithLocation(14, 6));
    }

    [Fact, WorkItem("https://github.com/dotnet/roslyn/issues/70841")]
    public void InterceptorEnumBaseMethod()
    {
        var program = ("""
            using System;

            var value = MyEnum.Second;
            Console.WriteLine(value.ToString());

            public enum MyEnum
            {
                First,
                Second,
            }
            """, "Program.cs");

        var interceptor = ("""
            using System.Runtime.CompilerServices;

            namespace MyInterceptors
            {
                public static class Interceptors
                {
                    [InterceptsLocation(@"Program.cs", 4, 25)]
                    public static string OtherToString(this System.Enum value)
                        => "Wrong Value" + value;
                }
            }
            """, "Interceptor.cs");

        var verifier = CompileAndVerify(new[] { program, s_attributesSource }, parseOptions: RegularWithInterceptors, expectedOutput: "Second");
        verifier.VerifyDiagnostics();
        verifier.VerifyIL("<top-level-statements-entry-point>", """
            {
              // Code size       21 (0x15)
              .maxstack  1
              .locals init (MyEnum V_0) //value
              IL_0000:  ldc.i4.1
              IL_0001:  stloc.0
              IL_0002:  ldloca.s   V_0
              IL_0004:  constrained. "MyEnum"
              IL_000a:  callvirt   "string object.ToString()"
              IL_000f:  call       "void System.Console.WriteLine(string)"
              IL_0014:  ret
            }
            """);

        verifier = CompileAndVerify(new[] { program, interceptor, s_attributesSource }, parseOptions: RegularWithInterceptors, expectedOutput: "Wrong ValueSecond");
        verifier.VerifyDiagnostics();
        verifier.VerifyIL("<top-level-statements-entry-point>", """
            {
              // Code size       17 (0x11)
              .maxstack  1
              IL_0000:  ldc.i4.1
              IL_0001:  box        "MyEnum"
              IL_0006:  call       "string MyInterceptors.Interceptors.OtherToString(System.Enum)"
              IL_000b:  call       "void System.Console.WriteLine(string)"
              IL_0010:  ret
            }
            """);
    }

    [Fact, WorkItem("https://github.com/dotnet/roslyn/issues/70841")]
    public void InterceptorStructBaseMethod()
    {
        var program = ("""
            using System;

            MyStruct value = default;
            Console.WriteLine(value.Equals((object)1));

            public struct MyStruct { }
            """, "Program.cs");

        var interceptor = ("""
            using System.Runtime.CompilerServices;

            namespace MyInterceptors
            {
                public static class Interceptors
                {
                    [InterceptsLocation(@"Program.cs", 4, 25)]
                    public static bool Equals(this System.ValueType value, object other) => true;
                }
            }
            """, "Interceptor.cs");

        var verifier = CompileAndVerify(new[] { program, s_attributesSource }, parseOptions: RegularWithInterceptors, expectedOutput: "False");
        verifier.VerifyDiagnostics();
        verifier.VerifyIL("<top-level-statements-entry-point>", """
            {
              // Code size       33 (0x21)
              .maxstack  2
              .locals init (MyStruct V_0) //value
              IL_0000:  ldloca.s   V_0
              IL_0002:  initobj    "MyStruct"
              IL_0008:  ldloca.s   V_0
              IL_000a:  ldc.i4.1
              IL_000b:  box        "int"
              IL_0010:  constrained. "MyStruct"
              IL_0016:  callvirt   "bool object.Equals(object)"
              IL_001b:  call       "void System.Console.WriteLine(bool)"
              IL_0020:  ret
            }
            """);

        verifier = CompileAndVerify(new[] { program, interceptor, s_attributesSource }, parseOptions: RegularWithInterceptors, expectedOutput: "True");
        verifier.VerifyDiagnostics();
        verifier.VerifyIL("<top-level-statements-entry-point>", """
            {
              // Code size       31 (0x1f)
              .maxstack  2
              .locals init (MyStruct V_0)
              IL_0000:  ldloca.s   V_0
              IL_0002:  initobj    "MyStruct"
              IL_0008:  ldloc.0
              IL_0009:  box        "MyStruct"
              IL_000e:  ldc.i4.1
              IL_000f:  box        "int"
              IL_0014:  call       "bool MyInterceptors.Interceptors.Equals(System.ValueType, object)"
              IL_0019:  call       "void System.Console.WriteLine(bool)"
              IL_001e:  ret
            }
            """);
    }

    [Fact, WorkItem("https://github.com/dotnet/roslyn/issues/70841")]
    public void InterceptorTypeParameterObjectMethod()
    {
        var program = ("""
            using System;

            M("a");
            void M<T>(T value)
            {
                Console.WriteLine(value.Equals((object)1));
            }

            public struct MyStruct { }
            """, "Program.cs");

        var interceptor = ("""
            using System.Runtime.CompilerServices;

            namespace MyInterceptors
            {
                public static class Interceptors
                {
                    [InterceptsLocation(@"Program.cs", 6, 29)]
                    public static new bool Equals(this object value, object other) => true;
                }
            }
            """, "Interceptor.cs");

        var verifier = CompileAndVerify(new[] { program, s_attributesSource }, parseOptions: RegularWithInterceptors, expectedOutput: "False");
        verifier.VerifyDiagnostics();
        verifier.VerifyIL("Program.<<Main>$>g__M|0_0<T>(T)", """
            {
              // Code size       25 (0x19)
              .maxstack  2
              IL_0000:  ldarga.s   V_0
              IL_0002:  ldc.i4.1
              IL_0003:  box        "int"
              IL_0008:  constrained. "T"
              IL_000e:  callvirt   "bool object.Equals(object)"
              IL_0013:  call       "void System.Console.WriteLine(bool)"
              IL_0018:  ret
            }
            """);

        verifier = CompileAndVerify(new[] { program, interceptor, s_attributesSource }, parseOptions: RegularWithInterceptors, expectedOutput: "True");
        verifier.VerifyDiagnostics();
        verifier.VerifyIL("Program.<<Main>$>g__M|0_0<T>(T)", """
            {
              // Code size       23 (0x17)
              .maxstack  2
              IL_0000:  ldarg.0
              IL_0001:  box        "T"
              IL_0006:  ldc.i4.1
              IL_0007:  box        "int"
              IL_000c:  call       "bool MyInterceptors.Interceptors.Equals(object, object)"
              IL_0011:  call       "void System.Console.WriteLine(bool)"
              IL_0016:  ret
            }
            """);
    }

    [Theory]
    [WorkItem("https://github.com/dotnet/roslyn/issues/70841")]
    [InlineData("where T : struct, I")]
    [InlineData("where T : I")]
    public void InterceptorStructConstrainedInterfaceMethod(string constraints)
    {
        var program = ($$"""
            using System;

            C.M(default(MyStruct));

            class C
            {
                public static void M<T>(T t) {{constraints}}
                {
                    t.IM();
                }
            }

            public struct MyStruct : I
            {
                public void IM()
                {
                    Console.Write("Original");
                }
            }

            public interface I
            {
                void IM();
            }
            """, "Program.cs");

        var interceptor = ("""
            using System.Runtime.CompilerServices;
            using System;

            namespace MyInterceptors
            {
                public static class Interceptors
                {
                    [InterceptsLocation(@"Program.cs", 9, 11)]
                    public static void IM(this I @this) { Console.Write("Interceptor"); }
                }
            }
            """, "Interceptor.cs");

        var verifier = CompileAndVerify(new[] { program, s_attributesSource }, parseOptions: RegularWithInterceptors, expectedOutput: "Original");
        verifier.VerifyDiagnostics();
        verifier.VerifyIL("C.M<T>(T)", """
            {
              // Code size       14 (0xe)
              .maxstack  1
              IL_0000:  ldarga.s   V_0
              IL_0002:  constrained. "T"
              IL_0008:  callvirt   "void I.IM()"
              IL_000d:  ret
            }
            """);

        verifier = CompileAndVerify(new[] { program, interceptor, s_attributesSource }, parseOptions: RegularWithInterceptors, expectedOutput: "Interceptor");
        verifier.VerifyDiagnostics();
        verifier.VerifyIL("C.M<T>(T)", """
            {
              // Code size       12 (0xc)
              .maxstack  1
              IL_0000:  ldarg.0
              IL_0001:  box        "T"
              IL_0006:  call       "void MyInterceptors.Interceptors.IM(I)"
              IL_000b:  ret
            }
            """);
    }

    [Fact, WorkItem("https://github.com/dotnet/roslyn/issues/70311")]
    public void InterceptorGeneric_01()
    {
        var source = ("""
            #nullable enable
            using System;

            class C
            {
                public string Method1<T>(T arg) => "Original";
            }

            static class Program
            {
                public static void Main()
                {
                    var c = new C();
                    string? x = null;

                    Console.Write(c.Method1(x));
                }
            }
            """, "Program.cs");

        var interceptor = ("""
            #nullable enable
            using System.Runtime.CompilerServices;

            static class D
            {
                [InterceptsLocation("Program.cs", 16, 25)]
                public static string Generic<T>(this C s, T arg) => "Interceptor";
            }
            """, "Interceptor.cs");

        var verifier = CompileAndVerify(new[] { source, s_attributesSource }, parseOptions: RegularWithInterceptors, expectedOutput: "Original");
        verifier.VerifyDiagnostics();

        verifier = CompileAndVerify(new[] { source, interceptor, s_attributesSource }, parseOptions: RegularWithInterceptors, expectedOutput: "Interceptor");
        verifier.VerifyDiagnostics();
    }

    [Fact, WorkItem("https://github.com/dotnet/roslyn/issues/70311")]
    public void InterceptorGeneric_02()
    {
        var source = ("""
            #nullable enable
            using System;

            class C<T>
            {
                public string Method1<U>(U arg) => "Original";
            }

            static class Program
            {
                public static void Main()
                {
                    var c = new C<int>();
                    string? x = null;

                    Console.Write(c.Method1(x));
                }
            }
            """, "Program.cs");

        var interceptor = ("""
            #nullable enable
            using System.Runtime.CompilerServices;

            static class D
            {
                [InterceptsLocation("Program.cs", 16, 25)]
                public static string Generic<T, U>(this C<T> s, U arg) => "Interceptor";
            }
            """, "Interceptor.cs");

        var verifier = CompileAndVerify(new[] { source, s_attributesSource }, parseOptions: RegularWithInterceptors, expectedOutput: "Original");
        verifier.VerifyDiagnostics();

        verifier = CompileAndVerify(new[] { source, interceptor, s_attributesSource }, parseOptions: RegularWithInterceptors, expectedOutput: "Interceptor");
        verifier.VerifyDiagnostics();
    }

    [Fact, WorkItem("https://github.com/dotnet/roslyn/issues/70311")]
    public void InterceptorGeneric_03()
    {
        var source = ("""
            #nullable enable

            class C<T>
            {
                public string? Method1<U>(U arg) => null;
            }

            static class Program
            {
                public static void Main()
                {
                    var c = new C<int>();
                    string? x = null;

                    c.Method1(x);
                }
            }
            """, "Program.cs");

        var interceptor = ("""
            #nullable enable
            using System.Runtime.CompilerServices;

            static class D
            {
                [InterceptsLocation("Program.cs", 15, 11)]
                public static string? Generic<T, U>(this T s, U arg) => arg?.ToString();
            }
            """, "Interceptor.cs");

        var comp = CreateCompilation(new[] { source, s_attributesSource }, parseOptions: RegularWithInterceptors);
        comp.VerifyEmitDiagnostics();

        comp = CreateCompilation(new[] { source, interceptor, s_attributesSource }, parseOptions: RegularWithInterceptors);
        comp.VerifyEmitDiagnostics(
            // Interceptor.cs(6,6): error CS9144: Cannot intercept method 'C<int>.Method1<string>(string)' with interceptor 'D.Generic<int, string>(int, string)' because the signatures do not match.
            //     [InterceptsLocation("Program.cs", 15, 11)]
            Diagnostic(ErrorCode.ERR_InterceptorSignatureMismatch, @"InterceptsLocation(""Program.cs"", 15, 11)").WithArguments("C<int>.Method1<string>(string)", "D.Generic<int, string>(int, string)").WithLocation(6, 6));
    }

    [Fact, WorkItem("https://github.com/dotnet/roslyn/issues/70311")]
    public void InterceptorGeneric_04()
    {
        // interceptor type parameter substitution meets constraints
        var source = ("""
            #nullable enable

            class C<T>
            {
                public string? Method1<U>(U arg) => null;
            }

            static class Program
            {
                public static void Main()
                {
                    var c = new C<int>();
                    string? x = null;

                    c.Method1(x);
                }
            }
            """, "Program.cs");

        var interceptor = ("""
            #nullable enable
            using System.Runtime.CompilerServices;

            static class D
            {
                [InterceptsLocation("Program.cs", 15, 11)]
                public static string? Generic<T, U>(this C<T> s, U arg) where T : struct => arg?.ToString();
            }
            """, "Interceptor.cs");

        var comp = CreateCompilation(new[] { source, s_attributesSource }, parseOptions: RegularWithInterceptors);
        comp.VerifyEmitDiagnostics();

        comp = CreateCompilation(new[] { source, interceptor, s_attributesSource }, parseOptions: RegularWithInterceptors);
        comp.VerifyEmitDiagnostics();
    }

    [Fact, WorkItem("https://github.com/dotnet/roslyn/issues/70311")]
    public void InterceptorGeneric_05()
    {
        // interceptor type parameter substitution violates constraints
        var source = ("""
            #nullable enable

            class C<T>
            {
                public string? Method1<U>(U arg) => null;
            }

            static class Program
            {
                public static void Main()
                {
                    var c = new C<int>();
                    string? x = null;

                    c.Method1(x);
                }
            }
            """, "Program.cs");

        var interceptor = ("""
            #nullable enable
            using System.Runtime.CompilerServices;

            static class D
            {
                [InterceptsLocation("Program.cs", 15, 11)]
                public static string? Generic<T, U>(this C<T> s, U arg) where T : class => arg?.ToString();
            }
            """, "Interceptor.cs");

        var comp = CreateCompilation(new[] { source, s_attributesSource }, parseOptions: RegularWithInterceptors);
        comp.VerifyEmitDiagnostics();

        comp = CreateCompilation(new[] { source, interceptor, s_attributesSource }, parseOptions: RegularWithInterceptors);
        comp.VerifyEmitDiagnostics(
            // Interceptor.cs(6,6): error CS0452: The type 'int' must be a reference type in order to use it as parameter 'T' in the generic type or method 'D.Generic<T, U>(C<T>, U)'
            //     [InterceptsLocation("Program.cs", 15, 11)]
            Diagnostic(ErrorCode.ERR_RefConstraintNotSatisfied, @"InterceptsLocation(""Program.cs"", 15, 11)").WithArguments("D.Generic<T, U>(C<T>, U)", "T", "int").WithLocation(6, 6));
    }

<<<<<<< HEAD
    [Fact]
    public void LocationSpecifier_01()
    {
        var source = ("""
            class Program
            {
                static void Main()
                {
                    M();
                }

                static void M() => throw null!;
            }
            """, PlatformInformation.IsWindows ? "C:/src/Program.cs" : "/src/Program.cs");

        var interceptors = ("""
            using System;
            using System.Runtime.CompilerServices;

            static class Interceptors
            {
                [InterceptsLocation("v1:../src/Program.cs(5,9)")]
                public static void M() => Console.Write(1);
            }
            """, PlatformInformation.IsWindows ? "C:/obj/Interceptors.cs" : "/obj/Interceptors.cs");

        var verifier = CompileAndVerify([source, interceptors, s_attributesSource], parseOptions: RegularWithInterceptors, expectedOutput: "1");
        verifier.VerifyDiagnostics();
    }

    [Theory]
    [InlineData(@"""v1:../src/Program.cs(5, 9)""")]
    [InlineData(@"""v1:../src/Program.cs( 5, 9 )""")]
    [InlineData(@"""../src/Program.cs(5,9)""")]
    [InlineData(@"""v1:../src/Program.cs(a,9)""")]
    [InlineData(@"""v1:../src/Program.cs((a,9)""")]
    [InlineData(@"""v1:../src/Program.cs(a,9))""")]
    [InlineData(@"""v1:../src/Program.cs(a,9""")]
    [InlineData(@"""v1:../src/Program.csa,9)""")]
    [InlineData(@"""v1:../src/Program.cs(5,b)""")]
    [InlineData(@"""v1:../src/Program.cs(b)""")]
    [InlineData(@"""v1:""")]
    [InlineData(@""" """)]
    public void LocationSpecifier_02(string locationSpecifier)
    {
        var source = ("""
            class Program
            {
                static void Main()
                {
                    M();
                }

                static void M() => throw null!;
            }
            """, PlatformInformation.IsWindows ? "C:/src/Program.cs" : "/src/Program.cs");

        var interceptors = ($$"""
            using System;
            using System.Runtime.CompilerServices;

            static class Interceptors
            {
                [InterceptsLocation({{locationSpecifier}})]
                public static void M() => Console.Write(1);
            }
            """, PlatformInformation.IsWindows ? "C:/obj/Interceptors.cs" : "/obj/Interceptors.cs");

        var comp = CreateCompilation([source, interceptors, s_attributesSource], parseOptions: RegularWithInterceptors);
        comp.VerifyEmitDiagnostics(
            // C:/obj/Interceptors.cs(6,25): error CS9229: Location specifier does not match expected format 'v1:path(line,character)'.
            //     [InterceptsLocation("v1:../src/Program.cs(a,9)")]
            Diagnostic(ErrorCode.ERR_InterceptorLocationSpecifierInvalidFormat, locationSpecifier).WithLocation(6, 25));
=======
    [Theory]
    [CombinatorialData]
    public void GetInterceptorMethod_01(bool checkBeforeDiagnostics)
    {
        var source = ("""
            C.M();

            class C
            {
                public static void M() => throw null;
            }
            """, "Program.cs");

        var interceptorSource = ("""
            using System;
            using System.Runtime.CompilerServices;

            static class D
            {
                [InterceptsLocation("Program.cs", 1, 3)]
                public static void Interceptor() => Console.Write(1);
            }
            """, "Interceptor.cs");

        var comp = CreateCompilation(new[] { source, interceptorSource, s_attributesSource }, parseOptions: RegularWithInterceptors);

        var tree = comp.SyntaxTrees[0];
        var model = comp.GetSemanticModel(tree);
        var call = tree.GetRoot().DescendantNodes().OfType<InvocationExpressionSyntax>().Single();

        if (checkBeforeDiagnostics)
        {
            check();
        }

        comp.VerifyEmitDiagnostics();

        if (!checkBeforeDiagnostics)
        {
            check();
        }

        void check()
        {
            var interceptor = model.GetInterceptorMethod(call);
            Assert.Equal("void D.Interceptor()", interceptor.ToTestDisplayString());
        }
    }

    [Theory]
    [CombinatorialData]
    public void GetInterceptorMethod_02(bool checkBeforeDiagnostics)
    {
        var source = ("""
            C.M(42);

            class C
            {
                public static void M<T>(T t) => throw null;
            }
            """, "Program.cs");

        var interceptorSource = ("""
            using System;
            using System.Runtime.CompilerServices;

            static class D
            {
                [InterceptsLocation("Program.cs", 1, 3)]
                public static void Interceptor<T>(T t) => Console.Write(t);
            }
            """, "Interceptor.cs");

        var comp = CreateCompilation(new[] { source, interceptorSource, s_attributesSource }, parseOptions: RegularWithInterceptors);

        var tree = comp.SyntaxTrees[0];
        var model = comp.GetSemanticModel(tree);
        var call = tree.GetRoot().DescendantNodes().OfType<InvocationExpressionSyntax>().Single();

        if (checkBeforeDiagnostics)
        {
            check();
        }

        comp.VerifyEmitDiagnostics();

        if (!checkBeforeDiagnostics)
        {
            check();
        }

        void check()
        {
            var interceptor = model.GetInterceptorMethod(call);
            Assert.Equal("void D.Interceptor<T>(T t)", interceptor.ToTestDisplayString());
            Assert.True(interceptor!.IsDefinition);
        }
    }

    [Fact]
    public void GetInterceptorMethod_03()
    {
        var source = ("""
            C.M();

            class C
            {
                public static void M() => throw null;
            }
            """, "Program.cs");

        var interceptorSource = ("""
            using System;
            using System.Runtime.CompilerServices;

            namespace Interceptors
            {
                static class D
                {
                    [InterceptsLocation("Program.cs", 1, 3)]
                    public static void Interceptor() => Console.Write(1);
                }
            }

            class E : Attribute
            {
                [E]
                public void M()
                {
                }
            }
            """, "Interceptor.cs");

        var comp = CreateCompilation(new[] { source, interceptorSource, s_attributesSource }, parseOptions: TestOptions.Regular.WithFeature("InterceptorsPreviewNamespaces", "Interceptors"));

        var tree = comp.SyntaxTrees[0];
        var model = comp.GetSemanticModel(tree);
        var call = tree.GetRoot().DescendantNodes().OfType<InvocationExpressionSyntax>().Single();

        var interceptor = model.GetInterceptorMethod(call);
        Assert.Equal("void Interceptors.D.Interceptor()", interceptor.ToTestDisplayString());
        Assert.True(interceptor.GetSymbol()!.HasComplete(CompletionPart.Attributes));

        // Do not bind attributes on methods in irrelevant namespaces when discovering interceptors
        var EM = comp.GetMember<MethodSymbol>("E.M");
        Assert.False(EM.HasComplete(CompletionPart.Attributes));

        comp.VerifyEmitDiagnostics();

        Assert.True(EM.HasComplete(CompletionPart.Attributes));
    }

    [Fact]
    public void GetInterceptorMethod_04()
    {
        var source = ("""
            C.M();

            class C
            {
                public static void M() => throw null;
            }
            """, "Program.cs");

        var interceptorSource = ("""
            using System;
            using System.Runtime.CompilerServices;

            namespace NotInterceptors
            {
                static class D
                {
                    [InterceptsLocation("Program.cs", 1, 3)]
                    public static void Interceptor() => Console.Write(1);
                }
            }
            """, "Interceptor.cs");

        var comp = CreateCompilation(new[] { source, interceptorSource, s_attributesSource }, parseOptions: TestOptions.Regular.WithFeature("InterceptorsPreviewNamespaces", "Interceptors"));

        var tree = comp.SyntaxTrees[0];
        var model = comp.GetSemanticModel(tree);
        var call = tree.GetRoot().DescendantNodes().OfType<InvocationExpressionSyntax>().Single();

        // Interceptor declaration is erroneous (not within expected namespace), we don't care about failing to discover it.
        var interceptor = model.GetInterceptorMethod(call);
        Assert.Null(interceptor);

        comp.VerifyEmitDiagnostics(
            // Interceptor.cs(8,10): error CS9137: The 'interceptors' experimental feature is not enabled in this namespace. Add '<InterceptorsPreviewNamespaces>$(InterceptorsPreviewNamespaces);NotInterceptors</InterceptorsPreviewNamespaces>' to your project.
            //         [InterceptsLocation("Program.cs", 1, 3)]
            Diagnostic(ErrorCode.ERR_InterceptorsFeatureNotEnabled, @"InterceptsLocation(""Program.cs"", 1, 3)").WithArguments("<InterceptorsPreviewNamespaces>$(InterceptorsPreviewNamespaces);NotInterceptors</InterceptorsPreviewNamespaces>").WithLocation(8, 10));

        interceptor = model.GetInterceptorMethod(call);
        Assert.Null(interceptor);
    }

    [Fact]
    public void GetInterceptorMethod_05()
    {
        var source = ("""
            C.M();

            class C
            {
                public static void M() => throw null;
            }
            """, "Program.cs");

        var interceptorSource = ("""
            using System;
            using System.Runtime.CompilerServices;

            namespace Interceptors
            {
                class D
                {
                    [InterceptsLocation("Program.cs", 1, 3)]
                    public static void Interceptor() => Console.Write(1);
                }

                class E : Attribute
                {
                    [E]
                    public void M()
                    {
                    }
                }
            }
            """, "Interceptor.cs");

        var comp = CreateCompilation(new[] { source, interceptorSource, s_attributesSource }, parseOptions: TestOptions.Regular.WithFeature("InterceptorsPreviewNamespaces", "Interceptors"));

        var tree = comp.SyntaxTrees[0];
        var model = comp.GetSemanticModel(tree);
        var call = tree.GetRoot().DescendantNodes().OfType<InvocationExpressionSyntax>().Single();

        var interceptor = model.GetInterceptorMethod(call);
        Assert.Equal("void Interceptors.D.Interceptor()", interceptor.ToTestDisplayString());
        Assert.True(interceptor.GetSymbol()!.HasComplete(CompletionPart.Attributes));

        // Possibly irrelevant attributes within interceptors namespaces are still bound when discovering interceptors.
        // https://github.com/dotnet/roslyn/issues/72410: perhaps QuickAttributes should be used in order to bail out in some cases.
        var EM = comp.GetMember<MethodSymbol>("Interceptors.E.M");
        Assert.True(EM.HasComplete(CompletionPart.Attributes));

        comp.VerifyEmitDiagnostics();

        Assert.True(EM.HasComplete(CompletionPart.Attributes));
    }

    [Fact]
    public void GetInterceptorMethod_06()
    {
        var source = ("""
            C.M();

            class C
            {
                public static void M() => throw null;
            }
            """, "Program.cs");

        var interceptorSource = ("""
            using System;
            using System.Runtime.CompilerServices;

            namespace Interceptors
            {
                static class D
                {
                    [InterceptsLocation("Program.cs", 1, 3)]
                    public static void Interceptor1(int i) => Console.Write(i);

                    [InterceptsLocation("Program.cs", 1, 3)]
                    public static void Interceptor2() => Console.Write(2);
                }
            }
            """, "Interceptor.cs");

        var comp = CreateCompilation(new[] { source, interceptorSource, s_attributesSource }, parseOptions: TestOptions.Regular.WithFeature("InterceptorsPreviewNamespaces", "Interceptors"));

        var tree = comp.SyntaxTrees[0];
        var model = comp.GetSemanticModel(tree);
        var call = tree.GetRoot().DescendantNodes().OfType<InvocationExpressionSyntax>().Single();

        var interceptor = model.GetInterceptorMethod(call);
        Assert.Null(interceptor);

        comp.VerifyEmitDiagnostics(
            // Interceptor.cs(8,10): error CS9153: The indicated call is intercepted multiple times.
            //         [InterceptsLocation("Program.cs", 1, 3)]
            Diagnostic(ErrorCode.ERR_DuplicateInterceptor, @"InterceptsLocation(""Program.cs"", 1, 3)").WithLocation(8, 10),
            // Interceptor.cs(11,10): error CS9153: The indicated call is intercepted multiple times.
            //         [InterceptsLocation("Program.cs", 1, 3)]
            Diagnostic(ErrorCode.ERR_DuplicateInterceptor, @"InterceptsLocation(""Program.cs"", 1, 3)").WithLocation(11, 10));

        interceptor = model.GetInterceptorMethod(call);
        Assert.Null(interceptor);
    }

    [Fact]
    public void GetInterceptorMethod_07()
    {
        var source = ("""
            C.M();

            class C
            {
                public static void M() => throw null;
            }
            """, "Program.cs");

        var interceptorSource = ("""
            using System;
            using System.Runtime.CompilerServices;

            namespace Interceptors
            {
                static class D
                {
                    [InterceptsLocation("Program.cs", 1, 3)]
                    public static void Interceptor1() => Console.Write(1);
                }
            }
            
            namespace NotInterceptors
            {
                static class D
                {
                    [InterceptsLocation("Program.cs", 1, 3)]
                    public static void Interceptor2() => Console.Write(2);
                }
            }
            """, "Interceptor.cs");

        var comp = CreateCompilation(new[] { source, interceptorSource, s_attributesSource }, parseOptions: TestOptions.Regular.WithFeature("InterceptorsPreviewNamespaces", "Interceptors"));

        var tree = comp.SyntaxTrees[0];
        var model = comp.GetSemanticModel(tree);
        var call = tree.GetRoot().DescendantNodes().OfType<InvocationExpressionSyntax>().Single();

        var interceptor = model.GetInterceptorMethod(call);
        Assert.Equal("void Interceptors.D.Interceptor1()", interceptor.ToTestDisplayString());

        comp.VerifyEmitDiagnostics(
            // Interceptor.cs(17,10): error CS9137: The 'interceptors' experimental feature is not enabled in this namespace. Add '<InterceptorsPreviewNamespaces>$(InterceptorsPreviewNamespaces);NotInterceptors</InterceptorsPreviewNamespaces>' to your project.
            //         [InterceptsLocation("Program.cs", 1, 3)]
            Diagnostic(ErrorCode.ERR_InterceptorsFeatureNotEnabled, @"InterceptsLocation(""Program.cs"", 1, 3)").WithArguments("<InterceptorsPreviewNamespaces>$(InterceptorsPreviewNamespaces);NotInterceptors</InterceptorsPreviewNamespaces>").WithLocation(17, 10));

        interceptor = model.GetInterceptorMethod(call);
        Assert.Equal("void Interceptors.D.Interceptor1()", interceptor.ToTestDisplayString());
    }

    [Fact]
    public void GetInterceptorMethod_08()
    {
        // Demonstrate that nested types are searched for InterceptsLocationAttributes
        var source = ("""
            C.M();

            class C
            {
                public static void M() => throw null;
            }
            """, "Program.cs");

        var interceptorSource = ("""
            using System;
            using System.Runtime.CompilerServices;

            namespace Interceptors
            {
                static class Outer
                {
                    public static class D
                    {
                        [InterceptsLocation("Program.cs", 1, 3)]
                        public static void Interceptor1() => Console.Write(1);
                    }
                }
            }
            """, "Interceptor.cs");

        var comp = CreateCompilation(new[] { source, interceptorSource, s_attributesSource }, parseOptions: TestOptions.Regular.WithFeature("InterceptorsPreviewNamespaces", "Interceptors"));

        var tree = comp.SyntaxTrees[0];
        var model = comp.GetSemanticModel(tree);
        var call = tree.GetRoot().DescendantNodes().OfType<InvocationExpressionSyntax>().Single();

        var interceptor = model.GetInterceptorMethod(call);
        Assert.Equal("void Interceptors.Outer.D.Interceptor1()", interceptor.ToTestDisplayString());

        comp.VerifyEmitDiagnostics();

        interceptor = model.GetInterceptorMethod(call);
        Assert.Equal("void Interceptors.Outer.D.Interceptor1()", interceptor.ToTestDisplayString());
    }

    [Theory]
    [CombinatorialData]
    public void GetInterceptorMethod_09(bool featureExists)
    {
        // InterceptorsPreviewNamespaces is empty or does not exist
        var source = ("""
            C.M();

            class C
            {
                public static void M() => throw null;
            }
            """, "Program.cs");

        var interceptorSource = ("""
            using System;
            using System.Runtime.CompilerServices;

            namespace Interceptors
            {
                static class Outer
                {
                    public static class D
                    {
                        [InterceptsLocation("Program.cs", 1, 3)]
                        public static void Interceptor1() => Console.Write(1);
                    }
                }
            }
            """, "Interceptor.cs");

        var comp = CreateCompilation(new[] { source, interceptorSource, s_attributesSource }, parseOptions: featureExists ? TestOptions.Regular.WithFeature("InterceptorsPreviewNamespaces", "") : TestOptions.Regular);

        var tree = comp.SyntaxTrees[0];
        var model = comp.GetSemanticModel(tree);
        var call = tree.GetRoot().DescendantNodes().OfType<InvocationExpressionSyntax>().Single();

        Assert.Null(model.GetInterceptorMethod(call));
        comp.VerifyEmitDiagnostics(
            // Interceptor.cs(10,14): error CS9137: The 'interceptors' experimental feature is not enabled in this namespace. Add '<InterceptorsPreviewNamespaces>$(InterceptorsPreviewNamespaces);Interceptors</InterceptorsPreviewNamespaces>' to your project.
            //             [InterceptsLocation("Program.cs", 1, 3)]
            Diagnostic(ErrorCode.ERR_InterceptorsFeatureNotEnabled, @"InterceptsLocation(""Program.cs"", 1, 3)").WithArguments("<InterceptorsPreviewNamespaces>$(InterceptorsPreviewNamespaces);Interceptors</InterceptorsPreviewNamespaces>").WithLocation(10, 14));
        Assert.Null(model.GetInterceptorMethod(call));
    }

    [Fact]
    public void GetInterceptorMethod_10()
    {
        // InterceptorsPreviewNamespaces has duplicates
        var source = ("""
            C.M();

            class C
            {
                public static void M() => throw null;
            }
            """, "Program.cs");

        var interceptorSource = ("""
            using System;
            using System.Runtime.CompilerServices;

            namespace Interceptors
            {
                static class Outer
                {
                    public static class D
                    {
                        [InterceptsLocation("Program.cs", 1, 3)]
                        public static void Interceptor1() => Console.Write(1);
                    }
                }
            }
            """, "Interceptor.cs");

        var comp = CreateCompilation(new[] { source, interceptorSource, s_attributesSource }, parseOptions: TestOptions.Regular.WithFeature("InterceptorsPreviewNamespaces", "Interceptors;Interceptors"));

        var tree = comp.SyntaxTrees[0];
        var model = comp.GetSemanticModel(tree);
        var call = tree.GetRoot().DescendantNodes().OfType<InvocationExpressionSyntax>().Single();

        var interceptor = model.GetInterceptorMethod(call);
        Assert.Equal("void Interceptors.Outer.D.Interceptor1()", interceptor.ToTestDisplayString());

        comp.VerifyEmitDiagnostics();

        interceptor = model.GetInterceptorMethod(call);
        Assert.Equal("void Interceptors.Outer.D.Interceptor1()", interceptor.ToTestDisplayString());
    }

    [Fact]
    public void GetInterceptorMethod_11()
    {
        // Compilation does not contain any interceptors
        var source = ("""
            C.M();

            class C
            {
                public static void M() => throw null;
            }
            """, "Program.cs");

        var comp = CreateCompilation(new[] { source, s_attributesSource }, parseOptions: TestOptions.Regular.WithFeature("InterceptorsPreviewNamespaces", "Interceptors"));

        var tree = comp.SyntaxTrees[0];
        var model = comp.GetSemanticModel(tree);
        var call = tree.GetRoot().DescendantNodes().OfType<InvocationExpressionSyntax>().Single();

        var interceptor = model.GetInterceptorMethod(call);
        Assert.Null(interceptor);

        comp.VerifyEmitDiagnostics();

        interceptor = model.GetInterceptorMethod(call);
        Assert.Null(interceptor);
    }

    [Fact]
    public void GetInterceptorMethod_12()
    {
        // Compilation contains no files
        var comp = CreateCompilation([], parseOptions: TestOptions.Regular.WithFeature("InterceptorsPreviewNamespaces", "Interceptors"));

        // We can't use GetInterceptorMethod without a SemanticModel and we can't get a SemanticModel when the compilation contains no trees.
        // But, we can exercise some internal API for theoretical edge cases to see if it is robust (does not throw, updates expected flags).
        ((SourceModuleSymbol)comp.SourceModule).DiscoverInterceptorsIfNeeded();
        Assert.True(comp.InterceptorsDiscoveryComplete);
    }

    [Theory]
    [InlineData("Interceptors")]
    [InlineData("Interceptors.Nested")]
    public void GetInterceptorMethod_13(string @namespace)
    {
        // Demonstrate that nested namespaces are searched for InterceptsLocationAttributes
        var source = ("""
            C.M();

            class C
            {
                public static void M() => throw null;
            }
            """, "Program.cs");

        var interceptorSource = ("""
            using System;
            using System.Runtime.CompilerServices;

            namespace Interceptors
            {
                namespace Nested
                {
                    public static class D
                    {
                        [InterceptsLocation("Program.cs", 1, 3)]
                        public static void Interceptor1() => Console.Write(1);
                    }
                }
            }
            """, "Interceptor.cs");

        var comp = CreateCompilation(new[] { source, interceptorSource, s_attributesSource }, parseOptions: TestOptions.Regular.WithFeature("InterceptorsPreviewNamespaces", @namespace));

        var tree = comp.SyntaxTrees[0];
        var model = comp.GetSemanticModel(tree);
        var call = tree.GetRoot().DescendantNodes().OfType<InvocationExpressionSyntax>().Single();

        var interceptor = model.GetInterceptorMethod(call);
        Assert.Equal("void Interceptors.Nested.D.Interceptor1()", interceptor.ToTestDisplayString());

        comp.VerifyEmitDiagnostics();

        interceptor = model.GetInterceptorMethod(call);
        Assert.Equal("void Interceptors.Nested.D.Interceptor1()", interceptor.ToTestDisplayString());
    }

    [Fact]
    public void GetInterceptorMethod_14()
    {
        // Interceptor is in a parent of the expected namespace. Not discovered.
        var source = ("""
            C.M();

            class C
            {
                public static void M() => throw null;
            }
            """, "Program.cs");

        var interceptorSource = ("""
            using System;
            using System.Runtime.CompilerServices;

            namespace Interceptors
            {
                public static class D
                {
                    [InterceptsLocation("Program.cs", 1, 3)]
                    public static void Interceptor1() => Console.Write(1);
                }
            }
            """, "Interceptor.cs");

        var comp = CreateCompilation(new[] { source, interceptorSource, s_attributesSource }, parseOptions: TestOptions.Regular.WithFeature("InterceptorsPreviewNamespaces", "Interceptors.Nested"));

        var tree = comp.SyntaxTrees[0];
        var model = comp.GetSemanticModel(tree);
        var call = tree.GetRoot().DescendantNodes().OfType<InvocationExpressionSyntax>().Single();

        Assert.Null(model.GetInterceptorMethod(call));

        comp.VerifyEmitDiagnostics(
            // Interceptor.cs(8,10): error CS9137: The 'interceptors' experimental feature is not enabled in this namespace. Add '<InterceptorsPreviewNamespaces>$(InterceptorsPreviewNamespaces);Interceptors</InterceptorsPreviewNamespaces>' to your project.
            //         [InterceptsLocation("Program.cs", 1, 3)]
            Diagnostic(ErrorCode.ERR_InterceptorsFeatureNotEnabled, @"InterceptsLocation(""Program.cs"", 1, 3)").WithArguments("<InterceptorsPreviewNamespaces>$(InterceptorsPreviewNamespaces);Interceptors</InterceptorsPreviewNamespaces>").WithLocation(8, 10));

        Assert.Null(model.GetInterceptorMethod(call));
>>>>>>> 134bc2e6
    }
}<|MERGE_RESOLUTION|>--- conflicted
+++ resolved
@@ -5803,7 +5803,625 @@
             Diagnostic(ErrorCode.ERR_RefConstraintNotSatisfied, @"InterceptsLocation(""Program.cs"", 15, 11)").WithArguments("D.Generic<T, U>(C<T>, U)", "T", "int").WithLocation(6, 6));
     }
 
-<<<<<<< HEAD
+    [Theory]
+    [CombinatorialData]
+    public void GetInterceptorMethod_01(bool checkBeforeDiagnostics)
+    {
+        var source = ("""
+            C.M();
+
+            class C
+            {
+                public static void M() => throw null;
+            }
+            """, "Program.cs");
+
+        var interceptorSource = ("""
+            using System;
+            using System.Runtime.CompilerServices;
+
+            static class D
+            {
+                [InterceptsLocation("Program.cs", 1, 3)]
+                public static void Interceptor() => Console.Write(1);
+            }
+            """, "Interceptor.cs");
+
+        var comp = CreateCompilation(new[] { source, interceptorSource, s_attributesSource }, parseOptions: RegularWithInterceptors);
+
+        var tree = comp.SyntaxTrees[0];
+        var model = comp.GetSemanticModel(tree);
+        var call = tree.GetRoot().DescendantNodes().OfType<InvocationExpressionSyntax>().Single();
+
+        if (checkBeforeDiagnostics)
+        {
+            check();
+        }
+
+        comp.VerifyEmitDiagnostics();
+
+        if (!checkBeforeDiagnostics)
+        {
+            check();
+        }
+
+        void check()
+        {
+            var interceptor = model.GetInterceptorMethod(call);
+            Assert.Equal("void D.Interceptor()", interceptor.ToTestDisplayString());
+        }
+    }
+
+    [Theory]
+    [CombinatorialData]
+    public void GetInterceptorMethod_02(bool checkBeforeDiagnostics)
+    {
+        var source = ("""
+            C.M(42);
+
+            class C
+            {
+                public static void M<T>(T t) => throw null;
+            }
+            """, "Program.cs");
+
+        var interceptorSource = ("""
+            using System;
+            using System.Runtime.CompilerServices;
+
+            static class D
+            {
+                [InterceptsLocation("Program.cs", 1, 3)]
+                public static void Interceptor<T>(T t) => Console.Write(t);
+            }
+            """, "Interceptor.cs");
+
+        var comp = CreateCompilation(new[] { source, interceptorSource, s_attributesSource }, parseOptions: RegularWithInterceptors);
+
+        var tree = comp.SyntaxTrees[0];
+        var model = comp.GetSemanticModel(tree);
+        var call = tree.GetRoot().DescendantNodes().OfType<InvocationExpressionSyntax>().Single();
+
+        if (checkBeforeDiagnostics)
+        {
+            check();
+        }
+
+        comp.VerifyEmitDiagnostics();
+
+        if (!checkBeforeDiagnostics)
+        {
+            check();
+        }
+
+        void check()
+        {
+            var interceptor = model.GetInterceptorMethod(call);
+            Assert.Equal("void D.Interceptor<T>(T t)", interceptor.ToTestDisplayString());
+            Assert.True(interceptor!.IsDefinition);
+        }
+    }
+
+    [Fact]
+    public void GetInterceptorMethod_03()
+    {
+        var source = ("""
+            C.M();
+
+            class C
+            {
+                public static void M() => throw null;
+            }
+            """, "Program.cs");
+
+        var interceptorSource = ("""
+            using System;
+            using System.Runtime.CompilerServices;
+
+            namespace Interceptors
+            {
+                static class D
+                {
+                    [InterceptsLocation("Program.cs", 1, 3)]
+                    public static void Interceptor() => Console.Write(1);
+                }
+            }
+
+            class E : Attribute
+            {
+                [E]
+                public void M()
+                {
+                }
+            }
+            """, "Interceptor.cs");
+
+        var comp = CreateCompilation(new[] { source, interceptorSource, s_attributesSource }, parseOptions: TestOptions.Regular.WithFeature("InterceptorsPreviewNamespaces", "Interceptors"));
+
+        var tree = comp.SyntaxTrees[0];
+        var model = comp.GetSemanticModel(tree);
+        var call = tree.GetRoot().DescendantNodes().OfType<InvocationExpressionSyntax>().Single();
+
+        var interceptor = model.GetInterceptorMethod(call);
+        Assert.Equal("void Interceptors.D.Interceptor()", interceptor.ToTestDisplayString());
+        Assert.True(interceptor.GetSymbol()!.HasComplete(CompletionPart.Attributes));
+
+        // Do not bind attributes on methods in irrelevant namespaces when discovering interceptors
+        var EM = comp.GetMember<MethodSymbol>("E.M");
+        Assert.False(EM.HasComplete(CompletionPart.Attributes));
+
+        comp.VerifyEmitDiagnostics();
+
+        Assert.True(EM.HasComplete(CompletionPart.Attributes));
+    }
+
+    [Fact]
+    public void GetInterceptorMethod_04()
+    {
+        var source = ("""
+            C.M();
+
+            class C
+            {
+                public static void M() => throw null;
+            }
+            """, "Program.cs");
+
+        var interceptorSource = ("""
+            using System;
+            using System.Runtime.CompilerServices;
+
+            namespace NotInterceptors
+            {
+                static class D
+                {
+                    [InterceptsLocation("Program.cs", 1, 3)]
+                    public static void Interceptor() => Console.Write(1);
+                }
+            }
+            """, "Interceptor.cs");
+
+        var comp = CreateCompilation(new[] { source, interceptorSource, s_attributesSource }, parseOptions: TestOptions.Regular.WithFeature("InterceptorsPreviewNamespaces", "Interceptors"));
+
+        var tree = comp.SyntaxTrees[0];
+        var model = comp.GetSemanticModel(tree);
+        var call = tree.GetRoot().DescendantNodes().OfType<InvocationExpressionSyntax>().Single();
+
+        // Interceptor declaration is erroneous (not within expected namespace), we don't care about failing to discover it.
+        var interceptor = model.GetInterceptorMethod(call);
+        Assert.Null(interceptor);
+
+        comp.VerifyEmitDiagnostics(
+            // Interceptor.cs(8,10): error CS9137: The 'interceptors' experimental feature is not enabled in this namespace. Add '<InterceptorsPreviewNamespaces>$(InterceptorsPreviewNamespaces);NotInterceptors</InterceptorsPreviewNamespaces>' to your project.
+            //         [InterceptsLocation("Program.cs", 1, 3)]
+            Diagnostic(ErrorCode.ERR_InterceptorsFeatureNotEnabled, @"InterceptsLocation(""Program.cs"", 1, 3)").WithArguments("<InterceptorsPreviewNamespaces>$(InterceptorsPreviewNamespaces);NotInterceptors</InterceptorsPreviewNamespaces>").WithLocation(8, 10));
+
+        interceptor = model.GetInterceptorMethod(call);
+        Assert.Null(interceptor);
+    }
+
+    [Fact]
+    public void GetInterceptorMethod_05()
+    {
+        var source = ("""
+            C.M();
+
+            class C
+            {
+                public static void M() => throw null;
+            }
+            """, "Program.cs");
+
+        var interceptorSource = ("""
+            using System;
+            using System.Runtime.CompilerServices;
+
+            namespace Interceptors
+            {
+                class D
+                {
+                    [InterceptsLocation("Program.cs", 1, 3)]
+                    public static void Interceptor() => Console.Write(1);
+                }
+
+                class E : Attribute
+                {
+                    [E]
+                    public void M()
+                    {
+                    }
+                }
+            }
+            """, "Interceptor.cs");
+
+        var comp = CreateCompilation(new[] { source, interceptorSource, s_attributesSource }, parseOptions: TestOptions.Regular.WithFeature("InterceptorsPreviewNamespaces", "Interceptors"));
+
+        var tree = comp.SyntaxTrees[0];
+        var model = comp.GetSemanticModel(tree);
+        var call = tree.GetRoot().DescendantNodes().OfType<InvocationExpressionSyntax>().Single();
+
+        var interceptor = model.GetInterceptorMethod(call);
+        Assert.Equal("void Interceptors.D.Interceptor()", interceptor.ToTestDisplayString());
+        Assert.True(interceptor.GetSymbol()!.HasComplete(CompletionPart.Attributes));
+
+        // Possibly irrelevant attributes within interceptors namespaces are still bound when discovering interceptors.
+        // https://github.com/dotnet/roslyn/issues/72410: perhaps QuickAttributes should be used in order to bail out in some cases.
+        var EM = comp.GetMember<MethodSymbol>("Interceptors.E.M");
+        Assert.True(EM.HasComplete(CompletionPart.Attributes));
+
+        comp.VerifyEmitDiagnostics();
+
+        Assert.True(EM.HasComplete(CompletionPart.Attributes));
+    }
+
+    [Fact]
+    public void GetInterceptorMethod_06()
+    {
+        var source = ("""
+            C.M();
+
+            class C
+            {
+                public static void M() => throw null;
+            }
+            """, "Program.cs");
+
+        var interceptorSource = ("""
+            using System;
+            using System.Runtime.CompilerServices;
+
+            namespace Interceptors
+            {
+                static class D
+                {
+                    [InterceptsLocation("Program.cs", 1, 3)]
+                    public static void Interceptor1(int i) => Console.Write(i);
+
+                    [InterceptsLocation("Program.cs", 1, 3)]
+                    public static void Interceptor2() => Console.Write(2);
+                }
+            }
+            """, "Interceptor.cs");
+
+        var comp = CreateCompilation(new[] { source, interceptorSource, s_attributesSource }, parseOptions: TestOptions.Regular.WithFeature("InterceptorsPreviewNamespaces", "Interceptors"));
+
+        var tree = comp.SyntaxTrees[0];
+        var model = comp.GetSemanticModel(tree);
+        var call = tree.GetRoot().DescendantNodes().OfType<InvocationExpressionSyntax>().Single();
+
+        var interceptor = model.GetInterceptorMethod(call);
+        Assert.Null(interceptor);
+
+        comp.VerifyEmitDiagnostics(
+            // Interceptor.cs(8,10): error CS9153: The indicated call is intercepted multiple times.
+            //         [InterceptsLocation("Program.cs", 1, 3)]
+            Diagnostic(ErrorCode.ERR_DuplicateInterceptor, @"InterceptsLocation(""Program.cs"", 1, 3)").WithLocation(8, 10),
+            // Interceptor.cs(11,10): error CS9153: The indicated call is intercepted multiple times.
+            //         [InterceptsLocation("Program.cs", 1, 3)]
+            Diagnostic(ErrorCode.ERR_DuplicateInterceptor, @"InterceptsLocation(""Program.cs"", 1, 3)").WithLocation(11, 10));
+
+        interceptor = model.GetInterceptorMethod(call);
+        Assert.Null(interceptor);
+    }
+
+    [Fact]
+    public void GetInterceptorMethod_07()
+    {
+        var source = ("""
+            C.M();
+
+            class C
+            {
+                public static void M() => throw null;
+            }
+            """, "Program.cs");
+
+        var interceptorSource = ("""
+            using System;
+            using System.Runtime.CompilerServices;
+
+            namespace Interceptors
+            {
+                static class D
+                {
+                    [InterceptsLocation("Program.cs", 1, 3)]
+                    public static void Interceptor1() => Console.Write(1);
+                }
+            }
+            
+            namespace NotInterceptors
+            {
+                static class D
+                {
+                    [InterceptsLocation("Program.cs", 1, 3)]
+                    public static void Interceptor2() => Console.Write(2);
+                }
+            }
+            """, "Interceptor.cs");
+
+        var comp = CreateCompilation(new[] { source, interceptorSource, s_attributesSource }, parseOptions: TestOptions.Regular.WithFeature("InterceptorsPreviewNamespaces", "Interceptors"));
+
+        var tree = comp.SyntaxTrees[0];
+        var model = comp.GetSemanticModel(tree);
+        var call = tree.GetRoot().DescendantNodes().OfType<InvocationExpressionSyntax>().Single();
+
+        var interceptor = model.GetInterceptorMethod(call);
+        Assert.Equal("void Interceptors.D.Interceptor1()", interceptor.ToTestDisplayString());
+
+        comp.VerifyEmitDiagnostics(
+            // Interceptor.cs(17,10): error CS9137: The 'interceptors' experimental feature is not enabled in this namespace. Add '<InterceptorsPreviewNamespaces>$(InterceptorsPreviewNamespaces);NotInterceptors</InterceptorsPreviewNamespaces>' to your project.
+            //         [InterceptsLocation("Program.cs", 1, 3)]
+            Diagnostic(ErrorCode.ERR_InterceptorsFeatureNotEnabled, @"InterceptsLocation(""Program.cs"", 1, 3)").WithArguments("<InterceptorsPreviewNamespaces>$(InterceptorsPreviewNamespaces);NotInterceptors</InterceptorsPreviewNamespaces>").WithLocation(17, 10));
+
+        interceptor = model.GetInterceptorMethod(call);
+        Assert.Equal("void Interceptors.D.Interceptor1()", interceptor.ToTestDisplayString());
+    }
+
+    [Fact]
+    public void GetInterceptorMethod_08()
+    {
+        // Demonstrate that nested types are searched for InterceptsLocationAttributes
+        var source = ("""
+            C.M();
+
+            class C
+            {
+                public static void M() => throw null;
+            }
+            """, "Program.cs");
+
+        var interceptorSource = ("""
+            using System;
+            using System.Runtime.CompilerServices;
+
+            namespace Interceptors
+            {
+                static class Outer
+                {
+                    public static class D
+                    {
+                        [InterceptsLocation("Program.cs", 1, 3)]
+                        public static void Interceptor1() => Console.Write(1);
+                    }
+                }
+            }
+            """, "Interceptor.cs");
+
+        var comp = CreateCompilation(new[] { source, interceptorSource, s_attributesSource }, parseOptions: TestOptions.Regular.WithFeature("InterceptorsPreviewNamespaces", "Interceptors"));
+
+        var tree = comp.SyntaxTrees[0];
+        var model = comp.GetSemanticModel(tree);
+        var call = tree.GetRoot().DescendantNodes().OfType<InvocationExpressionSyntax>().Single();
+
+        var interceptor = model.GetInterceptorMethod(call);
+        Assert.Equal("void Interceptors.Outer.D.Interceptor1()", interceptor.ToTestDisplayString());
+
+        comp.VerifyEmitDiagnostics();
+
+        interceptor = model.GetInterceptorMethod(call);
+        Assert.Equal("void Interceptors.Outer.D.Interceptor1()", interceptor.ToTestDisplayString());
+    }
+
+    [Theory]
+    [CombinatorialData]
+    public void GetInterceptorMethod_09(bool featureExists)
+    {
+        // InterceptorsPreviewNamespaces is empty or does not exist
+        var source = ("""
+            C.M();
+
+            class C
+            {
+                public static void M() => throw null;
+            }
+            """, "Program.cs");
+
+        var interceptorSource = ("""
+            using System;
+            using System.Runtime.CompilerServices;
+
+            namespace Interceptors
+            {
+                static class Outer
+                {
+                    public static class D
+                    {
+                        [InterceptsLocation("Program.cs", 1, 3)]
+                        public static void Interceptor1() => Console.Write(1);
+                    }
+                }
+            }
+            """, "Interceptor.cs");
+
+        var comp = CreateCompilation(new[] { source, interceptorSource, s_attributesSource }, parseOptions: featureExists ? TestOptions.Regular.WithFeature("InterceptorsPreviewNamespaces", "") : TestOptions.Regular);
+
+        var tree = comp.SyntaxTrees[0];
+        var model = comp.GetSemanticModel(tree);
+        var call = tree.GetRoot().DescendantNodes().OfType<InvocationExpressionSyntax>().Single();
+
+        Assert.Null(model.GetInterceptorMethod(call));
+        comp.VerifyEmitDiagnostics(
+            // Interceptor.cs(10,14): error CS9137: The 'interceptors' experimental feature is not enabled in this namespace. Add '<InterceptorsPreviewNamespaces>$(InterceptorsPreviewNamespaces);Interceptors</InterceptorsPreviewNamespaces>' to your project.
+            //             [InterceptsLocation("Program.cs", 1, 3)]
+            Diagnostic(ErrorCode.ERR_InterceptorsFeatureNotEnabled, @"InterceptsLocation(""Program.cs"", 1, 3)").WithArguments("<InterceptorsPreviewNamespaces>$(InterceptorsPreviewNamespaces);Interceptors</InterceptorsPreviewNamespaces>").WithLocation(10, 14));
+        Assert.Null(model.GetInterceptorMethod(call));
+    }
+
+    [Fact]
+    public void GetInterceptorMethod_10()
+    {
+        // InterceptorsPreviewNamespaces has duplicates
+        var source = ("""
+            C.M();
+
+            class C
+            {
+                public static void M() => throw null;
+            }
+            """, "Program.cs");
+
+        var interceptorSource = ("""
+            using System;
+            using System.Runtime.CompilerServices;
+
+            namespace Interceptors
+            {
+                static class Outer
+                {
+                    public static class D
+                    {
+                        [InterceptsLocation("Program.cs", 1, 3)]
+                        public static void Interceptor1() => Console.Write(1);
+                    }
+                }
+            }
+            """, "Interceptor.cs");
+
+        var comp = CreateCompilation(new[] { source, interceptorSource, s_attributesSource }, parseOptions: TestOptions.Regular.WithFeature("InterceptorsPreviewNamespaces", "Interceptors;Interceptors"));
+
+        var tree = comp.SyntaxTrees[0];
+        var model = comp.GetSemanticModel(tree);
+        var call = tree.GetRoot().DescendantNodes().OfType<InvocationExpressionSyntax>().Single();
+
+        var interceptor = model.GetInterceptorMethod(call);
+        Assert.Equal("void Interceptors.Outer.D.Interceptor1()", interceptor.ToTestDisplayString());
+
+        comp.VerifyEmitDiagnostics();
+
+        interceptor = model.GetInterceptorMethod(call);
+        Assert.Equal("void Interceptors.Outer.D.Interceptor1()", interceptor.ToTestDisplayString());
+    }
+
+    [Fact]
+    public void GetInterceptorMethod_11()
+    {
+        // Compilation does not contain any interceptors
+        var source = ("""
+            C.M();
+
+            class C
+            {
+                public static void M() => throw null;
+            }
+            """, "Program.cs");
+
+        var comp = CreateCompilation(new[] { source, s_attributesSource }, parseOptions: TestOptions.Regular.WithFeature("InterceptorsPreviewNamespaces", "Interceptors"));
+
+        var tree = comp.SyntaxTrees[0];
+        var model = comp.GetSemanticModel(tree);
+        var call = tree.GetRoot().DescendantNodes().OfType<InvocationExpressionSyntax>().Single();
+
+        var interceptor = model.GetInterceptorMethod(call);
+        Assert.Null(interceptor);
+
+        comp.VerifyEmitDiagnostics();
+
+        interceptor = model.GetInterceptorMethod(call);
+        Assert.Null(interceptor);
+    }
+
+    [Fact]
+    public void GetInterceptorMethod_12()
+    {
+        // Compilation contains no files
+        var comp = CreateCompilation([], parseOptions: TestOptions.Regular.WithFeature("InterceptorsPreviewNamespaces", "Interceptors"));
+
+        // We can't use GetInterceptorMethod without a SemanticModel and we can't get a SemanticModel when the compilation contains no trees.
+        // But, we can exercise some internal API for theoretical edge cases to see if it is robust (does not throw, updates expected flags).
+        ((SourceModuleSymbol)comp.SourceModule).DiscoverInterceptorsIfNeeded();
+        Assert.True(comp.InterceptorsDiscoveryComplete);
+    }
+
+    [Theory]
+    [InlineData("Interceptors")]
+    [InlineData("Interceptors.Nested")]
+    public void GetInterceptorMethod_13(string @namespace)
+    {
+        // Demonstrate that nested namespaces are searched for InterceptsLocationAttributes
+        var source = ("""
+            C.M();
+
+            class C
+            {
+                public static void M() => throw null;
+            }
+            """, "Program.cs");
+
+        var interceptorSource = ("""
+            using System;
+            using System.Runtime.CompilerServices;
+
+            namespace Interceptors
+            {
+                namespace Nested
+                {
+                    public static class D
+                    {
+                        [InterceptsLocation("Program.cs", 1, 3)]
+                        public static void Interceptor1() => Console.Write(1);
+                    }
+                }
+            }
+            """, "Interceptor.cs");
+
+        var comp = CreateCompilation(new[] { source, interceptorSource, s_attributesSource }, parseOptions: TestOptions.Regular.WithFeature("InterceptorsPreviewNamespaces", @namespace));
+
+        var tree = comp.SyntaxTrees[0];
+        var model = comp.GetSemanticModel(tree);
+        var call = tree.GetRoot().DescendantNodes().OfType<InvocationExpressionSyntax>().Single();
+
+        var interceptor = model.GetInterceptorMethod(call);
+        Assert.Equal("void Interceptors.Nested.D.Interceptor1()", interceptor.ToTestDisplayString());
+
+        comp.VerifyEmitDiagnostics();
+
+        interceptor = model.GetInterceptorMethod(call);
+        Assert.Equal("void Interceptors.Nested.D.Interceptor1()", interceptor.ToTestDisplayString());
+    }
+
+    [Fact]
+    public void GetInterceptorMethod_14()
+    {
+        // Interceptor is in a parent of the expected namespace. Not discovered.
+        var source = ("""
+            C.M();
+
+            class C
+            {
+                public static void M() => throw null;
+            }
+            """, "Program.cs");
+
+        var interceptorSource = ("""
+            using System;
+            using System.Runtime.CompilerServices;
+
+            namespace Interceptors
+            {
+                public static class D
+                {
+                    [InterceptsLocation("Program.cs", 1, 3)]
+                    public static void Interceptor1() => Console.Write(1);
+                }
+            }
+            """, "Interceptor.cs");
+
+        var comp = CreateCompilation(new[] { source, interceptorSource, s_attributesSource }, parseOptions: TestOptions.Regular.WithFeature("InterceptorsPreviewNamespaces", "Interceptors.Nested"));
+
+        var tree = comp.SyntaxTrees[0];
+        var model = comp.GetSemanticModel(tree);
+        var call = tree.GetRoot().DescendantNodes().OfType<InvocationExpressionSyntax>().Single();
+
+        Assert.Null(model.GetInterceptorMethod(call));
+
+        comp.VerifyEmitDiagnostics(
+            // Interceptor.cs(8,10): error CS9137: The 'interceptors' experimental feature is not enabled in this namespace. Add '<InterceptorsPreviewNamespaces>$(InterceptorsPreviewNamespaces);Interceptors</InterceptorsPreviewNamespaces>' to your project.
+            //         [InterceptsLocation("Program.cs", 1, 3)]
+            Diagnostic(ErrorCode.ERR_InterceptorsFeatureNotEnabled, @"InterceptsLocation(""Program.cs"", 1, 3)").WithArguments("<InterceptorsPreviewNamespaces>$(InterceptorsPreviewNamespaces);Interceptors</InterceptorsPreviewNamespaces>").WithLocation(8, 10));
+
+        Assert.Null(model.GetInterceptorMethod(call));
+    }
+
     [Fact]
     public void LocationSpecifier_01()
     {
@@ -5877,624 +6495,5 @@
             // C:/obj/Interceptors.cs(6,25): error CS9229: Location specifier does not match expected format 'v1:path(line,character)'.
             //     [InterceptsLocation("v1:../src/Program.cs(a,9)")]
             Diagnostic(ErrorCode.ERR_InterceptorLocationSpecifierInvalidFormat, locationSpecifier).WithLocation(6, 25));
-=======
-    [Theory]
-    [CombinatorialData]
-    public void GetInterceptorMethod_01(bool checkBeforeDiagnostics)
-    {
-        var source = ("""
-            C.M();
-
-            class C
-            {
-                public static void M() => throw null;
-            }
-            """, "Program.cs");
-
-        var interceptorSource = ("""
-            using System;
-            using System.Runtime.CompilerServices;
-
-            static class D
-            {
-                [InterceptsLocation("Program.cs", 1, 3)]
-                public static void Interceptor() => Console.Write(1);
-            }
-            """, "Interceptor.cs");
-
-        var comp = CreateCompilation(new[] { source, interceptorSource, s_attributesSource }, parseOptions: RegularWithInterceptors);
-
-        var tree = comp.SyntaxTrees[0];
-        var model = comp.GetSemanticModel(tree);
-        var call = tree.GetRoot().DescendantNodes().OfType<InvocationExpressionSyntax>().Single();
-
-        if (checkBeforeDiagnostics)
-        {
-            check();
-        }
-
-        comp.VerifyEmitDiagnostics();
-
-        if (!checkBeforeDiagnostics)
-        {
-            check();
-        }
-
-        void check()
-        {
-            var interceptor = model.GetInterceptorMethod(call);
-            Assert.Equal("void D.Interceptor()", interceptor.ToTestDisplayString());
-        }
-    }
-
-    [Theory]
-    [CombinatorialData]
-    public void GetInterceptorMethod_02(bool checkBeforeDiagnostics)
-    {
-        var source = ("""
-            C.M(42);
-
-            class C
-            {
-                public static void M<T>(T t) => throw null;
-            }
-            """, "Program.cs");
-
-        var interceptorSource = ("""
-            using System;
-            using System.Runtime.CompilerServices;
-
-            static class D
-            {
-                [InterceptsLocation("Program.cs", 1, 3)]
-                public static void Interceptor<T>(T t) => Console.Write(t);
-            }
-            """, "Interceptor.cs");
-
-        var comp = CreateCompilation(new[] { source, interceptorSource, s_attributesSource }, parseOptions: RegularWithInterceptors);
-
-        var tree = comp.SyntaxTrees[0];
-        var model = comp.GetSemanticModel(tree);
-        var call = tree.GetRoot().DescendantNodes().OfType<InvocationExpressionSyntax>().Single();
-
-        if (checkBeforeDiagnostics)
-        {
-            check();
-        }
-
-        comp.VerifyEmitDiagnostics();
-
-        if (!checkBeforeDiagnostics)
-        {
-            check();
-        }
-
-        void check()
-        {
-            var interceptor = model.GetInterceptorMethod(call);
-            Assert.Equal("void D.Interceptor<T>(T t)", interceptor.ToTestDisplayString());
-            Assert.True(interceptor!.IsDefinition);
-        }
-    }
-
-    [Fact]
-    public void GetInterceptorMethod_03()
-    {
-        var source = ("""
-            C.M();
-
-            class C
-            {
-                public static void M() => throw null;
-            }
-            """, "Program.cs");
-
-        var interceptorSource = ("""
-            using System;
-            using System.Runtime.CompilerServices;
-
-            namespace Interceptors
-            {
-                static class D
-                {
-                    [InterceptsLocation("Program.cs", 1, 3)]
-                    public static void Interceptor() => Console.Write(1);
-                }
-            }
-
-            class E : Attribute
-            {
-                [E]
-                public void M()
-                {
-                }
-            }
-            """, "Interceptor.cs");
-
-        var comp = CreateCompilation(new[] { source, interceptorSource, s_attributesSource }, parseOptions: TestOptions.Regular.WithFeature("InterceptorsPreviewNamespaces", "Interceptors"));
-
-        var tree = comp.SyntaxTrees[0];
-        var model = comp.GetSemanticModel(tree);
-        var call = tree.GetRoot().DescendantNodes().OfType<InvocationExpressionSyntax>().Single();
-
-        var interceptor = model.GetInterceptorMethod(call);
-        Assert.Equal("void Interceptors.D.Interceptor()", interceptor.ToTestDisplayString());
-        Assert.True(interceptor.GetSymbol()!.HasComplete(CompletionPart.Attributes));
-
-        // Do not bind attributes on methods in irrelevant namespaces when discovering interceptors
-        var EM = comp.GetMember<MethodSymbol>("E.M");
-        Assert.False(EM.HasComplete(CompletionPart.Attributes));
-
-        comp.VerifyEmitDiagnostics();
-
-        Assert.True(EM.HasComplete(CompletionPart.Attributes));
-    }
-
-    [Fact]
-    public void GetInterceptorMethod_04()
-    {
-        var source = ("""
-            C.M();
-
-            class C
-            {
-                public static void M() => throw null;
-            }
-            """, "Program.cs");
-
-        var interceptorSource = ("""
-            using System;
-            using System.Runtime.CompilerServices;
-
-            namespace NotInterceptors
-            {
-                static class D
-                {
-                    [InterceptsLocation("Program.cs", 1, 3)]
-                    public static void Interceptor() => Console.Write(1);
-                }
-            }
-            """, "Interceptor.cs");
-
-        var comp = CreateCompilation(new[] { source, interceptorSource, s_attributesSource }, parseOptions: TestOptions.Regular.WithFeature("InterceptorsPreviewNamespaces", "Interceptors"));
-
-        var tree = comp.SyntaxTrees[0];
-        var model = comp.GetSemanticModel(tree);
-        var call = tree.GetRoot().DescendantNodes().OfType<InvocationExpressionSyntax>().Single();
-
-        // Interceptor declaration is erroneous (not within expected namespace), we don't care about failing to discover it.
-        var interceptor = model.GetInterceptorMethod(call);
-        Assert.Null(interceptor);
-
-        comp.VerifyEmitDiagnostics(
-            // Interceptor.cs(8,10): error CS9137: The 'interceptors' experimental feature is not enabled in this namespace. Add '<InterceptorsPreviewNamespaces>$(InterceptorsPreviewNamespaces);NotInterceptors</InterceptorsPreviewNamespaces>' to your project.
-            //         [InterceptsLocation("Program.cs", 1, 3)]
-            Diagnostic(ErrorCode.ERR_InterceptorsFeatureNotEnabled, @"InterceptsLocation(""Program.cs"", 1, 3)").WithArguments("<InterceptorsPreviewNamespaces>$(InterceptorsPreviewNamespaces);NotInterceptors</InterceptorsPreviewNamespaces>").WithLocation(8, 10));
-
-        interceptor = model.GetInterceptorMethod(call);
-        Assert.Null(interceptor);
-    }
-
-    [Fact]
-    public void GetInterceptorMethod_05()
-    {
-        var source = ("""
-            C.M();
-
-            class C
-            {
-                public static void M() => throw null;
-            }
-            """, "Program.cs");
-
-        var interceptorSource = ("""
-            using System;
-            using System.Runtime.CompilerServices;
-
-            namespace Interceptors
-            {
-                class D
-                {
-                    [InterceptsLocation("Program.cs", 1, 3)]
-                    public static void Interceptor() => Console.Write(1);
-                }
-
-                class E : Attribute
-                {
-                    [E]
-                    public void M()
-                    {
-                    }
-                }
-            }
-            """, "Interceptor.cs");
-
-        var comp = CreateCompilation(new[] { source, interceptorSource, s_attributesSource }, parseOptions: TestOptions.Regular.WithFeature("InterceptorsPreviewNamespaces", "Interceptors"));
-
-        var tree = comp.SyntaxTrees[0];
-        var model = comp.GetSemanticModel(tree);
-        var call = tree.GetRoot().DescendantNodes().OfType<InvocationExpressionSyntax>().Single();
-
-        var interceptor = model.GetInterceptorMethod(call);
-        Assert.Equal("void Interceptors.D.Interceptor()", interceptor.ToTestDisplayString());
-        Assert.True(interceptor.GetSymbol()!.HasComplete(CompletionPart.Attributes));
-
-        // Possibly irrelevant attributes within interceptors namespaces are still bound when discovering interceptors.
-        // https://github.com/dotnet/roslyn/issues/72410: perhaps QuickAttributes should be used in order to bail out in some cases.
-        var EM = comp.GetMember<MethodSymbol>("Interceptors.E.M");
-        Assert.True(EM.HasComplete(CompletionPart.Attributes));
-
-        comp.VerifyEmitDiagnostics();
-
-        Assert.True(EM.HasComplete(CompletionPart.Attributes));
-    }
-
-    [Fact]
-    public void GetInterceptorMethod_06()
-    {
-        var source = ("""
-            C.M();
-
-            class C
-            {
-                public static void M() => throw null;
-            }
-            """, "Program.cs");
-
-        var interceptorSource = ("""
-            using System;
-            using System.Runtime.CompilerServices;
-
-            namespace Interceptors
-            {
-                static class D
-                {
-                    [InterceptsLocation("Program.cs", 1, 3)]
-                    public static void Interceptor1(int i) => Console.Write(i);
-
-                    [InterceptsLocation("Program.cs", 1, 3)]
-                    public static void Interceptor2() => Console.Write(2);
-                }
-            }
-            """, "Interceptor.cs");
-
-        var comp = CreateCompilation(new[] { source, interceptorSource, s_attributesSource }, parseOptions: TestOptions.Regular.WithFeature("InterceptorsPreviewNamespaces", "Interceptors"));
-
-        var tree = comp.SyntaxTrees[0];
-        var model = comp.GetSemanticModel(tree);
-        var call = tree.GetRoot().DescendantNodes().OfType<InvocationExpressionSyntax>().Single();
-
-        var interceptor = model.GetInterceptorMethod(call);
-        Assert.Null(interceptor);
-
-        comp.VerifyEmitDiagnostics(
-            // Interceptor.cs(8,10): error CS9153: The indicated call is intercepted multiple times.
-            //         [InterceptsLocation("Program.cs", 1, 3)]
-            Diagnostic(ErrorCode.ERR_DuplicateInterceptor, @"InterceptsLocation(""Program.cs"", 1, 3)").WithLocation(8, 10),
-            // Interceptor.cs(11,10): error CS9153: The indicated call is intercepted multiple times.
-            //         [InterceptsLocation("Program.cs", 1, 3)]
-            Diagnostic(ErrorCode.ERR_DuplicateInterceptor, @"InterceptsLocation(""Program.cs"", 1, 3)").WithLocation(11, 10));
-
-        interceptor = model.GetInterceptorMethod(call);
-        Assert.Null(interceptor);
-    }
-
-    [Fact]
-    public void GetInterceptorMethod_07()
-    {
-        var source = ("""
-            C.M();
-
-            class C
-            {
-                public static void M() => throw null;
-            }
-            """, "Program.cs");
-
-        var interceptorSource = ("""
-            using System;
-            using System.Runtime.CompilerServices;
-
-            namespace Interceptors
-            {
-                static class D
-                {
-                    [InterceptsLocation("Program.cs", 1, 3)]
-                    public static void Interceptor1() => Console.Write(1);
-                }
-            }
-            
-            namespace NotInterceptors
-            {
-                static class D
-                {
-                    [InterceptsLocation("Program.cs", 1, 3)]
-                    public static void Interceptor2() => Console.Write(2);
-                }
-            }
-            """, "Interceptor.cs");
-
-        var comp = CreateCompilation(new[] { source, interceptorSource, s_attributesSource }, parseOptions: TestOptions.Regular.WithFeature("InterceptorsPreviewNamespaces", "Interceptors"));
-
-        var tree = comp.SyntaxTrees[0];
-        var model = comp.GetSemanticModel(tree);
-        var call = tree.GetRoot().DescendantNodes().OfType<InvocationExpressionSyntax>().Single();
-
-        var interceptor = model.GetInterceptorMethod(call);
-        Assert.Equal("void Interceptors.D.Interceptor1()", interceptor.ToTestDisplayString());
-
-        comp.VerifyEmitDiagnostics(
-            // Interceptor.cs(17,10): error CS9137: The 'interceptors' experimental feature is not enabled in this namespace. Add '<InterceptorsPreviewNamespaces>$(InterceptorsPreviewNamespaces);NotInterceptors</InterceptorsPreviewNamespaces>' to your project.
-            //         [InterceptsLocation("Program.cs", 1, 3)]
-            Diagnostic(ErrorCode.ERR_InterceptorsFeatureNotEnabled, @"InterceptsLocation(""Program.cs"", 1, 3)").WithArguments("<InterceptorsPreviewNamespaces>$(InterceptorsPreviewNamespaces);NotInterceptors</InterceptorsPreviewNamespaces>").WithLocation(17, 10));
-
-        interceptor = model.GetInterceptorMethod(call);
-        Assert.Equal("void Interceptors.D.Interceptor1()", interceptor.ToTestDisplayString());
-    }
-
-    [Fact]
-    public void GetInterceptorMethod_08()
-    {
-        // Demonstrate that nested types are searched for InterceptsLocationAttributes
-        var source = ("""
-            C.M();
-
-            class C
-            {
-                public static void M() => throw null;
-            }
-            """, "Program.cs");
-
-        var interceptorSource = ("""
-            using System;
-            using System.Runtime.CompilerServices;
-
-            namespace Interceptors
-            {
-                static class Outer
-                {
-                    public static class D
-                    {
-                        [InterceptsLocation("Program.cs", 1, 3)]
-                        public static void Interceptor1() => Console.Write(1);
-                    }
-                }
-            }
-            """, "Interceptor.cs");
-
-        var comp = CreateCompilation(new[] { source, interceptorSource, s_attributesSource }, parseOptions: TestOptions.Regular.WithFeature("InterceptorsPreviewNamespaces", "Interceptors"));
-
-        var tree = comp.SyntaxTrees[0];
-        var model = comp.GetSemanticModel(tree);
-        var call = tree.GetRoot().DescendantNodes().OfType<InvocationExpressionSyntax>().Single();
-
-        var interceptor = model.GetInterceptorMethod(call);
-        Assert.Equal("void Interceptors.Outer.D.Interceptor1()", interceptor.ToTestDisplayString());
-
-        comp.VerifyEmitDiagnostics();
-
-        interceptor = model.GetInterceptorMethod(call);
-        Assert.Equal("void Interceptors.Outer.D.Interceptor1()", interceptor.ToTestDisplayString());
-    }
-
-    [Theory]
-    [CombinatorialData]
-    public void GetInterceptorMethod_09(bool featureExists)
-    {
-        // InterceptorsPreviewNamespaces is empty or does not exist
-        var source = ("""
-            C.M();
-
-            class C
-            {
-                public static void M() => throw null;
-            }
-            """, "Program.cs");
-
-        var interceptorSource = ("""
-            using System;
-            using System.Runtime.CompilerServices;
-
-            namespace Interceptors
-            {
-                static class Outer
-                {
-                    public static class D
-                    {
-                        [InterceptsLocation("Program.cs", 1, 3)]
-                        public static void Interceptor1() => Console.Write(1);
-                    }
-                }
-            }
-            """, "Interceptor.cs");
-
-        var comp = CreateCompilation(new[] { source, interceptorSource, s_attributesSource }, parseOptions: featureExists ? TestOptions.Regular.WithFeature("InterceptorsPreviewNamespaces", "") : TestOptions.Regular);
-
-        var tree = comp.SyntaxTrees[0];
-        var model = comp.GetSemanticModel(tree);
-        var call = tree.GetRoot().DescendantNodes().OfType<InvocationExpressionSyntax>().Single();
-
-        Assert.Null(model.GetInterceptorMethod(call));
-        comp.VerifyEmitDiagnostics(
-            // Interceptor.cs(10,14): error CS9137: The 'interceptors' experimental feature is not enabled in this namespace. Add '<InterceptorsPreviewNamespaces>$(InterceptorsPreviewNamespaces);Interceptors</InterceptorsPreviewNamespaces>' to your project.
-            //             [InterceptsLocation("Program.cs", 1, 3)]
-            Diagnostic(ErrorCode.ERR_InterceptorsFeatureNotEnabled, @"InterceptsLocation(""Program.cs"", 1, 3)").WithArguments("<InterceptorsPreviewNamespaces>$(InterceptorsPreviewNamespaces);Interceptors</InterceptorsPreviewNamespaces>").WithLocation(10, 14));
-        Assert.Null(model.GetInterceptorMethod(call));
-    }
-
-    [Fact]
-    public void GetInterceptorMethod_10()
-    {
-        // InterceptorsPreviewNamespaces has duplicates
-        var source = ("""
-            C.M();
-
-            class C
-            {
-                public static void M() => throw null;
-            }
-            """, "Program.cs");
-
-        var interceptorSource = ("""
-            using System;
-            using System.Runtime.CompilerServices;
-
-            namespace Interceptors
-            {
-                static class Outer
-                {
-                    public static class D
-                    {
-                        [InterceptsLocation("Program.cs", 1, 3)]
-                        public static void Interceptor1() => Console.Write(1);
-                    }
-                }
-            }
-            """, "Interceptor.cs");
-
-        var comp = CreateCompilation(new[] { source, interceptorSource, s_attributesSource }, parseOptions: TestOptions.Regular.WithFeature("InterceptorsPreviewNamespaces", "Interceptors;Interceptors"));
-
-        var tree = comp.SyntaxTrees[0];
-        var model = comp.GetSemanticModel(tree);
-        var call = tree.GetRoot().DescendantNodes().OfType<InvocationExpressionSyntax>().Single();
-
-        var interceptor = model.GetInterceptorMethod(call);
-        Assert.Equal("void Interceptors.Outer.D.Interceptor1()", interceptor.ToTestDisplayString());
-
-        comp.VerifyEmitDiagnostics();
-
-        interceptor = model.GetInterceptorMethod(call);
-        Assert.Equal("void Interceptors.Outer.D.Interceptor1()", interceptor.ToTestDisplayString());
-    }
-
-    [Fact]
-    public void GetInterceptorMethod_11()
-    {
-        // Compilation does not contain any interceptors
-        var source = ("""
-            C.M();
-
-            class C
-            {
-                public static void M() => throw null;
-            }
-            """, "Program.cs");
-
-        var comp = CreateCompilation(new[] { source, s_attributesSource }, parseOptions: TestOptions.Regular.WithFeature("InterceptorsPreviewNamespaces", "Interceptors"));
-
-        var tree = comp.SyntaxTrees[0];
-        var model = comp.GetSemanticModel(tree);
-        var call = tree.GetRoot().DescendantNodes().OfType<InvocationExpressionSyntax>().Single();
-
-        var interceptor = model.GetInterceptorMethod(call);
-        Assert.Null(interceptor);
-
-        comp.VerifyEmitDiagnostics();
-
-        interceptor = model.GetInterceptorMethod(call);
-        Assert.Null(interceptor);
-    }
-
-    [Fact]
-    public void GetInterceptorMethod_12()
-    {
-        // Compilation contains no files
-        var comp = CreateCompilation([], parseOptions: TestOptions.Regular.WithFeature("InterceptorsPreviewNamespaces", "Interceptors"));
-
-        // We can't use GetInterceptorMethod without a SemanticModel and we can't get a SemanticModel when the compilation contains no trees.
-        // But, we can exercise some internal API for theoretical edge cases to see if it is robust (does not throw, updates expected flags).
-        ((SourceModuleSymbol)comp.SourceModule).DiscoverInterceptorsIfNeeded();
-        Assert.True(comp.InterceptorsDiscoveryComplete);
-    }
-
-    [Theory]
-    [InlineData("Interceptors")]
-    [InlineData("Interceptors.Nested")]
-    public void GetInterceptorMethod_13(string @namespace)
-    {
-        // Demonstrate that nested namespaces are searched for InterceptsLocationAttributes
-        var source = ("""
-            C.M();
-
-            class C
-            {
-                public static void M() => throw null;
-            }
-            """, "Program.cs");
-
-        var interceptorSource = ("""
-            using System;
-            using System.Runtime.CompilerServices;
-
-            namespace Interceptors
-            {
-                namespace Nested
-                {
-                    public static class D
-                    {
-                        [InterceptsLocation("Program.cs", 1, 3)]
-                        public static void Interceptor1() => Console.Write(1);
-                    }
-                }
-            }
-            """, "Interceptor.cs");
-
-        var comp = CreateCompilation(new[] { source, interceptorSource, s_attributesSource }, parseOptions: TestOptions.Regular.WithFeature("InterceptorsPreviewNamespaces", @namespace));
-
-        var tree = comp.SyntaxTrees[0];
-        var model = comp.GetSemanticModel(tree);
-        var call = tree.GetRoot().DescendantNodes().OfType<InvocationExpressionSyntax>().Single();
-
-        var interceptor = model.GetInterceptorMethod(call);
-        Assert.Equal("void Interceptors.Nested.D.Interceptor1()", interceptor.ToTestDisplayString());
-
-        comp.VerifyEmitDiagnostics();
-
-        interceptor = model.GetInterceptorMethod(call);
-        Assert.Equal("void Interceptors.Nested.D.Interceptor1()", interceptor.ToTestDisplayString());
-    }
-
-    [Fact]
-    public void GetInterceptorMethod_14()
-    {
-        // Interceptor is in a parent of the expected namespace. Not discovered.
-        var source = ("""
-            C.M();
-
-            class C
-            {
-                public static void M() => throw null;
-            }
-            """, "Program.cs");
-
-        var interceptorSource = ("""
-            using System;
-            using System.Runtime.CompilerServices;
-
-            namespace Interceptors
-            {
-                public static class D
-                {
-                    [InterceptsLocation("Program.cs", 1, 3)]
-                    public static void Interceptor1() => Console.Write(1);
-                }
-            }
-            """, "Interceptor.cs");
-
-        var comp = CreateCompilation(new[] { source, interceptorSource, s_attributesSource }, parseOptions: TestOptions.Regular.WithFeature("InterceptorsPreviewNamespaces", "Interceptors.Nested"));
-
-        var tree = comp.SyntaxTrees[0];
-        var model = comp.GetSemanticModel(tree);
-        var call = tree.GetRoot().DescendantNodes().OfType<InvocationExpressionSyntax>().Single();
-
-        Assert.Null(model.GetInterceptorMethod(call));
-
-        comp.VerifyEmitDiagnostics(
-            // Interceptor.cs(8,10): error CS9137: The 'interceptors' experimental feature is not enabled in this namespace. Add '<InterceptorsPreviewNamespaces>$(InterceptorsPreviewNamespaces);Interceptors</InterceptorsPreviewNamespaces>' to your project.
-            //         [InterceptsLocation("Program.cs", 1, 3)]
-            Diagnostic(ErrorCode.ERR_InterceptorsFeatureNotEnabled, @"InterceptsLocation(""Program.cs"", 1, 3)").WithArguments("<InterceptorsPreviewNamespaces>$(InterceptorsPreviewNamespaces);Interceptors</InterceptorsPreviewNamespaces>").WithLocation(8, 10));
-
-        Assert.Null(model.GetInterceptorMethod(call));
->>>>>>> 134bc2e6
     }
 }