﻿// Licensed to the .NET Foundation under one or more agreements.
// The .NET Foundation licenses this file to you under the MIT license.
// See the LICENSE file in the project root for more information.

#nullable disable

using System;
using System.Collections.Generic;
using System.Linq;
using System.Threading;
using Microsoft.CodeAnalysis.CSharp.Symbols;
using Microsoft.CodeAnalysis.CSharp.Syntax;
using Microsoft.CodeAnalysis.CSharp.Test.Utilities;
using Microsoft.CodeAnalysis.Test.Utilities;
using Roslyn.Test.Utilities;
using Xunit;

namespace Microsoft.CodeAnalysis.CSharp.UnitTests
{
    public class GetSemanticInfoTests : SemanticModelTestBase
    {
        #region helpers

        internal List<string> GetLookupNames(string testSrc)
        {
            var parseOptions = TestOptions.Regular;
            var compilation = CreateCompilationWithMscorlib45(testSrc, parseOptions: parseOptions);
            var tree = compilation.SyntaxTrees.Single();
            var model = compilation.GetSemanticModel(tree);
            var position = testSrc.Contains("/*<bind>*/") ? GetPositionForBinding(tree) : GetPositionForBinding(testSrc);
            return model.LookupNames(position);
        }

        internal List<ISymbol> GetLookupSymbols(string testSrc, NamespaceOrTypeSymbol container = null, string name = null, int? arity = null, bool isScript = false, IEnumerable<string> globalUsings = null)
        {
            var tree = Parse(testSrc, options: isScript ? TestOptions.Script : TestOptions.Regular);
            var compilation = CreateCompilationWithMscorlib45(new[] { tree }, options: TestOptions.ReleaseDll.WithUsings(globalUsings));
            var model = compilation.GetSemanticModel(tree);
            var position = testSrc.Contains("/*<bind>*/") ? GetPositionForBinding(tree) : GetPositionForBinding(testSrc);
            return model.LookupSymbols(position, container.GetPublicSymbol(), name).Where(s => !arity.HasValue || arity == s.GetSymbol().GetMemberArity()).ToList();
        }

        #endregion helpers

        #region tests

        [Fact]
        public void LookupExpressionBodyProp01()
        {
            var text = @"
class C
{
    public int P => /*<bind>*/10/*</bind>*/;
}";
            var actual = GetLookupNames(text).ListToSortedString();

            var expected_lookupNames = new List<string>
            {
                "C",
                "Equals",
                "Finalize",
                "GetHashCode",
                "GetType",
                "MemberwiseClone",
                "Microsoft",
                "P",
                "ReferenceEquals",
                "System",
                "ToString"
            };

            Assert.Equal(expected_lookupNames.ListToSortedString(), actual);
        }

        [Fact]
        public void LookupExpressionBodiedMethod01()
        {
            var text = @"
class C
{
    public int M() => /*<bind>*/10/*</bind>*/;
}";
            var actual = GetLookupNames(text).ListToSortedString();

            var expected_lookupNames = new List<string>
            {
                "C",
                "Equals",
                "Finalize",
                "GetHashCode",
                "GetType",
                "MemberwiseClone",
                "Microsoft",
                "M",
                "ReferenceEquals",
                "System",
                "ToString"
            };

            Assert.Equal(expected_lookupNames.ListToSortedString(), actual);
        }

        [WorkItem(538262, "http://vstfdevdiv:8080/DevDiv2/DevDiv/_workitems/edit/538262")]
        [Fact]
        public void LookupCompilationUnitSyntax()
        {
            var testSrc = @"
/*<bind>*/
class Test
{
}
/*</bind>*/
";

            // Get the list of LookupNames at the location of the CSharpSyntaxNode enclosed within the <bind> </bind> tags
            GetLookupNames(testSrc);

            // Get the list of LookupSymbols at the location of the CSharpSyntaxNode enclosed within the <bind> </bind> tags
            GetLookupSymbols(testSrc);
        }

        [WorkItem(527476, "http://vstfdevdiv:8080/DevDiv2/DevDiv/_workitems/edit/527476")]
        [Fact]
        public void LookupConstrAndDestr()
        {
            var testSrc = @"
class Test
{
    Test()
    {
    }

    Test(int i)
    {
    }

    ~Test()
    {
    }

    static /*<bind>*/void/*</bind>*/Main()
    {
    }
}
";
            List<string> expected_lookupNames = new List<string>
            {
                "Equals",
                "Finalize",
                "GetHashCode",
                "GetType",
                "Main",
                "MemberwiseClone",
                "Microsoft",
                "ReferenceEquals",
                "System",
                "Test",
                "ToString"
            };

            List<string> expected_lookupSymbols = new List<string>
            {
                "Microsoft",
                "System",
                "System.Boolean System.Object.Equals(System.Object obj)",
                "System.Boolean System.Object.Equals(System.Object objA, System.Object objB)",
                "System.Boolean System.Object.ReferenceEquals(System.Object objA, System.Object objB)",
                "System.Int32 System.Object.GetHashCode()",
                "System.Object System.Object.MemberwiseClone()",
                "void System.Object.Finalize()",
                "System.String System.Object.ToString()",
                "System.Type System.Object.GetType()",
                "void Test.Finalize()",
                "void Test.Main()",
                "Test"
            };

            // Get the list of LookupNames at the location of the CSharpSyntaxNode enclosed within the <bind> </bind> tags
            var actual_lookupNames = GetLookupNames(testSrc);

            // Get the list of LookupSymbols at the location of the CSharpSyntaxNode enclosed within the <bind> </bind> tags
            var actual_lookupSymbols = GetLookupSymbols(testSrc);

            Assert.Equal(expected_lookupNames.ListToSortedString(), actual_lookupNames.ListToSortedString());
            Assert.Equal(expected_lookupSymbols.ListToSortedString(), actual_lookupSymbols.ListToSortedString());
        }

        [WorkItem(527477, "http://vstfdevdiv:8080/DevDiv2/DevDiv/_workitems/edit/527477")]
        [Fact]
        public void LookupNotYetDeclLocalVar()
        {
            var testSrc = @"
class Test
{
    static void Main()
    {
        int j = /*<bind>*/9/*</bind>*/ ;
        int k = 45;
    }
}
";

            List<string> expected_in_lookupNames = new List<string>
            {
                "j",
                "k"
            };

            List<string> expected_in_lookupSymbols = new List<string>
            {
                "j",
                "k"
            };

            // Get the list of LookupNames at the location of the CSharpSyntaxNode enclosed within the <bind> </bind> tags
            var actual_lookupNames = GetLookupNames(testSrc);

            // Get the list of LookupSymbols at the location of the CSharpSyntaxNode enclosed within the <bind> </bind> tags
            var actual_lookupSymbols = GetLookupSymbols(testSrc);
            var actual_lookupSymbols_as_string = actual_lookupSymbols.Select(e => e.ToString());

            Assert.Contains(expected_in_lookupNames[0], actual_lookupNames);
            Assert.Contains(expected_in_lookupSymbols[0], actual_lookupSymbols_as_string);
            Assert.Contains(expected_in_lookupNames[1], actual_lookupNames);
            Assert.Contains(expected_in_lookupSymbols[1], actual_lookupSymbols_as_string);
        }

        [WorkItem(538301, "http://vstfdevdiv:8080/DevDiv2/DevDiv/_workitems/edit/538301")]
        [Fact]
        public void LookupByNameIncorrectArity()
        {
            var testSrc = @"
class Test
{
    public static void Main()
    {
        int i = /*<bind>*/10/*</bind>*/;
    }
}
";

            // Get the list of LookupSymbols at the location of the CSharpSyntaxNode enclosed within the <bind> </bind> tags
            GetLookupSymbols(testSrc, name: "i", arity: 1);

            var actual_lookupSymbols = GetLookupSymbols(testSrc, name: "i", arity: 1);

            Assert.Empty(actual_lookupSymbols);
        }

        [WorkItem(538310, "http://vstfdevdiv:8080/DevDiv2/DevDiv/_workitems/edit/538310")]
        [Fact]
        public void LookupInProtectedNonNestedType()
        {
            var testSrc = @"
protected class MyClass {
    /*<bind>*/public static void Main()/*</bind>*/ {}	
}
";

            // Get the list of LookupNames at the location of the CSharpSyntaxNode enclosed within the <bind> </bind> tags
            GetLookupNames(testSrc);

            // Get the list of LookupSymbols at the location of the CSharpSyntaxNode enclosed within the <bind> </bind> tags
            GetLookupSymbols(testSrc);
        }

        [WorkItem(538311, "http://vstfdevdiv:8080/DevDiv2/DevDiv/_workitems/edit/538311")]
        [Fact]
        public void LookupClassContainsVolatileEnumField()
        {
            var testSrc = @"
enum E{} 
class Test {
    static volatile E x;
    static /*<bind>*/int/*</bind>*/ Main() { 
        return 1;
    }
}
";

            // Get the list of LookupNames at the location of the CSharpSyntaxNode enclosed within the <bind> </bind> tags
            GetLookupNames(testSrc);

            // Get the list of LookupSymbols at the location of the CSharpSyntaxNode enclosed within the <bind> </bind> tags
            GetLookupSymbols(testSrc);
        }

        [WorkItem(538312, "http://vstfdevdiv:8080/DevDiv2/DevDiv/_workitems/edit/538312")]
        [Fact]
        public void LookupUsingAlias()
        {
            var testSrc = @"
using T2 = System.IO;

namespace T1
{
    class Test
    {
        static /*<bind>*/void/*</bind>*/ Main()
        {
        }
    }
}
";

            List<string> expected_in_lookupNames = new List<string>
            {
                "T1",
                "T2"
            };

            List<string> expected_in_lookupSymbols = new List<string>
            {
                "T1",
                "T2"
            };

            // Get the list of LookupNames at the location of the CSharpSyntaxNode enclosed within the <bind> </bind> tags
            var actual_lookupNames = GetLookupNames(testSrc);

            // Get the list of LookupSymbols at the location of the CSharpSyntaxNode enclosed within the <bind> </bind> tags
            var actual_lookupSymbols = GetLookupSymbols(testSrc);
            var actual_lookupSymbols_as_string = actual_lookupSymbols.Select(e => e.ToString());

            Assert.Contains(expected_in_lookupNames[0], actual_lookupNames);
            Assert.Contains(expected_in_lookupNames[1], actual_lookupNames);

            Assert.Contains(expected_in_lookupSymbols[0], actual_lookupSymbols_as_string);
            Assert.Contains(expected_in_lookupSymbols[1], actual_lookupSymbols_as_string);
        }

        [WorkItem(538313, "http://vstfdevdiv:8080/DevDiv2/DevDiv/_workitems/edit/538313")]
        [Fact]
        public void LookupUsingNameSpaceContSameTypeNames()
        {
            var testSrc = @"
namespace T1
{
    using T2;
    public class Test
    {
        static /*<bind>*/int/*</bind>*/ Main()
        {
            return 1;
        }
    }
}

namespace T2
{
    public class Test
    {
    }
}
";

            List<string> expected_in_lookupNames = new List<string>
            {
                "T1",
                "T2",
                "Test"
            };

            List<string> expected_in_lookupSymbols = new List<string>
            {
                "T1",
                "T2",
                "T1.Test",
                //"T2.Test" this is hidden by T1.Test
            };

            // Get the list of LookupNames at the location of the CSharpSyntaxNode enclosed within the <bind> </bind> tags
            var actual_lookupNames = GetLookupNames(testSrc);

            // Get the list of LookupSymbols at the location of the CSharpSyntaxNode enclosed within the <bind> </bind> tags
            var actual_lookupSymbols = GetLookupSymbols(testSrc);
            var actual_lookupSymbols_as_string = actual_lookupSymbols.Select(e => e.ToTestDisplayString());

            Assert.Contains(expected_in_lookupNames[0], actual_lookupNames);
            Assert.Contains(expected_in_lookupNames[1], actual_lookupNames);
            Assert.Contains(expected_in_lookupNames[2], actual_lookupNames);

            Assert.Contains(expected_in_lookupSymbols[0], actual_lookupSymbols_as_string);
            Assert.Contains(expected_in_lookupSymbols[1], actual_lookupSymbols_as_string);
            Assert.Contains(expected_in_lookupSymbols[2], actual_lookupSymbols_as_string);
        }

        [WorkItem(527489, "http://vstfdevdiv:8080/DevDiv2/DevDiv/_workitems/edit/527489")]
        [Fact]
        public void LookupMustNotBeNonInvocableMember()
        {
            var testSrc = @"
class Test
{
    public void TestMeth(int i, int j)
    {
        int m = /*<bind>*/10/*</bind>*/;
    }
}
";

            List<string> expected_in_lookupNames = new List<string>
            {
                "TestMeth",
                "i",
                "j",
                "m",
                "System",
                "Microsoft",
                "Test"
            };

            List<string> expected_in_lookupSymbols = new List<string>
            {
                "void Test.TestMeth(System.Int32 i, System.Int32 j)",
                "System.Int32 i",
                "System.Int32 j",
                "System.Int32 m",
                "System",
                "Microsoft",
                "Test"
            };

            var comp = CreateCompilation(testSrc);
            var tree = comp.SyntaxTrees.Single();
            var model = comp.GetSemanticModel(tree);
            var position = GetPositionForBinding(tree);
            var binder = ((CSharpSemanticModel)model).GetEnclosingBinder(position);

            // Get the list of LookupNames at the location of the CSharpSyntaxNode enclosed within the <bind> </bind> tags
            var info = LookupSymbolsInfo.GetInstance();
            binder.AddLookupSymbolsInfo(info, LookupOptions.MustBeInvocableIfMember);
            var actual_lookupNames = info.Names;

            // Get the list of LookupSymbols at the location of the CSharpSyntaxNode enclosed within the <bind> </bind> tags
            var actual_lookupSymbols = actual_lookupNames.SelectMany(name =>
            {
                var lookupResult = LookupResult.GetInstance();
                HashSet<DiagnosticInfo> useSiteDiagnostics = null;
                binder.LookupSymbolsSimpleName(
                    lookupResult,
                    qualifierOpt: null,
                    plainName: name,
                    arity: 0,
                    basesBeingResolved: null,
                    options: LookupOptions.MustBeInvocableIfMember,
                    diagnose: false,
                    useSiteDiagnostics: ref useSiteDiagnostics);
                Assert.Null(useSiteDiagnostics);
                Assert.True(lookupResult.IsMultiViable || lookupResult.Kind == LookupResultKind.NotReferencable);
                var result = lookupResult.Symbols.ToArray();
                lookupResult.Free();
                return result;
            });
            var actual_lookupSymbols_as_string = actual_lookupSymbols.Select(e => e.ToTestDisplayString());

            Assert.Contains(expected_in_lookupNames[0], actual_lookupNames);
            Assert.Contains(expected_in_lookupNames[1], actual_lookupNames);
            Assert.Contains(expected_in_lookupNames[2], actual_lookupNames);
            Assert.Contains(expected_in_lookupNames[3], actual_lookupNames);
            Assert.Contains(expected_in_lookupNames[4], actual_lookupNames);
            Assert.Contains(expected_in_lookupNames[5], actual_lookupNames);

            Assert.Contains(expected_in_lookupSymbols[0], actual_lookupSymbols_as_string);
            Assert.Contains(expected_in_lookupSymbols[1], actual_lookupSymbols_as_string);
            Assert.Contains(expected_in_lookupSymbols[2], actual_lookupSymbols_as_string);
            Assert.Contains(expected_in_lookupSymbols[3], actual_lookupSymbols_as_string);
            Assert.Contains(expected_in_lookupSymbols[4], actual_lookupSymbols_as_string);
            Assert.Contains(expected_in_lookupSymbols[5], actual_lookupSymbols_as_string);

            info.Free();
        }

        [WorkItem(538365, "http://vstfdevdiv:8080/DevDiv2/DevDiv/_workitems/edit/538365")]
        [Fact]
        public void LookupWithNameZeroArity()
        {
            var testSrc = @"
class Test
{
    private void F<T>(T i)
    {
    }

    private void F<T, U>(T i, U j)
    {
    }

    private void F(int i)
    {
    }

    private void F(int i, int j)
    {
    }

    public static /*<bind>*/void/*</bind>*/ Main()
    {
    }
}
";

            List<string> expected_in_lookupNames = new List<string>
            {
                "F"
            };

            List<string> expected_in_lookupSymbols = new List<string>
            {
                "void Test.F(System.Int32 i)",
                "void Test.F(System.Int32 i, System.Int32 j)"
            };

            List<string> not_expected_in_lookupSymbols = new List<string>
            {
                "void Test.F<T>(T i)",
                "void Test.F<T, U>(T i, U j)"
            };

            // Get the list of LookupNames at the location of the CSharpSyntaxNode enclosed within the <bind> </bind> tags
            var actual_lookupNames = GetLookupNames(testSrc);

            // Get the list of LookupSymbols at the location of the CSharpSyntaxNode enclosed within the <bind> </bind> tags
            var actual_lookupSymbols = GetLookupSymbols(testSrc, name: "F", arity: 0);
            var actual_lookupSymbols_as_string = actual_lookupSymbols.Select(e => e.ToTestDisplayString());

            Assert.Contains(expected_in_lookupNames[0], actual_lookupNames);

            Assert.Equal(2, actual_lookupSymbols.Count);
            Assert.Contains(expected_in_lookupSymbols[0], actual_lookupSymbols_as_string);
            Assert.Contains(expected_in_lookupSymbols[1], actual_lookupSymbols_as_string);
            Assert.DoesNotContain(not_expected_in_lookupSymbols[0], actual_lookupSymbols_as_string);
            Assert.DoesNotContain(not_expected_in_lookupSymbols[1], actual_lookupSymbols_as_string);
        }

        [WorkItem(538365, "http://vstfdevdiv:8080/DevDiv2/DevDiv/_workitems/edit/538365")]
        [Fact]
        public void LookupWithNameZeroArityAndLookupOptionsAllMethods()
        {
            var testSrc = @"
class Test
{
    public void F<T>(T i)
    {
    }

    public void F<T, U>(T i, U j)
    {
    }

    public void F(int i)
    {
    }

    public void F(int i, int j)
    {
    }

    public void Main()
    {
        return;
    }
}
";

            List<string> expected_in_lookupNames = new List<string>
            {
                "F"
            };

            List<string> expected_in_lookupSymbols = new List<string>
            {
                "void Test.F(System.Int32 i)",
                "void Test.F(System.Int32 i, System.Int32 j)",
                "void Test.F<T>(T i)",
                "void Test.F<T, U>(T i, U j)"
            };

            // Get the list of LookupSymbols at the location of the CSharpSyntaxNode enclosed within the <bind> </bind> tags
            var comp = CreateCompilation(testSrc);
            var tree = comp.SyntaxTrees.Single();
            var model = comp.GetSemanticModel(tree);
            var position = testSrc.IndexOf("return", StringComparison.Ordinal);
            var binder = ((CSharpSemanticModel)model).GetEnclosingBinder(position);
            var lookupResult = LookupResult.GetInstance();
            HashSet<DiagnosticInfo> useSiteDiagnostics = null;
            binder.LookupSymbolsSimpleName(lookupResult, qualifierOpt: null, plainName: "F", arity: 0, basesBeingResolved: null, options: LookupOptions.AllMethodsOnArityZero, diagnose: false, useSiteDiagnostics: ref useSiteDiagnostics);
            Assert.Null(useSiteDiagnostics);
            Assert.True(lookupResult.IsMultiViable);
            var actual_lookupSymbols_as_string = lookupResult.Symbols.Select(e => e.ToTestDisplayString()).ToArray();
            lookupResult.Free();

            // Get the list of LookupNames at the location of the CSharpSyntaxNode enclosed within the <bind> </bind> tags
            var actual_lookupNames = model.LookupNames(position);

            Assert.Contains(expected_in_lookupNames[0], actual_lookupNames);

            Assert.Equal(4, actual_lookupSymbols_as_string.Length);
            Assert.Contains(expected_in_lookupSymbols[0], actual_lookupSymbols_as_string);
            Assert.Contains(expected_in_lookupSymbols[1], actual_lookupSymbols_as_string);
            Assert.Contains(expected_in_lookupSymbols[2], actual_lookupSymbols_as_string);
            Assert.Contains(expected_in_lookupSymbols[3], actual_lookupSymbols_as_string);
        }

        [WorkItem(539160, "http://vstfdevdiv:8080/DevDiv2/DevDiv/_workitems/edit/539160")]
        [Fact]
        public void LookupExcludeInAppropriateNS()
        {
            var testSrc = @"
class Test
{
   public static /*<bind>*/void/*</bind>*/ Main()
   {
   }
}
";
            var srcTrees = new SyntaxTree[] { Parse(testSrc) };
            var refs = new MetadataReference[] { SystemDataRef };
            CSharpCompilation compilation = CSharpCompilation.Create("Test.dll", srcTrees, refs);

            var tree = srcTrees[0];
            var model = compilation.GetSemanticModel(tree);

            List<string> not_expected_in_lookup = new List<string>
            {
                "<CrtImplementationDetails>",
                "<CppImplementationDetails>"
            };

            // Get the list of LookupNames at the location of the CSharpSyntaxNode enclosed within the <bind> </bind> tags
            var actual_lookupNames = model.LookupNames(GetPositionForBinding(tree), null).ToList();
            var actual_lookupNames_ignoreAcc = model.LookupNames(GetPositionForBinding(tree), null).ToList();

            // Get the list of LookupSymbols at the location of the CSharpSyntaxNode enclosed within the <bind> </bind> tags
            var actual_lookupSymbols = model.LookupSymbols(GetPositionForBinding(tree));
            var actual_lookupSymbols_ignoreAcc = model.LookupSymbols(GetPositionForBinding(tree));
            var actual_lookupSymbols_as_string = actual_lookupSymbols.Select(e => e.ToTestDisplayString());
            var actual_lookupSymbols_ignoreAcc_as_string = actual_lookupSymbols.Select(e => e.ToTestDisplayString());

            Assert.DoesNotContain(not_expected_in_lookup[0], actual_lookupNames);
            Assert.DoesNotContain(not_expected_in_lookup[1], actual_lookupNames);
            Assert.DoesNotContain(not_expected_in_lookup[0], actual_lookupNames_ignoreAcc);
            Assert.DoesNotContain(not_expected_in_lookup[1], actual_lookupNames_ignoreAcc);

            Assert.DoesNotContain(not_expected_in_lookup[0], actual_lookupSymbols_as_string);
            Assert.DoesNotContain(not_expected_in_lookup[1], actual_lookupSymbols_as_string);
            Assert.DoesNotContain(not_expected_in_lookup[0], actual_lookupSymbols_ignoreAcc_as_string);
            Assert.DoesNotContain(not_expected_in_lookup[1], actual_lookupSymbols_ignoreAcc_as_string);
        }

        /// <summary>
        /// Verify that there's a way to look up only the members of the base type that are visible
        /// from the current type.
        /// </summary>
        [Fact]
        [WorkItem(539814, "http://vstfdevdiv:8080/DevDiv2/DevDiv/_workitems/edit/539814")]
        public void LookupProtectedInBase()
        {
            var testSrc = @"
class A
{
    private void Hidden() { }
    protected void Goo() { }
}
 
class B : A
{
    void Bar()
    {
        /*<bind>*/base/*</bind>*/.Goo();
    }
}
";
            var srcTrees = new SyntaxTree[] { Parse(testSrc) };
            var refs = new MetadataReference[] { SystemDataRef };
            CSharpCompilation compilation = CSharpCompilation.Create("Test.dll", srcTrees, refs);

            var tree = srcTrees[0];
            var model = compilation.GetSemanticModel(tree);

            var baseExprNode = GetSyntaxNodeForBinding(GetSyntaxNodeList(tree));
            Assert.Equal("base", baseExprNode.ToString());

            var baseExprLocation = baseExprNode.SpanStart;
            Assert.NotEqual(0, baseExprLocation);

            var baseExprInfo = model.GetTypeInfo((ExpressionSyntax)baseExprNode);
            Assert.NotEqual(default, baseExprInfo);

            var baseExprType = (INamedTypeSymbol)baseExprInfo.Type;
            Assert.NotNull(baseExprType);
            Assert.Equal("A", baseExprType.Name);

            var symbols = model.LookupBaseMembers(baseExprLocation);
            Assert.Equal("void A.Goo()", symbols.Single().ToTestDisplayString());

            var names = model.LookupNames(baseExprLocation, useBaseReferenceAccessibility: true);
            Assert.Equal("Goo", names.Single());
        }

        [WorkItem(528263, "http://vstfdevdiv:8080/DevDiv2/DevDiv/_workitems/edit/528263")]
        [Fact]
        public void LookupStartOfScopeMethodBody()
        {
            var testSrc = @"public class start
{
       static public void Main()
/*pos*/{
          int num=10;
       } 
";
            List<string> expected_in_lookupNames = new List<string>
            {
                "Main",
                "start",
                "num"
            };

            List<string> expected_in_lookupSymbols = new List<string>
            {
                "void start.Main()",
                "start",
                "System.Int32 num"
            };

            // Get the list of LookupNames at the location at the end of the /*pos*/ tag
            var actual_lookupNames = GetLookupNames(testSrc);

            // Get the list of LookupSymbols at the location at the end of the /*pos*/ tag
            var actual_lookupSymbols = GetLookupSymbols(testSrc);
            var actual_lookupSymbols_as_string = actual_lookupSymbols.Select(e => e.ToTestDisplayString());

            Assert.Equal('{', testSrc[GetPositionForBinding(testSrc)]);

            Assert.Contains(expected_in_lookupNames[0], actual_lookupNames);
            Assert.Contains(expected_in_lookupNames[1], actual_lookupNames);
            Assert.Contains(expected_in_lookupNames[2], actual_lookupNames);

            Assert.Contains(expected_in_lookupSymbols[0], actual_lookupSymbols_as_string);
            Assert.Contains(expected_in_lookupSymbols[1], actual_lookupSymbols_as_string);
            Assert.Contains(expected_in_lookupSymbols[2], actual_lookupSymbols_as_string);
        }

        [WorkItem(528263, "http://vstfdevdiv:8080/DevDiv2/DevDiv/_workitems/edit/528263")]
        [Fact]
        public void LookupEndOfScopeMethodBody()
        {
            var testSrc = @"public class start
{
       static public void Main()
       {
          int num=10;
/*pos*/} 
";
            List<string> expected_in_lookupNames = new List<string>
            {
                "Main",
                "start"
            };

            List<string> expected_in_lookupSymbols = new List<string>
            {
                "void start.Main()",
                "start"
            };

            List<string> not_expected_in_lookupNames = new List<string>
            {
                "num"
            };

            List<string> not_expected_in_lookupSymbols = new List<string>
            {
                "System.Int32 num"
            };

            // Get the list of LookupNames at the location at the end of the /*pos*/ tag
            var actual_lookupNames = GetLookupNames(testSrc);

            // Get the list of LookupSymbols at the location at the end of the /*pos*/ tag
            var actual_lookupSymbols = GetLookupSymbols(testSrc);
            var actual_lookupSymbols_as_string = actual_lookupSymbols.Select(e => e.ToTestDisplayString());

            Assert.Equal('}', testSrc[GetPositionForBinding(testSrc)]);

            Assert.Contains(expected_in_lookupNames[0], actual_lookupNames);
            Assert.Contains(expected_in_lookupNames[1], actual_lookupNames);
            Assert.DoesNotContain(not_expected_in_lookupNames[0], actual_lookupNames);

            Assert.Contains(expected_in_lookupSymbols[0], actual_lookupSymbols_as_string);
            Assert.Contains(expected_in_lookupSymbols[1], actual_lookupSymbols_as_string);
            Assert.DoesNotContain(not_expected_in_lookupSymbols[0], actual_lookupSymbols_as_string);
        }

        [WorkItem(540888, "http://vstfdevdiv:8080/DevDiv2/DevDiv/_workitems/edit/540888")]
        [Fact]
        public void LookupLambdaParamInConstructorInitializer()
        {
            var testSrc = @"
using System;

class MyClass
{
    public MyClass(Func<int, int> x)
    {
    }

    public MyClass(int j, int k)
        : this(lambdaParam => /*pos*/lambdaParam)
    {
    }
}
";
            List<string> expected_in_lookupNames = new List<string>
            {
                "j",
                "k",
                "lambdaParam"
            };

            List<string> expected_in_lookupSymbols = new List<string>
            {
                "System.Int32 j",
                "System.Int32 k",
                "System.Int32 lambdaParam"
            };

            // Get the list of LookupNames at the location at the end of the /*pos*/ tag
            var actual_lookupNames = GetLookupNames(testSrc);

            // Get the list of LookupSymbols at the location at the end of the /*pos*/ tag
            var actual_lookupSymbols = GetLookupSymbols(testSrc);
            var actual_lookupSymbols_as_string = actual_lookupSymbols.Select(e => e.ToTestDisplayString());

            Assert.Contains(expected_in_lookupNames[0], actual_lookupNames);
            Assert.Contains(expected_in_lookupNames[1], actual_lookupNames);
            Assert.Contains(expected_in_lookupNames[2], actual_lookupNames);

            Assert.Contains(expected_in_lookupSymbols[0], actual_lookupSymbols_as_string);
            Assert.Contains(expected_in_lookupSymbols[1], actual_lookupSymbols_as_string);
            Assert.Contains(expected_in_lookupSymbols[2], actual_lookupSymbols_as_string);
        }

        [WorkItem(540893, "http://vstfdevdiv:8080/DevDiv2/DevDiv/_workitems/edit/540893")]
        [Fact]
        public void TestForLocalVarDeclLookupAtForKeywordInForStmt()
        {
            var testSrc = @"
class MyClass
{
    static void Main()
    {
        /*pos*/for (int forVar = 10; forVar < 10; forVar++)
        {
        }
    }
}
";
            List<string> not_expected_in_lookupNames = new List<string>
            {
                "forVar"
            };

            List<string> not_expected_in_lookupSymbols = new List<string>
            {
                "System.Int32 forVar",
            };

            // Get the list of LookupNames at the location at the end of the /*pos*/ tag
            var actual_lookupNames = GetLookupNames(testSrc);

            // Get the list of LookupSymbols at the location at the end of the /*pos*/ tag
            var actual_lookupSymbols = GetLookupSymbols(testSrc);
            var actual_lookupSymbols_as_string = actual_lookupSymbols.Select(e => e.ToTestDisplayString());

            Assert.DoesNotContain(not_expected_in_lookupNames[0], actual_lookupNames);

            Assert.DoesNotContain(not_expected_in_lookupSymbols[0], actual_lookupSymbols_as_string);
        }

        [WorkItem(540894, "http://vstfdevdiv:8080/DevDiv2/DevDiv/_workitems/edit/540894")]
        [Fact]
        public void TestForeachIterVarLookupAtForeachKeyword()
        {
            var testSrc = @"
class MyClass
{
    static void Main()
    {
        System.Collections.Generic.List<int> listOfNumbers = new System.Collections.Generic.List<int>();

        /*pos*/foreach (int number in listOfNumbers)
        {
        }
    }
}
";
            List<string> not_expected_in_lookupNames = new List<string>
            {
                "number"
            };

            List<string> not_expected_in_lookupSymbols = new List<string>
            {
                "System.Int32 number",
            };

            // Get the list of LookupNames at the location at the end of the /*pos*/ tag
            var actual_lookupNames = GetLookupNames(testSrc);

            // Get the list of LookupSymbols at the location at the end of the /*pos*/ tag
            var actual_lookupSymbols = GetLookupSymbols(testSrc);
            var actual_lookupSymbols_as_string = actual_lookupSymbols.Select(e => e.ToTestDisplayString());

            Assert.DoesNotContain(not_expected_in_lookupNames[0], actual_lookupNames);

            Assert.DoesNotContain(not_expected_in_lookupSymbols[0], actual_lookupSymbols_as_string);
        }

        [WorkItem(540912, "http://vstfdevdiv:8080/DevDiv2/DevDiv/_workitems/edit/540912")]
        [Fact]
        public void TestLookupInConstrInitIncompleteConstrDecl()
        {
            var testSrc = @"
class MyClass
{
    public MyClass(int x)
    {
    }

    public MyClass(int j, int k) :this(/*pos*/k)
";
            List<string> expected_in_lookupNames = new List<string>
            {
                "j",
                "k"
            };

            List<string> expected_in_lookupSymbols = new List<string>
            {
                "System.Int32 j",
                "System.Int32 k",
            };

            // Get the list of LookupNames at the location at the end of the /*pos*/ tag
            var actual_lookupNames = GetLookupNames(testSrc);

            // Get the list of LookupSymbols at the location at the end of the /*pos*/ tag
            var actual_lookupSymbols = GetLookupSymbols(testSrc);
            var actual_lookupSymbols_as_string = actual_lookupSymbols.Select(e => e.ToTestDisplayString());

            Assert.Contains(expected_in_lookupNames[0], actual_lookupNames);
            Assert.Contains(expected_in_lookupNames[1], actual_lookupNames);

            Assert.Contains(expected_in_lookupSymbols[0], actual_lookupSymbols_as_string);
            Assert.Contains(expected_in_lookupSymbols[1], actual_lookupSymbols_as_string);
        }

        [WorkItem(541060, "http://vstfdevdiv:8080/DevDiv2/DevDiv/_workitems/edit/541060")]
        [Fact]
        public void TestLookupInsideIncompleteNestedLambdaBody()
        {
            var testSrc = @"
class C
{
    C()
    {
        D(() =>
        {
            D(() =>
            {
            }/*pos*/
";

            List<string> expected_in_lookupNames = new List<string>
            {
                "C"
            };

            List<string> expected_in_lookupSymbols = new List<string>
            {
                "C"
            };

            // Get the list of LookupNames at the location at the end of the /*pos*/ tag
            var actual_lookupNames = GetLookupNames(testSrc);

            // Get the list of LookupSymbols at the location at the end of the /*pos*/ tag
            var actual_lookupSymbols = GetLookupSymbols(testSrc);
            var actual_lookupSymbols_as_string = actual_lookupSymbols.Select(e => e.ToTestDisplayString());

            Assert.NotEmpty(actual_lookupNames);
            Assert.NotEmpty(actual_lookupSymbols);

            Assert.Contains(expected_in_lookupNames[0], actual_lookupNames);
            Assert.Contains(expected_in_lookupSymbols[0], actual_lookupSymbols_as_string);
        }

        [WorkItem(541611, "http://vstfdevdiv:8080/DevDiv2/DevDiv/_workitems/edit/541611")]
        [Fact]
        public void LookupLambdaInsideAttributeUsage()
        {
            var testSrc = @"
using System;

class Program
{
    [ObsoleteAttribute(x=>x/*pos*/
    static void Main(string[] args)
    {       
    }
}
";

            List<string> expected_in_lookupNames = new List<string>
            {
                "x"
            };

            List<string> expected_in_lookupSymbols = new List<string>
            {
                "? x"
            };

            // Get the list of LookupNames at the location at the end of the /*pos*/ tag
            var actual_lookupNames = GetLookupNames(testSrc);

            // Get the list of LookupSymbols at the location at the end of the /*pos*/ tag
            var actual_lookupSymbols = GetLookupSymbols(testSrc);
            var actual_lookupSymbols_as_string = actual_lookupSymbols.Select(e => e.ToTestDisplayString());

            Assert.Contains(expected_in_lookupNames[0], actual_lookupNames);
            Assert.Contains(expected_in_lookupSymbols[0], actual_lookupSymbols_as_string);
        }

        [Fact]
        public void LookupInsideLocalFunctionAttribute()
        {
            var testSrc = @"
using System;

class Program
{
    const int w = 0451;

    void M()
    {
        int x = 42;
        const int y = 123;
        [ObsoleteAttribute(/*pos*/
        static void local1(int z)
        {
        }
    }
}
";

            var lookupNames = GetLookupNames(testSrc);
            var lookupSymbols = GetLookupSymbols(testSrc).Select(e => e.ToTestDisplayString()).ToList();

            Assert.Contains("w", lookupNames);
            Assert.Contains("y", lookupNames);
            Assert.Contains("System.Int32 Program.w", lookupSymbols);
            Assert.Contains("System.Int32 y", lookupSymbols);
        }

        [Fact]
        public void LookupInsideLambdaAttribute()
        {
            var testSrc = @"
using System;

class Program
{
    const int w = 0451;

    void M()
    {
        int x = 42;
        const int y = 123;
        Action<int> a =
            [ObsoleteAttribute(/*pos*/
            (int z) => { };
    }
}
";

            var lookupNames = GetLookupNames(testSrc);
            var lookupSymbols = GetLookupSymbols(testSrc).Select(e => e.ToTestDisplayString()).ToList();

            Assert.Contains("w", lookupNames);
            Assert.Contains("y", lookupNames);
            Assert.Contains("System.Int32 Program.w", lookupSymbols);
            Assert.Contains("System.Int32 y", lookupSymbols);
        }

        [Fact]
        public void LookupInsideIncompleteStatementAttribute()
        {
            var testSrc = @"
using System;

class Program
{
    const int w = 0451;

    void M()
    {
        int x = 42;
        const int y = 123;
        [ObsoleteAttribute(/*pos*/
        int
    }
}
";

            var lookupNames = GetLookupNames(testSrc);
            var lookupSymbols = GetLookupSymbols(testSrc).Select(e => e.ToTestDisplayString()).ToList();

            Assert.Contains("w", lookupNames);
            Assert.Contains("y", lookupNames);
            Assert.Contains("System.Int32 Program.w", lookupSymbols);
            Assert.Contains("System.Int32 y", lookupSymbols);
        }

        [WorkItem(541909, "http://vstfdevdiv:8080/DevDiv2/DevDiv/_workitems/edit/541909")]
        [Fact]
        public void LookupFromRangeVariableAfterFromClause()
        {
            var testSrc = @"
class Program
{
    static void Main(string[] args)
    {
        var q = from i in new int[] { 4, 5 } where /*pos*/

    }
}
";

            List<string> expected_in_lookupNames = new List<string>
            {
                "i"
            };

            List<string> expected_in_lookupSymbols = new List<string>
            {
                "? i"
            };

            // Get the list of LookupNames at the location at the end of the /*pos*/ tag
            var actual_lookupNames = GetLookupNames(testSrc);

            // Get the list of LookupSymbols at the location at the end of the /*pos*/ tag
            var actual_lookupSymbols = GetLookupSymbols(testSrc);
            var actual_lookupSymbols_as_string = actual_lookupSymbols.Select(e => e.ToTestDisplayString());

            Assert.Contains(expected_in_lookupNames[0], actual_lookupNames);
            Assert.Contains(expected_in_lookupSymbols[0], actual_lookupSymbols_as_string);
        }

        [WorkItem(541921, "http://vstfdevdiv:8080/DevDiv2/DevDiv/_workitems/edit/541921")]
        [Fact]
        public void LookupFromRangeVariableInsideNestedFromClause()
        {
            var testSrc = @"
class Program
{
    static void Main(string[] args)
    {
        string[] strings = { };

        var query = from s in strings 
                    from s1 in /*pos*/
    }
}
";

            List<string> expected_in_lookupNames = new List<string>
            {
                "s"
            };

            List<string> expected_in_lookupSymbols = new List<string>
            {
                "? s"
            };

            // Get the list of LookupNames at the location at the end of the /*pos*/ tag
            var actual_lookupNames = GetLookupNames(testSrc);

            // Get the list of LookupSymbols at the location at the end of the /*pos*/ tag
            var actual_lookupSymbols = GetLookupSymbols(testSrc);
            var actual_lookupSymbols_as_string = actual_lookupSymbols.Select(e => e.ToTestDisplayString());

            Assert.Contains(expected_in_lookupNames[0], actual_lookupNames);
            Assert.Contains(expected_in_lookupSymbols[0], actual_lookupSymbols_as_string);
        }

        [WorkItem(541919, "http://vstfdevdiv:8080/DevDiv2/DevDiv/_workitems/edit/541919")]
        [Fact]
        public void LookupLambdaVariableInQueryExpr()
        {
            var testSrc = @"
class Program
{
    static void Main(string[] args)
    {
        Func<int, IEnumerable<int>> f1 = (x) => from n in /*pos*/
    }
}
";

            List<string> expected_in_lookupNames = new List<string>
            {
                "x"
            };

            List<string> expected_in_lookupSymbols = new List<string>
            {
                "x"
            };

            // Get the list of LookupNames at the location at the end of the /*pos*/ tag
            var actual_lookupNames = GetLookupNames(testSrc);

            // Get the list of LookupSymbols at the location at the end of the /*pos*/ tag
            var actual_lookupSymbols = GetLookupSymbols(testSrc);
            var actual_lookupSymbols_as_string = actual_lookupSymbols.Select(e => e.Name);

            Assert.Contains(expected_in_lookupNames[0], actual_lookupNames);
            Assert.Contains(expected_in_lookupSymbols[0], actual_lookupSymbols_as_string);
        }

        [WorkItem(541910, "http://vstfdevdiv:8080/DevDiv2/DevDiv/_workitems/edit/541910")]
        [Fact]
        public void LookupInsideQueryExprOutsideTypeDecl()
        {
            var testSrc = @"var q = from i in/*pos*/ f";

            // Get the list of LookupNames at the location at the end of the /*pos*/ tag
            var actual_lookupNames = GetLookupNames(testSrc);

            // Get the list of LookupSymbols at the location at the end of the /*pos*/ tag
            var actual_lookupSymbols = GetLookupSymbols(testSrc);
            var actual_lookupSymbols_as_string = actual_lookupSymbols.Select(e => e.ToTestDisplayString());

            Assert.NotEmpty(actual_lookupNames);
            Assert.NotEmpty(actual_lookupSymbols_as_string);
        }

        [WorkItem(542203, "http://vstfdevdiv:8080/DevDiv2/DevDiv/_workitems/edit/542203")]
        [Fact]
        public void LookupInsideQueryExprInMalformedFromClause()
        {
            var testSrc = @"
using System;
using System.Linq;

class Program
{
    static void Main(string[] args)
    {
        int[] numbers = new int[] { 4, 5 };

        var q1 = from I<x/*pos*/ in numbers.Where(x1 => x1 > 2) select x;
    }
}
";
            // Get the list of LookupNames at the location at the end of the /*pos*/ tag
            var actual_lookupNames = GetLookupNames(testSrc);

            // Get the list of LookupSymbols at the location at the end of the /*pos*/ tag
            var actual_lookupSymbols = GetLookupSymbols(testSrc);
            var actual_lookupSymbols_as_string = actual_lookupSymbols.Select(e => e.ToTestDisplayString());

            Assert.NotEmpty(actual_lookupNames);
            Assert.NotEmpty(actual_lookupSymbols_as_string);
        }

        [WorkItem(543295, "http://vstfdevdiv:8080/DevDiv2/DevDiv/_workitems/edit/543295")]
        [Fact]
        public void MultipleOverlappingInterfaceConstraints()
        {
            var testSrc =
@"public interface IEntity
{
    object Key { get; }
}

public interface INumberedProjectChild
 : IEntity
{ }

public interface IAggregateRoot : IEntity
{
}

public interface ISpecification<TCandidate>
{
    void IsSatisfiedBy(TCandidate candidate);
}

public abstract class Specification<TCandidate> : ISpecification<TCandidate>
{
    public abstract void IsSatisfiedBy(TCandidate candidate);
}

public class NumberSpecification<TCandidate>
    : Specification<TCandidate> where TCandidate : IAggregateRoot,
    INumberedProjectChild
{
    public override void IsSatisfiedBy(TCandidate candidate)
    {
        var key = candidate.Key;
    }
}";
            CreateCompilation(testSrc).VerifyDiagnostics();
        }

        [WorkItem(529406, "http://vstfdevdiv:8080/DevDiv2/DevDiv/_workitems/edit/529406")]
        [Fact]
        public void FixedPointerInitializer()
        {
            var testSrc = @"
class Program
{
    static int num = 0;
    unsafe static void Main(string[] args)
    {
        fixed(int* p1 = /*pos*/&num, p2 = &num)
        {
        }
    }
}
";

            List<string> expected_in_lookupNames = new List<string>
            {
                "p2"
            };

            List<string> expected_in_lookupSymbols = new List<string>
            {
                "p2"
            };

            // Get the list of LookupNames at the location of the CSharpSyntaxNode enclosed within the <bind> </bind> tags
            var actual_lookupNames = GetLookupNames(testSrc);

            // Get the list of LookupSymbols at the location of the CSharpSyntaxNode enclosed within the <bind> </bind> tags
            var actual_lookupSymbols = GetLookupSymbols(testSrc);
            var actual_lookupSymbols_as_string = actual_lookupSymbols.Select(e => e.ToString()).ToList();

            Assert.Contains(expected_in_lookupNames[0], actual_lookupNames);
            Assert.Contains(expected_in_lookupSymbols[0], actual_lookupSymbols_as_string);
        }

        [Fact]
        public void LookupSymbolsAtEOF()
        {
            var source =
@"class
{
}";
            var tree = Parse(source);
            var comp = CreateCompilationWithMscorlib40(new[] { tree });
            var model = comp.GetSemanticModel(tree);
            var eof = tree.GetCompilationUnitRoot().FullSpan.End;
            Assert.NotEqual(0, eof);
            var symbols = model.LookupSymbols(eof);
            CompilationUtils.CheckISymbols(symbols, "System", "Microsoft");
        }

        [Fact, WorkItem(546523, "http://vstfdevdiv:8080/DevDiv2/DevDiv/_workitems/edit/546523")]
        public void TestLookupSymbolsNestedNamespacesNotImportedByUsings_01()
        {
            var source =
@"
using System;
 
class Program
{
    static void Main(string[] args)
    {
        /*pos*/
    }
}
";
            // Get the list of LookupSymbols at the location of the CSharpSyntaxNode
            var actual_lookupSymbols = GetLookupSymbols(source);

            // Verify nested namespaces *are not* imported.
            var systemNS = (INamespaceSymbol)actual_lookupSymbols.Where((sym) => sym.Name.Equals("System") && sym.Kind == SymbolKind.Namespace).Single();
            INamespaceSymbol systemXmlNS = systemNS.GetNestedNamespace("Xml");
            Assert.DoesNotContain(systemXmlNS, actual_lookupSymbols);
        }

        [Fact, WorkItem(546523, "http://vstfdevdiv:8080/DevDiv2/DevDiv/_workitems/edit/546523")]
        public void TestLookupSymbolsNestedNamespacesNotImportedByUsings_02()
        {
            var usings = "using X;";

            var source =
@"
using aliasY = X.Y;

namespace X
{
    namespace Y
    {
        public class InnerZ
        {
        }
    }

    public class Z
    {
    }

    public static class StaticZ
    {
    }
}

public class A
{
    public class B
    {
    }
}
 
class Program
{
    public static void Main()
    {
        /*pos*/
    }
}
";
            // Get the list of LookupSymbols at the location of the CSharpSyntaxNode
<<<<<<< HEAD
            var actual_lookupSymbols = GetLookupSymbols(string.Join("\r\n", usings) + source, isScript: false);
=======
            var actual_lookupSymbols = GetLookupSymbols(usings + source, isScript: false);
>>>>>>> 26ac7608
            TestLookupSymbolsNestedNamespaces(actual_lookupSymbols);

            actual_lookupSymbols = GetLookupSymbols(source, isScript: true, globalUsings: new[] { usings });
            TestLookupSymbolsNestedNamespaces(actual_lookupSymbols);

            Action<ModuleSymbol> validator = (module) =>
            {
                NamespaceSymbol globalNS = module.GlobalNamespace;

                Assert.Equal(1, globalNS.GetMembers("X").Length);
                Assert.Equal(1, globalNS.GetMembers("A").Length);
                Assert.Equal(1, globalNS.GetMembers("Program").Length);

                Assert.Empty(globalNS.GetMembers("Y"));
                Assert.Empty(globalNS.GetMembers("Z"));
                Assert.Empty(globalNS.GetMembers("StaticZ"));
                Assert.Empty(globalNS.GetMembers("B"));
            };

            CompileAndVerify(source, sourceSymbolValidator: validator, symbolValidator: validator);
        }

        [Fact]
        [WorkItem(530826, "http://vstfdevdiv:8080/DevDiv2/DevDiv/_workitems/edit/530826")]
        public void TestAmbiguousInterfaceLookup()
        {
            var source =
@"delegate void D();
interface I1
{
    void M();
}

interface I2
{
    event D M;
}

interface I3 : I1, I2 { }
public class P : I3
{
    event D I2.M { add { } remove { } }
    void I1.M() { }
}

class Q : P
{
    static int Main(string[] args)
    {
        Q p = new Q();
        I3 m = p;
        if (m.M is object) {}
        return 0;
    }
}";
            var compilation = CreateCompilation(source);
            var tree = compilation.SyntaxTrees[0];
            var model = compilation.GetSemanticModel(tree);
            var node = tree.GetRoot().DescendantNodes().OfType<ExpressionSyntax>().Where(n => n.ToString() == "m.M").Single();
            var symbolInfo = model.GetSymbolInfo(node);
            Assert.Equal("void I1.M()", symbolInfo.CandidateSymbols.Single().ToTestDisplayString());
            Assert.Equal(CandidateReason.OverloadResolutionFailure, symbolInfo.CandidateReason);
            var node2 = (ExpressionSyntax)SyntaxFactory.SyntaxTree(node).GetRoot();
            symbolInfo = model.GetSpeculativeSymbolInfo(node.Position, node2, SpeculativeBindingOption.BindAsExpression);
            Assert.Equal("void I1.M()", symbolInfo.CandidateSymbols.Single().ToTestDisplayString());
            Assert.Equal(CandidateReason.OverloadResolutionFailure, symbolInfo.CandidateReason);
        }

        [Fact]
        public void TestLookupVerbatimVar()
        {
            var source = "class C { public static void Main() { @var v = 1; } }";
            CreateCompilation(source).VerifyDiagnostics(
                // (1,39): error CS0246: The type or namespace name 'var' could not be found (are you missing a using directive or an assembly reference?)
                // class C { public static void Main() { @var v = 1; } }
                Diagnostic(ErrorCode.ERR_SingleTypeNameNotFound, "@var").WithArguments("var").WithLocation(1, 39)
                );
        }

        private void TestLookupSymbolsNestedNamespaces(List<ISymbol> actual_lookupSymbols)
        {
            var namespaceX = (INamespaceSymbol)actual_lookupSymbols.Where((sym) => sym.Name.Equals("X") && sym.Kind == SymbolKind.Namespace).Single();

            // Verify nested namespaces within namespace X *are not* present in lookup symbols.
            INamespaceSymbol namespaceY = namespaceX.GetNestedNamespace("Y");
            Assert.DoesNotContain(namespaceY, actual_lookupSymbols);
            INamedTypeSymbol typeInnerZ = namespaceY.GetTypeMembers("InnerZ").Single();
            Assert.DoesNotContain(typeInnerZ, actual_lookupSymbols);

            // Verify nested types *are not* present in lookup symbols.
            var typeA = (INamedTypeSymbol)actual_lookupSymbols.Where((sym) => sym.Name.Equals("A") && sym.Kind == SymbolKind.NamedType).Single();
            INamedTypeSymbol typeB = typeA.GetTypeMembers("B").Single();
            Assert.DoesNotContain(typeB, actual_lookupSymbols);

            // Verify aliases to nested namespaces within namespace X *are* present in lookup symbols.
            var aliasY = (IAliasSymbol)actual_lookupSymbols.Where((sym) => sym.Name.Equals("aliasY") && sym.Kind == SymbolKind.Alias).Single();
            Assert.Contains(aliasY, actual_lookupSymbols);
        }

        [Fact]
        public void ExtensionMethodCall()
        {
            var source =
@"static class E
{
    internal static void F(this object o)
    {
    }
}
class C
{
    void M()
    {
        /*<bind>*/this.F/*</bind>*/();
    }
}";
            var compilation = CreateCompilationWithMscorlib40AndSystemCore(source);
            var tree = compilation.SyntaxTrees[0];
            var model = compilation.GetSemanticModel(tree);
            compilation.VerifyDiagnostics();
            var exprs = GetExprSyntaxList(tree);
            var expr = GetExprSyntaxForBinding(exprs);
            var method = (IMethodSymbol)model.GetSymbolInfo(expr).Symbol;
            Assert.Equal("object.F()", method.ToDisplayString());
            var reducedFrom = method.ReducedFrom;
            Assert.NotNull(reducedFrom);
            Assert.Equal("E.F(object)", reducedFrom.ToDisplayString());
        }

        [WorkItem(3651, "https://github.com/dotnet/roslyn/issues/3651")]
        [Fact]
        public void ExtensionMethodDelegateCreation()
        {
            var source =
@"static class E
{
    internal static void F(this object o)
    {
    }
}
class C
{
    void M()
    {
        (new System.Action<object>(/*<bind>*/E.F/*</bind>*/))(this);
        (new System.Action(/*<bind1>*/this.F/*</bind1>*/))();
    }
}";
            var compilation = CreateCompilationWithMscorlib40AndSystemCore(source);
            var tree = compilation.SyntaxTrees[0];
            var model = compilation.GetSemanticModel(tree);
            compilation.VerifyDiagnostics();
            var exprs = GetExprSyntaxList(tree);

            var expr = GetExprSyntaxForBinding(exprs, index: 0);
            var method = (IMethodSymbol)model.GetSymbolInfo(expr).Symbol;
            Assert.Null(method.ReducedFrom);
            Assert.Equal("E.F(object)", method.ToDisplayString());

            expr = GetExprSyntaxForBinding(exprs, index: 1);
            method = (IMethodSymbol)model.GetSymbolInfo(expr).Symbol;
            Assert.Equal("object.F()", method.ToDisplayString());
            var reducedFrom = method.ReducedFrom;
            Assert.NotNull(reducedFrom);
            Assert.Equal("E.F(object)", reducedFrom.ToDisplayString());
        }

        [WorkItem(7493, "https://github.com/dotnet/roslyn/issues/7493")]
        [Fact]
        public void GenericNameLookup()
        {
            var source = @"using A = List<int>;";
            var compilation = CreateCompilation(source).VerifyDiagnostics(
                // (1,11): error CS0246: The type or namespace name 'List<>' could not be found (are you missing a using directive or an assembly reference?)
                // using A = List<int>;
                Diagnostic(ErrorCode.ERR_SingleTypeNameNotFound, "List<int>").WithArguments("List<>").WithLocation(1, 11),
                // (1,1): hidden CS8019: Unnecessary using directive.
                // using A = List<int>;
                Diagnostic(ErrorCode.HDN_UnusedUsingDirective, "using A = List<int>;").WithLocation(1, 1));
        }

        #endregion tests

        #region regressions

        [Fact]
        [WorkItem(552472, "http://vstfdevdiv:8080/DevDiv2/DevDiv/_workitems/edit/552472")]
        public void BrokenCode01()
        {
            var source =
@"Dele<Str> d3 = delegate (Dele<Str> d2 = delegate ()
{
    returne<double> d1 = delegate () { return 1; };
    {
        int result = 0;
        Dels Test : Base";
            var compilation = CreateCompilation(source);
            var tree = compilation.SyntaxTrees[0];
            var model = compilation.GetSemanticModel(tree);
            SemanticModel imodel = model;
            var node = tree.GetRoot().DescendantNodes().Where(n => n.ToString() == "returne<double>").First();
            imodel.GetSymbolInfo(node, default(CancellationToken));
        }

        [Fact]
        [WorkItem(552472, "http://vstfdevdiv:8080/DevDiv2/DevDiv/_workitems/edit/552472")]
        public void BrokenCode02()
        {
            var source =
@"public delegate D D(D d);

class Program
{
    public D d3 = delegate(D d2 = delegate
        {
            System.Object x = 3;
            return null;
        }) {};
    public static void Main(string[] args)
    {
    }
}
";
            var compilation = CreateCompilation(source);
            var tree = compilation.SyntaxTrees[0];
            var model = compilation.GetSemanticModel(tree);
            SemanticModel imodel = model;
            var node = tree.GetRoot().DescendantNodes().Where(n => n.ToString() == "System.Object").First();
            imodel.GetSymbolInfo(node, default(CancellationToken));
        }

        [Fact]
        public void InterfaceDiamondHiding()
        {
            var source = @"
interface T
{
    int P { get; set; }
    int Q { get; set; }
}

interface L : T
{
    new int P { get; set; }
}

interface R : T
{
    new int Q { get; set; }
}

interface B : L, R
{
}

class Test
{
    int M(B b)
    {
        return b.P + b.Q;
    }
}
";

            var comp = CreateCompilation(source);
            comp.VerifyDiagnostics();

            var global = comp.GlobalNamespace;

            var interfaceT = global.GetMember<NamedTypeSymbol>("T");
            var interfaceL = global.GetMember<NamedTypeSymbol>("L");
            var interfaceR = global.GetMember<NamedTypeSymbol>("R");
            var interfaceB = global.GetMember<NamedTypeSymbol>("B");

            var propertyTP = interfaceT.GetMember<PropertySymbol>("P");
            var propertyTQ = interfaceT.GetMember<PropertySymbol>("Q");
            var propertyLP = interfaceL.GetMember<PropertySymbol>("P");
            var propertyRQ = interfaceR.GetMember<PropertySymbol>("Q");

            var tree = comp.SyntaxTrees.Single();
            var model = comp.GetSemanticModel(tree);

            var syntaxes = tree.GetRoot().DescendantNodes().OfType<MemberAccessExpressionSyntax>().ToArray();
            Assert.Equal(2, syntaxes.Length);

            // The properties in T are hidden - we bind to the properties on more-derived interfaces
            Assert.Equal(propertyLP.GetPublicSymbol(), model.GetSymbolInfo(syntaxes[0]).Symbol);
            Assert.Equal(propertyRQ.GetPublicSymbol(), model.GetSymbolInfo(syntaxes[1]).Symbol);

            int position = source.IndexOf("return", StringComparison.Ordinal);

            // We do the right thing with diamond inheritance (i.e. member is hidden along all paths
            // if it is hidden along any path) because we visit base interfaces in topological order.
            Assert.Equal(propertyLP.GetPublicSymbol(), model.LookupSymbols(position, interfaceB.GetPublicSymbol(), "P").Single());
            Assert.Equal(propertyRQ.GetPublicSymbol(), model.LookupSymbols(position, interfaceB.GetPublicSymbol(), "Q").Single());
        }

        [Fact]
        public void SemanticModel_OnlyInvalid()
        {
            var source = @"
public class C
{
    void M()
    {
        return;
    }
}
";

            var comp = CreateCompilation(source);
            comp.VerifyDiagnostics();

            var tree = comp.SyntaxTrees.Single();
            var model = comp.GetSemanticModel(tree);

            int position = source.IndexOf("return", StringComparison.Ordinal);

            var symbols = model.LookupNamespacesAndTypes(position, name: "M");
            Assert.Equal(0, symbols.Length);
        }

        [Fact]
        public void SemanticModel_InvalidHidingValid()
        {
            var source = @"
public class C<T>
{
    public class Inner
    {
        void T()
        {
            return;
        }
    }
}
";

            var comp = CreateCompilation(source);
            comp.VerifyDiagnostics();

            var classC = comp.GlobalNamespace.GetMember<NamedTypeSymbol>("C");
            var methodT = classC.GetMember<NamedTypeSymbol>("Inner").GetMember<MethodSymbol>("T");

            var tree = comp.SyntaxTrees.Single();
            var model = comp.GetSemanticModel(tree);

            int position = source.IndexOf("return", StringComparison.Ordinal);

            var symbols = model.LookupSymbols(position, name: "T");
            Assert.Equal(methodT.GetPublicSymbol(), symbols.Single()); // Hides type parameter.

            symbols = model.LookupNamespacesAndTypes(position, name: "T");
            Assert.Equal(classC.TypeParameters.Single().GetPublicSymbol(), symbols.Single()); // Ignore intervening method.
        }

        [Fact]
        public void SemanticModel_MultipleValid()
        {
            var source = @"
public class Outer
{
    void M(int x)
    {
    }

    void M()
    {
        return;
    }
}
";

            var comp = CreateCompilation(source);
            comp.VerifyDiagnostics();

            var tree = comp.SyntaxTrees.Single();
            var model = comp.GetSemanticModel(tree);

            int position = source.IndexOf("return", StringComparison.Ordinal);

            var symbols = model.LookupSymbols(position, name: "M");
            Assert.Equal(2, symbols.Length);
        }

        [Fact, WorkItem(1078958, "http://vstfdevdiv:8080/DevDiv2/DevDiv/_workitems/edit/1078958")]
        public void Bug1078958()
        {
            const string source = @"
class C
{
    static void Goo<T>()
    {
        /*<bind>*/T/*</bind>*/();
    }
 
    static void T() { }
}";

            var symbols = GetLookupSymbols(source);
            Assert.True(symbols.Any(s => s.Kind == SymbolKind.TypeParameter));
        }

        [Fact, WorkItem(1078961, "http://vstfdevdiv:8080/DevDiv2/DevDiv/_workitems/edit/1078961")]
        public void Bug1078961()
        {
            const string source = @"
class C
{
    const int T = 42;
    static void Goo<T>(int x = /*<bind>*/T/*</bind>*/)
    {
        System.Console.Write(x);
    }

    static void Main()
    {
        Goo<object>();
    }
}";

            var symbols = GetLookupSymbols(source);
            Assert.False(symbols.Any(s => s.Kind == SymbolKind.TypeParameter));
        }

        [Fact, WorkItem(1078961, "http://vstfdevdiv:8080/DevDiv2/DevDiv/_workitems/edit/1078961")]
        public void Bug1078961_2()
        {
            const string source = @"
class A : System.Attribute
{
    public A(int i) { }
}

class C
{
    const int T = 42;

    static void Goo<T>([A(/*<bind>*/T/*</bind>*/)] int x)
    {
    }
}";

            var symbols = GetLookupSymbols(source);
            Assert.False(symbols.Any(s => s.Kind == SymbolKind.TypeParameter));
        }

        [Fact, WorkItem(1078961, "http://vstfdevdiv:8080/DevDiv2/DevDiv/_workitems/edit/1078961")]
        public void Bug1078961_3()
        {
            const string source = @"
class A : System.Attribute
{
    public A(int i) { }
}

class C
{
    const int T = 42;

    [A(/*<bind>*/T/*</bind>*/)]
    static void Goo<T>(int x)
    {
    }
}";

            var symbols = GetLookupSymbols(source);
            Assert.False(symbols.Any(s => s.Kind == SymbolKind.TypeParameter));
        }

        [Fact, WorkItem(1078961, "http://vstfdevdiv:8080/DevDiv2/DevDiv/_workitems/edit/1078961")]
        public void Bug1078961_4()
        {
            const string source = @"
class A : System.Attribute
{
    public A(int i) { }
}

class C
{
    const int T = 42;

    static void Goo<[A(/*<bind>*/T/*</bind>*/)] T>(int x)
    {
    }
}";

            var symbols = GetLookupSymbols(source);
            Assert.False(symbols.Any(s => s.Kind == SymbolKind.TypeParameter));
        }

        [Fact, WorkItem(1078961, "http://vstfdevdiv:8080/DevDiv2/DevDiv/_workitems/edit/1078961")]
        public void Bug1078961_5()
        {
            const string source = @"
class C
{
    class T { }

    static void Goo<T>(T x = default(/*<bind>*/T/*</bind>*/))
    {
        System.Console.Write((object)x == null);
    }

    static void Main()
    {
        Goo<object>();
    }
}";

            var symbols = GetLookupSymbols(source);
            Assert.True(symbols.Any(s => s.Kind == SymbolKind.TypeParameter));
        }

        [Fact, WorkItem(1078961, "http://vstfdevdiv:8080/DevDiv2/DevDiv/_workitems/edit/1078961")]
        public void Bug1078961_6()
        {
            const string source = @"
class C
{
    class T { }

    static void Goo<T>(T x = default(/*<bind>*/T/*</bind>*/))
    {
        System.Console.Write((object)x == null);
    }

    static void Main()
    {
        Goo<object>();
    }
}";

            var comp = CreateCompilation(source);
            comp.VerifyDiagnostics();

            var tree = comp.SyntaxTrees.Single();
            var model = comp.GetSemanticModel(tree);

            var position = GetPositionForBinding(tree);

            var symbols = model.LookupNamespacesAndTypes(position);
            Assert.True(symbols.Any(s => s.Kind == SymbolKind.TypeParameter));
        }

        [Fact, WorkItem(1091936, "http://vstfdevdiv:8080/DevDiv2/DevDiv/_workitems/edit/1091936")]
        public void Bug1091936_1()
        {
            const string source = @"
class Program
{
    static object M(long l) { return null; }
    static object M(int i) { return null; }

    static void Main(string[] args)
    {
        (M(0))?.ToString();
    }
}
";

            var comp = CreateCompilationWithMscorlib40AndSystemCore(source);
            comp.VerifyDiagnostics();

            var ms = comp.GlobalNamespace.GetTypeMembers("Program").Single().GetMembers("M").OfType<MethodSymbol>();
            var m = ms.Where(mm => mm.Parameters[0].Type.SpecialType == SpecialType.System_Int32).Single();

            var tree = comp.SyntaxTrees.Single();
            var model = comp.GetSemanticModel(tree);

            var call = tree.GetRoot().DescendantNodes().OfType<InvocationExpressionSyntax>().First();

            var symbolInfo = model.GetSymbolInfo(call.Expression);
            Assert.NotEqual(default, symbolInfo);
            Assert.Equal(symbolInfo.Symbol.GetSymbol(), m);
        }

        [Fact, WorkItem(1091936, "http://vstfdevdiv:8080/DevDiv2/DevDiv/_workitems/edit/1091936")]
        public void Bug1091936_2()
        {
            const string source = @"
class Program
{
    static object M = null;

    static void Main(string[] args)
    {
        M?.ToString();
    }
}
";

            var comp = CreateCompilationWithMscorlib40AndSystemCore(source);
            comp.VerifyDiagnostics();

            var m = comp.GlobalNamespace.GetTypeMembers("Program").Single().GetMembers("M").Single();

            var tree = comp.SyntaxTrees.Single();
            var model = comp.GetSemanticModel(tree);

            var node = tree.GetRoot().DescendantNodes().OfType<ConditionalAccessExpressionSyntax>().Single().Expression;

            var symbolInfo = model.GetSymbolInfo(node);
            Assert.NotEqual(default, symbolInfo);
            Assert.Equal(symbolInfo.Symbol.GetSymbol(), m);
        }

        [Fact, WorkItem(1091936, "http://vstfdevdiv:8080/DevDiv2/DevDiv/_workitems/edit/1091936")]
        public void Bug1091936_3()
        {
            const string source = @"
class Program
{
    object M = null;

    static void Main(string[] args)
    {
        (new Program()).M?.ToString();
    }
}
";

            var comp = CreateCompilationWithMscorlib40AndSystemCore(source);
            comp.VerifyDiagnostics();

            var m = comp.GlobalNamespace.GetTypeMembers("Program").Single().GetMembers("M").Single();

            var tree = comp.SyntaxTrees.Single();
            var model = comp.GetSemanticModel(tree);

            var node = tree.GetRoot().DescendantNodes().OfType<ConditionalAccessExpressionSyntax>().Single().Expression;

            var symbolInfo = model.GetSymbolInfo(node);
            Assert.NotEqual(default, symbolInfo);
            Assert.Equal(symbolInfo.Symbol.GetSymbol(), m);
        }

        [Fact, WorkItem(1091936, "http://vstfdevdiv:8080/DevDiv2/DevDiv/_workitems/edit/1091936")]
        public void Bug1091936_4()
        {
            const string source = @"
class Program
{
    static void Main(string[] args)
    {
        var y = (System.Linq.Enumerable.Select<string, int>(args, s => int.Parse(s)))?.ToString();
    }
}
";

            var comp = CreateCompilationWithMscorlib40AndSystemCore(source);
            comp.VerifyDiagnostics();

            var tree = comp.SyntaxTrees.Single();
            var model = comp.GetSemanticModel(tree);

            var node = tree.GetRoot().DescendantNodes().OfType<GenericNameSyntax>().Single();

            var symbolInfo = model.GetSymbolInfo(node);
            Assert.NotEqual(default, symbolInfo);
            Assert.NotNull(symbolInfo.Symbol);
        }

        [Fact]
        public void GenericAttribute_LookupSymbols_01()
        {
            var source = @"
using System;
class Attr1<T> : Attribute { public Attr1(T t) { } }

[Attr1<string>(""a"")]
class C { }";

            var comp = CreateCompilation(source);
            comp.VerifyDiagnostics();

            var tree = comp.SyntaxTrees.Single();
            var model = comp.GetSemanticModel(tree);
            var node = tree.GetRoot().DescendantNodes().OfType<AttributeSyntax>().Single();
            var symbol = model.GetSymbolInfo(node);
            Assert.Equal("Attr1<System.String>..ctor(System.String t)", symbol.Symbol.ToTestDisplayString());
        }

        [Fact]
        public void GenericAttribute_LookupSymbols_02()
        {
            var source = @"
using System;
class Attr1<T> : Attribute { public Attr1(T t) { } }

[Attr1</*<bind>*/string/*</bind>*/>]
class C { }";

            var names = GetLookupNames(source);
            Assert.Contains("C", names);
            Assert.Contains("Attr1", names);
        }

        #endregion
    }
}<|MERGE_RESOLUTION|>--- conflicted
+++ resolved
@@ -1439,11 +1439,7 @@
 }
 ";
             // Get the list of LookupSymbols at the location of the CSharpSyntaxNode
-<<<<<<< HEAD
-            var actual_lookupSymbols = GetLookupSymbols(string.Join("\r\n", usings) + source, isScript: false);
-=======
             var actual_lookupSymbols = GetLookupSymbols(usings + source, isScript: false);
->>>>>>> 26ac7608
             TestLookupSymbolsNestedNamespaces(actual_lookupSymbols);
 
             actual_lookupSymbols = GetLookupSymbols(source, isScript: true, globalUsings: new[] { usings });
