--- conflicted
+++ resolved
@@ -4566,1847 +4566,6 @@
             CompileAndVerify(comp, expectedOutput: "int").VerifyDiagnostics();
         }
 
-<<<<<<< HEAD
-        [Fact]
-        [WorkItem("https://github.com/dotnet/roslyn/issues/72750")]
-        public void SingleCandidate_ResultIsDynamic_01()
-        {
-            string source1 = @"
-public class C
-{
-    public static C M(I1 i1, dynamic value)
-    {
-        var result = i1.Test(""name"", value);
-        return JsonSerializer.Deserialize<C>(result);
-    }
-}
-
-public interface I1
-{
-    object Test(string name, object value);
-}
-
-class JsonSerializer
-{
-    public static T Deserialize<T>(System.IO.Stream c) => default(T);
-}
-";
-
-            var comp1 = CreateCompilation(source1, targetFramework: TargetFramework.StandardAndCSharp);
-
-            var tree = comp1.SyntaxTrees.Single();
-            var node = tree.GetRoot().DescendantNodes().OfType<IdentifierNameSyntax>().Where(id => id.Identifier.ValueText == "result").Single();
-            var model = comp1.GetSemanticModel(tree);
-            var symbolInfo = model.GetSymbolInfo(node);
-            Assert.Equal("dynamic result", symbolInfo.Symbol.ToTestDisplayString());
-
-            var call = tree.GetRoot().DescendantNodes().OfType<InvocationExpressionSyntax>().First();
-            AssertEx.Equal(@"i1.Test(""name"", value)", call.ToString());
-            symbolInfo = model.GetSymbolInfo(call);
-            AssertEx.Equal("System.Object I1.Test(System.String name, System.Object value)", symbolInfo.Symbol.ToTestDisplayString());
-            var typeInfo = model.GetTypeInfo(call);
-            AssertEx.Equal("dynamic", typeInfo.Type.ToTestDisplayString());
-            AssertEx.Equal("dynamic", typeInfo.ConvertedType.ToTestDisplayString());
-
-            CompileAndVerify(comp1).VerifyDiagnostics();
-
-            string source2 = @"
-using System;
-using System.Linq.Expressions;
-
-public class C
-{
-    static void Main()
-    {
-        var expr = GetExpression((I1 i1, dynamic value) => i1.Test(""name"", value));
-        System.Console.Write(expr);
-    }
-
-    static Expression<Func<I1, dynamic, T>> GetExpression<T>(Expression<Func<I1, dynamic, T>> ex) => ex;
-}
-
-public interface I1
-{
-    object Test(string name, object value);
-}
-";
-
-            var comp2 = CreateCompilation(source2, options: TestOptions.DebugExe);
-            CompileAndVerify(comp2,
-                expectedOutput: @"(i1, value) => Convert(i1.Test(""name"", value)" + (ExecutionConditionUtil.IsMonoOrCoreClr ? ", Object)" : ")")).VerifyDiagnostics();
-        }
-
-        [Fact]
-        [WorkItem("https://github.com/dotnet/roslyn/issues/72750")]
-        public void SingleCandidate_ResultIsDynamic_02()
-        {
-            string source1 = @"
-public class C
-{
-    public static C M(I1 i1, dynamic value)
-    {
-        var result = i1.Test(""name"", value);
-        return JsonSerializer.Deserialize<C>(result);
-    }
-}
-
-public interface I1
-{
-    int Test(string name, object value);
-}
-
-class JsonSerializer
-{
-    public static T Deserialize<T>(System.IO.Stream c) => default(T);
-}
-";
-
-            var comp1 = CreateCompilation(source1, targetFramework: TargetFramework.StandardAndCSharp);
-
-            var tree = comp1.SyntaxTrees.Single();
-            var node = tree.GetRoot().DescendantNodes().OfType<IdentifierNameSyntax>().Where(id => id.Identifier.ValueText == "result").Single();
-            var model = comp1.GetSemanticModel(tree);
-            var symbolInfo = model.GetSymbolInfo(node);
-            Assert.Equal("dynamic result", symbolInfo.Symbol.ToTestDisplayString());
-
-            var call = tree.GetRoot().DescendantNodes().OfType<InvocationExpressionSyntax>().First();
-            AssertEx.Equal(@"i1.Test(""name"", value)", call.ToString());
-            symbolInfo = model.GetSymbolInfo(call);
-            AssertEx.Equal("System.Int32 I1.Test(System.String name, System.Object value)", symbolInfo.Symbol.ToTestDisplayString());
-            var typeInfo = model.GetTypeInfo(call);
-            AssertEx.Equal("dynamic", typeInfo.Type.ToTestDisplayString());
-            AssertEx.Equal("dynamic", typeInfo.ConvertedType.ToTestDisplayString());
-
-            CompileAndVerify(comp1).VerifyDiagnostics();
-
-            string source2 = @"
-using System;
-using System.Linq.Expressions;
-
-public class C
-{
-    static void Main()
-    {
-        var expr = GetExpression((I1 i1, dynamic value) => i1.Test(""name"", value));
-        System.Console.Write(expr);
-    }
-
-    static Expression<Func<I1, dynamic, T>> GetExpression<T>(Expression<Func<I1, dynamic, T>> ex) => ex;
-}
-
-public interface I1
-{
-    object Test(string name, object value);
-}
-";
-
-            var comp2 = CreateCompilation(source2, options: TestOptions.DebugExe);
-            CompileAndVerify(comp2,
-                expectedOutput: @"(i1, value) => Convert(i1.Test(""name"", value)" + (ExecutionConditionUtil.IsMonoOrCoreClr ? ", Object)" : ")")).VerifyDiagnostics();
-        }
-
-        [Fact]
-        [WorkItem("https://github.com/dotnet/roslyn/issues/72750")]
-        public void SingleCandidate_Extension()
-        {
-            string source1 = @"
-public class C
-{
-    static void Main()
-    {
-        dynamic d = 1;
-        var result = new C().Test(""name"", d);
-        System.Console.Write(result);        
-    }
-}
-
-static class Extensions
-{
-    public static int Test(this C c, string name, object value) => 123;
-}
-";
-
-            var comp1 = CreateCompilation(source1, options: TestOptions.DebugExe, targetFramework: TargetFramework.StandardAndCSharp);
-
-            var tree = comp1.SyntaxTrees.Single();
-            var node = tree.GetRoot().DescendantNodes().OfType<IdentifierNameSyntax>().Where(id => id.Identifier.ValueText == "result").Single();
-            var model = comp1.GetSemanticModel(tree);
-            var symbolInfo = model.GetSymbolInfo(node);
-            Assert.Equal("System.Int32 result", symbolInfo.Symbol.ToTestDisplayString());
-
-            var call = tree.GetRoot().DescendantNodes().OfType<InvocationExpressionSyntax>().First();
-            AssertEx.Equal(@"new C().Test(""name"", d)", call.ToString());
-            symbolInfo = model.GetSymbolInfo(call);
-            AssertEx.Equal(@"System.Int32 C.Test(System.String name, System.Object value)", symbolInfo.Symbol.ToTestDisplayString());
-            var typeInfo = model.GetTypeInfo(call);
-            AssertEx.Equal("System.Int32", typeInfo.Type.ToTestDisplayString());
-            AssertEx.Equal("System.Int32", typeInfo.ConvertedType.ToTestDisplayString());
-
-            CompileAndVerify(comp1, expectedOutput: "123").VerifyDiagnostics();
-        }
-
-        [Fact]
-        [WorkItem("https://github.com/dotnet/roslyn/issues/72750")]
-        public void SingleCandidate_ArgumentsNotSupportedByDynamic_01()
-        {
-            string source1 = @"
-public class C
-{
-    static void Main()
-    {
-        dynamic d = 1;
-        var result = Test(name: ""name"", d);
-        System.Console.Write(result);        
-    }
-
-    static int Test(string name, object value) => 123;
-}
-";
-
-            var comp1 = CreateCompilation(source1, options: TestOptions.DebugExe, targetFramework: TargetFramework.StandardAndCSharp);
-
-            var tree = comp1.SyntaxTrees.Single();
-            var node = tree.GetRoot().DescendantNodes().OfType<IdentifierNameSyntax>().Where(id => id.Identifier.ValueText == "result").Single();
-            var model = comp1.GetSemanticModel(tree);
-            var symbolInfo = model.GetSymbolInfo(node);
-            Assert.Equal("System.Int32 result", symbolInfo.Symbol.ToTestDisplayString());
-
-            var call = tree.GetRoot().DescendantNodes().OfType<InvocationExpressionSyntax>().First();
-            AssertEx.Equal(@"Test(name: ""name"", d)", call.ToString());
-            symbolInfo = model.GetSymbolInfo(call);
-            AssertEx.Equal(@"System.Int32 C.Test(System.String name, System.Object value)", symbolInfo.Symbol.ToTestDisplayString());
-            var typeInfo = model.GetTypeInfo(call);
-            AssertEx.Equal("System.Int32", typeInfo.Type.ToTestDisplayString());
-            AssertEx.Equal("System.Int32", typeInfo.ConvertedType.ToTestDisplayString());
-
-            CompileAndVerify(comp1, expectedOutput: "123").VerifyDiagnostics();
-        }
-
-        [Fact]
-        [WorkItem("https://github.com/dotnet/roslyn/issues/72750")]
-        public void SingleCandidate_ArgumentsNotSupportedByDynamic_02()
-        {
-            string source1 = @"
-#pragma warning disable //CS8500: This takes the address of, gets the size of, or declares a pointer to a managed type ('string')
-
-unsafe public class C
-{
-    static void Main()
-    {
-        string name = ""name"";
-        dynamic d = 1;
-        var result = Test(&name, d);
-        System.Console.Write(result);        
-    }
-
-    static int Test(string* name, object value) => 123;
-}
-";
-
-            var comp1 = CreateCompilation(source1, options: TestOptions.DebugExe.WithAllowUnsafe(true), targetFramework: TargetFramework.StandardAndCSharp);
-
-            var tree = comp1.SyntaxTrees.Single();
-            var node = tree.GetRoot().DescendantNodes().OfType<IdentifierNameSyntax>().Where(id => id.Identifier.ValueText == "result").Single();
-            var model = comp1.GetSemanticModel(tree);
-            var symbolInfo = model.GetSymbolInfo(node);
-            Assert.Equal("System.Int32 result", symbolInfo.Symbol.ToTestDisplayString());
-
-            var call = tree.GetRoot().DescendantNodes().OfType<InvocationExpressionSyntax>().First();
-            AssertEx.Equal(@"Test(&name, d)", call.ToString());
-            symbolInfo = model.GetSymbolInfo(call);
-            AssertEx.Equal("System.Int32 C.Test(System.String* name, System.Object value)", symbolInfo.Symbol.ToTestDisplayString());
-            var typeInfo = model.GetTypeInfo(call);
-            AssertEx.Equal("System.Int32", typeInfo.Type.ToTestDisplayString());
-            AssertEx.Equal("System.Int32", typeInfo.ConvertedType.ToTestDisplayString());
-
-            CompileAndVerify(comp1, expectedOutput: "123", verify: Verification.Skipped).VerifyDiagnostics();
-        }
-
-        [Fact]
-        [WorkItem("https://github.com/dotnet/roslyn/issues/72750")]
-        public void SingleCandidate_ArgumentsNotSupportedByDynamic_03()
-        {
-            string source1 = @"
-public class C
-{
-    static void Main()
-    {
-        dynamic d = 1;
-        var result = Test(""name"", d);
-        System.Console.Write(result);        
-    }
-
-    static int Test(string name, object value, params System.Collections.Generic.List<int> list) => 123;
-}
-";
-
-            var comp1 = CreateCompilation(source1, options: TestOptions.DebugExe, targetFramework: TargetFramework.StandardAndCSharp);
-
-            var tree = comp1.SyntaxTrees.Single();
-            var node = tree.GetRoot().DescendantNodes().OfType<IdentifierNameSyntax>().Where(id => id.Identifier.ValueText == "result").Single();
-            var model = comp1.GetSemanticModel(tree);
-            var symbolInfo = model.GetSymbolInfo(node);
-            Assert.Equal("System.Int32 result", symbolInfo.Symbol.ToTestDisplayString());
-
-            var call = tree.GetRoot().DescendantNodes().OfType<InvocationExpressionSyntax>().First();
-            AssertEx.Equal(@"Test(""name"", d)", call.ToString());
-            symbolInfo = model.GetSymbolInfo(call);
-            AssertEx.Equal(@"System.Int32 C.Test(System.String name, System.Object value, params System.Collections.Generic.List<System.Int32> list)", symbolInfo.Symbol.ToTestDisplayString());
-            var typeInfo = model.GetTypeInfo(call);
-            AssertEx.Equal("System.Int32", typeInfo.Type.ToTestDisplayString());
-            AssertEx.Equal("System.Int32", typeInfo.ConvertedType.ToTestDisplayString());
-
-            CompileAndVerify(comp1, expectedOutput: "123").VerifyDiagnostics();
-        }
-
-        [Fact]
-        [WorkItem("https://github.com/dotnet/roslyn/issues/72750")]
-        public void SingleCandidate_VoidReturning()
-        {
-            string source = @"
-public class C
-{
-    public static void Main()
-    {
-        dynamic d = 1;
-        var a = Test1(d);
-    }
-
-    static void Test1(int x) {}
-}
-";
-
-            var comp = CreateCompilation(source, targetFramework: TargetFramework.StandardAndCSharp);
-
-            comp.VerifyDiagnostics(
-                // (7,13): error CS0815: Cannot assign void to an implicitly-typed variable
-                //         var a = Test1(d);
-                Diagnostic(ErrorCode.ERR_ImplicitlyTypedVariableAssignedBadValue, "a = Test1(d)").WithArguments("void").WithLocation(7, 13)
-                );
-        }
-
-        [Fact]
-        [WorkItem("https://github.com/dotnet/roslyn/issues/72750")]
-        public void SingleCandidate_RefReturning()
-        {
-            string source = @"
-public class C
-{
-    public static void Main()
-    {
-        dynamic d = 1;
-        Test1(d)++;
-        var a = Test1(d);
-        System.Console.WriteLine(a);        
-    }
-
-    static int _test1 = 0;    
-    static ref int Test1(int x) => ref _test1;
-}
-";
-
-            var comp = CreateCompilation(source, options: TestOptions.DebugExe, targetFramework: TargetFramework.StandardAndCSharp);
-
-            var tree = comp.SyntaxTrees.Single();
-            var node = tree.GetRoot().DescendantNodes().OfType<IdentifierNameSyntax>().Where(id => id.Identifier.ValueText == "a").Single();
-            var model = comp.GetSemanticModel(tree);
-            var symbolInfo = model.GetSymbolInfo(node);
-            Assert.Equal("System.Int32 a", symbolInfo.Symbol.ToTestDisplayString());
-
-            CompileAndVerify(comp, expectedOutput: "1").VerifyDiagnostics();
-        }
-
-        [Fact]
-        [WorkItem("https://github.com/dotnet/roslyn/issues/72750")]
-        public void SingleCandidate_NoConversion()
-        {
-            string source = @"
-unsafe public class C
-{
-    public static void Main()
-    {
-        int v = 0;
-        _test1 = &v;
-
-        dynamic d = 1;
-        (*Test1(d))++;
-        var a = Test1(d);
-        System.Console.WriteLine(*a);        
-    }
-
-    static int* _test1;    
-    static int* Test1(int x) => _test1;
-}
-";
-
-            var comp = CreateCompilation(source, options: TestOptions.DebugExe.WithAllowUnsafe(true), targetFramework: TargetFramework.StandardAndCSharp);
-
-            var tree = comp.SyntaxTrees.Single();
-            var node = tree.GetRoot().DescendantNodes().OfType<IdentifierNameSyntax>().Where(id => id.Identifier.ValueText == "a").Single();
-            var model = comp.GetSemanticModel(tree);
-            var symbolInfo = model.GetSymbolInfo(node);
-            Assert.Equal("System.Int32* a", symbolInfo.Symbol.ToTestDisplayString());
-
-            CompileAndVerify(comp, expectedOutput: "1", verify: Verification.Skipped).VerifyDiagnostics();
-        }
-
-        [Fact]
-        [WorkItem("https://github.com/dotnet/roslyn/issues/72750")]
-        public void SingleCandidate_LocalFunction()
-        {
-            string source = @"
-public class C
-{
-    public static void Main()
-    {
-        dynamic d = 1;
-        var e = test4(d);
-        System.Console.WriteLine(e);        
-
-        static int test4(int x) => x;
-    }
-}
-";
-
-            var comp = CreateCompilation(source, options: TestOptions.DebugExe, targetFramework: TargetFramework.StandardAndCSharp);
-
-            var tree = comp.SyntaxTrees.Single();
-            var node = tree.GetRoot().DescendantNodes().OfType<IdentifierNameSyntax>().Where(id => id.Identifier.ValueText == "e").Single();
-            var model = comp.GetSemanticModel(tree);
-            var symbolInfo = model.GetSymbolInfo(node);
-            Assert.Equal("System.Int32 e", symbolInfo.Symbol.ToTestDisplayString());
-
-            CompileAndVerify(comp, expectedOutput: "1").VerifyDiagnostics();
-        }
-
-        [Fact]
-        [WorkItem("https://github.com/dotnet/roslyn/issues/72750")]
-        public void SingleCandidate_ResultIsDynamic_Delegate()
-        {
-            string source = @"
-public class C
-{
-    static C M(Test i1, dynamic value)
-    {
-        var result = i1(""name"", value);
-        return JsonSerializer.Deserialize<C>(result);
-    }
-}
-
-delegate object Test(string name, object value);
-
-class JsonSerializer
-{
-    public static T Deserialize<T>(System.IO.Stream c) => default(T);
-}
-";
-
-            var comp = CreateCompilation(source, targetFramework: TargetFramework.StandardAndCSharp);
-
-            var tree = comp.SyntaxTrees.Single();
-            var node = tree.GetRoot().DescendantNodes().OfType<IdentifierNameSyntax>().Where(id => id.Identifier.ValueText == "result").Single();
-            var model = comp.GetSemanticModel(tree);
-            var symbolInfo = model.GetSymbolInfo(node);
-            Assert.Equal("dynamic result", symbolInfo.Symbol.ToTestDisplayString());
-
-            var call = tree.GetRoot().DescendantNodes().OfType<InvocationExpressionSyntax>().First();
-            AssertEx.Equal(@"i1(""name"", value)", call.ToString());
-            symbolInfo = model.GetSymbolInfo(call);
-            AssertEx.Equal("System.Object Test.Invoke(System.String name, System.Object value)", symbolInfo.Symbol.ToTestDisplayString());
-            var typeInfo = model.GetTypeInfo(call);
-            AssertEx.Equal("dynamic", typeInfo.Type.ToTestDisplayString());
-            AssertEx.Equal("dynamic", typeInfo.ConvertedType.ToTestDisplayString());
-
-            CompileAndVerify(comp).VerifyDiagnostics();
-        }
-
-        [Fact]
-        [WorkItem("https://github.com/dotnet/roslyn/issues/72750")]
-        public void SingleCandidate_ArgumentsNotSupportedByDynamic_Delegate_01()
-        {
-            string source1 = @"
-public class C
-{
-    static void Main()
-    {
-        dynamic d = 1;
-        var result = Test(name: ""name"", d);
-        System.Console.Write(result);        
-    }
-
-    static D Test = (string name, object value) => 123;
-    delegate int D(string name, object value);
-}
-";
-
-            var comp1 = CreateCompilation(source1, options: TestOptions.DebugExe, targetFramework: TargetFramework.StandardAndCSharp);
-
-            var tree = comp1.SyntaxTrees.Single();
-            var node = tree.GetRoot().DescendantNodes().OfType<IdentifierNameSyntax>().Where(id => id.Identifier.ValueText == "result").Single();
-            var model = comp1.GetSemanticModel(tree);
-            var symbolInfo = model.GetSymbolInfo(node);
-            Assert.Equal("System.Int32 result", symbolInfo.Symbol.ToTestDisplayString());
-
-            var call = tree.GetRoot().DescendantNodes().OfType<InvocationExpressionSyntax>().First();
-            AssertEx.Equal(@"Test(name: ""name"", d)", call.ToString());
-            symbolInfo = model.GetSymbolInfo(call);
-            AssertEx.Equal(@"System.Int32 C.D.Invoke(System.String name, System.Object value)", symbolInfo.Symbol.ToTestDisplayString());
-            var typeInfo = model.GetTypeInfo(call);
-            AssertEx.Equal("System.Int32", typeInfo.Type.ToTestDisplayString());
-            AssertEx.Equal("System.Int32", typeInfo.ConvertedType.ToTestDisplayString());
-
-            CompileAndVerify(comp1, expectedOutput: "123").VerifyDiagnostics();
-        }
-
-        [Fact]
-        [WorkItem("https://github.com/dotnet/roslyn/issues/72750")]
-        public void SingleCandidate_ArgumentsNotSupportedByDynamic_Delegate_02()
-        {
-            string source1 = @"
-#pragma warning disable //CS8500: This takes the address of, gets the size of, or declares a pointer to a managed type ('string')
-
-unsafe public class C
-{
-    static void Main()
-    {
-        string name = ""name"";
-        dynamic d = 1;
-        var result = Test(&name, d);
-        System.Console.Write(result);        
-    }
-
-    static D Test = (string* name, object value) => 123;
-    delegate int D(string* name, object value);
-}
-";
-
-            var comp1 = CreateCompilation(source1, options: TestOptions.DebugExe.WithAllowUnsafe(true), targetFramework: TargetFramework.StandardAndCSharp);
-
-            var tree = comp1.SyntaxTrees.Single();
-            var node = tree.GetRoot().DescendantNodes().OfType<IdentifierNameSyntax>().Where(id => id.Identifier.ValueText == "result").Single();
-            var model = comp1.GetSemanticModel(tree);
-            var symbolInfo = model.GetSymbolInfo(node);
-            Assert.Equal("System.Int32 result", symbolInfo.Symbol.ToTestDisplayString());
-
-            var call = tree.GetRoot().DescendantNodes().OfType<InvocationExpressionSyntax>().First();
-            AssertEx.Equal(@"Test(&name, d)", call.ToString());
-            symbolInfo = model.GetSymbolInfo(call);
-            AssertEx.Equal("System.Int32 C.D.Invoke(System.String* name, System.Object value)", symbolInfo.Symbol.ToTestDisplayString());
-            var typeInfo = model.GetTypeInfo(call);
-            AssertEx.Equal("System.Int32", typeInfo.Type.ToTestDisplayString());
-            AssertEx.Equal("System.Int32", typeInfo.ConvertedType.ToTestDisplayString());
-
-            CompileAndVerify(comp1, expectedOutput: "123", verify: Verification.Skipped).VerifyDiagnostics();
-        }
-
-        [Fact]
-        [WorkItem("https://github.com/dotnet/roslyn/issues/72750")]
-        public void SingleCandidate_ArgumentsNotSupportedByDynamic_Delegate_03()
-        {
-            string source1 = @"
-public class C
-{
-    static void Main()
-    {
-        dynamic d = 1;
-        var result = Test(""name"", d);
-        System.Console.Write(result);        
-    }
-
-    static D Test = (string name, object value, params System.Collections.Generic.List<int> list) => 123;
-    delegate int D(string name, object value, params System.Collections.Generic.List<int> list);
-}
-";
-
-            var comp1 = CreateCompilation(source1, options: TestOptions.DebugExe, targetFramework: TargetFramework.StandardAndCSharp);
-
-            var tree = comp1.SyntaxTrees.Single();
-            var node = tree.GetRoot().DescendantNodes().OfType<IdentifierNameSyntax>().Where(id => id.Identifier.ValueText == "result").Single();
-            var model = comp1.GetSemanticModel(tree);
-            var symbolInfo = model.GetSymbolInfo(node);
-            Assert.Equal("System.Int32 result", symbolInfo.Symbol.ToTestDisplayString());
-
-            var call = tree.GetRoot().DescendantNodes().OfType<InvocationExpressionSyntax>().First();
-            AssertEx.Equal(@"Test(""name"", d)", call.ToString());
-            symbolInfo = model.GetSymbolInfo(call);
-            AssertEx.Equal(@"System.Int32 C.D.Invoke(System.String name, System.Object value, params System.Collections.Generic.List<System.Int32> list)", symbolInfo.Symbol.ToTestDisplayString());
-            var typeInfo = model.GetTypeInfo(call);
-            AssertEx.Equal("System.Int32", typeInfo.Type.ToTestDisplayString());
-            AssertEx.Equal("System.Int32", typeInfo.ConvertedType.ToTestDisplayString());
-
-            CompileAndVerify(comp1, expectedOutput: "123").VerifyDiagnostics();
-        }
-
-        [Fact]
-        [WorkItem("https://github.com/dotnet/roslyn/issues/72750")]
-        public void SingleCandidate_VoidReturning_Delegate()
-        {
-            string source = @"
-public class C
-{
-    public static void Main()
-    {
-        dynamic d = 1;
-        var a = Test1(d);
-    }
-
-    static D Test1 = null;
-}
-
-delegate void D(int x);
-";
-
-            var comp = CreateCompilation(source, targetFramework: TargetFramework.StandardAndCSharp);
-
-            comp.VerifyDiagnostics(
-                // (7,13): error CS0815: Cannot assign void to an implicitly-typed variable
-                //         var a = Test1(d);
-                Diagnostic(ErrorCode.ERR_ImplicitlyTypedVariableAssignedBadValue, "a = Test1(d)").WithArguments("void").WithLocation(7, 13)
-                );
-        }
-
-        [Fact]
-        [WorkItem("https://github.com/dotnet/roslyn/issues/72750")]
-        public void SingleCandidate_RefReturning_Delegate()
-        {
-            string source = @"
-public class C
-{
-    public static void Main()
-    {
-        dynamic d = 1;
-        Test1(d)++;
-        var a = Test1(d);
-        System.Console.WriteLine(a);        
-    }
-
-    static int _test1 = 0;    
-    static D Test1 = (int x) => ref _test1;
-
-    delegate ref int D(int x);
-}
-";
-
-            var comp = CreateCompilation(source, options: TestOptions.DebugExe, targetFramework: TargetFramework.StandardAndCSharp);
-
-            var tree = comp.SyntaxTrees.Single();
-            var node = tree.GetRoot().DescendantNodes().OfType<IdentifierNameSyntax>().Where(id => id.Identifier.ValueText == "a").Single();
-            var model = comp.GetSemanticModel(tree);
-            var symbolInfo = model.GetSymbolInfo(node);
-            Assert.Equal("System.Int32 a", symbolInfo.Symbol.ToTestDisplayString());
-
-            CompileAndVerify(comp, expectedOutput: "1").VerifyDiagnostics();
-        }
-
-        [Fact]
-        [WorkItem("https://github.com/dotnet/roslyn/issues/72750")]
-        public void SingleCandidate_NoConversion_Delegate()
-        {
-            string source = @"
-unsafe public class C
-{
-    public static void Main()
-    {
-        int v = 0;
-        _test1 = &v;
-
-        dynamic d = 1;
-        (*Test1(d))++;
-        var a = Test1(d);
-        System.Console.WriteLine(*a);        
-    }
-
-    static int* _test1;    
-    static D Test1 = (int x) => _test1;
-    delegate int* D(int x);
-}
-";
-
-            var comp = CreateCompilation(source, options: TestOptions.DebugExe.WithAllowUnsafe(true), targetFramework: TargetFramework.StandardAndCSharp);
-
-            var tree = comp.SyntaxTrees.Single();
-            var node = tree.GetRoot().DescendantNodes().OfType<IdentifierNameSyntax>().Where(id => id.Identifier.ValueText == "a").Single();
-            var model = comp.GetSemanticModel(tree);
-            var symbolInfo = model.GetSymbolInfo(node);
-            Assert.Equal("System.Int32* a", symbolInfo.Symbol.ToTestDisplayString());
-
-            CompileAndVerify(comp, expectedOutput: "1", verify: Verification.Skipped).VerifyDiagnostics();
-        }
-
-        [Fact]
-        [WorkItem("https://github.com/dotnet/roslyn/issues/72750")]
-        public void SingleCandidate_ResultIsDynamic_Property()
-        {
-            string source = @"
-public class C
-{
-    public static C M(I1 i1, dynamic value)
-    {
-        var result = i1[""name"", value];
-        return JsonSerializer.Deserialize<C>(result);
-    }
-}
-
-public interface I1
-{
-    object this[string name, object value] {get;}
-}
-
-class JsonSerializer
-{
-    public static T Deserialize<T>(System.IO.Stream c) => default(T);
-}
-";
-
-            var comp = CreateCompilation(source, targetFramework: TargetFramework.StandardAndCSharp);
-
-            var tree = comp.SyntaxTrees.Single();
-            var node = tree.GetRoot().DescendantNodes().OfType<IdentifierNameSyntax>().Where(id => id.Identifier.ValueText == "result").Single();
-            var model = comp.GetSemanticModel(tree);
-            var symbolInfo = model.GetSymbolInfo(node);
-            Assert.Equal("dynamic result", symbolInfo.Symbol.ToTestDisplayString());
-
-            var elementAccess = tree.GetRoot().DescendantNodes().OfType<ElementAccessExpressionSyntax>().Single();
-            symbolInfo = model.GetSymbolInfo(elementAccess);
-            AssertEx.Equal("System.Object I1.this[System.String name, System.Object value] { get; }", symbolInfo.Symbol.ToTestDisplayString());
-            var typeInfo = model.GetTypeInfo(elementAccess);
-            AssertEx.Equal("dynamic", typeInfo.Type.ToTestDisplayString());
-            AssertEx.Equal("dynamic", typeInfo.ConvertedType.ToTestDisplayString());
-
-            CompileAndVerify(comp).VerifyDiagnostics();
-        }
-
-        [Fact]
-        [WorkItem("https://github.com/dotnet/roslyn/issues/72750")]
-        public void SingleCandidate_ArgumentsNotSupportedByDynamic_Property_01()
-        {
-            string source1 = @"
-public class C
-{
-    static void Main()
-    {
-        dynamic d = 1;
-        var result = new C()[name: ""name"", d];
-        System.Console.Write(result);        
-    }
-
-    int this[string name, object value] => 123;
-}
-";
-
-            var comp1 = CreateCompilation(source1, options: TestOptions.DebugExe, targetFramework: TargetFramework.StandardAndCSharp);
-
-            // This is surprising, but this scenario used to successfully bind dynamically before (unlike a call).
-            var tree = comp1.SyntaxTrees.Single();
-            var node = tree.GetRoot().DescendantNodes().OfType<IdentifierNameSyntax>().Where(id => id.Identifier.ValueText == "result").Single();
-            var model = comp1.GetSemanticModel(tree);
-            var symbolInfo = model.GetSymbolInfo(node);
-            Assert.Equal("dynamic result", symbolInfo.Symbol.ToTestDisplayString());
-
-            var elementAccess = tree.GetRoot().DescendantNodes().OfType<ElementAccessExpressionSyntax>().Single();
-            symbolInfo = model.GetSymbolInfo(elementAccess);
-            AssertEx.Equal("System.Int32 C.this[System.String name, System.Object value] { get; }", symbolInfo.Symbol.ToTestDisplayString());
-            var typeInfo = model.GetTypeInfo(elementAccess);
-            AssertEx.Equal("dynamic", typeInfo.Type.ToTestDisplayString());
-            AssertEx.Equal("dynamic", typeInfo.ConvertedType.ToTestDisplayString());
-
-            CompileAndVerify(comp1, expectedOutput: "123").VerifyDiagnostics();
-        }
-
-        [Fact]
-        [WorkItem("https://github.com/dotnet/roslyn/issues/72750")]
-        public void SingleCandidate_ArgumentsNotSupportedByDynamic_Property_02()
-        {
-            string source1 = @"
-#pragma warning disable //CS8500: This takes the address of, gets the size of, or declares a pointer to a managed type ('string')
-
-unsafe public class C
-{
-    static void Main()
-    {
-        string name = ""name"";
-        dynamic d = 1;
-        var result = new C()[&name, d];
-        System.Console.Write(result);        
-    }
-
-    int this[string* name, object value] => 123;
-}
-";
-
-            var comp1 = CreateCompilation(source1, options: TestOptions.DebugExe.WithAllowUnsafe(true), targetFramework: TargetFramework.StandardAndCSharp);
-
-            var tree = comp1.SyntaxTrees.Single();
-            var node = tree.GetRoot().DescendantNodes().OfType<IdentifierNameSyntax>().Where(id => id.Identifier.ValueText == "result").Single();
-            var model = comp1.GetSemanticModel(tree);
-            var symbolInfo = model.GetSymbolInfo(node);
-            Assert.Equal("System.Int32 result", symbolInfo.Symbol.ToTestDisplayString());
-
-            var elementAccess = tree.GetRoot().DescendantNodes().OfType<ElementAccessExpressionSyntax>().Single();
-            symbolInfo = model.GetSymbolInfo(elementAccess);
-            AssertEx.Equal("System.Int32 C.this[System.String* name, System.Object value] { get; }", symbolInfo.Symbol.ToTestDisplayString());
-            var typeInfo = model.GetTypeInfo(elementAccess);
-            AssertEx.Equal("System.Int32", typeInfo.Type.ToTestDisplayString());
-            AssertEx.Equal("System.Int32", typeInfo.ConvertedType.ToTestDisplayString());
-
-            CompileAndVerify(comp1, expectedOutput: "123", verify: Verification.Skipped).VerifyDiagnostics();
-        }
-
-        [Fact]
-        [WorkItem("https://github.com/dotnet/roslyn/issues/72750")]
-        public void SingleCandidate_ArgumentsNotSupportedByDynamic_Property_03()
-        {
-            string source1 = @"
-public class C
-{
-    static void Main()
-    {
-        dynamic d = 1;
-        var result = new C()[""name"", d];
-        System.Console.Write(result);        
-    }
-
-    int this[string name, object value, params System.Collections.Generic.List<int> list] => 123;
-}
-";
-
-            var comp1 = CreateCompilation(source1, options: TestOptions.DebugExe, targetFramework: TargetFramework.StandardAndCSharp);
-
-            // This is surprising, but this scenario used to successfully bind dynamically before (unlike a call).
-            var tree = comp1.SyntaxTrees.Single();
-            var node = tree.GetRoot().DescendantNodes().OfType<IdentifierNameSyntax>().Where(id => id.Identifier.ValueText == "result").Single();
-            var model = comp1.GetSemanticModel(tree);
-            var symbolInfo = model.GetSymbolInfo(node);
-            Assert.Equal("System.Int32 result", symbolInfo.Symbol.ToTestDisplayString());
-
-            var elementAccess = tree.GetRoot().DescendantNodes().OfType<ElementAccessExpressionSyntax>().Single();
-            symbolInfo = model.GetSymbolInfo(elementAccess);
-            AssertEx.Equal("System.Int32 C.this[System.String name, System.Object value, params System.Collections.Generic.List<System.Int32> list] { get; }", symbolInfo.Symbol.ToTestDisplayString());
-            var typeInfo = model.GetTypeInfo(elementAccess);
-            AssertEx.Equal("System.Int32", typeInfo.Type.ToTestDisplayString());
-            AssertEx.Equal("System.Int32", typeInfo.ConvertedType.ToTestDisplayString());
-
-            CompileAndVerify(comp1, expectedOutput: "123").VerifyDiagnostics();
-        }
-
-        [Fact]
-        [WorkItem("https://github.com/dotnet/roslyn/issues/72750")]
-        public void SingleCandidate_RefReturning_Property()
-        {
-            string source = @"
-public class C
-{
-    public static void Main()
-    {
-        dynamic d = 1;
-        var c = new C();
-        c[d]++;
-        var a = c[d];
-        System.Console.WriteLine(a);        
-    }
-
-    int _test1 = 0;    
-    ref int this[int x] => ref _test1;
-}
-";
-
-            var comp = CreateCompilation(source, options: TestOptions.DebugExe, targetFramework: TargetFramework.StandardAndCSharp);
-
-            var tree = comp.SyntaxTrees.Single();
-            var node = tree.GetRoot().DescendantNodes().OfType<IdentifierNameSyntax>().Where(id => id.Identifier.ValueText == "a").Single();
-            var model = comp.GetSemanticModel(tree);
-            var symbolInfo = model.GetSymbolInfo(node);
-            Assert.Equal("System.Int32 a", symbolInfo.Symbol.ToTestDisplayString());
-
-            TypeInfo typeInfo;
-
-            foreach (var elementAccess in tree.GetRoot().DescendantNodes().OfType<ElementAccessExpressionSyntax>())
-            {
-                symbolInfo = model.GetSymbolInfo(elementAccess);
-                AssertEx.Equal("ref System.Int32 C.this[System.Int32 x] { get; }", symbolInfo.Symbol.ToTestDisplayString());
-                typeInfo = model.GetTypeInfo(elementAccess);
-                AssertEx.Equal("System.Int32", typeInfo.Type.ToTestDisplayString());
-                AssertEx.Equal("System.Int32", typeInfo.ConvertedType.ToTestDisplayString());
-            }
-
-            var increment = tree.GetRoot().DescendantNodes().OfType<PostfixUnaryExpressionSyntax>().Single();
-            typeInfo = model.GetTypeInfo(increment);
-            AssertEx.Equal("System.Int32", typeInfo.Type.ToTestDisplayString());
-            AssertEx.Equal("System.Int32", typeInfo.ConvertedType.ToTestDisplayString());
-
-            CompileAndVerify(comp, expectedOutput: "1").VerifyDiagnostics();
-        }
-
-        [Fact]
-        [WorkItem("https://github.com/dotnet/roslyn/issues/72750")]
-        public void SingleCandidate_NoConversion_Property()
-        {
-            string source = @"
-unsafe public class C
-{
-    public static void Main()
-    {
-        int v = 0;
-        var c = new C();
-        c._test1 = &v;
-
-        dynamic d = 1;
-        (*c[d])++;
-        var a = c[d];
-        System.Console.WriteLine(*a);        
-    }
-
-    int* _test1;    
-    int* this[int x] => _test1;
-}
-";
-
-            var comp = CreateCompilation(source, options: TestOptions.DebugExe.WithAllowUnsafe(true), targetFramework: TargetFramework.StandardAndCSharp);
-
-            var tree = comp.SyntaxTrees.Single();
-            var node = tree.GetRoot().DescendantNodes().OfType<IdentifierNameSyntax>().Where(id => id.Identifier.ValueText == "a").Single();
-            var model = comp.GetSemanticModel(tree);
-            var symbolInfo = model.GetSymbolInfo(node);
-            Assert.Equal("System.Int32* a", symbolInfo.Symbol.ToTestDisplayString());
-
-            TypeInfo typeInfo;
-
-            foreach (var elementAccess in tree.GetRoot().DescendantNodes().OfType<ElementAccessExpressionSyntax>())
-            {
-                symbolInfo = model.GetSymbolInfo(elementAccess);
-                AssertEx.Equal("System.Int32* C.this[System.Int32 x] { get; }", symbolInfo.Symbol.ToTestDisplayString());
-                typeInfo = model.GetTypeInfo(elementAccess);
-                AssertEx.Equal("System.Int32*", typeInfo.Type.ToTestDisplayString());
-                AssertEx.Equal("System.Int32*", typeInfo.ConvertedType.ToTestDisplayString());
-            }
-
-            CompileAndVerify(comp, expectedOutput: "1", verify: Verification.Skipped).VerifyDiagnostics();
-        }
-
-        [Fact]
-        [WorkItem("https://github.com/dotnet/roslyn/issues/72750")]
-        public void SingleCandidate_ResultIsDynamic_Property_Assignment()
-        {
-            string source = @"
-public class C
-{
-    public static void Main()
-    {
-        dynamic d = 1;
-        var c = new C();
-        var a = c[d] = 2;
-        System.Console.Write(a);        
-        System.Console.Write("" "");        
-        System.Console.Write(c._test1);        
-    }
-
-    int _test1 = 0;    
-    int this[int x]
-    {
-        get => _test1;
-        set => _test1 = value;
-    }
-}
-";
-
-            var comp = CreateCompilation(source, options: TestOptions.DebugExe, targetFramework: TargetFramework.StandardAndCSharp);
-
-            var tree = comp.SyntaxTrees.Single();
-            var node = tree.GetRoot().DescendantNodes().OfType<IdentifierNameSyntax>().Where(id => id.Identifier.ValueText == "a").Single();
-            var model = comp.GetSemanticModel(tree);
-            var symbolInfo = model.GetSymbolInfo(node);
-            Assert.Equal("dynamic a", symbolInfo.Symbol.ToTestDisplayString());
-
-            var elementAccess = tree.GetRoot().DescendantNodes().OfType<ElementAccessExpressionSyntax>().Single();
-            symbolInfo = model.GetSymbolInfo(elementAccess);
-            AssertEx.Equal("System.Int32 C.this[System.Int32 x] { get; set; }", symbolInfo.Symbol.ToTestDisplayString());
-            var typeInfo = model.GetTypeInfo(elementAccess);
-            AssertEx.Equal("System.Int32", typeInfo.Type.ToTestDisplayString());
-            AssertEx.Equal("System.Int32", typeInfo.ConvertedType.ToTestDisplayString());
-
-            var assignment = (AssignmentExpressionSyntax)elementAccess.Parent;
-            typeInfo = model.GetTypeInfo(assignment);
-            AssertEx.Equal("dynamic", typeInfo.Type.ToTestDisplayString());
-            AssertEx.Equal("dynamic", typeInfo.ConvertedType.ToTestDisplayString());
-
-            var right = assignment.Right;
-            typeInfo = model.GetTypeInfo(right);
-            AssertEx.Equal("System.Int32", typeInfo.Type.ToTestDisplayString());
-            AssertEx.Equal("System.Int32", typeInfo.ConvertedType.ToTestDisplayString());
-
-            CompileAndVerify(comp, expectedOutput: "2 2").VerifyDiagnostics();
-        }
-
-        [Fact]
-        [WorkItem("https://github.com/dotnet/roslyn/issues/72750")]
-        public void SingleCandidate_ResultIsDynamic_Property_Assignment_RightSideIsConvertedStatically()
-        {
-            string source = @"
-public class C
-{
-    public static void Main()
-    {
-        dynamic d = 1;
-        object o = null;
-        var c = new C();
-        var a = c[d] = o;
-        System.Console.Write(a);        
-    }
-
-    System.IO.Stream this[int x]
-    {
-        get => null;
-        set {}
-    }
-}
-";
-
-            var comp = CreateCompilation(source, options: TestOptions.DebugExe, targetFramework: TargetFramework.StandardAndCSharp);
-
-            var tree = comp.SyntaxTrees.Single();
-            var node = tree.GetRoot().DescendantNodes().OfType<IdentifierNameSyntax>().Where(id => id.Identifier.ValueText == "a").Single();
-            var model = comp.GetSemanticModel(tree);
-            var symbolInfo = model.GetSymbolInfo(node);
-            Assert.Equal("dynamic a", symbolInfo.Symbol.ToTestDisplayString());
-
-            var elementAccess = tree.GetRoot().DescendantNodes().OfType<ElementAccessExpressionSyntax>().Single();
-            symbolInfo = model.GetSymbolInfo(elementAccess);
-            AssertEx.Equal("System.IO.Stream C.this[System.Int32 x] { get; set; }", symbolInfo.Symbol.ToTestDisplayString());
-            var typeInfo = model.GetTypeInfo(elementAccess);
-            AssertEx.Equal("System.IO.Stream", typeInfo.Type.ToTestDisplayString());
-            AssertEx.Equal("System.IO.Stream", typeInfo.ConvertedType.ToTestDisplayString());
-
-            var assignment = (AssignmentExpressionSyntax)elementAccess.Parent;
-            typeInfo = model.GetTypeInfo(assignment);
-            AssertEx.Equal("dynamic", typeInfo.Type.ToTestDisplayString());
-            AssertEx.Equal("dynamic", typeInfo.ConvertedType.ToTestDisplayString());
-
-            var right = assignment.Right;
-            typeInfo = model.GetTypeInfo(right);
-            AssertEx.Equal("System.Object", typeInfo.Type.ToTestDisplayString());
-            AssertEx.Equal("System.IO.Stream", typeInfo.ConvertedType.ToTestDisplayString());
-
-            comp.VerifyDiagnostics(
-                // (9,24): error CS0266: Cannot implicitly convert type 'object' to 'System.IO.Stream'. An explicit conversion exists (are you missing a cast?)
-                //         var a = c[d] = o;
-                Diagnostic(ErrorCode.ERR_NoImplicitConvCast, "o").WithArguments("object", "System.IO.Stream").WithLocation(9, 24)
-                );
-        }
-
-        [Fact]
-        [WorkItem("https://github.com/dotnet/roslyn/issues/72750")]
-        public void SingleCandidate_ResultIsDynamic_Property_CompoundAssignment_01()
-        {
-            string source = @"
-public class C
-{
-    public static void Main()
-    {
-        dynamic d = 1;
-        var c = new C();
-        var a = c[d] += 2;
-        System.Console.Write(a);        
-        System.Console.Write("" "");        
-        System.Console.Write(c._test1);        
-    }
-
-    int _test1 = 0;    
-    int this[int x]
-    {
-        get => _test1;
-        set => _test1 = value;
-    }
-}
-";
-
-            var comp = CreateCompilation(source, options: TestOptions.DebugExe, targetFramework: TargetFramework.StandardAndCSharp);
-
-            var tree = comp.SyntaxTrees.Single();
-            var node = tree.GetRoot().DescendantNodes().OfType<IdentifierNameSyntax>().Where(id => id.Identifier.ValueText == "a").Single();
-            var model = comp.GetSemanticModel(tree);
-            var symbolInfo = model.GetSymbolInfo(node);
-            Assert.Equal("dynamic a", symbolInfo.Symbol.ToTestDisplayString());
-
-            var elementAccess = tree.GetRoot().DescendantNodes().OfType<ElementAccessExpressionSyntax>().Single();
-            symbolInfo = model.GetSymbolInfo(elementAccess);
-            AssertEx.Equal("System.Int32 C.this[System.Int32 x] { get; set; }", symbolInfo.Symbol.ToTestDisplayString());
-            var typeInfo = model.GetTypeInfo(elementAccess);
-            AssertEx.Equal("System.Int32", typeInfo.Type.ToTestDisplayString());
-            AssertEx.Equal("System.Int32", typeInfo.ConvertedType.ToTestDisplayString());
-
-            var assignment = (AssignmentExpressionSyntax)elementAccess.Parent;
-            typeInfo = model.GetTypeInfo(assignment);
-            AssertEx.Equal("dynamic", typeInfo.Type.ToTestDisplayString());
-            AssertEx.Equal("dynamic", typeInfo.ConvertedType.ToTestDisplayString());
-
-            CompileAndVerify(comp, expectedOutput: "2 2").VerifyDiagnostics();
-        }
-
-        [Fact]
-        [WorkItem("https://github.com/dotnet/roslyn/issues/72750")]
-        public void SingleCandidate_ResultIsDynamic_Property_CompoundAssignment_02()
-        {
-            string source = @"
-public class C
-{
-    public static void Main()
-    {
-        dynamic d = 1;
-        var c = new C();
-        var a = c[d] += d;
-        System.Console.Write(a);        
-        System.Console.Write("" "");        
-        System.Console.Write(c._test1);        
-    }
-
-    int _test1 = 0;    
-    int this[int x]
-    {
-        get => _test1;
-        set => _test1 = value;
-    }
-}
-";
-
-            var comp = CreateCompilation(source, options: TestOptions.DebugExe, targetFramework: TargetFramework.StandardAndCSharp);
-
-            var tree = comp.SyntaxTrees.Single();
-            var node = tree.GetRoot().DescendantNodes().OfType<IdentifierNameSyntax>().Where(id => id.Identifier.ValueText == "a").Single();
-            var model = comp.GetSemanticModel(tree);
-            var symbolInfo = model.GetSymbolInfo(node);
-            Assert.Equal("dynamic a", symbolInfo.Symbol.ToTestDisplayString());
-
-            var elementAccess = tree.GetRoot().DescendantNodes().OfType<ElementAccessExpressionSyntax>().Single();
-            symbolInfo = model.GetSymbolInfo(elementAccess);
-            AssertEx.Equal("System.Int32 C.this[System.Int32 x] { get; set; }", symbolInfo.Symbol.ToTestDisplayString());
-            var typeInfo = model.GetTypeInfo(elementAccess);
-            AssertEx.Equal("System.Int32", typeInfo.Type.ToTestDisplayString());
-            AssertEx.Equal("System.Int32", typeInfo.ConvertedType.ToTestDisplayString());
-
-            var assignment = (AssignmentExpressionSyntax)elementAccess.Parent;
-            typeInfo = model.GetTypeInfo(assignment);
-            AssertEx.Equal("dynamic", typeInfo.Type.ToTestDisplayString());
-            AssertEx.Equal("dynamic", typeInfo.ConvertedType.ToTestDisplayString());
-
-            CompileAndVerify(comp, expectedOutput: "1 1").VerifyDiagnostics();
-        }
-
-        [Fact]
-        [WorkItem("https://github.com/dotnet/roslyn/issues/72750")]
-        public void SingleCandidate_ResultIsDynamic_Property_PostfixIncrement()
-        {
-            string source = @"
-public class C
-{
-    public static void Main()
-    {
-        dynamic d = 1;
-        var c = new C();
-        var a = c[d]++;
-        System.Console.Write(a);        
-        System.Console.Write("" "");        
-        System.Console.Write(c._test1);        
-    }
-
-    int _test1 = 2;    
-    int this[int x]
-    {
-        get => _test1;
-        set => _test1 = value;
-    }
-}
-";
-
-            var comp = CreateCompilation(source, options: TestOptions.DebugExe, targetFramework: TargetFramework.StandardAndCSharp);
-
-            var tree = comp.SyntaxTrees.Single();
-            var node = tree.GetRoot().DescendantNodes().OfType<IdentifierNameSyntax>().Where(id => id.Identifier.ValueText == "a").Single();
-            var model = comp.GetSemanticModel(tree);
-            var symbolInfo = model.GetSymbolInfo(node);
-            Assert.Equal("dynamic a", symbolInfo.Symbol.ToTestDisplayString());
-
-            var elementAccess = tree.GetRoot().DescendantNodes().OfType<ElementAccessExpressionSyntax>().Single();
-            symbolInfo = model.GetSymbolInfo(elementAccess);
-            AssertEx.Equal("System.Int32 C.this[System.Int32 x] { get; set; }", symbolInfo.Symbol.ToTestDisplayString());
-            var typeInfo = model.GetTypeInfo(elementAccess);
-            AssertEx.Equal("System.Int32", typeInfo.Type.ToTestDisplayString());
-            AssertEx.Equal("System.Int32", typeInfo.ConvertedType.ToTestDisplayString());
-
-            var assignment = (PostfixUnaryExpressionSyntax)elementAccess.Parent;
-            typeInfo = model.GetTypeInfo(assignment);
-            AssertEx.Equal("dynamic", typeInfo.Type.ToTestDisplayString());
-            AssertEx.Equal("dynamic", typeInfo.ConvertedType.ToTestDisplayString());
-
-            CompileAndVerify(comp, expectedOutput: "2 3").VerifyDiagnostics();
-        }
-
-        [Fact]
-        [WorkItem("https://github.com/dotnet/roslyn/issues/72750")]
-        public void SingleCandidate_ResultIsDynamic_Property_PrefixIncrement()
-        {
-            string source = @"
-public class C
-{
-    public static void Main()
-    {
-        dynamic d = 1;
-        var c = new C();
-        var a = ++c[d];
-        System.Console.Write(a);        
-        System.Console.Write("" "");        
-        System.Console.Write(c._test1);        
-    }
-
-    int _test1 = 0;    
-    int this[int x]
-    {
-        get => _test1;
-        set => _test1 = value;
-    }
-}
-";
-
-            var comp = CreateCompilation(source, options: TestOptions.DebugExe, targetFramework: TargetFramework.StandardAndCSharp);
-
-            var tree = comp.SyntaxTrees.Single();
-            var node = tree.GetRoot().DescendantNodes().OfType<IdentifierNameSyntax>().Where(id => id.Identifier.ValueText == "a").Single();
-            var model = comp.GetSemanticModel(tree);
-            var symbolInfo = model.GetSymbolInfo(node);
-            Assert.Equal("dynamic a", symbolInfo.Symbol.ToTestDisplayString());
-
-            var elementAccess = tree.GetRoot().DescendantNodes().OfType<ElementAccessExpressionSyntax>().Single();
-            symbolInfo = model.GetSymbolInfo(elementAccess);
-            AssertEx.Equal("System.Int32 C.this[System.Int32 x] { get; set; }", symbolInfo.Symbol.ToTestDisplayString());
-            var typeInfo = model.GetTypeInfo(elementAccess);
-            AssertEx.Equal("System.Int32", typeInfo.Type.ToTestDisplayString());
-            AssertEx.Equal("System.Int32", typeInfo.ConvertedType.ToTestDisplayString());
-
-            var assignment = (PrefixUnaryExpressionSyntax)elementAccess.Parent;
-            typeInfo = model.GetTypeInfo(assignment);
-            AssertEx.Equal("dynamic", typeInfo.Type.ToTestDisplayString());
-            AssertEx.Equal("dynamic", typeInfo.ConvertedType.ToTestDisplayString());
-
-            CompileAndVerify(comp, expectedOutput: "1 1").VerifyDiagnostics();
-        }
-
-        [Fact]
-        [WorkItem("https://github.com/dotnet/roslyn/issues/72750")]
-        public void SingleCandidate_ResultIsDynamic_Property_ConditionalAssignment_01()
-        {
-            string source = @"
-public class C
-{
-    public static void Main()
-    {
-        dynamic d = 1;
-        var c = new C();
-        var a = c[d] ??= ""2"";
-        System.Console.Write(a);        
-        System.Console.Write("" "");        
-        System.Console.Write(c._test1);        
-    }
-
-    string _test1 = null;    
-    string this[int x]
-    {
-        get => _test1;
-        set => _test1 = value;
-    }
-}
-";
-
-            var comp = CreateCompilation(source, options: TestOptions.DebugExe, targetFramework: TargetFramework.StandardAndCSharp);
-
-            var tree = comp.SyntaxTrees.Single();
-            var node = tree.GetRoot().DescendantNodes().OfType<IdentifierNameSyntax>().Where(id => id.Identifier.ValueText == "a").Single();
-            var model = comp.GetSemanticModel(tree);
-            var symbolInfo = model.GetSymbolInfo(node);
-            Assert.Equal("dynamic a", symbolInfo.Symbol.ToTestDisplayString());
-
-            var elementAccess = tree.GetRoot().DescendantNodes().OfType<ElementAccessExpressionSyntax>().Single();
-            symbolInfo = model.GetSymbolInfo(elementAccess);
-            AssertEx.Equal("System.String C.this[System.Int32 x] { get; set; }", symbolInfo.Symbol.ToTestDisplayString());
-            var typeInfo = model.GetTypeInfo(elementAccess);
-            AssertEx.Equal("System.String", typeInfo.Type.ToTestDisplayString());
-            AssertEx.Equal("System.String", typeInfo.ConvertedType.ToTestDisplayString());
-
-            var assignment = (AssignmentExpressionSyntax)elementAccess.Parent;
-            typeInfo = model.GetTypeInfo(assignment);
-            AssertEx.Equal("dynamic", typeInfo.Type.ToTestDisplayString());
-            AssertEx.Equal("dynamic", typeInfo.ConvertedType.ToTestDisplayString());
-
-            CompileAndVerify(comp, expectedOutput: "2 2").VerifyDiagnostics();
-        }
-
-        [Fact]
-        [WorkItem("https://github.com/dotnet/roslyn/issues/72750")]
-        public void SingleCandidate_ResultIsDynamic_Property_ConditionalAssignment_02()
-        {
-            string source = @"
-public class C
-{
-    public static void Main()
-    {
-        dynamic d = 1;
-        var c = new C();
-        var a = c[d] ??= 2;
-        System.Console.Write(a);        
-        System.Console.Write("" "");        
-        System.Console.Write(c._test1);        
-    }
-
-    int? _test1 = null;    
-    int? this[int x]
-    {
-        get => _test1;
-        set => _test1 = value;
-    }
-}
-";
-
-            var comp = CreateCompilation(source, options: TestOptions.DebugExe, targetFramework: TargetFramework.StandardAndCSharp);
-
-            var tree = comp.SyntaxTrees.Single();
-            var node = tree.GetRoot().DescendantNodes().OfType<IdentifierNameSyntax>().Where(id => id.Identifier.ValueText == "a").Single();
-            var model = comp.GetSemanticModel(tree);
-            var symbolInfo = model.GetSymbolInfo(node);
-            Assert.Equal("dynamic a", symbolInfo.Symbol.ToTestDisplayString());
-
-            var elementAccess = tree.GetRoot().DescendantNodes().OfType<ElementAccessExpressionSyntax>().Single();
-            symbolInfo = model.GetSymbolInfo(elementAccess);
-            AssertEx.Equal("System.Int32? C.this[System.Int32 x] { get; set; }", symbolInfo.Symbol.ToTestDisplayString());
-            var typeInfo = model.GetTypeInfo(elementAccess);
-            AssertEx.Equal("System.Int32?", typeInfo.Type.ToTestDisplayString());
-            AssertEx.Equal("System.Int32?", typeInfo.ConvertedType.ToTestDisplayString());
-
-            var assignment = (AssignmentExpressionSyntax)elementAccess.Parent;
-            typeInfo = model.GetTypeInfo(assignment);
-            AssertEx.Equal("dynamic", typeInfo.Type.ToTestDisplayString());
-            AssertEx.Equal("dynamic", typeInfo.ConvertedType.ToTestDisplayString());
-
-            CompileAndVerify(comp, expectedOutput: "2 2").VerifyDiagnostics();
-        }
-
-        [Fact]
-        [WorkItem("https://github.com/dotnet/roslyn/issues/72750")]
-        public void SingleCandidate_ResultIsDynamic_Property_ConditionalAssignment_Error()
-        {
-            string source = @"
-public class C
-{
-    public static void Main()
-    {
-        dynamic d = 1;
-        var c = new C();
-        c[d] ??= 2;
-        c[d] ??= ""2"";
-    }
-
-    int _test1 = 0;    
-    int this[int x]
-    {
-        get => _test1;
-        set => _test1 = value;
-    }
-}
-";
-
-            var comp = CreateCompilation(source, options: TestOptions.DebugExe, targetFramework: TargetFramework.StandardAndCSharp);
-
-            comp.VerifyDiagnostics(
-                // (8,9): error CS0019: Operator '??=' cannot be applied to operands of type 'int' and 'int'
-                //         c[d] ??= 2;
-                Diagnostic(ErrorCode.ERR_BadBinaryOps, "c[d] ??= 2").WithArguments("??=", "int", "int").WithLocation(8, 9),
-                // (9,9): error CS0019: Operator '??=' cannot be applied to operands of type 'int' and 'string'
-                //         c[d] ??= "2";
-                Diagnostic(ErrorCode.ERR_BadBinaryOps, @"c[d] ??= ""2""").WithArguments("??=", "int", "string").WithLocation(9, 9)
-                );
-        }
-
-        [Fact]
-        [WorkItem("https://github.com/dotnet/roslyn/issues/72750")]
-        public void SingleCandidate_ResultIsDynamic_Property_MemberInitializer_Assignment()
-        {
-            string source = @"
-public class C
-{
-    public static void Main()
-    {
-        dynamic d = 1;
-        var c = new C() { [d] = 2 };
-        System.Console.WriteLine(c[1]);        
-    }
-
-    int _test1 = 0;    
-    int this[int x]
-    {
-        get => _test1;
-        set => _test1 = value;
-    }
-}
-";
-
-            var comp = CreateCompilation(source, options: TestOptions.DebugExe, targetFramework: TargetFramework.StandardAndCSharp);
-
-            var tree = comp.SyntaxTrees.Single();
-            var model = comp.GetSemanticModel(tree);
-
-            var elementAccess = tree.GetRoot().DescendantNodes().OfType<ImplicitElementAccessSyntax>().Single();
-            var symbolInfo = model.GetSymbolInfo(elementAccess);
-            AssertEx.Equal("System.Int32 C.this[System.Int32 x] { get; set; }", symbolInfo.Symbol.ToTestDisplayString());
-            var typeInfo = model.GetTypeInfo(elementAccess);
-            AssertEx.Equal("System.Int32", typeInfo.Type.ToTestDisplayString());
-            AssertEx.Equal("System.Int32", typeInfo.ConvertedType.ToTestDisplayString());
-
-            var assignment = (AssignmentExpressionSyntax)elementAccess.Parent;
-            typeInfo = model.GetTypeInfo(assignment);
-            AssertEx.Equal("System.Int32", typeInfo.Type.ToTestDisplayString());
-            AssertEx.Equal("System.Int32", typeInfo.ConvertedType.ToTestDisplayString());
-
-            CompileAndVerify(comp, expectedOutput: "2").VerifyDiagnostics();
-        }
-
-        [Fact]
-        [WorkItem("https://github.com/dotnet/roslyn/issues/72750")]
-        public void SingleCandidate_ResultIsDynamic_Property_MemberInitializer_ObjectInitializer()
-        {
-            string source = @"
-public class C
-{
-    public static void Main()
-    {
-        dynamic d = 1;
-        var c = new C() { [d] = { F = 2 } };
-        System.Console.WriteLine(c[1].F);        
-    }
-
-    C2 _test1 = new C2();    
-    C2 this[int x]
-    {
-        get => _test1;
-        set => _test1 = value;
-    }
-}
-
-class C2
-{
-    public int F = 0;
-}
-";
-
-            var comp = CreateCompilation(source, options: TestOptions.DebugExe, targetFramework: TargetFramework.StandardAndCSharp);
-
-            var tree = comp.SyntaxTrees.Single();
-            var model = comp.GetSemanticModel(tree);
-
-            var elementAccess = tree.GetRoot().DescendantNodes().OfType<ImplicitElementAccessSyntax>().Single();
-            var symbolInfo = model.GetSymbolInfo(elementAccess);
-            AssertEx.Equal("C2 C.this[System.Int32 x] { get; set; }", symbolInfo.Symbol.ToTestDisplayString());
-            var typeInfo = model.GetTypeInfo(elementAccess);
-            AssertEx.Equal("dynamic", typeInfo.Type.ToTestDisplayString());
-            AssertEx.Equal("dynamic", typeInfo.ConvertedType.ToTestDisplayString());
-
-            var assignment = (AssignmentExpressionSyntax)elementAccess.Parent;
-            typeInfo = model.GetTypeInfo(assignment);
-            AssertEx.Equal("dynamic", typeInfo.Type.ToTestDisplayString());
-            AssertEx.Equal("dynamic", typeInfo.ConvertedType.ToTestDisplayString());
-
-            CompileAndVerify(comp, expectedOutput: "2").VerifyDiagnostics();
-        }
-
-        [Fact]
-        [WorkItem("https://github.com/dotnet/roslyn/issues/72750")]
-        public void SingleCandidate_ResultIsDynamic_Property_MemberInitializer_CollectionInitializer()
-        {
-            string source = @"
-public class C
-{
-    public static void Main()
-    {
-        dynamic d = 1;
-        var c = new C() { [d] = {2} };
-        System.Console.WriteLine(c[1][0]);        
-    }
-
-    System.Collections.Generic.List<int> _test1 = new System.Collections.Generic.List<int>();    
-    System.Collections.Generic.List<int> this[int x]
-    {
-        get => _test1;
-        set => _test1 = value;
-    }
-}
-";
-
-            var comp = CreateCompilation(source, options: TestOptions.DebugExe, targetFramework: TargetFramework.StandardAndCSharp);
-
-            var tree = comp.SyntaxTrees.Single();
-            var model = comp.GetSemanticModel(tree);
-
-            var elementAccess = tree.GetRoot().DescendantNodes().OfType<ImplicitElementAccessSyntax>().Single();
-            var symbolInfo = model.GetSymbolInfo(elementAccess);
-            AssertEx.Equal("System.Collections.Generic.List<System.Int32> C.this[System.Int32 x] { get; set; }", symbolInfo.Symbol.ToTestDisplayString());
-            var typeInfo = model.GetTypeInfo(elementAccess);
-            AssertEx.Equal("dynamic", typeInfo.Type.ToTestDisplayString());
-            AssertEx.Equal("dynamic", typeInfo.ConvertedType.ToTestDisplayString());
-
-            var assignment = (AssignmentExpressionSyntax)elementAccess.Parent;
-            typeInfo = model.GetTypeInfo(assignment);
-            AssertEx.Equal("dynamic", typeInfo.Type.ToTestDisplayString());
-            AssertEx.Equal("dynamic", typeInfo.ConvertedType.ToTestDisplayString());
-
-            CompileAndVerify(comp, expectedOutput: "2").VerifyDiagnostics();
-        }
-
-        [Fact]
-        [WorkItem("https://github.com/dotnet/roslyn/issues/72750")]
-        public void SingleCandidate_ResultIsDynamic_Property_Assignment_Deconstruction_01()
-        {
-            string source = @"
-public class C
-{
-    public static void Main()
-    {
-        dynamic d = 1;
-        var c = new C();
-        var a = (c[d], _) = (2, 123);
-        System.Console.Write(a);        
-        System.Console.Write("" "");        
-        System.Console.Write(c._test1);        
-    }
-
-    int _test1 = 0;    
-    int this[int x]
-    {
-        get => _test1;
-        set => _test1 = value;
-    }
-}
-";
-
-            var comp = CreateCompilation(source, options: TestOptions.DebugExe, targetFramework: TargetFramework.StandardAndCSharp);
-
-            var tree = comp.SyntaxTrees.Single();
-            var node = tree.GetRoot().DescendantNodes().OfType<IdentifierNameSyntax>().Where(id => id.Identifier.ValueText == "a").Single();
-            var model = comp.GetSemanticModel(tree);
-            var symbolInfo = model.GetSymbolInfo(node);
-            Assert.Equal("(dynamic, System.Int32) a", symbolInfo.Symbol.ToTestDisplayString());
-
-            var elementAccess = tree.GetRoot().DescendantNodes().OfType<ElementAccessExpressionSyntax>().Single();
-            symbolInfo = model.GetSymbolInfo(elementAccess);
-            AssertEx.Equal("System.Int32 C.this[System.Int32 x] { get; set; }", symbolInfo.Symbol.ToTestDisplayString());
-            var typeInfo = model.GetTypeInfo(elementAccess);
-            AssertEx.Equal("System.Int32", typeInfo.Type.ToTestDisplayString());
-            AssertEx.Equal("System.Int32", typeInfo.ConvertedType.ToTestDisplayString());
-
-            var left = (TupleExpressionSyntax)elementAccess.Parent.Parent;
-            typeInfo = model.GetTypeInfo(left);
-            AssertEx.Equal("(System.Int32, System.Int32)", typeInfo.Type.ToTestDisplayString());
-            AssertEx.Equal("(System.Int32, System.Int32)", typeInfo.ConvertedType.ToTestDisplayString());
-
-            var assignment = (AssignmentExpressionSyntax)left.Parent;
-            typeInfo = model.GetTypeInfo(assignment);
-            AssertEx.Equal("(dynamic, System.Int32)", typeInfo.Type.ToTestDisplayString());
-            AssertEx.Equal("(dynamic, System.Int32)", typeInfo.ConvertedType.ToTestDisplayString());
-
-            Assert.True(model.GetDeconstructionInfo(assignment) is { Method: null, Conversion: null, Nested: [{ Method: null, Conversion: { IsIdentity: true }, Nested: [] }, _] });
-
-            var right = (TupleExpressionSyntax)assignment.Right;
-            typeInfo = model.GetTypeInfo(right);
-            AssertEx.Equal("(System.Int32, System.Int32)", typeInfo.Type.ToTestDisplayString());
-            AssertEx.Equal("(System.Int32, System.Int32)", typeInfo.ConvertedType.ToTestDisplayString());
-
-            var rightElement = right.Arguments[0].Expression;
-            typeInfo = model.GetTypeInfo(rightElement);
-            AssertEx.Equal("System.Int32", typeInfo.Type.ToTestDisplayString());
-            AssertEx.Equal("System.Int32", typeInfo.ConvertedType.ToTestDisplayString());
-
-            CompileAndVerify(comp, expectedOutput: "(2, 123) 2").VerifyDiagnostics();
-        }
-
-        [Fact]
-        [WorkItem("https://github.com/dotnet/roslyn/issues/72750")]
-        public void SingleCandidate_ResultIsDynamic_Property_Assignment_Deconstruction_02()
-        {
-            string source = @"
-public class C
-{
-    public static void Main()
-    {
-        dynamic d = 1;
-        var c = new C();
-        var a = (c[d], _) = new C2();
-        System.Console.Write(a);        
-        System.Console.Write("" "");        
-        System.Console.Write(c._test1);        
-    }
-
-    int _test1 = 0;    
-    int this[int x]
-    {
-        get => _test1;
-        set => _test1 = value;
-    }
-}
-
-class C2
-{
-    public void Deconstruct(out int x, out int y)
-    {
-        (x, y) = (2, 123);
-    }
-}
-";
-
-            var comp = CreateCompilation(source, options: TestOptions.DebugExe, targetFramework: TargetFramework.StandardAndCSharp);
-
-            var tree = comp.SyntaxTrees.Single();
-            var node = tree.GetRoot().DescendantNodes().OfType<IdentifierNameSyntax>().Where(id => id.Identifier.ValueText == "a").Single();
-            var model = comp.GetSemanticModel(tree);
-            var symbolInfo = model.GetSymbolInfo(node);
-            Assert.Equal("(dynamic, System.Int32) a", symbolInfo.Symbol.ToTestDisplayString());
-
-            var elementAccess = tree.GetRoot().DescendantNodes().OfType<ElementAccessExpressionSyntax>().Single();
-            symbolInfo = model.GetSymbolInfo(elementAccess);
-            AssertEx.Equal("System.Int32 C.this[System.Int32 x] { get; set; }", symbolInfo.Symbol.ToTestDisplayString());
-            var typeInfo = model.GetTypeInfo(elementAccess);
-            AssertEx.Equal("System.Int32", typeInfo.Type.ToTestDisplayString());
-            AssertEx.Equal("System.Int32", typeInfo.ConvertedType.ToTestDisplayString());
-
-            var left = (TupleExpressionSyntax)elementAccess.Parent.Parent;
-            typeInfo = model.GetTypeInfo(left);
-            AssertEx.Equal("(System.Int32, System.Int32)", typeInfo.Type.ToTestDisplayString());
-            AssertEx.Equal("(System.Int32, System.Int32)", typeInfo.ConvertedType.ToTestDisplayString());
-
-            var assignment = (AssignmentExpressionSyntax)left.Parent;
-            typeInfo = model.GetTypeInfo(assignment);
-            AssertEx.Equal("(dynamic, System.Int32)", typeInfo.Type.ToTestDisplayString());
-            AssertEx.Equal("(dynamic, System.Int32)", typeInfo.ConvertedType.ToTestDisplayString());
-
-            Assert.True(model.GetDeconstructionInfo(assignment) is { Method: not null, Conversion: null, Nested: [{ Method: null, Conversion: { IsIdentity: true }, Nested: [] }, _] });
-
-            var right = assignment.Right;
-            typeInfo = model.GetTypeInfo(right);
-            AssertEx.Equal("C2", typeInfo.Type.ToTestDisplayString());
-            AssertEx.Equal("C2", typeInfo.ConvertedType.ToTestDisplayString());
-
-            CompileAndVerify(comp, expectedOutput: "(2, 123) 2").VerifyDiagnostics();
-        }
-
-        [Fact]
-        [WorkItem("https://github.com/dotnet/roslyn/issues/72750")]
-        public void SingleCandidate_ResultIsDynamic_Property_Assignment_Deconstruction_03_Nested()
-        {
-            string source = @"
-public class C
-{
-    public static void Main()
-    {
-        dynamic d = 1;
-        var c = new C();
-        var a = ((c[d], _), _) = ((2, 123), 124);
-        System.Console.Write(a);        
-        System.Console.Write("" "");        
-        System.Console.Write(c._test1);        
-    }
-
-    int _test1 = 0;    
-    int this[int x]
-    {
-        get => _test1;
-        set => _test1 = value;
-    }
-}
-";
-
-            var comp = CreateCompilation(source, options: TestOptions.DebugExe, targetFramework: TargetFramework.StandardAndCSharp);
-
-            var tree = comp.SyntaxTrees.Single();
-            var node = tree.GetRoot().DescendantNodes().OfType<IdentifierNameSyntax>().Where(id => id.Identifier.ValueText == "a").Single();
-            var model = comp.GetSemanticModel(tree);
-            var symbolInfo = model.GetSymbolInfo(node);
-            Assert.Equal("((dynamic, System.Int32), System.Int32) a", symbolInfo.Symbol.ToTestDisplayString());
-
-            var elementAccess = tree.GetRoot().DescendantNodes().OfType<ElementAccessExpressionSyntax>().Single();
-            symbolInfo = model.GetSymbolInfo(elementAccess);
-            AssertEx.Equal("System.Int32 C.this[System.Int32 x] { get; set; }", symbolInfo.Symbol.ToTestDisplayString());
-            var typeInfo = model.GetTypeInfo(elementAccess);
-            AssertEx.Equal("System.Int32", typeInfo.Type.ToTestDisplayString());
-            AssertEx.Equal("System.Int32", typeInfo.ConvertedType.ToTestDisplayString());
-
-            var left = (TupleExpressionSyntax)elementAccess.Parent.Parent;
-            typeInfo = model.GetTypeInfo(left);
-            AssertEx.Equal("(System.Int32, System.Int32)", typeInfo.Type.ToTestDisplayString());
-            AssertEx.Equal("(System.Int32, System.Int32)", typeInfo.ConvertedType.ToTestDisplayString());
-
-            left = (TupleExpressionSyntax)left.Parent.Parent;
-            typeInfo = model.GetTypeInfo(left);
-            AssertEx.Equal("((System.Int32, System.Int32), System.Int32)", typeInfo.Type.ToTestDisplayString());
-            AssertEx.Equal("((System.Int32, System.Int32), System.Int32)", typeInfo.ConvertedType.ToTestDisplayString());
-
-            var assignment = (AssignmentExpressionSyntax)left.Parent;
-            typeInfo = model.GetTypeInfo(assignment);
-            AssertEx.Equal("((dynamic, System.Int32), System.Int32)", typeInfo.Type.ToTestDisplayString());
-            AssertEx.Equal("((dynamic, System.Int32), System.Int32)", typeInfo.ConvertedType.ToTestDisplayString());
-
-            Assert.True(model.GetDeconstructionInfo(assignment) is { Method: null, Conversion: null, Nested: [{ Method: null, Conversion: null, Nested: [{ Method: null, Conversion: { IsIdentity: true }, Nested: [] }, _] }, _] });
-
-            var right = (TupleExpressionSyntax)assignment.Right;
-            typeInfo = model.GetTypeInfo(right);
-            AssertEx.Equal("((System.Int32, System.Int32), System.Int32)", typeInfo.Type.ToTestDisplayString());
-            AssertEx.Equal("((System.Int32, System.Int32), System.Int32)", typeInfo.ConvertedType.ToTestDisplayString());
-
-            right = (TupleExpressionSyntax)right.Arguments[0].Expression;
-            typeInfo = model.GetTypeInfo(right);
-            AssertEx.Equal("(System.Int32, System.Int32)", typeInfo.Type.ToTestDisplayString());
-            AssertEx.Equal("(System.Int32, System.Int32)", typeInfo.ConvertedType.ToTestDisplayString());
-
-            var rightElement = right.Arguments[0].Expression;
-            typeInfo = model.GetTypeInfo(rightElement);
-            AssertEx.Equal("System.Int32", typeInfo.Type.ToTestDisplayString());
-            AssertEx.Equal("System.Int32", typeInfo.ConvertedType.ToTestDisplayString());
-
-            CompileAndVerify(comp, expectedOutput: "((2, 123), 124) 2").VerifyDiagnostics();
-        }
-
-        [Fact]
-        [WorkItem("https://github.com/dotnet/roslyn/issues/72750")]
-        public void SingleCandidate_ResultIsDynamic_Property_Assignment_Deconstruction_04_Nested()
-        {
-            string source = @"
-public class C
-{
-    public static void Main()
-    {
-        dynamic d = 1;
-        var c = new C();
-        var a = ((c[d], _), _) = (new C2(), 124);
-        System.Console.Write(a);        
-        System.Console.Write("" "");        
-        System.Console.Write(c._test1);        
-    }
-
-    int _test1 = 0;    
-    int this[int x]
-    {
-        get => _test1;
-        set => _test1 = value;
-    }
-}
-
-class C2
-{
-    public void Deconstruct(out int x, out int y)
-    {
-        (x, y) = (2, 123);
-    }
-}
-";
-
-            var comp = CreateCompilation(source, options: TestOptions.DebugExe, targetFramework: TargetFramework.StandardAndCSharp);
-
-            var tree = comp.SyntaxTrees.Single();
-            var node = tree.GetRoot().DescendantNodes().OfType<IdentifierNameSyntax>().Where(id => id.Identifier.ValueText == "a").Single();
-            var model = comp.GetSemanticModel(tree);
-            var symbolInfo = model.GetSymbolInfo(node);
-            Assert.Equal("((dynamic, System.Int32), System.Int32) a", symbolInfo.Symbol.ToTestDisplayString());
-
-            var elementAccess = tree.GetRoot().DescendantNodes().OfType<ElementAccessExpressionSyntax>().Single();
-            symbolInfo = model.GetSymbolInfo(elementAccess);
-            AssertEx.Equal("System.Int32 C.this[System.Int32 x] { get; set; }", symbolInfo.Symbol.ToTestDisplayString());
-            var typeInfo = model.GetTypeInfo(elementAccess);
-            AssertEx.Equal("System.Int32", typeInfo.Type.ToTestDisplayString());
-            AssertEx.Equal("System.Int32", typeInfo.ConvertedType.ToTestDisplayString());
-
-            var left = (TupleExpressionSyntax)elementAccess.Parent.Parent;
-            typeInfo = model.GetTypeInfo(left);
-            AssertEx.Equal("(System.Int32, System.Int32)", typeInfo.Type.ToTestDisplayString());
-            AssertEx.Equal("(System.Int32, System.Int32)", typeInfo.ConvertedType.ToTestDisplayString());
-
-            left = (TupleExpressionSyntax)left.Parent.Parent;
-            typeInfo = model.GetTypeInfo(left);
-            AssertEx.Equal("((System.Int32, System.Int32), System.Int32)", typeInfo.Type.ToTestDisplayString());
-            AssertEx.Equal("((System.Int32, System.Int32), System.Int32)", typeInfo.ConvertedType.ToTestDisplayString());
-
-            var assignment = (AssignmentExpressionSyntax)left.Parent;
-            typeInfo = model.GetTypeInfo(assignment);
-            AssertEx.Equal("((dynamic, System.Int32), System.Int32)", typeInfo.Type.ToTestDisplayString());
-            AssertEx.Equal("((dynamic, System.Int32), System.Int32)", typeInfo.ConvertedType.ToTestDisplayString());
-
-            Assert.True(model.GetDeconstructionInfo(assignment) is { Method: null, Conversion: null, Nested: [{ Method: not null, Conversion: null, Nested: [{ Method: null, Conversion: { IsIdentity: true }, Nested: [] }, _] }, _] });
-
-            var right = (TupleExpressionSyntax)assignment.Right;
-            typeInfo = model.GetTypeInfo(right);
-            AssertEx.Equal("(C2, System.Int32)", typeInfo.Type.ToTestDisplayString());
-            AssertEx.Equal("(C2, System.Int32)", typeInfo.ConvertedType.ToTestDisplayString());
-
-            var rightElement = right.Arguments[0].Expression;
-            typeInfo = model.GetTypeInfo(rightElement);
-            AssertEx.Equal("C2", typeInfo.Type.ToTestDisplayString());
-            AssertEx.Equal("C2", typeInfo.ConvertedType.ToTestDisplayString());
-
-            CompileAndVerify(comp, expectedOutput: "((2, 123), 124) 2").VerifyDiagnostics();
-        }
-
-        [Fact]
-        [WorkItem("https://github.com/dotnet/roslyn/issues/72750")]
-        public void SingleCandidate_ResultIsDynamic_Property_Assignment_Deconstruction_05_Conditional()
-        {
-            string source = @"
-public class C
-{
-    public static void Main()
-    {
-        Test(true);
-        System.Console.Write("" "");        
-        Test(false);
-    }
-
-    static void Test(bool b)
-    {
-        dynamic d = 1;
-        var c = new C();
-        var a = (c[d], _) = b ? (2, 123) : (3, 124);
-        System.Console.Write(a);        
-        System.Console.Write("" "");        
-        System.Console.Write(c._test1);        
-    }
-
-    int _test1 = 0;    
-    int this[int x]
-    {
-        get => _test1;
-        set => _test1 = value;
-    }
-}
-";
-
-            var comp = CreateCompilation(source, options: TestOptions.DebugExe, targetFramework: TargetFramework.StandardAndCSharp);
-
-            var tree = comp.SyntaxTrees.Single();
-            var node = tree.GetRoot().DescendantNodes().OfType<IdentifierNameSyntax>().Where(id => id.Identifier.ValueText == "a").Single();
-            var model = comp.GetSemanticModel(tree);
-            var symbolInfo = model.GetSymbolInfo(node);
-            Assert.Equal("(dynamic, System.Int32) a", symbolInfo.Symbol.ToTestDisplayString());
-
-            var elementAccess = tree.GetRoot().DescendantNodes().OfType<ElementAccessExpressionSyntax>().Single();
-            symbolInfo = model.GetSymbolInfo(elementAccess);
-            AssertEx.Equal("System.Int32 C.this[System.Int32 x] { get; set; }", symbolInfo.Symbol.ToTestDisplayString());
-            var typeInfo = model.GetTypeInfo(elementAccess);
-            AssertEx.Equal("System.Int32", typeInfo.Type.ToTestDisplayString());
-            AssertEx.Equal("System.Int32", typeInfo.ConvertedType.ToTestDisplayString());
-
-            var left = (TupleExpressionSyntax)elementAccess.Parent.Parent;
-            typeInfo = model.GetTypeInfo(left);
-            AssertEx.Equal("(System.Int32, System.Int32)", typeInfo.Type.ToTestDisplayString());
-            AssertEx.Equal("(System.Int32, System.Int32)", typeInfo.ConvertedType.ToTestDisplayString());
-
-            var assignment = (AssignmentExpressionSyntax)left.Parent;
-            typeInfo = model.GetTypeInfo(assignment);
-            AssertEx.Equal("(dynamic, System.Int32)", typeInfo.Type.ToTestDisplayString());
-            AssertEx.Equal("(dynamic, System.Int32)", typeInfo.ConvertedType.ToTestDisplayString());
-
-            CompileAndVerify(comp, expectedOutput: "(2, 123) 2 (3, 124) 3").VerifyDiagnostics();
-=======
         [Fact, WorkItem("https://github.com/dotnet/roslyn/issues/72606")]
         public void RefStructReceiver01()
         {
@@ -6820,7 +4979,1847 @@
                 // s[d] = 1;
                 Diagnostic(ErrorCode.ERR_CannotDynamicInvokeOnExpression, "s").WithArguments("S").WithLocation(5, 1)
             );
->>>>>>> 8213da00
+        }
+
+        [Fact]
+        [WorkItem("https://github.com/dotnet/roslyn/issues/72750")]
+        public void SingleCandidate_ResultIsDynamic_01()
+        {
+            string source1 = @"
+public class C
+{
+    public static C M(I1 i1, dynamic value)
+    {
+        var result = i1.Test(""name"", value);
+        return JsonSerializer.Deserialize<C>(result);
+    }
+}
+
+public interface I1
+{
+    object Test(string name, object value);
+}
+
+class JsonSerializer
+{
+    public static T Deserialize<T>(System.IO.Stream c) => default(T);
+}
+";
+
+            var comp1 = CreateCompilation(source1, targetFramework: TargetFramework.StandardAndCSharp);
+
+            var tree = comp1.SyntaxTrees.Single();
+            var node = tree.GetRoot().DescendantNodes().OfType<IdentifierNameSyntax>().Where(id => id.Identifier.ValueText == "result").Single();
+            var model = comp1.GetSemanticModel(tree);
+            var symbolInfo = model.GetSymbolInfo(node);
+            Assert.Equal("dynamic result", symbolInfo.Symbol.ToTestDisplayString());
+
+            var call = tree.GetRoot().DescendantNodes().OfType<InvocationExpressionSyntax>().First();
+            AssertEx.Equal(@"i1.Test(""name"", value)", call.ToString());
+            symbolInfo = model.GetSymbolInfo(call);
+            AssertEx.Equal("System.Object I1.Test(System.String name, System.Object value)", symbolInfo.Symbol.ToTestDisplayString());
+            var typeInfo = model.GetTypeInfo(call);
+            AssertEx.Equal("dynamic", typeInfo.Type.ToTestDisplayString());
+            AssertEx.Equal("dynamic", typeInfo.ConvertedType.ToTestDisplayString());
+
+            CompileAndVerify(comp1).VerifyDiagnostics();
+
+            string source2 = @"
+using System;
+using System.Linq.Expressions;
+
+public class C
+{
+    static void Main()
+    {
+        var expr = GetExpression((I1 i1, dynamic value) => i1.Test(""name"", value));
+        System.Console.Write(expr);
+    }
+
+    static Expression<Func<I1, dynamic, T>> GetExpression<T>(Expression<Func<I1, dynamic, T>> ex) => ex;
+}
+
+public interface I1
+{
+    object Test(string name, object value);
+}
+";
+
+            var comp2 = CreateCompilation(source2, options: TestOptions.DebugExe);
+            CompileAndVerify(comp2,
+                expectedOutput: @"(i1, value) => Convert(i1.Test(""name"", value)" + (ExecutionConditionUtil.IsMonoOrCoreClr ? ", Object)" : ")")).VerifyDiagnostics();
+        }
+
+        [Fact]
+        [WorkItem("https://github.com/dotnet/roslyn/issues/72750")]
+        public void SingleCandidate_ResultIsDynamic_02()
+        {
+            string source1 = @"
+public class C
+{
+    public static C M(I1 i1, dynamic value)
+    {
+        var result = i1.Test(""name"", value);
+        return JsonSerializer.Deserialize<C>(result);
+    }
+}
+
+public interface I1
+{
+    int Test(string name, object value);
+}
+
+class JsonSerializer
+{
+    public static T Deserialize<T>(System.IO.Stream c) => default(T);
+}
+";
+
+            var comp1 = CreateCompilation(source1, targetFramework: TargetFramework.StandardAndCSharp);
+
+            var tree = comp1.SyntaxTrees.Single();
+            var node = tree.GetRoot().DescendantNodes().OfType<IdentifierNameSyntax>().Where(id => id.Identifier.ValueText == "result").Single();
+            var model = comp1.GetSemanticModel(tree);
+            var symbolInfo = model.GetSymbolInfo(node);
+            Assert.Equal("dynamic result", symbolInfo.Symbol.ToTestDisplayString());
+
+            var call = tree.GetRoot().DescendantNodes().OfType<InvocationExpressionSyntax>().First();
+            AssertEx.Equal(@"i1.Test(""name"", value)", call.ToString());
+            symbolInfo = model.GetSymbolInfo(call);
+            AssertEx.Equal("System.Int32 I1.Test(System.String name, System.Object value)", symbolInfo.Symbol.ToTestDisplayString());
+            var typeInfo = model.GetTypeInfo(call);
+            AssertEx.Equal("dynamic", typeInfo.Type.ToTestDisplayString());
+            AssertEx.Equal("dynamic", typeInfo.ConvertedType.ToTestDisplayString());
+
+            CompileAndVerify(comp1).VerifyDiagnostics();
+
+            string source2 = @"
+using System;
+using System.Linq.Expressions;
+
+public class C
+{
+    static void Main()
+    {
+        var expr = GetExpression((I1 i1, dynamic value) => i1.Test(""name"", value));
+        System.Console.Write(expr);
+    }
+
+    static Expression<Func<I1, dynamic, T>> GetExpression<T>(Expression<Func<I1, dynamic, T>> ex) => ex;
+}
+
+public interface I1
+{
+    object Test(string name, object value);
+}
+";
+
+            var comp2 = CreateCompilation(source2, options: TestOptions.DebugExe);
+            CompileAndVerify(comp2,
+                expectedOutput: @"(i1, value) => Convert(i1.Test(""name"", value)" + (ExecutionConditionUtil.IsMonoOrCoreClr ? ", Object)" : ")")).VerifyDiagnostics();
+        }
+
+        [Fact]
+        [WorkItem("https://github.com/dotnet/roslyn/issues/72750")]
+        public void SingleCandidate_Extension()
+        {
+            string source1 = @"
+public class C
+{
+    static void Main()
+    {
+        dynamic d = 1;
+        var result = new C().Test(""name"", d);
+        System.Console.Write(result);        
+    }
+}
+
+static class Extensions
+{
+    public static int Test(this C c, string name, object value) => 123;
+}
+";
+
+            var comp1 = CreateCompilation(source1, options: TestOptions.DebugExe, targetFramework: TargetFramework.StandardAndCSharp);
+
+            var tree = comp1.SyntaxTrees.Single();
+            var node = tree.GetRoot().DescendantNodes().OfType<IdentifierNameSyntax>().Where(id => id.Identifier.ValueText == "result").Single();
+            var model = comp1.GetSemanticModel(tree);
+            var symbolInfo = model.GetSymbolInfo(node);
+            Assert.Equal("System.Int32 result", symbolInfo.Symbol.ToTestDisplayString());
+
+            var call = tree.GetRoot().DescendantNodes().OfType<InvocationExpressionSyntax>().First();
+            AssertEx.Equal(@"new C().Test(""name"", d)", call.ToString());
+            symbolInfo = model.GetSymbolInfo(call);
+            AssertEx.Equal(@"System.Int32 C.Test(System.String name, System.Object value)", symbolInfo.Symbol.ToTestDisplayString());
+            var typeInfo = model.GetTypeInfo(call);
+            AssertEx.Equal("System.Int32", typeInfo.Type.ToTestDisplayString());
+            AssertEx.Equal("System.Int32", typeInfo.ConvertedType.ToTestDisplayString());
+
+            CompileAndVerify(comp1, expectedOutput: "123").VerifyDiagnostics();
+        }
+
+        [Fact]
+        [WorkItem("https://github.com/dotnet/roslyn/issues/72750")]
+        public void SingleCandidate_ArgumentsNotSupportedByDynamic_01()
+        {
+            string source1 = @"
+public class C
+{
+    static void Main()
+    {
+        dynamic d = 1;
+        var result = Test(name: ""name"", d);
+        System.Console.Write(result);        
+    }
+
+    static int Test(string name, object value) => 123;
+}
+";
+
+            var comp1 = CreateCompilation(source1, options: TestOptions.DebugExe, targetFramework: TargetFramework.StandardAndCSharp);
+
+            var tree = comp1.SyntaxTrees.Single();
+            var node = tree.GetRoot().DescendantNodes().OfType<IdentifierNameSyntax>().Where(id => id.Identifier.ValueText == "result").Single();
+            var model = comp1.GetSemanticModel(tree);
+            var symbolInfo = model.GetSymbolInfo(node);
+            Assert.Equal("System.Int32 result", symbolInfo.Symbol.ToTestDisplayString());
+
+            var call = tree.GetRoot().DescendantNodes().OfType<InvocationExpressionSyntax>().First();
+            AssertEx.Equal(@"Test(name: ""name"", d)", call.ToString());
+            symbolInfo = model.GetSymbolInfo(call);
+            AssertEx.Equal(@"System.Int32 C.Test(System.String name, System.Object value)", symbolInfo.Symbol.ToTestDisplayString());
+            var typeInfo = model.GetTypeInfo(call);
+            AssertEx.Equal("System.Int32", typeInfo.Type.ToTestDisplayString());
+            AssertEx.Equal("System.Int32", typeInfo.ConvertedType.ToTestDisplayString());
+
+            CompileAndVerify(comp1, expectedOutput: "123").VerifyDiagnostics();
+        }
+
+        [Fact]
+        [WorkItem("https://github.com/dotnet/roslyn/issues/72750")]
+        public void SingleCandidate_ArgumentsNotSupportedByDynamic_02()
+        {
+            string source1 = @"
+#pragma warning disable //CS8500: This takes the address of, gets the size of, or declares a pointer to a managed type ('string')
+
+unsafe public class C
+{
+    static void Main()
+    {
+        string name = ""name"";
+        dynamic d = 1;
+        var result = Test(&name, d);
+        System.Console.Write(result);        
+    }
+
+    static int Test(string* name, object value) => 123;
+}
+";
+
+            var comp1 = CreateCompilation(source1, options: TestOptions.DebugExe.WithAllowUnsafe(true), targetFramework: TargetFramework.StandardAndCSharp);
+
+            var tree = comp1.SyntaxTrees.Single();
+            var node = tree.GetRoot().DescendantNodes().OfType<IdentifierNameSyntax>().Where(id => id.Identifier.ValueText == "result").Single();
+            var model = comp1.GetSemanticModel(tree);
+            var symbolInfo = model.GetSymbolInfo(node);
+            Assert.Equal("System.Int32 result", symbolInfo.Symbol.ToTestDisplayString());
+
+            var call = tree.GetRoot().DescendantNodes().OfType<InvocationExpressionSyntax>().First();
+            AssertEx.Equal(@"Test(&name, d)", call.ToString());
+            symbolInfo = model.GetSymbolInfo(call);
+            AssertEx.Equal("System.Int32 C.Test(System.String* name, System.Object value)", symbolInfo.Symbol.ToTestDisplayString());
+            var typeInfo = model.GetTypeInfo(call);
+            AssertEx.Equal("System.Int32", typeInfo.Type.ToTestDisplayString());
+            AssertEx.Equal("System.Int32", typeInfo.ConvertedType.ToTestDisplayString());
+
+            CompileAndVerify(comp1, expectedOutput: "123", verify: Verification.Skipped).VerifyDiagnostics();
+        }
+
+        [Fact]
+        [WorkItem("https://github.com/dotnet/roslyn/issues/72750")]
+        public void SingleCandidate_ArgumentsNotSupportedByDynamic_03()
+        {
+            string source1 = @"
+public class C
+{
+    static void Main()
+    {
+        dynamic d = 1;
+        var result = Test(""name"", d);
+        System.Console.Write(result);        
+    }
+
+    static int Test(string name, object value, params System.Collections.Generic.List<int> list) => 123;
+}
+";
+
+            var comp1 = CreateCompilation(source1, options: TestOptions.DebugExe, targetFramework: TargetFramework.StandardAndCSharp);
+
+            var tree = comp1.SyntaxTrees.Single();
+            var node = tree.GetRoot().DescendantNodes().OfType<IdentifierNameSyntax>().Where(id => id.Identifier.ValueText == "result").Single();
+            var model = comp1.GetSemanticModel(tree);
+            var symbolInfo = model.GetSymbolInfo(node);
+            Assert.Equal("System.Int32 result", symbolInfo.Symbol.ToTestDisplayString());
+
+            var call = tree.GetRoot().DescendantNodes().OfType<InvocationExpressionSyntax>().First();
+            AssertEx.Equal(@"Test(""name"", d)", call.ToString());
+            symbolInfo = model.GetSymbolInfo(call);
+            AssertEx.Equal(@"System.Int32 C.Test(System.String name, System.Object value, params System.Collections.Generic.List<System.Int32> list)", symbolInfo.Symbol.ToTestDisplayString());
+            var typeInfo = model.GetTypeInfo(call);
+            AssertEx.Equal("System.Int32", typeInfo.Type.ToTestDisplayString());
+            AssertEx.Equal("System.Int32", typeInfo.ConvertedType.ToTestDisplayString());
+
+            CompileAndVerify(comp1, expectedOutput: "123").VerifyDiagnostics();
+        }
+
+        [Fact]
+        [WorkItem("https://github.com/dotnet/roslyn/issues/72750")]
+        public void SingleCandidate_VoidReturning()
+        {
+            string source = @"
+public class C
+{
+    public static void Main()
+    {
+        dynamic d = 1;
+        var a = Test1(d);
+    }
+
+    static void Test1(int x) {}
+}
+";
+
+            var comp = CreateCompilation(source, targetFramework: TargetFramework.StandardAndCSharp);
+
+            comp.VerifyDiagnostics(
+                // (7,13): error CS0815: Cannot assign void to an implicitly-typed variable
+                //         var a = Test1(d);
+                Diagnostic(ErrorCode.ERR_ImplicitlyTypedVariableAssignedBadValue, "a = Test1(d)").WithArguments("void").WithLocation(7, 13)
+                );
+        }
+
+        [Fact]
+        [WorkItem("https://github.com/dotnet/roslyn/issues/72750")]
+        public void SingleCandidate_RefReturning()
+        {
+            string source = @"
+public class C
+{
+    public static void Main()
+    {
+        dynamic d = 1;
+        Test1(d)++;
+        var a = Test1(d);
+        System.Console.WriteLine(a);        
+    }
+
+    static int _test1 = 0;    
+    static ref int Test1(int x) => ref _test1;
+}
+";
+
+            var comp = CreateCompilation(source, options: TestOptions.DebugExe, targetFramework: TargetFramework.StandardAndCSharp);
+
+            var tree = comp.SyntaxTrees.Single();
+            var node = tree.GetRoot().DescendantNodes().OfType<IdentifierNameSyntax>().Where(id => id.Identifier.ValueText == "a").Single();
+            var model = comp.GetSemanticModel(tree);
+            var symbolInfo = model.GetSymbolInfo(node);
+            Assert.Equal("System.Int32 a", symbolInfo.Symbol.ToTestDisplayString());
+
+            CompileAndVerify(comp, expectedOutput: "1").VerifyDiagnostics();
+        }
+
+        [Fact]
+        [WorkItem("https://github.com/dotnet/roslyn/issues/72750")]
+        public void SingleCandidate_NoConversion()
+        {
+            string source = @"
+unsafe public class C
+{
+    public static void Main()
+    {
+        int v = 0;
+        _test1 = &v;
+
+        dynamic d = 1;
+        (*Test1(d))++;
+        var a = Test1(d);
+        System.Console.WriteLine(*a);        
+    }
+
+    static int* _test1;    
+    static int* Test1(int x) => _test1;
+}
+";
+
+            var comp = CreateCompilation(source, options: TestOptions.DebugExe.WithAllowUnsafe(true), targetFramework: TargetFramework.StandardAndCSharp);
+
+            var tree = comp.SyntaxTrees.Single();
+            var node = tree.GetRoot().DescendantNodes().OfType<IdentifierNameSyntax>().Where(id => id.Identifier.ValueText == "a").Single();
+            var model = comp.GetSemanticModel(tree);
+            var symbolInfo = model.GetSymbolInfo(node);
+            Assert.Equal("System.Int32* a", symbolInfo.Symbol.ToTestDisplayString());
+
+            CompileAndVerify(comp, expectedOutput: "1", verify: Verification.Skipped).VerifyDiagnostics();
+        }
+
+        [Fact]
+        [WorkItem("https://github.com/dotnet/roslyn/issues/72750")]
+        public void SingleCandidate_LocalFunction()
+        {
+            string source = @"
+public class C
+{
+    public static void Main()
+    {
+        dynamic d = 1;
+        var e = test4(d);
+        System.Console.WriteLine(e);        
+
+        static int test4(int x) => x;
+    }
+}
+";
+
+            var comp = CreateCompilation(source, options: TestOptions.DebugExe, targetFramework: TargetFramework.StandardAndCSharp);
+
+            var tree = comp.SyntaxTrees.Single();
+            var node = tree.GetRoot().DescendantNodes().OfType<IdentifierNameSyntax>().Where(id => id.Identifier.ValueText == "e").Single();
+            var model = comp.GetSemanticModel(tree);
+            var symbolInfo = model.GetSymbolInfo(node);
+            Assert.Equal("System.Int32 e", symbolInfo.Symbol.ToTestDisplayString());
+
+            CompileAndVerify(comp, expectedOutput: "1").VerifyDiagnostics();
+        }
+
+        [Fact]
+        [WorkItem("https://github.com/dotnet/roslyn/issues/72750")]
+        public void SingleCandidate_ResultIsDynamic_Delegate()
+        {
+            string source = @"
+public class C
+{
+    static C M(Test i1, dynamic value)
+    {
+        var result = i1(""name"", value);
+        return JsonSerializer.Deserialize<C>(result);
+    }
+}
+
+delegate object Test(string name, object value);
+
+class JsonSerializer
+{
+    public static T Deserialize<T>(System.IO.Stream c) => default(T);
+}
+";
+
+            var comp = CreateCompilation(source, targetFramework: TargetFramework.StandardAndCSharp);
+
+            var tree = comp.SyntaxTrees.Single();
+            var node = tree.GetRoot().DescendantNodes().OfType<IdentifierNameSyntax>().Where(id => id.Identifier.ValueText == "result").Single();
+            var model = comp.GetSemanticModel(tree);
+            var symbolInfo = model.GetSymbolInfo(node);
+            Assert.Equal("dynamic result", symbolInfo.Symbol.ToTestDisplayString());
+
+            var call = tree.GetRoot().DescendantNodes().OfType<InvocationExpressionSyntax>().First();
+            AssertEx.Equal(@"i1(""name"", value)", call.ToString());
+            symbolInfo = model.GetSymbolInfo(call);
+            AssertEx.Equal("System.Object Test.Invoke(System.String name, System.Object value)", symbolInfo.Symbol.ToTestDisplayString());
+            var typeInfo = model.GetTypeInfo(call);
+            AssertEx.Equal("dynamic", typeInfo.Type.ToTestDisplayString());
+            AssertEx.Equal("dynamic", typeInfo.ConvertedType.ToTestDisplayString());
+
+            CompileAndVerify(comp).VerifyDiagnostics();
+        }
+
+        [Fact]
+        [WorkItem("https://github.com/dotnet/roslyn/issues/72750")]
+        public void SingleCandidate_ArgumentsNotSupportedByDynamic_Delegate_01()
+        {
+            string source1 = @"
+public class C
+{
+    static void Main()
+    {
+        dynamic d = 1;
+        var result = Test(name: ""name"", d);
+        System.Console.Write(result);        
+    }
+
+    static D Test = (string name, object value) => 123;
+    delegate int D(string name, object value);
+}
+";
+
+            var comp1 = CreateCompilation(source1, options: TestOptions.DebugExe, targetFramework: TargetFramework.StandardAndCSharp);
+
+            var tree = comp1.SyntaxTrees.Single();
+            var node = tree.GetRoot().DescendantNodes().OfType<IdentifierNameSyntax>().Where(id => id.Identifier.ValueText == "result").Single();
+            var model = comp1.GetSemanticModel(tree);
+            var symbolInfo = model.GetSymbolInfo(node);
+            Assert.Equal("System.Int32 result", symbolInfo.Symbol.ToTestDisplayString());
+
+            var call = tree.GetRoot().DescendantNodes().OfType<InvocationExpressionSyntax>().First();
+            AssertEx.Equal(@"Test(name: ""name"", d)", call.ToString());
+            symbolInfo = model.GetSymbolInfo(call);
+            AssertEx.Equal(@"System.Int32 C.D.Invoke(System.String name, System.Object value)", symbolInfo.Symbol.ToTestDisplayString());
+            var typeInfo = model.GetTypeInfo(call);
+            AssertEx.Equal("System.Int32", typeInfo.Type.ToTestDisplayString());
+            AssertEx.Equal("System.Int32", typeInfo.ConvertedType.ToTestDisplayString());
+
+            CompileAndVerify(comp1, expectedOutput: "123").VerifyDiagnostics();
+        }
+
+        [Fact]
+        [WorkItem("https://github.com/dotnet/roslyn/issues/72750")]
+        public void SingleCandidate_ArgumentsNotSupportedByDynamic_Delegate_02()
+        {
+            string source1 = @"
+#pragma warning disable //CS8500: This takes the address of, gets the size of, or declares a pointer to a managed type ('string')
+
+unsafe public class C
+{
+    static void Main()
+    {
+        string name = ""name"";
+        dynamic d = 1;
+        var result = Test(&name, d);
+        System.Console.Write(result);        
+    }
+
+    static D Test = (string* name, object value) => 123;
+    delegate int D(string* name, object value);
+}
+";
+
+            var comp1 = CreateCompilation(source1, options: TestOptions.DebugExe.WithAllowUnsafe(true), targetFramework: TargetFramework.StandardAndCSharp);
+
+            var tree = comp1.SyntaxTrees.Single();
+            var node = tree.GetRoot().DescendantNodes().OfType<IdentifierNameSyntax>().Where(id => id.Identifier.ValueText == "result").Single();
+            var model = comp1.GetSemanticModel(tree);
+            var symbolInfo = model.GetSymbolInfo(node);
+            Assert.Equal("System.Int32 result", symbolInfo.Symbol.ToTestDisplayString());
+
+            var call = tree.GetRoot().DescendantNodes().OfType<InvocationExpressionSyntax>().First();
+            AssertEx.Equal(@"Test(&name, d)", call.ToString());
+            symbolInfo = model.GetSymbolInfo(call);
+            AssertEx.Equal("System.Int32 C.D.Invoke(System.String* name, System.Object value)", symbolInfo.Symbol.ToTestDisplayString());
+            var typeInfo = model.GetTypeInfo(call);
+            AssertEx.Equal("System.Int32", typeInfo.Type.ToTestDisplayString());
+            AssertEx.Equal("System.Int32", typeInfo.ConvertedType.ToTestDisplayString());
+
+            CompileAndVerify(comp1, expectedOutput: "123", verify: Verification.Skipped).VerifyDiagnostics();
+        }
+
+        [Fact]
+        [WorkItem("https://github.com/dotnet/roslyn/issues/72750")]
+        public void SingleCandidate_ArgumentsNotSupportedByDynamic_Delegate_03()
+        {
+            string source1 = @"
+public class C
+{
+    static void Main()
+    {
+        dynamic d = 1;
+        var result = Test(""name"", d);
+        System.Console.Write(result);        
+    }
+
+    static D Test = (string name, object value, params System.Collections.Generic.List<int> list) => 123;
+    delegate int D(string name, object value, params System.Collections.Generic.List<int> list);
+}
+";
+
+            var comp1 = CreateCompilation(source1, options: TestOptions.DebugExe, targetFramework: TargetFramework.StandardAndCSharp);
+
+            var tree = comp1.SyntaxTrees.Single();
+            var node = tree.GetRoot().DescendantNodes().OfType<IdentifierNameSyntax>().Where(id => id.Identifier.ValueText == "result").Single();
+            var model = comp1.GetSemanticModel(tree);
+            var symbolInfo = model.GetSymbolInfo(node);
+            Assert.Equal("System.Int32 result", symbolInfo.Symbol.ToTestDisplayString());
+
+            var call = tree.GetRoot().DescendantNodes().OfType<InvocationExpressionSyntax>().First();
+            AssertEx.Equal(@"Test(""name"", d)", call.ToString());
+            symbolInfo = model.GetSymbolInfo(call);
+            AssertEx.Equal(@"System.Int32 C.D.Invoke(System.String name, System.Object value, params System.Collections.Generic.List<System.Int32> list)", symbolInfo.Symbol.ToTestDisplayString());
+            var typeInfo = model.GetTypeInfo(call);
+            AssertEx.Equal("System.Int32", typeInfo.Type.ToTestDisplayString());
+            AssertEx.Equal("System.Int32", typeInfo.ConvertedType.ToTestDisplayString());
+
+            CompileAndVerify(comp1, expectedOutput: "123").VerifyDiagnostics();
+        }
+
+        [Fact]
+        [WorkItem("https://github.com/dotnet/roslyn/issues/72750")]
+        public void SingleCandidate_VoidReturning_Delegate()
+        {
+            string source = @"
+public class C
+{
+    public static void Main()
+    {
+        dynamic d = 1;
+        var a = Test1(d);
+    }
+
+    static D Test1 = null;
+}
+
+delegate void D(int x);
+";
+
+            var comp = CreateCompilation(source, targetFramework: TargetFramework.StandardAndCSharp);
+
+            comp.VerifyDiagnostics(
+                // (7,13): error CS0815: Cannot assign void to an implicitly-typed variable
+                //         var a = Test1(d);
+                Diagnostic(ErrorCode.ERR_ImplicitlyTypedVariableAssignedBadValue, "a = Test1(d)").WithArguments("void").WithLocation(7, 13)
+                );
+        }
+
+        [Fact]
+        [WorkItem("https://github.com/dotnet/roslyn/issues/72750")]
+        public void SingleCandidate_RefReturning_Delegate()
+        {
+            string source = @"
+public class C
+{
+    public static void Main()
+    {
+        dynamic d = 1;
+        Test1(d)++;
+        var a = Test1(d);
+        System.Console.WriteLine(a);        
+    }
+
+    static int _test1 = 0;    
+    static D Test1 = (int x) => ref _test1;
+
+    delegate ref int D(int x);
+}
+";
+
+            var comp = CreateCompilation(source, options: TestOptions.DebugExe, targetFramework: TargetFramework.StandardAndCSharp);
+
+            var tree = comp.SyntaxTrees.Single();
+            var node = tree.GetRoot().DescendantNodes().OfType<IdentifierNameSyntax>().Where(id => id.Identifier.ValueText == "a").Single();
+            var model = comp.GetSemanticModel(tree);
+            var symbolInfo = model.GetSymbolInfo(node);
+            Assert.Equal("System.Int32 a", symbolInfo.Symbol.ToTestDisplayString());
+
+            CompileAndVerify(comp, expectedOutput: "1").VerifyDiagnostics();
+        }
+
+        [Fact]
+        [WorkItem("https://github.com/dotnet/roslyn/issues/72750")]
+        public void SingleCandidate_NoConversion_Delegate()
+        {
+            string source = @"
+unsafe public class C
+{
+    public static void Main()
+    {
+        int v = 0;
+        _test1 = &v;
+
+        dynamic d = 1;
+        (*Test1(d))++;
+        var a = Test1(d);
+        System.Console.WriteLine(*a);        
+    }
+
+    static int* _test1;    
+    static D Test1 = (int x) => _test1;
+    delegate int* D(int x);
+}
+";
+
+            var comp = CreateCompilation(source, options: TestOptions.DebugExe.WithAllowUnsafe(true), targetFramework: TargetFramework.StandardAndCSharp);
+
+            var tree = comp.SyntaxTrees.Single();
+            var node = tree.GetRoot().DescendantNodes().OfType<IdentifierNameSyntax>().Where(id => id.Identifier.ValueText == "a").Single();
+            var model = comp.GetSemanticModel(tree);
+            var symbolInfo = model.GetSymbolInfo(node);
+            Assert.Equal("System.Int32* a", symbolInfo.Symbol.ToTestDisplayString());
+
+            CompileAndVerify(comp, expectedOutput: "1", verify: Verification.Skipped).VerifyDiagnostics();
+        }
+
+        [Fact]
+        [WorkItem("https://github.com/dotnet/roslyn/issues/72750")]
+        public void SingleCandidate_ResultIsDynamic_Property()
+        {
+            string source = @"
+public class C
+{
+    public static C M(I1 i1, dynamic value)
+    {
+        var result = i1[""name"", value];
+        return JsonSerializer.Deserialize<C>(result);
+    }
+}
+
+public interface I1
+{
+    object this[string name, object value] {get;}
+}
+
+class JsonSerializer
+{
+    public static T Deserialize<T>(System.IO.Stream c) => default(T);
+}
+";
+
+            var comp = CreateCompilation(source, targetFramework: TargetFramework.StandardAndCSharp);
+
+            var tree = comp.SyntaxTrees.Single();
+            var node = tree.GetRoot().DescendantNodes().OfType<IdentifierNameSyntax>().Where(id => id.Identifier.ValueText == "result").Single();
+            var model = comp.GetSemanticModel(tree);
+            var symbolInfo = model.GetSymbolInfo(node);
+            Assert.Equal("dynamic result", symbolInfo.Symbol.ToTestDisplayString());
+
+            var elementAccess = tree.GetRoot().DescendantNodes().OfType<ElementAccessExpressionSyntax>().Single();
+            symbolInfo = model.GetSymbolInfo(elementAccess);
+            AssertEx.Equal("System.Object I1.this[System.String name, System.Object value] { get; }", symbolInfo.Symbol.ToTestDisplayString());
+            var typeInfo = model.GetTypeInfo(elementAccess);
+            AssertEx.Equal("dynamic", typeInfo.Type.ToTestDisplayString());
+            AssertEx.Equal("dynamic", typeInfo.ConvertedType.ToTestDisplayString());
+
+            CompileAndVerify(comp).VerifyDiagnostics();
+        }
+
+        [Fact]
+        [WorkItem("https://github.com/dotnet/roslyn/issues/72750")]
+        public void SingleCandidate_ArgumentsNotSupportedByDynamic_Property_01()
+        {
+            string source1 = @"
+public class C
+{
+    static void Main()
+    {
+        dynamic d = 1;
+        var result = new C()[name: ""name"", d];
+        System.Console.Write(result);        
+    }
+
+    int this[string name, object value] => 123;
+}
+";
+
+            var comp1 = CreateCompilation(source1, options: TestOptions.DebugExe, targetFramework: TargetFramework.StandardAndCSharp);
+
+            // This is surprising, but this scenario used to successfully bind dynamically before (unlike a call).
+            var tree = comp1.SyntaxTrees.Single();
+            var node = tree.GetRoot().DescendantNodes().OfType<IdentifierNameSyntax>().Where(id => id.Identifier.ValueText == "result").Single();
+            var model = comp1.GetSemanticModel(tree);
+            var symbolInfo = model.GetSymbolInfo(node);
+            Assert.Equal("dynamic result", symbolInfo.Symbol.ToTestDisplayString());
+
+            var elementAccess = tree.GetRoot().DescendantNodes().OfType<ElementAccessExpressionSyntax>().Single();
+            symbolInfo = model.GetSymbolInfo(elementAccess);
+            AssertEx.Equal("System.Int32 C.this[System.String name, System.Object value] { get; }", symbolInfo.Symbol.ToTestDisplayString());
+            var typeInfo = model.GetTypeInfo(elementAccess);
+            AssertEx.Equal("dynamic", typeInfo.Type.ToTestDisplayString());
+            AssertEx.Equal("dynamic", typeInfo.ConvertedType.ToTestDisplayString());
+
+            CompileAndVerify(comp1, expectedOutput: "123").VerifyDiagnostics();
+        }
+
+        [Fact]
+        [WorkItem("https://github.com/dotnet/roslyn/issues/72750")]
+        public void SingleCandidate_ArgumentsNotSupportedByDynamic_Property_02()
+        {
+            string source1 = @"
+#pragma warning disable //CS8500: This takes the address of, gets the size of, or declares a pointer to a managed type ('string')
+
+unsafe public class C
+{
+    static void Main()
+    {
+        string name = ""name"";
+        dynamic d = 1;
+        var result = new C()[&name, d];
+        System.Console.Write(result);        
+    }
+
+    int this[string* name, object value] => 123;
+}
+";
+
+            var comp1 = CreateCompilation(source1, options: TestOptions.DebugExe.WithAllowUnsafe(true), targetFramework: TargetFramework.StandardAndCSharp);
+
+            var tree = comp1.SyntaxTrees.Single();
+            var node = tree.GetRoot().DescendantNodes().OfType<IdentifierNameSyntax>().Where(id => id.Identifier.ValueText == "result").Single();
+            var model = comp1.GetSemanticModel(tree);
+            var symbolInfo = model.GetSymbolInfo(node);
+            Assert.Equal("System.Int32 result", symbolInfo.Symbol.ToTestDisplayString());
+
+            var elementAccess = tree.GetRoot().DescendantNodes().OfType<ElementAccessExpressionSyntax>().Single();
+            symbolInfo = model.GetSymbolInfo(elementAccess);
+            AssertEx.Equal("System.Int32 C.this[System.String* name, System.Object value] { get; }", symbolInfo.Symbol.ToTestDisplayString());
+            var typeInfo = model.GetTypeInfo(elementAccess);
+            AssertEx.Equal("System.Int32", typeInfo.Type.ToTestDisplayString());
+            AssertEx.Equal("System.Int32", typeInfo.ConvertedType.ToTestDisplayString());
+
+            CompileAndVerify(comp1, expectedOutput: "123", verify: Verification.Skipped).VerifyDiagnostics();
+        }
+
+        [Fact]
+        [WorkItem("https://github.com/dotnet/roslyn/issues/72750")]
+        public void SingleCandidate_ArgumentsNotSupportedByDynamic_Property_03()
+        {
+            string source1 = @"
+public class C
+{
+    static void Main()
+    {
+        dynamic d = 1;
+        var result = new C()[""name"", d];
+        System.Console.Write(result);        
+    }
+
+    int this[string name, object value, params System.Collections.Generic.List<int> list] => 123;
+}
+";
+
+            var comp1 = CreateCompilation(source1, options: TestOptions.DebugExe, targetFramework: TargetFramework.StandardAndCSharp);
+
+            // This is surprising, but this scenario used to successfully bind dynamically before (unlike a call).
+            var tree = comp1.SyntaxTrees.Single();
+            var node = tree.GetRoot().DescendantNodes().OfType<IdentifierNameSyntax>().Where(id => id.Identifier.ValueText == "result").Single();
+            var model = comp1.GetSemanticModel(tree);
+            var symbolInfo = model.GetSymbolInfo(node);
+            Assert.Equal("System.Int32 result", symbolInfo.Symbol.ToTestDisplayString());
+
+            var elementAccess = tree.GetRoot().DescendantNodes().OfType<ElementAccessExpressionSyntax>().Single();
+            symbolInfo = model.GetSymbolInfo(elementAccess);
+            AssertEx.Equal("System.Int32 C.this[System.String name, System.Object value, params System.Collections.Generic.List<System.Int32> list] { get; }", symbolInfo.Symbol.ToTestDisplayString());
+            var typeInfo = model.GetTypeInfo(elementAccess);
+            AssertEx.Equal("System.Int32", typeInfo.Type.ToTestDisplayString());
+            AssertEx.Equal("System.Int32", typeInfo.ConvertedType.ToTestDisplayString());
+
+            CompileAndVerify(comp1, expectedOutput: "123").VerifyDiagnostics();
+        }
+
+        [Fact]
+        [WorkItem("https://github.com/dotnet/roslyn/issues/72750")]
+        public void SingleCandidate_RefReturning_Property()
+        {
+            string source = @"
+public class C
+{
+    public static void Main()
+    {
+        dynamic d = 1;
+        var c = new C();
+        c[d]++;
+        var a = c[d];
+        System.Console.WriteLine(a);        
+    }
+
+    int _test1 = 0;    
+    ref int this[int x] => ref _test1;
+}
+";
+
+            var comp = CreateCompilation(source, options: TestOptions.DebugExe, targetFramework: TargetFramework.StandardAndCSharp);
+
+            var tree = comp.SyntaxTrees.Single();
+            var node = tree.GetRoot().DescendantNodes().OfType<IdentifierNameSyntax>().Where(id => id.Identifier.ValueText == "a").Single();
+            var model = comp.GetSemanticModel(tree);
+            var symbolInfo = model.GetSymbolInfo(node);
+            Assert.Equal("System.Int32 a", symbolInfo.Symbol.ToTestDisplayString());
+
+            TypeInfo typeInfo;
+
+            foreach (var elementAccess in tree.GetRoot().DescendantNodes().OfType<ElementAccessExpressionSyntax>())
+            {
+                symbolInfo = model.GetSymbolInfo(elementAccess);
+                AssertEx.Equal("ref System.Int32 C.this[System.Int32 x] { get; }", symbolInfo.Symbol.ToTestDisplayString());
+                typeInfo = model.GetTypeInfo(elementAccess);
+                AssertEx.Equal("System.Int32", typeInfo.Type.ToTestDisplayString());
+                AssertEx.Equal("System.Int32", typeInfo.ConvertedType.ToTestDisplayString());
+            }
+
+            var increment = tree.GetRoot().DescendantNodes().OfType<PostfixUnaryExpressionSyntax>().Single();
+            typeInfo = model.GetTypeInfo(increment);
+            AssertEx.Equal("System.Int32", typeInfo.Type.ToTestDisplayString());
+            AssertEx.Equal("System.Int32", typeInfo.ConvertedType.ToTestDisplayString());
+
+            CompileAndVerify(comp, expectedOutput: "1").VerifyDiagnostics();
+        }
+
+        [Fact]
+        [WorkItem("https://github.com/dotnet/roslyn/issues/72750")]
+        public void SingleCandidate_NoConversion_Property()
+        {
+            string source = @"
+unsafe public class C
+{
+    public static void Main()
+    {
+        int v = 0;
+        var c = new C();
+        c._test1 = &v;
+
+        dynamic d = 1;
+        (*c[d])++;
+        var a = c[d];
+        System.Console.WriteLine(*a);        
+    }
+
+    int* _test1;    
+    int* this[int x] => _test1;
+}
+";
+
+            var comp = CreateCompilation(source, options: TestOptions.DebugExe.WithAllowUnsafe(true), targetFramework: TargetFramework.StandardAndCSharp);
+
+            var tree = comp.SyntaxTrees.Single();
+            var node = tree.GetRoot().DescendantNodes().OfType<IdentifierNameSyntax>().Where(id => id.Identifier.ValueText == "a").Single();
+            var model = comp.GetSemanticModel(tree);
+            var symbolInfo = model.GetSymbolInfo(node);
+            Assert.Equal("System.Int32* a", symbolInfo.Symbol.ToTestDisplayString());
+
+            TypeInfo typeInfo;
+
+            foreach (var elementAccess in tree.GetRoot().DescendantNodes().OfType<ElementAccessExpressionSyntax>())
+            {
+                symbolInfo = model.GetSymbolInfo(elementAccess);
+                AssertEx.Equal("System.Int32* C.this[System.Int32 x] { get; }", symbolInfo.Symbol.ToTestDisplayString());
+                typeInfo = model.GetTypeInfo(elementAccess);
+                AssertEx.Equal("System.Int32*", typeInfo.Type.ToTestDisplayString());
+                AssertEx.Equal("System.Int32*", typeInfo.ConvertedType.ToTestDisplayString());
+            }
+
+            CompileAndVerify(comp, expectedOutput: "1", verify: Verification.Skipped).VerifyDiagnostics();
+        }
+
+        [Fact]
+        [WorkItem("https://github.com/dotnet/roslyn/issues/72750")]
+        public void SingleCandidate_ResultIsDynamic_Property_Assignment()
+        {
+            string source = @"
+public class C
+{
+    public static void Main()
+    {
+        dynamic d = 1;
+        var c = new C();
+        var a = c[d] = 2;
+        System.Console.Write(a);        
+        System.Console.Write("" "");        
+        System.Console.Write(c._test1);        
+    }
+
+    int _test1 = 0;    
+    int this[int x]
+    {
+        get => _test1;
+        set => _test1 = value;
+    }
+}
+";
+
+            var comp = CreateCompilation(source, options: TestOptions.DebugExe, targetFramework: TargetFramework.StandardAndCSharp);
+
+            var tree = comp.SyntaxTrees.Single();
+            var node = tree.GetRoot().DescendantNodes().OfType<IdentifierNameSyntax>().Where(id => id.Identifier.ValueText == "a").Single();
+            var model = comp.GetSemanticModel(tree);
+            var symbolInfo = model.GetSymbolInfo(node);
+            Assert.Equal("dynamic a", symbolInfo.Symbol.ToTestDisplayString());
+
+            var elementAccess = tree.GetRoot().DescendantNodes().OfType<ElementAccessExpressionSyntax>().Single();
+            symbolInfo = model.GetSymbolInfo(elementAccess);
+            AssertEx.Equal("System.Int32 C.this[System.Int32 x] { get; set; }", symbolInfo.Symbol.ToTestDisplayString());
+            var typeInfo = model.GetTypeInfo(elementAccess);
+            AssertEx.Equal("System.Int32", typeInfo.Type.ToTestDisplayString());
+            AssertEx.Equal("System.Int32", typeInfo.ConvertedType.ToTestDisplayString());
+
+            var assignment = (AssignmentExpressionSyntax)elementAccess.Parent;
+            typeInfo = model.GetTypeInfo(assignment);
+            AssertEx.Equal("dynamic", typeInfo.Type.ToTestDisplayString());
+            AssertEx.Equal("dynamic", typeInfo.ConvertedType.ToTestDisplayString());
+
+            var right = assignment.Right;
+            typeInfo = model.GetTypeInfo(right);
+            AssertEx.Equal("System.Int32", typeInfo.Type.ToTestDisplayString());
+            AssertEx.Equal("System.Int32", typeInfo.ConvertedType.ToTestDisplayString());
+
+            CompileAndVerify(comp, expectedOutput: "2 2").VerifyDiagnostics();
+        }
+
+        [Fact]
+        [WorkItem("https://github.com/dotnet/roslyn/issues/72750")]
+        public void SingleCandidate_ResultIsDynamic_Property_Assignment_RightSideIsConvertedStatically()
+        {
+            string source = @"
+public class C
+{
+    public static void Main()
+    {
+        dynamic d = 1;
+        object o = null;
+        var c = new C();
+        var a = c[d] = o;
+        System.Console.Write(a);        
+    }
+
+    System.IO.Stream this[int x]
+    {
+        get => null;
+        set {}
+    }
+}
+";
+
+            var comp = CreateCompilation(source, options: TestOptions.DebugExe, targetFramework: TargetFramework.StandardAndCSharp);
+
+            var tree = comp.SyntaxTrees.Single();
+            var node = tree.GetRoot().DescendantNodes().OfType<IdentifierNameSyntax>().Where(id => id.Identifier.ValueText == "a").Single();
+            var model = comp.GetSemanticModel(tree);
+            var symbolInfo = model.GetSymbolInfo(node);
+            Assert.Equal("dynamic a", symbolInfo.Symbol.ToTestDisplayString());
+
+            var elementAccess = tree.GetRoot().DescendantNodes().OfType<ElementAccessExpressionSyntax>().Single();
+            symbolInfo = model.GetSymbolInfo(elementAccess);
+            AssertEx.Equal("System.IO.Stream C.this[System.Int32 x] { get; set; }", symbolInfo.Symbol.ToTestDisplayString());
+            var typeInfo = model.GetTypeInfo(elementAccess);
+            AssertEx.Equal("System.IO.Stream", typeInfo.Type.ToTestDisplayString());
+            AssertEx.Equal("System.IO.Stream", typeInfo.ConvertedType.ToTestDisplayString());
+
+            var assignment = (AssignmentExpressionSyntax)elementAccess.Parent;
+            typeInfo = model.GetTypeInfo(assignment);
+            AssertEx.Equal("dynamic", typeInfo.Type.ToTestDisplayString());
+            AssertEx.Equal("dynamic", typeInfo.ConvertedType.ToTestDisplayString());
+
+            var right = assignment.Right;
+            typeInfo = model.GetTypeInfo(right);
+            AssertEx.Equal("System.Object", typeInfo.Type.ToTestDisplayString());
+            AssertEx.Equal("System.IO.Stream", typeInfo.ConvertedType.ToTestDisplayString());
+
+            comp.VerifyDiagnostics(
+                // (9,24): error CS0266: Cannot implicitly convert type 'object' to 'System.IO.Stream'. An explicit conversion exists (are you missing a cast?)
+                //         var a = c[d] = o;
+                Diagnostic(ErrorCode.ERR_NoImplicitConvCast, "o").WithArguments("object", "System.IO.Stream").WithLocation(9, 24)
+                );
+        }
+
+        [Fact]
+        [WorkItem("https://github.com/dotnet/roslyn/issues/72750")]
+        public void SingleCandidate_ResultIsDynamic_Property_CompoundAssignment_01()
+        {
+            string source = @"
+public class C
+{
+    public static void Main()
+    {
+        dynamic d = 1;
+        var c = new C();
+        var a = c[d] += 2;
+        System.Console.Write(a);        
+        System.Console.Write("" "");        
+        System.Console.Write(c._test1);        
+    }
+
+    int _test1 = 0;    
+    int this[int x]
+    {
+        get => _test1;
+        set => _test1 = value;
+    }
+}
+";
+
+            var comp = CreateCompilation(source, options: TestOptions.DebugExe, targetFramework: TargetFramework.StandardAndCSharp);
+
+            var tree = comp.SyntaxTrees.Single();
+            var node = tree.GetRoot().DescendantNodes().OfType<IdentifierNameSyntax>().Where(id => id.Identifier.ValueText == "a").Single();
+            var model = comp.GetSemanticModel(tree);
+            var symbolInfo = model.GetSymbolInfo(node);
+            Assert.Equal("dynamic a", symbolInfo.Symbol.ToTestDisplayString());
+
+            var elementAccess = tree.GetRoot().DescendantNodes().OfType<ElementAccessExpressionSyntax>().Single();
+            symbolInfo = model.GetSymbolInfo(elementAccess);
+            AssertEx.Equal("System.Int32 C.this[System.Int32 x] { get; set; }", symbolInfo.Symbol.ToTestDisplayString());
+            var typeInfo = model.GetTypeInfo(elementAccess);
+            AssertEx.Equal("System.Int32", typeInfo.Type.ToTestDisplayString());
+            AssertEx.Equal("System.Int32", typeInfo.ConvertedType.ToTestDisplayString());
+
+            var assignment = (AssignmentExpressionSyntax)elementAccess.Parent;
+            typeInfo = model.GetTypeInfo(assignment);
+            AssertEx.Equal("dynamic", typeInfo.Type.ToTestDisplayString());
+            AssertEx.Equal("dynamic", typeInfo.ConvertedType.ToTestDisplayString());
+
+            CompileAndVerify(comp, expectedOutput: "2 2").VerifyDiagnostics();
+        }
+
+        [Fact]
+        [WorkItem("https://github.com/dotnet/roslyn/issues/72750")]
+        public void SingleCandidate_ResultIsDynamic_Property_CompoundAssignment_02()
+        {
+            string source = @"
+public class C
+{
+    public static void Main()
+    {
+        dynamic d = 1;
+        var c = new C();
+        var a = c[d] += d;
+        System.Console.Write(a);        
+        System.Console.Write("" "");        
+        System.Console.Write(c._test1);        
+    }
+
+    int _test1 = 0;    
+    int this[int x]
+    {
+        get => _test1;
+        set => _test1 = value;
+    }
+}
+";
+
+            var comp = CreateCompilation(source, options: TestOptions.DebugExe, targetFramework: TargetFramework.StandardAndCSharp);
+
+            var tree = comp.SyntaxTrees.Single();
+            var node = tree.GetRoot().DescendantNodes().OfType<IdentifierNameSyntax>().Where(id => id.Identifier.ValueText == "a").Single();
+            var model = comp.GetSemanticModel(tree);
+            var symbolInfo = model.GetSymbolInfo(node);
+            Assert.Equal("dynamic a", symbolInfo.Symbol.ToTestDisplayString());
+
+            var elementAccess = tree.GetRoot().DescendantNodes().OfType<ElementAccessExpressionSyntax>().Single();
+            symbolInfo = model.GetSymbolInfo(elementAccess);
+            AssertEx.Equal("System.Int32 C.this[System.Int32 x] { get; set; }", symbolInfo.Symbol.ToTestDisplayString());
+            var typeInfo = model.GetTypeInfo(elementAccess);
+            AssertEx.Equal("System.Int32", typeInfo.Type.ToTestDisplayString());
+            AssertEx.Equal("System.Int32", typeInfo.ConvertedType.ToTestDisplayString());
+
+            var assignment = (AssignmentExpressionSyntax)elementAccess.Parent;
+            typeInfo = model.GetTypeInfo(assignment);
+            AssertEx.Equal("dynamic", typeInfo.Type.ToTestDisplayString());
+            AssertEx.Equal("dynamic", typeInfo.ConvertedType.ToTestDisplayString());
+
+            CompileAndVerify(comp, expectedOutput: "1 1").VerifyDiagnostics();
+        }
+
+        [Fact]
+        [WorkItem("https://github.com/dotnet/roslyn/issues/72750")]
+        public void SingleCandidate_ResultIsDynamic_Property_PostfixIncrement()
+        {
+            string source = @"
+public class C
+{
+    public static void Main()
+    {
+        dynamic d = 1;
+        var c = new C();
+        var a = c[d]++;
+        System.Console.Write(a);        
+        System.Console.Write("" "");        
+        System.Console.Write(c._test1);        
+    }
+
+    int _test1 = 2;    
+    int this[int x]
+    {
+        get => _test1;
+        set => _test1 = value;
+    }
+}
+";
+
+            var comp = CreateCompilation(source, options: TestOptions.DebugExe, targetFramework: TargetFramework.StandardAndCSharp);
+
+            var tree = comp.SyntaxTrees.Single();
+            var node = tree.GetRoot().DescendantNodes().OfType<IdentifierNameSyntax>().Where(id => id.Identifier.ValueText == "a").Single();
+            var model = comp.GetSemanticModel(tree);
+            var symbolInfo = model.GetSymbolInfo(node);
+            Assert.Equal("dynamic a", symbolInfo.Symbol.ToTestDisplayString());
+
+            var elementAccess = tree.GetRoot().DescendantNodes().OfType<ElementAccessExpressionSyntax>().Single();
+            symbolInfo = model.GetSymbolInfo(elementAccess);
+            AssertEx.Equal("System.Int32 C.this[System.Int32 x] { get; set; }", symbolInfo.Symbol.ToTestDisplayString());
+            var typeInfo = model.GetTypeInfo(elementAccess);
+            AssertEx.Equal("System.Int32", typeInfo.Type.ToTestDisplayString());
+            AssertEx.Equal("System.Int32", typeInfo.ConvertedType.ToTestDisplayString());
+
+            var assignment = (PostfixUnaryExpressionSyntax)elementAccess.Parent;
+            typeInfo = model.GetTypeInfo(assignment);
+            AssertEx.Equal("dynamic", typeInfo.Type.ToTestDisplayString());
+            AssertEx.Equal("dynamic", typeInfo.ConvertedType.ToTestDisplayString());
+
+            CompileAndVerify(comp, expectedOutput: "2 3").VerifyDiagnostics();
+        }
+
+        [Fact]
+        [WorkItem("https://github.com/dotnet/roslyn/issues/72750")]
+        public void SingleCandidate_ResultIsDynamic_Property_PrefixIncrement()
+        {
+            string source = @"
+public class C
+{
+    public static void Main()
+    {
+        dynamic d = 1;
+        var c = new C();
+        var a = ++c[d];
+        System.Console.Write(a);        
+        System.Console.Write("" "");        
+        System.Console.Write(c._test1);        
+    }
+
+    int _test1 = 0;    
+    int this[int x]
+    {
+        get => _test1;
+        set => _test1 = value;
+    }
+}
+";
+
+            var comp = CreateCompilation(source, options: TestOptions.DebugExe, targetFramework: TargetFramework.StandardAndCSharp);
+
+            var tree = comp.SyntaxTrees.Single();
+            var node = tree.GetRoot().DescendantNodes().OfType<IdentifierNameSyntax>().Where(id => id.Identifier.ValueText == "a").Single();
+            var model = comp.GetSemanticModel(tree);
+            var symbolInfo = model.GetSymbolInfo(node);
+            Assert.Equal("dynamic a", symbolInfo.Symbol.ToTestDisplayString());
+
+            var elementAccess = tree.GetRoot().DescendantNodes().OfType<ElementAccessExpressionSyntax>().Single();
+            symbolInfo = model.GetSymbolInfo(elementAccess);
+            AssertEx.Equal("System.Int32 C.this[System.Int32 x] { get; set; }", symbolInfo.Symbol.ToTestDisplayString());
+            var typeInfo = model.GetTypeInfo(elementAccess);
+            AssertEx.Equal("System.Int32", typeInfo.Type.ToTestDisplayString());
+            AssertEx.Equal("System.Int32", typeInfo.ConvertedType.ToTestDisplayString());
+
+            var assignment = (PrefixUnaryExpressionSyntax)elementAccess.Parent;
+            typeInfo = model.GetTypeInfo(assignment);
+            AssertEx.Equal("dynamic", typeInfo.Type.ToTestDisplayString());
+            AssertEx.Equal("dynamic", typeInfo.ConvertedType.ToTestDisplayString());
+
+            CompileAndVerify(comp, expectedOutput: "1 1").VerifyDiagnostics();
+        }
+
+        [Fact]
+        [WorkItem("https://github.com/dotnet/roslyn/issues/72750")]
+        public void SingleCandidate_ResultIsDynamic_Property_ConditionalAssignment_01()
+        {
+            string source = @"
+public class C
+{
+    public static void Main()
+    {
+        dynamic d = 1;
+        var c = new C();
+        var a = c[d] ??= ""2"";
+        System.Console.Write(a);        
+        System.Console.Write("" "");        
+        System.Console.Write(c._test1);        
+    }
+
+    string _test1 = null;    
+    string this[int x]
+    {
+        get => _test1;
+        set => _test1 = value;
+    }
+}
+";
+
+            var comp = CreateCompilation(source, options: TestOptions.DebugExe, targetFramework: TargetFramework.StandardAndCSharp);
+
+            var tree = comp.SyntaxTrees.Single();
+            var node = tree.GetRoot().DescendantNodes().OfType<IdentifierNameSyntax>().Where(id => id.Identifier.ValueText == "a").Single();
+            var model = comp.GetSemanticModel(tree);
+            var symbolInfo = model.GetSymbolInfo(node);
+            Assert.Equal("dynamic a", symbolInfo.Symbol.ToTestDisplayString());
+
+            var elementAccess = tree.GetRoot().DescendantNodes().OfType<ElementAccessExpressionSyntax>().Single();
+            symbolInfo = model.GetSymbolInfo(elementAccess);
+            AssertEx.Equal("System.String C.this[System.Int32 x] { get; set; }", symbolInfo.Symbol.ToTestDisplayString());
+            var typeInfo = model.GetTypeInfo(elementAccess);
+            AssertEx.Equal("System.String", typeInfo.Type.ToTestDisplayString());
+            AssertEx.Equal("System.String", typeInfo.ConvertedType.ToTestDisplayString());
+
+            var assignment = (AssignmentExpressionSyntax)elementAccess.Parent;
+            typeInfo = model.GetTypeInfo(assignment);
+            AssertEx.Equal("dynamic", typeInfo.Type.ToTestDisplayString());
+            AssertEx.Equal("dynamic", typeInfo.ConvertedType.ToTestDisplayString());
+
+            CompileAndVerify(comp, expectedOutput: "2 2").VerifyDiagnostics();
+        }
+
+        [Fact]
+        [WorkItem("https://github.com/dotnet/roslyn/issues/72750")]
+        public void SingleCandidate_ResultIsDynamic_Property_ConditionalAssignment_02()
+        {
+            string source = @"
+public class C
+{
+    public static void Main()
+    {
+        dynamic d = 1;
+        var c = new C();
+        var a = c[d] ??= 2;
+        System.Console.Write(a);        
+        System.Console.Write("" "");        
+        System.Console.Write(c._test1);        
+    }
+
+    int? _test1 = null;    
+    int? this[int x]
+    {
+        get => _test1;
+        set => _test1 = value;
+    }
+}
+";
+
+            var comp = CreateCompilation(source, options: TestOptions.DebugExe, targetFramework: TargetFramework.StandardAndCSharp);
+
+            var tree = comp.SyntaxTrees.Single();
+            var node = tree.GetRoot().DescendantNodes().OfType<IdentifierNameSyntax>().Where(id => id.Identifier.ValueText == "a").Single();
+            var model = comp.GetSemanticModel(tree);
+            var symbolInfo = model.GetSymbolInfo(node);
+            Assert.Equal("dynamic a", symbolInfo.Symbol.ToTestDisplayString());
+
+            var elementAccess = tree.GetRoot().DescendantNodes().OfType<ElementAccessExpressionSyntax>().Single();
+            symbolInfo = model.GetSymbolInfo(elementAccess);
+            AssertEx.Equal("System.Int32? C.this[System.Int32 x] { get; set; }", symbolInfo.Symbol.ToTestDisplayString());
+            var typeInfo = model.GetTypeInfo(elementAccess);
+            AssertEx.Equal("System.Int32?", typeInfo.Type.ToTestDisplayString());
+            AssertEx.Equal("System.Int32?", typeInfo.ConvertedType.ToTestDisplayString());
+
+            var assignment = (AssignmentExpressionSyntax)elementAccess.Parent;
+            typeInfo = model.GetTypeInfo(assignment);
+            AssertEx.Equal("dynamic", typeInfo.Type.ToTestDisplayString());
+            AssertEx.Equal("dynamic", typeInfo.ConvertedType.ToTestDisplayString());
+
+            CompileAndVerify(comp, expectedOutput: "2 2").VerifyDiagnostics();
+        }
+
+        [Fact]
+        [WorkItem("https://github.com/dotnet/roslyn/issues/72750")]
+        public void SingleCandidate_ResultIsDynamic_Property_ConditionalAssignment_Error()
+        {
+            string source = @"
+public class C
+{
+    public static void Main()
+    {
+        dynamic d = 1;
+        var c = new C();
+        c[d] ??= 2;
+        c[d] ??= ""2"";
+    }
+
+    int _test1 = 0;    
+    int this[int x]
+    {
+        get => _test1;
+        set => _test1 = value;
+    }
+}
+";
+
+            var comp = CreateCompilation(source, options: TestOptions.DebugExe, targetFramework: TargetFramework.StandardAndCSharp);
+
+            comp.VerifyDiagnostics(
+                // (8,9): error CS0019: Operator '??=' cannot be applied to operands of type 'int' and 'int'
+                //         c[d] ??= 2;
+                Diagnostic(ErrorCode.ERR_BadBinaryOps, "c[d] ??= 2").WithArguments("??=", "int", "int").WithLocation(8, 9),
+                // (9,9): error CS0019: Operator '??=' cannot be applied to operands of type 'int' and 'string'
+                //         c[d] ??= "2";
+                Diagnostic(ErrorCode.ERR_BadBinaryOps, @"c[d] ??= ""2""").WithArguments("??=", "int", "string").WithLocation(9, 9)
+                );
+        }
+
+        [Fact]
+        [WorkItem("https://github.com/dotnet/roslyn/issues/72750")]
+        public void SingleCandidate_ResultIsDynamic_Property_MemberInitializer_Assignment()
+        {
+            string source = @"
+public class C
+{
+    public static void Main()
+    {
+        dynamic d = 1;
+        var c = new C() { [d] = 2 };
+        System.Console.WriteLine(c[1]);        
+    }
+
+    int _test1 = 0;    
+    int this[int x]
+    {
+        get => _test1;
+        set => _test1 = value;
+    }
+}
+";
+
+            var comp = CreateCompilation(source, options: TestOptions.DebugExe, targetFramework: TargetFramework.StandardAndCSharp);
+
+            var tree = comp.SyntaxTrees.Single();
+            var model = comp.GetSemanticModel(tree);
+
+            var elementAccess = tree.GetRoot().DescendantNodes().OfType<ImplicitElementAccessSyntax>().Single();
+            var symbolInfo = model.GetSymbolInfo(elementAccess);
+            AssertEx.Equal("System.Int32 C.this[System.Int32 x] { get; set; }", symbolInfo.Symbol.ToTestDisplayString());
+            var typeInfo = model.GetTypeInfo(elementAccess);
+            AssertEx.Equal("System.Int32", typeInfo.Type.ToTestDisplayString());
+            AssertEx.Equal("System.Int32", typeInfo.ConvertedType.ToTestDisplayString());
+
+            var assignment = (AssignmentExpressionSyntax)elementAccess.Parent;
+            typeInfo = model.GetTypeInfo(assignment);
+            AssertEx.Equal("System.Int32", typeInfo.Type.ToTestDisplayString());
+            AssertEx.Equal("System.Int32", typeInfo.ConvertedType.ToTestDisplayString());
+
+            CompileAndVerify(comp, expectedOutput: "2").VerifyDiagnostics();
+        }
+
+        [Fact]
+        [WorkItem("https://github.com/dotnet/roslyn/issues/72750")]
+        public void SingleCandidate_ResultIsDynamic_Property_MemberInitializer_ObjectInitializer()
+        {
+            string source = @"
+public class C
+{
+    public static void Main()
+    {
+        dynamic d = 1;
+        var c = new C() { [d] = { F = 2 } };
+        System.Console.WriteLine(c[1].F);        
+    }
+
+    C2 _test1 = new C2();    
+    C2 this[int x]
+    {
+        get => _test1;
+        set => _test1 = value;
+    }
+}
+
+class C2
+{
+    public int F = 0;
+}
+";
+
+            var comp = CreateCompilation(source, options: TestOptions.DebugExe, targetFramework: TargetFramework.StandardAndCSharp);
+
+            var tree = comp.SyntaxTrees.Single();
+            var model = comp.GetSemanticModel(tree);
+
+            var elementAccess = tree.GetRoot().DescendantNodes().OfType<ImplicitElementAccessSyntax>().Single();
+            var symbolInfo = model.GetSymbolInfo(elementAccess);
+            AssertEx.Equal("C2 C.this[System.Int32 x] { get; set; }", symbolInfo.Symbol.ToTestDisplayString());
+            var typeInfo = model.GetTypeInfo(elementAccess);
+            AssertEx.Equal("dynamic", typeInfo.Type.ToTestDisplayString());
+            AssertEx.Equal("dynamic", typeInfo.ConvertedType.ToTestDisplayString());
+
+            var assignment = (AssignmentExpressionSyntax)elementAccess.Parent;
+            typeInfo = model.GetTypeInfo(assignment);
+            AssertEx.Equal("dynamic", typeInfo.Type.ToTestDisplayString());
+            AssertEx.Equal("dynamic", typeInfo.ConvertedType.ToTestDisplayString());
+
+            CompileAndVerify(comp, expectedOutput: "2").VerifyDiagnostics();
+        }
+
+        [Fact]
+        [WorkItem("https://github.com/dotnet/roslyn/issues/72750")]
+        public void SingleCandidate_ResultIsDynamic_Property_MemberInitializer_CollectionInitializer()
+        {
+            string source = @"
+public class C
+{
+    public static void Main()
+    {
+        dynamic d = 1;
+        var c = new C() { [d] = {2} };
+        System.Console.WriteLine(c[1][0]);        
+    }
+
+    System.Collections.Generic.List<int> _test1 = new System.Collections.Generic.List<int>();    
+    System.Collections.Generic.List<int> this[int x]
+    {
+        get => _test1;
+        set => _test1 = value;
+    }
+}
+";
+
+            var comp = CreateCompilation(source, options: TestOptions.DebugExe, targetFramework: TargetFramework.StandardAndCSharp);
+
+            var tree = comp.SyntaxTrees.Single();
+            var model = comp.GetSemanticModel(tree);
+
+            var elementAccess = tree.GetRoot().DescendantNodes().OfType<ImplicitElementAccessSyntax>().Single();
+            var symbolInfo = model.GetSymbolInfo(elementAccess);
+            AssertEx.Equal("System.Collections.Generic.List<System.Int32> C.this[System.Int32 x] { get; set; }", symbolInfo.Symbol.ToTestDisplayString());
+            var typeInfo = model.GetTypeInfo(elementAccess);
+            AssertEx.Equal("dynamic", typeInfo.Type.ToTestDisplayString());
+            AssertEx.Equal("dynamic", typeInfo.ConvertedType.ToTestDisplayString());
+
+            var assignment = (AssignmentExpressionSyntax)elementAccess.Parent;
+            typeInfo = model.GetTypeInfo(assignment);
+            AssertEx.Equal("dynamic", typeInfo.Type.ToTestDisplayString());
+            AssertEx.Equal("dynamic", typeInfo.ConvertedType.ToTestDisplayString());
+
+            CompileAndVerify(comp, expectedOutput: "2").VerifyDiagnostics();
+        }
+
+        [Fact]
+        [WorkItem("https://github.com/dotnet/roslyn/issues/72750")]
+        public void SingleCandidate_ResultIsDynamic_Property_Assignment_Deconstruction_01()
+        {
+            string source = @"
+public class C
+{
+    public static void Main()
+    {
+        dynamic d = 1;
+        var c = new C();
+        var a = (c[d], _) = (2, 123);
+        System.Console.Write(a);        
+        System.Console.Write("" "");        
+        System.Console.Write(c._test1);        
+    }
+
+    int _test1 = 0;    
+    int this[int x]
+    {
+        get => _test1;
+        set => _test1 = value;
+    }
+}
+";
+
+            var comp = CreateCompilation(source, options: TestOptions.DebugExe, targetFramework: TargetFramework.StandardAndCSharp);
+
+            var tree = comp.SyntaxTrees.Single();
+            var node = tree.GetRoot().DescendantNodes().OfType<IdentifierNameSyntax>().Where(id => id.Identifier.ValueText == "a").Single();
+            var model = comp.GetSemanticModel(tree);
+            var symbolInfo = model.GetSymbolInfo(node);
+            Assert.Equal("(dynamic, System.Int32) a", symbolInfo.Symbol.ToTestDisplayString());
+
+            var elementAccess = tree.GetRoot().DescendantNodes().OfType<ElementAccessExpressionSyntax>().Single();
+            symbolInfo = model.GetSymbolInfo(elementAccess);
+            AssertEx.Equal("System.Int32 C.this[System.Int32 x] { get; set; }", symbolInfo.Symbol.ToTestDisplayString());
+            var typeInfo = model.GetTypeInfo(elementAccess);
+            AssertEx.Equal("System.Int32", typeInfo.Type.ToTestDisplayString());
+            AssertEx.Equal("System.Int32", typeInfo.ConvertedType.ToTestDisplayString());
+
+            var left = (TupleExpressionSyntax)elementAccess.Parent.Parent;
+            typeInfo = model.GetTypeInfo(left);
+            AssertEx.Equal("(System.Int32, System.Int32)", typeInfo.Type.ToTestDisplayString());
+            AssertEx.Equal("(System.Int32, System.Int32)", typeInfo.ConvertedType.ToTestDisplayString());
+
+            var assignment = (AssignmentExpressionSyntax)left.Parent;
+            typeInfo = model.GetTypeInfo(assignment);
+            AssertEx.Equal("(dynamic, System.Int32)", typeInfo.Type.ToTestDisplayString());
+            AssertEx.Equal("(dynamic, System.Int32)", typeInfo.ConvertedType.ToTestDisplayString());
+
+            Assert.True(model.GetDeconstructionInfo(assignment) is { Method: null, Conversion: null, Nested: [{ Method: null, Conversion: { IsIdentity: true }, Nested: [] }, _] });
+
+            var right = (TupleExpressionSyntax)assignment.Right;
+            typeInfo = model.GetTypeInfo(right);
+            AssertEx.Equal("(System.Int32, System.Int32)", typeInfo.Type.ToTestDisplayString());
+            AssertEx.Equal("(System.Int32, System.Int32)", typeInfo.ConvertedType.ToTestDisplayString());
+
+            var rightElement = right.Arguments[0].Expression;
+            typeInfo = model.GetTypeInfo(rightElement);
+            AssertEx.Equal("System.Int32", typeInfo.Type.ToTestDisplayString());
+            AssertEx.Equal("System.Int32", typeInfo.ConvertedType.ToTestDisplayString());
+
+            CompileAndVerify(comp, expectedOutput: "(2, 123) 2").VerifyDiagnostics();
+        }
+
+        [Fact]
+        [WorkItem("https://github.com/dotnet/roslyn/issues/72750")]
+        public void SingleCandidate_ResultIsDynamic_Property_Assignment_Deconstruction_02()
+        {
+            string source = @"
+public class C
+{
+    public static void Main()
+    {
+        dynamic d = 1;
+        var c = new C();
+        var a = (c[d], _) = new C2();
+        System.Console.Write(a);        
+        System.Console.Write("" "");        
+        System.Console.Write(c._test1);        
+    }
+
+    int _test1 = 0;    
+    int this[int x]
+    {
+        get => _test1;
+        set => _test1 = value;
+    }
+}
+
+class C2
+{
+    public void Deconstruct(out int x, out int y)
+    {
+        (x, y) = (2, 123);
+    }
+}
+";
+
+            var comp = CreateCompilation(source, options: TestOptions.DebugExe, targetFramework: TargetFramework.StandardAndCSharp);
+
+            var tree = comp.SyntaxTrees.Single();
+            var node = tree.GetRoot().DescendantNodes().OfType<IdentifierNameSyntax>().Where(id => id.Identifier.ValueText == "a").Single();
+            var model = comp.GetSemanticModel(tree);
+            var symbolInfo = model.GetSymbolInfo(node);
+            Assert.Equal("(dynamic, System.Int32) a", symbolInfo.Symbol.ToTestDisplayString());
+
+            var elementAccess = tree.GetRoot().DescendantNodes().OfType<ElementAccessExpressionSyntax>().Single();
+            symbolInfo = model.GetSymbolInfo(elementAccess);
+            AssertEx.Equal("System.Int32 C.this[System.Int32 x] { get; set; }", symbolInfo.Symbol.ToTestDisplayString());
+            var typeInfo = model.GetTypeInfo(elementAccess);
+            AssertEx.Equal("System.Int32", typeInfo.Type.ToTestDisplayString());
+            AssertEx.Equal("System.Int32", typeInfo.ConvertedType.ToTestDisplayString());
+
+            var left = (TupleExpressionSyntax)elementAccess.Parent.Parent;
+            typeInfo = model.GetTypeInfo(left);
+            AssertEx.Equal("(System.Int32, System.Int32)", typeInfo.Type.ToTestDisplayString());
+            AssertEx.Equal("(System.Int32, System.Int32)", typeInfo.ConvertedType.ToTestDisplayString());
+
+            var assignment = (AssignmentExpressionSyntax)left.Parent;
+            typeInfo = model.GetTypeInfo(assignment);
+            AssertEx.Equal("(dynamic, System.Int32)", typeInfo.Type.ToTestDisplayString());
+            AssertEx.Equal("(dynamic, System.Int32)", typeInfo.ConvertedType.ToTestDisplayString());
+
+            Assert.True(model.GetDeconstructionInfo(assignment) is { Method: not null, Conversion: null, Nested: [{ Method: null, Conversion: { IsIdentity: true }, Nested: [] }, _] });
+
+            var right = assignment.Right;
+            typeInfo = model.GetTypeInfo(right);
+            AssertEx.Equal("C2", typeInfo.Type.ToTestDisplayString());
+            AssertEx.Equal("C2", typeInfo.ConvertedType.ToTestDisplayString());
+
+            CompileAndVerify(comp, expectedOutput: "(2, 123) 2").VerifyDiagnostics();
+        }
+
+        [Fact]
+        [WorkItem("https://github.com/dotnet/roslyn/issues/72750")]
+        public void SingleCandidate_ResultIsDynamic_Property_Assignment_Deconstruction_03_Nested()
+        {
+            string source = @"
+public class C
+{
+    public static void Main()
+    {
+        dynamic d = 1;
+        var c = new C();
+        var a = ((c[d], _), _) = ((2, 123), 124);
+        System.Console.Write(a);        
+        System.Console.Write("" "");        
+        System.Console.Write(c._test1);        
+    }
+
+    int _test1 = 0;    
+    int this[int x]
+    {
+        get => _test1;
+        set => _test1 = value;
+    }
+}
+";
+
+            var comp = CreateCompilation(source, options: TestOptions.DebugExe, targetFramework: TargetFramework.StandardAndCSharp);
+
+            var tree = comp.SyntaxTrees.Single();
+            var node = tree.GetRoot().DescendantNodes().OfType<IdentifierNameSyntax>().Where(id => id.Identifier.ValueText == "a").Single();
+            var model = comp.GetSemanticModel(tree);
+            var symbolInfo = model.GetSymbolInfo(node);
+            Assert.Equal("((dynamic, System.Int32), System.Int32) a", symbolInfo.Symbol.ToTestDisplayString());
+
+            var elementAccess = tree.GetRoot().DescendantNodes().OfType<ElementAccessExpressionSyntax>().Single();
+            symbolInfo = model.GetSymbolInfo(elementAccess);
+            AssertEx.Equal("System.Int32 C.this[System.Int32 x] { get; set; }", symbolInfo.Symbol.ToTestDisplayString());
+            var typeInfo = model.GetTypeInfo(elementAccess);
+            AssertEx.Equal("System.Int32", typeInfo.Type.ToTestDisplayString());
+            AssertEx.Equal("System.Int32", typeInfo.ConvertedType.ToTestDisplayString());
+
+            var left = (TupleExpressionSyntax)elementAccess.Parent.Parent;
+            typeInfo = model.GetTypeInfo(left);
+            AssertEx.Equal("(System.Int32, System.Int32)", typeInfo.Type.ToTestDisplayString());
+            AssertEx.Equal("(System.Int32, System.Int32)", typeInfo.ConvertedType.ToTestDisplayString());
+
+            left = (TupleExpressionSyntax)left.Parent.Parent;
+            typeInfo = model.GetTypeInfo(left);
+            AssertEx.Equal("((System.Int32, System.Int32), System.Int32)", typeInfo.Type.ToTestDisplayString());
+            AssertEx.Equal("((System.Int32, System.Int32), System.Int32)", typeInfo.ConvertedType.ToTestDisplayString());
+
+            var assignment = (AssignmentExpressionSyntax)left.Parent;
+            typeInfo = model.GetTypeInfo(assignment);
+            AssertEx.Equal("((dynamic, System.Int32), System.Int32)", typeInfo.Type.ToTestDisplayString());
+            AssertEx.Equal("((dynamic, System.Int32), System.Int32)", typeInfo.ConvertedType.ToTestDisplayString());
+
+            Assert.True(model.GetDeconstructionInfo(assignment) is { Method: null, Conversion: null, Nested: [{ Method: null, Conversion: null, Nested: [{ Method: null, Conversion: { IsIdentity: true }, Nested: [] }, _] }, _] });
+
+            var right = (TupleExpressionSyntax)assignment.Right;
+            typeInfo = model.GetTypeInfo(right);
+            AssertEx.Equal("((System.Int32, System.Int32), System.Int32)", typeInfo.Type.ToTestDisplayString());
+            AssertEx.Equal("((System.Int32, System.Int32), System.Int32)", typeInfo.ConvertedType.ToTestDisplayString());
+
+            right = (TupleExpressionSyntax)right.Arguments[0].Expression;
+            typeInfo = model.GetTypeInfo(right);
+            AssertEx.Equal("(System.Int32, System.Int32)", typeInfo.Type.ToTestDisplayString());
+            AssertEx.Equal("(System.Int32, System.Int32)", typeInfo.ConvertedType.ToTestDisplayString());
+
+            var rightElement = right.Arguments[0].Expression;
+            typeInfo = model.GetTypeInfo(rightElement);
+            AssertEx.Equal("System.Int32", typeInfo.Type.ToTestDisplayString());
+            AssertEx.Equal("System.Int32", typeInfo.ConvertedType.ToTestDisplayString());
+
+            CompileAndVerify(comp, expectedOutput: "((2, 123), 124) 2").VerifyDiagnostics();
+        }
+
+        [Fact]
+        [WorkItem("https://github.com/dotnet/roslyn/issues/72750")]
+        public void SingleCandidate_ResultIsDynamic_Property_Assignment_Deconstruction_04_Nested()
+        {
+            string source = @"
+public class C
+{
+    public static void Main()
+    {
+        dynamic d = 1;
+        var c = new C();
+        var a = ((c[d], _), _) = (new C2(), 124);
+        System.Console.Write(a);        
+        System.Console.Write("" "");        
+        System.Console.Write(c._test1);        
+    }
+
+    int _test1 = 0;    
+    int this[int x]
+    {
+        get => _test1;
+        set => _test1 = value;
+    }
+}
+
+class C2
+{
+    public void Deconstruct(out int x, out int y)
+    {
+        (x, y) = (2, 123);
+    }
+}
+";
+
+            var comp = CreateCompilation(source, options: TestOptions.DebugExe, targetFramework: TargetFramework.StandardAndCSharp);
+
+            var tree = comp.SyntaxTrees.Single();
+            var node = tree.GetRoot().DescendantNodes().OfType<IdentifierNameSyntax>().Where(id => id.Identifier.ValueText == "a").Single();
+            var model = comp.GetSemanticModel(tree);
+            var symbolInfo = model.GetSymbolInfo(node);
+            Assert.Equal("((dynamic, System.Int32), System.Int32) a", symbolInfo.Symbol.ToTestDisplayString());
+
+            var elementAccess = tree.GetRoot().DescendantNodes().OfType<ElementAccessExpressionSyntax>().Single();
+            symbolInfo = model.GetSymbolInfo(elementAccess);
+            AssertEx.Equal("System.Int32 C.this[System.Int32 x] { get; set; }", symbolInfo.Symbol.ToTestDisplayString());
+            var typeInfo = model.GetTypeInfo(elementAccess);
+            AssertEx.Equal("System.Int32", typeInfo.Type.ToTestDisplayString());
+            AssertEx.Equal("System.Int32", typeInfo.ConvertedType.ToTestDisplayString());
+
+            var left = (TupleExpressionSyntax)elementAccess.Parent.Parent;
+            typeInfo = model.GetTypeInfo(left);
+            AssertEx.Equal("(System.Int32, System.Int32)", typeInfo.Type.ToTestDisplayString());
+            AssertEx.Equal("(System.Int32, System.Int32)", typeInfo.ConvertedType.ToTestDisplayString());
+
+            left = (TupleExpressionSyntax)left.Parent.Parent;
+            typeInfo = model.GetTypeInfo(left);
+            AssertEx.Equal("((System.Int32, System.Int32), System.Int32)", typeInfo.Type.ToTestDisplayString());
+            AssertEx.Equal("((System.Int32, System.Int32), System.Int32)", typeInfo.ConvertedType.ToTestDisplayString());
+
+            var assignment = (AssignmentExpressionSyntax)left.Parent;
+            typeInfo = model.GetTypeInfo(assignment);
+            AssertEx.Equal("((dynamic, System.Int32), System.Int32)", typeInfo.Type.ToTestDisplayString());
+            AssertEx.Equal("((dynamic, System.Int32), System.Int32)", typeInfo.ConvertedType.ToTestDisplayString());
+
+            Assert.True(model.GetDeconstructionInfo(assignment) is { Method: null, Conversion: null, Nested: [{ Method: not null, Conversion: null, Nested: [{ Method: null, Conversion: { IsIdentity: true }, Nested: [] }, _] }, _] });
+
+            var right = (TupleExpressionSyntax)assignment.Right;
+            typeInfo = model.GetTypeInfo(right);
+            AssertEx.Equal("(C2, System.Int32)", typeInfo.Type.ToTestDisplayString());
+            AssertEx.Equal("(C2, System.Int32)", typeInfo.ConvertedType.ToTestDisplayString());
+
+            var rightElement = right.Arguments[0].Expression;
+            typeInfo = model.GetTypeInfo(rightElement);
+            AssertEx.Equal("C2", typeInfo.Type.ToTestDisplayString());
+            AssertEx.Equal("C2", typeInfo.ConvertedType.ToTestDisplayString());
+
+            CompileAndVerify(comp, expectedOutput: "((2, 123), 124) 2").VerifyDiagnostics();
+        }
+
+        [Fact]
+        [WorkItem("https://github.com/dotnet/roslyn/issues/72750")]
+        public void SingleCandidate_ResultIsDynamic_Property_Assignment_Deconstruction_05_Conditional()
+        {
+            string source = @"
+public class C
+{
+    public static void Main()
+    {
+        Test(true);
+        System.Console.Write("" "");        
+        Test(false);
+    }
+
+    static void Test(bool b)
+    {
+        dynamic d = 1;
+        var c = new C();
+        var a = (c[d], _) = b ? (2, 123) : (3, 124);
+        System.Console.Write(a);        
+        System.Console.Write("" "");        
+        System.Console.Write(c._test1);        
+    }
+
+    int _test1 = 0;    
+    int this[int x]
+    {
+        get => _test1;
+        set => _test1 = value;
+    }
+}
+";
+
+            var comp = CreateCompilation(source, options: TestOptions.DebugExe, targetFramework: TargetFramework.StandardAndCSharp);
+
+            var tree = comp.SyntaxTrees.Single();
+            var node = tree.GetRoot().DescendantNodes().OfType<IdentifierNameSyntax>().Where(id => id.Identifier.ValueText == "a").Single();
+            var model = comp.GetSemanticModel(tree);
+            var symbolInfo = model.GetSymbolInfo(node);
+            Assert.Equal("(dynamic, System.Int32) a", symbolInfo.Symbol.ToTestDisplayString());
+
+            var elementAccess = tree.GetRoot().DescendantNodes().OfType<ElementAccessExpressionSyntax>().Single();
+            symbolInfo = model.GetSymbolInfo(elementAccess);
+            AssertEx.Equal("System.Int32 C.this[System.Int32 x] { get; set; }", symbolInfo.Symbol.ToTestDisplayString());
+            var typeInfo = model.GetTypeInfo(elementAccess);
+            AssertEx.Equal("System.Int32", typeInfo.Type.ToTestDisplayString());
+            AssertEx.Equal("System.Int32", typeInfo.ConvertedType.ToTestDisplayString());
+
+            var left = (TupleExpressionSyntax)elementAccess.Parent.Parent;
+            typeInfo = model.GetTypeInfo(left);
+            AssertEx.Equal("(System.Int32, System.Int32)", typeInfo.Type.ToTestDisplayString());
+            AssertEx.Equal("(System.Int32, System.Int32)", typeInfo.ConvertedType.ToTestDisplayString());
+
+            var assignment = (AssignmentExpressionSyntax)left.Parent;
+            typeInfo = model.GetTypeInfo(assignment);
+            AssertEx.Equal("(dynamic, System.Int32)", typeInfo.Type.ToTestDisplayString());
+            AssertEx.Equal("(dynamic, System.Int32)", typeInfo.ConvertedType.ToTestDisplayString());
+
+            CompileAndVerify(comp, expectedOutput: "(2, 123) 2 (3, 124) 3").VerifyDiagnostics();
         }
     }
 }