﻿// Copyright (c) Microsoft.  All Rights Reserved.  Licensed under the Apache License, Version 2.0.  See License.txt in the project root for license information.

using Microsoft.CodeAnalysis.CSharp.Symbols;
using Microsoft.CodeAnalysis.CSharp.Syntax;
using Microsoft.CodeAnalysis.CSharp.Test.Utilities;
using Microsoft.CodeAnalysis.Test.Utilities;
using Roslyn.Test.Utilities;
using System.Linq;
using Xunit;

namespace Microsoft.CodeAnalysis.CSharp.UnitTests
{
    public class LocalFunctionsTestBase : CSharpTestBase
    {
        internal static readonly CSharpParseOptions DefaultParseOptions = TestOptions.Regular;

        internal void VerifyDiagnostics(string source, params DiagnosticDescription[] expected)
        {
            var comp = CreateCompilationWithMscorlib45AndCSruntime(source, options: TestOptions.ReleaseDll, parseOptions: DefaultParseOptions);
            comp.VerifyDiagnostics(expected);
        }

        internal void VerifyDiagnostics(string source, CSharpCompilationOptions options, params DiagnosticDescription[] expected)
        {
            var comp = CreateCompilationWithMscorlib45AndCSruntime(source, options: options, parseOptions: DefaultParseOptions);
            comp.VerifyDiagnostics(expected);
        }
    }

    [CompilerTrait(CompilerFeature.LocalFunctions)]
    public class LocalFunctionTests : LocalFunctionsTestBase
    {
        [Fact]
        [WorkItem(17014, "https://github.com/dotnet/roslyn/pull/17014")]
        public void RecursiveLocalFuncsAsParameterTypes()
        {
            var comp = CreateStandardCompilation(@"
class C
{
    void M()
    {
        int L(L2 l2) => 0;
        int L2(L l1) => 0;
    }
}");
            comp.VerifyDiagnostics(
                // (6,15): error CS0246: The type or namespace name 'L2' could not be found (are you missing a using directive or an assembly reference?)
                //         int L(L2 l2) => 0;
                Diagnostic(ErrorCode.ERR_SingleTypeNameNotFound, "L2").WithArguments("L2").WithLocation(6, 15),
                // (7,16): error CS0246: The type or namespace name 'L' could not be found (are you missing a using directive or an assembly reference?)
                //         int L2(L l1) => 0;
                Diagnostic(ErrorCode.ERR_SingleTypeNameNotFound, "L").WithArguments("L").WithLocation(7, 16),
                // (6,13): warning CS0168: The variable 'L' is declared but never used
                //         int L(L2 l2) => 0;
                Diagnostic(ErrorCode.WRN_UnreferencedVar, "L").WithArguments("L").WithLocation(6, 13),
                // (7,13): warning CS0168: The variable 'L2' is declared but never used
                //         int L2(L l1) => 0;
                Diagnostic(ErrorCode.WRN_UnreferencedVar, "L2").WithArguments("L2").WithLocation(7, 13));
        }

        [Fact]
        [WorkItem(16451, "https://github.com/dotnet/roslyn/issues/16451")]
        public void BadGenericConstraint()
        {
            var comp = CreateStandardCompilation(@"
class C
{
    public void M<T>(T value) where T : object { }
}");
            comp.VerifyDiagnostics(
                // (4,41): error CS0702: Constraint cannot be special class 'object'
                //     public void M<T>(T value) where T : object { }
                Diagnostic(ErrorCode.ERR_SpecialTypeAsBound, "object").WithArguments("object").WithLocation(4, 41));
        }

        [Fact]
        [WorkItem(16451, "https://github.com/dotnet/roslyn/issues/16451")]
        public void RecursiveDefaultParameter()
        {
            var comp = CreateStandardCompilation(@"
class C
{
    public static void Main()
    {
        int Local(int j = Local()) => 0;
        Local();
    }
}");
            comp.VerifyDiagnostics(
                // (6,27): error CS1736: Default parameter value for 'j' must be a compile-time constant
                //         int Local(int j = Local()) => 0;
                Diagnostic(ErrorCode.ERR_DefaultValueMustBeConstant, "Local()").WithArguments("j").WithLocation(6, 27));
            comp.DeclarationDiagnostics.Verify();
        }

        [Fact]
        [WorkItem(16451, "https://github.com/dotnet/roslyn/issues/16451")]
        public void RecursiveDefaultParameter2()
        {
            var comp = CreateStandardCompilation(@"
using System;
class C
{
    void M()
    {
        int Local(Action a = Local) => 0;
        Local();
    }
}");
            comp.VerifyDiagnostics(
                // (7,30): error CS1736: Default parameter value for 'a' must be a compile-time constant
                //         int Local(Action a = Local) => 0;
                Diagnostic(ErrorCode.ERR_DefaultValueMustBeConstant, "Local").WithArguments("a").WithLocation(7, 30));
            comp.DeclarationDiagnostics.Verify();
        }

        [Fact]
        [WorkItem(16451, "https://github.com/dotnet/roslyn/issues/16451")]
        public void MutuallyRecursiveDefaultParameters()
        {
            var comp = CreateStandardCompilation(@"
class C
{
    void M()
    {
        int Local1(int p = Local2()) => 0;
        int Local2(int p = Local1()) => 0;
        Local1();
        Local2();
    }
}");
            comp.VerifyDiagnostics(
                // (6,28): error CS1736: Default parameter value for 'p' must be a compile-time constant
                //         int Local1(int p = Local2()) => 0;
                Diagnostic(ErrorCode.ERR_DefaultValueMustBeConstant, "Local2()").WithArguments("p").WithLocation(6, 28),
                // (7,28): error CS1736: Default parameter value for 'p' must be a compile-time constant
                //         int Local2(int p = Local1()) => 0;
                Diagnostic(ErrorCode.ERR_DefaultValueMustBeConstant, "Local1()").WithArguments("p").WithLocation(7, 28));
            comp.DeclarationDiagnostics.Verify();
        }

        [Fact(Skip = "https://github.com/dotnet/roslyn/issues/16652")]
        public void FetchLocalFunctionSymbolThroughLocal()
        {
            var tree = SyntaxFactory.ParseSyntaxTree(@"
using System;
class C
{
    public void M()
    {
        void Local<[A, B, CLSCompliant, D]T>() 
        {
            var x = new object(); 
        }
        Local<int>();
    }
}");
            var comp = CreateStandardCompilation(tree);
            comp.DeclarationDiagnostics.Verify();
            comp.VerifyDiagnostics(
                // (7,20): error CS8204: Attributes are not allowed on local function parameters or type parameters
                //         void Local<[A, B, CLSCompliant, D]T>() { }
                Diagnostic(ErrorCode.ERR_AttributesInLocalFuncDecl, "[A, B, CLSCompliant, D]").WithLocation(7, 20),
                // (7,21): error CS0246: The type or namespace name 'AAttribute' could not be found (are you missing a using directive or an assembly reference?)
                //         void Local<[A, B, CLSCompliant, D]T>() { }
                Diagnostic(ErrorCode.ERR_SingleTypeNameNotFound, "A").WithArguments("AAttribute").WithLocation(7, 21),
                // (7,21): error CS0246: The type or namespace name 'A' could not be found (are you missing a using directive or an assembly reference?)
                //         void Local<[A, B, CLSCompliant, D]T>() { }
                Diagnostic(ErrorCode.ERR_SingleTypeNameNotFound, "A").WithArguments("A").WithLocation(7, 21),
                // (7,24): error CS0246: The type or namespace name 'BAttribute' could not be found (are you missing a using directive or an assembly reference?)
                //         void Local<[A, B, CLSCompliant, D]T>() { }
                Diagnostic(ErrorCode.ERR_SingleTypeNameNotFound, "B").WithArguments("BAttribute").WithLocation(7, 24),
                // (7,24): error CS0246: The type or namespace name 'B' could not be found (are you missing a using directive or an assembly reference?)
                //         void Local<[A, B, CLSCompliant, D]T>() { }
                Diagnostic(ErrorCode.ERR_SingleTypeNameNotFound, "B").WithArguments("B").WithLocation(7, 24),
                // (7,41): error CS0246: The type or namespace name 'DAttribute' could not be found (are you missing a using directive or an assembly reference?)
                //         void Local<[A, B, CLSCompliant, D]T>() { }
                Diagnostic(ErrorCode.ERR_SingleTypeNameNotFound, "D").WithArguments("DAttribute").WithLocation(7, 41),
                // (7,41): error CS0246: The type or namespace name 'D' could not be found (are you missing a using directive or an assembly reference?)
                //         void Local<[A, B, CLSCompliant, D]T>() { }
                Diagnostic(ErrorCode.ERR_SingleTypeNameNotFound, "D").WithArguments("D").WithLocation(7, 41),
                // (7,27): error CS7036: There is no argument given that corresponds to the required formal parameter 'isCompliant' of 'CLSCompliantAttribute.CLSCompliantAttribute(bool)'
                //         void Local<[A, B, CLSCompliant, D]T>() { }
                Diagnostic(ErrorCode.ERR_NoCorrespondingArgument, "CLSCompliant").WithArguments("isCompliant", "System.CLSCompliantAttribute.CLSCompliantAttribute(bool)").WithLocation(7, 27));


            var model = comp.GetSemanticModel(tree);

            var x = tree.GetRoot().DescendantNodes().OfType<VariableDeclaratorSyntax>().Where(v => v.Identifier.ValueText == "x").Single();
            var localSymbol = (LocalFunctionSymbol)model.GetDeclaredSymbol(x).ContainingSymbol;
            var typeParam = localSymbol.TypeParameters.Single();
            var attrs = typeParam.GetAttributes();

            Assert.True(attrs[0].AttributeClass.IsErrorType());
            Assert.True(attrs[1].AttributeClass.IsErrorType());
            Assert.False(attrs[2].AttributeClass.IsErrorType());
            Assert.Equal(comp.GlobalNamespace
                             .GetMember<NamespaceSymbol>("System")
                             .GetMember<NamedTypeSymbol>("CLSCompliantAttribute"),
                attrs[2].AttributeClass);
            Assert.True(attrs[3].AttributeClass.IsErrorType());
            comp.DeclarationDiagnostics.Verify();
        }

        [Fact]
        public void TypeParameterAttributesInSemanticModel()
        {
            var comp = CreateStandardCompilation(@"
using System;
class C
{
    public void M()
    {
        void Local<[A]T, [CLSCompliant]U>() { }
    }
}");
            comp.VerifyDiagnostics(
                // (7,21): error CS0246: The type or namespace name 'AAttribute' could not be found (are you missing a using directive or an assembly reference?)
                //         void Local<[A]T, [CLSCompliant]U>() { }
                Diagnostic(ErrorCode.ERR_SingleTypeNameNotFound, "A").WithArguments("AAttribute").WithLocation(7, 21),
                // (7,21): error CS0246: The type or namespace name 'A' could not be found (are you missing a using directive or an assembly reference?)
                //         void Local<[A]T, [CLSCompliant]U>() { }
                Diagnostic(ErrorCode.ERR_SingleTypeNameNotFound, "A").WithArguments("A").WithLocation(7, 21),
                // (7,27): error CS7036: There is no argument given that corresponds to the required formal parameter 'isCompliant' of 'CLSCompliantAttribute.CLSCompliantAttribute(bool)'
                //         void Local<[A]T, [CLSCompliant]U>() { }
                Diagnostic(ErrorCode.ERR_NoCorrespondingArgument, "CLSCompliant").WithArguments("isCompliant", "System.CLSCompliantAttribute.CLSCompliantAttribute(bool)").WithLocation(7, 27),
                // (7,20): error CS8204: Attributes are not allowed on local function parameters or type parameters
                //         void Local<[A]T, [CLSCompliant]U>() { }
                Diagnostic(ErrorCode.ERR_AttributesInLocalFuncDecl, "[A]").WithLocation(7, 20),
                // (7,26): error CS8204: Attributes are not allowed on local function parameters or type parameters
                //         void Local<[A]T, [CLSCompliant]U>() { }
                Diagnostic(ErrorCode.ERR_AttributesInLocalFuncDecl, "[CLSCompliant]").WithLocation(7, 26),
                // (7,14): warning CS0168: The variable 'Local' is declared but never used
                //         void Local<[A]T, [CLSCompliant]U>() { }
                Diagnostic(ErrorCode.WRN_UnreferencedVar, "Local").WithArguments("Local").WithLocation(7, 14));

            var tree = comp.SyntaxTrees[0];
            var root = tree.GetRoot();

            var model = comp.GetSemanticModel(tree);

            var a = root.DescendantNodes()
                .OfType<IdentifierNameSyntax>()
                .Where(id => id.Identifier.ValueText == "A")
                .Single();

            Assert.Null(model.GetDeclaredSymbol(a));

            var aSymbolInfo = model.GetSymbolInfo(a);
            Assert.Equal(0, aSymbolInfo.CandidateSymbols.Length);
            Assert.Null(aSymbolInfo.Symbol);

            var aTypeInfo = model.GetTypeInfo(a);
            Assert.Equal(TypeKind.Error, aTypeInfo.Type.TypeKind);

            Assert.Null(model.GetAliasInfo(a));

            Assert.Empty(model.LookupNamespacesAndTypes(a.SpanStart, name: "A"));

            var clsCompliant = root.DescendantNodes()
                .OfType<IdentifierNameSyntax>()
                .Where(id => id.Identifier.ValueText == "CLSCompliant")
                .Single();
            var clsCompliantSymbol = comp.GlobalNamespace
                .GetMember<NamespaceSymbol>("System")
                .GetTypeMember("CLSCompliantAttribute");

            Assert.Null(model.GetDeclaredSymbol(clsCompliant));

            // This should be null because there is no CLSCompliant ctor with no args
            var clsCompliantSymbolInfo = model.GetSymbolInfo(clsCompliant);
            Assert.Null(clsCompliantSymbolInfo.Symbol);
            Assert.Equal(clsCompliantSymbol.GetMember<MethodSymbol>(".ctor"),
                clsCompliantSymbolInfo.CandidateSymbols.Single());
            Assert.Equal(CandidateReason.OverloadResolutionFailure, clsCompliantSymbolInfo.CandidateReason);

            Assert.Equal(clsCompliantSymbol, model.GetTypeInfo(clsCompliant).Type);

            Assert.Null(model.GetAliasInfo(clsCompliant));

            Assert.Equal(clsCompliantSymbol,
                model.LookupNamespacesAndTypes(clsCompliant.SpanStart, name: "CLSCompliantAttribute").Single());
            comp.DeclarationDiagnostics.Verify();
        }

        [Fact]
        public void ParameterAttributesInSemanticModel()
        {
            var comp = CreateStandardCompilation(@"
using System;
class C
{
    public void M()
    {
        void Local([A]int x, [CLSCompliant]int y) { }
    }
}");
            comp.VerifyDiagnostics(
                // (7,20): error CS8204: Attributes are not allowed on local function parameters or type parameters
                //         void Local([A]int x, [CLSCompliant]int y) { }
                Diagnostic(ErrorCode.ERR_AttributesInLocalFuncDecl, "[A]").WithLocation(7, 20),
                // (7,30): error CS8204: Attributes are not allowed on local function parameters or type parameters
                //         void Local([A]int x, [CLSCompliant]int y) { }
                Diagnostic(ErrorCode.ERR_AttributesInLocalFuncDecl, "[CLSCompliant]").WithLocation(7, 30),
                // (7,21): error CS0246: The type or namespace name 'AAttribute' could not be found (are you missing a using directive or an assembly reference?)
                //         void Local([A]int x, [CLSCompliant]int y) { }
                Diagnostic(ErrorCode.ERR_SingleTypeNameNotFound, "A").WithArguments("AAttribute").WithLocation(7, 21),
                // (7,21): error CS0246: The type or namespace name 'A' could not be found (are you missing a using directive or an assembly reference?)
                //         void Local([A]int x, [CLSCompliant]int y) { }
                Diagnostic(ErrorCode.ERR_SingleTypeNameNotFound, "A").WithArguments("A").WithLocation(7, 21),
                // (7,31): error CS7036: There is no argument given that corresponds to the required formal parameter 'isCompliant' of 'CLSCompliantAttribute.CLSCompliantAttribute(bool)'
                //         void Local([A]int x, [CLSCompliant]int y) { }
                Diagnostic(ErrorCode.ERR_NoCorrespondingArgument, "CLSCompliant").WithArguments("isCompliant", "System.CLSCompliantAttribute.CLSCompliantAttribute(bool)").WithLocation(7, 31),
                // (7,14): warning CS0168: The variable 'Local' is declared but never used
                //         void Local([A]int x, [CLSCompliant]int y) { }
                Diagnostic(ErrorCode.WRN_UnreferencedVar, "Local").WithArguments("Local").WithLocation(7, 14));

            var tree = comp.SyntaxTrees[0];
            var root = tree.GetRoot();

            var model = comp.GetSemanticModel(tree);

            var a = root.DescendantNodes()
                .OfType<IdentifierNameSyntax>()
                .Where(id => id.Identifier.ValueText == "A")
                .Single();

            Assert.Null(model.GetDeclaredSymbol(a));

            var aSymbolInfo = model.GetSymbolInfo(a);
            Assert.Equal(0, aSymbolInfo.CandidateSymbols.Length);
            Assert.Null(aSymbolInfo.Symbol);

            var aTypeInfo = model.GetTypeInfo(a);
            Assert.Equal(TypeKind.Error, aTypeInfo.Type.TypeKind);

            Assert.Null(model.GetAliasInfo(a));

            Assert.Empty(model.LookupNamespacesAndTypes(a.SpanStart, name: "A"));

            var clsCompliant = root.DescendantNodes()
                .OfType<IdentifierNameSyntax>()
                .Where(id => id.Identifier.ValueText == "CLSCompliant")
                .Single();
            var clsCompliantSymbol = comp.GlobalNamespace
                .GetMember<NamespaceSymbol>("System")
                .GetTypeMember("CLSCompliantAttribute");

            Assert.Null(model.GetDeclaredSymbol(clsCompliant));

            // This should be null because there is no CLSCompliant ctor with no args
            var clsCompliantSymbolInfo = model.GetSymbolInfo(clsCompliant);
            Assert.Null(clsCompliantSymbolInfo.Symbol);
            Assert.Equal(clsCompliantSymbol.GetMember<MethodSymbol>(".ctor"),
                clsCompliantSymbolInfo.CandidateSymbols.Single());
            Assert.Equal(CandidateReason.OverloadResolutionFailure, clsCompliantSymbolInfo.CandidateReason);

            Assert.Equal(clsCompliantSymbol, model.GetTypeInfo(clsCompliant).Type);

            Assert.Null(model.GetAliasInfo(clsCompliant));

            Assert.Equal(clsCompliantSymbol,
                model.LookupNamespacesAndTypes(clsCompliant.SpanStart, name: "CLSCompliantAttribute").Single());
            comp.DeclarationDiagnostics.Verify();
        }

        [Fact]
        public void LocalFunctionAttributeOnTypeParameter()
        {
            var tree = SyntaxFactory.ParseSyntaxTree(@"
using System;
class C
{
    public void M()
    {
        void Local<[A, B, CLSCompliant, D]T>() { }
        Local<int>();
    }
}");
            var comp = CreateStandardCompilation(tree);
            comp.DeclarationDiagnostics.Verify();
            comp.VerifyDiagnostics(
                // (7,20): error CS8204: Attributes are not allowed on local function parameters or type parameters
                //         void Local<[A, B, CLSCompliant, D]T>() { }
                Diagnostic(ErrorCode.ERR_AttributesInLocalFuncDecl, "[A, B, CLSCompliant, D]").WithLocation(7, 20),
                // (7,21): error CS0246: The type or namespace name 'AAttribute' could not be found (are you missing a using directive or an assembly reference?)
                //         void Local<[A, B, CLSCompliant, D]T>() { }
                Diagnostic(ErrorCode.ERR_SingleTypeNameNotFound, "A").WithArguments("AAttribute").WithLocation(7, 21),
                // (7,21): error CS0246: The type or namespace name 'A' could not be found (are you missing a using directive or an assembly reference?)
                //         void Local<[A, B, CLSCompliant, D]T>() { }
                Diagnostic(ErrorCode.ERR_SingleTypeNameNotFound, "A").WithArguments("A").WithLocation(7, 21),
                // (7,24): error CS0246: The type or namespace name 'BAttribute' could not be found (are you missing a using directive or an assembly reference?)
                //         void Local<[A, B, CLSCompliant, D]T>() { }
                Diagnostic(ErrorCode.ERR_SingleTypeNameNotFound, "B").WithArguments("BAttribute").WithLocation(7, 24),
                // (7,24): error CS0246: The type or namespace name 'B' could not be found (are you missing a using directive or an assembly reference?)
                //         void Local<[A, B, CLSCompliant, D]T>() { }
                Diagnostic(ErrorCode.ERR_SingleTypeNameNotFound, "B").WithArguments("B").WithLocation(7, 24),
                // (7,41): error CS0246: The type or namespace name 'DAttribute' could not be found (are you missing a using directive or an assembly reference?)
                //         void Local<[A, B, CLSCompliant, D]T>() { }
                Diagnostic(ErrorCode.ERR_SingleTypeNameNotFound, "D").WithArguments("DAttribute").WithLocation(7, 41),
                // (7,41): error CS0246: The type or namespace name 'D' could not be found (are you missing a using directive or an assembly reference?)
                //         void Local<[A, B, CLSCompliant, D]T>() { }
                Diagnostic(ErrorCode.ERR_SingleTypeNameNotFound, "D").WithArguments("D").WithLocation(7, 41),
                // (7,27): error CS7036: There is no argument given that corresponds to the required formal parameter 'isCompliant' of 'CLSCompliantAttribute.CLSCompliantAttribute(bool)'
                //         void Local<[A, B, CLSCompliant, D]T>() { }
                Diagnostic(ErrorCode.ERR_NoCorrespondingArgument, "CLSCompliant").WithArguments("isCompliant", "System.CLSCompliantAttribute.CLSCompliantAttribute(bool)").WithLocation(7, 27));


            var localDecl = tree.FindNodeOrTokenByKind(SyntaxKind.LocalFunctionStatement);
            var model = comp.GetSemanticModel(tree);
            var localSymbol = Assert.IsType<LocalFunctionSymbol>(model.GetDeclaredSymbol(localDecl.AsNode()));
            var typeParam = localSymbol.TypeParameters.Single();
            var attrs = typeParam.GetAttributes();

            Assert.True(attrs[0].AttributeClass.IsErrorType());
            Assert.True(attrs[1].AttributeClass.IsErrorType());
            Assert.False(attrs[2].AttributeClass.IsErrorType());
            Assert.Equal(comp.GlobalNamespace
                             .GetMember<NamespaceSymbol>("System")
                             .GetMember<NamedTypeSymbol>("CLSCompliantAttribute"),
                attrs[2].AttributeClass);
            Assert.True(attrs[3].AttributeClass.IsErrorType());

            comp.DeclarationDiagnostics.Verify();
        }

        [Fact]
        public void LocalFunctionAttributeOnParameters()
        {
            var tree = SyntaxFactory.ParseSyntaxTree(@"
using System;
class C
{
    public void M()
    {
        void Local([A, B]int x, [CLSCompliant]string s = """") { }
        Local(0);
    }
}");
            var comp = CreateStandardCompilation(tree);
            comp.DeclarationDiagnostics.Verify();
            comp.VerifyDiagnostics(
                // (7,20): error CS8204: Attributes are not allowed on local function parameters or type parameters
                //         void Local([A, B]int x, [CLSCompliant]string s = "") { }
                Diagnostic(ErrorCode.ERR_AttributesInLocalFuncDecl, "[A, B]").WithLocation(7, 20),
                // (7,33): error CS8204: Attributes are not allowed on local function parameters or type parameters
                //         void Local([A, B]int x, [CLSCompliant]string s = "") { }
                Diagnostic(ErrorCode.ERR_AttributesInLocalFuncDecl, "[CLSCompliant]").WithLocation(7, 33),
                // (7,21): error CS0246: The type or namespace name 'AAttribute' could not be found (are you missing a using directive or an assembly reference?)
                //         void Local([A, B]int x, [CLSCompliant]string s = "") { }
                Diagnostic(ErrorCode.ERR_SingleTypeNameNotFound, "A").WithArguments("AAttribute").WithLocation(7, 21),
                // (7,21): error CS0246: The type or namespace name 'A' could not be found (are you missing a using directive or an assembly reference?)
                //         void Local([A, B]int x, [CLSCompliant]string s = "") { }
                Diagnostic(ErrorCode.ERR_SingleTypeNameNotFound, "A").WithArguments("A").WithLocation(7, 21),
                // (7,24): error CS0246: The type or namespace name 'BAttribute' could not be found (are you missing a using directive or an assembly reference?)
                //         void Local([A, B]int x, [CLSCompliant]string s = "") { }
                Diagnostic(ErrorCode.ERR_SingleTypeNameNotFound, "B").WithArguments("BAttribute").WithLocation(7, 24),
                // (7,24): error CS0246: The type or namespace name 'B' could not be found (are you missing a using directive or an assembly reference?)
                //         void Local([A, B]int x, [CLSCompliant]string s = "") { }
                Diagnostic(ErrorCode.ERR_SingleTypeNameNotFound, "B").WithArguments("B").WithLocation(7, 24),
                // (7,34): error CS7036: There is no argument given that corresponds to the required formal parameter 'isCompliant' of 'CLSCompliantAttribute.CLSCompliantAttribute(bool)'
                //         void Local([A, B]int x, [CLSCompliant]string s = "") { }
                Diagnostic(ErrorCode.ERR_NoCorrespondingArgument, "CLSCompliant").WithArguments("isCompliant", "System.CLSCompliantAttribute.CLSCompliantAttribute(bool)").WithLocation(7, 34));

            var localDecl = tree.FindNodeOrTokenByKind(SyntaxKind.LocalFunctionStatement);
            var model = comp.GetSemanticModel(tree);
            var localSymbol = Assert.IsType<LocalFunctionSymbol>(model.GetDeclaredSymbol(localDecl.AsNode()));
            var param = localSymbol.Parameters[0];
            var attrs = param.GetAttributes();

            Assert.True(attrs[0].AttributeClass.IsErrorType());
            Assert.True(attrs[1].AttributeClass.IsErrorType());

            param = localSymbol.Parameters[1];
            attrs = param.GetAttributes();
            Assert.Equal(comp.GlobalNamespace
                             .GetMember<NamespaceSymbol>("System")
                             .GetMember<NamedTypeSymbol>("CLSCompliantAttribute"),
                attrs[0].AttributeClass);
            comp.DeclarationDiagnostics.Verify();
        }

        [Fact]
        public void TypeParameterBindingScope()
        {
            var src = @"
class C
{
    public void M()
    {
        {
            int T = 0; // Should not have error

            int Local<T>() => 0; // Should conflict with above
            Local<int>();
            T++;
        }
        {
            int T<T>() => 0;
            T<int>();
        }
        {
            int Local<T, T>() => 0;
            Local<int, int>();
        }
    }
    public void M2<T>()
    {
        {
            int Local<T>() => 0;
            Local<int>();
        }
        {
            int Local1<V>()
            {
                int Local2<V>() => 0;
                return Local2<int>();
            }
            Local1<int>();
        }
        {
            int T() => 0;
            T();
        }
        {
            int Local1<V>()
            {
                int V() => 0;
                return V();
            }
            Local1<int>();
        }
        {
            int Local1<V>()
            {
                int Local2<U>()
                {
                    // Conflicts with method type parameter
                    int T() => 0;
                    return T();
                }
                return Local2<int>();
            }
            Local1<int>();
        }
        {
            int Local1<V>()
            {
                int Local2<U>()
                {
                    // Shadows M.2<T>
                    int Local3<T>() => 0;
                    return Local3<int>();
                }
                return Local2<int>();
            }
            Local1<int>();
        }
    }
    public void V<V>() { }
}
";
            var comp = CreateStandardCompilation(src);
            comp.VerifyDiagnostics(
                // (9,23): error CS0136: A local or parameter named 'T' cannot be declared in this scope because that name is used in an enclosing local scope to define a local or parameter
                //             int Local<T>() => 0; // Should conflict with above
                Diagnostic(ErrorCode.ERR_LocalIllegallyOverrides, "T").WithArguments("T").WithLocation(9, 23),
                // (14,19): error CS0136: A local or parameter named 'T' cannot be declared in this scope because that name is used in an enclosing local scope to define a local or parameter
                //             int T<T>() => 0;
                Diagnostic(ErrorCode.ERR_LocalIllegallyOverrides, "T").WithArguments("T").WithLocation(14, 19),
                // (18,26): error CS0692: Duplicate type parameter 'T'
                //             int Local<T, T>() => 0;
                Diagnostic(ErrorCode.ERR_DuplicateTypeParameter, "T").WithArguments("T").WithLocation(18, 26),
                // (25,23): warning CS0693: Type parameter 'T' has the same name as the type parameter from outer type 'C.M2<T>()'
                //             int Local<T>() => 0;
                Diagnostic(ErrorCode.WRN_TypeParameterSameAsOuterTypeParameter, "T").WithArguments("T", "C.M2<T>()").WithLocation(25, 23),
                // (31,28): warning CS0693: Type parameter 'V' has the same name as the type parameter from outer type 'Local1<V>()'
                //                 int Local2<V>() => 0;
                Diagnostic(ErrorCode.WRN_TypeParameterSameAsOuterTypeParameter, "V").WithArguments("V", "Local1<V>()").WithLocation(31, 28),
                // (37,17): error CS0412: 'T': a parameter, local variable, or local function cannot have the same name as a method type parameter
                //             int T() => 0;
                Diagnostic(ErrorCode.ERR_LocalSameNameAsTypeParam, "T").WithArguments("T").WithLocation(37, 17),
                // (43,21): error CS0412: 'V': a parameter, local variable, or local function cannot have the same name as a method type parameter
                //                 int V() => 0;
                Diagnostic(ErrorCode.ERR_LocalSameNameAsTypeParam, "V").WithArguments("V").WithLocation(43, 21),
                // (54,25): error CS0412: 'T': a parameter, local variable, or local function cannot have the same name as a method type parameter
                //                     int T() => 0;
                Diagnostic(ErrorCode.ERR_LocalSameNameAsTypeParam, "T").WithArguments("T").WithLocation(54, 25),
                // (67,32): warning CS0693: Type parameter 'T' has the same name as the type parameter from outer type 'C.M2<T>()'
                //                     int Local3<T>() => 0;
                Diagnostic(ErrorCode.WRN_TypeParameterSameAsOuterTypeParameter, "T").WithArguments("T", "C.M2<T>()").WithLocation(67, 32));
        }

        [Fact]
        public void LocalFuncAndTypeParameterOnType()
        {
            var comp = CreateStandardCompilation(@"
class C2<T>
{
    public void M()
    {
        {
            int Local1()
            {
                int Local2<T>() => 0;
                return Local2<int>();
            }
            Local1();
        }
        {
            int Local1()
            {
                int Local2()
                {
                    // Shadows type parameter
                    int T() => 0;

                    // Type parameter resolves in type only context
                    T t = default(T); 

                    // Ambiguous context chooses local
                    T.M();

                    // Call chooses local
                    return T();
                }
                return Local2();
            }
            Local1();
        }
    }
}");
            comp.VerifyDiagnostics(
                // (9,28): warning CS0693: Type parameter 'T' has the same name as the type parameter from outer type 'C2<T>'
                //                 int Local2<T>() => 0;
                Diagnostic(ErrorCode.WRN_TypeParameterSameAsOuterTypeParameter, "T").WithArguments("T", "C2<T>").WithLocation(9, 28),
                // (26,21): error CS0119: 'T()' is a method, which is not valid in the given context
                //                     T.M();
                Diagnostic(ErrorCode.ERR_BadSKunknown, "T").WithArguments("T()", "method").WithLocation(26, 21),
                // (23,23): warning CS0219: The variable 't' is assigned but its value is never used
                //                     T t = default(T); 
                Diagnostic(ErrorCode.WRN_UnreferencedVarAssg, "t").WithArguments("t").WithLocation(23, 23));
        }

        [Fact]
        public void RefArgsInIteratorLocalFuncs()
        {
            var src = @"
using System;
using System.Collections.Generic;
class C
{
    public void M1()
    {
        IEnumerable<int> Local(ref int a) { yield break; }
        int x = 0;
        Local(ref x);
    }

    public void M2()
    {
        Action a = () =>
        {
            IEnumerable<int> Local(ref int x) { yield break; }
            int y = 0;
            Local(ref y);
            return;
        };
        a();
    }

    public Func<int> M3() => (() =>
    {
        IEnumerable<int> Local(ref int a) { yield break; }
        int x = 0;
        Local(ref x);
        return 0;
    });

    public IEnumerable<int> M4(ref int a)
    {
        yield return new Func<int>(() =>
            {
                IEnumerable<int> Local(ref int b) { yield break; }
                int x = 0;
                Local(ref x);
                return 0;
            })();
    }
}";
            VerifyDiagnostics(src,
                // (8,40): error CS1623: Iterators cannot have ref or out parameters
                //         IEnumerable<int> Local(ref int a) { yield break; }
                Diagnostic(ErrorCode.ERR_BadIteratorArgType, "a").WithLocation(8, 40),
                // (17,44): error CS1623: Iterators cannot have ref or out parameters
                //             IEnumerable<int> Local(ref int x) { yield break; }
                Diagnostic(ErrorCode.ERR_BadIteratorArgType, "x").WithLocation(17, 44),
                // (27,40): error CS1623: Iterators cannot have ref or out parameters
                //         IEnumerable<int> Local(ref int a) { yield break; }
                Diagnostic(ErrorCode.ERR_BadIteratorArgType, "a").WithLocation(27, 40),
                // (33,40): error CS1623: Iterators cannot have ref or out parameters
                //     public IEnumerable<int> M4(ref int a)
                Diagnostic(ErrorCode.ERR_BadIteratorArgType, "a").WithLocation(33, 40),
                // (37,48): error CS1623: Iterators cannot have ref or out parameters
                //                 IEnumerable<int> Local(ref int b) { yield break; }
                Diagnostic(ErrorCode.ERR_BadIteratorArgType, "b").WithLocation(37, 48));
        }

        [Fact]
        public void UnsafeArgsInIteratorLocalFuncs()
        {
            var src = @"
using System;
using System.Collections.Generic;
class C
{
    public unsafe void M1()
    {
        IEnumerable<int> Local(int* a) { yield break; }
        int x = 0;
        Local(&x);
    }

    public unsafe void M2()
    {
        Action a = () =>
        {
            IEnumerable<int> Local(int* x) { yield break; }
            int y = 0;
            Local(&y);
            return;
        };
        a();
    }

    public unsafe Func<int> M3() => (() =>
    {
        IEnumerable<int> Local(int* a) { yield break; }
        int x = 0;
        Local(&x);
        return 0;
    });

    public unsafe IEnumerable<int> M4(int* a)
    {
        yield return new Func<int>(() =>
            {
                IEnumerable<int> Local(int* b) { yield break; }
                int x = 0;
                Local(&x);
                return 0;
            })();
    }
}";
            CreateStandardCompilation(src, options: TestOptions.UnsafeDebugDll)
                .VerifyDiagnostics(
                // (8,37): error CS1637: Iterators cannot have unsafe parameters or yield types
                //         IEnumerable<int> Local(int* a) { yield break; }
                Diagnostic(ErrorCode.ERR_UnsafeIteratorArgType, "a").WithLocation(8, 37),
                // (17,41): error CS1637: Iterators cannot have unsafe parameters or yield types
                //             IEnumerable<int> Local(int* x) { yield break; }
                Diagnostic(ErrorCode.ERR_UnsafeIteratorArgType, "x").WithLocation(17, 41),
                // (27,37): error CS1637: Iterators cannot have unsafe parameters or yield types
                //         IEnumerable<int> Local(int* a) { yield break; }
                Diagnostic(ErrorCode.ERR_UnsafeIteratorArgType, "a").WithLocation(27, 37),
                // (33,44): error CS1637: Iterators cannot have unsafe parameters or yield types
                //     public unsafe IEnumerable<int> M4(int* a)
                Diagnostic(ErrorCode.ERR_UnsafeIteratorArgType, "a").WithLocation(33, 44),
                // (33,36): error CS1629: Unsafe code may not appear in iterators
                //     public unsafe IEnumerable<int> M4(int* a)
                Diagnostic(ErrorCode.ERR_IllegalInnerUnsafe, "M4").WithLocation(33, 36),
                // (37,40): error CS1629: Unsafe code may not appear in iterators
                //                 IEnumerable<int> Local(int* b) { yield break; }
                Diagnostic(ErrorCode.ERR_IllegalInnerUnsafe, "int*").WithLocation(37, 40),
                // (39,23): error CS1629: Unsafe code may not appear in iterators
                //                 Local(&x);
                Diagnostic(ErrorCode.ERR_IllegalInnerUnsafe, "&x").WithLocation(39, 23),
                // (39,17): error CS1629: Unsafe code may not appear in iterators
                //                 Local(&x);
                Diagnostic(ErrorCode.ERR_IllegalInnerUnsafe, "Local(&x)").WithLocation(39, 17),
                // (37,45): error CS1637: Iterators cannot have unsafe parameters or yield types
                //                 IEnumerable<int> Local(int* b) { yield break; }
                Diagnostic(ErrorCode.ERR_UnsafeIteratorArgType, "b").WithLocation(37, 45));
        }

        [Fact]
        [WorkItem(13193, "https://github.com/dotnet/roslyn/issues/13193")]
        public void LocalFunctionConflictingName()
        {
            var comp = CreateStandardCompilation(@"
class C
{
    public void M<TLocal>()
    {
        void TLocal() { }
        TLocal();
    }
    public void M(int Local)
    {
        void Local() { }
        Local();
    }
    public void M()
    {
        int local = 0;

        void local() { }
        local();
    }
}");
            comp.VerifyDiagnostics(
                // (6,14): error CS0412: 'TLocal': a parameter, local variable, or local function cannot have the same name as a method type parameter
                //         void TLocal() { }
                Diagnostic(ErrorCode.ERR_LocalSameNameAsTypeParam, "TLocal").WithArguments("TLocal").WithLocation(6, 14),
                // (11,14): error CS0136: A local or parameter named 'Local' cannot be declared in this scope because that name is used in an enclosing local scope to define a local or parameter
                //         void Local() { }
                Diagnostic(ErrorCode.ERR_LocalIllegallyOverrides, "Local").WithArguments("Local").WithLocation(11, 14),
                // (18,14): error CS0128: A local variable or function named 'local' is already defined in this scope
                //         void local() { }
                Diagnostic(ErrorCode.ERR_LocalDuplicate, "local").WithArguments("local").WithLocation(18, 14),
                // (16,13): warning CS0219: The variable 'local' is assigned but its value is never used
                //         int local = 0;
                Diagnostic(ErrorCode.WRN_UnreferencedVarAssg, "local").WithArguments("local").WithLocation(16, 13));
        }

        [Fact]
        public void ForgotSemicolonLocalFunctionsMistake()
        {
            var src = @"
class C
{
    public void M1()
    {
    // forget closing brace

    public void BadLocal1()
    {
        this.BadLocal2();
    }

    public void BadLocal2()
    {
    }

    public int P => 0;
}";
            VerifyDiagnostics(src,
                // (8,5): error CS0106: The modifier 'public' is not valid for this item
                //     public void BadLocal1()
                Diagnostic(ErrorCode.ERR_BadMemberFlag, "public").WithArguments("public").WithLocation(8, 5),
                // (13,5): error CS0106: The modifier 'public' is not valid for this item
                //     public void BadLocal2()
                Diagnostic(ErrorCode.ERR_BadMemberFlag, "public").WithArguments("public").WithLocation(13, 5),
                // (15,6): error CS1513: } expected
                //     }
                Diagnostic(ErrorCode.ERR_RbraceExpected, "").WithLocation(15, 6),
                // (10,14): error CS1061: 'C' does not contain a definition for 'BadLocal2' and no extension method 'BadLocal2' accepting a first argument of type 'C' could be found (are you missing a using directive or an assembly reference?)
                //         this.BadLocal2();
                Diagnostic(ErrorCode.ERR_NoSuchMemberOrExtension, "BadLocal2").WithArguments("C", "BadLocal2").WithLocation(10, 14),
                // (8,17): warning CS0168: The variable 'BadLocal1' is declared but never used
                //     public void BadLocal1()
                Diagnostic(ErrorCode.WRN_UnreferencedVar, "BadLocal1").WithArguments("BadLocal1").WithLocation(8, 17),
                // (13,17): warning CS0168: The variable 'BadLocal2' is declared but never used
                //     public void BadLocal2()
                Diagnostic(ErrorCode.WRN_UnreferencedVar, "BadLocal2").WithArguments("BadLocal2").WithLocation(13, 17));

        }

        [Fact]
        public void VarLocalFunction()
        {
            var src = @"
class C
{
    void M()
    {
        var local() => 0;
        int x = local();
   } 
}";
            VerifyDiagnostics(src,
                // (6,9): error CS0825: The contextual keyword 'var' may only appear within a local variable declaration or in script code
                //         var local() => 0;
                Diagnostic(ErrorCode.ERR_TypeVarNotFound, "var").WithLocation(6, 9));
        }

        [Fact]
        public void VarLocalFunction2()
        {
            var comp = CreateStandardCompilation(@"
class C
{
    private class var
    {
    }

    void M()
    {
        var local() => new var();
        var x = local();
   } 
}", parseOptions: DefaultParseOptions);
            comp.VerifyDiagnostics();
        }

        [Fact]
        [CompilerTrait(CompilerFeature.Params)]
        public void BadParams()
        {
            var source = @"
using System;

class Program
{
    static void Main(string[] args)
    {
        void Params(params int x)
        {
            Console.WriteLine(x);
        }
        Params(2);
    }
}
";
            VerifyDiagnostics(source,
    // (8,21): error CS0225: The params parameter must be a single dimensional array
    //         void Params(params int x)
    Diagnostic(ErrorCode.ERR_ParamsMustBeArray, "params").WithLocation(8, 21)
    );
        }

        [Fact]
        public void BadRefWithDefault()
        {
            var source = @"
class Program
{
    static void Main(string[] args)
    {
        void RefOut(ref int x = 2)
        {
            x++;
        }
        int y = 2;
        RefOut(ref y);
    }
}
";
            VerifyDiagnostics(source,
    // (6,21): error CS1741: A ref or out parameter cannot have a default value
    //         void RefOut(ref int x = 2)
    Diagnostic(ErrorCode.ERR_RefOutDefaultValue, "ref").WithLocation(6, 21)
    );
        }

        [Fact]
        public void BadDefaultValueType()
        {
            var source = @"
using System;

class Program
{
    static void Main(string[] args)
    {
        void NamedOptional(string x = 2)
        {
            Console.WriteLine(x);
        }
        NamedOptional(""2"");
    }
}
";
            VerifyDiagnostics(source,
    // (8,35): error CS1750: A value of type 'int' cannot be used as a default parameter because there are no standard conversions to type 'string'
    //         void NamedOptional(string x = 2)
    Diagnostic(ErrorCode.ERR_NoConversionForDefaultParam, "x").WithArguments("int", "string").WithLocation(8, 35)
    );
        }

        [Fact]
        public void CallerMemberName()
        {
            var comp = CreateCompilationWithMscorlib46(@"
using System;
using System.Runtime.CompilerServices;
class C
{
    static void Main()
    {
        void CallerMemberName([CallerMemberName] string s = null)
        {
            Console.Write(s);
        }
        void LocalFuncName()
        {
            CallerMemberName();
        }
        LocalFuncName();
        Console.Write(' ');
        CallerMemberName();
    }
}");
            comp.VerifyDiagnostics(
                // (8,31): error CS8204: Attributes are not allowed on local function parameters or type parameters
                //         void CallerMemberName([CallerMemberName] string s = null)
                Diagnostic(ErrorCode.ERR_AttributesInLocalFuncDecl, "[CallerMemberName]").WithLocation(8, 31));
        }

        [Fact]
        public void BadCallerMemberName()
        {
            var source = @"
using System;
using System.Runtime.CompilerServices;

class Program
{
    static void Main(string[] args)
    {
        void CallerMemberName([CallerMemberName] int s = 2)
        {
            Console.WriteLine(s);
        }
        CallerMemberName();
    }
}
";
            VerifyDiagnostics(source,
                // (9,31): error CS8204: Attributes are not allowed on local function parameters or type parameters
                //         void CallerMemberName([CallerMemberName] int s = 2)
                Diagnostic(ErrorCode.ERR_AttributesInLocalFuncDecl, "[CallerMemberName]").WithLocation(9, 31),
                // (9,32): error CS4019: CallerMemberNameAttribute cannot be applied because there are no standard conversions from type 'string' to type 'int'
                //         void CallerMemberName([CallerMemberName] int s = 2)
                Diagnostic(ErrorCode.ERR_NoConversionForCallerMemberNameParam, "CallerMemberName").WithArguments("string", "int").WithLocation(9, 32));
        }

        [WorkItem(10708, "https://github.com/dotnet/roslyn/issues/10708")]
        [CompilerTrait(CompilerFeature.Dynamic, CompilerFeature.Params)]
        [Fact]
        public void DynamicArgumentToParams()
        {
            var src = @"
using System;
class C
{
    static void Main()
    {
        void L1(int x = 0, params int[] ys) => Console.Write(x);

        dynamic val = 2;
        L1(val, val);
        L1(ys: val, x: val);
        L1(ys: val);
    }
}";
            VerifyDiagnostics(src,
                // (10,9): error CS8106: Cannot pass argument with dynamic type to params parameter 'ys' of local function 'L1'.
                //         L1(val, val);
                Diagnostic(ErrorCode.ERR_DynamicLocalFunctionParamsParameter, "L1(val, val)").WithArguments("ys", "L1").WithLocation(10, 9),
                // (11,9): error CS8106: Cannot pass argument with dynamic type to params parameter 'ys' of local function 'L1'.
                //         L1(ys: val, x: val);
                Diagnostic(ErrorCode.ERR_DynamicLocalFunctionParamsParameter, "L1(ys: val, x: val)").WithArguments("ys", "L1").WithLocation(11, 9),
                // (12,9): error CS8106: Cannot pass argument with dynamic type to params parameter 'ys' of local function 'L1'.
                //         L1(ys: val);
                Diagnostic(ErrorCode.ERR_DynamicLocalFunctionParamsParameter, "L1(ys: val)").WithArguments("ys", "L1").WithLocation(12, 9));
        }

        [Fact]
        [CompilerTrait(CompilerFeature.Dynamic)]
        public void DynamicArgOverload()
        {
            var src = @"
using System;
class C
{
    static void Main()
    {
        void Overload(int i) => Console.Write(i);
        void Overload(string s) => Console.Write(s);

        dynamic val = 2;
        Overload(val);
    }
}";
            VerifyDiagnostics(src,
                // (8,14): error CS0128: A local variable named 'Overload' is already defined in this scope
                //         void Overload(string s) => Console.Write(s);
                Diagnostic(ErrorCode.ERR_LocalDuplicate, "Overload").WithArguments("Overload").WithLocation(8, 14),
                // (8,14): warning CS0168: The variable 'Overload' is declared but never used
                //         void Overload(string s) => Console.Write(s);
                Diagnostic(ErrorCode.WRN_UnreferencedVar, "Overload").WithArguments("Overload").WithLocation(8, 14));
        }

        [Fact]
        [CompilerTrait(CompilerFeature.Dynamic)]
        public void DynamicArgWrongArity()
        {
            var src = @"
using System;
class C
{
    static void Main()
    {
        void Local(int i) => Console.Write(i);

        dynamic val = 2;
        Local(val, val);
    }
}";
            VerifyDiagnostics(src,
                // (10,9): error CS1501: No overload for method 'Local' takes 2 arguments
                //         Local(val, val);
                Diagnostic(ErrorCode.ERR_BadArgCount, "Local").WithArguments("Local", "2").WithLocation(10, 9));
        }

        [WorkItem(3923, "https://github.com/dotnet/roslyn/issues/3923")]
        [Fact]
        public void ExpressionTreeLocfuncUsage()
        {
            var source = @"
using System;
using System.Linq.Expressions;
class Program
{
    static void Main()
    {
        T Id<T>(T x)
        {
            return x;
        }
        Expression<Func<T>> Local<T>(Expression<Func<T>> f)
        {
            return f;
        }
        Console.Write(Local(() => Id(2)));
        Console.Write(Local<Func<int, int>>(() => Id));
        Console.Write(Local(() => new Func<int, int>(Id)));
        Console.Write(Local(() => nameof(Id)));
    }
}
";
            VerifyDiagnostics(source,
    // (16,35): error CS8096: An expression tree may not contain a reference to a local function
    //         Console.Write(Local(() => Id(2)));
    Diagnostic(ErrorCode.ERR_ExpressionTreeContainsLocalFunction, "Id(2)").WithLocation(16, 35),
    // (17,51): error CS8096: An expression tree may not contain a reference to a local function
    //         Console.Write(Local<Func<int, int>>(() => Id));
    Diagnostic(ErrorCode.ERR_ExpressionTreeContainsLocalFunction, "Id").WithLocation(17, 51),
    // (18,35): error CS8096: An expression tree may not contain a reference to a local function
    //         Console.Write(Local(() => new Func<int, int>(Id)));
    Diagnostic(ErrorCode.ERR_ExpressionTreeContainsLocalFunction, "new Func<int, int>(Id)").WithLocation(18, 35)
    );
        }

        [Fact]
        public void ExpressionTreeLocfuncInside()
        {
            var source = @"
using System;
using System.Linq.Expressions;
class Program
{
    static void Main()
    {
        Expression<Func<int, int>> f = x =>
        {
            int Local(int y) => y;
            return Local(x);
        };
        Console.Write(f);
    }
}
";
            VerifyDiagnostics(source,
    // (8,40): error CS0834: A lambda expression with a statement body cannot be converted to an expression tree
    //         Expression<Func<int, int>> f = x =>
    Diagnostic(ErrorCode.ERR_StatementLambdaToExpressionTree, @"x =>
        {
            int Local(int y) => y;
            return Local(x);
        }").WithLocation(8, 40),
    // (11,20): error CS8096: An expression tree may not contain a local function or a reference to a local function
    //             return Local(x);
    Diagnostic(ErrorCode.ERR_ExpressionTreeContainsLocalFunction, "Local(x)").WithLocation(11, 20)
    );
        }
        [Fact]
        public void BadScoping()
        {
            var source = @"
using System;

class Program
{
    static void Main(string[] args)
    {
        if (true)
        {
            void Local()
            {
                Console.WriteLine(2);
            }
            Local();
        }
        Local();

        Local2();
        void Local2()
        {
            Console.WriteLine(2);
        }
    }
}
";
            VerifyDiagnostics(source,
    // (16,9): error CS0103: The name 'Local' does not exist in the current context
    //         Local();
    Diagnostic(ErrorCode.ERR_NameNotInContext, "Local").WithArguments("Local").WithLocation(16, 9)
    );
        }

        [Fact]
        public void NameConflictDuplicate()
        {
            var source = @"
class Program
{
    static void Main(string[] args)
    {
        void Duplicate() { }
        void Duplicate() { }
        Duplicate();
    }
}
";
            VerifyDiagnostics(source,
    // (7,14): error CS0128: A local variable named 'Duplicate' is already defined in this scope
    //         void Duplicate() { }
    Diagnostic(ErrorCode.ERR_LocalDuplicate, "Duplicate").WithArguments("Duplicate").WithLocation(7, 14),
    // (7,14): warning CS0168: The variable 'Duplicate' is declared but never used
    //         void Duplicate() { }
    Diagnostic(ErrorCode.WRN_UnreferencedVar, "Duplicate").WithArguments("Duplicate").WithLocation(7, 14)
    );
        }

        [Fact]
        public void NameConflictParameter()
        {
            var source = @"
class Program
{
    static void Main(string[] args)
    {
        int x = 2;
        void Param(int x) { }
        Param(x);
    }
}
";
            VerifyDiagnostics(source,
    // (7,24): error CS0136: A local or parameter named 'x' cannot be declared in this scope because that name is used in an enclosing local scope to define a local or parameter
    //         void Param(int x) { }
    Diagnostic(ErrorCode.ERR_LocalIllegallyOverrides, "x").WithArguments("x").WithLocation(7, 24)
    );
        }

        [Fact]
        public void NameConflictTypeParameter()
        {
            var source = @"
class Program
{
    static void Main(string[] args)
    {
        int T;
        void Generic<T>() { }
        Generic<int>();
    }
}
";
            VerifyDiagnostics(source,
    // (7,22): error CS0136: A local or parameter named 'T' cannot be declared in this scope because that name is used in an enclosing local scope to define a local or parameter
    //         void Generic<T>() { }
    Diagnostic(ErrorCode.ERR_LocalIllegallyOverrides, "T").WithArguments("T").WithLocation(7, 22),
    // (6,13): warning CS0168: The variable 'T' is declared but never used
    //         int T;
    Diagnostic(ErrorCode.WRN_UnreferencedVar, "T").WithArguments("T").WithLocation(6, 13)
    );
        }

        [Fact]
        public void NameConflictNestedTypeParameter()
        {
            var source = @"
class Program
{
    static void Main(string[] args)
    {
        T Outer<T>()
        {
            T Inner<T>()
            {
                return default(T);
            }
            return Inner<T>();
        }
        System.Console.Write(Outer<int>());
    }
}
";
            VerifyDiagnostics(source,
    // (8,21): warning CS0693: Type parameter 'T' has the same name as the type parameter from outer type 'Outer<T>()'
    //             T Inner<T>()
    Diagnostic(ErrorCode.WRN_TypeParameterSameAsOuterTypeParameter, "T").WithArguments("T", "Outer<T>()").WithLocation(8, 21)
    );
        }

        [Fact]
        public void NameConflictLocalVarFirst()
        {
            var source = @"
class Program
{
    static void Main(string[] args)
    {
        int Conflict;
        void Conflict() { }
    }
}
";
            VerifyDiagnostics(source,
    // (7,14): error CS0128: A local variable named 'Conflict' is already defined in this scope
    //         void Conflict() { }
    Diagnostic(ErrorCode.ERR_LocalDuplicate, "Conflict").WithArguments("Conflict").WithLocation(7, 14),
    // (6,13): warning CS0168: The variable 'Conflict' is declared but never used
    //         int Conflict;
    Diagnostic(ErrorCode.WRN_UnreferencedVar, "Conflict").WithArguments("Conflict").WithLocation(6, 13),
    // (7,14): warning CS0168: The variable 'Conflict' is declared but never used
    //         void Conflict() { }
    Diagnostic(ErrorCode.WRN_UnreferencedVar, "Conflict").WithArguments("Conflict").WithLocation(7, 14)
    );
        }

        [Fact]
        public void NameConflictLocalVarLast()
        {
            var source = @"
class Program
{
    static void Main(string[] args)
    {
        void Conflict() { }
        int Conflict;
    }
}
";
            // TODO: This is strange. Probably has to do with the fact that local variables are preferred over functions.
            VerifyDiagnostics(source,
    // (6,14): error CS0136: A local or parameter named 'Conflict' cannot be declared in this scope because that name is used in an enclosing local scope to define a local or parameter
    //         void Conflict() { }
    Diagnostic(ErrorCode.ERR_LocalIllegallyOverrides, "Conflict").WithArguments("Conflict").WithLocation(6, 14),
    // (7,13): warning CS0168: The variable 'Conflict' is declared but never used
    //         int Conflict;
    Diagnostic(ErrorCode.WRN_UnreferencedVar, "Conflict").WithArguments("Conflict").WithLocation(7, 13),
    // (6,14): warning CS0168: The variable 'Conflict' is declared but never used
    //         void Conflict() { }
    Diagnostic(ErrorCode.WRN_UnreferencedVar, "Conflict").WithArguments("Conflict").WithLocation(6, 14)
    );
        }

        [Fact]
        public void BadUnsafeNoKeyword()
        {
            var source = @"
using System;

class Program
{
    static void A()
    {
        void Local()
        {
            int x = 2;
            Console.WriteLine(*&x);
        }
        Local();
    }
    static void Main(string[] args)
    {
        A();
    }
}
";
            VerifyDiagnostics(source,
    // (11,32): error CS0214: Pointers and fixed size buffers may only be used in an unsafe context
    //             Console.WriteLine(*&x);
    Diagnostic(ErrorCode.ERR_UnsafeNeeded, "&x").WithLocation(11, 32)
    );
        }

        [Fact]
        public void BadUnsafeKeywordDoesntApply()
        {
            var source = @"
using System;

class Program
{
    static unsafe void B()
    {
        void Local()
        {
            int x = 2;
            Console.WriteLine(*&x);
        }
        Local();
    }
    static void Main(string[] args)
    {
        B();
    }
}
";
            VerifyDiagnostics(source, TestOptions.ReleaseExe.WithAllowUnsafe(true));
        }

        [Fact]
        public void BadEmptyBody()
        {
            var source = @"
class Program
{
    static void Main(string[] args)
    {
        void Local(int x);
        Local(2);
    }
}";
            VerifyDiagnostics(source,
    // (6,14): error CS0501: 'Local(int)' must declare a body because it is not marked abstract, extern, or partial
    //         void Local(int x);
    Diagnostic(ErrorCode.ERR_ConcreteMissingBody, "Local").WithArguments("Local(int)").WithLocation(6, 14)
    );
        }

        [Fact]
        public void BadGotoInto()
        {
            var source = @"
using System;

class Program
{
    static void Main(string[] args)
    {
        goto A;
        void Local()
        {
        A:  Console.Write(2);
        }
        Local();
    }
}";
            VerifyDiagnostics(source,
    // (8,14): error CS0159: No such label 'A' within the scope of the goto statement
    //         goto A;
    Diagnostic(ErrorCode.ERR_LabelNotFound, "A").WithArguments("A").WithLocation(8, 14),
    // (11,9): warning CS0164: This label has not been referenced
    //         A:  Console.Write(2);
    Diagnostic(ErrorCode.WRN_UnreferencedLabel, "A").WithLocation(11, 9)
    );
        }

        [Fact]
        public void BadGotoOutOf()
        {
            var source = @"
class Program
{
    static void Main(string[] args)
    {
        void Local()
        {
            goto A;
        }
    A:  Local();
    }
}";
            VerifyDiagnostics(source,
    // (8,13): error CS0159: No such label 'A' within the scope of the goto statement
    //             goto A;
    Diagnostic(ErrorCode.ERR_LabelNotFound, "goto").WithArguments("A").WithLocation(8, 13),
    // (10,5): warning CS0164: This label has not been referenced
    //     A:  Local();
    Diagnostic(ErrorCode.WRN_UnreferencedLabel, "A").WithLocation(10, 5)
    );
        }

        [Fact]
        public void BadDefiniteAssignmentCall()
        {
            var source = @"
using System;

class Program
{
    static void A()
    {
        goto Label;
        int x = 2;
        void Local()
        {
            Console.Write(x);
        }
        Label:
        Local();
    }
    static void Main(string[] args)
    {
        A();
    }
}";
            VerifyDiagnostics(source,
                // (9,9): warning CS0162: Unreachable code detected
                //         int x = 2;
                Diagnostic(ErrorCode.WRN_UnreachableCode, "int").WithLocation(9, 9),
                // (15,9): error CS0165: Use of unassigned local variable 'x'
                //         Local();
                Diagnostic(ErrorCode.ERR_UseDefViolation, "Local()").WithArguments("x").WithLocation(15, 9)
    );
        }

        [Fact]
        public void BadDefiniteAssignmentDelegateConversion()
        {
            var source = @"
using System;

class Program
{
    static void A()
    {
        goto Label;
        int x = 2;
        void Local()
        {
            Console.Write(x);
        }
        Label:
        Action foo = Local;
    }
    static void Main(string[] args)
    {
        A();
    }
}";
            VerifyDiagnostics(source,
                // (9,9): warning CS0162: Unreachable code detected
                //         int x = 2;
                Diagnostic(ErrorCode.WRN_UnreachableCode, "int").WithLocation(9, 9),
                // (15,22): error CS0165: Use of unassigned local variable 'x'
                //         Action foo = Local;
                Diagnostic(ErrorCode.ERR_UseDefViolation, "Local").WithArguments("x").WithLocation(15, 22)
    );
        }

        [Fact]
        public void BadDefiniteAssignmentDelegateConstruction()
        {
            var source = @"
using System;

class Program
{
    static void A()
    {
        goto Label;
        int x = 2;
        void Local()
        {
            Console.Write(x);
        }
        Label:
        var bar = new Action(Local);
    }
    static void Main(string[] args)
    {
        A();
    }
}";
            VerifyDiagnostics(source,
                // (9,9): warning CS0162: Unreachable code detected
                //         int x = 2;
                Diagnostic(ErrorCode.WRN_UnreachableCode, "int").WithLocation(9, 9),
                // (15,19): error CS0165: Use of unassigned local variable 'x'
                //         var bar = new Action(Local);
                Diagnostic(ErrorCode.ERR_UseDefViolation, "new Action(Local)").WithArguments("x").WithLocation(15, 19)
                );
        }

        [Fact]
        public void BadNotUsed()
        {
            var source = @"
class Program
{
    static void A()
    {
        void Local()
        {
        }
    }
    static void Main(string[] args)
    {
        A();
    }
}";
            VerifyDiagnostics(source,
    // (6,14): warning CS0168: The variable 'Local' is declared but never used
    //         void Local()
    Diagnostic(ErrorCode.WRN_UnreferencedVar, "Local").WithArguments("Local").WithLocation(6, 14)
    );
        }

        [Fact]
        public void BadNotUsedSwitch()
        {
            var source = @"
class Program
{
    static void A()
    {
        switch (0)
        {
        case 0:
            void Local()
            {
            }
            break;
        }
    }
    static void Main(string[] args)
    {
        A();
    }
}";
            VerifyDiagnostics(source,
    // (9,18): warning CS0168: The variable 'Local' is declared but never used
    //             void Local()
    Diagnostic(ErrorCode.WRN_UnreferencedVar, "Local").WithArguments("Local").WithLocation(9, 18)
    );
        }

        [Fact]
        public void BadByRefClosure()
        {
            var source = @"
using System;

class Program
{
    static void A(ref int x)
    {
        void Local()
        {
            Console.WriteLine(x);
        }
        Local();
    }
    static void Main()
    {
    }
}";
            VerifyDiagnostics(source,
    // (10,31): error CS1628: Cannot use ref or out parameter 'x' inside an anonymous method, lambda expression, or query expression
    //             Console.WriteLine(x);
    Diagnostic(ErrorCode.ERR_AnonDelegateCantUse, "x").WithArguments("x").WithLocation(10, 31)
    );
        }

        [Fact]
        public void BadArglistUse()
        {
            var source = @"
using System;

class Program
{
    static void A()
    {
        void Local()
        {
            Console.WriteLine(__arglist);
        }
        Local();
    }
    static void B(__arglist)
    {
        void Local()
        {
            Console.WriteLine(__arglist);
        }
        Local();
    }
    static void C() // C and D produce different errors
    {
        void Local(__arglist)
        {
            Console.WriteLine(__arglist);
        }
        Local(__arglist());
    }
    static void D(__arglist)
    {
        void Local(__arglist)
        {
            Console.WriteLine(__arglist);
        }
        Local(__arglist());
    }
    static void Main()
    {
    }
}
";
            VerifyDiagnostics(source,
                // (10,31): error CS0190: The __arglist construct is valid only within a variable argument method
                //             Console.WriteLine(__arglist);
                Diagnostic(ErrorCode.ERR_ArgsInvalid, "__arglist").WithLocation(10, 31),
                // (18,31): error CS4013: Instance of type 'RuntimeArgumentHandle' cannot be used inside an anonymous function, query expression, iterator block or async method
                //             Console.WriteLine(__arglist);
                Diagnostic(ErrorCode.ERR_SpecialByRefInLambda, "__arglist").WithArguments("System.RuntimeArgumentHandle").WithLocation(18, 31),
                // (24,20): error CS1669: __arglist is not valid in this context
                //         void Local(__arglist)
                Diagnostic(ErrorCode.ERR_IllegalVarArgs, "__arglist").WithLocation(24, 20),
                // (26,31): error CS0190: The __arglist construct is valid only within a variable argument method
                //             Console.WriteLine(__arglist);
                Diagnostic(ErrorCode.ERR_ArgsInvalid, "__arglist").WithLocation(26, 31),
                // (32,20): error CS1669: __arglist is not valid in this context
                //         void Local(__arglist)
                Diagnostic(ErrorCode.ERR_IllegalVarArgs, "__arglist").WithLocation(32, 20),
                // (34,31): error CS4013: Instance of type 'RuntimeArgumentHandle' cannot be used inside an anonymous function, query expression, iterator block or async method
                //             Console.WriteLine(__arglist);
                Diagnostic(ErrorCode.ERR_SpecialByRefInLambda, "__arglist").WithArguments("System.RuntimeArgumentHandle").WithLocation(34, 31)
    );
        }

        [Fact]
        public void BadClosureStaticRefInstance()
        {
            var source = @"
using System;

class Program
{
    int _a = 0;
    static void A()
    {
        void Local()
        {
            Console.WriteLine(_a);
        }
        Local();
    }
    static void Main()
    {
    }
}
";
            VerifyDiagnostics(source,
    // (11,31): error CS0120: An object reference is required for the non-static field, method, or property 'Program._a'
    //             Console.WriteLine(_a);
    Diagnostic(ErrorCode.ERR_ObjectRequired, "_a").WithArguments("Program._a").WithLocation(11, 31)
    );
        }

        [Fact]
        public void BadRefIterator()
        {
            var source = @"
using System.Collections.Generic;

class Program
{
    static void Main(string[] args)
    {
        IEnumerable<int> RefEnumerable(ref int x)
        {
            yield return x;
        }
        int y = 0;
        RefEnumerable(ref y);
    }
}
";
            VerifyDiagnostics(source,
    // (8,48): error CS1623: Iterators cannot have ref or out parameters
    //         IEnumerable<int> RefEnumerable(ref int x)
    Diagnostic(ErrorCode.ERR_BadIteratorArgType, "x").WithLocation(8, 48)
    );
        }

        [Fact]
        public void BadRefAsync()
        {
            var source = @"
using System;
using System.Threading.Tasks;

class Program
{
    static void Main(string[] args)
    {
        async Task<int> RefAsync(ref int x)
        {
            return await Task.FromResult(x);
        }
        int y = 2;
        Console.Write(RefAsync(ref y).Result);
    }
}
";
            VerifyDiagnostics(source,
    // (9,42): error CS1988: Async methods cannot have ref or out parameters
    //         async Task<int> RefAsync(ref int x)
    Diagnostic(ErrorCode.ERR_BadAsyncArgType, "x").WithLocation(9, 42)
    );
        }

        [Fact]
        public void Extension()
        {
            var source = @"
using System;

class Program
{
    static void Main(string[] args)
    {
        int Local(this int x)
        {
            return x;
        }
        Console.WriteLine(Local(2));
    }
}
";
            VerifyDiagnostics(source,
    // (8,13): error CS1106: Extension method must be defined in a non-generic static class
    //         int Local(this int x)
    Diagnostic(ErrorCode.ERR_BadExtensionAgg, "Local").WithLocation(8, 13)
                );
        }

        [Fact]
        public void BadModifiers()
        {
            var source = @"
class Program
{
    static void Main(string[] args)
    {
        const void LocalConst()
        {
        }
        static void LocalStatic()
        {
        }
        readonly void LocalReadonly()
        {
        }
        volatile void LocalVolatile()
        {
        }
        LocalConst();
        LocalStatic();
        LocalReadonly();
        LocalVolatile();
    }
}
";
            VerifyDiagnostics(source,
    // (6,9): error CS0106: The modifier 'const' is not valid for this item
    //         const void LocalConst()
    Diagnostic(ErrorCode.ERR_BadMemberFlag, "const").WithArguments("const").WithLocation(6, 9),
    // (9,9): error CS0106: The modifier 'static' is not valid for this item
    //         static void LocalStatic()
    Diagnostic(ErrorCode.ERR_BadMemberFlag, "static").WithArguments("static").WithLocation(9, 9),
    // (12,9): error CS0106: The modifier 'readonly' is not valid for this item
    //         readonly void LocalReadonly()
    Diagnostic(ErrorCode.ERR_BadMemberFlag, "readonly").WithArguments("readonly").WithLocation(12, 9),
    // (15,9): error CS0106: The modifier 'volatile' is not valid for this item
    //         volatile void LocalVolatile()
    Diagnostic(ErrorCode.ERR_BadMemberFlag, "volatile").WithArguments("volatile").WithLocation(15, 9)
                );
        }

        [Fact]
        public void ArglistIterator()
        {
            var source = @"
using System;
using System.Collections.Generic;

class Program
{
    static void Main(string[] args)
    {
        IEnumerable<int> Local(__arglist)
        {
            yield return 2;
        }
        Console.WriteLine(string.Join("","", Local(__arglist())));
    }
}
";
            VerifyDiagnostics(source,
                // (9,26): error CS1636: __arglist is not allowed in the parameter list of iterators
                //         IEnumerable<int> Local(__arglist)
                Diagnostic(ErrorCode.ERR_VarargsIterator, "Local").WithLocation(9, 26),
                // (9,32): error CS1669: __arglist is not valid in this context
                //         IEnumerable<int> Local(__arglist)
                Diagnostic(ErrorCode.ERR_IllegalVarArgs, "__arglist").WithLocation(9, 32));
        }

        [Fact]
        public void ForwardReference()
        {
            var source = @"
using System;

class Program
{
    static void Main(string[] args)
    {
        Console.WriteLine(Local());
        int Local() => 2;
    }
}
";
            CompileAndVerify(source, expectedOutput: "2");
        }

        [Fact]
        public void ForwardReferenceCapture()
        {
            var source = @"
using System;

class Program
{
    static void Main(string[] args)
    {
        int x = 2;
        Console.WriteLine(Local());
        int Local() => x;
    }
}
";
            CompileAndVerify(source, expectedOutput: "2");
        }

        [Fact]
        public void ForwardRefInLocalFunc()
        {
            var source = @"
using System;

class Program
{
    static void Main(string[] args)
    {
        int x = 2;
        Console.WriteLine(Local());
        int Local()
        {
            x = 3;
            return Local2();
        }
        int Local2() => x;
    }
}
";
            CompileAndVerify(source, expectedOutput: "3");
        }

        [Fact]
        public void LocalFuncMutualRecursion()
        {
            var source = @"
using System;

class Program
{
    static void Main(string[] args)
    {
        int x = 5;
        int y = 0;
        Console.WriteLine(Local1());
        int Local1()
        {
            x -= 1;
            return Local2(y++);
        }
        int Local2(int z)
        {
            if (x == 0)
            {
                return z;
            }
            else
            {
                return Local1();
            }
        }
    }
}
";
            CompileAndVerify(source, expectedOutput: "4");
        }

        [Fact]
        public void OtherSwitchBlock()
        {
            var source = @"
using System;

class Program
{
    static void Main(string[] args)
    {
        var x = int.Parse(Console.ReadLine());
        switch (x)
        {
        case 0:
            void Local()
            {
            }
            break;
        default:
            Local();
            break;
        }
    }
}
";
            VerifyDiagnostics(source);
        }

        [Fact]
        public void NoOperator()
        {
            var source = @"
class Program
{
    static void Main(string[] args)
    {
        Program operator +(Program left, Program right)
        {
            return left;
        }
    }
}
";
            VerifyDiagnostics(source,
                // (6,17): error CS1002: ; expected
                //         Program operator +(Program left, Program right)
                Diagnostic(ErrorCode.ERR_SemicolonExpected, "operator").WithLocation(6, 17),
                // (6,17): error CS1513: } expected
                //         Program operator +(Program left, Program right)
                Diagnostic(ErrorCode.ERR_RbraceExpected, "operator").WithLocation(6, 17),
                // (6,56): error CS1002: ; expected
                //         Program operator +(Program left, Program right)
                Diagnostic(ErrorCode.ERR_SemicolonExpected, "").WithLocation(6, 56),
                // (6,9): error CS0119: 'Program' is a type, which is not valid in the given context
                //         Program operator +(Program left, Program right)
                Diagnostic(ErrorCode.ERR_BadSKunknown, "Program").WithArguments("Program", "type").WithLocation(6, 9),
                // (6,28): error CS8185: A declaration is not allowed in this context.
                //         Program operator +(Program left, Program right)
                Diagnostic(ErrorCode.ERR_DeclarationExpressionNotPermitted, "Program left").WithLocation(6, 28),
                // (6,42): error CS8185: A declaration is not allowed in this context.
                //         Program operator +(Program left, Program right)
                Diagnostic(ErrorCode.ERR_DeclarationExpressionNotPermitted, "Program right").WithLocation(6, 42),
                // (6,27): error CS8179: Predefined type 'System.ValueTuple`2' is not defined or imported
                //         Program operator +(Program left, Program right)
                Diagnostic(ErrorCode.ERR_PredefinedValueTupleTypeNotFound, "(Program left, Program right)").WithArguments("System.ValueTuple`2").WithLocation(6, 27),
                // (6,26): error CS0023: Operator '+' cannot be applied to operand of type '(Program, Program)'
                //         Program operator +(Program left, Program right)
                Diagnostic(ErrorCode.ERR_BadUnaryOp, "+(Program left, Program right)").WithArguments("+", "(Program, Program)").WithLocation(6, 26),
                // (8,13): error CS0127: Since 'Program.Main(string[])' returns void, a return keyword must not be followed by an object expression
                //             return left;
                Diagnostic(ErrorCode.ERR_RetNoObjectRequired, "return").WithArguments("Program.Main(string[])").WithLocation(8, 13),
                // (6,28): error CS0165: Use of unassigned local variable 'left'
                //         Program operator +(Program left, Program right)
                Diagnostic(ErrorCode.ERR_UseDefViolation, "Program left").WithArguments("left").WithLocation(6, 28),
                // (6,42): error CS0165: Use of unassigned local variable 'right'
                //         Program operator +(Program left, Program right)
                Diagnostic(ErrorCode.ERR_UseDefViolation, "Program right").WithArguments("right").WithLocation(6, 42)
                );
        }

        [Fact]
        public void NoProperty()
        {
            var source = @"
class Program
{
    static void Main(string[] args)
    {
        int Foo
        {
            get
            {
                return 2;
            }
        }
        int Bar => 2;
    }
}
";
            VerifyDiagnostics(source,
    // (6,16): error CS1002: ; expected
    //         int Foo
    Diagnostic(ErrorCode.ERR_SemicolonExpected, "").WithLocation(6, 16),
    // (8,16): error CS1002: ; expected
    //             get
    Diagnostic(ErrorCode.ERR_SemicolonExpected, "").WithLocation(8, 16),
    // (13,17): error CS1003: Syntax error, ',' expected
    //         int Bar => 2;
    Diagnostic(ErrorCode.ERR_SyntaxError, "=>").WithArguments(",", "=>").WithLocation(13, 17),
    // (13,20): error CS1002: ; expected
    //         int Bar => 2;
    Diagnostic(ErrorCode.ERR_SemicolonExpected, "2").WithLocation(13, 20),
    // (8,13): error CS0103: The name 'get' does not exist in the current context
    //             get
    Diagnostic(ErrorCode.ERR_NameNotInContext, "get").WithArguments("get").WithLocation(8, 13),
    // (10,17): error CS0127: Since 'Program.Main(string[])' returns void, a return keyword must not be followed by an object expression
    //                 return 2;
    Diagnostic(ErrorCode.ERR_RetNoObjectRequired, "return").WithArguments("Program.Main(string[])").WithLocation(10, 17),
    // (13,20): error CS0201: Only assignment, call, increment, decrement, and new object expressions can be used as a statement
    //         int Bar => 2;
    Diagnostic(ErrorCode.ERR_IllegalStatement, "2").WithLocation(13, 20),
    // (13,9): warning CS0162: Unreachable code detected
    //         int Bar => 2;
    Diagnostic(ErrorCode.WRN_UnreachableCode, "int").WithLocation(13, 9),
    // (6,13): warning CS0168: The variable 'Foo' is declared but never used
    //         int Foo
    Diagnostic(ErrorCode.WRN_UnreferencedVar, "Foo").WithArguments("Foo").WithLocation(6, 13),
    // (13,13): warning CS0168: The variable 'Bar' is declared but never used
    //         int Bar => 2;
    Diagnostic(ErrorCode.WRN_UnreferencedVar, "Bar").WithArguments("Bar").WithLocation(13, 13)
    );
        }

        [Fact]
        public void NoFeatureSwitch()
        {
            var source = @"
class Program
{
    static void Main(string[] args)
    {
        void Local() { }
        Local();
    }
}
";
            var option = TestOptions.ReleaseExe;
            CreateStandardCompilation(source, options: option, parseOptions: TestOptions.Regular.WithLanguageVersion(LanguageVersion.CSharp6)).VerifyDiagnostics(
                // (6,14): error CS8059: Feature 'local functions' is not available in C# 6. Please use language version 7 or greater.
                //         void Local() { }
                Diagnostic(ErrorCode.ERR_FeatureNotAvailableInVersion6, "Local").WithArguments("local functions", "7").WithLocation(6, 14)
                );
        }

        [Fact, WorkItem(10521, "https://github.com/dotnet/roslyn/issues/10521")]
        public void LocalFunctionInIf()
        {
            var source = @"
class Program
{
    static void Main(string[] args)
    {
        if () // typing at this point
        int Add(int x, int y) => x + y;
    }
}
";
            VerifyDiagnostics(source,
                // (6,13): error CS1525: Invalid expression term ')'
                //         if () // typing at this point
                Diagnostic(ErrorCode.ERR_InvalidExprTerm, ")").WithArguments(")").WithLocation(6, 13),
                // (7,9): error CS1023: Embedded statement cannot be a declaration or labeled statement
                //         int Add(int x, int y) => x + y;
                Diagnostic(ErrorCode.ERR_BadEmbeddedStmt, "int Add(int x, int y) => x + y;").WithLocation(7, 9),
                // (7,13): warning CS0168: The variable 'Add' is declared but never used
                //         int Add(int x, int y) => x + y;
                Diagnostic(ErrorCode.WRN_UnreferencedVar, "Add").WithArguments("Add").WithLocation(7, 13)
                );
        }

        [Fact, WorkItem(10521, "https://github.com/dotnet/roslyn/issues/10521")]
        public void LabeledLocalFunctionInIf()
        {
            var source = @"
class Program
{
    static void Main(string[] args)
    {
        if () // typing at this point
a:      int Add(int x, int y) => x + y;
    }
}
";
            VerifyDiagnostics(source,
                // (6,13): error CS1525: Invalid expression term ')'
                //         if () // typing at this point
                Diagnostic(ErrorCode.ERR_InvalidExprTerm, ")").WithArguments(")").WithLocation(6, 13),
                // (7,1): error CS1023: Embedded statement cannot be a declaration or labeled statement
                // a:      int Add(int x, int y) => x + y;
                Diagnostic(ErrorCode.ERR_BadEmbeddedStmt, "a:      int Add(int x, int y) => x + y;").WithLocation(7, 1),
                // (7,1): warning CS0164: This label has not been referenced
                // a:      int Add(int x, int y) => x + y;
                Diagnostic(ErrorCode.WRN_UnreferencedLabel, "a").WithLocation(7, 1),
                // (7,13): warning CS0168: The variable 'Add' is declared but never used
                // a:      int Add(int x, int y) => x + y;
                Diagnostic(ErrorCode.WRN_UnreferencedVar, "Add").WithArguments("Add").WithLocation(7, 13)
                );
        }

        [CompilerTrait(CompilerFeature.LocalFunctions, CompilerFeature.Var)]
        public sealed class VarTests : LocalFunctionsTestBase
        {
            [Fact]
            public void IllegalAsReturn()
            {
                var source = @"
using System;
class Program
{
    static void Main()
    {
        var f() => 42;
        Console.WriteLine(f());
    }
}";
                var comp = CreateCompilationWithMscorlib45(source, parseOptions: DefaultParseOptions);
                comp.VerifyDiagnostics(
                    // (7,9): error CS0825: The contextual keyword 'var' may only appear within a local variable declaration or in script code
                    //         var f() => 42;
                    Diagnostic(ErrorCode.ERR_TypeVarNotFound, "var").WithLocation(7, 9));
            }

            [Fact]
            public void RealTypeAsReturn()
            {
                var source = @"
using System;
class var 
{
    public override string ToString() => ""dog"";
}

class Program
{
    static void Main()
    {
        var f() => new var();
        Console.WriteLine(f());
    }
}";

                CompileAndVerify(
                    source,
                    parseOptions: DefaultParseOptions,
                    expectedOutput: "dog");
            }

            [Fact]
            public void RealTypeParameterAsReturn()
            {
                var source = @"
using System;
class test 
{
    public override string ToString() => ""dog"";
}

class Program
{
    static void Test<var>(var x)
    {
        var f() => x;
        Console.WriteLine(f());
    }

    static void Main()
    {
        Test(new test());
    }
}";

                CompileAndVerify(
                    source,
                    parseOptions: DefaultParseOptions,
                    expectedOutput: "dog");
            }

            [Fact]
            public void IdentifierAndTypeNamedVar()
            {
                var source = @"
using System;
class var 
{
    public override string ToString() => ""dog"";
}

class Program
{
    static void Main()
    {
        int var = 42;
        var f() => new var();
        Console.WriteLine($""{f()}-{var}"");
    }
}";

                CompileAndVerify(
                    source,
                    parseOptions: DefaultParseOptions,
                    expectedOutput: "dog-42");
            }
        }

        [CompilerTrait(CompilerFeature.LocalFunctions, CompilerFeature.Async)]
        public sealed class AsyncTests : LocalFunctionsTestBase
        {
            [Fact]
            public void RealTypeAsReturn()
            {
                var source = @"
using System;
class async 
{
    public override string ToString() => ""dog"";
}

class Program
{
    static void Main()
    {
        async f() => new async();
        Console.WriteLine(f());
    }
}";

                CompileAndVerify(
                    source,
                    parseOptions: DefaultParseOptions,
                    expectedOutput: "dog");
            }

            [Fact]
            public void RealTypeParameterAsReturn()
            {
                var source = @"
using System;
class test 
{
    public override string ToString() => ""dog"";
}

class Program
{
    static void Test<async>(async x)
    {
        async f() => x;
        Console.WriteLine(f());
    }

    static void Main()
    {
        Test(new test());
    }
}";

                CompileAndVerify(
                    source,
                    parseOptions: DefaultParseOptions,
                    expectedOutput: "dog");
            }

            [Fact]
            public void ManyMeaningsType()
            {
                var source = @"
using System;
using System.Threading;
using System.Threading.Tasks;

class async 
{
    public override string ToString() => ""async"";
}

class Program
{
    static void Main()
    {
        async Task<async> Test(Task<async> t)
        {
            async local = await t;
            Console.WriteLine(local);
            return local;
        }

        Test(Task.FromResult<async>(new async())).Wait();
    }
}";

                var comp = CreateCompilationWithMscorlib46(source, parseOptions: DefaultParseOptions, options: TestOptions.DebugExe);
                CompileAndVerify(
                    comp,
                    expectedOutput: "async");
            }
        }

        [Fact]
        [WorkItem(12467, "https://github.com/dotnet/roslyn/issues/12467")]
        public void ParamUnassigned_01()
        {
            var src = @"
class C
{
    public void M1()
    {
        void TakeOutParam1(out int x)
        {
        }

        int y;
        TakeOutParam1(out y);
    }

        void TakeOutParam2(out int x)
        {
        }
}";
            VerifyDiagnostics(src,
                // (6,14): error CS0177: The out parameter 'x' must be assigned to before control leaves the current method
                //         void TakeOutParam1(out int x)
                Diagnostic(ErrorCode.ERR_ParamUnassigned, "TakeOutParam1").WithArguments("x").WithLocation(6, 14),
                // (14,14): error CS0177: The out parameter 'x' must be assigned to before control leaves the current method
                //         void TakeOutParam2(out int x)
                Diagnostic(ErrorCode.ERR_ParamUnassigned, "TakeOutParam2").WithArguments("x").WithLocation(14, 14)
                );
        }

        [Fact]
        [WorkItem(12467, "https://github.com/dotnet/roslyn/issues/12467")]
        public void ParamUnassigned_02()
        {
            var src = @"
class C
{
    public void M1()
    {
        void TakeOutParam1(out int x)
        {
            return; // 1 
        }

        int y;
        TakeOutParam1(out y);
    }

        void TakeOutParam2(out int x)
        {
            return; // 2 
        }
}";
            VerifyDiagnostics(src,
                // (8,13): error CS0177: The out parameter 'x' must be assigned to before control leaves the current method
                //             return; // 1 
                Diagnostic(ErrorCode.ERR_ParamUnassigned, "return;").WithArguments("x").WithLocation(8, 13),
                // (17,13): error CS0177: The out parameter 'x' must be assigned to before control leaves the current method
                //             return; // 2 
                Diagnostic(ErrorCode.ERR_ParamUnassigned, "return;").WithArguments("x").WithLocation(17, 13)
                );
        }

        [Fact]
        [WorkItem(12467, "https://github.com/dotnet/roslyn/issues/12467")]
        public void ParamUnassigned_03()
        {
            var src = @"
class C
{
    public void M1()
    {
        int TakeOutParam1(out int x)
        {
        }

        int y;
        TakeOutParam1(out y);
    }

        int TakeOutParam2(out int x)
        {
        }
}";
            VerifyDiagnostics(src,
                // (6,13): error CS0161: 'TakeOutParam1(out int)': not all code paths return a value
                //         int TakeOutParam1(out int x)
                Diagnostic(ErrorCode.ERR_ReturnExpected, "TakeOutParam1").WithArguments("TakeOutParam1(out int)").WithLocation(6, 13),
                // (6,13): error CS0177: The out parameter 'x' must be assigned to before control leaves the current method
                //         int TakeOutParam1(out int x)
                Diagnostic(ErrorCode.ERR_ParamUnassigned, "TakeOutParam1").WithArguments("x").WithLocation(6, 13),
                // (14,13): error CS0177: The out parameter 'x' must be assigned to before control leaves the current method
                //         int TakeOutParam2(out int x)
                Diagnostic(ErrorCode.ERR_ParamUnassigned, "TakeOutParam2").WithArguments("x").WithLocation(14, 13),
                // (14,13): error CS0161: 'C.TakeOutParam2(out int)': not all code paths return a value
                //         int TakeOutParam2(out int x)
                Diagnostic(ErrorCode.ERR_ReturnExpected, "TakeOutParam2").WithArguments("C.TakeOutParam2(out int)").WithLocation(14, 13)
                );
        }

        [Fact]
        [WorkItem(12467, "https://github.com/dotnet/roslyn/issues/12467")]
        public void ParamUnassigned_04()
        {
            var src = @"
class C
{
    public void M1()
    {
        int TakeOutParam1(out int x)
        {
            return 1;
        }

        int y;
        TakeOutParam1(out y);
    }

        int TakeOutParam2(out int x)
        {
            return 2;
        }
}";
            VerifyDiagnostics(src,
                // (8,13): error CS0177: The out parameter 'x' must be assigned to before control leaves the current method
                //             return 1;
                Diagnostic(ErrorCode.ERR_ParamUnassigned, "return 1;").WithArguments("x").WithLocation(8, 13),
                // (17,13): error CS0177: The out parameter 'x' must be assigned to before control leaves the current method
                //             return 2;
                Diagnostic(ErrorCode.ERR_ParamUnassigned, "return 2;").WithArguments("x").WithLocation(17, 13)
                );
        }

        [Fact]
        [WorkItem(13172, "https://github.com/dotnet/roslyn/issues/13172")]
        public void InheritUnsafeContext()
        {
            var comp = CreateCompilationWithMscorlib46(@"
using System;
using System.Threading.Tasks;
class C
{
    public void M1()
    {
        async Task<IntPtr> Local()
        {
            await Task.Delay(0);
            return (IntPtr)(void*)null;
        }
        var _ = Local();
    }

    public void M2()
    {
        unsafe
        {
            async Task<IntPtr> Local()
            {
                await Task.Delay(1);
                return (IntPtr)(void*)null;
            }
            var _ = Local();
        }
    }

    public unsafe void M3()
    {
        async Task<IntPtr> Local()
        {
            await Task.Delay(2);
            return (IntPtr)(void*)null;
        }
        var _ = Local();
    }
}

unsafe class D
{
    int* p = null;
    public void M()
    {
        async Task<IntPtr> Local()
        {
            await Task.Delay(3);
            return (IntPtr)p;
        }
        var _ = Local();
    }

    public unsafe void M2()
    {
        unsafe
        {
            async Task<IntPtr> Local()
            {
                await Task.Delay(4);
                return (IntPtr)(void*)null;
            }
            var _ = Local();
        }
    }
}", options: TestOptions.UnsafeDebugDll);
            comp.VerifyDiagnostics(                
                // (11,29): error CS0214: Pointers and fixed size buffers may only be used in an unsafe context
                //             return (IntPtr)(void*)null;
                Diagnostic(ErrorCode.ERR_UnsafeNeeded, "void*").WithLocation(11, 29),
                // (11,28): error CS0214: Pointers and fixed size buffers may only be used in an unsafe context
                //             return (IntPtr)(void*)null;
                Diagnostic(ErrorCode.ERR_UnsafeNeeded, "(void*)null").WithLocation(11, 28),
                // (47,13): error CS4004: Cannot await in an unsafe context
                //             await Task.Delay(3);
                Diagnostic(ErrorCode.ERR_AwaitInUnsafeContext, "await Task.Delay(3)").WithLocation(47, 13),
                // (22,17): error CS4004: Cannot await in an unsafe context
                //                 await Task.Delay(1);
                Diagnostic(ErrorCode.ERR_AwaitInUnsafeContext, "await Task.Delay(1)").WithLocation(22, 17),
                // (59,17): error CS4004: Cannot await in an unsafe context
                //                 await Task.Delay(4);
                Diagnostic(ErrorCode.ERR_AwaitInUnsafeContext, "await Task.Delay(4)").WithLocation(59, 17),
                // (33,13): error CS4004: Cannot await in an unsafe context
                //             await Task.Delay(2);
                Diagnostic(ErrorCode.ERR_AwaitInUnsafeContext, "await Task.Delay(2)").WithLocation(33, 13));
        }

        [Fact, WorkItem(16167, "https://github.com/dotnet/roslyn/issues/16167")]
        public void DeclarationInLocalFuncionParameterDefault()
        {
            var text = @"
class C
{
    public static void Main(int arg)
    {
        void Local1(bool b = M(arg is int z1, z1), int s1 = z1) {}
        void Local2(bool b = M(M(out int z2), z2), int s2 = z2) {}
        void Local3(bool b = M(M((int z3, int a2) = (1, 2)), z3), int a3 = z3) {}

        void Local4(bool b = M(arg is var z4, z4), int s1 = z4) {}
        void Local5(bool b = M(M(out var z5), z5), int s2 = z5) {}
        void Local6(bool b = M(M((var z6, int a2) = (1, 2)), z6), int a3 = z6) {}

        int t = z1 + z2 + z3 + z4 + z5 + z6;
    }
    static bool M(out int z) // needed to infer type of z5
    {
        z = 1;
        return true;
    }
    static bool M(params object[] args) => true;
}
namespace System
{
    public struct ValueTuple<T1, T2>
    {
        public T1 Item1;
        public T2 Item2;
        public ValueTuple(T1 item1, T2 item2)
        {
            Item1 = item1;
            Item2 = item2;
        }
    }
}
";
            // the scope of an expression variable introduced in the default expression
            // of a local function parameter is that default expression.
            var compilation = CreateCompilationWithMscorlib45(text);
            compilation.VerifyDiagnostics(
                // (6,30): error CS1736: Default parameter value for 'b' must be a compile-time constant
                //         void Local1(bool b = M(arg is int z1, z1), int s1 = z1) {}
                Diagnostic(ErrorCode.ERR_DefaultValueMustBeConstant, "M(arg is int z1, z1)").WithArguments("b").WithLocation(6, 30),
                // (6,61): error CS0103: The name 'z1' does not exist in the current context
                //         void Local1(bool b = M(arg is int z1, z1), int s1 = z1) {}
                Diagnostic(ErrorCode.ERR_NameNotInContext, "z1").WithArguments("z1").WithLocation(6, 61),
                // (6,56): error CS1750: A value of type '?' cannot be used as a default parameter because there are no standard conversions to type 'int'
                //         void Local1(bool b = M(arg is int z1, z1), int s1 = z1) {}
                Diagnostic(ErrorCode.ERR_NoConversionForDefaultParam, "s1").WithArguments("?", "int").WithLocation(6, 56),
                // (7,30): error CS1736: Default parameter value for 'b' must be a compile-time constant
                //         void Local2(bool b = M(M(out int z2), z2), int s2 = z2) {}
                Diagnostic(ErrorCode.ERR_DefaultValueMustBeConstant, "M(M(out int z2), z2)").WithArguments("b").WithLocation(7, 30),
                // (7,61): error CS0103: The name 'z2' does not exist in the current context
                //         void Local2(bool b = M(M(out int z2), z2), int s2 = z2) {}
                Diagnostic(ErrorCode.ERR_NameNotInContext, "z2").WithArguments("z2").WithLocation(7, 61),
                // (7,56): error CS1750: A value of type '?' cannot be used as a default parameter because there are no standard conversions to type 'int'
                //         void Local2(bool b = M(M(out int z2), z2), int s2 = z2) {}
                Diagnostic(ErrorCode.ERR_NoConversionForDefaultParam, "s2").WithArguments("?", "int").WithLocation(7, 56),
                // (8,35): error CS8185: A declaration is not allowed in this context.
                //         void Local3(bool b = M(M((int z3, int a2) = (1, 2)), z3), int a3 = z3) {}
                Diagnostic(ErrorCode.ERR_DeclarationExpressionNotPermitted, "int z3").WithLocation(8, 35),
                // (8,30): error CS1736: Default parameter value for 'b' must be a compile-time constant
                //         void Local3(bool b = M(M((int z3, int a2) = (1, 2)), z3), int a3 = z3) {}
                Diagnostic(ErrorCode.ERR_DefaultValueMustBeConstant, "M(M((int z3, int a2) = (1, 2)), z3)").WithArguments("b").WithLocation(8, 30),
                // (8,76): error CS0103: The name 'z3' does not exist in the current context
                //         void Local3(bool b = M(M((int z3, int a2) = (1, 2)), z3), int a3 = z3) {}
                Diagnostic(ErrorCode.ERR_NameNotInContext, "z3").WithArguments("z3").WithLocation(8, 76),
                // (8,71): error CS1750: A value of type '?' cannot be used as a default parameter because there are no standard conversions to type 'int'
                //         void Local3(bool b = M(M((int z3, int a2) = (1, 2)), z3), int a3 = z3) {}
                Diagnostic(ErrorCode.ERR_NoConversionForDefaultParam, "a3").WithArguments("?", "int").WithLocation(8, 71),
                // (10,30): error CS1736: Default parameter value for 'b' must be a compile-time constant
                //         void Local4(bool b = M(arg is var z4, z4), int s1 = z4) {}
                Diagnostic(ErrorCode.ERR_DefaultValueMustBeConstant, "M(arg is var z4, z4)").WithArguments("b").WithLocation(10, 30),
                // (10,61): error CS0103: The name 'z4' does not exist in the current context
                //         void Local4(bool b = M(arg is var z4, z4), int s1 = z4) {}
                Diagnostic(ErrorCode.ERR_NameNotInContext, "z4").WithArguments("z4").WithLocation(10, 61),
                // (10,56): error CS1750: A value of type '?' cannot be used as a default parameter because there are no standard conversions to type 'int'
                //         void Local4(bool b = M(arg is var z4, z4), int s1 = z4) {}
                Diagnostic(ErrorCode.ERR_NoConversionForDefaultParam, "s1").WithArguments("?", "int").WithLocation(10, 56),
                // (11,30): error CS1736: Default parameter value for 'b' must be a compile-time constant
                //         void Local5(bool b = M(M(out var z5), z5), int s2 = z5) {}
                Diagnostic(ErrorCode.ERR_DefaultValueMustBeConstant, "M(M(out var z5), z5)").WithArguments("b").WithLocation(11, 30),
                // (11,61): error CS0103: The name 'z5' does not exist in the current context
                //         void Local5(bool b = M(M(out var z5), z5), int s2 = z5) {}
                Diagnostic(ErrorCode.ERR_NameNotInContext, "z5").WithArguments("z5").WithLocation(11, 61),
                // (11,56): error CS1750: A value of type '?' cannot be used as a default parameter because there are no standard conversions to type 'int'
                //         void Local5(bool b = M(M(out var z5), z5), int s2 = z5) {}
                Diagnostic(ErrorCode.ERR_NoConversionForDefaultParam, "s2").WithArguments("?", "int").WithLocation(11, 56),
                // (12,35): error CS8185: A declaration is not allowed in this context.
                //         void Local6(bool b = M(M((var z6, int a2) = (1, 2)), z6), int a3 = z6) {}
                Diagnostic(ErrorCode.ERR_DeclarationExpressionNotPermitted, "var z6").WithLocation(12, 35),
                // (12,30): error CS1736: Default parameter value for 'b' must be a compile-time constant
                //         void Local6(bool b = M(M((var z6, int a2) = (1, 2)), z6), int a3 = z6) {}
                Diagnostic(ErrorCode.ERR_DefaultValueMustBeConstant, "M(M((var z6, int a2) = (1, 2)), z6)").WithArguments("b").WithLocation(12, 30),
                // (12,76): error CS0103: The name 'z6' does not exist in the current context
                //         void Local6(bool b = M(M((var z6, int a2) = (1, 2)), z6), int a3 = z6) {}
                Diagnostic(ErrorCode.ERR_NameNotInContext, "z6").WithArguments("z6").WithLocation(12, 76),
                // (12,71): error CS1750: A value of type '?' cannot be used as a default parameter because there are no standard conversions to type 'int'
                //         void Local6(bool b = M(M((var z6, int a2) = (1, 2)), z6), int a3 = z6) {}
                Diagnostic(ErrorCode.ERR_NoConversionForDefaultParam, "a3").WithArguments("?", "int").WithLocation(12, 71),
                // (14,17): error CS0103: The name 'z1' does not exist in the current context
                //         int t = z1 + z2 + z3 + z4 + z5 + z6;
                Diagnostic(ErrorCode.ERR_NameNotInContext, "z1").WithArguments("z1").WithLocation(14, 17),
                // (14,22): error CS0103: The name 'z2' does not exist in the current context
                //         int t = z1 + z2 + z3 + z4 + z5 + z6;
                Diagnostic(ErrorCode.ERR_NameNotInContext, "z2").WithArguments("z2").WithLocation(14, 22),
                // (14,27): error CS0103: The name 'z3' does not exist in the current context
                //         int t = z1 + z2 + z3 + z4 + z5 + z6;
                Diagnostic(ErrorCode.ERR_NameNotInContext, "z3").WithArguments("z3").WithLocation(14, 27),
                // (14,32): error CS0103: The name 'z4' does not exist in the current context
                //         int t = z1 + z2 + z3 + z4 + z5 + z6;
                Diagnostic(ErrorCode.ERR_NameNotInContext, "z4").WithArguments("z4").WithLocation(14, 32),
                // (14,37): error CS0103: The name 'z5' does not exist in the current context
                //         int t = z1 + z2 + z3 + z4 + z5 + z6;
                Diagnostic(ErrorCode.ERR_NameNotInContext, "z5").WithArguments("z5").WithLocation(14, 37),
                // (14,42): error CS0103: The name 'z6' does not exist in the current context
                //         int t = z1 + z2 + z3 + z4 + z5 + z6;
                Diagnostic(ErrorCode.ERR_NameNotInContext, "z6").WithArguments("z6").WithLocation(14, 42),
                // (6,14): warning CS0168: The variable 'Local1' is declared but never used
                //         void Local1(bool b = M(arg is int z1, z1), int s1 = z1) {}
                Diagnostic(ErrorCode.WRN_UnreferencedVar, "Local1").WithArguments("Local1").WithLocation(6, 14),
                // (7,14): warning CS0168: The variable 'Local2' is declared but never used
                //         void Local2(bool b = M(M(out int z2), z2), int s2 = z2) {}
                Diagnostic(ErrorCode.WRN_UnreferencedVar, "Local2").WithArguments("Local2").WithLocation(7, 14),
                // (8,14): warning CS0168: The variable 'Local3' is declared but never used
                //         void Local3(bool b = M(M((int z3, int a2) = (1, 2)), z3), int a3 = z3) {}
                Diagnostic(ErrorCode.WRN_UnreferencedVar, "Local3").WithArguments("Local3").WithLocation(8, 14),
                // (10,14): warning CS0168: The variable 'Local4' is declared but never used
                //         void Local4(bool b = M(arg is var z4, z4), int s1 = z4) {}
                Diagnostic(ErrorCode.WRN_UnreferencedVar, "Local4").WithArguments("Local4").WithLocation(10, 14),
                // (11,14): warning CS0168: The variable 'Local5' is declared but never used
                //         void Local5(bool b = M(M(out var z5), z5), int s2 = z5) {}
                Diagnostic(ErrorCode.WRN_UnreferencedVar, "Local5").WithArguments("Local5").WithLocation(11, 14),
                // (12,14): warning CS0168: The variable 'Local6' is declared but never used
                //         void Local6(bool b = M(M((var z6, int a2) = (1, 2)), z6), int a3 = z6) {}
                Diagnostic(ErrorCode.WRN_UnreferencedVar, "Local6").WithArguments("Local6").WithLocation(12, 14)
                );
            var tree = compilation.SyntaxTrees[0];
            var model = compilation.GetSemanticModel(tree);
            var descendents = tree.GetRoot().DescendantNodes();
            for (int i = 1; i <= 6; i++)
            {
                var name = $"z{i}";
                var designation = descendents.OfType<SingleVariableDesignationSyntax>().Where(d => d.Identifier.ValueText == name).Single();
                var symbol = (ILocalSymbol)model.GetDeclaredSymbol(designation);
                Assert.NotNull(symbol);
                Assert.Equal("System.Int32", symbol.Type.ToTestDisplayString());
                var refs = descendents.OfType<IdentifierNameSyntax>().Where(n => n.Identifier.ValueText == name).ToArray();
                Assert.Equal(3, refs.Length);
                Assert.Equal(symbol, model.GetSymbolInfo(refs[0]).Symbol);
                Assert.Null(model.GetSymbolInfo(refs[1]).Symbol);
                Assert.Null(model.GetSymbolInfo(refs[2]).Symbol);
            }
        }

        [Fact(Skip = "https://github.com/dotnet/roslyn/issues/16451")]
        public void RecursiveParameterDefault()
        {
            var text = @"
class C
{
    public static void Main(int arg)
    {
        int Local(int x = Local()) => 2;
    }
}
";
            var compilation = CreateCompilationWithMscorlib45(text);
            compilation.VerifyDiagnostics(
                );
        }

        [Fact]
        [WorkItem(16757, "https://github.com/dotnet/roslyn/issues/16757")]
        public void LocalFunctionParameterDefaultUsingConst()
        {
            var source = @"
class C
{
    public static void Main()
    {
        const int N = 2;
        void Local1(int n = N) { System.Console.Write(n); }
        Local1();
        Local1(3);
    }
}
";
            CompileAndVerify(source, expectedOutput: "23", sourceSymbolValidator: m =>
            {
                var compilation = m.DeclaringCompilation;
                compilation.VerifyDiagnostics();
                var tree = compilation.SyntaxTrees[0];
                var model = compilation.GetSemanticModel(tree);
                var descendents = tree.GetRoot().DescendantNodes();

                var parameter = descendents.OfType<ParameterSyntax>().Single();
                Assert.Equal("int n = N", parameter.ToString());
                Assert.Equal("[System.Int32 n = 2]", model.GetDeclaredSymbol(parameter).ToTestDisplayString());

                var name = "N";
                var declarator = descendents.OfType<VariableDeclaratorSyntax>().Where(d => d.Identifier.ValueText == name).Single();
                var symbol = (ILocalSymbol)model.GetDeclaredSymbol(declarator);
                Assert.NotNull(symbol);
                Assert.Equal("System.Int32 N", symbol.ToTestDisplayString());
                var refs = descendents.OfType<IdentifierNameSyntax>().Where(n => n.Identifier.ValueText == name).ToArray();
                Assert.Equal(1, refs.Length);
                Assert.Same(symbol, model.GetSymbolInfo(refs[0]).Symbol);
            });
        }

        [Fact]
        [WorkItem(15536, "https://github.com/dotnet/roslyn/issues/15536")]
        public void CallFromDifferentSwitchSection_01()
        {
            var source = @"
class Program
{
    static void Main()
    {
        Test(string.Empty);
    }

    static void Test(object o)
    {
        switch (o)
        {
            case string x:
                Assign();
                Print();
                break;
            case int x:
                void Assign() { x = 5; }
                void Print() => System.Console.WriteLine(x);
                break;
        }
    }
}";

            var comp = CreateCompilationWithMscorlib46(source, parseOptions: DefaultParseOptions, options: TestOptions.DebugExe);
            CompileAndVerify(comp, expectedOutput: "5");
        }

        [Fact]
        [WorkItem(15536, "https://github.com/dotnet/roslyn/issues/15536")]
        public void CallFromDifferentSwitchSection_02()
        {
            var source = @"
class Program
{
    static void Main()
    {
        Test(string.Empty);
    }

    static void Test(object o)
    {
        switch (o)
        {
            case int x:
                void Assign() { x = 5; }
                void Print() => System.Console.WriteLine(x);
                break;
            case string x:
                Assign();
                Print();
                break;
        }
    }
}";

            var comp = CreateCompilationWithMscorlib46(source, parseOptions: DefaultParseOptions, options: TestOptions.DebugExe);
            CompileAndVerify(comp, expectedOutput: "5");
        }

        [Fact]
        [WorkItem(15536, "https://github.com/dotnet/roslyn/issues/15536")]
        public void CallFromDifferentSwitchSection_03()
        {
            var source = @"
class Program
{
    static void Main()
    {
        Test(string.Empty);
    }

    static void Test(object o)
    {
        switch (o)
        {
            case string x:
                Assign();
                System.Action p = Print;
                p();
                break;
            case int x:
                void Assign() { x = 5; }
                void Print() => System.Console.WriteLine(x);
                break;
        }
    }
}";

            var comp = CreateCompilationWithMscorlib46(source, parseOptions: DefaultParseOptions, options: TestOptions.DebugExe);
            CompileAndVerify(comp, expectedOutput: "5");
        }

        [Fact]
        [WorkItem(15536, "https://github.com/dotnet/roslyn/issues/15536")]
        public void CallFromDifferentSwitchSection_04()
        {
            var source = @"
class Program
{
    static void Main()
    {
        Test(string.Empty);
    }

    static void Test(object o)
    {
        switch (o)
        {
            case int x:
                void Assign() { x = 5; }
                void Print() => System.Console.WriteLine(x);
                break;
            case string x:
                Assign();
                System.Action p = Print;
                p();
                break;
        }
    }
}";

            var comp = CreateCompilationWithMscorlib46(source, parseOptions: DefaultParseOptions, options: TestOptions.DebugExe);
            CompileAndVerify(comp, expectedOutput: "5");
        }

        [Fact]
        [WorkItem(15536, "https://github.com/dotnet/roslyn/issues/15536")]
        public void CallFromDifferentSwitchSection_05()
        {
            var source = @"
class Program
{
    static void Main()
    {
        Test(string.Empty);
    }

    static void Test(object o)
    {
        switch (o)
        {
            case string x:
                Local1();
                break;
             case int x:
                void Local1() => Local2(x = 5);
                break;
             case char x:
                void Local2(int y)
                {
                    System.Console.WriteLine(x = 'a');
                    System.Console.WriteLine(y);
                }
                break;
        }
    }
}";

            var comp = CreateCompilationWithMscorlib46(source, parseOptions: DefaultParseOptions, options: TestOptions.DebugExe);
            CompileAndVerify(comp, expectedOutput: 
@"a
5");
        }

        [Fact]
        [WorkItem(16751, "https://github.com/dotnet/roslyn/issues/16751")]
        public void SemanticModelInAttribute_01()
        {
            var source =
@"
public class X
{
    public static void Main()
    {
        const bool b1 = true;

        void Local1(
            [Test(p = b1)]
            [Test(p = b2)]
            int p1)
        {
        }

        Local1(1);
    }
}

class b1 {}

class Test : System.Attribute
{
    public bool p {get; set;}
}
";
            var compilation = CreateCompilationWithMscorlib45(source, options: TestOptions.DebugExe, parseOptions: TestOptions.Regular);
            compilation.GetDiagnostics().Where(d => d.Code != (int)ErrorCode.ERR_AttributesInLocalFuncDecl).Verify(
                // (10,23): error CS0103: The name 'b2' does not exist in the current context
                //             [Test(p = b2)]
                Diagnostic(ErrorCode.ERR_NameNotInContext, "b2").WithArguments("b2").WithLocation(10, 23),
                // (6,20): warning CS0219: The variable 'b1' is assigned but its value is never used
                //         const bool b1 = true;
                Diagnostic(ErrorCode.WRN_UnreferencedVarAssg, "b1").WithArguments("b1").WithLocation(6, 20)
                );

            var tree = compilation.SyntaxTrees.Single();
            var model = compilation.GetSemanticModel(tree);

            var b2 = tree.GetRoot().DescendantNodes().OfType<IdentifierNameSyntax>().Where(id => id.Identifier.ValueText == "b2").Single();
            Assert.Null(model.GetSymbolInfo(b2).Symbol);

            var b1 = tree.GetRoot().DescendantNodes().OfType<IdentifierNameSyntax>().Where(id => id.Identifier.ValueText == "b1").Single();
            var b1Symbol = model.GetSymbolInfo(b1).Symbol;
            Assert.Equal("System.Boolean b1", b1Symbol.ToTestDisplayString());
            Assert.Equal(SymbolKind.Local, b1Symbol.Kind);
        }

        [Fact]
<<<<<<< HEAD
        [WorkItem(16821, "https://github.com/dotnet/roslyn/issues/16821")]
        public void LocalFunctionReportedUsedForNameofDefaultParameter()
        {
            var source = @"
class Program
{
    const int ClassConstant = 10;
    static void Main()
    {
        int LocalVariable;
        void LocalVariableFunc(string s = nameof(LocalVariable)) => System.Console.WriteLine(s);
        LocalVariableFunc();

        void LocalFunction() { }
        void LocalFunctionFunc(string s = nameof(LocalFunction)) => System.Console.WriteLine(s);
        LocalFunctionFunc();

        const int Constant = 2;
        void ConstantFunc(int x = Constant) => System.Console.WriteLine(x);
        ConstantFunc();

        const int ConstantExpr1 = 1;
        const int ConstantExpr2 = 4;
        void ConstantExprFunc(int x = ConstantExpr1 + ConstantExpr2) => System.Console.WriteLine(x);
        ConstantExprFunc();

        void StrAdd1() { }
        void StrAdd2() { }
        void StrAddFunc(string s = nameof(StrAdd1) + nameof(StrAdd2)) => System.Console.WriteLine(s);
        StrAddFunc();

        void ClassConstantFunc(int x = ClassConstant * 1) => System.Console.WriteLine(x);
        ClassConstantFunc();

        const bool ConstBoolFalse = false;
        const bool ConstBoolTrue = true;
        void LogicalExpr(bool x = ConstBoolFalse || ConstBoolTrue) => System.Console.WriteLine(x);
        LogicalExpr();

        void GenericLocal<T>() => System.Console.WriteLine(typeof(T).Name);

        void GenericLocalFunc(string s = nameof(GenericLocal)) => System.Console.WriteLine(s);
        GenericLocalFunc();
    }
}
";

            var comp = CreateCompilationWithMscorlib46(source, parseOptions: DefaultParseOptions, options: TestOptions.DebugExe);
            CompileAndVerify(comp.VerifyDiagnostics(), expectedOutput: @"
LocalVariable
LocalFunction
2
5
StrAdd1StrAdd2
10
True
GenericLocal
");
        }

        [Fact]
        [WorkItem(16821, "https://github.com/dotnet/roslyn/issues/16821")]
        public void MethodReportsDefaultParametersAsUsed()
        {
            var source = @"
using System;
internal abstract class Abstract
{
    static int FuncVar = 2;
    protected abstract void Func(string a = nameof(FuncVar));
}
class AttributeArgument : Attribute
{
    static int Field = 0;
    public string Instance;
    [AttributeArgument(nameof(Field))]
    public AttributeArgument(string param)
    { }
}
class AttributeNamedArgument : Attribute
{
    static int Field = 0;
    public string Instance;
    [AttributeNamedArgument("""", Instance = nameof(Field))]
    AttributeNamedArgument(string param)
    { }
}
class GenericClass<T>
{
    public static T Field = default(T);
}
class Program
{
    static void RefGenericField(string param1 = nameof(GenericClass<int>.Field))
    { }

    static int F1var = 2;
    static void F1(string a = nameof(F1var)) { }

    static int F2var = 2;
    int this[int dummy, string a = nameof(F2var)] { set { } }

    static int F3var = 2;
    static void AttributeInParam([AttributeArgument(nameof(F3var))] string s) { }
    static int F4var = 2;
    static void NamedAttributeInParam([AttributeArgument(param: nameof(F4var))] string s) { }
    static int F5var = 2;
    static void NamedAttributeInParam2([AttributeArgument(""2"", Instance = nameof(F5var))] string s) { }

    static void Main()
    {
    }
}
";

            var comp = CreateCompilationWithMscorlib46(source, parseOptions: DefaultParseOptions, options: TestOptions.DebugExe);
            CompileAndVerify(comp.VerifyDiagnostics(), expectedOutput: "");
        }

        [Fact]
        [WorkItem(16821, "https://github.com/dotnet/roslyn/issues/16821")]
        public void SpeculativeDoesNotMarkUsed()
        {
            var source = SyntaxFactory.ParseSyntaxTree(@"
class Program
{
    private static int Unused;
    static void Main()
    {
    }
}
class A : System.Attribute
{
    public A(int x) { }
}
");
            var speculative = SyntaxFactory.ParseSyntaxTree(@"
class C
{
    [A(Program.Unused)]
    public void M()
    {
    }
}");
            var comp = CreateStandardCompilation(source);

            var semanticModel = comp.GetSemanticModel(source);

            var position = source.GetRoot().DescendantNodes().OfType<MethodDeclarationSyntax>().Single().Position;

            var x = speculative.GetRoot().DescendantNodes().OfType<AttributeSyntax>().Single();
            var attributeConstructor = (SourceConstructorSymbol)semanticModel.GetSpeculativeSymbolInfo(position, x).Symbol;
            Assert.Equal("A", attributeConstructor.ContainingType.Name);

            Assert.True(semanticModel.TryGetSpeculativeSemanticModel(position, x, out var speculativeModel));
            var attributeConstructor2 = speculativeModel.GetSymbolInfo(x).Symbol;
            Assert.Equal("A", attributeConstructor2.ContainingType.Name);

            comp.VerifyEmitDiagnostics(
                // (4,24): warning CS0169: The field 'Program.Unused' is never used
                //     private static int Unused;
                Diagnostic(ErrorCode.WRN_UnreferencedField, "Unused").WithArguments("Program.Unused").WithLocation(4, 24)
                );
=======
        [WorkItem(19778, "https://github.com/dotnet/roslyn/issues/19778")]
        public void BindDynamicInvocation()
        {
            var source =
@"using System;
class C
{
    static void M()
    {
        dynamic L<T>(Func<dynamic, T> t, object p) => p;
        L(m => L(d => d, null), null);
        L(m => L(d => d, m), null);
    }
}";
            var comp = CreateCompilationWithMscorlib45(source, references: new[] { SystemCoreRef, CSharpRef });
            comp.VerifyEmitDiagnostics(
                // (8,18): error CS1977: Cannot use a lambda expression as an argument to a dynamically dispatched operation without first casting it to a delegate or expression tree type.
                //         L(m => L(d => d, m), null);
                Diagnostic(ErrorCode.ERR_BadDynamicMethodArgLambda, "d => d").WithLocation(8, 18));
        }

        [Fact]
        [WorkItem(19778, "https://github.com/dotnet/roslyn/issues/19778")]
        public void BindDynamicInvocation_Async()
        {
            var source =
@"using System;
using System.Threading.Tasks;
class C
{
    static void M()
    {
        async Task<dynamic> L<T>(Func<dynamic, T> t, object p)
            => await L(async m => L(async d => await d, m), p);
    }
}";
            var comp = CreateCompilationWithMscorlib45(source, references: new[] { SystemCoreRef, CSharpRef });
            comp.VerifyEmitDiagnostics(
                // (8,37): error CS1977: Cannot use a lambda expression as an argument to a dynamically dispatched operation without first casting it to a delegate or expression tree type.
                //             => await L(async m => L(async d => await d, m), p);
                Diagnostic(ErrorCode.ERR_BadDynamicMethodArgLambda, "async d => await d").WithLocation(8, 37),
                // (8,32): warning CS1998: This async method lacks 'await' operators and will run synchronously. Consider using the 'await' operator to await non-blocking API calls, or 'await Task.Run(...)' to do CPU-bound work on a background thread.
                //             => await L(async m => L(async d => await d, m), p);
                Diagnostic(ErrorCode.WRN_AsyncLacksAwaits, "=>").WithLocation(8, 32));
>>>>>>> 2f46bf07
        }
    }
}<|MERGE_RESOLUTION|>--- conflicted
+++ resolved
@@ -3087,7 +3087,53 @@
         }
 
         [Fact]
-<<<<<<< HEAD
+        [WorkItem(19778, "https://github.com/dotnet/roslyn/issues/19778")]
+        public void BindDynamicInvocation()
+        {
+            var source =
+@"using System;
+class C
+{
+    static void M()
+    {
+        dynamic L<T>(Func<dynamic, T> t, object p) => p;
+        L(m => L(d => d, null), null);
+        L(m => L(d => d, m), null);
+    }
+}";
+            var comp = CreateCompilationWithMscorlib45(source, references: new[] { SystemCoreRef, CSharpRef });
+            comp.VerifyEmitDiagnostics(
+                // (8,18): error CS1977: Cannot use a lambda expression as an argument to a dynamically dispatched operation without first casting it to a delegate or expression tree type.
+                //         L(m => L(d => d, m), null);
+                Diagnostic(ErrorCode.ERR_BadDynamicMethodArgLambda, "d => d").WithLocation(8, 18));
+        }
+
+        [Fact]
+        [WorkItem(19778, "https://github.com/dotnet/roslyn/issues/19778")]
+        public void BindDynamicInvocation_Async()
+        {
+            var source =
+@"using System;
+using System.Threading.Tasks;
+class C
+{
+    static void M()
+    {
+        async Task<dynamic> L<T>(Func<dynamic, T> t, object p)
+            => await L(async m => L(async d => await d, m), p);
+    }
+}";
+            var comp = CreateCompilationWithMscorlib45(source, references: new[] { SystemCoreRef, CSharpRef });
+            comp.VerifyEmitDiagnostics(
+                // (8,37): error CS1977: Cannot use a lambda expression as an argument to a dynamically dispatched operation without first casting it to a delegate or expression tree type.
+                //             => await L(async m => L(async d => await d, m), p);
+                Diagnostic(ErrorCode.ERR_BadDynamicMethodArgLambda, "async d => await d").WithLocation(8, 37),
+                // (8,32): warning CS1998: This async method lacks 'await' operators and will run synchronously. Consider using the 'await' operator to await non-blocking API calls, or 'await Task.Run(...)' to do CPU-bound work on a background thread.
+                //             => await L(async m => L(async d => await d, m), p);
+                Diagnostic(ErrorCode.WRN_AsyncLacksAwaits, "=>").WithLocation(8, 32));
+        }
+
+        [Fact]
         [WorkItem(16821, "https://github.com/dotnet/roslyn/issues/16821")]
         public void LocalFunctionReportedUsedForNameofDefaultParameter()
         {
@@ -3251,52 +3297,6 @@
                 //     private static int Unused;
                 Diagnostic(ErrorCode.WRN_UnreferencedField, "Unused").WithArguments("Program.Unused").WithLocation(4, 24)
                 );
-=======
-        [WorkItem(19778, "https://github.com/dotnet/roslyn/issues/19778")]
-        public void BindDynamicInvocation()
-        {
-            var source =
-@"using System;
-class C
-{
-    static void M()
-    {
-        dynamic L<T>(Func<dynamic, T> t, object p) => p;
-        L(m => L(d => d, null), null);
-        L(m => L(d => d, m), null);
-    }
-}";
-            var comp = CreateCompilationWithMscorlib45(source, references: new[] { SystemCoreRef, CSharpRef });
-            comp.VerifyEmitDiagnostics(
-                // (8,18): error CS1977: Cannot use a lambda expression as an argument to a dynamically dispatched operation without first casting it to a delegate or expression tree type.
-                //         L(m => L(d => d, m), null);
-                Diagnostic(ErrorCode.ERR_BadDynamicMethodArgLambda, "d => d").WithLocation(8, 18));
-        }
-
-        [Fact]
-        [WorkItem(19778, "https://github.com/dotnet/roslyn/issues/19778")]
-        public void BindDynamicInvocation_Async()
-        {
-            var source =
-@"using System;
-using System.Threading.Tasks;
-class C
-{
-    static void M()
-    {
-        async Task<dynamic> L<T>(Func<dynamic, T> t, object p)
-            => await L(async m => L(async d => await d, m), p);
-    }
-}";
-            var comp = CreateCompilationWithMscorlib45(source, references: new[] { SystemCoreRef, CSharpRef });
-            comp.VerifyEmitDiagnostics(
-                // (8,37): error CS1977: Cannot use a lambda expression as an argument to a dynamically dispatched operation without first casting it to a delegate or expression tree type.
-                //             => await L(async m => L(async d => await d, m), p);
-                Diagnostic(ErrorCode.ERR_BadDynamicMethodArgLambda, "async d => await d").WithLocation(8, 37),
-                // (8,32): warning CS1998: This async method lacks 'await' operators and will run synchronously. Consider using the 'await' operator to await non-blocking API calls, or 'await Task.Run(...)' to do CPU-bound work on a background thread.
-                //             => await L(async m => L(async d => await d, m), p);
-                Diagnostic(ErrorCode.WRN_AsyncLacksAwaits, "=>").WithLocation(8, 32));
->>>>>>> 2f46bf07
         }
     }
 }