--- conflicted
+++ resolved
@@ -882,13 +882,8 @@
             Assert.Equal("A<System.Int32, MyTask>", type.ToTestDisplayString());
             Assert.Equal("A<System.Int32, System.Threading.Tasks.Task>", normalized.ToTestDisplayString());
 
-<<<<<<< HEAD
             type = compilation.GetMember<FieldSymbol>("C.F1").Type.TypeSymbol;
-            Assert.Equal(TypeKind.Error, ((NamedTypeSymbol)type).TypeArguments[0].TypeKind);
-=======
-            type = compilation.GetMember<FieldSymbol>("C.F1").Type;
             Assert.Equal(TypeKind.Error, ((NamedTypeSymbol)type).TypeArguments()[0].TypeKind);
->>>>>>> 1bc93344
             normalized = type.NormalizeTaskTypes(compilation);
             Assert.Equal("MyTask<B>", type.ToTestDisplayString());
             Assert.Equal("System.Threading.Tasks.Task<B>", normalized.ToTestDisplayString());
