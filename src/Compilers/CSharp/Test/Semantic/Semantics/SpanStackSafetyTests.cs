﻿// Licensed to the .NET Foundation under one or more agreements.
// The .NET Foundation licenses this file to you under the MIT license.
// See the LICENSE file in the project root for more information.

#nullable disable

using System.Collections.Generic;
using Microsoft.CodeAnalysis.CSharp.Test.Utilities;
using Microsoft.CodeAnalysis.Test.Utilities;
using Roslyn.Test.Utilities;
using Xunit;

namespace Microsoft.CodeAnalysis.CSharp.UnitTests
{
    /// <summary>
    /// this place is dedicated to binding related error tests
    /// </summary>
    [CompilerTrait(CompilerFeature.ReadOnlyReferences)]
    public class SpanStackSafetyTests : CompilingTestBase
    {
        [Fact]
        public void SpanAssignmentExpression()
        {
            var comp = CreateCompilationWithMscorlibAndSpan(@"
using System;
class C
{
    void M()
    {
        Span<int> s1 = stackalloc int[1];
        Span<int> s2 = new Span<int>();

        s2 = (s2 = new Span<int>());
        s2 = (s1 = s2);
    }
}");
            comp.VerifyDiagnostics(
                // (11,15): error CS8352: Cannot use variable 's1' in this context because it may expose referenced variables outside of their declaration scope
                //         s2 = (s1 = s2);
                Diagnostic(ErrorCode.ERR_EscapeVariable, "s1 = s2").WithArguments("s1").WithLocation(11, 15));
        }

        [Fact]
        public void SpanToSpanSwitch()
        {
            var comp = CreateCompilationWithMscorlibAndSpan(@"
using System;
class C
{
    void M(Span<string> s)
    {
        switch (s)
        {
            case Span<string> span:
                break;
        }
    }
}");
            comp.VerifyDiagnostics();
        }

        [Fact]
        public void SpanToObjectPatternSwitch()
        {
            var comp = CreateCompilationWithMscorlibAndSpan(@"
using System;

class C
{
    void M(object o)
    {
        switch (o)
        {
            case Span<int> span:
                break;
            default:
                break;
        }
    }
}");
            comp.VerifyDiagnostics(
                // (10,18): error CS8121: An expression of type 'object' cannot be handled by a pattern of type 'Span<int>'.
                //             case Span<int> span:
                Diagnostic(ErrorCode.ERR_PatternWrongType, "Span<int>").WithArguments("object", "System.Span<int>").WithLocation(10, 18)
                );
        }

        [Fact]
        public void SpanToGenericPatternSwitch()
        {
            var comp = CreateCompilationWithMscorlibAndSpan(@"
using System;
class C
{
    void M<T>(T t)
    {
        switch (t)
        {
            case Span<int> span:
                break;
            default:
                break;
        }
    }
}");
            comp.VerifyDiagnostics(
                // (9,18): error CS8121: An expression of type 'T' cannot be handled by a pattern of type 'Span<int>'.
                //             case Span<int> span:
                Diagnostic(ErrorCode.ERR_PatternWrongType, "Span<int>").WithArguments("T", "System.Span<int>").WithLocation(9, 18)
                );
        }

        [Fact]
        public void SpanToGenericPatternSwitch2()
        {
            var comp = CreateCompilationWithMscorlibAndSpan(@"
using System;
class C
{
    void M<T>(T t) where T : struct
    {
        switch (t)
        {
            case Span<int> span:
                break;
            default:
                break;
        }
    }
}");
            comp.VerifyDiagnostics(
                // (9,18): error CS8121: An expression of type 'T' cannot be handled by a pattern of type 'Span<int>'.
                //             case Span<int> span:
                Diagnostic(ErrorCode.ERR_PatternWrongType, "Span<int>").WithArguments("T", "System.Span<int>").WithLocation(9, 18)
                );
        }

        [Fact]
        public void ObjectToSpanPatternSwitch()
        {
            var comp = CreateCompilationWithMscorlibAndSpan(@"
using System;
class C
{
    void M(Span<string> s)
    {
        switch (s)
        {
            case Span<object> span:
                break;
            case object o:
                break;
        }
    }
}");
            comp.VerifyDiagnostics(
                // (9,18): error CS8121: An expression of type 'Span<string>' cannot be handled by a pattern of type 'Span<object>'.
                //             case Span<object> span:
                Diagnostic(ErrorCode.ERR_PatternWrongType, "Span<object>").WithArguments("System.Span<string>", "System.Span<object>").WithLocation(9, 18),
                // (11,18): error CS8121: An expression of type 'Span<string>' cannot be handled by a pattern of type 'object'.
                //             case object o:
                Diagnostic(ErrorCode.ERR_PatternWrongType, "object").WithArguments("System.Span<string>", "object").WithLocation(11, 18)
                );
        }

        [Fact]
        public void GenericToSpanPatternSwitch()
        {
            var comp = CreateCompilationWithMscorlibAndSpan(@"
using System;
class C
{
    void M<T>(Span<string> s)
    {
        switch (s)
        {
            case T t:
                break;
        }
    }
}");
            comp.VerifyDiagnostics(
                // (9,18): error CS8121: An expression of type 'Span<string>' cannot be handled by a pattern of type 'T'.
                //             case T t:
                Diagnostic(ErrorCode.ERR_PatternWrongType, "T").WithArguments("System.Span<string>", "T").WithLocation(9, 18)
                );
        }

        [Fact]
        public void GenericToSpanPatternSwitch2()
        {
            var comp = CreateCompilationWithMscorlibAndSpan(@"
using System;
class C
{
    void M<T>(Span<string> s) where T : struct
    {
        switch (s)
        {
            case T t:
                break;
        }
    }
}");
            comp.VerifyDiagnostics(
                // (9,18): error CS8121: An expression of type 'Span<string>' cannot be handled by a pattern of type 'T'.
                //             case T t:
                Diagnostic(ErrorCode.ERR_PatternWrongType, "T").WithArguments("System.Span<string>", "T").WithLocation(9, 18)
                );
        }

        [Fact]
        public void SpanToSpanIsExpr()
        {
            var comp = CreateCompilationWithMscorlibAndSpan(@"
using System;
class C
{
    bool M(Span<string> s) => s is Span<string> && s is Span<string> span;
}");
            comp.VerifyDiagnostics(
                // (5,31): warning CS0183: The given expression is always of the provided ('Span<string>') type
                //     bool M(Span<string> s) => s is Span<string> && s is Span<string> span;
                Diagnostic(ErrorCode.WRN_IsAlwaysTrue, "s is Span<string>").WithArguments("System.Span<string>").WithLocation(5, 31));
        }

        [Fact]
        public void ObjectToSpanIsExpr()
        {
            var comp = CreateCompilationWithMscorlibAndSpan(@"
using System;
class C
{
    void M(object o)
    {
        if (o is Span<int>)
        { }
        if (o is Span<int> s)
        { }
    }
}");
            comp.VerifyDiagnostics(
                // (7,13): warning CS0184: The given expression is never of the provided ('Span<int>') type
                //         if (o is Span<int>)
                Diagnostic(ErrorCode.WRN_IsAlwaysFalse, "o is Span<int>").WithArguments("System.Span<int>").WithLocation(7, 13),
                // (9,18): error CS8121: An expression of type 'object' cannot be handled by a pattern of type 'Span<int>'.
                //         if (o is Span<int> s)
                Diagnostic(ErrorCode.ERR_PatternWrongType, "Span<int>").WithArguments("object", "System.Span<int>").WithLocation(9, 18));
        }

        [Fact]
        public void GenericToSpanIsExpr()
        {
            var comp = CreateCompilationWithMscorlibAndSpan(@"
using System;
class C
{
    void M<T>(T t)
    {
        if (t is Span<int>)
        { }
        if (t is Span<int> s)
        { }
    }
}");
            comp.VerifyDiagnostics(
                // (7,13): warning CS0184: The given expression is never of the provided ('Span<int>') type
                //         if (t is Span<int>)
                Diagnostic(ErrorCode.WRN_IsAlwaysFalse, "t is Span<int>").WithArguments("System.Span<int>").WithLocation(7, 13),
                // (9,18): error CS8121: An expression of type 'T' cannot be handled by a pattern of type 'Span<int>'.
                //         if (t is Span<int> s)
                Diagnostic(ErrorCode.ERR_PatternWrongType, "Span<int>").WithArguments("T", "System.Span<int>").WithLocation(9, 18));
        }

        [Fact]
        public void SpanToObjectIsExpr()
        {
            var comp = CreateCompilationWithMscorlibAndSpan(@"
using System;
class C
{
    void M(Span<int> s)
    {
        if (s is object) { }
        if (s is object o) { }
    }
}");
            comp.VerifyDiagnostics(
                // (7,13): warning CS0184: The given expression is never of the provided ('object') type
                //         if (s is object) { }
                Diagnostic(ErrorCode.WRN_IsAlwaysFalse, "s is object").WithArguments("object").WithLocation(7, 13),
                // (8,18): error CS8121: An expression of type 'Span<int>' cannot be handled by a pattern of type 'object'.
                //         if (s is object o) { }
                Diagnostic(ErrorCode.ERR_PatternWrongType, "object").WithArguments("System.Span<int>", "object").WithLocation(8, 18));
        }

        [Fact]
        public void SpanToGenericIsExpr()
        {
            var comp = CreateCompilationWithMscorlibAndSpan(@"
using System;
class C
{
    void M<T>(Span<int> s)
    {
        if (s is T) { }
        if (s is T t) { }
    }
}");
            comp.VerifyDiagnostics(
                // (7,13): warning CS0184: The given expression is never of the provided ('T') type
                //         if (s is T) { }
                Diagnostic(ErrorCode.WRN_IsAlwaysFalse, "s is T").WithArguments("T").WithLocation(7, 13),
                // (8,18): error CS8121: An expression of type 'Span<int>' cannot be handled by a pattern of type 'T'.
                //         if (s is T t) { }
                Diagnostic(ErrorCode.ERR_PatternWrongType, "T").WithArguments("System.Span<int>", "T").WithLocation(8, 18));
        }

        [Fact]
        public void SpanToGenericIsExpr2()
        {
            var comp = CreateCompilationWithMscorlibAndSpan(@"
using System;
class C
{
    void M<T>(Span<int> s) where T : struct
    {
        if (s is T) { }
        if (s is T t) { }
    }
}");
            comp.VerifyDiagnostics(
                // (7,13): warning CS0184: The given expression is never of the provided ('T') type
                //         if (s is T) { }
                Diagnostic(ErrorCode.WRN_IsAlwaysFalse, "s is T").WithArguments("T").WithLocation(7, 13),
                // (8,18): error CS8121: An expression of type 'Span<int>' cannot be handled by a pattern of type 'T'.
                //         if (s is T t) { }
                Diagnostic(ErrorCode.ERR_PatternWrongType, "T").WithArguments("System.Span<int>", "T").WithLocation(8, 18));
        }

        [Fact]
        public void TrivialBoxing()
        {
            var text = @"
using System;

class Program
{
    static void Main()
    {
        object x = new Span<int>();
        object y = new ReadOnlySpan<byte>();
        object z = new SpanLike<int>();
    }
}
";

            CSharpCompilation comp = CreateCompilationWithMscorlibAndSpan(text);

            comp.VerifyDiagnostics(
                // (8,20): error CS0029: Cannot implicitly convert type 'System.Span<int>' to 'object'
                //         object x = new Span<int>();
                Diagnostic(ErrorCode.ERR_NoImplicitConv, "new Span<int>()").WithArguments("System.Span<int>", "object").WithLocation(8, 20),
                // (9,20): error CS0029: Cannot implicitly convert type 'System.ReadOnlySpan<byte>' to 'object'
                //         object y = new ReadOnlySpan<byte>();
                Diagnostic(ErrorCode.ERR_NoImplicitConv, "new ReadOnlySpan<byte>()").WithArguments("System.ReadOnlySpan<byte>", "object").WithLocation(9, 20),
                // (10,20): error CS0029: Cannot implicitly convert type 'System.SpanLike<int>' to 'object'
                //         object z = new SpanLike<int>();
                Diagnostic(ErrorCode.ERR_NoImplicitConv, "new SpanLike<int>()").WithArguments("System.SpanLike<int>", "object")
            );

            comp = CreateCompilationWithMscorlibAndSpanSrc(text);

            comp.VerifyDiagnostics(
                // (8,20): error CS0029: Cannot implicitly convert type 'System.Span<int>' to 'object'
                //         object x = new Span<int>();
                Diagnostic(ErrorCode.ERR_NoImplicitConv, "new Span<int>()").WithArguments("System.Span<int>", "object").WithLocation(8, 20),
                // (9,20): error CS0029: Cannot implicitly convert type 'System.ReadOnlySpan<byte>' to 'object'
                //         object y = new ReadOnlySpan<byte>();
                Diagnostic(ErrorCode.ERR_NoImplicitConv, "new ReadOnlySpan<byte>()").WithArguments("System.ReadOnlySpan<byte>", "object").WithLocation(9, 20),
                // (10,20): error CS0029: Cannot implicitly convert type 'System.SpanLike<int>' to 'object'
                //         object z = new SpanLike<int>();
                Diagnostic(ErrorCode.ERR_NoImplicitConv, "new SpanLike<int>()").WithArguments("System.SpanLike<int>", "object")
            );
        }

        [Fact]
        public void LambdaCapturing()
        {
            var text = @"
using System;

class Program
{
    // this should be ok
    public delegate Span<T> D1<T>(Span<T> arg);

    static void Main()
    {
        var x = new Span<int>();

        D1<int> d = (t)=>t;
        x = d(x);
        
        // error due to capture
        Func<int> f = () => x[1];
    }
}
";

            CSharpCompilation comp = CreateCompilationWithMscorlibAndSpan(text);

            comp.VerifyDiagnostics(
                // (17,29): error CS8175: Cannot use ref local 'x' inside an anonymous method, lambda expression, or query expression
                //         Func<int> f = () => x[1];
                Diagnostic(ErrorCode.ERR_AnonDelegateCantUseLocal, "x").WithArguments("x").WithLocation(17, 29)
            );
        }

        [Fact]
        public void GenericArgsAndConstraints()
        {
            var text = @"
using System;

class Program
{
    static void Main()
    {
        var x = new Span<int>();

        Func<Span<int>> d = ()=>x;
    }

    class C1<T> where T: Span<int>
    {
    }
}
";

            CSharpCompilation comp = CreateCompilationWithMscorlibAndSpan(text);

            comp.VerifyDiagnostics(
                // (13,26): error CS0701: 'Span<int>' is not a valid constraint. A type used as a constraint must be an interface, a non-sealed class or a type parameter.
                //     class C1<T> where T: Span<int>
                Diagnostic(ErrorCode.ERR_BadBoundType, "Span<int>").WithArguments("System.Span<int>").WithLocation(13, 26),
                // (10,14): error CS0306: The type 'Span<int>' may not be used as a type argument
                //         Func<Span<int>> d = ()=>x;
                Diagnostic(ErrorCode.ERR_BadTypeArgument, "Span<int>").WithArguments("System.Span<int>").WithLocation(10, 14),
                // (10,33): error CS8175: Cannot use ref local 'x' inside an anonymous method, lambda expression, or query expression
                //         Func<Span<int>> d = ()=>x;
                Diagnostic(ErrorCode.ERR_AnonDelegateCantUseLocal, "x").WithArguments("x").WithLocation(10, 33)
            );
        }

        [Fact]
        public void Arrays()
        {
            var text = @"
using System;

class Program
{
    static void Main()
    {
        var x = new Span<int>[1];

        var y = new SpanLike<int>[1,2];
    }
}
";

            CSharpCompilation comp = CreateCompilationWithMscorlibAndSpan(text);

            comp.VerifyDiagnostics(
                // (8,21): error CS0611: Array elements cannot be of type 'Span<int>'
                //         var x = new Span<int>[1];
                Diagnostic(ErrorCode.ERR_ArrayElementCantBeRefAny, "Span<int>").WithArguments("System.Span<int>"),
                // (10,21): error CS0611: Array elements cannot be of type 'SpanLike<int>'
                //         var y = new SpanLike<int>[1,2];
                Diagnostic(ErrorCode.ERR_ArrayElementCantBeRefAny, "SpanLike<int>").WithArguments("System.SpanLike<int>").WithLocation(10, 21)
            );
        }

        [Theory]
        [InlineData(LanguageVersion.CSharp10)]
        [InlineData(LanguageVersion.CSharp11)]
        public void ByrefParam(LanguageVersion languageVersion)
        {
            var text = @"using System;
using System.Diagnostics.CodeAnalysis;

class Program
{
    static void Main()
    {
    }

    // OK
    static void M1(ref Span<string> ss)
    {
    }

    // OK
    static void M2(out SpanLike<string> ss)
    {
        ss = default;
    }

    // OK
    static void M3(in Span<string> ss)
    {
    }

    // OK
    static void M3l(in SpanLike<string> ss)
    {
    }

    // OK
    static ref Span<string> M4([UnscopedRef] ref Span<string> ss) { return ref ss; }

    // OK
    static ref readonly Span<string> M5([UnscopedRef] ref Span<string> ss) => ref ss;

    // Not OK
    // TypedReference baseline
    static ref TypedReference M1(ref TypedReference ss) => ref ss;
}
";
            var comp = CreateCompilationWithMscorlibAndSpan(new[] { text, UnscopedRefAttributeDefinition }, parseOptions: TestOptions.Regular.WithLanguageVersion(languageVersion));
            comp.VerifyDiagnostics(
                // (39,34): error CS1601: Cannot make reference to variable of type 'TypedReference'
                //     static ref TypedReference M1(ref TypedReference ss) => ref ss;
                Diagnostic(ErrorCode.ERR_MethodArgCantBeRefAny, "ref TypedReference ss").WithArguments("System.TypedReference").WithLocation(39, 34),
                // (39,12): error CS1599: The return type of a method, delegate, or function pointer cannot be 'TypedReference'
                //     static ref TypedReference M1(ref TypedReference ss) => ref ss;
                Diagnostic(ErrorCode.ERR_MethodReturnCantBeRefAny, "ref TypedReference").WithArguments("System.TypedReference").WithLocation(39, 12)
            );
        }

        [Fact]
        public void FieldsSpan()
        {
            var text = @"
using System;

public class Program
{
    static void Main()
    {
    }

    public static Span<byte> fs;
    public Span<int> fi; 

    public ref struct S1
    {
        public static Span<byte> fs1;
        public Span<int> fi1; 
    }

    public struct S2
    {
        public static Span<byte> fs2;
        public Span<int> fi2; 
    }
}
";

            CSharpCompilation comp = CreateCompilationWithMscorlibAndSpan(text);

            comp.VerifyDiagnostics(
                // (22,16): error CS8345: Field or auto-implemented property cannot be of type 'Span<int>' unless it is an instance member of a ref struct.
                //         public Span<int> fi2; 
                Diagnostic(ErrorCode.ERR_FieldAutoPropCantBeByRefLike, "Span<int>").WithArguments("System.Span<int>").WithLocation(22, 16),
                // (21,23): error CS8345: Field or auto-implemented property cannot be of type 'Span<byte>' unless it is an instance member of a ref struct.
                //         public static Span<byte> fs2;
                Diagnostic(ErrorCode.ERR_FieldAutoPropCantBeByRefLike, "Span<byte>").WithArguments("System.Span<byte>").WithLocation(21, 23),
                // (10,19): error CS8345: Field or auto-implemented property cannot be of type 'Span<byte>' unless it is an instance member of a ref struct.
                //     public static Span<byte> fs;
                Diagnostic(ErrorCode.ERR_FieldAutoPropCantBeByRefLike, "Span<byte>").WithArguments("System.Span<byte>").WithLocation(10, 19),
                // (11,12): error CS8345: Field or auto-implemented property cannot be of type 'Span<int>' unless it is an instance member of a ref struct.
                //     public Span<int> fi; 
                Diagnostic(ErrorCode.ERR_FieldAutoPropCantBeByRefLike, "Span<int>").WithArguments("System.Span<int>").WithLocation(11, 12),
                // (15,23): error CS8345: Field or auto-implemented property cannot be of type 'Span<byte>' unless it is an instance member of a ref struct.
                //         public static Span<byte> fs1;
                Diagnostic(ErrorCode.ERR_FieldAutoPropCantBeByRefLike, "Span<byte>").WithArguments("System.Span<byte>").WithLocation(15, 23)
            );

            comp = CreateCompilationWithMscorlibAndSpanSrc(text);

            comp.VerifyDiagnostics(
                // (22,16): error CS8345: Field or auto-implemented property cannot be of type 'Span<int>' unless it is an instance member of a ref struct.
                //         public Span<int> fi2; 
                Diagnostic(ErrorCode.ERR_FieldAutoPropCantBeByRefLike, "Span<int>").WithArguments("System.Span<int>").WithLocation(22, 16),
                // (21,23): error CS8345: Field or auto-implemented property cannot be of type 'Span<byte>' unless it is an instance member of a ref struct.
                //         public static Span<byte> fs2;
                Diagnostic(ErrorCode.ERR_FieldAutoPropCantBeByRefLike, "Span<byte>").WithArguments("System.Span<byte>").WithLocation(21, 23),
                // (10,19): error CS8345: Field or auto-implemented property cannot be of type 'Span<byte>' unless it is an instance member of a ref struct.
                //     public static Span<byte> fs;
                Diagnostic(ErrorCode.ERR_FieldAutoPropCantBeByRefLike, "Span<byte>").WithArguments("System.Span<byte>").WithLocation(10, 19),
                // (11,12): error CS8345: Field or auto-implemented property cannot be of type 'Span<int>' unless it is an instance member of a ref struct.
                //     public Span<int> fi; 
                Diagnostic(ErrorCode.ERR_FieldAutoPropCantBeByRefLike, "Span<int>").WithArguments("System.Span<int>").WithLocation(11, 12),
                // (15,23): error CS8345: Field or auto-implemented property cannot be of type 'Span<byte>' unless it is an instance member of a ref struct.
                //         public static Span<byte> fs1;
                Diagnostic(ErrorCode.ERR_FieldAutoPropCantBeByRefLike, "Span<byte>").WithArguments("System.Span<byte>").WithLocation(15, 23)
            );
        }

        [Fact]
        public void FieldsSpanLike()
        {
            var text = @"
using System;

public class Program
{
    static void Main()
    {
    }

    public static SpanLike<byte> fs;
    public SpanLike<int> fi; 

    public ref struct S1
    {
        public static SpanLike<byte> fs1;
        public SpanLike<int> fi1; 
    }

    public struct S2
    {
        public static SpanLike<byte> fs2;
        public SpanLike<int> fi2; 
    }
}
";

            CSharpCompilation comp = CreateCompilationWithMscorlibAndSpan(text);

            comp.VerifyDiagnostics(
                // (22,16): error CS8345: Field or auto-implemented property cannot be of type 'SpanLike<int>' unless it is an instance member of a ref struct.
                //         public SpanLike<int> fi2; 
                Diagnostic(ErrorCode.ERR_FieldAutoPropCantBeByRefLike, "SpanLike<int>").WithArguments("System.SpanLike<int>").WithLocation(22, 16),
                // (21,23): error CS8345: Field or auto-implemented property cannot be of type 'SpanLike<byte>' unless it is an instance member of a ref struct.
                //         public static SpanLike<byte> fs2;
                Diagnostic(ErrorCode.ERR_FieldAutoPropCantBeByRefLike, "SpanLike<byte>").WithArguments("System.SpanLike<byte>").WithLocation(21, 23),
                // (10,19): error CS8345: Field or auto-implemented property cannot be of type 'SpanLike<byte>' unless it is an instance member of a ref struct.
                //     public static SpanLike<byte> fs;
                Diagnostic(ErrorCode.ERR_FieldAutoPropCantBeByRefLike, "SpanLike<byte>").WithArguments("System.SpanLike<byte>").WithLocation(10, 19),
                // (11,12): error CS8345: Field or auto-implemented property cannot be of type 'SpanLike<int>' unless it is an instance member of a ref struct.
                //     public SpanLike<int> fi; 
                Diagnostic(ErrorCode.ERR_FieldAutoPropCantBeByRefLike, "SpanLike<int>").WithArguments("System.SpanLike<int>").WithLocation(11, 12),
                // (15,23): error CS8345: Field or auto-implemented property cannot be of type 'SpanLike<byte>' unless it is an instance member of a ref struct.
                //         public static SpanLike<byte> fs1;
                Diagnostic(ErrorCode.ERR_FieldAutoPropCantBeByRefLike, "SpanLike<byte>").WithArguments("System.SpanLike<byte>").WithLocation(15, 23)
            );

            comp = CreateCompilationWithMscorlibAndSpanSrc(text);

            comp.VerifyDiagnostics(
                // (22,16): error CS8345: Field or auto-implemented property cannot be of type 'SpanLike<int>' unless it is an instance member of a ref struct.
                //         public SpanLike<int> fi2; 
                Diagnostic(ErrorCode.ERR_FieldAutoPropCantBeByRefLike, "SpanLike<int>").WithArguments("System.SpanLike<int>").WithLocation(22, 16),
                // (21,23): error CS8345: Field or auto-implemented property cannot be of type 'SpanLike<byte>' unless it is an instance member of a ref struct.
                //         public static SpanLike<byte> fs2;
                Diagnostic(ErrorCode.ERR_FieldAutoPropCantBeByRefLike, "SpanLike<byte>").WithArguments("System.SpanLike<byte>").WithLocation(21, 23),
                // (10,19): error CS8345: Field or auto-implemented property cannot be of type 'SpanLike<byte>' unless it is an instance member of a ref struct.
                //     public static SpanLike<byte> fs;
                Diagnostic(ErrorCode.ERR_FieldAutoPropCantBeByRefLike, "SpanLike<byte>").WithArguments("System.SpanLike<byte>").WithLocation(10, 19),
                // (11,12): error CS8345: Field or auto-implemented property cannot be of type 'SpanLike<int>' unless it is an instance member of a ref struct.
                //     public SpanLike<int> fi; 
                Diagnostic(ErrorCode.ERR_FieldAutoPropCantBeByRefLike, "SpanLike<int>").WithArguments("System.SpanLike<int>").WithLocation(11, 12),
                // (15,23): error CS8345: Field or auto-implemented property cannot be of type 'SpanLike<byte>' unless it is an instance member of a ref struct.
                //         public static SpanLike<byte> fs1;
                Diagnostic(ErrorCode.ERR_FieldAutoPropCantBeByRefLike, "SpanLike<byte>").WithArguments("System.SpanLike<byte>").WithLocation(15, 23)
            );
        }

        [WorkItem(20226, "https://github.com/dotnet/roslyn/issues/20226")]
        [Fact]
        public void InterfaceImpl()
        {
            var text = @"
using System;

public class Program
{
    static void Main(string[] args)
    {
        using (new S1())
        {

        }
    }

    public ref struct S1 : IDisposable
    {
        public void Dispose() { }
    }
}
";

            CSharpCompilation comp = CreateCompilationWithMscorlibAndSpan(text);

            comp.VerifyDiagnostics(
                // (14,28): error CS8343: 'Program.S1': ref structs cannot implement interfaces
                //     public ref struct S1 : IDisposable
                Diagnostic(ErrorCode.ERR_RefStructInterfaceImpl, "IDisposable").WithArguments("Program.S1").WithLocation(14, 28)
            );
        }

        [Fact]
        public void NoInterfaceImp()
        {
            var text = @"
public class Program
{
    static void Main(string[] args)
    {
        using (new S1())
        {

        }
    }

    public ref struct S1
    {
        public void Dispose() { }
    }
}
";

            CSharpCompilation comp = CreateCompilationWithMscorlibAndSpan(text);

            comp.VerifyDiagnostics(
            );
        }

        [WorkItem(20226, "https://github.com/dotnet/roslyn/issues/20226")]
        [Fact]
        public void RefIteratorInAsync()
        {
            var text = @"
using System;
using System.Threading.Tasks;

class Program
{
    static void Main(string[] args)
    {
    }

    static async Task<int> Test()
    {
        var obj = new C1();

        foreach (var i in obj)
        {
            await Task.Yield();
            System.Console.WriteLine(i);
        }

        return 123;
    }
}

class C1
{
    public S1 GetEnumerator()
    {
        return new S1();
    }

    public ref struct S1
    {
        public int Current => throw new NotImplementedException();

        public bool MoveNext()
        {
            throw new NotImplementedException();
        }
    }
}

";

            CSharpCompilation comp = CreateCompilationWithMscorlibAndSpan(text);

            comp.VerifyDiagnostics(
                // (15,9): error CS8344: foreach statement cannot operate on enumerators of type 'C1.S1' in async or iterator methods because 'C1.S1' is a ref struct.
                //         foreach (var i in obj)
                Diagnostic(ErrorCode.ERR_BadSpecialByRefIterator, "foreach").WithArguments("C1.S1").WithLocation(15, 9)
            );
        }

        [WorkItem(20226, "https://github.com/dotnet/roslyn/issues/20226")]
        [Fact]
        public void RefIteratorInIterator()
        {
            var text = @"
using System;
using System.Collections.Generic;

class Program
{
    static void Main(string[] args)
    {
        // this is valid
        Action a = () =>
        {
            foreach (var i in new C1())
            {
            }
        };

        a();
    }

    static IEnumerable<int> Test()
    {
        // this is valid
        Action a = () =>
        {
            foreach (var i in new C1())
            {
            }
        };

        a();

        // this is an error
        foreach (var i in new C1())
        {
        }

        yield return 1;
    }
}

class C1
{
    public S1 GetEnumerator()
    {
        return new S1();
    }

    public ref struct S1
    {
        public int Current => throw new NotImplementedException();

        public bool MoveNext()
        {
            throw new NotImplementedException();
        }
    }
}
";

            CSharpCompilation comp = CreateCompilationWithMscorlibAndSpan(text);

            comp.VerifyDiagnostics(
                // (33,9): error CS8344: foreach statement cannot operate on enumerators of type 'C1.S1' in async or iterator methods because 'C1.S1' is a ref struct.
                //         foreach (var i in new C1())
                Diagnostic(ErrorCode.ERR_BadSpecialByRefIterator, "foreach").WithArguments("C1.S1").WithLocation(33, 9)
            );
        }

        [Fact]
        public void Properties()
        {
            var text = @"
using System;

public class Program
{
    static void Main()
    {
    }

    // valid
    public static Span<byte> ps => default(Span<byte>);
    public Span<int> pi => default(Span<int>); 

    public Span<int> this[int i] => default(Span<int>); 

    // not valid
    public static Span<byte> aps {get;}
    public Span<int> api {get; set;} 
}
";

            CSharpCompilation comp = CreateCompilationWithMscorlibAndSpan(text);

            comp.VerifyDiagnostics(
                // (17,19): error CS8345: Field or auto-implemented property cannot be of type 'Span<byte>' unless it is an instance member of a ref struct.
                //     public static Span<byte> aps {get;}
                Diagnostic(ErrorCode.ERR_FieldAutoPropCantBeByRefLike, "Span<byte>").WithArguments("System.Span<byte>").WithLocation(17, 19),
                // (18,12): error CS8345: Field or auto-implemented property cannot be of type 'Span<int>' unless it is an instance member of a ref struct.
                //     public Span<int> api {get; set;} 
                Diagnostic(ErrorCode.ERR_FieldAutoPropCantBeByRefLike, "Span<int>").WithArguments("System.Span<int>").WithLocation(18, 12)
            );
        }

        [Fact]
        public void Operators()
        {
            var text = @"
using System;

public class Program
{
    static void Main()
    {
    }

    // valid
    public static Span<byte> operator +(Span<byte> x, Program y) => default(Span<byte>);

    // invalid (baseline w/ TypedReference)
    public static TypedReference operator +(Span<int> x, Program y) => default(TypedReference);

}
";

            CSharpCompilation comp = CreateCompilationWithMscorlibAndSpan(text);

            comp.VerifyDiagnostics(
                // (14,19): error CS1599: The return type of a method, delegate, or function pointer cannot be 'TypedReference'
                //     public static TypedReference operator +(Span<int> x, Program y) => default(TypedReference);
                Diagnostic(ErrorCode.ERR_MethodReturnCantBeRefAny, "TypedReference").WithArguments("System.TypedReference").WithLocation(14, 19)
            );
        }

        [Fact]
        public void AsyncParams()
        {
            var text = @"
using System;
using System.Threading.Tasks;

public class Program
{
    static void Main()
    {
    }

    public static async Task<int> M1(Span<int> arg)
    {
        await Task.Yield();
        return 42;
    }
}
";

            CSharpCompilation comp = CreateCompilationWithMscorlibAndSpan(text);

            comp.VerifyDiagnostics(
                // (11,48): error CS4012: Parameters or locals of type 'Span<int>' cannot be declared in async methods or async lambda expressions.
                //     public static async Task<int> M1(Span<int> arg)
                Diagnostic(ErrorCode.ERR_BadSpecialByRefLocal, "arg").WithArguments("System.Span<int>").WithLocation(11, 48)
            );
        }

        [Fact]
        public void AsyncLocals()
        {
            var text = @"
using System;
using System.Threading.Tasks;

public class Program
{
    static void Main()
    {
    }

    public static async Task<int> M1()
    {
        Span<int> local = default(Span<int>);

        await Task.Yield();
        return 42;
    }
}
";

            CSharpCompilation comp = CreateCompilationWithMscorlibAndSpan(text);

            comp.VerifyDiagnostics(
                // (13,9): error CS4012: Parameters or locals of type 'Span<int>' cannot be declared in async methods or async lambda expressions.
                //         Span<int> local = default(Span<int>);
                Diagnostic(ErrorCode.ERR_BadSpecialByRefLocal, "Span<int>").WithArguments("System.Span<int>").WithLocation(13, 9)
            );

            comp = CreateCompilationWithMscorlibAndSpan(text, TestOptions.DebugExe);

            comp.VerifyDiagnostics(
                // (13,9): error CS4012: Parameters or locals of type 'Span<int>' cannot be declared in async methods or async lambda expressions.
                //         Span<int> local = default(Span<int>);
                Diagnostic(ErrorCode.ERR_BadSpecialByRefLocal, "Span<int>").WithArguments("System.Span<int>").WithLocation(13, 9)
            );
        }

        [Fact]
        public void AsyncSpilling()
        {
            var text = @"
using System;
using System.Threading.Tasks;

public class Program
{
    static void Main()
    {
    }

    public static async Task<int> M1()
    {
        // this is ok
        TakesSpan(default(Span<int>), 123);

        // this is not ok
        TakesSpan(default(Span<int>), await I1());

        // this is ok
        TakesSpan(await I1(), default(Span<int>));

        return 42;
    }

    public static void TakesSpan(Span<int> s, int i)
    {
    }

    public static void TakesSpan(int i, Span<int> s)
    {
    }

    public static async Task<int> I1()
    {
        await Task.Yield();
        return 42;
    }
    
}
";

            CSharpCompilation comp = CreateCompilationWithMscorlibAndSpan(text);

            comp.VerifyEmitDiagnostics(
                // (17,39): error CS4007: 'await' cannot be used in an expression containing the type 'System.Span<int>'
                //         TakesSpan(default(Span<int>), await I1());
                Diagnostic(ErrorCode.ERR_ByRefTypeAndAwait, "await I1()").WithArguments("System.Span<int>")
            );

            comp = CreateCompilationWithMscorlibAndSpan(text, TestOptions.DebugExe);

            comp.VerifyEmitDiagnostics(
                // (17,39): error CS4007: 'await' cannot be used in an expression containing the type 'System.Span<int>'
                //         TakesSpan(default(Span<int>), await I1());
                Diagnostic(ErrorCode.ERR_ByRefTypeAndAwait, "await I1()").WithArguments("System.Span<int>")
            );
        }

        [Fact]
        public void AsyncSpillTemp()
        {
            var text = @"
using System;
using System.Threading.Tasks;

public class Program
{
    static void Main()
    {
    }

    public static async Task<int> M1()
    {
        // this is not ok
        TakesSpan(s: default(Span<int>), i: await I1());

        return 42;
    }

    public static void TakesSpan(int i, Span<int> s)
    {
    }

    public static async Task<int> I1()
    {
        await Task.Yield();
        return 42;
    }
    
}
";

            CSharpCompilation comp = CreateCompilationWithMscorlibAndSpan(text);

            comp.VerifyEmitDiagnostics(
                // (14,45): error CS4007: 'await' cannot be used in an expression containing the type 'Span<int>'
                //         TakesSpan(s: default(Span<int>), i: await I1());
                Diagnostic(ErrorCode.ERR_ByRefTypeAndAwait, "await I1()").WithArguments("System.Span<int>").WithLocation(14, 45)
            );

            comp = CreateCompilationWithMscorlibAndSpan(text, TestOptions.DebugExe);

            comp.VerifyEmitDiagnostics(
                // (14,45): error CS4007: 'await' cannot be used in an expression containing the type 'Span<int>'
                //         TakesSpan(s: default(Span<int>), i: await I1());
                Diagnostic(ErrorCode.ERR_ByRefTypeAndAwait, "await I1()").WithArguments("System.Span<int>").WithLocation(14, 45)
            );
        }

        [Fact]
        public void BaseMethods()
        {
            var text = @"
using System;

public class Program
{
    static void Main()
    {
        // this is ok  (overridden)
        default(Span<int>).GetHashCode();

        // this is ok  (implicit boxing)
        default(Span<int>).GetType();

        // this is not ok  (implicit boxing)
        default(Span<int>).ToString();
    }
}
";

            CSharpCompilation comp = CreateCompilationWithMscorlibAndSpan(text);

            comp.VerifyDiagnostics(
                // (12,9): error CS0029: Cannot implicitly convert type 'System.Span<int>' to 'object'
                //         default(Span<int>).GetType();
                Diagnostic(ErrorCode.ERR_NoImplicitConv, "default(Span<int>)").WithArguments("System.Span<int>", "object").WithLocation(12, 9),
                // (15,9): error CS0029: Cannot implicitly convert type 'System.Span<int>' to 'System.ValueType'
                //         default(Span<int>).ToString();
                Diagnostic(ErrorCode.ERR_NoImplicitConv, "default(Span<int>)").WithArguments("System.Span<int>", "System.ValueType").WithLocation(15, 9)
            );
        }

        [WorkItem(21979, "https://github.com/dotnet/roslyn/issues/21979")]
        [Fact]
        public void MethodConversion()
        {
            var text = @"
using System;

public class Program
{
    static void Main()
    {
        // we no longer allow this.
        // see https://github.com/dotnet/roslyn/issues/21979
        Func<int> d0 = default(TypedReference).GetHashCode;

        // none of the following is ok, since we would need to capture the receiver.
        Func<int> d1 = default(Span<int>).GetHashCode;

        Func<Type> d2 = default(SpanLike<int>).GetType;

        Func<string> d3 = default(Span<int>).ToString;
    }
}
";

            CSharpCompilation comp = CreateCompilationWithMscorlibAndSpan(text);

            comp.VerifyEmitDiagnostics(
                // (10,48): error CS0123: No overload for 'GetHashCode' matches delegate 'Func<int>'
                //         Func<int> d0 = default(TypedReference).GetHashCode;
                Diagnostic(ErrorCode.ERR_MethDelegateMismatch, "GetHashCode").WithArguments("GetHashCode", "System.Func<int>").WithLocation(10, 48),
                // (13,43): error CS0123: No overload for 'GetHashCode' matches delegate 'Func<int>'
                //         Func<int> d1 = default(Span<int>).GetHashCode;
                Diagnostic(ErrorCode.ERR_MethDelegateMismatch, "GetHashCode").WithArguments("GetHashCode", "System.Func<int>").WithLocation(13, 43),
                // (15,48): error CS0123: No overload for 'GetType' matches delegate 'Func<Type>'
                //         Func<Type> d2 = default(SpanLike<int>).GetType;
                Diagnostic(ErrorCode.ERR_MethDelegateMismatch, "GetType").WithArguments("GetType", "System.Func<System.Type>").WithLocation(15, 48),
                // (17,46): error CS0123: No overload for 'ToString' matches delegate 'Func<string>'
                //         Func<string> d3 = default(Span<int>).ToString;
                Diagnostic(ErrorCode.ERR_MethDelegateMismatch, "ToString").WithArguments("ToString", "System.Func<string>").WithLocation(17, 46)
            );
        }

        [Fact]
        public void RefSpanDetectBoxing_NoRef()
        {
            string spanSource = @"
namespace System
{
    public struct Span<T> { }
    public struct ReadOnlySpan<T> { }
}";
            var reference = CreateEmptyCompilation(
                spanSource,
                references: new List<MetadataReference>() { MscorlibRef_v4_0_30316_17626, SystemCoreRef, CSharpRef },
                options: TestOptions.ReleaseDll);

            reference.VerifyDiagnostics();

            var text = @"
class Program
{
    static void Main()
    {
        object x = new System.Span<int>();
        object y = new System.ReadOnlySpan<byte>();
    }
}
";
            var comp = CreateEmptyCompilation(
                text,
                references: new List<MetadataReference>() { MscorlibRef_v4_0_30316_17626, SystemCoreRef, CSharpRef, reference.EmitToImageReference() },
                options: TestOptions.ReleaseExe);

            comp.VerifyDiagnostics();
        }

        [Fact]
        public void RefSpanDetectBoxing_Ref()
        {
            string spanSource = @"
namespace System
{
    public ref struct Span<T> { }
    public ref struct ReadOnlySpan<T> { }
}";
            var reference = CreateEmptyCompilation(
                spanSource,
                references: new List<MetadataReference>() { MscorlibRef_v4_0_30316_17626, SystemCoreRef, CSharpRef },
                options: TestOptions.ReleaseDll);

            reference.VerifyDiagnostics();

            var text = @"
class Program
{
    static void Main()
    {
        object x = new System.Span<int>();
        object y = new System.ReadOnlySpan<byte>();
    }
}
";
            var comp = CreateEmptyCompilation(
                text,
                references: new List<MetadataReference>() { MscorlibRef_v4_0_30316_17626, SystemCoreRef, CSharpRef, reference.EmitToImageReference() },
                options: TestOptions.ReleaseExe);

            comp.VerifyDiagnostics(
                // (6,20): error CS0029: Cannot implicitly convert type 'System.Span<int>' to 'object'
                //         object x = new System.Span<int>();
                Diagnostic(ErrorCode.ERR_NoImplicitConv, "new System.Span<int>()").WithArguments("System.Span<int>", "object").WithLocation(6, 20),
                // (7,20): error CS0029: Cannot implicitly convert type 'System.ReadOnlySpan<byte>' to 'object'
                //         object y = new System.ReadOnlySpan<byte>();
                Diagnostic(ErrorCode.ERR_NoImplicitConv, "new System.ReadOnlySpan<byte>()").WithArguments("System.ReadOnlySpan<byte>", "object").WithLocation(7, 20));
        }

        [Fact]
        public void CannotUseNonRefSpan()
        {
            string spanSource = @"
namespace System
{
    public struct Span<T> 
    {
        unsafe public Span(void* pointer, int length)
        {
        }
    }
}";
            var reference = CreateEmptyCompilation(
                spanSource,
                references: new List<MetadataReference>() { MscorlibRef_v4_0_30316_17626, SystemCoreRef, CSharpRef },
                options: TestOptions.UnsafeReleaseDll);

            reference.VerifyDiagnostics();

            var text = @"
using System;
class Program
{
    static void Main()
    {
        Span<int> x = stackalloc int [10];
    }
}
";
            var comp = CreateEmptyCompilation(
                text,
                references: new List<MetadataReference>() { MscorlibRef_v4_0_30316_17626, SystemCoreRef, CSharpRef, reference.EmitToImageReference() },
                options: TestOptions.ReleaseExe);

            comp.VerifyDiagnostics(
                // (7,23): error CS8346: Conversion of a stackalloc expression of type 'int' to type 'Span<int>' is not possible.
                //         Span<int> x = stackalloc int [10];
                Diagnostic(ErrorCode.ERR_StackAllocConversionNotPossible, "stackalloc int [10]").WithArguments("int", "System.Span<int>").WithLocation(7, 23));
        }

        [Fact]
        public void CannotUseNonStructSpan()
        {
            string spanSource = @"
namespace System
{
    public class Span<T> 
    {
        unsafe public Span(void* pointer, int length)
        {
        }
    }
}";
            var reference = CreateEmptyCompilation(
                spanSource,
                references: new List<MetadataReference>() { MscorlibRef_v4_0_30316_17626, SystemCoreRef, CSharpRef },
                options: TestOptions.UnsafeReleaseDll);

            reference.VerifyDiagnostics();

            var text = @"
using System;
class Program
{
    static void Main()
    {
        Span<int> x = stackalloc int [10];
    }
}
";
            var comp = CreateEmptyCompilation(
                text,
                references: new List<MetadataReference>() { MscorlibRef_v4_0_30316_17626, SystemCoreRef, CSharpRef, reference.EmitToImageReference() },
                options: TestOptions.ReleaseExe);

            comp.VerifyDiagnostics(
                // (7,23): error CS8346: Conversion of a stackalloc expression of type 'int' to type 'Span<int>' is not possible.
                //         Span<int> x = stackalloc int [10];
                Diagnostic(ErrorCode.ERR_StackAllocConversionNotPossible, "stackalloc int [10]").WithArguments("int", "System.Span<int>").WithLocation(7, 23));
        }

        [Fact]
        [WorkItem(23627, "https://github.com/dotnet/roslyn/issues/23627")]
        public void CreateVariableFromRefStructFieldInNonRefStruct()
        {
            var code = @"
public ref struct Point
{
}
class Program
{
    public Point field1 = new Point();
    public static Point field2 = new Point();

    void Check()
    {
        var temp1 = field1;
        var temp2 = field2;
    }
}";

            CreateCompilation(code).VerifyDiagnostics(
                // (8,19): error CS8345: Field or auto-implemented property cannot be of type 'Point' unless it is an instance member of a ref struct.
                //     public static Point field2 = new Point();
                Diagnostic(ErrorCode.ERR_FieldAutoPropCantBeByRefLike, "Point").WithArguments("Point").WithLocation(8, 19),
                // (7,12): error CS8345: Field or auto-implemented property cannot be of type 'Point' unless it is an instance member of a ref struct.
                //     public Point field1 = new Point();
                Diagnostic(ErrorCode.ERR_FieldAutoPropCantBeByRefLike, "Point").WithArguments("Point").WithLocation(7, 12));
        }

        [Fact]
        [WorkItem(23627, "https://github.com/dotnet/roslyn/issues/23627")]
        public void CreateVariableFromRefStructFieldInRefStruct()
        {
            var code = @"
public ref struct Point
{
}
ref struct Program
{
    public static Point field1;
    public static Point field2 = new Point();

    public Program(Point p)
    {
        field1 = p;
    }

    void Check()
    {
        var temp1 = field1;
        var temp2 = field2;
    }
}";

            CreateCompilation(code).VerifyDiagnostics(
                // (8,19): error CS8345: Field or auto-implemented property cannot be of type 'Point' unless it is an instance member of a ref struct.
                //     public static Point field2 = new Point();
                Diagnostic(ErrorCode.ERR_FieldAutoPropCantBeByRefLike, "Point").WithArguments("Point").WithLocation(8, 19),
                // (7,19): error CS8345: Field or auto-implemented property cannot be of type 'Point' unless it is an instance member of a ref struct.
                //     public static Point field1;
                Diagnostic(ErrorCode.ERR_FieldAutoPropCantBeByRefLike, "Point").WithArguments("Point").WithLocation(7, 19));
        }

        [Fact]
        [WorkItem(24627, "https://github.com/dotnet/roslyn/issues/24627")]
        public void ArgMixingBogusInstanceCall()
        {
            var comp = CreateCompilationWithMscorlibAndSpan(@"
class Program
{
    ref struct S1
    {
        public void Test(int x) => throw null;       
        public int this[int x] => throw null;        
        public S1(S1 x, int y) => throw null;            
    }
    
    static void Main()
    {
        // these are all errors, we should not be doing escape analysis on them.
        S1.Test(1);
        var x = S1[1];       
        var y = new S1(S1, 1);
    }
}");

            comp.VerifyDiagnostics(
                // (14,9): error CS0120: An object reference is required for the non-static field, method, or property 'Program.S1.Test(int)'
                //         S1.Test(1);
                Diagnostic(ErrorCode.ERR_ObjectRequired, "S1.Test").WithArguments("Program.S1.Test(int)").WithLocation(14, 9),
                // (15,17): error CS0119: 'Program.S1' is a type, which is not valid in the given context
                //         var x = S1[1];       
                Diagnostic(ErrorCode.ERR_BadSKunknown, "S1").WithArguments("Program.S1", "type").WithLocation(15, 17),
                // (16,24): error CS0119: 'Program.S1' is a type, which is not valid in the given context
                //         var y = new S1(S1, 1);
                Diagnostic(ErrorCode.ERR_BadSKunknown, "S1").WithArguments("Program.S1", "type").WithLocation(16, 24)
                );
        }

        [WorkItem(27874, "https://github.com/dotnet/roslyn/issues/27874")]
        [Theory]
        [InlineData(LanguageVersion.CSharp10)]
        [InlineData(LanguageVersion.CSharp11)]
        public void PassingSpansToLocals_EscapeScope(LanguageVersion languageVersion)
        {
            var source = @"using System;
using System.Diagnostics.CodeAnalysis;
class C
{
    static void Main()
    {
        Span<int> x = stackalloc int [10];
        
        Console.WriteLine(M1(ref x).Length);
        Console.WriteLine(M2(ref x).Length);
    }
    
    static ref Span<int> M1([UnscopedRef] ref Span<int> x)
    {
        ref Span<int> q = ref x;
        return ref q;
    }
    
    static ref Span<int> M2([UnscopedRef] ref Span<int> x)
    {
        return ref x;
    }
}";
<<<<<<< HEAD
            var comp = CreateCompilationWithMscorlibAndSpan(new[] { source, UnscopedRefAttributeDefinition }, parseOptions: TestOptions.Regular.WithLanguageVersion(languageVersion));
=======
            var comp = CreateCompilationWithMscorlibAndSpan(new[] { source, UnscopedRefAttributeDefinition }, parseOptions: TestOptions.Regular.WithLanguageVersion(languageVersion), options: TestOptions.ReleaseExe);
>>>>>>> 98139d73
            CompileAndVerify(comp, verify: Verification.Fails, expectedOutput: @"
10
10");

            comp = CreateCompilationWithMscorlibAndSpan(source);
            comp.VerifyDiagnostics(
                // (16,20): error CS8157: Cannot return 'q' by reference because it was initialized to a value that cannot be returned by reference
                //         return ref q;
                Diagnostic(ErrorCode.ERR_RefReturnNonreturnableLocal, "q").WithArguments("q").WithLocation(16, 20),
                // (21,20): error CS8166: Cannot return a parameter by reference 'x' because it is not a ref parameter
                //         return ref x;
                Diagnostic(ErrorCode.ERR_RefReturnParameter, "x").WithArguments("x").WithLocation(21, 20));
        }

        [Fact]
        [WorkItem(27357, "https://github.com/dotnet/roslyn/issues/27357")]
        public void PassingSpansToInParameters_Methods()
        {
            CompileAndVerify(CreateCompilationWithMscorlibAndSpan(@"
using System;
class C
{
    static void Main()
    {
        Span<int> s1 = stackalloc int[1];
        M1(s1);
    }
    
    static void M1(Span<int> s1)
    {
        Span<int> s2 = stackalloc int[2];

        M2(s1, s2);
        M2(s2, s1);

        M2(s1, in s2);
        M2(s2, in s1);

        M2(x: s1, y: in s2);
        M2(x: s2, y: in s1);

        M2(y: in s2, x: s1);
        M2(y: in s1, x: s2);
    }

    static void M2(Span<int> x, in Span<int> y)
    {
        Console.WriteLine(x.Length + "" - "" + y.Length);
    }
}", options: TestOptions.ReleaseExe), verify: Verification.Fails, expectedOutput: @"
1 - 2
2 - 1
1 - 2
2 - 1
1 - 2
2 - 1
1 - 2
2 - 1");
        }

        [Fact]
        [WorkItem(27357, "https://github.com/dotnet/roslyn/issues/27357")]
        public void PassingSpansToInParameters_Indexers()
        {
            CompileAndVerify(CreateCompilationWithMscorlibAndSpan(@"
using System;
class C
{
    static void Main()
    {
        Span<int> s1 = stackalloc int[1];
        M1(s1);
    }
    
    static void M1(Span<int> s1)
    {
        var obj = new C();
        Span<int> s2 = stackalloc int[2];

        Console.WriteLine(obj[s1, s2]);
        Console.WriteLine(obj[s2, s1]);

        Console.WriteLine(obj[s1, in s2]);
        Console.WriteLine(obj[s2, in s1]);

        Console.WriteLine(obj[x: s1, y: in s2]);
        Console.WriteLine(obj[x: s2, y: in s1]);

        Console.WriteLine(obj[y: in s2, x: s1]);
        Console.WriteLine(obj[y: in s1, x: s2]);
    }

    string this[Span<int> x, in Span<int> y] => x.Length + "" - "" + y.Length;
}", options: TestOptions.ReleaseExe), verify: Verification.Fails, expectedOutput: @"
1 - 2
2 - 1
1 - 2
2 - 1
1 - 2
2 - 1
1 - 2
2 - 1");
        }

        [Fact]
        [WorkItem(27357, "https://github.com/dotnet/roslyn/issues/27357")]
        public void PassingSpansToParameters_Errors()
        {
            CreateCompilationWithMscorlibAndSpan(@"
using System;
class C
{
    static void Main()
    {
        Span<int> s1 = stackalloc int[1];
        M1(s1);
    }
    
    static void M1(Span<int> s1)
    {
        var obj = new C();
        Span<int> s2 = stackalloc int[2];

        M2(ref s1, out s2);         // one
        M2(ref s2, out s1);         // two

        M2(ref s1, out s2);         // three
        M2(ref s2, out s1);         // four

        M2(y: out s2, x: ref s1);   // five
        M2(y: out s1, x: ref s2);   // six

        M2(ref s1, out s1);         // should be ok
        M2(ref s2, out s2);         // should be ok
    }

    static void M2(ref Span<int> x, out Span<int> y)
    {
        y = default;
    }
}").VerifyDiagnostics(
                // (16,24): error CS8352: Cannot use variable 's2' in this context because it may expose referenced variables outside of their declaration scope
                //         M2(ref s1, out s2);         // one
                Diagnostic(ErrorCode.ERR_EscapeVariable, "s2").WithArguments("s2").WithLocation(16, 24),
                // (16,9): error CS8350: This combination of arguments to 'C.M2(ref Span<int>, out Span<int>)' is disallowed because it may expose variables referenced by parameter 'y' outside of their declaration scope
                //         M2(ref s1, out s2);         // one
                Diagnostic(ErrorCode.ERR_CallArgMixing, "M2(ref s1, out s2)").WithArguments("C.M2(ref System.Span<int>, out System.Span<int>)", "y").WithLocation(16, 9),
                // (17,16): error CS8352: Cannot use variable 's2' in this context because it may expose referenced variables outside of their declaration scope
                //         M2(ref s2, out s1);         // two
                Diagnostic(ErrorCode.ERR_EscapeVariable, "s2").WithArguments("s2").WithLocation(17, 16),
                // (17,9): error CS8350: This combination of arguments to 'C.M2(ref Span<int>, out Span<int>)' is disallowed because it may expose variables referenced by parameter 'x' outside of their declaration scope
                //         M2(ref s2, out s1);         // two
                Diagnostic(ErrorCode.ERR_CallArgMixing, "M2(ref s2, out s1)").WithArguments("C.M2(ref System.Span<int>, out System.Span<int>)", "x").WithLocation(17, 9),
                // (19,24): error CS8352: Cannot use variable 's2' in this context because it may expose referenced variables outside of their declaration scope
                //         M2(ref s1, out s2);         // three
                Diagnostic(ErrorCode.ERR_EscapeVariable, "s2").WithArguments("s2").WithLocation(19, 24),
                // (19,9): error CS8350: This combination of arguments to 'C.M2(ref Span<int>, out Span<int>)' is disallowed because it may expose variables referenced by parameter 'y' outside of their declaration scope
                //         M2(ref s1, out s2);         // three
                Diagnostic(ErrorCode.ERR_CallArgMixing, "M2(ref s1, out s2)").WithArguments("C.M2(ref System.Span<int>, out System.Span<int>)", "y").WithLocation(19, 9),
                // (20,16): error CS8352: Cannot use variable 's2' in this context because it may expose referenced variables outside of their declaration scope
                //         M2(ref s2, out s1);         // four
                Diagnostic(ErrorCode.ERR_EscapeVariable, "s2").WithArguments("s2").WithLocation(20, 16),
                // (20,9): error CS8350: This combination of arguments to 'C.M2(ref Span<int>, out Span<int>)' is disallowed because it may expose variables referenced by parameter 'x' outside of their declaration scope
                //         M2(ref s2, out s1);         // four
                Diagnostic(ErrorCode.ERR_CallArgMixing, "M2(ref s2, out s1)").WithArguments("C.M2(ref System.Span<int>, out System.Span<int>)", "x").WithLocation(20, 9),
                // (22,19): error CS8352: Cannot use variable 's2' in this context because it may expose referenced variables outside of their declaration scope
                //         M2(y: out s2, x: ref s1);   // five
                Diagnostic(ErrorCode.ERR_EscapeVariable, "s2").WithArguments("s2").WithLocation(22, 19),
                // (22,9): error CS8350: This combination of arguments to 'C.M2(ref Span<int>, out Span<int>)' is disallowed because it may expose variables referenced by parameter 'y' outside of their declaration scope
                //         M2(y: out s2, x: ref s1);   // five
                Diagnostic(ErrorCode.ERR_CallArgMixing, "M2(y: out s2, x: ref s1)").WithArguments("C.M2(ref System.Span<int>, out System.Span<int>)", "y").WithLocation(22, 9),
                // (23,30): error CS8352: Cannot use variable 's2' in this context because it may expose referenced variables outside of their declaration scope
                //         M2(y: out s1, x: ref s2);   // six
                Diagnostic(ErrorCode.ERR_EscapeVariable, "s2").WithArguments("s2").WithLocation(23, 30),
                // (23,9): error CS8350: This combination of arguments to 'C.M2(ref Span<int>, out Span<int>)' is disallowed because it may expose variables referenced by parameter 'x' outside of their declaration scope
                //         M2(y: out s1, x: ref s2);   // six
                Diagnostic(ErrorCode.ERR_CallArgMixing, "M2(y: out s1, x: ref s2)").WithArguments("C.M2(ref System.Span<int>, out System.Span<int>)", "x").WithLocation(23, 9));
        }

        [Fact]
        [WorkItem(27357, "https://github.com/dotnet/roslyn/issues/27357")]
        public void PassingSpansToParameters_Errors_Arglist()
        {
            CreateCompilationWithMscorlibAndSpan(@"
using System;
class C
{
    static void Main()
    {
        Span<int> s1 = stackalloc int[1];
        M1(s1);
    }
    
    static void M1(Span<int> s1)
    {
        var obj = new C();
        Span<int> s2 = stackalloc int[2];

        M2(__arglist(ref s1, ref s2));  // one
        M2(__arglist(ref s2, ref s1));  // two
    }

    static void M2(__arglist)
    {
    }
}").VerifyDiagnostics(
                // (16,34): error CS8352: Cannot use variable 's2' in this context because it may expose referenced variables outside of their declaration scope
                //         M2(__arglist(ref s1, ref s2));  // one
                Diagnostic(ErrorCode.ERR_EscapeVariable, "s2").WithArguments("s2").WithLocation(16, 34),
                // (16,9): error CS8350: This combination of arguments to 'C.M2(__arglist)' is disallowed because it may expose variables referenced by parameter '__arglist' outside of their declaration scope
                //         M2(__arglist(ref s1, ref s2));  // one
                Diagnostic(ErrorCode.ERR_CallArgMixing, "M2(__arglist(ref s1, ref s2))").WithArguments("C.M2(__arglist)", "__arglist").WithLocation(16, 9),
                // (17,26): error CS8352: Cannot use variable 's2' in this context because it may expose referenced variables outside of their declaration scope
                //         M2(__arglist(ref s2, ref s1));  // two
                Diagnostic(ErrorCode.ERR_EscapeVariable, "s2").WithArguments("s2").WithLocation(17, 26),
                // (17,9): error CS8350: This combination of arguments to 'C.M2(__arglist)' is disallowed because it may expose variables referenced by parameter '__arglist' outside of their declaration scope
                //         M2(__arglist(ref s2, ref s1));  // two
                Diagnostic(ErrorCode.ERR_CallArgMixing, "M2(__arglist(ref s2, ref s1))").WithArguments("C.M2(__arglist)", "__arglist").WithLocation(17, 9));
        }

        [Fact]
        [WorkItem(44588, "https://github.com/dotnet/roslyn/issues/44588")]
        public void SwitchDefaultLocalInitialization_01()
        {
            var source = @"
using System;

struct Struct2
{
    public static ReadOnlySpan<T> GetSpan1<T>(int x)
    {
        return x switch
        {
            0 => default,
            _ => default,
        };
    }

    public static ReadOnlySpan<T> GetSpan2<T>(int x)
    {
        ReadOnlySpan<T> span;

        span = x switch
        {
            0 => default,
            _ => default,
        };

        return span;
    }

    public static ReadOnlySpan<T> GetSpan3<T>(int x)
    {
        ReadOnlySpan<T> span = x switch
        {
            0 => default,
            _ => default,
        };

        return span;
    }

    public static ReadOnlySpan<T> GetSpan4<T>(int x)
    {
        ReadOnlySpan<T> span = default;

        return span;
    }
}";
            CreateCompilationWithMscorlibAndSpan(source).VerifyDiagnostics(
                );
        }

        [Fact]
        [WorkItem(44588, "https://github.com/dotnet/roslyn/issues/44588")]
        public void SwitchDefaultLocalInitialization_02()
        {
            var source = @"
using System;

struct Struct2
{
    public static Span<byte> GetSpan1(int x)
    {
        return x switch
        {
            0 => stackalloc byte[10], // 1
            _ => default,
        };
    }

    public static Span<byte> GetSpan2(int x)
    {
        Span<byte> span;

        span = x switch
        {
            0 => stackalloc byte[10], // 2
            _ => default,
        };

        return span;
    }

    public static Span<byte> GetSpan3(int x)
    {
        Span<byte> span = x switch
        {
            0 => stackalloc byte[10],
            _ => default,
        };

        return span; // 3
    }

    public static Span<byte> GetSpan4(int x)
    {
        Span<byte> span = stackalloc byte[10];

        return span; // 4
    }
}";
            CreateCompilationWithMscorlibAndSpan(source).VerifyDiagnostics(
                // (10,18): error CS8353: A result of a stackalloc expression of type 'Span<byte>' cannot be used in this context because it may be exposed outside of the containing method
                //             0 => stackalloc byte[10], // 1
                Diagnostic(ErrorCode.ERR_EscapeStackAlloc, "stackalloc byte[10]").WithArguments("System.Span<byte>").WithLocation(10, 18),
                // (21,18): error CS8353: A result of a stackalloc expression of type 'Span<byte>' cannot be used in this context because it may be exposed outside of the containing method
                //             0 => stackalloc byte[10], // 2
                Diagnostic(ErrorCode.ERR_EscapeStackAlloc, "stackalloc byte[10]").WithArguments("System.Span<byte>").WithLocation(21, 18),
                // (36,16): error CS8352: Cannot use variable 'span' in this context because it may expose referenced variables outside of their declaration scope
                //         return span; // 3
                Diagnostic(ErrorCode.ERR_EscapeVariable, "span").WithArguments("span").WithLocation(36, 16),
                // (43,16): error CS8352: Cannot use variable 'span' in this context because it may expose referenced variables outside of their declaration scope
                //         return span; // 4
                Diagnostic(ErrorCode.ERR_EscapeVariable, "span").WithArguments("span").WithLocation(43, 16)
                );
        }

        [Fact]
        [WorkItem(39663, "https://github.com/dotnet/roslyn/issues/39663")]
        public void AssignToDiscard_01()
        {
            var text = @"
using System;

class Program
{
    static void Main()
    {
        _ = Test(stackalloc int[5]);
        System.Console.WriteLine(""Done"");
    }

    static Span<int> Test(Span<int> items) => items;
}
";

            CSharpCompilation comp = CreateCompilationWithMscorlibAndSpan(text, options: TestOptions.DebugExe);
            CompileAndVerify(comp, verify: Verification.Fails, expectedOutput: "Done").VerifyDiagnostics();
        }

        [Fact]
        [WorkItem(39663, "https://github.com/dotnet/roslyn/issues/39663")]
        public void AssignToDiscard_02()
        {
            var text = @"
using System;

class Program
{
    static int[] _array = new int[] {};

    static void Main()
    {
        _ = Test;
        System.Console.WriteLine(""Done"");
    }

    static Span<int> Test => _array;
}
";

            CSharpCompilation comp = CreateCompilationWithMscorlibAndSpan(text, options: TestOptions.DebugExe);
            // ILVerify: Return type is ByRef, TypedReference, ArgHandle, or ArgIterator.
            CompileAndVerify(comp, expectedOutput: "Done", verify: Verification.FailsILVerify).VerifyDiagnostics();
        }

        [Fact]
        [WorkItem(39663, "https://github.com/dotnet/roslyn/issues/39663")]
        public void AssignToDiscard_03()
        {
            var text = @"
using System;

class Program
{
    static void Main()
    {
        var l = Test(stackalloc int[5]);
        _ = l;
        System.Console.WriteLine(""Done"");
    }

    static Span<int> Test(Span<int> items) => items;
}
";

            CSharpCompilation comp = CreateCompilationWithMscorlibAndSpan(text, options: TestOptions.DebugExe);
            CompileAndVerify(comp, verify: Verification.Fails, expectedOutput: "Done").VerifyDiagnostics();
        }

        [Fact]
        [WorkItem(39663, "https://github.com/dotnet/roslyn/issues/39663")]
        public void AssignToDiscard_04()
        {
            var text = @"
using System;

class Program
{
    static void Main()
    {
        var l = Test(stackalloc int[5]);

        {
            int i = 0;
            _ = l;
            i++;
        }

        System.Console.WriteLine(""Done"");
    }

    static Span<int> Test(Span<int> items) => items;
}
";

            CSharpCompilation comp = CreateCompilationWithMscorlibAndSpan(text, options: TestOptions.DebugExe);
            CompileAndVerify(comp, verify: Verification.Fails, expectedOutput: "Done").VerifyDiagnostics();
        }

        [Fact]
        [WorkItem(39663, "https://github.com/dotnet/roslyn/issues/39663")]
        public void AssignToDiscard_05()
        {
            var text = @"
using System;

class Program
{
    static void Main()
    {
        Test(stackalloc int[5]);
        System.Console.WriteLine(""Done"");
    }

    static Span<int> Test(Span<int> items) => items;
}
";

            CSharpCompilation comp = CreateCompilationWithMscorlibAndSpan(text, options: TestOptions.DebugExe);
            CompileAndVerify(comp, verify: Verification.Fails, expectedOutput: "Done").VerifyDiagnostics();
        }
    }
}<|MERGE_RESOLUTION|>--- conflicted
+++ resolved
@@ -1477,11 +1477,7 @@
         return ref x;
     }
 }";
-<<<<<<< HEAD
-            var comp = CreateCompilationWithMscorlibAndSpan(new[] { source, UnscopedRefAttributeDefinition }, parseOptions: TestOptions.Regular.WithLanguageVersion(languageVersion));
-=======
             var comp = CreateCompilationWithMscorlibAndSpan(new[] { source, UnscopedRefAttributeDefinition }, parseOptions: TestOptions.Regular.WithLanguageVersion(languageVersion), options: TestOptions.ReleaseExe);
->>>>>>> 98139d73
             CompileAndVerify(comp, verify: Verification.Fails, expectedOutput: @"
 10
 10");
