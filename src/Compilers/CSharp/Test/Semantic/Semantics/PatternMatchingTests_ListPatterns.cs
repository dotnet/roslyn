--- conflicted
+++ resolved
@@ -5959,7 +5959,6 @@
     }
 
     [Fact]
-<<<<<<< HEAD
     public void ListPattern_LengthAndCountAreOrthogonal()
     {
         var source = @"
@@ -6070,7 +6069,59 @@
   IL_002c:  ldc.i4.0
   IL_002d:  pop
   IL_002e:  ret
-=======
+}
+");
+    }
+
+    [Fact]
+    public void ListPattern_StaticIndexers()
+    {
+        var source = @"
+_ = new C() is [var x, .. var y];
+
+class C
+{
+    public int Length => 0;
+    public static int this[System.Index i] => 0;
+    public static int this[System.Range r] => 0;
+}
+";
+        var comp = CreateCompilation(new[] { source, TestSources.Index, TestSources.Range });
+        comp.VerifyDiagnostics(
+            // (7,23): error CS0106: The modifier 'static' is not valid for this item
+            //     public static int this[System.Index i] => 0;
+            Diagnostic(ErrorCode.ERR_BadMemberFlag, "this").WithArguments("static").WithLocation(7, 23),
+            // (8,23): error CS0106: The modifier 'static' is not valid for this item
+            //     public static int this[System.Range r] => 0;
+            Diagnostic(ErrorCode.ERR_BadMemberFlag, "this").WithArguments("static").WithLocation(8, 23)
+            );
+    }
+
+    [Fact]
+    public void ListPattern_SetOnlyIndexers()
+    {
+        var source = @"
+_ = new C() is [var x, .. var y];
+
+class C
+{
+    public int Length { set { } }
+    public int this[System.Index i] { set { } }
+    public int this[System.Range r] { set { } }
+}
+";
+        var comp = CreateCompilation(new[] { source, TestSources.Index, TestSources.Range });
+        comp.VerifyEmitDiagnostics(
+            // (2,16): error CS9000: List patterns may not be used for a value of type 'C'.
+            // _ = new C() is [var x, .. var y];
+            Diagnostic(ErrorCode.ERR_UnsupportedTypeForListPattern, "[var x, .. var y]").WithArguments("C").WithLocation(2, 16),
+            // (2,24): error CS9001: Slice patterns may not be used for a value of type 'C'.
+            // _ = new C() is [var x, .. var y];
+            Diagnostic(ErrorCode.ERR_UnsupportedTypeForSlicePattern, ".. var y").WithArguments("C").WithLocation(2, 24)
+            );
+    }
+
+    [Fact]
     public void SlicePattern_OnConsList()
     {
         var source = @"
@@ -6140,59 +6191,11 @@
   IL_004d:  call       ""void ConsList.Print(ConsList)""
   IL_0052:  ret
   IL_0053:  ret
->>>>>>> e856c24a
 }
 ");
     }
 
     [Fact]
-<<<<<<< HEAD
-    public void ListPattern_StaticIndexers()
-    {
-        var source = @"
-_ = new C() is [var x, .. var y];
-
-class C
-{
-    public int Length => 0;
-    public static int this[System.Index i] => 0;
-    public static int this[System.Range r] => 0;
-}
-";
-        var comp = CreateCompilation(new[] { source, TestSources.Index, TestSources.Range });
-        comp.VerifyDiagnostics(
-            // (7,23): error CS0106: The modifier 'static' is not valid for this item
-            //     public static int this[System.Index i] => 0;
-            Diagnostic(ErrorCode.ERR_BadMemberFlag, "this").WithArguments("static").WithLocation(7, 23),
-            // (8,23): error CS0106: The modifier 'static' is not valid for this item
-            //     public static int this[System.Range r] => 0;
-            Diagnostic(ErrorCode.ERR_BadMemberFlag, "this").WithArguments("static").WithLocation(8, 23)
-            );
-    }
-
-    [Fact]
-    public void ListPattern_SetOnlyIndexers()
-    {
-        var source = @"
-_ = new C() is [var x, .. var y];
-
-class C
-{
-    public int Length { set { } }
-    public int this[System.Index i] { set { } }
-    public int this[System.Range r] { set { } }
-}
-";
-        var comp = CreateCompilation(new[] { source, TestSources.Index, TestSources.Range });
-        comp.VerifyEmitDiagnostics(
-            // (2,16): error CS9000: List patterns may not be used for a value of type 'C'.
-            // _ = new C() is [var x, .. var y];
-            Diagnostic(ErrorCode.ERR_UnsupportedTypeForListPattern, "[var x, .. var y]").WithArguments("C").WithLocation(2, 16),
-            // (2,24): error CS9001: Slice patterns may not be used for a value of type 'C'.
-            // _ = new C() is [var x, .. var y];
-            Diagnostic(ErrorCode.ERR_UnsupportedTypeForSlicePattern, ".. var y").WithArguments("C").WithLocation(2, 24)
-            );
-=======
     public void PositionalPattern_OnConsList()
     {
         var source = @"
@@ -6244,6 +6247,5 @@
   IL_002b:  ret
 }
 ");
->>>>>>> e856c24a
     }
 }