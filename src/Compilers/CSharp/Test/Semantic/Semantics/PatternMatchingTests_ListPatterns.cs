﻿// Licensed to the .NET Foundation under one or more agreements.
// The .NET Foundation licenses this file to you under the MIT license.
// See the LICENSE file in the project root for more information.

#nullable disable

using System;
using System.Linq;
using Microsoft.CodeAnalysis.CSharp.Syntax;
using Microsoft.CodeAnalysis.CSharp.Test.Utilities;
using Microsoft.CodeAnalysis.Test.Utilities;
using Roslyn.Test.Utilities;
using Roslyn.Utilities;
using Xunit;

namespace Microsoft.CodeAnalysis.CSharp.UnitTests;

public class PatternMatchingTests_ListPatterns : PatternMatchingTestBase
{
    [Fact]
    public void ListPattern()
    {
        static string testMethod(string type) =>
@"static bool Test(" + type + @" input)
{
    switch (input)
    {
        case []:
        case [_]:
          return true;
        case [var first, ..var others, var last] when first == last:
          return Test(others);
        default:
          return false;
    }
}";
        var source = @"
using System;
public class X
{
    " + testMethod("Span<char>") + @"
    " + testMethod("char[]") + @"
    " + testMethod("string") + @"
    static void Check(int num)
    {
        Console.Write(Test((string)num.ToString()) ? 1 : 0);
        Console.Write(Test((char[])num.ToString().ToCharArray()) ? 1 : 0);
        Console.Write(Test((Span<char>)num.ToString().ToCharArray()) ? 1 : 0);
        Console.WriteLine();
    }
    public static void Main()
    {
        Check(1);
        Check(11);
        Check(12);
        Check(123);
        Check(121);
        Check(1221);
        Check(1222);
    }
}
" + TestSources.GetSubArray;
        var compilation = CreateCompilationWithIndexAndRangeAndSpan(source, parseOptions: TestOptions.RegularWithListPatterns, options: TestOptions.ReleaseExe);
        compilation.VerifyEmitDiagnostics();
        var expectedOutput = @"
111
111
000
000
111
111
000";
        var verifier = CompileAndVerify(compilation, expectedOutput: expectedOutput);
        AssertEx.Multiple(
            () => verifier.VerifyIL("X.Test(System.Span<char>)", @"
{
  // Code size       71 (0x47)
  .maxstack  4
  .locals init (char V_0, //first
                System.Span<char> V_1, //others
                char V_2, //last
                System.Span<char> V_3,
                int V_4)
  IL_0000:  ldarg.0
  IL_0001:  stloc.3
  IL_0002:  ldloca.s   V_3
  IL_0004:  call       ""int System.Span<char>.Length.get""
  IL_0009:  stloc.s    V_4
  IL_000b:  ldloc.s    V_4
  IL_000d:  ldc.i4.1
  IL_000e:  ble.un.s   IL_0038
  IL_0010:  ldloca.s   V_3
  IL_0012:  ldc.i4.0
  IL_0013:  call       ""ref char System.Span<char>.this[int].get""
  IL_0018:  ldind.u2
  IL_0019:  stloc.0
  IL_001a:  ldloca.s   V_3
  IL_001c:  ldc.i4.1
  IL_001d:  ldloc.s    V_4
  IL_001f:  ldc.i4.1
  IL_0020:  sub
  IL_0021:  ldc.i4.1
  IL_0022:  sub
  IL_0023:  call       ""System.Span<char> System.Span<char>.Slice(int, int)""
  IL_0028:  stloc.1
  IL_0029:  ldloca.s   V_3
  IL_002b:  ldloc.s    V_4
  IL_002d:  ldc.i4.1
  IL_002e:  sub
  IL_002f:  call       ""ref char System.Span<char>.this[int].get""
  IL_0034:  ldind.u2
  IL_0035:  stloc.2
  IL_0036:  br.s       IL_003a
  IL_0038:  ldc.i4.1
  IL_0039:  ret
  IL_003a:  ldloc.0
  IL_003b:  ldloc.2
  IL_003c:  bne.un.s   IL_0045
  IL_003e:  ldloc.1
  IL_003f:  call       ""bool X.Test(System.Span<char>)""
  IL_0044:  ret
  IL_0045:  ldc.i4.0
  IL_0046:  ret
}
"),
            () => verifier.VerifyIL("X.Test(char[])", @"
{
  // Code size       71 (0x47)
  .maxstack  4
  .locals init (char V_0, //first
                char[] V_1, //others
                char V_2, //last
                char[] V_3,
                int V_4)
  IL_0000:  ldarg.0
  IL_0001:  stloc.3
  IL_0002:  ldloc.3
  IL_0003:  brfalse.s  IL_0045
  IL_0005:  ldloc.3
  IL_0006:  callvirt   ""int System.Array.Length.get""
  IL_000b:  stloc.s    V_4
  IL_000d:  ldloc.s    V_4
  IL_000f:  ldc.i4.1
  IL_0010:  ble.un.s   IL_0038
  IL_0012:  ldloc.3
  IL_0013:  ldc.i4.0
  IL_0014:  ldelem.u2
  IL_0015:  stloc.0
  IL_0016:  ldloc.3
  IL_0017:  ldc.i4.1
  IL_0018:  call       ""System.Index System.Index.op_Implicit(int)""
  IL_001d:  ldc.i4.1
  IL_001e:  ldc.i4.1
  IL_001f:  newobj     ""System.Index..ctor(int, bool)""
  IL_0024:  newobj     ""System.Range..ctor(System.Index, System.Index)""
  IL_0029:  call       ""char[] System.Runtime.CompilerServices.RuntimeHelpers.GetSubArray<char>(char[], System.Range)""
  IL_002e:  stloc.1
  IL_002f:  ldloc.3
  IL_0030:  ldloc.s    V_4
  IL_0032:  ldc.i4.1
  IL_0033:  sub
  IL_0034:  ldelem.u2
  IL_0035:  stloc.2
  IL_0036:  br.s       IL_003a
  IL_0038:  ldc.i4.1
  IL_0039:  ret
  IL_003a:  ldloc.0
  IL_003b:  ldloc.2
  IL_003c:  bne.un.s   IL_0045
  IL_003e:  ldloc.1
  IL_003f:  call       ""bool X.Test(char[])""
  IL_0044:  ret
  IL_0045:  ldc.i4.0
  IL_0046:  ret
}
"),
            () => verifier.VerifyIL("X.Test(string)", @"
{
  // Code size       68 (0x44)
  .maxstack  4
  .locals init (char V_0, //first
                string V_1, //others
                char V_2, //last
                string V_3,
                int V_4)
  IL_0000:  ldarg.0
  IL_0001:  stloc.3
  IL_0002:  ldloc.3
  IL_0003:  brfalse.s  IL_0042
  IL_0005:  ldloc.3
  IL_0006:  callvirt   ""int string.Length.get""
  IL_000b:  stloc.s    V_4
  IL_000d:  ldloc.s    V_4
  IL_000f:  ldc.i4.1
  IL_0010:  ble.un.s   IL_0035
  IL_0012:  ldloc.3
  IL_0013:  ldc.i4.0
  IL_0014:  callvirt   ""char string.this[int].get""
  IL_0019:  stloc.0
  IL_001a:  ldloc.3
  IL_001b:  ldc.i4.1
  IL_001c:  ldloc.s    V_4
  IL_001e:  ldc.i4.1
  IL_001f:  sub
  IL_0020:  ldc.i4.1
  IL_0021:  sub
  IL_0022:  callvirt   ""string string.Substring(int, int)""
  IL_0027:  stloc.1
  IL_0028:  ldloc.3
  IL_0029:  ldloc.s    V_4
  IL_002b:  ldc.i4.1
  IL_002c:  sub
  IL_002d:  callvirt   ""char string.this[int].get""
  IL_0032:  stloc.2
  IL_0033:  br.s       IL_0037
  IL_0035:  ldc.i4.1
  IL_0036:  ret
  IL_0037:  ldloc.0
  IL_0038:  ldloc.2
  IL_0039:  bne.un.s   IL_0042
  IL_003b:  ldloc.1
  IL_003c:  call       ""bool X.Test(string)""
  IL_0041:  ret
  IL_0042:  ldc.i4.0
  IL_0043:  ret
}
")
            );
    }

    [Fact]
    public void ListPattern_LangVer()
    {
        var source = @"
_ = new C() is [];
_ = new C() is [.. var x];
_ = new C() is .. var y;

class C
{
    public int this[int i] => 1;
    public int Length => 0;
    public int Slice(int i, int j) => 0;
}
";
        var compilation = CreateCompilationWithIndexAndRange(source, parseOptions: TestOptions.Regular10);
        compilation.VerifyDiagnostics(
            // (2,16): error CS8652: The feature 'list pattern' is currently in Preview and *unsupported*. To use Preview features, use the 'preview' language version.
            // _ = new C() is [];
            Diagnostic(ErrorCode.ERR_FeatureInPreview, "[]").WithArguments("list pattern").WithLocation(2, 16),
            // (3,16): error CS8652: The feature 'list pattern' is currently in Preview and *unsupported*. To use Preview features, use the 'preview' language version.
            // _ = new C() is [.. var x];
            Diagnostic(ErrorCode.ERR_FeatureInPreview, "[.. var x]").WithArguments("list pattern").WithLocation(3, 16),
            // (4,16): error CS9002: Slice patterns may only be used once and directly inside a list pattern.
            // _ = new C() is .. var y;
            Diagnostic(ErrorCode.ERR_MisplacedSlicePattern, ".. var y").WithLocation(4, 16)
            );

        compilation = CreateCompilationWithIndexAndRange(source, parseOptions: TestOptions.RegularNext);
        compilation.VerifyDiagnostics(
            // (4,16): error CS9002: Slice patterns may only be used once and directly inside a list pattern.
            // _ = new C() is .. var y;
            Diagnostic(ErrorCode.ERR_MisplacedSlicePattern, ".. var y").WithLocation(4, 16)
            );
    }

    [Fact]
    public void ListPattern_Index()
    {
        var source = @"
using System;

class Test1 
{
    public int this[Index i] => 1;
    public int Length => 1;
}
class Test2
{
    public int this[Index i, int ignored = 5] => 1;
    public int Length => 1;
}
class Test3
{
    public int this[Index i, params int[] ignored] => 1;
    public int Length => 1;
}
class Test4
{
    public int this[params Index[] i] => 1;
    public int Length => 1;
}
class Test5
{
    public int this[int i] => 1;
    public int Length => 1;
}
class X
{
    void EnsureTypeIsIndexable()
    {
        _ = new Test1()[^1];
        _ = new Test2()[^1];
        _ = new Test3()[^1];
        _ = new Test4()[^1];
        _ = new Test5()[^1];
    }

    static bool Test1(Test1 t) => t is [1];
    static bool Test2(Test2 t) => t is [1];
    static bool Test3(Test3 t) => t is [1];
    static bool Test4(Test4 t) => t is [1];
    static bool Test5(Test5 t) => t is [1];

    public static void Main()
    {
        Console.WriteLine(Test1(new()));
        Console.WriteLine(Test2(new()));
        Console.WriteLine(Test3(new()));
        Console.WriteLine(Test4(new()));
        Console.WriteLine(Test5(new()));
    } 
}
";
        var compilation = CreateCompilationWithIndexAndRange(source, parseOptions: TestOptions.RegularWithListPatterns, options: TestOptions.ReleaseExe);
        compilation.VerifyEmitDiagnostics();
        var expectedOutput = @"
True
True
True
True
True
";
        var verifier = CompileAndVerify(compilation, expectedOutput: expectedOutput);

        AssertEx.Multiple(
            () => verifier.VerifyIL("X.Test1", @"
{
  // Code size       30 (0x1e)
  .maxstack  2
  IL_0000:  ldarg.0
  IL_0001:  brfalse.s  IL_001c
  IL_0003:  ldarg.0
  IL_0004:  callvirt   ""int Test1.Length.get""
  IL_0009:  ldc.i4.1
  IL_000a:  bne.un.s   IL_001c
  IL_000c:  ldarg.0
  IL_000d:  ldc.i4.0
  IL_000e:  call       ""System.Index System.Index.op_Implicit(int)""
  IL_0013:  callvirt   ""int Test1.this[System.Index].get""
  IL_0018:  ldc.i4.1
  IL_0019:  ceq
  IL_001b:  ret
  IL_001c:  ldc.i4.0
  IL_001d:  ret
}"),
            () => verifier.VerifyIL("X.Test2", @"
{
  // Code size       31 (0x1f)
  .maxstack  3
  IL_0000:  ldarg.0
  IL_0001:  brfalse.s  IL_001d
  IL_0003:  ldarg.0
  IL_0004:  callvirt   ""int Test2.Length.get""
  IL_0009:  ldc.i4.1
  IL_000a:  bne.un.s   IL_001d
  IL_000c:  ldarg.0
  IL_000d:  ldc.i4.0
  IL_000e:  call       ""System.Index System.Index.op_Implicit(int)""
  IL_0013:  ldc.i4.5
  IL_0014:  callvirt   ""int Test2.this[System.Index, int].get""
  IL_0019:  ldc.i4.1
  IL_001a:  ceq
  IL_001c:  ret
  IL_001d:  ldc.i4.0
  IL_001e:  ret
}"),
            () => verifier.VerifyIL("X.Test3", @"
{
  // Code size       35 (0x23)
  .maxstack  3
  IL_0000:  ldarg.0
  IL_0001:  brfalse.s  IL_0021
  IL_0003:  ldarg.0
  IL_0004:  callvirt   ""int Test3.Length.get""
  IL_0009:  ldc.i4.1
  IL_000a:  bne.un.s   IL_0021
  IL_000c:  ldarg.0
  IL_000d:  ldc.i4.0
  IL_000e:  call       ""System.Index System.Index.op_Implicit(int)""
  IL_0013:  call       ""int[] System.Array.Empty<int>()""
  IL_0018:  callvirt   ""int Test3.this[System.Index, params int[]].get""
  IL_001d:  ldc.i4.1
  IL_001e:  ceq
  IL_0020:  ret
  IL_0021:  ldc.i4.0
  IL_0022:  ret
}"),
            () => verifier.VerifyIL("X.Test4", @"
{
  // Code size       43 (0x2b)
  .maxstack  5
  IL_0000:  ldarg.0
  IL_0001:  brfalse.s  IL_0029
  IL_0003:  ldarg.0
  IL_0004:  callvirt   ""int Test4.Length.get""
  IL_0009:  ldc.i4.1
  IL_000a:  bne.un.s   IL_0029
  IL_000c:  ldarg.0
  IL_000d:  ldc.i4.1
  IL_000e:  newarr     ""System.Index""
  IL_0013:  dup
  IL_0014:  ldc.i4.0
  IL_0015:  ldc.i4.0
  IL_0016:  call       ""System.Index System.Index.op_Implicit(int)""
  IL_001b:  stelem     ""System.Index""
  IL_0020:  callvirt   ""int Test4.this[params System.Index[]].get""
  IL_0025:  ldc.i4.1
  IL_0026:  ceq
  IL_0028:  ret
  IL_0029:  ldc.i4.0
  IL_002a:  ret
}"),
            () => verifier.VerifyIL("X.Test5", @"
{
  // Code size       25 (0x19)
  .maxstack  2
  IL_0000:  ldarg.0
  IL_0001:  brfalse.s  IL_0017
  IL_0003:  ldarg.0
  IL_0004:  callvirt   ""int Test5.Length.get""
  IL_0009:  ldc.i4.1
  IL_000a:  bne.un.s   IL_0017
  IL_000c:  ldarg.0
  IL_000d:  ldc.i4.0
  IL_000e:  callvirt   ""int Test5.this[int].get""
  IL_0013:  ldc.i4.1
  IL_0014:  ceq
  IL_0016:  ret
  IL_0017:  ldc.i4.0
  IL_0018:  ret
}")
        );
    }

    [Fact]
    public void ListPattern_Range()
    {
        var source = @"
using System;

class Test1 
{
    public int this[Range i] => 1;
    public int this[int i] => throw new();
    public int Count => 1;
}
class Test2
{
    public int this[Range i, int ignored = 5] => 1;
    public int this[int i] => throw new();
    public int Count => 1;
}
class Test3
{
    public int this[Range i, params int[] ignored] => 1;
    public int this[int i] => throw new();
    public int Count => 1;
}
class Test4
{
    public int this[params Range[] i] => 1;
    public int this[int i] => throw new();
    public int Count => 1;
}
class Test5
{
    public int Slice(int i, int j) => 1;
    public int this[int i] => throw new();
    public int Count => 1;
}
class X
{
    void EnsureTypeIsSliceable()
    {
        _ = new Test1()[..];
        _ = new Test2()[..];
        _ = new Test3()[..];
        _ = new Test4()[..];
        _ = new Test5()[..];
    }

    static bool Test1(Test1 t) => t is [.. 1];
    static bool Test2(Test2 t) => t is [.. 1];
    static bool Test3(Test3 t) => t is [.. 1];
    static bool Test4(Test4 t) => t is [.. 1];
    static bool Test5(Test5 t) => t is [.. 1];

    public static void Main()
    {
        Console.WriteLine(Test1(new()));
        Console.WriteLine(Test2(new()));
        Console.WriteLine(Test3(new()));
        Console.WriteLine(Test4(new()));
        Console.WriteLine(Test5(new()));
    } 
}
";
        var compilation = CreateCompilationWithIndexAndRange(source, parseOptions: TestOptions.RegularWithListPatterns, options: TestOptions.ReleaseExe);
        compilation.VerifyEmitDiagnostics();
        var expectedOutput = @"
True
True
True
True
True
";
        var verifier = CompileAndVerify(compilation, expectedOutput: expectedOutput);
        AssertEx.Multiple(
            () => verifier.VerifyIL("X.Test1", @"
{
  // Code size       40 (0x28)
  .maxstack  4
  IL_0000:  ldarg.0
  IL_0001:  brfalse.s  IL_0026
  IL_0003:  ldarg.0
  IL_0004:  callvirt   ""int Test1.Count.get""
  IL_0009:  pop
  IL_000a:  ldarg.0
  IL_000b:  ldc.i4.0
  IL_000c:  call       ""System.Index System.Index.op_Implicit(int)""
  IL_0011:  ldc.i4.0
  IL_0012:  ldc.i4.1
  IL_0013:  newobj     ""System.Index..ctor(int, bool)""
  IL_0018:  newobj     ""System.Range..ctor(System.Index, System.Index)""
  IL_001d:  callvirt   ""int Test1.this[System.Range].get""
  IL_0022:  ldc.i4.1
  IL_0023:  ceq
  IL_0025:  ret
  IL_0026:  ldc.i4.0
  IL_0027:  ret
}"),
            () => verifier.VerifyIL("X.Test2", @"
{
  // Code size       41 (0x29)
  .maxstack  4
  IL_0000:  ldarg.0
  IL_0001:  brfalse.s  IL_0027
  IL_0003:  ldarg.0
  IL_0004:  callvirt   ""int Test2.Count.get""
  IL_0009:  pop
  IL_000a:  ldarg.0
  IL_000b:  ldc.i4.0
  IL_000c:  call       ""System.Index System.Index.op_Implicit(int)""
  IL_0011:  ldc.i4.0
  IL_0012:  ldc.i4.1
  IL_0013:  newobj     ""System.Index..ctor(int, bool)""
  IL_0018:  newobj     ""System.Range..ctor(System.Index, System.Index)""
  IL_001d:  ldc.i4.5
  IL_001e:  callvirt   ""int Test2.this[System.Range, int].get""
  IL_0023:  ldc.i4.1
  IL_0024:  ceq
  IL_0026:  ret
  IL_0027:  ldc.i4.0
  IL_0028:  ret
}"),
            () => verifier.VerifyIL("X.Test3", @"
{
  // Code size       45 (0x2d)
  .maxstack  4
  IL_0000:  ldarg.0
  IL_0001:  brfalse.s  IL_002b
  IL_0003:  ldarg.0
  IL_0004:  callvirt   ""int Test3.Count.get""
  IL_0009:  pop
  IL_000a:  ldarg.0
  IL_000b:  ldc.i4.0
  IL_000c:  call       ""System.Index System.Index.op_Implicit(int)""
  IL_0011:  ldc.i4.0
  IL_0012:  ldc.i4.1
  IL_0013:  newobj     ""System.Index..ctor(int, bool)""
  IL_0018:  newobj     ""System.Range..ctor(System.Index, System.Index)""
  IL_001d:  call       ""int[] System.Array.Empty<int>()""
  IL_0022:  callvirt   ""int Test3.this[System.Range, params int[]].get""
  IL_0027:  ldc.i4.1
  IL_0028:  ceq
  IL_002a:  ret
  IL_002b:  ldc.i4.0
  IL_002c:  ret
}"),
            () => verifier.VerifyIL("X.Test4", @"
{
  // Code size       53 (0x35)
  .maxstack  7
  IL_0000:  ldarg.0
  IL_0001:  brfalse.s  IL_0033
  IL_0003:  ldarg.0
  IL_0004:  callvirt   ""int Test4.Count.get""
  IL_0009:  pop
  IL_000a:  ldarg.0
  IL_000b:  ldc.i4.1
  IL_000c:  newarr     ""System.Range""
  IL_0011:  dup
  IL_0012:  ldc.i4.0
  IL_0013:  ldc.i4.0
  IL_0014:  call       ""System.Index System.Index.op_Implicit(int)""
  IL_0019:  ldc.i4.0
  IL_001a:  ldc.i4.1
  IL_001b:  newobj     ""System.Index..ctor(int, bool)""
  IL_0020:  newobj     ""System.Range..ctor(System.Index, System.Index)""
  IL_0025:  stelem     ""System.Range""
  IL_002a:  callvirt   ""int Test4.this[params System.Range[]].get""
  IL_002f:  ldc.i4.1
  IL_0030:  ceq
  IL_0032:  ret
  IL_0033:  ldc.i4.0
  IL_0034:  ret
}"),
            () => verifier.VerifyIL("X.Test5", @"
{
  // Code size       24 (0x18)
  .maxstack  3
  .locals init (int V_0)
  IL_0000:  ldarg.0
  IL_0001:  brfalse.s  IL_0016
  IL_0003:  ldarg.0
  IL_0004:  callvirt   ""int Test5.Count.get""
  IL_0009:  stloc.0
  IL_000a:  ldarg.0
  IL_000b:  ldc.i4.0
  IL_000c:  ldloc.0
  IL_000d:  callvirt   ""int Test5.Slice(int, int)""
  IL_0012:  ldc.i4.1
  IL_0013:  ceq
  IL_0015:  ret
  IL_0016:  ldc.i4.0
  IL_0017:  ret
}
")
        );
    }

    [Fact]
    public void ListPattern_CallerInfo()
    {
        var source = @"
using System;
using System.Runtime.CompilerServices;

class Test1
{
    public string this[Index i, [CallerMemberName] string member = null] => member;
    public int Count => 1;
}
class Test2
{
    public string this[Range i, [CallerMemberName] string member = null] => member;
    public int this[int i] => throw new();
    public int Count => 1;
}
class Test3
{
    public int this[Index i, [CallerLineNumber] int line = 0] => line;
    public int Count => 1;
}
class Test4
{
    public int this[Range i, [CallerLineNumber] int line = 0] => line;
    public int this[int i] => throw new();
    public int Count => 1;
}
class X
{
    static bool Test1(Test1 t) => t is [nameof(Test1)];
    static bool Test2(Test2 t) => t is [.. nameof(Test2)];
    #line 42
    static bool Test3(Test3 t) => t is [42];
    static bool Test4(Test4 t) => t is [.. 43];

    public static void Main()
    {
        Console.WriteLine(Test1(new()));
        Console.WriteLine(Test2(new()));
        Console.WriteLine(Test3(new()));
        Console.WriteLine(Test4(new()));
    } 
}
";
        var compilation = CreateCompilationWithIndexAndRange(source, parseOptions: TestOptions.RegularWithListPatterns, options: TestOptions.ReleaseExe);
        compilation.VerifyEmitDiagnostics();
        var expectedOutput = @"
True
True
True
True
";
        CompileAndVerify(compilation, expectedOutput: expectedOutput);
    }

    [Theory]
    [CombinatorialData]
    public void ListPattern_UnsupportedTypes([CombinatorialValues("0", "..", ".._")] string subpattern)
    {
        var listPattern = $"[{subpattern}]";
        var source = @"
class X
{
    void M(object o)
    {
        _ = o is " + listPattern + @";
    }
}
";
        var expectedDiagnostics = new[]
        {
            // error CS0021: Cannot apply indexing with [] to an expression of type 'object'
            Diagnostic(ErrorCode.ERR_BadIndexLHS, listPattern).WithArguments("object"),

            // error CS0021: Cannot apply indexing with [] to an expression of type 'object'
            subpattern == ".._" ? Diagnostic(ErrorCode.ERR_BadIndexLHS, subpattern).WithArguments("object") : null
        };
        var compilation = CreateCompilationWithIndexAndRange(source, parseOptions: TestOptions.RegularWithListPatterns);
        compilation.VerifyEmitDiagnostics(expectedDiagnostics.WhereNotNull().ToArray());
    }

    [Fact]
    public void ListPattern_MissingMembers_Constructors()
    {
        var source = @"
using System;
namespace System
{
    public struct Index
    {
    }
    public struct Range
    {
    }
}
class X
{
    public int this[Range i] => 1;
    public int this[Index i] => 1;
    public int Length => 1;

    public static void Main()
    {
        _ = new X() is [1];
        _ = new X() is [.. 1];
        _ = new X()[^1];
    } 
}
";
        var compilation = CreateCompilation(source, parseOptions: TestOptions.RegularWithListPatterns);
        compilation.VerifyEmitDiagnostics(
            // (20,24): error CS0656: Missing compiler required member 'System.Index.op_Implicit'
            //         _ = new X() is [1];
            Diagnostic(ErrorCode.ERR_MissingPredefinedMember, "[1]").WithArguments("System.Index", "op_Implicit").WithLocation(20, 24),
            // (20,24): error CS0656: Missing compiler required member 'System.Index..ctor'
            //         _ = new X() is [1];
            Diagnostic(ErrorCode.ERR_MissingPredefinedMember, "[1]").WithArguments("System.Index", ".ctor").WithLocation(20, 24),
            // (21,24): error CS0656: Missing compiler required member 'System.Index.op_Implicit'
            //         _ = new X() is [.. 1];
            Diagnostic(ErrorCode.ERR_MissingPredefinedMember, "[.. 1]").WithArguments("System.Index", "op_Implicit").WithLocation(21, 24),
            // (21,24): error CS0656: Missing compiler required member 'System.Index..ctor'
            //         _ = new X() is [.. 1];
            Diagnostic(ErrorCode.ERR_MissingPredefinedMember, "[.. 1]").WithArguments("System.Index", ".ctor").WithLocation(21, 24),
            // (21,25): error CS0656: Missing compiler required member 'System.Range..ctor'
            //         _ = new X() is [.. 1];
            Diagnostic(ErrorCode.ERR_MissingPredefinedMember, ".. 1").WithArguments("System.Range", ".ctor").WithLocation(21, 25),
            // (22,21): error CS0656: Missing compiler required member 'System.Index..ctor'
            //         _ = new X()[^1];
            Diagnostic(ErrorCode.ERR_MissingPredefinedMember, "^1").WithArguments("System.Index", ".ctor").WithLocation(22, 21)
            );
    }

    [Fact]
    public void ListPattern_MissingMembers_ArrayLength()
    {
        var source = @"
class X
{
    public void M(int[] a)
    {
        _ = a is [0];
        _ = a is [.._];
        _ = a[^1];
        _ = a[..];
    } 
}
" + TestSources.GetSubArray;
        var compilation = CreateCompilationWithIndexAndRange(source, parseOptions: TestOptions.RegularWithListPatterns);
        compilation.MakeMemberMissing(SpecialMember.System_Array__Length);
        compilation.VerifyEmitDiagnostics(
            // (6,18): error CS0656: Missing compiler required member 'System.Array.Length'
            //         _ = a is [0];
            Diagnostic(ErrorCode.ERR_MissingPredefinedMember, "[0]").WithArguments("System.Array", "Length").WithLocation(6, 18),
            // (7,18): error CS0656: Missing compiler required member 'System.Array.Length'
            //         _ = a is [.._];
            Diagnostic(ErrorCode.ERR_MissingPredefinedMember, "[.._]").WithArguments("System.Array", "Length").WithLocation(7, 18));
    }

    [Fact]
    public void ListPattern_MissingMembers_IndexCtor()
    {
        var source = @"
class X
{
    public int Length => throw null;
    public int this[System.Index i] => throw null;
    public int this[System.Range r] => throw null;

    public void M()
    {
        _ = this is [0];
        _ = this is [.., 0];
        _ = this[^1];
        _ = this[..];
    }
}
";
        var compilation = CreateCompilationWithIndexAndRange(source);
        compilation.MakeMemberMissing(WellKnownMember.System_Index__ctor);
        compilation.VerifyEmitDiagnostics(
            // (10,21): error CS0656: Missing compiler required member 'System.Index..ctor'
            //         _ = this is [0];
            Diagnostic(ErrorCode.ERR_MissingPredefinedMember, "[0]").WithArguments("System.Index", ".ctor").WithLocation(10, 21),
            // (11,21): error CS0656: Missing compiler required member 'System.Index..ctor'
            //         _ = this is [.., 0];
            Diagnostic(ErrorCode.ERR_MissingPredefinedMember, "[.., 0]").WithArguments("System.Index", ".ctor").WithLocation(11, 21),
            // (12,18): error CS0656: Missing compiler required member 'System.Index..ctor'
            //         _ = this[^1];
            Diagnostic(ErrorCode.ERR_MissingPredefinedMember, "^1").WithArguments("System.Index", ".ctor").WithLocation(12, 18)
            );
    }

    [Fact]
    public void ListPattern_MissingMembers_RangeCtor()
    {
        var source = @"
class X
{
    public int Length => throw null;
    public int this[System.Index i] => throw null;
    public int this[System.Range r] => throw null;

    public void M()
    {
        _ = this is [0];

        _ = this is [.._];
        _ = this is [0, .._];
        _ = this is [.._, 0];
        _ = this is [0, .._, 0];

        _ = this[^1];

        _ = this[..];
        _ = this[1..];
        _ = this[..^1];
        _ = this[1..^1];
    }
}
";
        var compilation = CreateCompilationWithIndexAndRange(source);
        compilation.MakeMemberMissing(WellKnownMember.System_Range__ctor);
        compilation.MakeMemberMissing(WellKnownMember.System_Range__get_All);
        compilation.MakeMemberMissing(WellKnownMember.System_Range__StartAt);
        compilation.MakeMemberMissing(WellKnownMember.System_Range__EndAt);
        // Note: slice patterns always use range expressions with start and end.
        // But range syntax binds differently depending whether start/end are there and depending on what members are available.

        compilation.VerifyEmitDiagnostics(
            // (12,22): error CS0656: Missing compiler required member 'System.Range..ctor'
            //         _ = this is [.._];
            Diagnostic(ErrorCode.ERR_MissingPredefinedMember, ".._").WithArguments("System.Range", ".ctor").WithLocation(12, 22),
            // (13,25): error CS0656: Missing compiler required member 'System.Range..ctor'
            //         _ = this is [0, .._];
            Diagnostic(ErrorCode.ERR_MissingPredefinedMember, ".._").WithArguments("System.Range", ".ctor").WithLocation(13, 25),
            // (14,22): error CS0656: Missing compiler required member 'System.Range..ctor'
            //         _ = this is [.._, 0];
            Diagnostic(ErrorCode.ERR_MissingPredefinedMember, ".._").WithArguments("System.Range", ".ctor").WithLocation(14, 22),
            // (15,25): error CS0656: Missing compiler required member 'System.Range..ctor'
            //         _ = this is [0, .._, 0];
            Diagnostic(ErrorCode.ERR_MissingPredefinedMember, ".._").WithArguments("System.Range", ".ctor").WithLocation(15, 25),
            // (19,18): error CS0656: Missing compiler required member 'System.Range..ctor'
            //         _ = this[..];
            Diagnostic(ErrorCode.ERR_MissingPredefinedMember, "..").WithArguments("System.Range", ".ctor").WithLocation(19, 18),
            // (20,18): error CS0656: Missing compiler required member 'System.Range..ctor'
            //         _ = this[1..];
            Diagnostic(ErrorCode.ERR_MissingPredefinedMember, "1..").WithArguments("System.Range", ".ctor").WithLocation(20, 18),
            // (21,18): error CS0656: Missing compiler required member 'System.Range..ctor'
            //         _ = this[..^1];
            Diagnostic(ErrorCode.ERR_MissingPredefinedMember, "..^1").WithArguments("System.Range", ".ctor").WithLocation(21, 18),
            // (22,18): error CS0656: Missing compiler required member 'System.Range..ctor'
            //         _ = this[1..^1];
            Diagnostic(ErrorCode.ERR_MissingPredefinedMember, "1..^1").WithArguments("System.Range", ".ctor").WithLocation(22, 18)
            );
    }

    [Fact]
    public void ListPattern_MissingMembers_Substring()
    {
        var source = @"
class X
{
    public void M(string s)
    {
        _ = s is [.. var slice];
        _ = s[..];
    } 
}
";
        var compilation = CreateCompilationWithIndexAndRange(source);
        compilation.MakeMemberMissing(SpecialMember.System_String__Substring);
        compilation.VerifyEmitDiagnostics(
            // (6,19): error CS0656: Missing compiler required member 'System.String.Substring'
            //         _ = s is [.. var slice];
            Diagnostic(ErrorCode.ERR_MissingPredefinedMember, ".. var slice").WithArguments("System.String", "Substring").WithLocation(6, 19),
            // (6,19): error CS1503: Argument 1: cannot convert from 'System.Range' to 'int'
            //         _ = s is [.. var slice];
            Diagnostic(ErrorCode.ERR_BadArgType, ".. var slice").WithArguments("1", "System.Range", "int").WithLocation(6, 19),
            // (7,13): error CS0656: Missing compiler required member 'System.String.Substring'
            //         _ = s[..];
            Diagnostic(ErrorCode.ERR_MissingPredefinedMember, "s[..]").WithArguments("System.String", "Substring").WithLocation(7, 13),
            // (7,15): error CS1503: Argument 1: cannot convert from 'System.Range' to 'int'
            //         _ = s[..];
            Diagnostic(ErrorCode.ERR_BadArgType, "..").WithArguments("1", "System.Range", "int").WithLocation(7, 15)
            );
    }

    [Fact]
    public void ListPattern_MissingMembers_GetSubArray_01()
    {
        var source = @"
class X
{
    public void M(int[] a)
    {
        _ = a is [.. var slice];
        _ = a[..];
    } 
}
";
        var compilation = CreateCompilationWithIndexAndRange(source, parseOptions: TestOptions.RegularWithListPatterns);
        compilation.VerifyEmitDiagnostics(
            // (6,19): error CS0656: Missing compiler required member 'System.Runtime.CompilerServices.RuntimeHelpers.GetSubArray'
            //         _ = a is [.. var slice];
            Diagnostic(ErrorCode.ERR_MissingPredefinedMember, ".. var slice").WithArguments("System.Runtime.CompilerServices.RuntimeHelpers", "GetSubArray").WithLocation(6, 19),
            // (7,15): error CS0656: Missing compiler required member 'System.Runtime.CompilerServices.RuntimeHelpers.GetSubArray'
            //         _ = a[..];
            Diagnostic(ErrorCode.ERR_MissingPredefinedMember, "..").WithArguments("System.Runtime.CompilerServices.RuntimeHelpers", "GetSubArray").WithLocation(7, 15)
            );
    }

    [Fact]
    public void ListPattern_MissingMembers_GetSubArray_02()
    {
        var source = @"
class X
{
    public void M(int[] a)
    {
        _ = a is [.. var slice];
        _ = a[..];
    } 
}
";
        var compilation = CreateCompilationWithIndexAndRange(source, parseOptions: TestOptions.RegularWithListPatterns);
        compilation.VerifyEmitDiagnostics(
            // (6,19): error CS0656: Missing compiler required member 'System.Runtime.CompilerServices.RuntimeHelpers.GetSubArray'
            //         _ = a is [.. var slice];
            Diagnostic(ErrorCode.ERR_MissingPredefinedMember, ".. var slice").WithArguments("System.Runtime.CompilerServices.RuntimeHelpers", "GetSubArray").WithLocation(6, 19),
            // (7,15): error CS0656: Missing compiler required member 'System.Runtime.CompilerServices.RuntimeHelpers.GetSubArray'
            //         _ = a[..];
            Diagnostic(ErrorCode.ERR_MissingPredefinedMember, "..").WithArguments("System.Runtime.CompilerServices.RuntimeHelpers", "GetSubArray").WithLocation(7, 15)
            );
    }

    [Fact]
    public void ListPattern_ObsoleteMembers()
    {
        var source = @"
using System;
class Test1
{
    [Obsolete(""error1"", error: true)]
    public int Slice(int i, int j) => 0;
    [Obsolete(""error2"", error: true)]
    public int this[int i] => 0;
    [Obsolete(""error3"", error: true)]
    public int Count => 0;
}
class Test2
{
    [Obsolete(""error4"", error: true)]
    public int this[Index i] => 0;
    [Obsolete(""error5"", error: true)]
    public int this[Range i] => 0;
    [Obsolete(""error6"", error: true)]
    public int Length => 0;
}
class X
{
    public void M()
    {
        _ = new Test1() is [0];
        _ = new Test1() is [..0];
        _ = new Test2() is [0];
        _ = new Test2() is [..0];
    } 
}
";
        var compilation = CreateCompilationWithIndexAndRange(source, parseOptions: TestOptions.RegularWithListPatterns);
        compilation.VerifyEmitDiagnostics(
            // (25,28): error CS0619: 'Test1.Count' is obsolete: 'error3'
            //         _ = new Test1() is [0];
            Diagnostic(ErrorCode.ERR_DeprecatedSymbolStr, "[0]").WithArguments("Test1.Count", "error3").WithLocation(25, 28),
            // (25,28): error CS0619: 'Test1.Count' is obsolete: 'error3'
            //         _ = new Test1() is [0];
            Diagnostic(ErrorCode.ERR_DeprecatedSymbolStr, "[0]").WithArguments("Test1.Count", "error3").WithLocation(25, 28),
            // (25,28): error CS0619: 'Test1.this[int]' is obsolete: 'error2'
            //         _ = new Test1() is [0];
            Diagnostic(ErrorCode.ERR_DeprecatedSymbolStr, "[0]").WithArguments("Test1.this[int]", "error2").WithLocation(25, 28),
            // (26,28): error CS0619: 'Test1.Count' is obsolete: 'error3'
            //         _ = new Test1() is [..0];
            Diagnostic(ErrorCode.ERR_DeprecatedSymbolStr, "[..0]").WithArguments("Test1.Count", "error3").WithLocation(26, 28),
            // (26,28): error CS0619: 'Test1.Count' is obsolete: 'error3'
            //         _ = new Test1() is [..0];
            Diagnostic(ErrorCode.ERR_DeprecatedSymbolStr, "[..0]").WithArguments("Test1.Count", "error3").WithLocation(26, 28),
            // (26,28): error CS0619: 'Test1.this[int]' is obsolete: 'error2'
            //         _ = new Test1() is [..0];
            Diagnostic(ErrorCode.ERR_DeprecatedSymbolStr, "[..0]").WithArguments("Test1.this[int]", "error2").WithLocation(26, 28),
            // (26,29): error CS0619: 'Test1.Count' is obsolete: 'error3'
            //         _ = new Test1() is [..0];
            Diagnostic(ErrorCode.ERR_DeprecatedSymbolStr, "..0").WithArguments("Test1.Count", "error3").WithLocation(26, 29),
            // (26,29): error CS0619: 'Test1.Slice(int, int)' is obsolete: 'error1'
            //         _ = new Test1() is [..0];
            Diagnostic(ErrorCode.ERR_DeprecatedSymbolStr, "..0").WithArguments("Test1.Slice(int, int)", "error1").WithLocation(26, 29),
            // (27,28): error CS0619: 'Test2.Length' is obsolete: 'error6'
            //         _ = new Test2() is [0];
            Diagnostic(ErrorCode.ERR_DeprecatedSymbolStr, "[0]").WithArguments("Test2.Length", "error6").WithLocation(27, 28),
            // (27,28): error CS0619: 'Test2.this[Index]' is obsolete: 'error4'
            //         _ = new Test2() is [0];
            Diagnostic(ErrorCode.ERR_DeprecatedSymbolStr, "[0]").WithArguments("Test2.this[System.Index]", "error4").WithLocation(27, 28),
            // (28,28): error CS0619: 'Test2.Length' is obsolete: 'error6'
            //         _ = new Test2() is [..0];
            Diagnostic(ErrorCode.ERR_DeprecatedSymbolStr, "[..0]").WithArguments("Test2.Length", "error6").WithLocation(28, 28),
            // (28,28): error CS0619: 'Test2.this[Index]' is obsolete: 'error4'
            //         _ = new Test2() is [..0];
            Diagnostic(ErrorCode.ERR_DeprecatedSymbolStr, "[..0]").WithArguments("Test2.this[System.Index]", "error4").WithLocation(28, 28),
            // (28,29): error CS0619: 'Test2.this[Range]' is obsolete: 'error5'
            //         _ = new Test2() is [..0];
            Diagnostic(ErrorCode.ERR_DeprecatedSymbolStr, "..0").WithArguments("Test2.this[System.Range]", "error5").WithLocation(28, 29)
            );
    }

    [Fact]
    public void ListPattern_ObsoleteAccessors()
    {
        var source = @"
using System;
class Test1
{
    [Obsolete(""error1"", error: true)]
    public int Slice(int i, int j) => 0;
    public int this[int i]
    {
        [Obsolete(""error1"", error: true)]
        get => 0;
    }
    public int Count
    {
        [Obsolete(""error2"", error: true)]
        get => 0;
    }
}
class Test2
{
    public int this[Index i]
    {
        [Obsolete(""error3"", error: true)]
        get => 0;
    }
    public int this[Range i]
    {
        [Obsolete(""error4"", error: true)]
        get => 0;
    }
    public int Length
    {
        [Obsolete(""error5"", error: true)]
        get => 0;
    }
}
class X
{
    public void M()
    {
        _ = new Test1() is [0];
        _ = new Test1()[^1];

        _ = new Test1() is [..0];
        _ = new Test1()[..0];

        _ = new Test2() is [0];
        _ = new Test2()[^1];

        _ = new Test2() is [..0];
        _ = new Test2()[..0];
    }
}
";
        var compilation = CreateCompilationWithIndexAndRange(source);
        compilation.VerifyEmitDiagnostics(
            // (40,28): error CS0619: 'Test1.Count.get' is obsolete: 'error2'
            //         _ = new Test1() is [0];
            Diagnostic(ErrorCode.ERR_DeprecatedSymbolStr, "[0]").WithArguments("Test1.Count.get", "error2").WithLocation(40, 28),
            // (40,28): error CS0619: 'Test1.Count.get' is obsolete: 'error2'
            //         _ = new Test1() is [0];
            Diagnostic(ErrorCode.ERR_DeprecatedSymbolStr, "[0]").WithArguments("Test1.Count.get", "error2").WithLocation(40, 28),
            // (40,28): error CS0619: 'Test1.this[int].get' is obsolete: 'error1'
            //         _ = new Test1() is [0];
            Diagnostic(ErrorCode.ERR_DeprecatedSymbolStr, "[0]").WithArguments("Test1.this[int].get", "error1").WithLocation(40, 28),

            // (41,13): error CS0619: 'Test1.Count.get' is obsolete: 'error2'
            //         _ = new Test1()[^1];
            Diagnostic(ErrorCode.ERR_DeprecatedSymbolStr, "new Test1()[^1]").WithArguments("Test1.Count.get", "error2").WithLocation(41, 13),
            // (41,13): error CS0619: 'Test1.this[int].get' is obsolete: 'error1'
            //         _ = new Test1()[^1];
            Diagnostic(ErrorCode.ERR_DeprecatedSymbolStr, "new Test1()[^1]").WithArguments("Test1.this[int].get", "error1").WithLocation(41, 13),

            // (43,28): error CS0619: 'Test1.Count.get' is obsolete: 'error2'
            //         _ = new Test1() is [..0];
            Diagnostic(ErrorCode.ERR_DeprecatedSymbolStr, "[..0]").WithArguments("Test1.Count.get", "error2").WithLocation(43, 28),
            // (43,28): error CS0619: 'Test1.Count.get' is obsolete: 'error2'
            //         _ = new Test1() is [..0];
            Diagnostic(ErrorCode.ERR_DeprecatedSymbolStr, "[..0]").WithArguments("Test1.Count.get", "error2").WithLocation(43, 28),
            // (43,28): error CS0619: 'Test1.this[int].get' is obsolete: 'error1'
            //         _ = new Test1() is [..0];
            Diagnostic(ErrorCode.ERR_DeprecatedSymbolStr, "[..0]").WithArguments("Test1.this[int].get", "error1").WithLocation(43, 28),
            // (43,29): error CS0619: 'Test1.Slice(int, int)' is obsolete: 'error1'
            //         _ = new Test1() is [..0];
            Diagnostic(ErrorCode.ERR_DeprecatedSymbolStr, "..0").WithArguments("Test1.Slice(int, int)", "error1").WithLocation(43, 29),
            // (43,29): error CS0619: 'Test1.Count.get' is obsolete: 'error2'
            //         _ = new Test1() is [..0];
            Diagnostic(ErrorCode.ERR_DeprecatedSymbolStr, "..0").WithArguments("Test1.Count.get", "error2").WithLocation(43, 29),

            // (44,13): error CS0619: 'Test1.Slice(int, int)' is obsolete: 'error1'
            //         _ = new Test1()[..0];
            Diagnostic(ErrorCode.ERR_DeprecatedSymbolStr, "new Test1()[..0]").WithArguments("Test1.Slice(int, int)", "error1").WithLocation(44, 13),
            // (44,13): error CS0619: 'Test1.Count.get' is obsolete: 'error2'
            //         _ = new Test1()[..0];
            Diagnostic(ErrorCode.ERR_DeprecatedSymbolStr, "new Test1()[..0]").WithArguments("Test1.Count.get", "error2").WithLocation(44, 13),

            // (46,28): error CS0619: 'Test2.Length.get' is obsolete: 'error5'
            //         _ = new Test2() is [0];
            Diagnostic(ErrorCode.ERR_DeprecatedSymbolStr, "[0]").WithArguments("Test2.Length.get", "error5").WithLocation(46, 28),
            // (46,28): error CS0619: 'Test2.this[Index].get' is obsolete: 'error3'
            //         _ = new Test2() is [0];
            Diagnostic(ErrorCode.ERR_DeprecatedSymbolStr, "[0]").WithArguments("Test2.this[System.Index].get", "error3").WithLocation(46, 28),

            // (47,13): error CS0619: 'Test2.this[Index].get' is obsolete: 'error3'
            //         _ = new Test2()[^1];
            Diagnostic(ErrorCode.ERR_DeprecatedSymbolStr, "new Test2()[^1]").WithArguments("Test2.this[System.Index].get", "error3").WithLocation(47, 13),

            // (49,28): error CS0619: 'Test2.Length.get' is obsolete: 'error5'
            //         _ = new Test2() is [..0];
            Diagnostic(ErrorCode.ERR_DeprecatedSymbolStr, "[..0]").WithArguments("Test2.Length.get", "error5").WithLocation(49, 28),
            // (49,28): error CS0619: 'Test2.this[Index].get' is obsolete: 'error3'
            //         _ = new Test2() is [..0];
            Diagnostic(ErrorCode.ERR_DeprecatedSymbolStr, "[..0]").WithArguments("Test2.this[System.Index].get", "error3").WithLocation(49, 28),
            // (49,29): error CS0619: 'Test2.this[Range].get' is obsolete: 'error4'
            //         _ = new Test2() is [..0];
            Diagnostic(ErrorCode.ERR_DeprecatedSymbolStr, "..0").WithArguments("Test2.this[System.Range].get", "error4").WithLocation(49, 29),

            // (50,13): error CS0619: 'Test2.this[Range].get' is obsolete: 'error4'
            //         _ = new Test2()[..0];
            Diagnostic(ErrorCode.ERR_DeprecatedSymbolStr, "new Test2()[..0]").WithArguments("Test2.this[System.Range].get", "error4").WithLocation(50, 13)
            );
    }

    [Fact]
    public void ListPattern_ObsoleteAccessors_OnBase()
    {
        var source = @"
using System;
class Base1
{
    [Obsolete(""error1"", error: true)]
    public int Slice(int i, int j) => 0;

    public virtual int this[int i]
    {
        [Obsolete(""error2"", error: true)]
        get => 0;
        set { }
    }
    public virtual int Count
    {
        [Obsolete(""error3"", error: true)]
        get => 0;
        set { }
    }
}
class Test1 : Base1
{
    public override int this[int i]
    {
        set { }
    }
    public override int Count
    {
        set { }
    }
}
class Base2
{
    public virtual int this[Index i]
    {
        [Obsolete(""error4"", error: true)]
        get => 0;
        set { }
    }
    public virtual int this[Range i]
    {
        [Obsolete(""error5"", error: true)]
        get => 0;
        set { }
    }
    public virtual int Length
    {
        [Obsolete(""error6"", error: true)]
        get => 0;
        set { }
    }
}

class Test2 : Base2
{
    public override int this[Index i]
    {
        set { }
    }
    public override int this[Range i]
    {
        set { }
    }
    public override int Length
    {
        set { }
    }
}
class X
{
    public void M()
    {
        _ = new Test1() is [0];
        _ = new Test1() is [..0];
        _ = new Test2() is [0];
        _ = new Test2() is [..0];

        _ = new Test1()[^1];
        _ = new Test1()[..0];
        _ = new Test2()[^1];
        _ = new Test2()[..0];
    }
}
";
        var compilation = CreateCompilationWithIndexAndRange(source);
        compilation.VerifyEmitDiagnostics(
            // (73,28): error CS0619: 'Base1.Count.get' is obsolete: 'error3'
            //         _ = new Test1() is [0];
            Diagnostic(ErrorCode.ERR_DeprecatedSymbolStr, "[0]").WithArguments("Base1.Count.get", "error3").WithLocation(73, 28),
            // (73,28): error CS0619: 'Base1.Count.get' is obsolete: 'error3'
            //         _ = new Test1() is [0];
            Diagnostic(ErrorCode.ERR_DeprecatedSymbolStr, "[0]").WithArguments("Base1.Count.get", "error3").WithLocation(73, 28),
            // (73,28): error CS0619: 'Base1.this[int].get' is obsolete: 'error2'
            //         _ = new Test1() is [0];
            Diagnostic(ErrorCode.ERR_DeprecatedSymbolStr, "[0]").WithArguments("Base1.this[int].get", "error2").WithLocation(73, 28),

            // (74,28): error CS0619: 'Base1.Count.get' is obsolete: 'error3'
            //         _ = new Test1() is [..0];
            Diagnostic(ErrorCode.ERR_DeprecatedSymbolStr, "[..0]").WithArguments("Base1.Count.get", "error3").WithLocation(74, 28),
            // (74,28): error CS0619: 'Base1.Count.get' is obsolete: 'error3'
            //         _ = new Test1() is [..0];
            Diagnostic(ErrorCode.ERR_DeprecatedSymbolStr, "[..0]").WithArguments("Base1.Count.get", "error3").WithLocation(74, 28),
            // (74,28): error CS0619: 'Base1.this[int].get' is obsolete: 'error2'
            //         _ = new Test1() is [..0];
            Diagnostic(ErrorCode.ERR_DeprecatedSymbolStr, "[..0]").WithArguments("Base1.this[int].get", "error2").WithLocation(74, 28),
            // (74,29): error CS0619: 'Base1.Count.get' is obsolete: 'error3'
            //         _ = new Test1() is [..0];
            Diagnostic(ErrorCode.ERR_DeprecatedSymbolStr, "..0").WithArguments("Base1.Count.get", "error3").WithLocation(74, 29),
            // (74,29): error CS0619: 'Base1.Slice(int, int)' is obsolete: 'error1'
            //         _ = new Test1() is [..0];
            Diagnostic(ErrorCode.ERR_DeprecatedSymbolStr, "..0").WithArguments("Base1.Slice(int, int)", "error1").WithLocation(74, 29),

            // (75,28): error CS0619: 'Base2.Length.get' is obsolete: 'error6'
            //         _ = new Test2() is [0];
            Diagnostic(ErrorCode.ERR_DeprecatedSymbolStr, "[0]").WithArguments("Base2.Length.get", "error6").WithLocation(75, 28),
            // (75,28): error CS0619: 'Base2.this[Index].get' is obsolete: 'error4'
            //         _ = new Test2() is [0];
            Diagnostic(ErrorCode.ERR_DeprecatedSymbolStr, "[0]").WithArguments("Base2.this[System.Index].get", "error4").WithLocation(75, 28),

            // (76,28): error CS0619: 'Base2.Length.get' is obsolete: 'error6'
            //         _ = new Test2() is [..0];
            Diagnostic(ErrorCode.ERR_DeprecatedSymbolStr, "[..0]").WithArguments("Base2.Length.get", "error6").WithLocation(76, 28),
            // (76,28): error CS0619: 'Base2.this[Index].get' is obsolete: 'error4'
            //         _ = new Test2() is [..0];
            Diagnostic(ErrorCode.ERR_DeprecatedSymbolStr, "[..0]").WithArguments("Base2.this[System.Index].get", "error4").WithLocation(76, 28),
            // (76,29): error CS0619: 'Base2.this[Range].get' is obsolete: 'error5'
            //         _ = new Test2() is [..0];
            Diagnostic(ErrorCode.ERR_DeprecatedSymbolStr, "..0").WithArguments("Base2.this[System.Range].get", "error5").WithLocation(76, 29),

            // (78,13): error CS0619: 'Base1.Count.get' is obsolete: 'error3'
            //         _ = new Test1()[^1];
            Diagnostic(ErrorCode.ERR_DeprecatedSymbolStr, "new Test1()[^1]").WithArguments("Base1.Count.get", "error3").WithLocation(78, 13),
            // (78,13): error CS0619: 'Base1.this[int].get' is obsolete: 'error2'
            //         _ = new Test1()[^1];
            Diagnostic(ErrorCode.ERR_DeprecatedSymbolStr, "new Test1()[^1]").WithArguments("Base1.this[int].get", "error2").WithLocation(78, 13),

            // (79,13): error CS0619: 'Base1.Count.get' is obsolete: 'error3'
            //         _ = new Test1()[..0];
            Diagnostic(ErrorCode.ERR_DeprecatedSymbolStr, "new Test1()[..0]").WithArguments("Base1.Count.get", "error3").WithLocation(79, 13),
            // (79,13): error CS0619: 'Base1.Slice(int, int)' is obsolete: 'error1'
            //         _ = new Test1()[..0];
            Diagnostic(ErrorCode.ERR_DeprecatedSymbolStr, "new Test1()[..0]").WithArguments("Base1.Slice(int, int)", "error1").WithLocation(79, 13),

            // (80,13): error CS0619: 'Base2.this[Index].get' is obsolete: 'error4'
            //         _ = new Test2()[^1];
            Diagnostic(ErrorCode.ERR_DeprecatedSymbolStr, "new Test2()[^1]").WithArguments("Base2.this[System.Index].get", "error4").WithLocation(80, 13),

            // (81,13): error CS0619: 'Base2.this[Range].get' is obsolete: 'error5'
            //         _ = new Test2()[..0];
            Diagnostic(ErrorCode.ERR_DeprecatedSymbolStr, "new Test2()[..0]").WithArguments("Base2.this[System.Range].get", "error5").WithLocation(81, 13)
            );
    }

    [Fact]
    public void SlicePattern_Misplaced()
    {
        var source = @"
class X
{
    public void M(int[] a)
    {
        _ = a is [.., ..];
        _ = a is [1, .., 2, .., 3];
        _ = a is [(..)];
        _ = a is ..;
        _ = a is [..];
        _ = a switch { .. => 0, _ => 0 };
        switch (a) { case ..: break; }
    } 
}
";
        var compilation = CreateCompilationWithIndexAndRange(source, parseOptions: TestOptions.RegularWithListPatterns);
        compilation.VerifyEmitDiagnostics(
            // (6,23): error CS9002: Slice patterns may only be used once and directly inside a list pattern.
            //         _ = a is [.., ..];
            Diagnostic(ErrorCode.ERR_MisplacedSlicePattern, "..").WithLocation(6, 23),
            // (7,29): error CS9002: Slice patterns may only be used once and directly inside a list pattern.
            //         _ = a is [1, .., 2, .., 3];
            Diagnostic(ErrorCode.ERR_MisplacedSlicePattern, "..").WithLocation(7, 29),
            // (8,20): error CS9002: Slice patterns may only be used once and directly inside a list pattern.
            //         _ = a is [(..)];
            Diagnostic(ErrorCode.ERR_MisplacedSlicePattern, "..").WithLocation(8, 20),
            // (9,18): error CS9002: Slice patterns may only be used once and directly inside a list pattern.
            //         _ = a is ..;
            Diagnostic(ErrorCode.ERR_MisplacedSlicePattern, "..").WithLocation(9, 18),
            // (11,24): error CS9002: Slice patterns may only be used once and directly inside a list pattern.
            //         _ = a switch { .. => 0, _ => 0 };
            Diagnostic(ErrorCode.ERR_MisplacedSlicePattern, "..").WithLocation(11, 24),
            // (12,27): error CS9002: Slice patterns may only be used once and directly inside a list pattern.
            //         switch (a) { case ..: break; }
            Diagnostic(ErrorCode.ERR_MisplacedSlicePattern, "..").WithLocation(12, 27)
            );
    }

    [Fact]
    public void ListPattern_MemberLookup_StaticIndexer()
    {
        var vbSource = @"
Namespace System
    Public Structure Index
        Public Sub New(ByVal value As Integer, ByVal Optional fromEnd As Boolean = False)
        End Sub
        Public Shared Widening Operator CType(ByVal i As Integer) As Index
            Return Nothing
        End Operator
    End Structure
End Namespace
Public Class Test1
    Public Shared ReadOnly Property Item(i As System.Index) As Integer
        Get
            Return 0
        End Get
    End Property
    Public Property Length As Integer = 0
End Class
";
        var csSource = @"
class X
{
    public static void Main()
    {
        _ = new Test1() is [0];
        _ = new Test1()[0];
    } 
}
";
        var vbCompilation = CreateVisualBasicCompilation(vbSource);
        var csCompilation = CreateCompilation(csSource, references: new[] { vbCompilation.EmitToImageReference() });
        // Note: the VB indexer's name is "Item" but C# looks for "this[]", but we can't put Default on Shared indexer declaration
        csCompilation.VerifyEmitDiagnostics(
            // (6,28): error CS0021: Cannot apply indexing with [] to an expression of type 'Test1'
            //         _ = new Test1() is [0];
            Diagnostic(ErrorCode.ERR_BadIndexLHS, "[0]").WithArguments("Test1").WithLocation(6, 28),
            // (7,13): error CS0021: Cannot apply indexing with [] to an expression of type 'Test1'
            //         _ = new Test1()[0];
            Diagnostic(ErrorCode.ERR_BadIndexLHS, "new Test1()[0]").WithArguments("Test1").WithLocation(7, 13));
    }

    [Fact]
    public void ListPattern_MemberLookup_StaticDefaultIndexer()
    {
        var ilSource = @"
.class public sequential ansi sealed System.Index
    extends [mscorlib]System.ValueType
{
    .method public specialname rtspecialname instance void .ctor ( int32 'value', [opt] bool fromEnd ) cil managed
    {
        .param [2] = bool(false)
        IL_0000: nop
        IL_0001: ldarg.0
        IL_0002: initobj System.Index
        IL_0008: ret
    }

    .method public specialname static valuetype System.Index op_Implicit ( int32 i ) cil managed
    {
        .locals init (
            [0] valuetype System.Index
        )

        IL_0000: nop
        IL_0001: ldloca.s 0
        IL_0003: initobj System.Index
        IL_0009: br.s IL_000b

        IL_000b: ldloc.0
        IL_000c: ret
    }
}

.class public auto ansi Test1
    extends [mscorlib]System.Object
{
    .custom instance void [mscorlib]System.Reflection.DefaultMemberAttribute::.ctor(string) = (
        01 00 04 49 74 65 6d 00 00
    )

    .field private int32 _Length

    .method public specialname rtspecialname instance void .ctor () cil managed
    {
        IL_0000: ldarg.0
        IL_0001: call instance void [mscorlib]System.Object::.ctor()
        IL_0006: nop
        IL_0007: ldarg.0
        IL_0008: ldc.i4.0
        IL_0009: call instance void Test1::set_Length(int32)
        IL_000e: nop
        IL_000f: ret
    }

    .method public specialname static int32 get_Item ( valuetype System.Index i ) cil managed
    {
        .locals init (
            [0] int32 Item
        )

        IL_0000: nop
        IL_0001: ldc.i4.0
        IL_0002: stloc.0
        IL_0003: br.s IL_0005

        IL_0005: ldloc.0
        IL_0006: ret
    }

    .method public specialname instance int32 get_Length () cil managed
    {
        IL_0000: ldarg.0
        IL_0001: ldfld int32 Test1::_Length
        IL_0006: br.s IL_0008

        IL_0008: ret
    }

    .method public specialname instance void set_Length ( int32 AutoPropertyValue ) cil managed
    {
        IL_0000: ldarg.0
        IL_0001: ldarg.1
        IL_0002: stfld int32 Test1::_Length
        IL_0007: ret
    }

    .property int32 Item( valuetype System.Index i )
    {
        .get int32 Test1::get_Item(valuetype System.Index)
    }
    .property instance int32 Length()
    {
        .get instance int32 Test1::get_Length()
        .set instance void Test1::set_Length(int32)
    }
}
";
        var csSource = @"
System.Console.Write((new Test1() is [42], new Test1()[0]));
";
        var csCompilation = CreateCompilationWithIL(csSource, ilSource);
        csCompilation.VerifyEmitDiagnostics(
            // (2,38): error CS0176: Member 'Test1.this[Index]' cannot be accessed with an instance reference; qualify it with a type name instead
            // System.Console.Write((new Test1() is [42], new Test1()[0]));
            Diagnostic(ErrorCode.ERR_ObjectProhibited, "[42]").WithArguments("Test1.this[System.Index]").WithLocation(2, 38),
            // (2,44): error CS0176: Member 'Test1.this[Index]' cannot be accessed with an instance reference; qualify it with a type name instead
            // System.Console.Write((new Test1() is [42], new Test1()[0]));
            Diagnostic(ErrorCode.ERR_ObjectProhibited, "new Test1()[0]").WithArguments("Test1.this[System.Index]").WithLocation(2, 44)
            );
    }

    [Fact]
    public void ListPattern_MemberLookup_DefaultIndexerWithDifferentName()
    {
        var vbSource = @"
Namespace System
    Public Structure Index
        Public Sub New(ByVal value As Integer, ByVal Optional fromEnd As Boolean = False)
        End Sub
        Public Shared Widening Operator CType(ByVal i As Integer) As Index
            Return Nothing
        End Operator
    End Structure
End Namespace
Public Class Test1
    Public Default ReadOnly Property Name(i As System.Index) As Integer
        Get
            Return 42
        End Get
    End Property
    Public Property Length As Integer = 1
End Class
";
        var csSource = @"
System.Console.Write((new Test1() is [42], new Test1()[0]));
";
        var vbCompilation = CreateVisualBasicCompilation(vbSource);
        var csCompilation = CreateCompilation(csSource, references: new[] { vbCompilation.EmitToImageReference() });
        CompileAndVerify(csCompilation, expectedOutput: "(True, 42)").VerifyDiagnostics();
    }

    [Fact]
    public void ListPattern_MemberLookup_NonDefaultIndexerNamedItem()
    {
        var vbSource = @"
Namespace System
    Public Structure Index
        Public Sub New(ByVal value As Integer, ByVal Optional fromEnd As Boolean = False)
        End Sub
        Public Shared Widening Operator CType(ByVal i As Integer) As Index
            Return Nothing
        End Operator
    End Structure
End Namespace
Public Class Test1
    Public ReadOnly Property Item(i As System.Index) As Integer
        Get
            Return 0
        End Get
    End Property
    Public Property Length As Integer = 0
End Class
";
        var csSource = @"
System.Console.Write((new Test1() is [42], new Test1()[0]));
";
        var vbCompilation = CreateVisualBasicCompilation(vbSource);
        var csCompilation = CreateCompilation(csSource, references: new[] { vbCompilation.EmitToImageReference() });
        csCompilation.VerifyEmitDiagnostics(
            // (2,38): error CS0021: Cannot apply indexing with [] to an expression of type 'Test1'
            // System.Console.Write((new Test1() is [42], new Test1()[0]));
            Diagnostic(ErrorCode.ERR_BadIndexLHS, "[42]").WithArguments("Test1").WithLocation(2, 38),
            // (2,44): error CS0021: Cannot apply indexing with [] to an expression of type 'Test1'
            // System.Console.Write((new Test1() is [42], new Test1()[0]));
            Diagnostic(ErrorCode.ERR_BadIndexLHS, "new Test1()[0]").WithArguments("Test1").WithLocation(2, 44)
            );
    }

    [Fact]
    public void ListPattern_MemberLookup_Index_ErrorCases_1()
    {
        var source = @"
using System;

_ = new Test1() is [0];
_ = new Test1()[^1];

class Test1
{
    public int this[Index i] { set {} }
    public int Length => 0;
}
";
        var compilation = CreateCompilationWithIndexAndRange(source);
        compilation.VerifyEmitDiagnostics(
            // (4,20): error CS0154: The property or indexer 'Test1.this[Index]' cannot be used in this context because it lacks the get accessor
            // _ = new Test1() is [0];
            Diagnostic(ErrorCode.ERR_PropertyLacksGet, "[0]").WithArguments("Test1.this[System.Index]").WithLocation(4, 20),
            // (5,5): error CS0154: The property or indexer 'Test1.this[Index]' cannot be used in this context because it lacks the get accessor
            // _ = new Test1()[^1];
            Diagnostic(ErrorCode.ERR_PropertyLacksGet, "new Test1()[^1]").WithArguments("Test1.this[System.Index]").WithLocation(5, 5)
            );
    }

    [Fact]
    public void ListPattern_MemberLookup_Index_ErrorCases_2()
    {
        var source = @"
using System;

_ = new Test1() is [0];
_ = new Test1()[^1];

class Test1
{
    public int this[Index i] { private get => 0; set {} }
    public int Length => 0;
}
";
        var compilation = CreateCompilationWithIndexAndRange(source);
        compilation.VerifyEmitDiagnostics(
            // (4,20): error CS0271: The property or indexer 'Test1.this[Index]' cannot be used in this context because the get accessor is inaccessible
            // _ = new Test1() is [0];
            Diagnostic(ErrorCode.ERR_InaccessibleGetter, "[0]").WithArguments("Test1.this[System.Index]").WithLocation(4, 20),
            // (5,5): error CS0271: The property or indexer 'Test1.this[Index]' cannot be used in this context because the get accessor is inaccessible
            // _ = new Test1()[^1];
            Diagnostic(ErrorCode.ERR_InaccessibleGetter, "new Test1()[^1]").WithArguments("Test1.this[System.Index]").WithLocation(5, 5)
            );
    }

    [Fact]
    public void ListPattern_MemberLookup_Index_ErrorCases_3()
    {
        var source = @"
using System;

_ = new Test1() is [0];
_ = new Test1()[^1];

class Test1
{
    public int this[int i, int ignored = 0] => 0;
    public int Length => 0;
}
";
        var compilation = CreateCompilationWithIndexAndRange(source);
        compilation.VerifyEmitDiagnostics(
            // (4,20): error CS1503: Argument 1: cannot convert from 'System.Index' to 'int'
            // _ = new Test1() is [0];
            Diagnostic(ErrorCode.ERR_BadArgType, "[0]").WithArguments("1", "System.Index", "int").WithLocation(4, 20),
            // (5,17): error CS1503: Argument 1: cannot convert from 'System.Index' to 'int'
            // _ = new Test1()[^1];
            Diagnostic(ErrorCode.ERR_BadArgType, "^1").WithArguments("1", "System.Index", "int").WithLocation(5, 17)
            );
    }

    [Fact]
    public void ListPattern_MemberLookup_Index_ErrorCases_4()
    {
        var source = @"
using System;

_ = new Test1() is [0];
_ = new Test1()[^1];

class Test1
{
    public int this[long i, int ignored = 0] => 0;
    public int Length => 0;
}
";
        var compilation = CreateCompilationWithIndexAndRange(source);
        compilation.VerifyEmitDiagnostics(
            // (4,20): error CS1503: Argument 1: cannot convert from 'System.Index' to 'long'
            // _ = new Test1() is [0];
            Diagnostic(ErrorCode.ERR_BadArgType, "[0]").WithArguments("1", "System.Index", "long").WithLocation(4, 20),
            // (5,17): error CS1503: Argument 1: cannot convert from 'System.Index' to 'long'
            // _ = new Test1()[^1];
            Diagnostic(ErrorCode.ERR_BadArgType, "^1").WithArguments("1", "System.Index", "long").WithLocation(5, 17)
            );
    }

    [Fact]
    public void ListPattern_MemberLookup_Index_ErrorCases_5()
    {
        var source = @"
using System;

_ = new Test1() is [0];
_ = new Test1()[^1];

class Test1
{
    public int this[long i] => 0;
    public int Length => 0;
}
";
        var compilation = CreateCompilationWithIndexAndRange(source);
        compilation.VerifyEmitDiagnostics(
            // (4,20): error CS1503: Argument 1: cannot convert from 'System.Index' to 'long'
            // _ = new Test1() is [0];
            Diagnostic(ErrorCode.ERR_BadArgType, "[0]").WithArguments("1", "System.Index", "long").WithLocation(4, 20),
            // (5,17): error CS1503: Argument 1: cannot convert from 'System.Index' to 'long'
            // _ = new Test1()[^1];
            Diagnostic(ErrorCode.ERR_BadArgType, "^1").WithArguments("1", "System.Index", "long").WithLocation(5, 17)
            );
    }

    [Fact]
    public void ListPattern_MemberLookup_Index_ErrorCases_6()
    {
        var source = @"
using System;

_ = new Test1() is [0];
_ = new Test1()[^1];

class Test1
{
    public int this[params int[] i] => 0;
    public int Length => 0;
}
";
        var compilation = CreateCompilationWithIndexAndRange(source);
        compilation.VerifyEmitDiagnostics(
            // (4,20): error CS1503: Argument 1: cannot convert from 'System.Index' to 'int'
            // _ = new Test1() is [0];
            Diagnostic(ErrorCode.ERR_BadArgType, "[0]").WithArguments("1", "System.Index", "int").WithLocation(4, 20),
            // (5,17): error CS1503: Argument 1: cannot convert from 'System.Index' to 'int'
            // _ = new Test1()[^1];
            Diagnostic(ErrorCode.ERR_BadArgType, "^1").WithArguments("1", "System.Index", "int").WithLocation(5, 17)
            );
    }

    [Fact]
    public void ListPattern_MemberLookup_Index_ErrorCases_7()
    {
        var source = @"
using System;

_ = new Test1() is [0];
_ = new Test1()[^1];

class Test1
{
    private int this[Index i] => 0;
    public int Length => 0;
}
";
        var compilation = CreateCompilationWithIndexAndRange(source);
        compilation.VerifyEmitDiagnostics(
            // (4,20): error CS0122: 'Test1.this[Index]' is inaccessible due to its protection level
            // _ = new Test1() is [0];
            Diagnostic(ErrorCode.ERR_BadAccess, "[0]").WithArguments("Test1.this[System.Index]").WithLocation(4, 20),
            // (5,5): error CS0122: 'Test1.this[Index]' is inaccessible due to its protection level
            // _ = new Test1()[^1];
            Diagnostic(ErrorCode.ERR_BadAccess, "new Test1()[^1]").WithArguments("Test1.this[System.Index]").WithLocation(5, 5)
            );
    }

    [Fact]
    public void ListPattern_MemberLookup_Range_ErrorCases_1()
    {
        var source = @"
using System;

_ = new Test1() is [..var p];
_ = new Test1() is [..];
_ = new Test1()[..];

class Test1
{
    public int this[Range i] { set {} }
    public int this[int i] => throw new();
    public int Length => 0;
}
";
        var compilation = CreateCompilationWithIndexAndRange(source);
        compilation.VerifyEmitDiagnostics(
            // (4,21): error CS0154: The property or indexer 'Test1.this[Range]' cannot be used in this context because it lacks the get accessor
            // _ = new Test1() is [..var p];
            Diagnostic(ErrorCode.ERR_PropertyLacksGet, "..var p").WithArguments("Test1.this[System.Range]").WithLocation(4, 21),
            // (6,5): error CS0154: The property or indexer 'Test1.this[Range]' cannot be used in this context because it lacks the get accessor
            // _ = new Test1()[..];
            Diagnostic(ErrorCode.ERR_PropertyLacksGet, "new Test1()[..]").WithArguments("Test1.this[System.Range]").WithLocation(6, 5)
            );
    }

    [Fact]
    public void ListPattern_MemberLookup_Range_ErrorCases_2()
    {
        var source = @"
using System;

_ = new Test1() is [..var p];
_ = new Test1() is [..];
_ = new Test1()[..];

class Test1
{
    public int this[Range i] { private get => 0; set {} }
    public int this[int i] => throw new();
    public int Length => 0;
}
";
        var compilation = CreateCompilationWithIndexAndRange(source);
        compilation.VerifyEmitDiagnostics(
            // (4,21): error CS0271: The property or indexer 'Test1.this[Range]' cannot be used in this context because the get accessor is inaccessible
            // _ = new Test1() is [..var p];
            Diagnostic(ErrorCode.ERR_InaccessibleGetter, "..var p").WithArguments("Test1.this[System.Range]").WithLocation(4, 21),
            // (6,5): error CS0271: The property or indexer 'Test1.this[Range]' cannot be used in this context because the get accessor is inaccessible
            // _ = new Test1()[..];
            Diagnostic(ErrorCode.ERR_InaccessibleGetter, "new Test1()[..]").WithArguments("Test1.this[System.Range]").WithLocation(6, 5)
            );
    }

    [Fact]
    public void ListPattern_MemberLookup_Range_ErrorCases_3()
    {
        var source = @"
using System;

_ = new Test1() is [..var p];
_ = new Test1() is [..];
_ = new Test1()[..];

class Test1
{
    public int Slice(int i, int j, int ignored = 0) => 0;
    public int this[int i] => throw new();
    public int Length => 0;
}
";
        var compilation = CreateCompilationWithIndexAndRange(source);
        compilation.VerifyEmitDiagnostics(
            // (4,21): error CS1503: Argument 1: cannot convert from 'System.Range' to 'int'
            // _ = new Test1() is [..var p];
            Diagnostic(ErrorCode.ERR_BadArgType, "..var p").WithArguments("1", "System.Range", "int").WithLocation(4, 21),
            // (6,17): error CS1503: Argument 1: cannot convert from 'System.Range' to 'int'
            // _ = new Test1()[..];
            Diagnostic(ErrorCode.ERR_BadArgType, "..").WithArguments("1", "System.Range", "int").WithLocation(6, 17)
            );
    }

    [Fact]
    public void ListPattern_MemberLookup_Range_ErrorCases_4()
    {
        var source = @"
using System;

_ = new Test1() is [..var p];
_ = new Test1() is [..];
_ = new Test1()[..];

class Test1
{
    public int Slice(int i, int j, params int[] ignored) => 0;
    public int this[int i] => throw new();
    public int Length => 0;
}
";
        var compilation = CreateCompilationWithIndexAndRange(source);
        compilation.VerifyEmitDiagnostics(
            // (4,21): error CS1503: Argument 1: cannot convert from 'System.Range' to 'int'
            // _ = new Test1() is [..var p];
            Diagnostic(ErrorCode.ERR_BadArgType, "..var p").WithArguments("1", "System.Range", "int").WithLocation(4, 21),
            // (6,17): error CS1503: Argument 1: cannot convert from 'System.Range' to 'int'
            // _ = new Test1()[..];
            Diagnostic(ErrorCode.ERR_BadArgType, "..").WithArguments("1", "System.Range", "int").WithLocation(6, 17)
            );
    }

    [Fact]
    public void ListPattern_MemberLookup_Range_ErrorCases_5()
    {
        var source = @"
using System;

_ = new Test1() is [..var p];
_ = new Test1() is [..];
_ = new Test1()[..];

class Test1
{
    public int Slice(long i, long j) => 0;
    public int this[int i] => throw new();
    public int Length => 0;
}
";
        var compilation = CreateCompilationWithIndexAndRange(source);
        compilation.VerifyEmitDiagnostics(
            // (4,21): error CS1503: Argument 1: cannot convert from 'System.Range' to 'int'
            // _ = new Test1() is [..var p];
            Diagnostic(ErrorCode.ERR_BadArgType, "..var p").WithArguments("1", "System.Range", "int").WithLocation(4, 21),
            // (6,17): error CS1503: Argument 1: cannot convert from 'System.Range' to 'int'
            // _ = new Test1()[..];
            Diagnostic(ErrorCode.ERR_BadArgType, "..").WithArguments("1", "System.Range", "int").WithLocation(6, 17)
            );
    }

    [Fact]
    public void ListPattern_MemberLookup_Range_ErrorCases_6()
    {
        var source = @"
using System;

_ = new Test1() is [..var p];
_ = new Test1() is [..];
_ = new Test1()[..];

class Test1
{
    public int Slice(params int[] i) => 0;
    public int this[int i] => throw new();
    public int Length => 0;
}
";
        var compilation = CreateCompilationWithIndexAndRange(source);
        compilation.VerifyEmitDiagnostics(
            // (4,21): error CS1503: Argument 1: cannot convert from 'System.Range' to 'int'
            // _ = new Test1() is [..var p];
            Diagnostic(ErrorCode.ERR_BadArgType, "..var p").WithArguments("1", "System.Range", "int").WithLocation(4, 21),
            // (6,17): error CS1503: Argument 1: cannot convert from 'System.Range' to 'int'
            // _ = new Test1()[..];
            Diagnostic(ErrorCode.ERR_BadArgType, "..").WithArguments("1", "System.Range", "int").WithLocation(6, 17)
            );
    }

    [Fact]
    public void ListPattern_MemberLookup_Range_ErrorCases_7()
    {
        var source = @"
using System;

_ = new Test1() is [..var p];
_ = new Test1() is [..];
_ = new Test1()[..];

class Test1
{
    private int Slice(int i, int j) => 0;
    public int this[int i] => throw new();
    public int Length => 0;
}
";
        var compilation = CreateCompilationWithIndexAndRange(source);
        compilation.VerifyEmitDiagnostics(
            // (4,21): error CS1503: Argument 1: cannot convert from 'System.Range' to 'int'
            // _ = new Test1() is [..var p];
            Diagnostic(ErrorCode.ERR_BadArgType, "..var p").WithArguments("1", "System.Range", "int").WithLocation(4, 21),
            // (6,17): error CS1503: Argument 1: cannot convert from 'System.Range' to 'int'
            // _ = new Test1()[..];
            Diagnostic(ErrorCode.ERR_BadArgType, "..").WithArguments("1", "System.Range", "int").WithLocation(6, 17)
            );
    }

    [Fact]
    public void ListPattern_MemberLookup_Range_ErrorCases_8()
    {
        var source = @"
using System;

_ = new Test1() is [..var p];
_ = new Test1() is [..];
_ = new Test1()[..];

class Test1
{
    public void Slice(int i, int j) {}
    public int this[int i] => throw new();
    public int Length => 0;
}
";
        var compilation = CreateCompilationWithIndexAndRange(source);
        compilation.VerifyEmitDiagnostics(
            // (4,21): error CS1503: Argument 1: cannot convert from 'System.Range' to 'int'
            // _ = new Test1() is [..var p];
            Diagnostic(ErrorCode.ERR_BadArgType, "..var p").WithArguments("1", "System.Range", "int").WithLocation(4, 21),
            // (6,17): error CS1503: Argument 1: cannot convert from 'System.Range' to 'int'
            // _ = new Test1()[..];
            Diagnostic(ErrorCode.ERR_BadArgType, "..").WithArguments("1", "System.Range", "int").WithLocation(6, 17)
            );
    }

    [Fact]
    public void ListPattern_MemberLookup_OverridenIndexer()
    {
        var source = @"
using System;
class Test1
{
    public virtual int this[Index i] => 1;
    public virtual int Count => 1;
}
class Test2 : Test1
{
}
class Test3 : Test2
{
    public override int this[Index i] => 2;
    public override int Count => 2;
}
class X
{
    public static void Main()
    {
        Console.WriteLine(new Test1() is [1]);
        Console.WriteLine(new Test2() is [1]);
        Console.WriteLine(new Test3() is [1]);
        Console.WriteLine(new Test1() is [2, 2]);
        Console.WriteLine(new Test2() is [2, 2]);
        Console.WriteLine(new Test3() is [2, 2]);
    } 
}
";
        var compilation = CreateCompilationWithIndexAndRange(source, parseOptions: TestOptions.RegularWithListPatterns, options: TestOptions.ReleaseExe);
        compilation.VerifyEmitDiagnostics();
        string expectedOutput = @"
True
True
False
False
False
True";
        CompileAndVerify(compilation, expectedOutput: expectedOutput);
    }

    [Fact]
    public void ListPattern_MemberLookup_Fallback_InaccessibleIndexer()
    {
        var source = @"
using System;
class Test1
{
    private int this[Index i] => throw new();
    private int this[Range i] => throw new();
    private int Length => throw new();
    public int this[int i] => 1;
    public int Slice(int i, int j) => 2;
    public int Count => 1;
}
class X
{
    public static void Main()
    {
        Console.WriteLine(new Test1() is [1, ..2]);
    } 
}
";
        var compilation = CreateCompilationWithIndexAndRange(source, parseOptions: TestOptions.RegularWithListPatterns, options: TestOptions.ReleaseExe);
        compilation.VerifyEmitDiagnostics();
        CompileAndVerify(compilation, expectedOutput: "True");
    }

    [Fact]
    public void ListPattern_RefReturns()
    {
        var source = @"
using System;
class Test1
{
    int value = 1;
    public ref int this[Index i] => ref value;
    public ref int this[Range i] => ref value;
    public int Count => 1;
}
class X
{
    public static void Main()
    {
        Console.WriteLine(new Test1() is [1] and [..1]);
    } 
}
";
        var compilation = CreateCompilationWithIndexAndRange(source, parseOptions: TestOptions.RegularWithListPatterns, options: TestOptions.ReleaseExe);
        compilation.VerifyEmitDiagnostics();
        var verifier = CompileAndVerify(compilation, expectedOutput: "True");
        verifier.VerifyIL("X.Main", @"
{
  // Code size       71 (0x47)
  .maxstack  4
  .locals init (Test1 V_0)
  IL_0000:  newobj     ""Test1..ctor()""
  IL_0005:  stloc.0
  IL_0006:  ldloc.0
  IL_0007:  brfalse.s  IL_0040
  IL_0009:  ldloc.0
  IL_000a:  callvirt   ""int Test1.Count.get""
  IL_000f:  ldc.i4.1
  IL_0010:  bne.un.s   IL_0040
  IL_0012:  ldloc.0
  IL_0013:  ldc.i4.0
  IL_0014:  call       ""System.Index System.Index.op_Implicit(int)""
  IL_0019:  callvirt   ""ref int Test1.this[System.Index].get""
  IL_001e:  ldind.i4
  IL_001f:  ldc.i4.1
  IL_0020:  bne.un.s   IL_0040
  IL_0022:  ldloc.0
  IL_0023:  ldc.i4.0
  IL_0024:  call       ""System.Index System.Index.op_Implicit(int)""
  IL_0029:  ldc.i4.0
  IL_002a:  ldc.i4.1
  IL_002b:  newobj     ""System.Index..ctor(int, bool)""
  IL_0030:  newobj     ""System.Range..ctor(System.Index, System.Index)""
  IL_0035:  callvirt   ""ref int Test1.this[System.Range].get""
  IL_003a:  ldind.i4
  IL_003b:  ldc.i4.1
  IL_003c:  ceq
  IL_003e:  br.s       IL_0041
  IL_0040:  ldc.i4.0
  IL_0041:  call       ""void System.Console.WriteLine(bool)""
  IL_0046:  ret
}");
    }

    [Fact]
    public void SlicePattern_SliceValue()
    {
        var source = @"
using System;
class X
{
    public static void Main()
    {
        var arr = new[] { 1, 2, 3, 4 };
        if (arr is [.. var start, _])
            Console.WriteLine(string.Join("", "", start));
        if (arr is [_, .. var end])
            Console.WriteLine(string.Join("", "", end));
        if (arr is [_, .. var middle, _])
            Console.WriteLine(string.Join("", "", middle));
        if (arr is [.. var all])
            Console.WriteLine(string.Join("", "", all));
    } 
}
" + TestSources.GetSubArray;
        var compilation = CreateCompilationWithIndexAndRangeAndSpan(source, parseOptions: TestOptions.RegularWithListPatterns, options: TestOptions.ReleaseExe);
        compilation.VerifyEmitDiagnostics();
        string expectedOutput = @"
1, 2, 3
2, 3, 4
2, 3
1, 2, 3, 4";
        CompileAndVerify(compilation, expectedOutput: expectedOutput);
    }

    [Fact]
    public void SlicePattern_Subpattern()
    {
        var source = @"
using System;
class C
{
    private int length;
    public C(int length) => this.length = length;
    public int this[int i] => 1;
    public int Slice(int i, int j) => throw new();
    public int Length { get { Console.WriteLine(nameof(Length)); return length; } }
}
class X
{
    public static bool Test1(C c) => c is [..];
    public static bool Test2(C c) => c is [.._];
    public static void Main()
    {
        Console.WriteLine(Test1(null));
        Console.WriteLine(Test2(null));
        Console.WriteLine(Test1(new(-1)));
        Console.WriteLine(Test1(new(0)));
        Console.WriteLine(Test1(new(1)));
        Console.WriteLine(Test2(new(-1)));
        Console.WriteLine(Test2(new(0)));
        Console.WriteLine(Test2(new(1)));
    } 
}
";
        var compilation = CreateCompilationWithIndexAndRange(source, parseOptions: TestOptions.RegularWithListPatterns, options: TestOptions.ReleaseExe);
        compilation.VerifyEmitDiagnostics();
        string expectedOutput = @"
False
False
True
True
True
Length
True
Length
True
Length
True
";
        var verifier = CompileAndVerify(compilation, expectedOutput: expectedOutput);
        AssertEx.Multiple(
            () => verifier.VerifyIL("X.Test1", @"
{
  // Code size        5 (0x5)
  .maxstack  2
  IL_0000:  ldarg.0
  IL_0001:  ldnull
  IL_0002:  cgt.un
  IL_0004:  ret
}"),
            () => verifier.VerifyIL("X.Test2", @"
{
  // Code size       14 (0xe)
  .maxstack  1
  IL_0000:  ldarg.0
  IL_0001:  brfalse.s  IL_000c
  IL_0003:  ldarg.0
  IL_0004:  callvirt   ""int C.Length.get""
  IL_0009:  pop
  IL_000a:  ldc.i4.1
  IL_000b:  ret
  IL_000c:  ldc.i4.0
  IL_000d:  ret
}")
        );
    }

    [Fact]
    public void ListPattern_OrderOfEvaluation()
    {
        var source = @"
using System;
class X
{
    int this[int i]
    {
        get 
        {
            Console.Write(i);
            return i;
        }
    }
    int Count
    {
        get
        {
            Console.Write(-1);
            return 3;
        }
    }
    public static void Main()
    {
        Console.Write(new X() is [0, 1, 2] ? 1 : 0);
    } 
}
";
        var compilation = CreateCompilationWithIndexAndRangeAndSpan(source, parseOptions: TestOptions.RegularWithListPatterns, options: TestOptions.ReleaseExe);
        compilation.VerifyEmitDiagnostics();
        CompileAndVerify(compilation, expectedOutput: "-10121");
    }

    [Theory]
    [InlineData(
        "{ null, null, new(0, 0) }",
        "[..{ Length: >=2 }, { X: 0, Y: 0 }]",
        "e.Length, e[0..^1], e[0..^1].Length, e[^1], e[^1].X, e[^1].Y, True")]
    [InlineData(
        "{ null, null, new(0, 0) }",
        "[.., { X: 0, Y: 0 }]",
        "e.Length, e[^1], e[^1].X, e[^1].Y, True")]
    [InlineData(
        "{ new(0, 5) }",
        "[.., { X:0, Y:0 }] or [{ X:0, Y:5 }]",
        "e.Length, e[^1], e[^1].X, e[^1].Y, e[0], e[0].X, e[0].Y, True")]
    [InlineData(
        "{ new(0, 1), new(0, 5) }",
        "[.., { X:0, Y:0 }] or [{ X:0, Y:5 }]",
        "e.Length, e[^1], e[^1].X, e[^1].Y, False")]
    [InlineData(
        "{ null, new(0, 5) }",
        "[.., { X:0, Y:0 }] or [{ X:0, Y:5 }]",
        "e.Length, e[^1], e[^1].X, e[^1].Y, False")]
    public void SlicePattern_OrderOfEvaluation(string array, string pattern, string expectedOutput)
    {
        var source = @"
using static System.Console;

Write(new MyArray(new MyPoint[] " + array + @") is " + pattern + @");

class MyPoint
{
    public Point point;
    public string source;

    public MyPoint(int x, int y) : this(new(x, y)) { }
    public MyPoint(Point point, string source = ""e"") => (this.point, this.source) = (point, source);
    public int X { get { Write($""{source}.{nameof(X)}, ""); return point.X; } }
    public int Y { get { Write($""{source}.{nameof(Y)}, ""); return point.Y; } }
}
class MyArray
{
    public MyPoint[] array;
    public string source;

    public MyArray(MyPoint[] array, string source = ""e"") => (this.array, this.source) = (array, source);
    public MyPoint this[System.Index index] { get { Write($""{source}[{index}], ""); return new(array[index].point, $""{source}[{index}]""); } }
    public MyArray this[System.Range range] { get { Write($""{source}[{range}], ""); return new(array[range], $""{source}[{range}]""); } }
    public int Length { get { Write($""{source}.{nameof(Length)}, ""); return array.Length; } }
}
struct Point
{
    public int X, Y;
    public Point(int x, int y) => (X, Y) = (x, y);
}
" + TestSources.GetSubArray;
        var compilation = CreateCompilationWithIndexAndRange(source, parseOptions: TestOptions.RegularWithListPatterns, options: TestOptions.ReleaseExe);
        CompileAndVerify(compilation, expectedOutput: expectedOutput).VerifyDiagnostics();
    }

    [Fact]
    public void ListPattern_NarrowedTypes()
    {
        var source = @"
using System;
class X
{
    static int Test(object o)
    {
        return o switch
        {
            int[] and [1,2,3] => 1,
            double[] and [1,2,3] => 2,
            float[] and [_,_,_] => 3,
            _ => -1,
        };
    }
    public static void Main()
    {
        Console.Write(Test(new int[] { 1, 2, 3 }));
        Console.Write(Test(new double[] { 1, 2, 3 }));
        Console.Write(Test(new float[] { 1, 2, 3 }));
    } 
}
";
        var compilation = CreateCompilation(new[] { source, TestSources.Index }, options: TestOptions.ReleaseExe);
        compilation.VerifyEmitDiagnostics();
        CompileAndVerify(compilation, expectedOutput: "123");
    }

    [Fact]
    public void ImpossiblePattern_01()
    {
        var source = @"
using System;
class X
{
    public void M(int[] a, int[,] mdarray)
    {
        _ = a is [] and [1];          // 1
        _ = a is [1] and [1];
        _ = a is {Length:0} and [1];  // 2
        _ = a is {Length:1} and [1];
        _ = a is [1,2,3] and [1,2,4]; // 3
        _ = a is [1,2,3] and [1,2,3];
        _ = a is ([>0]) and ([<0]);   // 4
        _ = a is ([>0]) and ([>=0]);
        _ = a is [>0] and [<0];       // 5
        _ = a is [>0] and [>=0];
        _ = a is {Length:-1};         // 6
        _ = a is [.., >0] and [<0];   // 7
        _ = a is [.., >0, _] and [_, <=0, ..];
        _ = new { a } is { a.Length:-1 }; // 8
        _ = a is [..{ Length: -1 }];  // 9
        _ = a is [..{ Length: < -1 }];  // 10
        _ = a is [..{ Length: <= -1 }]; // 11
        _ = a is [..{ Length: >= -1 }];
        _ = a is [..{ Length: > -1 }];
        _ = a is [_, _, ..{ Length: int.MaxValue - 1 }]; // 12
        _ = a is [_, _, ..{ Length: <= int.MaxValue - 1 }];
        _ = a is [_, _, ..{ Length: >= int.MaxValue - 1 }]; // 13
        _ = a is [_, _, ..{ Length: < int.MaxValue - 1 }];
        _ = a is [_, _, ..{ Length: > int.MaxValue - 1 }]; // 14
        _ = a is { LongLength: -1 };
        _ = (Array)a is { Length: -1 };
        _ = mdarray is { Length: -1 };
    } 
}
";
        var compilation = CreateCompilation(new[] { source, TestSources.Index, TestSources.Range, TestSources.GetSubArray });
        compilation.VerifyEmitDiagnostics(
            // (7,13): error CS8518: An expression of type 'int[]' can never match the provided pattern.
            //         _ = a is [] and [1];          // 1
            Diagnostic(ErrorCode.ERR_IsPatternImpossible, "a is [] and [1]").WithArguments("int[]").WithLocation(7, 13),
            // (9,13): error CS8518: An expression of type 'int[]' can never match the provided pattern.
            //         _ = a is {Length:0} and [1];  // 2
            Diagnostic(ErrorCode.ERR_IsPatternImpossible, "a is {Length:0} and [1]").WithArguments("int[]").WithLocation(9, 13),
            // (11,13): error CS8518: An expression of type 'int[]' can never match the provided pattern.
            //         _ = a is [1,2,3] and [1,2,4]; // 3
            Diagnostic(ErrorCode.ERR_IsPatternImpossible, "a is [1,2,3] and [1,2,4]").WithArguments("int[]").WithLocation(11, 13),
            // (13,13): error CS8518: An expression of type 'int[]' can never match the provided pattern.
            //         _ = a is ([>0]) and ([<0]);   // 4
            Diagnostic(ErrorCode.ERR_IsPatternImpossible, "a is ([>0]) and ([<0])").WithArguments("int[]").WithLocation(13, 13),
            // (15,13): error CS8518: An expression of type 'int[]' can never match the provided pattern.
            //         _ = a is [>0] and [<0];       // 5
            Diagnostic(ErrorCode.ERR_IsPatternImpossible, "a is [>0] and [<0]").WithArguments("int[]").WithLocation(15, 13),
            // (17,13): error CS8518: An expression of type 'int[]' can never match the provided pattern.
            //         _ = a is {Length:-1};         // 6
            Diagnostic(ErrorCode.ERR_IsPatternImpossible, "a is {Length:-1}").WithArguments("int[]").WithLocation(17, 13),
            // (18,13): error CS8518: An expression of type 'int[]' can never match the provided pattern.
            //         _ = a is [.., >0] and [<0];   // 7
            Diagnostic(ErrorCode.ERR_IsPatternImpossible, "a is [.., >0] and [<0]").WithArguments("int[]").WithLocation(18, 13),
            //         _ = new { a } is { a.Length:-1 }; // 8
            Diagnostic(ErrorCode.ERR_IsPatternImpossible, "new { a } is { a.Length:-1 }").WithArguments("<anonymous type: int[] a>").WithLocation(20, 13),
            // (21,13): error CS8518: An expression of type 'int[]' can never match the provided pattern.
            //         _ = a is [..{ Length: -1 }];  // 9
            Diagnostic(ErrorCode.ERR_IsPatternImpossible, "a is [..{ Length: -1 }]").WithArguments("int[]").WithLocation(21, 13),
            // (22,13): error CS8518: An expression of type 'int[]' can never match the provided pattern.
            //         _ = a is [..{ Length: < -1 }];  // 10
            Diagnostic(ErrorCode.ERR_IsPatternImpossible, "a is [..{ Length: < -1 }]").WithArguments("int[]").WithLocation(22, 13),
            // (23,13): error CS8518: An expression of type 'int[]' can never match the provided pattern.
            //         _ = a is [..{ Length: <= -1 }]; // 11
            Diagnostic(ErrorCode.ERR_IsPatternImpossible, "a is [..{ Length: <= -1 }]").WithArguments("int[]").WithLocation(23, 13),
            // (26,13): error CS8518: An expression of type 'int[]' can never match the provided pattern.
            //         _ = a is [_, _, ..{ Length: int.MaxValue - 1 }]; // 12
            Diagnostic(ErrorCode.ERR_IsPatternImpossible, "a is [_, _, ..{ Length: int.MaxValue - 1 }]").WithArguments("int[]").WithLocation(26, 13),
            // (28,13): error CS8518: An expression of type 'int[]' can never match the provided pattern.
            //         _ = a is [_, _, ..{ Length: >= int.MaxValue - 1 }]; // 13
            Diagnostic(ErrorCode.ERR_IsPatternImpossible, "a is [_, _, ..{ Length: >= int.MaxValue - 1 }]").WithArguments("int[]").WithLocation(28, 13),
            // (30,13): error CS8518: An expression of type 'int[]' can never match the provided pattern.
            //         _ = a is [_, _, ..{ Length: > int.MaxValue - 1 }]; // 14
            Diagnostic(ErrorCode.ERR_IsPatternImpossible, "a is [_, _, ..{ Length: > int.MaxValue - 1 }]").WithArguments("int[]").WithLocation(30, 13)
        );
    }

    [Fact]
    public void ImpossiblePattern_02()
    {
        var source = @"
interface IIndexable
{
    int this[int i] { get; }
}
interface ICountableViaCount
{
    int Count { get; }
}
interface ICountableViaLength
{
    int Length { get; }
}
class X
{
    public static void Test1<T>(T t) where T : ICountableViaCount
    {
        _ = t is { Count: -1 };
        _ = new { t } is { t.Count: -1 };
        _ = t[^1]; // 1
    }
    public static void Test2<T>(T t) where T : ICountableViaLength
    {
        _ = t is { Length: -1 };
        _ = new { t } is { t.Length: -1 };
        _ = t[^1]; // 2
    }
    public static void Test3<T>(T t) where T : IIndexable, ICountableViaCount
    {
        _ = t is { Count: -1 }; // 3
        _ = new { t } is { t.Count: -1 }; // 4
        _ = t[^1];
    }
    public static void Test4<T>(T t) where T : IIndexable, ICountableViaLength
    {
        _ = t is { Length: -1 }; // 5
        _ = new { t } is { t.Length: -1 }; // 6
        _ = t[^1];
    }
    public static void Test5<T>(T t) where T : IIndexable, ICountableViaLength, ICountableViaCount
    {
        _ = t is { Length: -1 }; // 7
        _ = t is { Count: -1 };
        _ = new { t } is { t.Length: -1 }; // 8
        _ = new { t } is { t.Count: -1 };
        _ = t[^1];
    }
}
";
        var compilation = CreateCompilation(new[] { source, TestSources.Index, TestSources.Range, TestSources.GetSubArray });
        compilation.VerifyEmitDiagnostics(
            // (20,13): error CS0021: Cannot apply indexing with [] to an expression of type 'T'
            //         _ = t[^1]; // 1
            Diagnostic(ErrorCode.ERR_BadIndexLHS, "t[^1]").WithArguments("T").WithLocation(20, 13),
            // (26,13): error CS0021: Cannot apply indexing with [] to an expression of type 'T'
            //         _ = t[^1]; // 2
            Diagnostic(ErrorCode.ERR_BadIndexLHS, "t[^1]").WithArguments("T").WithLocation(26, 13),
            // (30,13): error CS8518: An expression of type 'T' can never match the provided pattern.
            //         _ = t is { Count: -1 }; // 3
            Diagnostic(ErrorCode.ERR_IsPatternImpossible, "t is { Count: -1 }").WithArguments("T").WithLocation(30, 13),
            // (31,13): error CS8518: An expression of type '<anonymous type: T t>' can never match the provided pattern.
            //         _ = new { t } is { t.Count: -1 }; // 4
            Diagnostic(ErrorCode.ERR_IsPatternImpossible, "new { t } is { t.Count: -1 }").WithArguments("<anonymous type: T t>").WithLocation(31, 13),
            // (36,13): error CS8518: An expression of type 'T' can never match the provided pattern.
            //         _ = t is { Length: -1 }; // 5
            Diagnostic(ErrorCode.ERR_IsPatternImpossible, "t is { Length: -1 }").WithArguments("T").WithLocation(36, 13),
            // (37,13): error CS8518: An expression of type '<anonymous type: T t>' can never match the provided pattern.
            //         _ = new { t } is { t.Length: -1 }; // 6
            Diagnostic(ErrorCode.ERR_IsPatternImpossible, "new { t } is { t.Length: -1 }").WithArguments("<anonymous type: T t>").WithLocation(37, 13),
            // (42,13): error CS8518: An expression of type 'T' can never match the provided pattern.
            //         _ = t is { Length: -1 }; // 7
            Diagnostic(ErrorCode.ERR_IsPatternImpossible, "t is { Length: -1 }").WithArguments("T").WithLocation(42, 13),
            // (44,13): error CS8518: An expression of type '<anonymous type: T t>' can never match the provided pattern.
            //         _ = new { t } is { t.Length: -1 }; // 8
            Diagnostic(ErrorCode.ERR_IsPatternImpossible, "new { t } is { t.Length: -1 }").WithArguments("<anonymous type: T t>").WithLocation(44, 13)
            );
    }

    [Fact]
    public void ListPattern_ValEscape()
    {
        CreateCompilationWithIndexAndRangeAndSpan(@"
using System;
public ref struct R
{
    public int Length => throw null;
    public R this[int i] => throw null;
    public R Slice(int i, int j) => throw null;
    public static implicit operator R(Span<int> span) => throw null;
}
public class C
{
    public void M1(ref Span<int> s)
    {
        Span<int> outer = stackalloc int[100];
        if (outer is [] list) s = list; // error 1
    }
    public void M2(ref R r)
    {
        R outer = stackalloc int[100];
        if (outer is [var element, .. var slice] list)
        {
            r = element; // error 2
            r = slice; // error 3
            r = list; // error 4       
        } 
    }
    public void M1b(ref Span<int> s)
    {
        Span<int> outer = default;
        if (outer is [] list) s = list; // OK
    }
    public void M2b(ref R r)
    {
        R outer = default;
        if (outer is [var element, .. var slice] list)
        {
            r = element; // OK
            r = slice; // OK
            r = list; // OK     
        } 
    }
}").VerifyDiagnostics(
            // (15,35): error CS8352: Cannot use local 'list' in this context because it may expose referenced variables outside of their declaration scope
            //         if (outer is [] list) s = list; // error 1
            Diagnostic(ErrorCode.ERR_EscapeLocal, "list").WithArguments("list").WithLocation(15, 35),
            // (22,17): error CS8352: Cannot use local 'element' in this context because it may expose referenced variables outside of their declaration scope
            //             r = element; // error 2
            Diagnostic(ErrorCode.ERR_EscapeLocal, "element").WithArguments("element").WithLocation(22, 17),
            // (23,17): error CS8352: Cannot use local 'slice' in this context because it may expose referenced variables outside of their declaration scope
            //             r = slice; // error 3
            Diagnostic(ErrorCode.ERR_EscapeLocal, "slice").WithArguments("slice").WithLocation(23, 17),
            // (24,17): error CS8352: Cannot use local 'list' in this context because it may expose referenced variables outside of their declaration scope
            //             r = list; // error 4
            Diagnostic(ErrorCode.ERR_EscapeLocal, "list").WithArguments("list").WithLocation(24, 17));
    }

    [Fact]
    public void BadConstant()
    {
        var source = @"
using System;
class X
{
    public void M(int[] a)
    {
        const int bad = a;
        _ = a is { Length: bad };
        _ = new { a } is { a.Length: bad };
        _ = a is [..{ Length: bad }];
        _ = a is [..{ Length: < bad }];
        _ = a is [..{ Length: <= bad }];
        _ = a is [..{ Length: >= bad }];
        _ = a is [..{ Length: > bad }];
    } 
}
";
        var compilation = CreateCompilation(new[] { source, TestSources.Index, TestSources.Range, TestSources.GetSubArray });
        compilation.VerifyEmitDiagnostics(
            // (7,25): error CS0029: Cannot implicitly convert type 'int[]' to 'int'
            //         const int bad = a;
            Diagnostic(ErrorCode.ERR_NoImplicitConv, "a").WithArguments("int[]", "int").WithLocation(7, 25));
    }

    [Fact]
    public void ListPattern_Interface()
    {
        var source = @"
D.M(new C());

interface I
{
    int Length { get; }
    int this[int i] { get; }
    string Slice(int i, int j);
}
class C : I
{
    public int Length => 1;
    public int this[int i] => 42;
    public string Slice(int i, int j) => ""slice"";
}
class D
{
    public static void M<T>(T t) where T : I
    {
        if (t is not [var item, ..var rest]) return;
        System.Console.WriteLine(item);
        System.Console.WriteLine(rest);
    }
}
";
        var compilation = CreateCompilationWithIndexAndRange(source, parseOptions: TestOptions.RegularWithListPatterns);
        compilation.VerifyEmitDiagnostics();
        string expectedOutput = @"
42
slice
";
        CompileAndVerify(compilation, expectedOutput: expectedOutput);
    }

    [Fact]
    public void ListPattern_NullableValueType()
    {
        var source = @"
using System;
struct S
{
    public int Length => 1;
    public int this[int i] => 42;

    public static bool Test(S? s)
    {
        return s is [42];
    }

    public static void Main()
    {
        Console.WriteLine(Test(new S()));
        Console.WriteLine(Test(null));
    }
}
";
        var compilation = CreateCompilationWithIndexAndRange(source, parseOptions: TestOptions.RegularWithListPatterns, options: TestOptions.ReleaseExe);
        compilation.VerifyEmitDiagnostics();
        string expectedOutput = @"
True
False
";
        var verifier = CompileAndVerify(compilation, expectedOutput: expectedOutput);
        verifier.VerifyIL("S.Test", @"
{
  // Code size       42 (0x2a)
  .maxstack  2
  .locals init (S V_0)
  IL_0000:  ldarga.s   V_0
  IL_0002:  call       ""bool S?.HasValue.get""
  IL_0007:  brfalse.s  IL_0028
  IL_0009:  ldarga.s   V_0
  IL_000b:  call       ""S S?.GetValueOrDefault()""
  IL_0010:  stloc.0
  IL_0011:  ldloca.s   V_0
  IL_0013:  call       ""int S.Length.get""
  IL_0018:  ldc.i4.1
  IL_0019:  bne.un.s   IL_0028
  IL_001b:  ldloca.s   V_0
  IL_001d:  ldc.i4.0
  IL_001e:  call       ""int S.this[int].get""
  IL_0023:  ldc.i4.s   42
  IL_0025:  ceq
  IL_0027:  ret
  IL_0028:  ldc.i4.0
  IL_0029:  ret
}
");
    }

    [Fact]
    public void ListPattern_Negated_01()
    {
        var source = @"
class X
{
    public void Test1(int[] a)
    {
        switch (a)
        {
            case not [{} y, .. {} z] x: _ = (x, y, z); break;
            case [not {} y, .. not {} z] x: _ = (x, y, z); break;
        }
    }
}
";
        var compilation = CreateCompilation(new[] { source, TestSources.Index, TestSources.Range, TestSources.GetSubArray });
        compilation.VerifyEmitDiagnostics(
            // (8,26): error CS8780: A variable may not be declared within a 'not' or 'or' pattern.
            //             case not [{} y, .. {} z] x: _ = (x, y, z); break;
            Diagnostic(ErrorCode.ERR_DesignatorBeneathPatternCombinator, "y").WithLocation(8, 26),
            // (8,35): error CS8780: A variable may not be declared within a 'not' or 'or' pattern.
            //             case not [{} y, .. {} z] x: _ = (x, y, z); break;
            Diagnostic(ErrorCode.ERR_DesignatorBeneathPatternCombinator, "z").WithLocation(8, 35),
            // (8,38): error CS8780: A variable may not be declared within a 'not' or 'or' pattern.
            //             case not [{} y, .. {} z] x: _ = (x, y, z); break;
            Diagnostic(ErrorCode.ERR_DesignatorBeneathPatternCombinator, "x").WithLocation(8, 38),
            // (8,46): error CS0165: Use of unassigned local variable 'x'
            //             case not [{} y, .. {} z] x: _ = (x, y, z); break;
            Diagnostic(ErrorCode.ERR_UseDefViolation, "x").WithArguments("x").WithLocation(8, 46),
            // (8,49): error CS0165: Use of unassigned local variable 'y'
            //             case not [{} y, .. {} z] x: _ = (x, y, z); break;
            Diagnostic(ErrorCode.ERR_UseDefViolation, "y").WithArguments("y").WithLocation(8, 49),
            // (8,52): error CS0165: Use of unassigned local variable 'z'
            //             case not [{} y, .. {} z] x: _ = (x, y, z); break;
            Diagnostic(ErrorCode.ERR_UseDefViolation, "z").WithArguments("z").WithLocation(8, 52),
            // (9,18): error CS8120: The switch case is unreachable. It has already been handled by a previous case or it is impossible to match.
            //             case [not {} y, .. not {} z] x: _ = (x, y, z); break;
            Diagnostic(ErrorCode.ERR_SwitchCaseSubsumed, "[not {} y, .. not {} z] x").WithLocation(9, 18),
            // (9,26): error CS8780: A variable may not be declared within a 'not' or 'or' pattern.
            //             case [not {} y, .. not {} z] x: _ = (x, y, z); break;
            Diagnostic(ErrorCode.ERR_DesignatorBeneathPatternCombinator, "y").WithLocation(9, 26),
            // (9,39): error CS8780: A variable may not be declared within a 'not' or 'or' pattern.
            //             case [not {} y, .. not {} z] x: _ = (x, y, z); break;
            Diagnostic(ErrorCode.ERR_DesignatorBeneathPatternCombinator, "z").WithLocation(9, 39),
            // (9,53): error CS0165: Use of unassigned local variable 'y'
            //             case [not {} y, .. not {} z] x: _ = (x, y, z); break;
            Diagnostic(ErrorCode.ERR_UseDefViolation, "y").WithArguments("y").WithLocation(9, 53),
            // (9,56): error CS0165: Use of unassigned local variable 'z'
            //             case [not {} y, .. not {} z] x: _ = (x, y, z); break;
            Diagnostic(ErrorCode.ERR_UseDefViolation, "z").WithArguments("z").WithLocation(9, 56)
            );
    }

    [Fact]
    public void ListPattern_Negated_02()
    {
        var source = @"
class X
{
    public void Test1(int[] a)
    {
        if (a is not [{} y, .. {} z] x)
             _ = (x, y, z); // 1
        else 
             _ = (x, y, z);
    }
    public void Test2(int[] a)
    {
        if (a is [not {} y, .. not {} z] x)
             _ = (x, y, z);
        else 
             _ = (x, y, z); // 2
    }
}
";
        var compilation = CreateCompilation(new[] { source, TestSources.Index, TestSources.Range, TestSources.GetSubArray });
        compilation.VerifyEmitDiagnostics(
            // (7,19): error CS0165: Use of unassigned local variable 'x'
            //              _ = (x, y, z); // 1
            Diagnostic(ErrorCode.ERR_UseDefViolation, "x").WithArguments("x").WithLocation(7, 19),
            // (7,22): error CS0165: Use of unassigned local variable 'y'
            //              _ = (x, y, z); // 1
            Diagnostic(ErrorCode.ERR_UseDefViolation, "y").WithArguments("y").WithLocation(7, 22),
            // (7,25): error CS0165: Use of unassigned local variable 'z'
            //              _ = (x, y, z); // 1
            Diagnostic(ErrorCode.ERR_UseDefViolation, "z").WithArguments("z").WithLocation(7, 25),
            // (13,13): error CS8518: An expression of type 'int[]' can never match the provided pattern.
            //         if (a is [not {} y, .. not {} z] x)
            Diagnostic(ErrorCode.ERR_IsPatternImpossible, "a is [not {} y, .. not {} z] x").WithArguments("int[]").WithLocation(13, 13),
            // (13,26): error CS8780: A variable may not be declared within a 'not' or 'or' pattern.
            //         if (a is [not {} y, .. not {} z] x)
            Diagnostic(ErrorCode.ERR_DesignatorBeneathPatternCombinator, "y").WithLocation(13, 26),
            // (13,39): error CS8780: A variable may not be declared within a 'not' or 'or' pattern.
            //         if (a is [not {} y, .. not {} z] x)
            Diagnostic(ErrorCode.ERR_DesignatorBeneathPatternCombinator, "z").WithLocation(13, 39),
            // (16,19): error CS0165: Use of unassigned local variable 'x'
            //              _ = (x, y, z); // 2
            Diagnostic(ErrorCode.ERR_UseDefViolation, "x").WithArguments("x").WithLocation(16, 19),
            // (16,22): error CS0165: Use of unassigned local variable 'y'
            //              _ = (x, y, z); // 2
            Diagnostic(ErrorCode.ERR_UseDefViolation, "y").WithArguments("y").WithLocation(16, 22),
            // (16,25): error CS0165: Use of unassigned local variable 'z'
            //              _ = (x, y, z); // 2
            Diagnostic(ErrorCode.ERR_UseDefViolation, "z").WithArguments("z").WithLocation(16, 25)
            );
    }

    [Fact]
    public void ListPattern_UseSiteErrorOnIndexerAndSlice()
    {
        var missing_cs = @"
public class Missing
{
}
";
        var missingRef = CreateCompilation(missing_cs, assemblyName: "missing")
            .EmitToImageReference();

        var lib2_cs = @"
public class C
{
    public int Length => 0;
    public Missing this[int i] => throw null;
    public Missing Slice(int i, int j) => throw null;
}
";
        var lib2Ref = CreateCompilation(lib2_cs, references: new[] { missingRef })
            .EmitToImageReference();

        var source = @"
class D
{
    void M(C c)
    {
        _ = c is [var item];
        _ = c is [..var rest];
        var index = c[^1];
        var range = c[1..^1];
    }
}
";
        var compilation = CreateCompilation(new[] { source, TestSources.Index, TestSources.Range },
            references: new[] { lib2Ref }, parseOptions: TestOptions.RegularWithListPatterns);
        compilation.VerifyEmitDiagnostics(
            // (6,18): error CS0012: The type 'Missing' is defined in an assembly that is not referenced. You must add a reference to assembly 'missing, Version=0.0.0.0, Culture=neutral, PublicKeyToken=null'.
            //         _ = c is [var item];
            Diagnostic(ErrorCode.ERR_NoTypeDef, "[var item]").WithArguments("Missing", "missing, Version=0.0.0.0, Culture=neutral, PublicKeyToken=null").WithLocation(6, 18),
            // (6,18): error CS0012: The type 'Missing' is defined in an assembly that is not referenced. You must add a reference to assembly 'missing, Version=0.0.0.0, Culture=neutral, PublicKeyToken=null'.
            //         _ = c is [var item];
            Diagnostic(ErrorCode.ERR_NoTypeDef, "[var item]").WithArguments("Missing", "missing, Version=0.0.0.0, Culture=neutral, PublicKeyToken=null").WithLocation(6, 18),
            // (7,18): error CS0012: The type 'Missing' is defined in an assembly that is not referenced. You must add a reference to assembly 'missing, Version=0.0.0.0, Culture=neutral, PublicKeyToken=null'.
            //         _ = c is [..var rest];
            Diagnostic(ErrorCode.ERR_NoTypeDef, "[..var rest]").WithArguments("Missing", "missing, Version=0.0.0.0, Culture=neutral, PublicKeyToken=null").WithLocation(7, 18),
            // (7,18): error CS0012: The type 'Missing' is defined in an assembly that is not referenced. You must add a reference to assembly 'missing, Version=0.0.0.0, Culture=neutral, PublicKeyToken=null'.
            //         _ = c is [..var rest];
            Diagnostic(ErrorCode.ERR_NoTypeDef, "[..var rest]").WithArguments("Missing", "missing, Version=0.0.0.0, Culture=neutral, PublicKeyToken=null").WithLocation(7, 18),
            // (7,19): error CS0012: The type 'Missing' is defined in an assembly that is not referenced. You must add a reference to assembly 'missing, Version=0.0.0.0, Culture=neutral, PublicKeyToken=null'.
            //         _ = c is [..var rest];
            Diagnostic(ErrorCode.ERR_NoTypeDef, "..var rest").WithArguments("Missing", "missing, Version=0.0.0.0, Culture=neutral, PublicKeyToken=null").WithLocation(7, 19),
            // (7,19): error CS0012: The type 'Missing' is defined in an assembly that is not referenced. You must add a reference to assembly 'missing, Version=0.0.0.0, Culture=neutral, PublicKeyToken=null'.
            //         _ = c is [..var rest];
            Diagnostic(ErrorCode.ERR_NoTypeDef, "..var rest").WithArguments("Missing", "missing, Version=0.0.0.0, Culture=neutral, PublicKeyToken=null").WithLocation(7, 19),
            // (8,21): error CS0012: The type 'Missing' is defined in an assembly that is not referenced. You must add a reference to assembly 'missing, Version=0.0.0.0, Culture=neutral, PublicKeyToken=null'.
            //         var index = c[^1];
            Diagnostic(ErrorCode.ERR_NoTypeDef, "c[^1]").WithArguments("Missing", "missing, Version=0.0.0.0, Culture=neutral, PublicKeyToken=null").WithLocation(8, 21),
            // (8,21): error CS0012: The type 'Missing' is defined in an assembly that is not referenced. You must add a reference to assembly 'missing, Version=0.0.0.0, Culture=neutral, PublicKeyToken=null'.
            //         var index = c[^1];
            Diagnostic(ErrorCode.ERR_NoTypeDef, "c[^1]").WithArguments("Missing", "missing, Version=0.0.0.0, Culture=neutral, PublicKeyToken=null").WithLocation(8, 21),
            // (9,21): error CS0012: The type 'Missing' is defined in an assembly that is not referenced. You must add a reference to assembly 'missing, Version=0.0.0.0, Culture=neutral, PublicKeyToken=null'.
            //         var range = c[1..^1];
            Diagnostic(ErrorCode.ERR_NoTypeDef, "c[1..^1]").WithArguments("Missing", "missing, Version=0.0.0.0, Culture=neutral, PublicKeyToken=null").WithLocation(9, 21),
            // (9,21): error CS0012: The type 'Missing' is defined in an assembly that is not referenced. You must add a reference to assembly 'missing, Version=0.0.0.0, Culture=neutral, PublicKeyToken=null'.
            //         var range = c[1..^1];
            Diagnostic(ErrorCode.ERR_NoTypeDef, "c[1..^1]").WithArguments("Missing", "missing, Version=0.0.0.0, Culture=neutral, PublicKeyToken=null").WithLocation(9, 21)
            );

        var tree = compilation.SyntaxTrees.First();
        var model = compilation.GetSemanticModel(tree, ignoreAccessibility: false);
        var declarations = tree.GetRoot().DescendantNodes().OfType<VarPatternSyntax>().ToArray();

        verify(declarations[0], "item", "Missing?");
        verify(declarations[1], "rest", "Missing?");

        var localDeclarations = tree.GetRoot().DescendantNodes().OfType<VariableDeclaratorSyntax>().ToArray();
        verify2(localDeclarations[0], "index", "Missing");
        verify2(localDeclarations[1], "range", "Missing");

        void verify(VarPatternSyntax declaration, string name, string expectedType)
        {
            var local = (ILocalSymbol)model.GetDeclaredSymbol(declaration.Designation)!;
            Assert.Equal(name, local.Name);
            Assert.Equal(expectedType, local.Type.ToTestDisplayString(includeNonNullable: true));
        }

        void verify2(VariableDeclaratorSyntax declaration, string name, string expectedType)
        {
            var local = (ILocalSymbol)model.GetDeclaredSymbol(declaration)!;
            Assert.Equal(name, local.Name);
            Assert.Equal(expectedType, local.Type.ToTestDisplayString(includeNonNullable: true));
        }
    }

    [Fact]
    public void ListPattern_UseSiteErrorOnIndexAndRangeIndexers_WithFallback()
    {
        var missing_cs = @"
public class Missing
{
}
";
        var missingRef = CreateCompilation(missing_cs, assemblyName: "missing")
            .EmitToImageReference();

        var lib2_cs = @"
using System;
public class C
{
    public int Length => 1;
    public Missing this[Index i] => throw null;
    public Missing this[Range r] => throw null;
    public int this[int i] => 42;
    public int Slice(int i, int j) => 43;
}
";
        var lib2Ref = CreateCompilation(new[] { lib2_cs, TestSources.Index, TestSources.Range }, references: new[] { missingRef })
            .EmitToImageReference();

        var source = @"
var c = new C();

if (c is [var item] && c is [..var slice])
{
    var item2 = c[^1];
    var slice2 = c[..];
    System.Console.Write((item, slice, item2, slice2));
}
";
        var compilation = CreateCompilation(source, references: new[] { lib2Ref });
        compilation.VerifyEmitDiagnostics(
            // (4,10): error CS0012: The type 'Missing' is defined in an assembly that is not referenced. You must add a reference to assembly 'missing, Version=0.0.0.0, Culture=neutral, PublicKeyToken=null'.
            // if (c is [var item] && c is [..var slice])
            Diagnostic(ErrorCode.ERR_NoTypeDef, "[var item]").WithArguments("Missing", "missing, Version=0.0.0.0, Culture=neutral, PublicKeyToken=null").WithLocation(4, 10),
            // (4,29): error CS0012: The type 'Missing' is defined in an assembly that is not referenced. You must add a reference to assembly 'missing, Version=0.0.0.0, Culture=neutral, PublicKeyToken=null'.
            // if (c is [var item] && c is [..var slice])
            Diagnostic(ErrorCode.ERR_NoTypeDef, "[..var slice]").WithArguments("Missing", "missing, Version=0.0.0.0, Culture=neutral, PublicKeyToken=null").WithLocation(4, 29),
            // (4,30): error CS0012: The type 'Missing' is defined in an assembly that is not referenced. You must add a reference to assembly 'missing, Version=0.0.0.0, Culture=neutral, PublicKeyToken=null'.
            // if (c is [var item] && c is [..var slice])
            Diagnostic(ErrorCode.ERR_NoTypeDef, "..var slice").WithArguments("Missing", "missing, Version=0.0.0.0, Culture=neutral, PublicKeyToken=null").WithLocation(4, 30),
            // (6,17): error CS0012: The type 'Missing' is defined in an assembly that is not referenced. You must add a reference to assembly 'missing, Version=0.0.0.0, Culture=neutral, PublicKeyToken=null'.
            //     var item2 = c[^1];
            Diagnostic(ErrorCode.ERR_NoTypeDef, "c[^1]").WithArguments("Missing", "missing, Version=0.0.0.0, Culture=neutral, PublicKeyToken=null").WithLocation(6, 17),
            // (7,18): error CS0012: The type 'Missing' is defined in an assembly that is not referenced. You must add a reference to assembly 'missing, Version=0.0.0.0, Culture=neutral, PublicKeyToken=null'.
            //     var slice2 = c[..];
            Diagnostic(ErrorCode.ERR_NoTypeDef, "c[..]").WithArguments("Missing", "missing, Version=0.0.0.0, Culture=neutral, PublicKeyToken=null").WithLocation(7, 18)
            );
    }

    [Fact]
    public void ListPattern_RangeTypeWithMissingInterface()
    {
        var missing_cs = @"
public interface IMissing { }
";

        var range_cs = @"
namespace System;

public struct Range : IMissing
{
    public Index Start { get; }
    public Index End { get; }
    public Range(Index start, Index end) => throw null;
    public static Range StartAt(Index start) => throw null;
    public static Range EndAt(Index end) => throw null;
    public static Range All => throw null;
}
";

        var lib_cs = @"
public class C
{
    public int Length => 0;
    public int this[System.Index i] => 0;
    public int this[System.Range r] => 0;
}
";

        var missingComp = CreateCompilation(missing_cs, assemblyName: "missing");
        missingComp.VerifyDiagnostics();

        var rangeComp = CreateCompilation(new[] { range_cs, TestSources.Index }, references: new[] { missingComp.EmitToImageReference() }, assemblyName: "range");
        rangeComp.VerifyDiagnostics();
        var rangeRef = rangeComp.EmitToImageReference();

        var libComp = CreateCompilation(lib_cs, references: new[] { rangeRef }, assemblyName: "lib");
        libComp.VerifyDiagnostics();

        var sources = new[]
        {
            "_ = ^1;",
            "_ = ..;",
            "_ = new C() is [var x];",
            "_ = new C() is [..var y];",
            "_ = new C()[^1];",
            "_ = new C()[..];"
        };

        foreach (var source in sources)
        {
            var comp = CreateCompilation(source, references: new[] { libComp.EmitToImageReference(), rangeRef });
            comp.VerifyDiagnostics();
            var used = comp.GetUsedAssemblyReferences();
            Assert.True(used.Any(r => r.Display == "range"));
        }
    }

    [Fact]
    public void ListPattern_ObsoleteLengthAndIndexerAndSlice()
    {
        var source = @"
_ = new C() is [var x]; // 1, 2, 3
_ = new C() is [.. var y]; // 4, 5, 6, 7, 8
new C().Slice(0, 0); // 9
_ = new C()[^1]; // 10, 11
_ = new C()[..]; // 12, 13

class C
{
    [System.Obsolete]
    public int Length => 0;

    [System.Obsolete]
    public int this[int i] => 0;

    [System.Obsolete]
    public int Slice(int i, int j) => 0;
}
";
        var comp = CreateCompilation(new[] { source, TestSources.Index, TestSources.Range });
        // Note: duplicate diagnostics are reported on Length because both the list pattern
        //   and the implicit indexer need it.
        comp.VerifyDiagnostics(
            // (2,16): warning CS0612: 'C.Length' is obsolete
            // _ = new C() is [var x]; // 1, 2, 3
            Diagnostic(ErrorCode.WRN_DeprecatedSymbol, "[var x]").WithArguments("C.Length").WithLocation(2, 16),
            // (2,16): warning CS0612: 'C.Length' is obsolete
            // _ = new C() is [var x]; // 1, 2, 3
            Diagnostic(ErrorCode.WRN_DeprecatedSymbol, "[var x]").WithArguments("C.Length").WithLocation(2, 16),
            // (2,16): warning CS0612: 'C.this[int]' is obsolete
            // _ = new C() is [var x]; // 1, 2, 3
            Diagnostic(ErrorCode.WRN_DeprecatedSymbol, "[var x]").WithArguments("C.this[int]").WithLocation(2, 16),
            // (3,16): warning CS0612: 'C.Length' is obsolete
            // _ = new C() is [.. var y]; // 4, 5, 6, 7, 8
            Diagnostic(ErrorCode.WRN_DeprecatedSymbol, "[.. var y]").WithArguments("C.Length").WithLocation(3, 16),
            // (3,16): warning CS0612: 'C.Length' is obsolete
            // _ = new C() is [.. var y]; // 4, 5, 6, 7, 8
            Diagnostic(ErrorCode.WRN_DeprecatedSymbol, "[.. var y]").WithArguments("C.Length").WithLocation(3, 16),
            // (3,16): warning CS0612: 'C.this[int]' is obsolete
            // _ = new C() is [.. var y]; // 4, 5, 6, 7, 8
            Diagnostic(ErrorCode.WRN_DeprecatedSymbol, "[.. var y]").WithArguments("C.this[int]").WithLocation(3, 16),
            // (3,17): warning CS0612: 'C.Length' is obsolete
            // _ = new C() is [.. var y]; // 4, 5, 6, 7, 8
            Diagnostic(ErrorCode.WRN_DeprecatedSymbol, ".. var y").WithArguments("C.Length").WithLocation(3, 17),
            // (3,17): warning CS0612: 'C.Slice(int, int)' is obsolete
            // _ = new C() is [.. var y]; // 4, 5, 6, 7, 8
            Diagnostic(ErrorCode.WRN_DeprecatedSymbol, ".. var y").WithArguments("C.Slice(int, int)").WithLocation(3, 17),
            // (4,1): warning CS0612: 'C.Slice(int, int)' is obsolete
            // new C().Slice(0, 0); // 9
            Diagnostic(ErrorCode.WRN_DeprecatedSymbol, "new C().Slice(0, 0)").WithArguments("C.Slice(int, int)").WithLocation(4, 1),
            // (5,5): warning CS0612: 'C.Length' is obsolete
            // _ = new C()[^1]; // 10, 11
            Diagnostic(ErrorCode.WRN_DeprecatedSymbol, "new C()[^1]").WithArguments("C.Length").WithLocation(5, 5),
            // (5,5): warning CS0612: 'C.this[int]' is obsolete
            // _ = new C()[^1]; // 10, 11
            Diagnostic(ErrorCode.WRN_DeprecatedSymbol, "new C()[^1]").WithArguments("C.this[int]").WithLocation(5, 5),
            // (6,5): warning CS0612: 'C.Length' is obsolete
            // _ = new C()[..]; // 12, 13
            Diagnostic(ErrorCode.WRN_DeprecatedSymbol, "new C()[..]").WithArguments("C.Length").WithLocation(6, 5),
            // (6,5): warning CS0612: 'C.Slice(int, int)' is obsolete
            // _ = new C()[..]; // 12, 13
            Diagnostic(ErrorCode.WRN_DeprecatedSymbol, "new C()[..]").WithArguments("C.Slice(int, int)").WithLocation(6, 5)
            );
    }

    [Fact]
    public void ListPattern_IndexAndSliceReturnMissingTypes()
    {
        var missing_cs = @"
public class Missing { }
public class Missing2 { }
";

        var lib_cs = @"
public class C
{
    public int Length => throw null;
    public Missing this[int i] => throw null;
    public Missing2 Slice(int i, int j) => throw null;
}
";

        var source = @"
_ = new C() is [var x]; // 1, 2
_ = new C() is [.. var y]; // 3, 4, 5, 6
new C().Slice(0, 0); // 7
_ = new C()[^1]; // 8, 9
_ = new C()[..]; // 10, 11
";
        var missingComp = CreateCompilation(missing_cs, assemblyName: "missing");
        missingComp.VerifyDiagnostics();

        var libComp = CreateCompilation(lib_cs, references: new[] { missingComp.EmitToImageReference() }, assemblyName: "lib");
        libComp.VerifyDiagnostics();

        var comp = CreateCompilation(new[] { source, TestSources.Index, TestSources.Range }, references: new[] { libComp.EmitToImageReference() });
        comp.VerifyDiagnostics(
            // (2,16): error CS0012: The type 'Missing' is defined in an assembly that is not referenced. You must add a reference to assembly 'missing, Version=0.0.0.0, Culture=neutral, PublicKeyToken=null'.
            // _ = new C() is [var x]; // 1, 2
            Diagnostic(ErrorCode.ERR_NoTypeDef, "[var x]").WithArguments("Missing", "missing, Version=0.0.0.0, Culture=neutral, PublicKeyToken=null").WithLocation(2, 16),
            // (2,16): error CS0012: The type 'Missing' is defined in an assembly that is not referenced. You must add a reference to assembly 'missing, Version=0.0.0.0, Culture=neutral, PublicKeyToken=null'.
            // _ = new C() is [var x]; // 1, 2
            Diagnostic(ErrorCode.ERR_NoTypeDef, "[var x]").WithArguments("Missing", "missing, Version=0.0.0.0, Culture=neutral, PublicKeyToken=null").WithLocation(2, 16),
            // (3,16): error CS0012: The type 'Missing' is defined in an assembly that is not referenced. You must add a reference to assembly 'missing, Version=0.0.0.0, Culture=neutral, PublicKeyToken=null'.
            // _ = new C() is [.. var y]; // 3, 4, 5, 6
            Diagnostic(ErrorCode.ERR_NoTypeDef, "[.. var y]").WithArguments("Missing", "missing, Version=0.0.0.0, Culture=neutral, PublicKeyToken=null").WithLocation(3, 16),
            // (3,16): error CS0012: The type 'Missing' is defined in an assembly that is not referenced. You must add a reference to assembly 'missing, Version=0.0.0.0, Culture=neutral, PublicKeyToken=null'.
            // _ = new C() is [.. var y]; // 3, 4, 5, 6
            Diagnostic(ErrorCode.ERR_NoTypeDef, "[.. var y]").WithArguments("Missing", "missing, Version=0.0.0.0, Culture=neutral, PublicKeyToken=null").WithLocation(3, 16),
            // (3,17): error CS0012: The type 'Missing' is defined in an assembly that is not referenced. You must add a reference to assembly 'missing, Version=0.0.0.0, Culture=neutral, PublicKeyToken=null'.
            // _ = new C() is [.. var y]; // 3, 4, 5, 6
            Diagnostic(ErrorCode.ERR_NoTypeDef, ".. var y").WithArguments("Missing", "missing, Version=0.0.0.0, Culture=neutral, PublicKeyToken=null").WithLocation(3, 17),
            // (3,17): error CS0012: The type 'Missing2' is defined in an assembly that is not referenced. You must add a reference to assembly 'missing, Version=0.0.0.0, Culture=neutral, PublicKeyToken=null'.
            // _ = new C() is [.. var y]; // 3, 4, 5, 6
            Diagnostic(ErrorCode.ERR_NoTypeDef, ".. var y").WithArguments("Missing2", "missing, Version=0.0.0.0, Culture=neutral, PublicKeyToken=null").WithLocation(3, 17),
            // (4,1): error CS0012: The type 'Missing2' is defined in an assembly that is not referenced. You must add a reference to assembly 'missing, Version=0.0.0.0, Culture=neutral, PublicKeyToken=null'.
            // new C().Slice(0, 0); // 7
            Diagnostic(ErrorCode.ERR_NoTypeDef, "new C().Slice").WithArguments("Missing2", "missing, Version=0.0.0.0, Culture=neutral, PublicKeyToken=null").WithLocation(4, 1),
            // (5,5): error CS0012: The type 'Missing' is defined in an assembly that is not referenced. You must add a reference to assembly 'missing, Version=0.0.0.0, Culture=neutral, PublicKeyToken=null'.
            // _ = new C()[^1]; // 8, 9
            Diagnostic(ErrorCode.ERR_NoTypeDef, "new C()[^1]").WithArguments("Missing", "missing, Version=0.0.0.0, Culture=neutral, PublicKeyToken=null").WithLocation(5, 5),
            // (5,5): error CS0012: The type 'Missing' is defined in an assembly that is not referenced. You must add a reference to assembly 'missing, Version=0.0.0.0, Culture=neutral, PublicKeyToken=null'.
            // _ = new C()[^1]; // 8, 9
            Diagnostic(ErrorCode.ERR_NoTypeDef, "new C()[^1]").WithArguments("Missing", "missing, Version=0.0.0.0, Culture=neutral, PublicKeyToken=null").WithLocation(5, 5),
            // (6,5): error CS0012: The type 'Missing' is defined in an assembly that is not referenced. You must add a reference to assembly 'missing, Version=0.0.0.0, Culture=neutral, PublicKeyToken=null'.
            // _ = new C()[..]; // 10, 11
            Diagnostic(ErrorCode.ERR_NoTypeDef, "new C()[..]").WithArguments("Missing", "missing, Version=0.0.0.0, Culture=neutral, PublicKeyToken=null").WithLocation(6, 5),
            // (6,5): error CS0012: The type 'Missing2' is defined in an assembly that is not referenced. You must add a reference to assembly 'missing, Version=0.0.0.0, Culture=neutral, PublicKeyToken=null'.
            // _ = new C()[..]; // 10, 11
            Diagnostic(ErrorCode.ERR_NoTypeDef, "new C()[..]").WithArguments("Missing2", "missing, Version=0.0.0.0, Culture=neutral, PublicKeyToken=null").WithLocation(6, 5)
            );
    }

    [Fact]
    public void ListPattern_Symbols_01()
    {
        var source = @"
#nullable enable
class X
{
    public void Test(string[]? strings, int[] integers)
    {
        _ = strings is [var element1] list1a;
        _ = strings is [..var slice1] list1b;

        _ = integers is [var element2] list2a;
        _ = integers is [..var slice2] list2b;

        _ = strings is [string element3] list3a;
        _ = strings is [..string[] slice3] list3b;

        _ = integers is [int element4] list4a;
        _ = integers is [..int[] slice4] list4b;
    }
}";
        var compilation = CreateCompilation(new[] { source, TestSources.Index, TestSources.Range, TestSources.GetSubArray });
        compilation.VerifyDiagnostics();
        var tree = compilation.SyntaxTrees[0];
        var nodes = tree.GetRoot().DescendantNodes().OfType<SingleVariableDesignationSyntax>();
        Assert.Collection(nodes,
            d => verify(d, "element1", "string?", "string"),
            d => verify(d, "list1a", "string[]?", "string[]"),
            d => verify(d, "slice1", "string[]?", "string[]"),
            d => verify(d, "list1b", "string[]?", "string[]"),

            d => verify(d, "element2", "int", "int"),
            d => verify(d, "list2a", "int[]?", "int[]"),
            d => verify(d, "slice2", "int[]?", "int[]"),
            d => verify(d, "list2b", "int[]?", "int[]"),

            d => verify(d, "element3", "string", "string"),
            d => verify(d, "list3a", "string[]?", "string[]"),
            d => verify(d, "slice3", "string[]", "string[]"),
            d => verify(d, "list3b", "string[]?", "string[]"),

            d => verify(d, "element4", "int", "int"),
            d => verify(d, "list4a", "int[]?", "int[]"),
            d => verify(d, "slice4", "int[]", "int[]"),
            d => verify(d, "list4b", "int[]?", "int[]")
        );

        void verify(SyntaxNode designation, string syntax, string declaredType, string type)
        {
            Assert.Equal(syntax, designation.ToString());
            var model = compilation.GetSemanticModel(tree);
            var symbol = model.GetDeclaredSymbol(designation);
            Assert.Equal(SymbolKind.Local, symbol.Kind);
            Assert.Equal(declaredType, ((ILocalSymbol)symbol).Type.ToDisplayString());
            var typeInfo = model.GetTypeInfo(designation);
            Assert.Null(typeInfo.Type);
            Assert.Null(typeInfo.ConvertedType);
            typeInfo = model.GetTypeInfo(designation.Parent);
            Assert.Equal(type, typeInfo.Type.ToDisplayString());
            Assert.Equal(type, typeInfo.ConvertedType.ToDisplayString());
        }
    }

    [Fact]
    public void ListPattern_Symbols_02()
    {
        var source =
@"class X
{
    public void Test(string[] strings, int[] integers)
    {
        _ = strings is [{}];
        _ = strings is [..{}];

        _ = integers is [{}];
        _ = integers is [..{}];
    }
}";
        var compilation = CreateCompilation(new[] { source, TestSources.Index, TestSources.Range, TestSources.GetSubArray });
        compilation.VerifyDiagnostics();
        var tree = compilation.SyntaxTrees[0];
        var nodes = tree.GetRoot().DescendantNodes()
            .OfType<PropertyPatternClauseSyntax>()
            .Where(p => p.IsKind(SyntaxKind.PropertyPatternClause));
        Assert.Collection(nodes,
            d => verify(d, "[{}]", "string"),
            d => verify(d, "..{}", "string[]"),

            d => verify(d, "[{}]", "int"),
            d => verify(d, "..{}", "int[]")
        );

        void verify(PropertyPatternClauseSyntax clause, string syntax, string type)
        {
            Assert.Equal(syntax, clause.Parent.Parent.ToString());
            var model = compilation.GetSemanticModel(tree);
            var typeInfo = model.GetTypeInfo(clause.Parent); // inner {} pattern
            Assert.Equal(type, typeInfo.Type.ToDisplayString());
            Assert.Equal(type, typeInfo.ConvertedType.ToDisplayString());
        }
    }

    [Fact]
    public void ListPattern_Symbols_WithoutIndexOrRangeOrGetSubArray()
    {
        var source = @"
#nullable enable
class X
{
    public void Test(int[] integers)
    {
        _ = integers is [var item, ..var slice];
    }
}";
        var compilation = CreateCompilation(source);
        compilation.VerifyDiagnostics(
            // (7,25): error CS0518: Predefined type 'System.Index' is not defined or imported
            //         _ = integers is [var item, ..var slice];
            Diagnostic(ErrorCode.ERR_PredefinedTypeNotFound, "[var item, ..var slice]").WithArguments("System.Index").WithLocation(7, 25),
            // (7,36): error CS0518: Predefined type 'System.Range' is not defined or imported
            //         _ = integers is [var item, ..var slice];
            Diagnostic(ErrorCode.ERR_PredefinedTypeNotFound, "..var slice").WithArguments("System.Range").WithLocation(7, 36)
            );

        var tree = compilation.SyntaxTrees.First();
        var model = compilation.GetSemanticModel(tree);
        var designations = tree.GetRoot().DescendantNodes().OfType<SingleVariableDesignationSyntax>().ToArray();

        var itemDesignation = designations[0];
        Assert.Equal("item", itemDesignation.ToString());

        var symbol = model.GetDeclaredSymbol(itemDesignation);
        Assert.Equal(SymbolKind.Local, symbol.Kind);
        Assert.Equal("System.Int32", ((ILocalSymbol)symbol).Type.ToTestDisplayString());

        var typeInfo = model.GetTypeInfo(itemDesignation);
        Assert.Null(typeInfo.Type);
        Assert.Null(typeInfo.ConvertedType);

        typeInfo = model.GetTypeInfo(itemDesignation.Parent);
        Assert.Equal("System.Int32", typeInfo.Type.ToTestDisplayString());
        Assert.Equal("System.Int32", typeInfo.ConvertedType.ToTestDisplayString());

        var sliceDesignation = designations[1];
        Assert.Equal("slice", sliceDesignation.ToString());

        symbol = model.GetDeclaredSymbol(sliceDesignation);
        Assert.Equal(SymbolKind.Local, symbol.Kind);
        Assert.Equal("System.Int32", ((ILocalSymbol)symbol).Type.ToTestDisplayString());

        typeInfo = model.GetTypeInfo(sliceDesignation);
        Assert.Null(typeInfo.Type);
        Assert.Null(typeInfo.ConvertedType);

        typeInfo = model.GetTypeInfo(sliceDesignation.Parent);
        Assert.Equal("System.Int32", typeInfo.Type.ToTestDisplayString());
        Assert.Equal("System.Int32", typeInfo.ConvertedType.ToTestDisplayString());
    }

    [Fact]
    public void PatternIndexRangeReadOnly_01()
    {
        // Relates to https://github.com/dotnet/roslyn/pull/37194
        var src = @"
using System;
struct S
{
    public int this[int i] => 0;
    public int Length => 0;
    public int Slice(int x, int y) => 0;

    readonly void M(Index i, Range r)
    {
        _ = this[i]; // 1, 2
        _ = this[r]; // 3, 4

        _ = this is [1];
        _ = this is [2, ..var rest];
    }
}";
        var comp = CreateCompilationWithIndexAndRange(src);
        comp.VerifyDiagnostics(
            // (11,13): warning CS8656: Call to non-readonly member 'S.Length.get' from a 'readonly' member results in an implicit copy of 'this'.
            //         _ = this[i]; // 1, 2
            Diagnostic(ErrorCode.WRN_ImplicitCopyInReadOnlyMember, "this").WithArguments("S.Length.get", "this").WithLocation(11, 13),
            // (11,13): warning CS8656: Call to non-readonly member 'S.this[int].get' from a 'readonly' member results in an implicit copy of 'this'.
            //         _ = this[i]; // 1, 2
            Diagnostic(ErrorCode.WRN_ImplicitCopyInReadOnlyMember, "this").WithArguments("S.this[int].get", "this").WithLocation(11, 13),
            // (12,13): warning CS8656: Call to non-readonly member 'S.Length.get' from a 'readonly' member results in an implicit copy of 'this'.
            //         _ = this[r]; // 3, 4
            Diagnostic(ErrorCode.WRN_ImplicitCopyInReadOnlyMember, "this").WithArguments("S.Length.get", "this").WithLocation(12, 13),
            // (12,13): warning CS8656: Call to non-readonly member 'S.Slice(int, int)' from a 'readonly' member results in an implicit copy of 'this'.
            //         _ = this[r]; // 3, 4
            Diagnostic(ErrorCode.WRN_ImplicitCopyInReadOnlyMember, "this").WithArguments("S.Slice(int, int)", "this").WithLocation(12, 13)
            );
    }

    [Fact]
    public void PatternIndexRangeReadOnly_02()
    {
        var src = @"
using System;
struct S
{
    public readonly int this[int i] => 0;
    public readonly int Length => 0;
    public readonly int Slice(int x, int y) => 0;

    readonly void M(Index i, Range r)
    {
        _ = this[i];
        _ = this[r];

        _ = this is [1];
        _ = this is [2, ..var rest];
    }
}";
        var comp = CreateCompilationWithIndexAndRange(src);
        comp.VerifyDiagnostics();
    }

    [Fact]
    public void ListPattern_VoidLength()
    {
        var source = @"
class C
{
    public void Length => throw null;
    public int this[int i] => throw null;
    public void M()
    {
        _ = this is [1];
        _ = this[^1];
    }
}
";
        var compilation = CreateCompilation(new[] { source, TestSources.Index });
        compilation.VerifyEmitDiagnostics(
            // (4,17): error CS0547: 'C.Length': property or indexer cannot have void type
            //     public void Length => throw null;
            Diagnostic(ErrorCode.ERR_PropertyCantHaveVoidType, "Length").WithArguments("C.Length").WithLocation(4, 17),
            // (8,21): error CS1503: Argument 1: cannot convert from 'System.Index' to 'int'
            //         _ = this is [1];
            Diagnostic(ErrorCode.ERR_BadArgType, "[1]").WithArguments("1", "System.Index", "int").WithLocation(8, 21),
            // (9,18): error CS1503: Argument 1: cannot convert from 'System.Index' to 'int'
            //         _ = this[^1];
            Diagnostic(ErrorCode.ERR_BadArgType, "^1").WithArguments("1", "System.Index", "int").WithLocation(9, 18)
            );
    }

    [Fact]
    public void ListPattern_StringLength()
    {
        var source = @"
class C
{
    public string Length => throw null;
    public int this[int i] => throw null;

    public void M()
    {
        _ = this is [1];
        _ = this[^1];
    }
}
";
        var compilation = CreateCompilation(new[] { source, TestSources.Index });
        compilation.VerifyEmitDiagnostics(
            // (9,21): error CS1503: Argument 1: cannot convert from 'System.Index' to 'int'
            //         _ = this is [1];
            Diagnostic(ErrorCode.ERR_BadArgType, "[1]").WithArguments("1", "System.Index", "int").WithLocation(9, 21),
            // (10,18): error CS1503: Argument 1: cannot convert from 'System.Index' to 'int'
            //         _ = this[^1];
            Diagnostic(ErrorCode.ERR_BadArgType, "^1").WithArguments("1", "System.Index", "int").WithLocation(10, 18)
            );
    }

    [Fact]
    public void SlicePattern_VoidReturn()
    {
        var source = @"
class C
{
    public int Length => throw null;
    public int this[int i] => throw null;
    public void Slice(int i, int j) => throw null;

    public void M()
    {
        _ = this is [..];
        _ = this is [.._];
        _ = this is [..var unused];
        if (this is [..var used])
        {
            System.Console.Write(used);
        }
        _ = this[..];
    }
}
";
        var compilation = CreateCompilation(new[] { source, TestSources.Index, TestSources.Range });
        compilation.VerifyEmitDiagnostics(
            // (11,22): error CS1503: Argument 1: cannot convert from 'System.Range' to 'int'
            //         _ = this is [.._];
            Diagnostic(ErrorCode.ERR_BadArgType, ".._").WithArguments("1", "System.Range", "int").WithLocation(11, 22),
            // (12,22): error CS1503: Argument 1: cannot convert from 'System.Range' to 'int'
            //         _ = this is [..var unused];
            Diagnostic(ErrorCode.ERR_BadArgType, "..var unused").WithArguments("1", "System.Range", "int").WithLocation(12, 22),
            // (13,22): error CS1503: Argument 1: cannot convert from 'System.Range' to 'int'
            //         if (this is [..var used])
            Diagnostic(ErrorCode.ERR_BadArgType, "..var used").WithArguments("1", "System.Range", "int").WithLocation(13, 22),
            // (17,18): error CS1503: Argument 1: cannot convert from 'System.Range' to 'int'
            //         _ = this[..];
            Diagnostic(ErrorCode.ERR_BadArgType, "..").WithArguments("1", "System.Range", "int").WithLocation(17, 18)
            );
    }

    [Theory]
    [InlineData("[.._]", "Length True")]
    [InlineData("[..]", "True")]
    [InlineData("[..var unused]", "Length Slice True")]
    [InlineData("[42, ..]", "Length Index True")]
    [InlineData("[42, .._]", "Length Index True")]
    [InlineData("[42, ..var unused]", "Length Index Slice True")]
    public void ListPattern_OnlyCallApisRequiredByPattern(string pattern, string expectedOutput)
    {
        var source = $@"
System.Console.Write(new C() is {pattern});

public class C
{{
    public int Length {{ get {{ System.Console.Write(""Length ""); return 1; }} }}
    public int this[int i] {{ get {{ System.Console.Write(""Index ""); return 42; }} }}
    public int Slice(int i, int j) {{ System.Console.Write(""Slice ""); return 0; }}
}}
";
        var compilation = CreateCompilation(new[] { source, TestSources.Index, TestSources.Range });
        compilation.VerifyDiagnostics();
        CompileAndVerify(compilation, expectedOutput: expectedOutput);
    }

    [Fact]
    public void ListPattern_GenericIndexingParameter()
    {
        var source = @"
#nullable enable
class C<T>
{
    public int Length => throw null!;
    public int this[T i] => throw null!;

    public void M()
    {
        if (new C<int>() is [var item]) // 1
            item.ToString();

        if (new C<int?>() is [var item2]) // 2
            item2.Value.ToString(); // 3
        var item22 = new C<int?>()[^1]; // 4
        item22.Value.ToString(); // 5

        if (new C<System.Index>() is [var item3])
            item3.ToString();
        _ = new C<System.Index>()[^1];

        if (new C<System.Index?>() is [var item4])
            item4.ToString();
        _ = new C<System.Index?>()[^1];
    }
}
";
        var compilation = CreateCompilation(new[] { source, TestSources.Index });
        compilation.VerifyEmitDiagnostics(
            // (10,29): error CS1503: Argument 1: cannot convert from 'System.Index' to 'int'
            //         if (new C<int>() is [var item]) // 1
            Diagnostic(ErrorCode.ERR_BadArgType, "[var item]").WithArguments("1", "System.Index", "int").WithLocation(10, 29),
            // (13,30): error CS1503: Argument 1: cannot convert from 'System.Index' to 'int?'
            //         if (new C<int?>() is [var item2]) // 2
            Diagnostic(ErrorCode.ERR_BadArgType, "[var item2]").WithArguments("1", "System.Index", "int?").WithLocation(13, 30),
            // (14,19): error CS1061: 'int' does not contain a definition for 'Value' and no accessible extension method 'Value' accepting a first argument of type 'int' could be found (are you missing a using directive or an assembly reference?)
            //             item2.Value.ToString(); // 3
            Diagnostic(ErrorCode.ERR_NoSuchMemberOrExtension, "Value").WithArguments("int", "Value").WithLocation(14, 19),
            // (15,36): error CS1503: Argument 1: cannot convert from 'System.Index' to 'int?'
            //         var item22 = new C<int?>()[^1]; // 4
            Diagnostic(ErrorCode.ERR_BadArgType, "^1").WithArguments("1", "System.Index", "int?").WithLocation(15, 36),
            // (16,16): error CS1061: 'int' does not contain a definition for 'Value' and no accessible extension method 'Value' accepting a first argument of type 'int' could be found (are you missing a using directive or an assembly reference?)
            //         item22.Value.ToString(); // 5
            Diagnostic(ErrorCode.ERR_NoSuchMemberOrExtension, "Value").WithArguments("int", "Value").WithLocation(16, 16)
            );
    }

    [Fact]
    public void ListPattern_Nullability()
    {
        var source = @"
#nullable enable
class C<T>
{
    public int Length => throw null!;
    public T this[int i] => throw null!;

    public void M()
    {
        if (new C<int>() is [var item])
            item.ToString();
        else
            item.ToString(); // 1

        if (new C<int?>() is [var item2])
            item2.Value.ToString(); // 2
        else
            item2.Value.ToString(); // 3, 4

        if (new C<string?>() is [var item3])
            item3.ToString(); // 5
        else
            item3.ToString(); // 6, 7

        if (new C<string>() is [var item4])
        {
            item4.ToString();
            item4 = null;
        }
        else
            item4.ToString(); // 8, 9
    }
}
";
        var compilation = CreateCompilation(new[] { source, TestSources.Index });
        compilation.VerifyEmitDiagnostics(
            // (13,13): error CS0165: Use of unassigned local variable 'item'
            //             item.ToString(); // 1
            Diagnostic(ErrorCode.ERR_UseDefViolation, "item").WithArguments("item").WithLocation(13, 13),
            // (16,13): warning CS8629: Nullable value type may be null.
            //             item2.Value.ToString(); // 2
            Diagnostic(ErrorCode.WRN_NullableValueTypeMayBeNull, "item2").WithLocation(16, 13),
            // (18,13): warning CS8629: Nullable value type may be null.
            //             item2.Value.ToString(); // 3, 4
            Diagnostic(ErrorCode.WRN_NullableValueTypeMayBeNull, "item2").WithLocation(18, 13),
            // (18,13): error CS0165: Use of unassigned local variable 'item2'
            //             item2.Value.ToString(); // 3, 4
            Diagnostic(ErrorCode.ERR_UseDefViolation, "item2").WithArguments("item2").WithLocation(18, 13),
            // (21,13): warning CS8602: Dereference of a possibly null reference.
            //             item3.ToString(); // 5
            Diagnostic(ErrorCode.WRN_NullReferenceReceiver, "item3").WithLocation(21, 13),
            // (23,13): warning CS8602: Dereference of a possibly null reference.
            //             item3.ToString(); // 6, 7
            Diagnostic(ErrorCode.WRN_NullReferenceReceiver, "item3").WithLocation(23, 13),
            // (23,13): error CS0165: Use of unassigned local variable 'item3'
            //             item3.ToString(); // 6, 7
            Diagnostic(ErrorCode.ERR_UseDefViolation, "item3").WithArguments("item3").WithLocation(23, 13),
            // (31,13): warning CS8602: Dereference of a possibly null reference.
            //             item4.ToString(); // 8, 9
            Diagnostic(ErrorCode.WRN_NullReferenceReceiver, "item4").WithLocation(31, 13),
            // (31,13): error CS0165: Use of unassigned local variable 'item4'
            //             item4.ToString(); // 8, 9
            Diagnostic(ErrorCode.ERR_UseDefViolation, "item4").WithArguments("item4").WithLocation(31, 13)
            );

        var tree = compilation.SyntaxTrees.First();
        var model = compilation.GetSemanticModel(tree, ignoreAccessibility: false);
        var declarations = tree.GetRoot().DescendantNodes().OfType<VarPatternSyntax>().ToArray();

        Assert.Equal(4, declarations.Length);
        verify(declarations[0], "item", "System.Int32");
        verify(declarations[1], "item2", "System.Int32?");
        verify(declarations[2], "item3", "System.String?");
        verify(declarations[3], "item4", "System.String?");

        void verify(VarPatternSyntax declaration, string name, string expectedType)
        {
            var local = (ILocalSymbol)model.GetDeclaredSymbol(declaration.Designation)!;
            Assert.Equal(name, local.Name);
            Assert.Equal(expectedType, local.Type.ToTestDisplayString(includeNonNullable: true));
        }
    }

    [Fact]
    public void ListPattern_Nullability_IndexIndexer()
    {
        var source = @"
using System;
#nullable enable
class C<T>
{
    public int Length => throw null!;
    public T this[Index i] => throw null!;

    public void M()
    {
        if (new C<int>() is [var item])
            item.ToString();
        else
            item.ToString(); // 1

        if (new C<int?>() is [var item2])
            item2.Value.ToString(); // 2
        else
            item2.Value.ToString(); // 3, 4

        if (new C<string?>() is [var item3])
            item3.ToString(); // 5
        else
            item3.ToString(); // 6, 7

        if (new C<string>() is [var item4])
        {
            item4.ToString();
            item4 = null;
        }
        else
            item4.ToString(); // 8, 9
    }
}
";
        var compilation = CreateCompilation(new[] { source, TestSources.Index });
        compilation.VerifyEmitDiagnostics(
            // (14,13): error CS0165: Use of unassigned local variable 'item'
            //             item.ToString(); // 1
            Diagnostic(ErrorCode.ERR_UseDefViolation, "item").WithArguments("item").WithLocation(14, 13),
            // (17,13): warning CS8629: Nullable value type may be null.
            //             item2.Value.ToString(); // 2
            Diagnostic(ErrorCode.WRN_NullableValueTypeMayBeNull, "item2").WithLocation(17, 13),
            // (19,13): warning CS8629: Nullable value type may be null.
            //             item2.Value.ToString(); // 3, 4
            Diagnostic(ErrorCode.WRN_NullableValueTypeMayBeNull, "item2").WithLocation(19, 13),
            // (19,13): error CS0165: Use of unassigned local variable 'item2'
            //             item2.Value.ToString(); // 3, 4
            Diagnostic(ErrorCode.ERR_UseDefViolation, "item2").WithArguments("item2").WithLocation(19, 13),
            // (22,13): warning CS8602: Dereference of a possibly null reference.
            //             item3.ToString(); // 5
            Diagnostic(ErrorCode.WRN_NullReferenceReceiver, "item3").WithLocation(22, 13),
            // (24,13): warning CS8602: Dereference of a possibly null reference.
            //             item3.ToString(); // 6, 7
            Diagnostic(ErrorCode.WRN_NullReferenceReceiver, "item3").WithLocation(24, 13),
            // (24,13): error CS0165: Use of unassigned local variable 'item3'
            //             item3.ToString(); // 6, 7
            Diagnostic(ErrorCode.ERR_UseDefViolation, "item3").WithArguments("item3").WithLocation(24, 13),
            // (32,13): warning CS8602: Dereference of a possibly null reference.
            //             item4.ToString(); // 8, 9
            Diagnostic(ErrorCode.WRN_NullReferenceReceiver, "item4").WithLocation(32, 13),
            // (32,13): error CS0165: Use of unassigned local variable 'item4'
            //             item4.ToString(); // 8, 9
            Diagnostic(ErrorCode.ERR_UseDefViolation, "item4").WithArguments("item4").WithLocation(32, 13)
            );

        var tree = compilation.SyntaxTrees.First();
        var model = compilation.GetSemanticModel(tree, ignoreAccessibility: false);
        var declarations = tree.GetRoot().DescendantNodes().OfType<VarPatternSyntax>().ToArray();

        Assert.Equal(4, declarations.Length);
        verify(declarations[0], "item", "System.Int32");
        verify(declarations[1], "item2", "System.Int32?");
        verify(declarations[2], "item3", "System.String?");
        verify(declarations[3], "item4", "System.String?");

        void verify(VarPatternSyntax declaration, string name, string expectedType)
        {
            var local = (ILocalSymbol)model.GetDeclaredSymbol(declaration.Designation)!;
            Assert.Equal(name, local.Name);
            Assert.Equal(expectedType, local.Type.ToTestDisplayString(includeNonNullable: true));
        }
    }

    [Fact]
    public void ListPattern_Nullability_Array()
    {
        var source = @"
#nullable enable
class C
{
    public void M()
    {
        if (new int[0] is [var item])
            item.ToString();
        else
            item.ToString(); // 1

        if (new int?[0] is [var item2])
            item2.ToString();
        else
            item2.ToString(); // 2

        if (new string?[0] is [var item3])
            item3.ToString(); // 3
        else
            item3.ToString(); // 4, 5

        if (new string[0] is [var item4])
        {
            item4.ToString();
            item4 = null;
        }
        else
            item4.ToString(); // 6, 7
    }
}
";
        var compilation = CreateCompilation(new[] { source, TestSources.Index });
        compilation.VerifyEmitDiagnostics(
            // (10,13): error CS0165: Use of unassigned local variable 'item'
            //             item.ToString(); // 1
            Diagnostic(ErrorCode.ERR_UseDefViolation, "item").WithArguments("item").WithLocation(10, 13),
            // (15,13): error CS0165: Use of unassigned local variable 'item2'
            //             item2.ToString(); // 2
            Diagnostic(ErrorCode.ERR_UseDefViolation, "item2").WithArguments("item2").WithLocation(15, 13),
            // (18,13): warning CS8602: Dereference of a possibly null reference.
            //             item3.ToString(); // 3
            Diagnostic(ErrorCode.WRN_NullReferenceReceiver, "item3").WithLocation(18, 13),
            // (20,13): warning CS8602: Dereference of a possibly null reference.
            //             item3.ToString(); // 4, 5
            Diagnostic(ErrorCode.WRN_NullReferenceReceiver, "item3").WithLocation(20, 13),
            // (20,13): error CS0165: Use of unassigned local variable 'item3'
            //             item3.ToString(); // 4, 5
            Diagnostic(ErrorCode.ERR_UseDefViolation, "item3").WithArguments("item3").WithLocation(20, 13),
            // (28,13): warning CS8602: Dereference of a possibly null reference.
            //             item4.ToString(); // 6, 7
            Diagnostic(ErrorCode.WRN_NullReferenceReceiver, "item4").WithLocation(28, 13),
            // (28,13): error CS0165: Use of unassigned local variable 'item4'
            //             item4.ToString(); // 6, 7
            Diagnostic(ErrorCode.ERR_UseDefViolation, "item4").WithArguments("item4").WithLocation(28, 13)
            );

        var tree = compilation.SyntaxTrees.First();
        var model = compilation.GetSemanticModel(tree, ignoreAccessibility: false);
        var declarations = tree.GetRoot().DescendantNodes().OfType<VarPatternSyntax>().ToArray();

        Assert.Equal(4, declarations.Length);
        verify(declarations[0], "item", "System.Int32");
        verify(declarations[1], "item2", "System.Int32?");
        verify(declarations[2], "item3", "System.String?");
        verify(declarations[3], "item4", "System.String?");

        void verify(VarPatternSyntax declaration, string name, string expectedType)
        {
            var local = (ILocalSymbol)model.GetDeclaredSymbol(declaration.Designation)!;
            Assert.Equal(name, local.Name);
            Assert.Equal(expectedType, local.Type.ToTestDisplayString(includeNonNullable: true));
        }
    }

    [Fact]
    public void ListPattern_Nullability_MaybeNullReceiver()
    {
        var source = @"
#nullable enable
class C<T>
{
    public int Length => throw null!;
    public T this[int i] => throw null!;

    public void M(C<int>? c)
    {
        if (c is [var item])
            item.ToString();

        _ = c[^1];
    }
}
";
        var compilation = CreateCompilation(new[] { source, TestSources.Index });
        compilation.VerifyEmitDiagnostics(
            // (13,13): warning CS8602: Dereference of a possibly null reference.
            //         _ = c[^1];
            Diagnostic(ErrorCode.WRN_NullReferenceReceiver, "c").WithLocation(13, 13)
            );
    }

    [Fact]
    public void SlicePattern_Nullability()
    {
        var source = @"
#nullable enable
class C<T>
{
    public int Length => throw null!;
    public int this[int i] => throw null!;
    public T Slice(int i, int j) => throw null!;

    public void M()
    {
        if (new C<int>() is [1, ..var rest])
            rest.ToString();
        else
            rest.ToString(); // 1

        if (new C<int?>() is [1, ..var rest2])
            rest2.Value.ToString(); // 2
        else
            rest2.Value.ToString(); // 3, 4

        if (new C<string?>() is [1, ..var rest3])
            rest3.ToString(); // 5
        else
            rest3.ToString(); // 6, 7

        if (new C<string>() is [1, ..var rest4])
        {
            rest4.ToString();
            rest4 = null;
        }
        else
            rest4.ToString(); // 8, 9

        if (new C<T>() is [1, ..var rest5])
        {
            rest5.ToString(); // 10
            rest5 = default;
        }
    }
}
";
        var compilation = CreateCompilation(new[] { source, TestSources.Index, TestSources.Range });
        compilation.VerifyEmitDiagnostics(
            // (14,13): error CS0165: Use of unassigned local variable 'rest'
            //             rest.ToString(); // 1
            Diagnostic(ErrorCode.ERR_UseDefViolation, "rest").WithArguments("rest").WithLocation(14, 13),
            // (17,13): warning CS8629: Nullable value type may be null.
            //             rest2.Value.ToString(); // 2
            Diagnostic(ErrorCode.WRN_NullableValueTypeMayBeNull, "rest2").WithLocation(17, 13),
            // (19,13): warning CS8629: Nullable value type may be null.
            //             rest2.Value.ToString(); // 3, 4
            Diagnostic(ErrorCode.WRN_NullableValueTypeMayBeNull, "rest2").WithLocation(19, 13),
            // (19,13): error CS0165: Use of unassigned local variable 'rest2'
            //             rest2.Value.ToString(); // 3, 4
            Diagnostic(ErrorCode.ERR_UseDefViolation, "rest2").WithArguments("rest2").WithLocation(19, 13),
            // (22,13): warning CS8602: Dereference of a possibly null reference.
            //             rest3.ToString(); // 5
            Diagnostic(ErrorCode.WRN_NullReferenceReceiver, "rest3").WithLocation(22, 13),
            // (24,13): warning CS8602: Dereference of a possibly null reference.
            //             rest3.ToString(); // 6, 7
            Diagnostic(ErrorCode.WRN_NullReferenceReceiver, "rest3").WithLocation(24, 13),
            // (24,13): error CS0165: Use of unassigned local variable 'rest3'
            //             rest3.ToString(); // 6, 7
            Diagnostic(ErrorCode.ERR_UseDefViolation, "rest3").WithArguments("rest3").WithLocation(24, 13),
            // (32,13): warning CS8602: Dereference of a possibly null reference.
            //             rest4.ToString(); // 8, 9
            Diagnostic(ErrorCode.WRN_NullReferenceReceiver, "rest4").WithLocation(32, 13),
            // (32,13): error CS0165: Use of unassigned local variable 'rest4'
            //             rest4.ToString(); // 8, 9
            Diagnostic(ErrorCode.ERR_UseDefViolation, "rest4").WithArguments("rest4").WithLocation(32, 13),
            // (36,13): warning CS8602: Dereference of a possibly null reference.
            //             rest5.ToString(); // 10
            Diagnostic(ErrorCode.WRN_NullReferenceReceiver, "rest5").WithLocation(36, 13)
            );

        var tree = compilation.SyntaxTrees.First();
        var model = compilation.GetSemanticModel(tree, ignoreAccessibility: false);
        var declarations = tree.GetRoot().DescendantNodes().OfType<VarPatternSyntax>().ToArray();

        Assert.Equal(5, declarations.Length);
        verify(declarations[0], "rest", "System.Int32");
        verify(declarations[1], "rest2", "System.Int32?");
        verify(declarations[2], "rest3", "System.String?");
        verify(declarations[3], "rest4", "System.String?");
        verify(declarations[4], "rest5", "T?");

        void verify(VarPatternSyntax declaration, string name, string expectedType)
        {
            var local = (ILocalSymbol)model.GetDeclaredSymbol(declaration.Designation)!;
            Assert.Equal(name, local.Name);
            Assert.Equal(expectedType, local.Type.ToTestDisplayString(includeNonNullable: true));
        }
    }

    [Fact]
    public void SlicePattern_Nullability_RangeIndexer()
    {
        var source = @"
#nullable enable
using System;
class C<T>
{
    public int Length => throw null!;
    public int this[Index i] => throw null!;
    public T this[Range r] => throw null!;

    public void M()
    {
        if (new C<int>() is [1, ..var rest])
            rest.ToString();
        else
            rest.ToString(); // 1

        if (new C<int?>() is [1, ..var rest2])
            rest2.Value.ToString(); // 2
        else
            rest2.Value.ToString(); // 3, 4

        if (new C<string?>() is [1, ..var rest3])
            rest3.ToString(); // 5
        else
            rest3.ToString(); // 6, 7

        if (new C<string>() is [1, ..var rest4])
        {
            rest4.ToString();
            rest4 = null;
        }
        else
            rest4.ToString(); // 8, 9
    }
}
";
        var compilation = CreateCompilation(new[] { source, TestSources.Index, TestSources.Range });
        compilation.VerifyEmitDiagnostics(
            // (15,13): error CS0165: Use of unassigned local variable 'rest'
            //             rest.ToString(); // 1
            Diagnostic(ErrorCode.ERR_UseDefViolation, "rest").WithArguments("rest").WithLocation(15, 13),
            // (18,13): warning CS8629: Nullable value type may be null.
            //             rest2.Value.ToString(); // 2
            Diagnostic(ErrorCode.WRN_NullableValueTypeMayBeNull, "rest2").WithLocation(18, 13),
            // (20,13): warning CS8629: Nullable value type may be null.
            //             rest2.Value.ToString(); // 3, 4
            Diagnostic(ErrorCode.WRN_NullableValueTypeMayBeNull, "rest2").WithLocation(20, 13),
            // (20,13): error CS0165: Use of unassigned local variable 'rest2'
            //             rest2.Value.ToString(); // 3, 4
            Diagnostic(ErrorCode.ERR_UseDefViolation, "rest2").WithArguments("rest2").WithLocation(20, 13),
            // (23,13): warning CS8602: Dereference of a possibly null reference.
            //             rest3.ToString(); // 5
            Diagnostic(ErrorCode.WRN_NullReferenceReceiver, "rest3").WithLocation(23, 13),
            // (25,13): warning CS8602: Dereference of a possibly null reference.
            //             rest3.ToString(); // 6, 7
            Diagnostic(ErrorCode.WRN_NullReferenceReceiver, "rest3").WithLocation(25, 13),
            // (25,13): error CS0165: Use of unassigned local variable 'rest3'
            //             rest3.ToString(); // 6, 7
            Diagnostic(ErrorCode.ERR_UseDefViolation, "rest3").WithArguments("rest3").WithLocation(25, 13),
            // (33,13): warning CS8602: Dereference of a possibly null reference.
            //             rest4.ToString(); // 8, 9
            Diagnostic(ErrorCode.WRN_NullReferenceReceiver, "rest4").WithLocation(33, 13),
            // (33,13): error CS0165: Use of unassigned local variable 'rest4'
            //             rest4.ToString(); // 8, 9
            Diagnostic(ErrorCode.ERR_UseDefViolation, "rest4").WithArguments("rest4").WithLocation(33, 13)
            );
    }

    [Fact]
    public void SlicePattern_Nullability_Array()
    {
        var source = @"
#nullable enable
class C
{
    public void M()
    {
        if (new int[0] is [1, ..var rest])
        {
            rest.ToString();
            rest = null;
        }
        else
            rest.ToString(); // 1, 2

        if (new int?[0] is [1, ..var rest2])
            rest2.ToString();
        else
            rest2.ToString(); // 3, 4

        if (new string?[0] is [null, ..var rest3])
            rest3.ToString();
        else
            rest3.ToString(); // 5, 6

        if (new string[0] is [null, ..var rest4])
            rest4.ToString();
        else
            rest4.ToString(); // 7, 8
    }
}
";
        var compilation = CreateCompilation(new[] { source, TestSources.Index, TestSources.Range, TestSources.GetSubArray });
        compilation.VerifyEmitDiagnostics(
            // (13,13): warning CS8602: Dereference of a possibly null reference.
            //             rest.ToString(); // 1, 2
            Diagnostic(ErrorCode.WRN_NullReferenceReceiver, "rest").WithLocation(13, 13),
            // (13,13): error CS0165: Use of unassigned local variable 'rest'
            //             rest.ToString(); // 1, 2
            Diagnostic(ErrorCode.ERR_UseDefViolation, "rest").WithArguments("rest").WithLocation(13, 13),
            // (18,13): warning CS8602: Dereference of a possibly null reference.
            //             rest2.ToString(); // 3, 4
            Diagnostic(ErrorCode.WRN_NullReferenceReceiver, "rest2").WithLocation(18, 13),
            // (18,13): error CS0165: Use of unassigned local variable 'rest2'
            //             rest2.ToString(); // 3, 4
            Diagnostic(ErrorCode.ERR_UseDefViolation, "rest2").WithArguments("rest2").WithLocation(18, 13),
            // (23,13): warning CS8602: Dereference of a possibly null reference.
            //             rest3.ToString(); // 5, 6
            Diagnostic(ErrorCode.WRN_NullReferenceReceiver, "rest3").WithLocation(23, 13),
            // (23,13): error CS0165: Use of unassigned local variable 'rest3'
            //             rest3.ToString(); // 5, 6
            Diagnostic(ErrorCode.ERR_UseDefViolation, "rest3").WithArguments("rest3").WithLocation(23, 13),
            // (28,13): warning CS8602: Dereference of a possibly null reference.
            //             rest4.ToString(); // 7, 8
            Diagnostic(ErrorCode.WRN_NullReferenceReceiver, "rest4").WithLocation(28, 13),
            // (28,13): error CS0165: Use of unassigned local variable 'rest4'
            //             rest4.ToString(); // 7, 8
            Diagnostic(ErrorCode.ERR_UseDefViolation, "rest4").WithArguments("rest4").WithLocation(28, 13)
            );

        var tree = compilation.SyntaxTrees.First();
        var model = compilation.GetSemanticModel(tree, ignoreAccessibility: false);
        var declarations = tree.GetRoot().DescendantNodes().OfType<VarPatternSyntax>().ToArray();

        Assert.Equal(4, declarations.Length);
        verify(declarations[0], "rest", "System.Int32[]?");
        verify(declarations[1], "rest2", "System.Int32?[]?");
        verify(declarations[2], "rest3", "System.String?[]?");
        verify(declarations[3], "rest4", "System.String![]?");

        void verify(VarPatternSyntax declaration, string name, string expectedType)
        {
            var local = (ILocalSymbol)model.GetDeclaredSymbol(declaration.Designation)!;
            Assert.Equal(name, local.Name);
            Assert.Equal(expectedType, local.Type.ToTestDisplayString(includeNonNullable: true));
        }
    }

    [Fact]
    public void SlicePattern_Nullability_MaybeNullReceiver()
    {
        var source = @"
#nullable enable
class C<T>
{
    public int Length => throw null!;
    public T this[int i] => throw null!;
    public T Slice(int i, int j) => throw null!;

    public void M(C<int>? c)
    {
        if (c is [.. var item])
            item.ToString();

        _ = c[..];
    }
}
";
        var compilation = CreateCompilation(new[] { source, TestSources.Index, TestSources.Range });
        compilation.VerifyEmitDiagnostics(
            // (14,13): warning CS8602: Dereference of a possibly null reference.
            //         _ = c[..];
            Diagnostic(ErrorCode.WRN_NullReferenceReceiver, "c").WithLocation(14, 13)
            );
    }

    [Fact]
    public void SlicePattern_DefiniteAssignment()
    {
        var source = @"
class C
{
    public int Length => throw null!;
    public int this[int i] => throw null!;
    public int Slice(int i, int j) => throw null!;

    public void M()
    {
        if (new C() is [var item, ..var rest])
        {
            item.ToString();
            rest.ToString();
        }
        else
        {
            item.ToString(); // 1
            rest.ToString(); // 2
        }
    }
}
";
        var compilation = CreateCompilation(new[] { source, TestSources.Index, TestSources.Range });
        compilation.VerifyEmitDiagnostics(
            // (17,13): error CS0165: Use of unassigned local variable 'item'
            //             item.ToString(); // 1
            Diagnostic(ErrorCode.ERR_UseDefViolation, "item").WithArguments("item").WithLocation(17, 13),
            // (18,13): error CS0165: Use of unassigned local variable 'rest'
            //             rest.ToString(); // 2
            Diagnostic(ErrorCode.ERR_UseDefViolation, "rest").WithArguments("rest").WithLocation(18, 13)
            );
    }

    [Fact]
    public void SlicePattern_LengthAndIndexAndSliceAreStatic()
    {
        // Length, indexer and Slice are static
        var il = @"
.class public auto ansi beforefieldinit C extends [mscorlib]System.Object
{
    .method public hidebysig specialname static int32 get_Length () cil managed
    {
        IL_0000: ldnull
        IL_0001: throw
    }

    .method public hidebysig static specialname int32 get_Item ( int32 i ) cil managed
    {
        IL_0000: ldnull
        IL_0001: throw
    }

    .method public hidebysig static int32 Slice ( int32 i, int32 j ) cil managed
    {
        IL_0000: ldnull
        IL_0001: throw
    }

    .method public hidebysig specialname rtspecialname instance void .ctor () cil managed
    {
        IL_0000: ldarg.0
        IL_0001: call instance void [mscorlib]System.Object::.ctor()
        IL_0006: nop
        IL_0007: ret
    }

    .property int32 Length()
    {
        .get int32 C::get_Length()
    }

    .property int32 Item( int32 i )
    {
        .get int32 C::get_Item(int32)
    }
}
";
        var source = @"
class D
{
    public void M()
    {
        _ = new C() is [var item, ..var rest];
        _ = new C()[^1];
        _ = new C()[..];
    }
}
";
        var compilation = CreateCompilationWithIL(new[] { source, TestSources.Index, TestSources.Range }, il);
        compilation.VerifyEmitDiagnostics(
            // (6,24): error CS0021: Cannot apply indexing with [] to an expression of type 'C'
            //         _ = new C() is [var item, ..var rest];
            Diagnostic(ErrorCode.ERR_BadIndexLHS, "[var item, ..var rest]").WithArguments("C").WithLocation(6, 24),
            // (6,35): error CS0021: Cannot apply indexing with [] to an expression of type 'C'
            //         _ = new C() is [var item, ..var rest];
            Diagnostic(ErrorCode.ERR_BadIndexLHS, "..var rest").WithArguments("C").WithLocation(6, 35),
            // (7,13): error CS0021: Cannot apply indexing with [] to an expression of type 'C'
            //         _ = new C()[^1];
            Diagnostic(ErrorCode.ERR_BadIndexLHS, "new C()[^1]").WithArguments("C").WithLocation(7, 13),
            // (8,13): error CS0021: Cannot apply indexing with [] to an expression of type 'C'
            //         _ = new C()[..];
            Diagnostic(ErrorCode.ERR_BadIndexLHS, "new C()[..]").WithArguments("C").WithLocation(8, 13)
            );
    }

    [Fact]
    public void SlicePattern_LengthAndIndexAndSliceAreStatic_IndexAndRange()
    {
        // Length, [Index] and [Range] are static
        var il = @"
.class public auto ansi beforefieldinit C extends [mscorlib]System.Object
{
    .method public hidebysig specialname static int32 get_Length () cil managed
    {
        IL_0000: ldnull
        IL_0001: throw
    }

    .method public hidebysig static specialname int32 get_Item ( valuetype System.Index i ) cil managed // static this[System.Index]
    {
        IL_0000: ldnull
        IL_0001: throw
    }

    .method public hidebysig static specialname int32 get_Item ( valuetype System.Range i ) cil managed // static this[System.Range]
    {
        IL_0000: ldnull
        IL_0001: throw
    }

    .method public hidebysig specialname rtspecialname instance void .ctor () cil managed
    {
        IL_0000: ldarg.0
        IL_0001: call instance void [mscorlib]System.Object::.ctor()
        IL_0006: nop
        IL_0007: ret
    }

    .property int32 Length()
    {
        .get int32 C::get_Length()
    }
    .property int32 Item( valuetype System.Index i )
    {
        .get int32 C::get_Item( valuetype System.Index )
    }
    .property int32 Item( valuetype System.Range i )
    {
        .get int32 C::get_Item( valuetype System.Range )
    }
}

.class public sequential ansi sealed beforefieldinit System.Index
    extends [mscorlib]System.ValueType
    implements class [mscorlib]System.IEquatable`1<valuetype System.Index>
{
    .pack 0
    .size 1

    .method public hidebysig specialname rtspecialname instance void .ctor ( int32 'value', [opt] bool fromEnd ) cil managed
    {
        .param [2] = bool(false)
        IL_0000: ldnull
        IL_0001: throw
    }

    .method public hidebysig specialname static valuetype System.Index get_Start () cil managed
    {
        IL_0000: ldnull
        IL_0001: throw
    }

    .method public hidebysig specialname static valuetype System.Index get_End () cil managed
    {
        IL_0000: ldnull
        IL_0001: throw
    }

    .method public hidebysig static valuetype System.Index FromStart ( int32 'value' ) cil managed
    {
        IL_0000: ldnull
        IL_0001: throw
    }

    .method public hidebysig static valuetype System.Index FromEnd ( int32 'value' ) cil managed
    {
        IL_0000: ldnull
        IL_0001: throw
    }

    .method public hidebysig specialname instance int32 get_Value () cil managed
    {
        IL_0000: ldnull
        IL_0001: throw
    }

    .method public hidebysig specialname instance bool get_IsFromEnd () cil managed
    {
        IL_0000: ldnull
        IL_0001: throw
    }

    .method public hidebysig instance int32 GetOffset ( int32 length ) cil managed
    {
        IL_0000: ldnull
        IL_0001: throw
    }

    .method public hidebysig virtual instance bool Equals ( object 'value' ) cil managed
    {
        IL_0000: ldnull
        IL_0001: throw
    }

    .method public final hidebysig newslot virtual instance bool Equals ( valuetype System.Index other ) cil managed
    {
        IL_0000: ldnull
        IL_0001: throw
    }

    .method public hidebysig virtual instance int32 GetHashCode () cil managed
    {
        IL_0000: ldnull
        IL_0001: throw
    }

    .method public hidebysig specialname static valuetype System.Index op_Implicit ( int32 'value' ) cil managed
    {
        IL_0000: ldnull
        IL_0001: throw
    }

    .property valuetype System.Index Start()
    {
        .get valuetype System.Index System.Index::get_Start()
    }
    .property valuetype System.Index End()
    {
        .get valuetype System.Index System.Index::get_End()
    }
    .property instance int32 Value()
    {
        .get instance int32 System.Index::get_Value()
    }
    .property instance bool IsFromEnd()
    {
        .get instance bool System.Index::get_IsFromEnd()
    }
}

.class public sequential ansi sealed beforefieldinit System.Range
    extends [mscorlib]System.ValueType
{
    .method public hidebysig specialname instance valuetype System.Index get_Start () cil managed
    {
        IL_0000: ldnull
        IL_0001: throw
    }

    .method public hidebysig specialname instance valuetype System.Index get_End () cil managed
    {
        IL_0000: ldnull
        IL_0001: throw
    }

    .method public hidebysig specialname rtspecialname instance void .ctor ( valuetype System.Index start, valuetype System.Index end ) cil managed
    {
        IL_0000: ldnull
        IL_0001: throw
    }

    .method public hidebysig static valuetype System.Range StartAt ( valuetype System.Index start ) cil managed
    {
        IL_0000: ldnull
        IL_0001: throw
    }

    .method public hidebysig static valuetype System.Range EndAt ( valuetype System.Index end ) cil managed
    {
        IL_0000: ldnull
        IL_0001: throw
    }

    .method public hidebysig specialname static valuetype System.Range get_All () cil managed
    {
        IL_0000: ldnull
        IL_0001: throw
    }

    .property instance valuetype System.Index Start()
    {
        .get instance valuetype System.Index System.Range::get_Start()
    }
    .property instance valuetype System.Index End()
    {
        .get instance valuetype System.Index System.Range::get_End()
    }
    .property valuetype System.Range All()
    {
        .get valuetype System.Range System.Range::get_All()
    }
}
";
        var source = @"
class D
{
    public void M()
    {
        _ = new C() is [var item, ..var rest];
    }
}
";
        var compilation = CreateCompilationWithIL(source, il);
        compilation.VerifyEmitDiagnostics(
            // (6,24): error CS0021: Cannot apply indexing with [] to an expression of type 'C'
            //         _ = new C() is [var item, ..var rest];
            Diagnostic(ErrorCode.ERR_BadIndexLHS, "[var item, ..var rest]").WithArguments("C").WithLocation(6, 24),
            // (6,35): error CS0021: Cannot apply indexing with [] to an expression of type 'C'
            //         _ = new C() is [var item, ..var rest];
            Diagnostic(ErrorCode.ERR_BadIndexLHS, "..var rest").WithArguments("C").WithLocation(6, 35)
            );
    }

    [Fact]
    public void Pattern_Nullability_Exhaustiveness()
    {
        var source = @"
#nullable enable
object?[]? o = null;

_ = o switch
{
    null => 0,
    [null] => 0,
    [not null] => 0,
    { Length: 0 or > 1 } => 0,
};

_ = o switch // 1, didn't test for null
{
    [null] => 0,
    [not null] => 0,
    { Length: 0 or > 1 } => 0,
};

_ = o switch // 2, didn't test for [null]
{
    null => 0,
    [not null] => 0,
    { Length: 0 or > 1 } => 0,
};

_ = o switch // 3, didn't test for [not null]
{
    null => 0,
    [null] => 0,
    { Length: 0 or > 1 } => 0,
};

_ = o switch
{
    null => 0,
    [] => 0,
    [.., null] => 0,
    [.., not null] => 0,
};

_ = o switch // 4, didn't test for [null]
{
    null => 0,
    [] => 0,
    [.., not null] => 0,
};

_ = o switch // 5, didn't test for [not null]
{
    null => 0,
    [] => 0,
    [.., null] => 0,
};

_ = o switch
{
    null => 0,
    [.., null] => 0,
    [not null, ..] => 0,
    { Length: 0 or > 1 } => 0,
};

_ = o switch // 6, didn't test for [_, null]
{
    null => 0,
    [] => 0,
    [_] => 0,
    [.., not null] => 0,
};

_ = o switch // 7, didn't test for [null, _]
{
    null => 0,
    [] => 0,
    [_] => 0,
    [not null, ..] => 0,
};

_ = o switch // 8, didn't test for { Length: 0 }
{
    null => 0,
    [_, ..] => 0,
};

_ = o switch // 9, didn't test for [null]
{
    null => 0,
    [] => 0,
    [..var x, not null] => 0,
};
";
        var compilation = CreateCompilation(new[] { source, TestSources.Index, TestSources.Range, TestSources.GetSubArray });
        compilation.VerifyEmitDiagnostics(
            // (13,7): warning CS8655: The switch expression does not handle some null inputs (it is not exhaustive). For example, the pattern 'null' is not covered.
            // _ = o switch // 1, didn't test for null
            Diagnostic(ErrorCode.WRN_SwitchExpressionNotExhaustiveForNull, "switch").WithArguments("null").WithLocation(13, 7),
            // (20,7): warning CS8655: The switch expression does not handle some null inputs (it is not exhaustive). For example, the pattern '[null]' is not covered.
            // _ = o switch // 2, didn't test for [null]
            Diagnostic(ErrorCode.WRN_SwitchExpressionNotExhaustiveForNull, "switch").WithArguments("[null]").WithLocation(20, 7),
            // (27,7): warning CS8509: The switch expression does not handle all possible values of its input type (it is not exhaustive). For example, the pattern '[not null]' is not covered.
            // _ = o switch // 3, didn't test for [not null]
            Diagnostic(ErrorCode.WRN_SwitchExpressionNotExhaustive, "switch").WithArguments("[not null]").WithLocation(27, 7),
            // (42,7): warning CS8655: The switch expression does not handle some null inputs (it is not exhaustive). For example, the pattern '[null]' is not covered.
            // _ = o switch // 4, didn't test for [null]
            Diagnostic(ErrorCode.WRN_SwitchExpressionNotExhaustiveForNull, "switch").WithArguments("[null]").WithLocation(42, 7),
            // (49,7): warning CS8509: The switch expression does not handle all possible values of its input type (it is not exhaustive). For example, the pattern '[not null]' is not covered.
            // _ = o switch // 5, didn't test for [not null]
            Diagnostic(ErrorCode.WRN_SwitchExpressionNotExhaustive, "switch").WithArguments("[not null]").WithLocation(49, 7),
            // (64,7): warning CS8655: The switch expression does not handle some null inputs (it is not exhaustive). For example, the pattern '[_, null]' is not covered.
            // _ = o switch // 6, didn't test for [_, null]
            Diagnostic(ErrorCode.WRN_SwitchExpressionNotExhaustiveForNull, "switch").WithArguments("[_, null]").WithLocation(64, 7),
            // (72,7): warning CS8655: The switch expression does not handle some null inputs (it is not exhaustive). For example, the pattern '[null, _]' is not covered.
            // _ = o switch // 7, didn't test for [null, _]
            Diagnostic(ErrorCode.WRN_SwitchExpressionNotExhaustiveForNull, "switch").WithArguments("[null, _]").WithLocation(72, 7),
            // (80,7): warning CS8509: The switch expression does not handle all possible values of its input type (it is not exhaustive). For example, the pattern '{ Length: 0 }' is not covered.
            // _ = o switch // 8, didn't test for { Length: 0 }
            Diagnostic(ErrorCode.WRN_SwitchExpressionNotExhaustive, "switch").WithArguments("{ Length: 0 }").WithLocation(80, 7),
            // (86,7): warning CS8655: The switch expression does not handle some null inputs (it is not exhaustive). For example, the pattern '[null]' is not covered.
            // _ = o switch // 9, didn't test for [null]
            Diagnostic(ErrorCode.WRN_SwitchExpressionNotExhaustiveForNull, "switch").WithArguments("[null]").WithLocation(86, 7)
            );
    }

    [Fact]
    public void SlicePattern_Nullability_Exhaustiveness()
    {
        var source = @"
#nullable enable
using System;
class C
{
    public int Length => throw null!;
    public object? this[Index i] => throw null!;
    public object? this[Range r] => throw null!;

    public void M()
    {
        _ = this switch
        {
            null => 0,
            [] => 0,
            [.. null] => 0,
            [.. not null] => 0,
        };

        _ = this switch // no tests for [.. null, _]
        {
            null => 0,
            [] => 0,
            [.. not null] => 0,
        };

        _ = this switch // no test for [.. not null, _]
        {
            null => 0,
            [] => 0,
            [.. null] => 0,
        };

        _ = this switch
        {
            null => 0,
            [] => 0,
            [.. not null] => 0,
            [..] => 0,
        };

        _ = this switch
        {
            null => 0,
            [] => 0,
            [.. null] => 0,
            [..] => 0,
        };

        _ = this switch
        {
            null => 0,
            [] => 0,
            [null, .. null] => 0,
            [..] => 0,
        };
    }
}
";
        var compilation = CreateCompilation(new[] { source, TestSources.Index, TestSources.Range });
        compilation.VerifyEmitDiagnostics(
            // (20,18): warning CS8655: The switch expression does not handle some null inputs (it is not exhaustive). For example, the pattern '[.. null, _]' is not covered.
            //         _ = this switch // no tests for [.. null, _]
            Diagnostic(ErrorCode.WRN_SwitchExpressionNotExhaustiveForNull, "switch").WithArguments("[.. null, _]").WithLocation(20, 18),
            // (27,18): warning CS8509: The switch expression does not handle all possible values of its input type (it is not exhaustive). For example, the pattern '[.. not null, _]' is not covered.
            //         _ = this switch // no test for [.. not null, _]
            Diagnostic(ErrorCode.WRN_SwitchExpressionNotExhaustive, "switch").WithArguments("[.. not null, _]").WithLocation(27, 18)
            );
    }

    [Fact]
    public void SlicePattern_Nullability_Exhaustiveness_WithNestedPropertyTest()
    {
        var source = @"
#nullable enable
using System;
class C
{
    public int Length => throw null!;
    public D? this[Index i] => throw null!;
    public D? this[Range r] => throw null!;

    public void M()
    {
        _ = this switch
        {
            null => 0,
            [] => 0,
            [_, _, ..] => 0,
            [.. null] => 0,
            [.. { Property: < 0 }] => 0,
        };
    }
}

class D
{
    public int Property { get; set; }
}
";
        var compilation = CreateCompilation(new[] { source, TestSources.Index, TestSources.Range });
        compilation.VerifyEmitDiagnostics(
            // (12,18): warning CS8509: The switch expression does not handle all possible values of its input type (it is not exhaustive). For example, the pattern '_' is not covered.
            //         _ = this switch
            Diagnostic(ErrorCode.WRN_SwitchExpressionNotExhaustive, "switch").WithArguments("_").WithLocation(12, 18)
            );
    }

    [Fact]
    public void SlicePattern_Nullability_Exhaustiveness_NestedSlice()
    {
        var source = @"
#nullable enable
using System;
class C
{
    public int Length => throw null!;
    public object? this[Index i] => throw null!;
    public C? this[Range r] => throw null!;

    public void M()
    {
        _ = this switch
        {
            null or { Length: not 1 } => 0,
            [.. null] => 0,
            [.. [null]] => 0,
            [not null] => 0,
        };

        _ = this switch // we didn't test for [.. null] but we're looking for an example with Length=1. // 1
        {
            null or { Length: not 1 } => 0,
            [.. [null]] => 0,
            [not null] => 0,
        };

        _ = this switch // didn't test for [.. [not null]] // // 2
        {
            null or { Length: not 1 } => 0,
            [.. [null]] => 0,
        };

        _ = this switch // didn't test for [.. [not null]] // // 3
        {
            null or { Length: not 1 } => 0,
            [.. null] => 0,
            [.. [null]] => 0,
        };

        _ = this switch // didn't test for [.. null, _] // we're trying to construct an example with Length=1, the slice may not be null // 4
        {
            null or { Length: not 1 } => 0,
            [.. [not null]] => 0,
        };

        _ = this switch // didn't test for [_, .. null, _, _, _] // we're trying to construct an example with Length=4, the slice may not be null // 5
        {
            null or { Length: not 4 } => 0,
            [_, .. [_, not null], _] => 0,
        };

        _ = this switch // we should consider this switch exhaustive // 6
        {
            null or { Length: not 4 } => 0,
            [_, .. [_, _], _] => 0,
        };

        _ = this switch // didn't test for [_, .. [_, null], _] // 7
        {
            null or { Length: not 4 } => 0,
            [_, .. null or [_, not null], _] => 0,
        };

        _ = this switch // didn't test for [_, .. [_, null], _, _] // 8
        {
            null or { Length: not 5 } => 0,
            [_, .. null or [_, not null], _, _] => 0,
        };

        _ = this switch // didn't test for [_, .. [_, null, _], _] // 9
        {
            null or { Length: not 5 } => 0,
            [_, .. null or [_, not null, _], _] => 0,
        };

        _ = this switch // didn't test for [.. null, _] // we're trying to construct an example with Length=1 but a null slice // 10
        {
            null or { Length: not 1 } => 0,
            [.. { Length: 1 }] => 0,
        };
    }
}
";
        // Note: we don't try to explain nested slice patterns right now so all these just produce a fallback example
        var compilation = CreateCompilation(new[] { source, TestSources.Index, TestSources.Range });
        compilation.VerifyEmitDiagnostics(
                // (20,18): warning CS8655: The switch expression does not handle some null inputs (it is not exhaustive). For example, the pattern '_' is not covered.
                //         _ = this switch // we didn't test for [.. null] but we're looking for an example with Length=1. // 1
                Diagnostic(ErrorCode.WRN_SwitchExpressionNotExhaustiveForNull, "switch").WithArguments("_").WithLocation(20, 18),
                // (27,18): warning CS8509: The switch expression does not handle all possible values of its input type (it is not exhaustive). For example, the pattern '_' is not covered.
                //         _ = this switch // didn't test for [.. [not null]] // // 2
                Diagnostic(ErrorCode.WRN_SwitchExpressionNotExhaustive, "switch").WithArguments("_").WithLocation(27, 18),
                // (33,18): warning CS8509: The switch expression does not handle all possible values of its input type (it is not exhaustive). For example, the pattern '_' is not covered.
                //         _ = this switch // didn't test for [.. [not null]] // // 3
                Diagnostic(ErrorCode.WRN_SwitchExpressionNotExhaustive, "switch").WithArguments("_").WithLocation(33, 18),
                // (40,18): warning CS8655: The switch expression does not handle some null inputs (it is not exhaustive). For example, the pattern '_' is not covered.
                //         _ = this switch // didn't test for [.. null, _] // we're trying to construct an example with Length=1, the slice may not be null // 4
                Diagnostic(ErrorCode.WRN_SwitchExpressionNotExhaustiveForNull, "switch").WithArguments("_").WithLocation(40, 18),
                // (46,18): warning CS8655: The switch expression does not handle some null inputs (it is not exhaustive). For example, the pattern '_' is not covered.
                //         _ = this switch // didn't test for [_, .. null, _, _, _] // we're trying to construct an example with Length=4, the slice may not be null // 5
                Diagnostic(ErrorCode.WRN_SwitchExpressionNotExhaustiveForNull, "switch").WithArguments("_").WithLocation(46, 18),
                // (52,18): warning CS8655: The switch expression does not handle some null inputs (it is not exhaustive). For example, the pattern '_' is not covered.
                //         _ = this switch // we should consider this switch exhaustive // 6
                Diagnostic(ErrorCode.WRN_SwitchExpressionNotExhaustiveForNull, "switch").WithArguments("_").WithLocation(52, 18),
                // (58,18): warning CS8655: The switch expression does not handle some null inputs (it is not exhaustive). For example, the pattern '_' is not covered.
                //         _ = this switch // didn't test for [_, .. [_, null], _] // 7
                Diagnostic(ErrorCode.WRN_SwitchExpressionNotExhaustiveForNull, "switch").WithArguments("_").WithLocation(58, 18),
                // (64,18): warning CS8655: The switch expression does not handle some null inputs (it is not exhaustive). For example, the pattern '_' is not covered.
                //         _ = this switch // didn't test for [_, .. [_, null], _, _] // 8
                Diagnostic(ErrorCode.WRN_SwitchExpressionNotExhaustiveForNull, "switch").WithArguments("_").WithLocation(64, 18),
                // (70,18): warning CS8655: The switch expression does not handle some null inputs (it is not exhaustive). For example, the pattern '_' is not covered.
                //         _ = this switch // didn't test for [_, .. [_, null, _], _] // 9
                Diagnostic(ErrorCode.WRN_SwitchExpressionNotExhaustiveForNull, "switch").WithArguments("_").WithLocation(70, 18),
                // (76,18): warning CS8655: The switch expression does not handle some null inputs (it is not exhaustive). For example, the pattern '_' is not covered.
                //         _ = this switch // didn't test for [.. null, _] // we're trying to construct an example with Length=1 but a null slice // 10
                Diagnostic(ErrorCode.WRN_SwitchExpressionNotExhaustiveForNull, "switch").WithArguments("_").WithLocation(76, 18)
            );
    }

    [Fact]
    public void SlicePattern_Nullability_Exhaustiveness_Multiple()
    {
        var source = @"
#nullable enable
using System;
class C
{
    public int Length => throw null!;
    public object? this[Index i] => throw null!;
    public C? this[Range r] => throw null!;

    public void M()
    {
        _ = this switch
        {
            null => 0,
            [] => 0,
            [1, .., 2, .., 3] => 0,
            { Length: > 1 } => 0,
        };
    }
}
";
        var compilation = CreateCompilation(new[] { source, TestSources.Index, TestSources.Range });
        compilation.VerifyEmitDiagnostics(
            // (16,24): error CS9202: Slice patterns may only be used once and directly inside a list pattern.
            //             [1, .., 2, .., 3] => 0,
            Diagnostic(ErrorCode.ERR_MisplacedSlicePattern, "..").WithLocation(16, 24)
            );
    }

    [Fact]
    public void ListPattern_Dynamic()
    {
        var source = @"
#nullable enable
class C
{
    void M(dynamic d)
    {
        _ = d is [_, .._];
    }
}
";
        var compilation = CreateCompilation(new[] { source, TestSources.Index });
        compilation.VerifyEmitDiagnostics(
            // (7,18): error CS8979: List patterns may not be used for a value of type 'dynamic'.
            //         _ = d is [_, .._];
            Diagnostic(ErrorCode.ERR_UnsupportedTypeForListPattern, "[_, .._]").WithArguments("dynamic").WithLocation(7, 18),
            // (7,22): error CS0518: Predefined type 'System.Range' is not defined or imported
            //         _ = d is [_, .._];
            Diagnostic(ErrorCode.ERR_PredefinedTypeNotFound, ".._").WithArguments("System.Range").WithLocation(7, 22)
            );
    }

    [Fact]
    public void ListPattern_UseSiteErrorOnIndexAndRangeIndexers()
    {
        var missing_cs = @"
public class Missing
{
}
";
        var missingRef = CreateCompilation(missing_cs, assemblyName: "missing")
            .EmitToImageReference();

        var lib2_cs = @"
using System;
public class C
{
    public int Length => 0;
    public Missing this[Index i] => throw null;
    public Missing this[Range r] => throw null;
}
";
        var lib2Ref = CreateCompilation(new[] { lib2_cs, TestSources.Index, TestSources.Range }, references: new[] { missingRef })
            .EmitToImageReference();

        var source = @"
class D
{
    void M(C c)
    {
        _ = c is [var item];
        _ = c is [..var rest];
        var index = c[^1];
        var range = c[1..^1];
    }
}
";
        var compilation = CreateCompilation(source, references: new[] { lib2Ref });
        compilation.VerifyEmitDiagnostics(
            // (6,18): error CS0012: The type 'Missing' is defined in an assembly that is not referenced. You must add a reference to assembly 'missing, Version=0.0.0.0, Culture=neutral, PublicKeyToken=null'.
            //         _ = c is [var item];
            Diagnostic(ErrorCode.ERR_NoTypeDef, "[var item]").WithArguments("Missing", "missing, Version=0.0.0.0, Culture=neutral, PublicKeyToken=null").WithLocation(6, 18),
            // (7,18): error CS0012: The type 'Missing' is defined in an assembly that is not referenced. You must add a reference to assembly 'missing, Version=0.0.0.0, Culture=neutral, PublicKeyToken=null'.
            //         _ = c is [..var rest];
            Diagnostic(ErrorCode.ERR_NoTypeDef, "[..var rest]").WithArguments("Missing", "missing, Version=0.0.0.0, Culture=neutral, PublicKeyToken=null").WithLocation(7, 18),
            // (7,19): error CS0012: The type 'Missing' is defined in an assembly that is not referenced. You must add a reference to assembly 'missing, Version=0.0.0.0, Culture=neutral, PublicKeyToken=null'.
            //         _ = c is [..var rest];
            Diagnostic(ErrorCode.ERR_NoTypeDef, "..var rest").WithArguments("Missing", "missing, Version=0.0.0.0, Culture=neutral, PublicKeyToken=null").WithLocation(7, 19),
            // (8,21): error CS0012: The type 'Missing' is defined in an assembly that is not referenced. You must add a reference to assembly 'missing, Version=0.0.0.0, Culture=neutral, PublicKeyToken=null'.
            //         var index = c[^1];
            Diagnostic(ErrorCode.ERR_NoTypeDef, "c[^1]").WithArguments("Missing", "missing, Version=0.0.0.0, Culture=neutral, PublicKeyToken=null").WithLocation(8, 21),
            // (9,21): error CS0012: The type 'Missing' is defined in an assembly that is not referenced. You must add a reference to assembly 'missing, Version=0.0.0.0, Culture=neutral, PublicKeyToken=null'.
            //         var range = c[1..^1];
            Diagnostic(ErrorCode.ERR_NoTypeDef, "c[1..^1]").WithArguments("Missing", "missing, Version=0.0.0.0, Culture=neutral, PublicKeyToken=null").WithLocation(9, 21)
            );
    }

    [Fact]
    public void ListPattern_RefParameters()
    {
        var source = @"
class C
{
    public int Length => 0;
    public int this[ref int i] => 0;
    public int Slice(ref int i, ref int j) => 0;

    void M()
    {
        _ = this is [var item, ..var rest];
        _ = this[^1];
        _ = this[1..^1];
    }
}
";
        var compilation = CreateCompilation(new[] { source, TestSources.Index, TestSources.Range });
        compilation.VerifyEmitDiagnostics(
            // (5,21): error CS0631: ref and out are not valid in this context
            //     public int this[ref int i] => 0;
            Diagnostic(ErrorCode.ERR_IllegalRefParam, "ref").WithLocation(5, 21),
            // (10,21): error CS1620: Argument 1 must be passed with the 'ref' keyword
            //         _ = this is [var item, ..var rest];
            Diagnostic(ErrorCode.ERR_BadArgRef, "[var item, ..var rest]").WithArguments("1", "ref").WithLocation(10, 21),
            // (10,32): error CS1620: Argument 1 must be passed with the 'ref' keyword
            //         _ = this is [var item, ..var rest];
            Diagnostic(ErrorCode.ERR_BadArgRef, "..var rest").WithArguments("1", "ref").WithLocation(10, 32),
            // (11,18): error CS1620: Argument 1 must be passed with the 'ref' keyword
            //         _ = this[^1];
            Diagnostic(ErrorCode.ERR_BadArgRef, "^1").WithArguments("1", "ref").WithLocation(11, 18),
            // (12,18): error CS1620: Argument 1 must be passed with the 'ref' keyword
            //         _ = this[1..^1];
            Diagnostic(ErrorCode.ERR_BadArgRef, "1..^1").WithArguments("1", "ref").WithLocation(12, 18)
            );
    }

    [Fact]
    public void ListPattern_RefParametersInIndexAndRangeIndexers()
    {
        var source = @"
using System;
class C
{
    public int Length => 0;
    public int this[ref Index i] => 0;
    public int this[ref Range r] => 0;

    void M()
    {
        _ = this is [var item, ..var rest];
        _ = this[^1];
        _ = this[1..^1];
    }
}
";
        var compilation = CreateCompilation(new[] { source, TestSources.Index, TestSources.Range });
        compilation.VerifyEmitDiagnostics(
            // (6,21): error CS0631: ref and out are not valid in this context
            //     public int this[ref Index i] => 0;
            Diagnostic(ErrorCode.ERR_IllegalRefParam, "ref").WithLocation(6, 21),
            // (7,21): error CS0631: ref and out are not valid in this context
            //     public int this[ref Range r] => 0;
            Diagnostic(ErrorCode.ERR_IllegalRefParam, "ref").WithLocation(7, 21),
            // (11,21): error CS1620: Argument 1 must be passed with the 'ref' keyword
            //         _ = this is [var item, ..var rest];
            Diagnostic(ErrorCode.ERR_BadArgRef, "[var item, ..var rest]").WithArguments("1", "ref").WithLocation(11, 21),
            // (11,32): error CS1620: Argument 1 must be passed with the 'ref' keyword
            //         _ = this is [var item, ..var rest];
            Diagnostic(ErrorCode.ERR_BadArgRef, "..var rest").WithArguments("1", "ref").WithLocation(11, 32),
            // (12,18): error CS1620: Argument 1 must be passed with the 'ref' keyword
            //         _ = this[^1];
            Diagnostic(ErrorCode.ERR_BadArgRef, "^1").WithArguments("1", "ref").WithLocation(12, 18),
            // (13,18): error CS1620: Argument 1 must be passed with the 'ref' keyword
            //         _ = this[1..^1];
            Diagnostic(ErrorCode.ERR_BadArgRef, "1..^1").WithArguments("1", "ref").WithLocation(13, 18)
            );
    }

    [Fact]
    public void ListPattern_InParameters()
    {
        var source = @"
class C
{
    public int Length => 0;
    public int this[in int i] => 0;
    public int Slice(in int i, in int j) => 0;

    void M()
    {
        _ = this is [var item, ..var rest];
        _ = this[^1];
        _ = this[1..^1];
    }
}
";
        var compilation = CreateCompilation(new[] { source, TestSources.Index });
        compilation.VerifyEmitDiagnostics(
            // (10,21): error CS1503: Argument 1: cannot convert from 'System.Index' to 'in int'
            //         _ = this is [var item, ..var rest];
            Diagnostic(ErrorCode.ERR_BadArgType, "[var item, ..var rest]").WithArguments("1", "System.Index", "in int").WithLocation(10, 21),
            // (10,32): error CS0518: Predefined type 'System.Range' is not defined or imported
            //         _ = this is [var item, ..var rest];
            Diagnostic(ErrorCode.ERR_PredefinedTypeNotFound, "..var rest").WithArguments("System.Range").WithLocation(10, 32),
            // (11,18): error CS1503: Argument 1: cannot convert from 'System.Index' to 'in int'
            //         _ = this[^1];
            Diagnostic(ErrorCode.ERR_BadArgType, "^1").WithArguments("1", "System.Index", "in int").WithLocation(11, 18),
            // (12,18): error CS0518: Predefined type 'System.Range' is not defined or imported
            //         _ = this[1..^1];
            Diagnostic(ErrorCode.ERR_PredefinedTypeNotFound, "1..^1").WithArguments("System.Range").WithLocation(12, 18)
            );
    }

    [Fact]
    public void ListPattern_InParametersInIndexAndRangeIndexers()
    {
        var source = @"
new C().M();

public class C
{
    public int Length => 2;
    public string this[in System.Index i] => ""item value"";
    public string this[in System.Range r] => ""rest value"";

    public void M()
    {
        if (this is [var item, ..var rest])
        {
            System.Console.Write((item, rest));
        }
    }

    void M2()
    {
        _ = this[^1];
        _ = this[1..^1];
    }
}
";
        var compilation = CreateCompilation(new[] { source, TestSources.Index, TestSources.Range });
        compilation.VerifyEmitDiagnostics();
        var verifier = CompileAndVerify(compilation, expectedOutput: "(item value, rest value)");

        verifier.VerifyIL("C.M", @"
{
  // Code size       77 (0x4d)
  .maxstack  4
  .locals init (string V_0, //item
                string V_1, //rest
                C V_2,
                System.Index V_3,
                System.Range V_4)
  IL_0000:  ldarg.0
  IL_0001:  stloc.2
  IL_0002:  ldloc.2
  IL_0003:  brfalse.s  IL_004c
  IL_0005:  ldloc.2
  IL_0006:  callvirt   ""int C.Length.get""
  IL_000b:  ldc.i4.1
  IL_000c:  blt.s      IL_004c
  IL_000e:  ldloc.2
  IL_000f:  ldc.i4.0
  IL_0010:  call       ""System.Index System.Index.op_Implicit(int)""
  IL_0015:  stloc.3
  IL_0016:  ldloca.s   V_3
  IL_0018:  callvirt   ""string C.this[in System.Index].get""
  IL_001d:  stloc.0
  IL_001e:  ldloc.2
  IL_001f:  ldc.i4.1
  IL_0020:  call       ""System.Index System.Index.op_Implicit(int)""
  IL_0025:  ldc.i4.0
  IL_0026:  ldc.i4.1
  IL_0027:  newobj     ""System.Index..ctor(int, bool)""
  IL_002c:  newobj     ""System.Range..ctor(System.Index, System.Index)""
  IL_0031:  stloc.s    V_4
  IL_0033:  ldloca.s   V_4
  IL_0035:  callvirt   ""string C.this[in System.Range].get""
  IL_003a:  stloc.1
  IL_003b:  ldloc.0
  IL_003c:  ldloc.1
  IL_003d:  newobj     ""System.ValueTuple<string, string>..ctor(string, string)""
  IL_0042:  box        ""System.ValueTuple<string, string>""
  IL_0047:  call       ""void System.Console.Write(object)""
  IL_004c:  ret
}
");
    }

    [Fact]
    public void ListPattern_ImplicitlyConvertibleFromIndexAndRange()
    {
        var source = @"
new C().M();

public class MyIndex
{
    public static implicit operator MyIndex(System.Index i) => new MyIndex();
}

public class MyRange
{
    public static implicit operator MyRange(System.Range i) => new MyRange();
}

public class C
{
    public int Length => 2;
    public string this[MyIndex i] => ""item value"";
    public string this[MyRange r] => ""rest value"";

    public void M()
    {
        if (this is [var item, ..var rest])
        {
            System.Console.Write((item, rest));
        }
    }

    void M2()
    {
        _ = this[^1];
        _ = this[1..^1];
    }
}
";
        var compilation = CreateCompilation(new[] { source, TestSources.Index, TestSources.Range });
        compilation.VerifyEmitDiagnostics();
        var verifier = CompileAndVerify(compilation, expectedOutput: "(item value, rest value)");

        verifier.VerifyIL("C.M", @"
{
  // Code size       80 (0x50)
  .maxstack  4
  .locals init (string V_0, //item
                string V_1, //rest
                C V_2)
  IL_0000:  ldarg.0
  IL_0001:  stloc.2
  IL_0002:  ldloc.2
  IL_0003:  brfalse.s  IL_004f
  IL_0005:  ldloc.2
  IL_0006:  callvirt   ""int C.Length.get""
  IL_000b:  ldc.i4.1
  IL_000c:  blt.s      IL_004f
  IL_000e:  ldloc.2
  IL_000f:  ldc.i4.0
  IL_0010:  call       ""System.Index System.Index.op_Implicit(int)""
  IL_0015:  call       ""MyIndex MyIndex.op_Implicit(System.Index)""
  IL_001a:  callvirt   ""string C.this[MyIndex].get""
  IL_001f:  stloc.0
  IL_0020:  ldloc.2
  IL_0021:  ldc.i4.1
  IL_0022:  call       ""System.Index System.Index.op_Implicit(int)""
  IL_0027:  ldc.i4.0
  IL_0028:  ldc.i4.1
  IL_0029:  newobj     ""System.Index..ctor(int, bool)""
  IL_002e:  newobj     ""System.Range..ctor(System.Index, System.Index)""
  IL_0033:  call       ""MyRange MyRange.op_Implicit(System.Range)""
  IL_0038:  callvirt   ""string C.this[MyRange].get""
  IL_003d:  stloc.1
  IL_003e:  ldloc.0
  IL_003f:  ldloc.1
  IL_0040:  newobj     ""System.ValueTuple<string, string>..ctor(string, string)""
  IL_0045:  box        ""System.ValueTuple<string, string>""
  IL_004a:  call       ""void System.Console.Write(object)""
  IL_004f:  ret
}
");
    }

    [Fact]
    public void ListPattern_ExpressionTree()
    {
        var source = @"
using System;
using System.Collections.Generic;
using System.Linq.Expressions;
class C
{
    void M(int[] array)
    {
        Expression<Func<bool>> ok1 = () => array is [_, ..];
    }
}
";
        var compilation = CreateCompilation(new[] { source, TestSources.Index });
        compilation.VerifyEmitDiagnostics(
            // (9,44): error CS8122: An expression tree may not contain an 'is' pattern-matching operator.
            //         Expression<Func<bool>> ok1 = () => array is [_, ..];
            Diagnostic(ErrorCode.ERR_ExpressionTreeContainsIsMatch, "array is [_, ..]").WithLocation(9, 44)
            );
    }

    [Fact]
    public void RealIndexersPreferredToPattern()
    {
        var src = @"
using System;
class C
{
    public int Count => 2;

    public int this[int i] => throw null;
    public int this[Index i] { get { Console.Write(""Index ""); return 42; } }

    public int Slice(int i, int j) => throw null;
    public int this[Range r] { get { Console.Write(""Range ""); return 43; } }

    static void Main()
    {
        if (new C() is [var x, .. var y])
            Console.Write((x, y));
    }
}";
        CompileAndVerify(new[] { src, TestSources.Index, TestSources.Range }, expectedOutput: "Index Range (42, 43)");
    }

    [Fact]
    public void SlicePattern_ExtensionIgnored()
    {
        var src = @"
_ = new C() is [..var y];
_ = new C()[..];

static class Extensions
{
    public static int Slice(this C c, int i, int j) => throw null;
}
class C
{
    public int Count => throw null;
    public int this[int i] => throw null;
}";
        var comp = CreateCompilation(new[] { src, TestSources.Index, TestSources.Range });
        comp.VerifyEmitDiagnostics(
            // (2,17): error CS1503: Argument 1: cannot convert from 'System.Range' to 'int'
            // _ = new C() is [..var y];
            Diagnostic(ErrorCode.ERR_BadArgType, "..var y").WithArguments("1", "System.Range", "int").WithLocation(2, 17),
            // (3,13): error CS1503: Argument 1: cannot convert from 'System.Range' to 'int'
            // _ = new C()[..];
            Diagnostic(ErrorCode.ERR_BadArgType, "..").WithArguments("1", "System.Range", "int").WithLocation(3, 13)
            );
    }

    [Fact]
    public void SlicePattern_String()
    {
        var src = @"
if (""abc"" is [var first, ..var rest])
{
    System.Console.Write((first, rest).ToString());
}
";
        CompileAndVerify(new[] { src, TestSources.Index, TestSources.Range }, expectedOutput: "(a, bc)");
    }

    [Fact]
    public void ListPattern_Exhaustiveness_Count()
    {
        var src = @"
_ = new C() switch // 1
{
    { Count: 0 } => 0,
    [_] => 1,
    // missing
};

_ = new C() switch // 2
{
    { Count: 0 } => 0,
    // missing
    [ _, _, .. ] => 2,
};

_ = new C() switch // 3
{
    { Count: 0 } => 0,
    // missing
    [_, _] => 2,
    [_, _, ..] => 3,
};

_ = new C() switch
{
    { Count: 0 } => 0,
    { Count: 1 } => 1,
    [_, _] => 2,
    { Count: > 2 } => 3,
};

class C
{
    public int Count => throw null;
    public int this[int i] => throw null;
}";
        var comp = CreateCompilation(new[] { src, TestSources.Index });
        comp.VerifyEmitDiagnostics(
            // (2,13): warning CS8509: The switch expression does not handle all possible values of its input type (it is not exhaustive). For example, the pattern '{ Count: 2 }' is not covered.
            // _ = new C() switch // 1
            Diagnostic(ErrorCode.WRN_SwitchExpressionNotExhaustive, "switch").WithArguments("{ Count: 2 }").WithLocation(2, 13),
            // (9,13): warning CS8509: The switch expression does not handle all possible values of its input type (it is not exhaustive). For example, the pattern '{ Count: 1 }' is not covered.
            // _ = new C() switch // 2
            Diagnostic(ErrorCode.WRN_SwitchExpressionNotExhaustive, "switch").WithArguments("{ Count: 1 }").WithLocation(9, 13),
            // (16,13): warning CS8509: The switch expression does not handle all possible values of its input type (it is not exhaustive). For example, the pattern '{ Count: 1 }' is not covered.
            // _ = new C() switch // 3
            Diagnostic(ErrorCode.WRN_SwitchExpressionNotExhaustive, "switch").WithArguments("{ Count: 1 }").WithLocation(16, 13)
            );

        comp = CreateCompilation(src);
        comp.VerifyEmitDiagnostics(
            // (2,13): warning CS8509: The switch expression does not handle all possible values of its input type (it is not exhaustive). For example, the pattern '{ Count: 2 }' is not covered.
            // _ = new C() switch // 1
            Diagnostic(ErrorCode.WRN_SwitchExpressionNotExhaustive, "switch").WithArguments("{ Count: 2 }").WithLocation(2, 13),
            // (5,5): error CS0518: Predefined type 'System.Index' is not defined or imported
            //     [_] => 1,
            Diagnostic(ErrorCode.ERR_PredefinedTypeNotFound, "[_]").WithArguments("System.Index").WithLocation(5, 5),
            // (5,5): error CS0656: Missing compiler required member 'System.Index.GetOffset'
            //     [_] => 1,
            Diagnostic(ErrorCode.ERR_MissingPredefinedMember, "[_]").WithArguments("System.Index", "GetOffset").WithLocation(5, 5),
            // (9,13): warning CS8509: The switch expression does not handle all possible values of its input type (it is not exhaustive). For example, the pattern '{ Count: 1 }' is not covered.
            // _ = new C() switch // 2
            Diagnostic(ErrorCode.WRN_SwitchExpressionNotExhaustive, "switch").WithArguments("{ Count: 1 }").WithLocation(9, 13),
            // (13,5): error CS0518: Predefined type 'System.Index' is not defined or imported
            //     [ _, _, .. ] => 2,
            Diagnostic(ErrorCode.ERR_PredefinedTypeNotFound, "[ _, _, .. ]").WithArguments("System.Index").WithLocation(13, 5),
            // (13,5): error CS0656: Missing compiler required member 'System.Index.GetOffset'
            //     [ _, _, .. ] => 2,
            Diagnostic(ErrorCode.ERR_MissingPredefinedMember, "[ _, _, .. ]").WithArguments("System.Index", "GetOffset").WithLocation(13, 5),
            // (16,13): warning CS8509: The switch expression does not handle all possible values of its input type (it is not exhaustive). For example, the pattern '{ Count: 1 }' is not covered.
            // _ = new C() switch // 3
            Diagnostic(ErrorCode.WRN_SwitchExpressionNotExhaustive, "switch").WithArguments("{ Count: 1 }").WithLocation(16, 13),
            // (20,5): error CS0518: Predefined type 'System.Index' is not defined or imported
            //     [_, _] => 2,
            Diagnostic(ErrorCode.ERR_PredefinedTypeNotFound, "[_, _]").WithArguments("System.Index").WithLocation(20, 5),
            // (20,5): error CS0656: Missing compiler required member 'System.Index.GetOffset'
            //     [_, _] => 2,
            Diagnostic(ErrorCode.ERR_MissingPredefinedMember, "[_, _]").WithArguments("System.Index", "GetOffset").WithLocation(20, 5),
            // (21,5): error CS0518: Predefined type 'System.Index' is not defined or imported
            //     [_, _, ..] => 3,
            Diagnostic(ErrorCode.ERR_PredefinedTypeNotFound, "[_, _, ..]").WithArguments("System.Index").WithLocation(21, 5),
            // (21,5): error CS0656: Missing compiler required member 'System.Index.GetOffset'
            //     [_, _, ..] => 3,
            Diagnostic(ErrorCode.ERR_MissingPredefinedMember, "[_, _, ..]").WithArguments("System.Index", "GetOffset").WithLocation(21, 5),
            // (28,5): error CS0518: Predefined type 'System.Index' is not defined or imported
            //     [_, _] => 2,
            Diagnostic(ErrorCode.ERR_PredefinedTypeNotFound, "[_, _]").WithArguments("System.Index").WithLocation(28, 5),
            // (28,5): error CS0656: Missing compiler required member 'System.Index.GetOffset'
            //     [_, _] => 2,
            Diagnostic(ErrorCode.ERR_MissingPredefinedMember, "[_, _]").WithArguments("System.Index", "GetOffset").WithLocation(28, 5)
            );
    }

    [Fact]
    public void ListPattern_Exhaustiveness_FirstPosition()
    {
        var src = @"
_ = new C() switch // 1
{
    [> 0] => 1,
    [< 0] => 2,
};

_ = new C() switch // 2
{
    [> 0] => 1,
    [< 0] => 2,
    { Count: 0 or > 1 } => 3,
};

_ = new C() switch
{
    [> 0] => 1,
    [< 0] => 2,
    { Count: 0 or > 1 } => 3,
    [0] => 4,
};

class C
{
    public int Count => throw null;
    public int this[int i] => throw null;
}";
        var comp = CreateCompilation(new[] { src, TestSources.Index });
        comp.VerifyEmitDiagnostics(
            // (2,13): warning CS8509: The switch expression does not handle all possible values of its input type (it is not exhaustive). For example, the pattern '{ Count: 0 }' is not covered.
            // _ = new C() switch // 1
            Diagnostic(ErrorCode.WRN_SwitchExpressionNotExhaustive, "switch").WithArguments("{ Count: 0 }").WithLocation(2, 13),
            // (8,13): warning CS8509: The switch expression does not handle all possible values of its input type (it is not exhaustive). For example, the pattern '[0]' is not covered.
            // _ = new C() switch // 2
            Diagnostic(ErrorCode.WRN_SwitchExpressionNotExhaustive, "switch").WithArguments("[0]").WithLocation(8, 13)
            );
    }

    [Fact]
    public void ListPattern_Exhaustiveness_FirstPosition_Nullability()
    {
        var src = @"
#nullable enable
_ = new C() switch // 1
{
    null => 0,
    [not null] => 1,
    { Count: 0 or > 1 } => 2,
};

_ = new C() switch
{
    null => 0,
    [not null] => 1,
    [null] => 2,
    { Count: 0 or > 1 } => 3,
};

_ = new C() switch // 2
{
    [not null] => 1,
    { Count: 0 or > 1 } => 2,
};

_ = new C() switch
{
    [not null] => 1,
    [null] => 2,
    { Count: 0 or > 1 } => 3,
};

class C
{
    public int Count => throw null!;
    public string? this[int i] => throw null!;
}";
        var comp = CreateCompilation(new[] { src, TestSources.Index });
        comp.VerifyEmitDiagnostics(
            // (3,13): warning CS8655: The switch expression does not handle some null inputs (it is not exhaustive). For example, the pattern '[null]' is not covered.
            // _ = new C() switch // 1
            Diagnostic(ErrorCode.WRN_SwitchExpressionNotExhaustiveForNull, "switch").WithArguments("[null]").WithLocation(3, 13),
            // (18,13): warning CS8655: The switch expression does not handle some null inputs (it is not exhaustive). For example, the pattern 'null' is not covered.
            // _ = new C() switch // 2
            Diagnostic(ErrorCode.WRN_SwitchExpressionNotExhaustiveForNull, "switch").WithArguments("null").WithLocation(18, 13)
            );
    }

    [Fact]
    public void ListPattern_Exhaustiveness_SecondPosition()
    {
        var src = @"
_ = new C() switch // 1
{
    [_, > 0] => 1,
    [_, < 0] => 2,
    { Count: <= 1 or > 2 } => 3,
};

class C
{
    public int Count => throw null;
    public int this[int i] => throw null;
}";
        var comp = CreateCompilation(new[] { src, TestSources.Index });
        comp.VerifyEmitDiagnostics(
            // (2,13): warning CS8509: The switch expression does not handle all possible values of its input type (it is not exhaustive). For example, the pattern '[_, 0]' is not covered.
            // _ = new C() switch // 1
            Diagnostic(ErrorCode.WRN_SwitchExpressionNotExhaustive, "switch").WithArguments("[_, 0]").WithLocation(2, 13)
            );
    }

    [Fact]
    public void ListPattern_Exhaustiveness_SecondToLastPosition()
    {
        var src = @"
_ = new C() switch // 1
{
    [.., > 0, _] => 1,
    [.., < 0, _] => 2,
    { Count: <= 1 } => 3,
};

class C
{
    public int Count => throw null;
    public int this[int i] => throw null;
}";
        var comp = CreateCompilation(new[] { src, TestSources.Index });
        comp.VerifyEmitDiagnostics(
            // (2,13): warning CS8509: The switch expression does not handle all possible values of its input type (it is not exhaustive). For example, the pattern '[0, _]' is not covered.
            // _ = new C() switch // 1
            Diagnostic(ErrorCode.WRN_SwitchExpressionNotExhaustive, "switch").WithArguments("[0, _]").WithLocation(2, 13)
            );
    }

    [Fact]
    public void ListPattern_Exhaustiveness_LastPosition()
    {
        var src = @"
_ = new C() switch // 1
{
    [.., > 0] => 1,
    [.., < 0] => 2,
    { Count: 0 } => 3,
};

_ = new C() switch // 2
{
    { Count: <= 2 } => 1,
    [.., > 0] => 2,
    [.., < 0] => 3,
};

_ = new C() switch // 3
{
    { Count: <= 2 } => 1,
    [0, ..] => 2,
    [.., > 0] => 3,
    [.., < 0] => 4,
};

class C
{
    public int Count => throw null;
    public int this[int i] => throw null;
}";
        var comp = CreateCompilation(new[] { src, TestSources.Index });
        comp.VerifyEmitDiagnostics(
            // (2,13): warning CS8509: The switch expression does not handle all possible values of its input type (it is not exhaustive). For example, the pattern '[0]' is not covered.
            // _ = new C() switch // 1
            Diagnostic(ErrorCode.WRN_SwitchExpressionNotExhaustive, "switch").WithArguments("[0]").WithLocation(2, 13),
            // (9,13): warning CS8509: The switch expression does not handle all possible values of its input type (it is not exhaustive). For example, the pattern '[_, _, 0]' is not covered.
            // _ = new C() switch // 2
            Diagnostic(ErrorCode.WRN_SwitchExpressionNotExhaustive, "switch").WithArguments("[_, _, 0]").WithLocation(9, 13),
            // (16,13): warning CS8509: The switch expression does not handle all possible values of its input type (it is not exhaustive). For example, the pattern '[1, _, 0]' is not covered.
            // _ = new C() switch // 3
            Diagnostic(ErrorCode.WRN_SwitchExpressionNotExhaustive, "switch").WithArguments("[1, _, 0]").WithLocation(16, 13)
            );
    }

    [Fact]
    public void ListPattern_Exhaustiveness_Slice()
    {
        var src = @"
_ = new C() switch
{
    null or { Length: 4 } => 0,
    [_, .., _] => 0
};

class C
{
    public int Length => throw null;
    public int this[int i] => throw null;
}
";
        var comp = CreateCompilation(new[] { src, TestSources.Index });
        comp.VerifyEmitDiagnostics(
            // (2,13): warning CS8509: The switch expression does not handle all possible values of its input type (it is not exhaustive). For example, the pattern '{ Length: 0 }' is not covered.
            // _ = new C() switch
            Diagnostic(ErrorCode.WRN_SwitchExpressionNotExhaustive, "switch").WithArguments("{ Length: 0 }").WithLocation(2, 13)
            );
    }

    [Fact]
    public void ListPattern_Exhaustiveness_StartAndEndPatternsOverlap()
    {
        var src = @"
_ = new C() switch
{
    [.., >= 0] => 1,
    [< 0] => 2,
    { Count: 0 or > 1 } => 3,
};

class C
{
    public int Count => throw null;
    public int this[int i] => throw null;
}";
        var comp = CreateCompilation(new[] { src, TestSources.Index });
        comp.VerifyEmitDiagnostics();
    }

    [Fact]
    public void ListPattern_Exhaustiveness_NestedSlice()
    {
        var src = @"
_ = new C() switch
{
    [>= 0] => 1,
    [..[< 0]] => 2,
    { Count: 0 or > 1 } => 3,
};

class C
{
    public int Count => throw null;
    public int this[int i] => throw null;
    public C Slice(int i, int j) => throw null;
}";
        var comp = CreateCompilation(new[] { src, TestSources.Index, TestSources.Range });
        comp.VerifyEmitDiagnostics();
    }

    [Fact]
    public void ListPattern_Exhaustiveness_Conjunction()
    {
        var src = @"
_ = new C() switch
{
    { Count: not 1 } => 0,
    [0] or not Derived => 0,
};

class C
{
    public int Count => throw null;
    public int this[int i] => throw null;
    public C Slice(int i, int j) => throw null;
}
class Derived : C { }
";
        // Note: we don't know how to explain `Derived and [1]`
        var comp = CreateCompilation(new[] { src, TestSources.Index });
        comp.VerifyEmitDiagnostics(
            // (2,13): warning CS8509: The switch expression does not handle all possible values of its input type (it is not exhaustive). For example, the pattern '_' is not covered.
            // _ = new C() switch
            Diagnostic(ErrorCode.WRN_SwitchExpressionNotExhaustive, "switch").WithArguments("_").WithLocation(2, 13)
            );
    }

    [Fact]
    public void ListPattern_UintCount()
    {
        var src = @"
_ = new C() switch // 1
{
    [..] => 1,
};

_ = new C()[^1]; // 2

class C
{
    public uint Count => throw null!;
    public int this[int i] => throw null!;
}";
        var comp = CreateCompilation(new[] { src, TestSources.Index });
        comp.VerifyEmitDiagnostics(
            // (4,5): error CS1503: Argument 1: cannot convert from 'System.Index' to 'int'
            //     [..] => 1,
            Diagnostic(ErrorCode.ERR_BadArgType, "[..]").WithArguments("1", "System.Index", "int").WithLocation(4, 5),
            // (7,13): error CS1503: Argument 1: cannot convert from 'System.Index' to 'int'
            // _ = new C()[^1]; // 2
            Diagnostic(ErrorCode.ERR_BadArgType, "^1").WithArguments("1", "System.Index", "int").WithLocation(7, 13)
            );
    }

    [Fact]
    public void ListPattern_NintCount()
    {
        var src = @"
_ = new C() switch // 1
{
    [..] => 1,
};

_ = new C()[^1]; // 2, 3

class C
{
    public nint Count => throw null!;
    public int this[int i] => throw null!;
}";
        var comp = CreateCompilation(new[] { src, TestSources.Index });
        comp.VerifyEmitDiagnostics(
            // (4,5): error CS1503: Argument 1: cannot convert from 'System.Index' to 'int'
            //     [..] => 1,
            Diagnostic(ErrorCode.ERR_BadArgType, "[..]").WithArguments("1", "System.Index", "int").WithLocation(4, 5),
            // (7,13): error CS1503: Argument 1: cannot convert from 'System.Index' to 'int'
            // _ = new C()[^1]; // 2, 3
            Diagnostic(ErrorCode.ERR_BadArgType, "^1").WithArguments("1", "System.Index", "int").WithLocation(7, 13)
            );
    }

    [Fact]
    public void Subsumption_01()
    {
        var src = @"
class C
{
    void Test(int[] a)
    {
        switch (a)
        {
            case [..,42]:
            case [42]:
                break;
        }
    }
}";
        var comp = CreateCompilationWithIndexAndRange(src, parseOptions: TestOptions.RegularWithListPatterns);
        comp.VerifyEmitDiagnostics(
                // (9,18): error CS8120: The switch case is unreachable. It has already been handled by a previous case or it is impossible to match.
                //             case [42]:
                Diagnostic(ErrorCode.ERR_SwitchCaseSubsumed, "[42]").WithLocation(9, 18)
                );

        VerifyDecisionDagDump<SwitchStatementSyntax>(comp,
@"[0]: t0 != null ? [1] : [9]
[1]: t1 = t0.Length; [2]
[2]: t1 >= 1 ? [3] : [9]
[3]: t2 = t0[-1]; [4]
[4]: t2 == 42 ? [5] : [6]
[5]: leaf `case [..,42]:`
[6]: t1 == 1 ? [7] : [9]
[7]: t3 = t0[0]; [8]
[8]: t3 <-- t2; [9]
[9]: leaf <break> `switch (a)
        {
            case [..,42]:
            case [42]:
                break;
        }`
");
    }

    [Fact]
    public void Subsumption_02()
    {
        var src = @"
class C
{
    void Test(int[] a, int[] b)
    {
        switch (a, b)
        {
            case ([.., 42], [.., 43]):
            case ([42], [43]):
                break;
        }
    }
}";
        var comp = CreateCompilationWithIndexAndRange(src, parseOptions: TestOptions.RegularWithListPatterns);
        comp.VerifyEmitDiagnostics(
            // (9,18): error CS8120: The switch case is unreachable. It has already been handled by a previous case or it is impossible to match.
            //             case ([42], [43]):
            Diagnostic(ErrorCode.ERR_SwitchCaseSubsumed, "([42], [43])").WithLocation(9, 18));

        VerifyDecisionDagDump<SwitchStatementSyntax>(comp,
@"[0]: t1 = t0.a; [1]
[1]: t1 != null ? [2] : [22]
[2]: t2 = t1.Length; [3]
[3]: t2 >= 1 ? [4] : [22]
[4]: t3 = t1[-1]; [5]
[5]: t3 == 42 ? [6] : [19]
[6]: t4 = t0.b; [7]
[7]: t4 != null ? [8] : [22]
[8]: t5 = t4.Length; [9]
[9]: t5 >= 1 ? [10] : [22]
[10]: t6 = t4[-1]; [11]
[11]: t6 == 43 ? [12] : [13]
[12]: leaf `case ([.., 42], [.., 43]):`
[13]: t2 == 1 ? [14] : [22]
[14]: t7 = t1[0]; [15]
[15]: t7 <-- t3; [16]
[16]: t5 == 1 ? [17] : [22]
[17]: t9 = t4[0]; [18]
[18]: t9 <-- t6; [22]
[19]: t2 == 1 ? [20] : [22]
[20]: t7 = t1[0]; [21]
[21]: t7 <-- t3; [22]
[22]: leaf <break> `switch (a, b)
        {
            case ([.., 42], [.., 43]):
            case ([42], [43]):
                break;
        }`
");
    }

    [Fact]
    public void Subsumption_03()
    {
        var src = @"
class C
{
    void Test(int[] a)
    {
        switch (a)
        {
            case { Length: 1 } and [.., 1]:
            case { Length: 1 } and [1, ..]:
                break;
        }
        switch (a)
        {
            case { Length: 1 } and [1, ..]:
            case { Length: 1 } and [.., 1]:
                break;
        }
    }
}";
        var comp = CreateCompilationWithIndexAndRange(src, parseOptions: TestOptions.RegularWithListPatterns);
        comp.VerifyEmitDiagnostics(
                // (9,18): error CS8120: The switch case is unreachable. It has already been handled by a previous case or it is impossible to match.
                //             case { Length: 1 } and [1, ..]:
                Diagnostic(ErrorCode.ERR_SwitchCaseSubsumed, "{ Length: 1 } and [1, ..]").WithLocation(9, 18),
                // (15,18): error CS8120: The switch case is unreachable. It has already been handled by a previous case or it is impossible to match.
                //             case { Length: 1 } and [.., 1]:
                Diagnostic(ErrorCode.ERR_SwitchCaseSubsumed, "{ Length: 1 } and [.., 1]").WithLocation(15, 18)
                );
    }

    [Fact]
    public void Subsumption_04()
    {
        var src = @"
class C
{
    void Test(int[] a)
    {
        switch (a)
        {
            case [1, .., 3]:
            case [1, 2, 3]:
                break;
        }
    }
}";
        var comp = CreateCompilationWithIndexAndRange(src, parseOptions: TestOptions.RegularWithListPatterns);
        comp.VerifyEmitDiagnostics(
            // (9,18): error CS8120: The switch case is unreachable. It has already been handled by a previous case or it is impossible to match.
            //             case [1, 2, 3]:
            Diagnostic(ErrorCode.ERR_SwitchCaseSubsumed, "[1, 2, 3]").WithLocation(9, 18)
            );

        VerifyDecisionDagDump<SwitchStatementSyntax>(comp,
@"[0]: t0 != null ? [1] : [13]
[1]: t1 = t0.Length; [2]
[2]: t1 >= 2 ? [3] : [13]
[3]: t2 = t0[0]; [4]
[4]: t2 == 1 ? [5] : [13]
[5]: t3 = t0[-1]; [6]
[6]: t3 == 3 ? [7] : [8]
[7]: leaf `case [1, .., 3]:`
[8]: t1 == 3 ? [9] : [13]
[9]: t4 = t0[1]; [10]
[10]: t4 == 2 ? [11] : [13]
[11]: t5 = t0[2]; [12]
[12]: t5 <-- t3; [13]
[13]: leaf <break> `switch (a)
        {
            case [1, .., 3]:
            case [1, 2, 3]:
                break;
        }`
");
    }

    [Fact]
    public void Subsumption_05()
    {
        var src = @"
using System;
class C
{
    static int Test(int[] a)
    {
        switch (a)
        {
            case [1, 2, 3]: return 1;
            case [1, .., 3]: return 2;
            default: return 3;
        }
    }
    static void Main()
    {
        Console.WriteLine(Test(new[]{1,2,3}));
        Console.WriteLine(Test(new[]{1,0,3}));
        Console.WriteLine(Test(new[]{1,2,0}));
    }
}";
        var expectedOutput = @"
1
2
3
";
        var comp = CreateCompilationWithIndexAndRange(src, parseOptions: TestOptions.RegularWithListPatterns, options: TestOptions.ReleaseExe);
        comp.VerifyEmitDiagnostics();
        CompileAndVerify(comp, expectedOutput: expectedOutput);

        VerifyDecisionDagDump<SwitchStatementSyntax>(comp,
@"[0]: t0 != null ? [1] : [16]
[1]: t1 = t0.Length; [2]
[2]: t1 == 3 ? [3] : [10]
[3]: t2 = t0[0]; [4]
[4]: t2 == 1 ? [5] : [16]
[5]: t3 = t0[1]; [6]
[6]: t3 == 2 ? [7] : [13]
[7]: t4 = t0[2]; [8]
[8]: t4 == 3 ? [9] : [16]
[9]: leaf `case [1, 2, 3]:`
[10]: t1 >= 2 ? [11] : [16]
[11]: t2 = t0[0]; [12]
[12]: t2 == 1 ? [13] : [16]
[13]: t5 = t0[-1]; [14]
[14]: t5 == 3 ? [15] : [16]
[15]: leaf `case [1, .., 3]:`
[16]: leaf `default`
");
    }

    [Fact]
    public void Subsumption_06()
    {
        var src = @"
using System;
class C
{
    static int Test(int[] a)
    {
        switch (a)
        {
            case [42]: return 1;
            case [..,42]: return 2;
            default: return 3;
        }
    }
    static void Main()
    {
        Console.WriteLine(Test(new[]{42}));
        Console.WriteLine(Test(new[]{42, 42}));
        Console.WriteLine(Test(new[]{42, 43}));
    }
}";
        var expectedOutput = @"
1
2
3
";
        var comp = CreateCompilationWithIndexAndRange(src, parseOptions: TestOptions.RegularWithListPatterns, options: TestOptions.ReleaseExe);
        comp.VerifyEmitDiagnostics();
        CompileAndVerify(comp, expectedOutput: expectedOutput);

        VerifyDecisionDagDump<SwitchStatementSyntax>(comp,
@"[0]: t0 != null ? [1] : [10]
[1]: t1 = t0.Length; [2]
[2]: t1 == 1 ? [3] : [6]
[3]: t2 = t0[0]; [4]
[4]: t2 == 42 ? [5] : [10]
[5]: leaf `case [42]:`
[6]: t1 >= 1 ? [7] : [10]
[7]: t3 = t0[-1]; [8]
[8]: t3 == 42 ? [9] : [10]
[9]: leaf `case [..,42]:`
[10]: leaf `default`
");
    }

    [Fact]
    public void Subsumption_07()
    {
        var src = @"
class C
{
    void Test(int[] a)
    {
        switch (a)
        {
            case [>0, ..]:
            case [.., <=0]:
            case [var unreachable]:
                    break;
        }
    }
}";
        var comp = CreateCompilationWithIndexAndRange(src, parseOptions: TestOptions.RegularWithListPatterns);
        comp.VerifyEmitDiagnostics(
            // (10,18): error CS8120: The switch case is unreachable. It has already been handled by a previous case or it is impossible to match.
            //             case [var unreachable]:
            Diagnostic(ErrorCode.ERR_SwitchCaseSubsumed, "[var unreachable]").WithLocation(10, 18));
    }

    [Fact]
    public void Subsumption_08()
    {
        var src = @"
class C
{
    void Test(object[] a)
    {
        switch (a)
        {
            case [null, ..]:
            case [.., not null]:
            case [var unreachable]:
                    break;
        }
        switch (a)
        {
            case [string, ..]:
            case [.., not string]:
            case [var unreachable]:
                    break;
        }
    }
}";
        var comp = CreateCompilationWithIndexAndRange(src, parseOptions: TestOptions.RegularWithListPatterns);
        comp.VerifyEmitDiagnostics(
            // (10,18): error CS8120: The switch case is unreachable. It has already been handled by a previous case or it is impossible to match.
            //             case [var unreachable]:
            Diagnostic(ErrorCode.ERR_SwitchCaseSubsumed, "[var unreachable]").WithLocation(10, 18),
            // (17,18): error CS8120: The switch case is unreachable. It has already been handled by a previous case or it is impossible to match.
            //             case [var unreachable]:
            Diagnostic(ErrorCode.ERR_SwitchCaseSubsumed, "[var unreachable]").WithLocation(17, 18));

        VerifyDecisionDagDump<SwitchStatementSyntax>(comp,
@"[0]: t0 != null ? [1] : [10]
[1]: t1 = t0.Length; [2]
[2]: t1 >= 1 ? [3] : [10]
[3]: t2 = t0[0]; [4]
[4]: t2 == null ? [5] : [6]
[5]: leaf `case [null, ..]:`
[6]: t3 = t0[-1]; [7]
[7]: t1 == 1 ? [8] : [9]
[8]: t3 <-- t2; [11]
[9]: t3 == null ? [10] : [11]
[10]: leaf <break> `switch (a)
        {
            case [null, ..]:
            case [.., not null]:
            case [var unreachable]:
                    break;
        }`
[11]: leaf `case [.., not null]:`
");
    }

    [Fact]
    public void Subsumption_09()
    {
        var src = @"
C.Test(new[] { 42, -1, 0, 42 });

class C
{
    public static void Test(int[] a)
    {
        switch (a)
        {
            case [_, > 0, ..]: 
                System.Console.Write(1);
                break;
            case [.., <= 0, _]: 
                System.Console.Write(2);
                break;
            default:
                System.Console.Write(3);
                break;
        }
    }
}";
        var comp = CreateCompilationWithIndexAndRange(src, parseOptions: TestOptions.RegularWithListPatterns);
        comp.VerifyEmitDiagnostics();
        CompileAndVerify(comp, expectedOutput: "2");

        VerifyDecisionDagDump<SwitchStatementSyntax>(comp,
@"[0]: t0 != null ? [1] : [11]
[1]: t1 = t0.Length; [2]
[2]: t1 >= 2 ? [3] : [11]
[3]: t2 = t0[1]; [4]
[4]: t2 > 0 ? [5] : [6]
[5]: leaf `case [_, > 0, ..]:`
[6]: t3 = t0[-2]; [7]
[7]: t1 == 3 ? [8] : [9]
[8]: t3 <-- t2; [10]
[9]: t3 <= 0 ? [10] : [11]
[10]: leaf `case [.., <= 0, _]:`
[11]: leaf `default`
");
    }

    [Fact]
    public void Subsumption_10()
    {
        var src = @"
class C
{
    public int X { get; }
    public int Y { get; }
    public C F { get; }
    static void Test(C[] a) 
    {
        switch (a)
        {
            case [.., {X:> 0, Y:0}]:
            case [{Y:0, X:> 0}]:
                break;
        }
        switch (a)
        {
            case [.., {X:> 0, F.Y: 0}]:
            case [..[{F.Y: 0, X:> 0}]]:
                break;
        }
    }
}
";
        var comp = CreateCompilation(new[] { src, TestSources.Index, TestSources.Range, TestSources.GetSubArray });
        comp.VerifyEmitDiagnostics(
            // (12,18): error CS8120: The switch case is unreachable. It has already been handled by a previous case or it is impossible to match.
            //             case [{Y:0, X:> 0}]:
            Diagnostic(ErrorCode.ERR_SwitchCaseSubsumed, "[{Y:0, X:> 0}]").WithLocation(12, 18),
            // (18,18): error CS8120: The switch case is unreachable. It has already been handled by a previous case or it is impossible to match.
            //             case [..[{F.Y: 0, X:> 0}]]:
            Diagnostic(ErrorCode.ERR_SwitchCaseSubsumed, "[..[{F.Y: 0, X:> 0}]]").WithLocation(18, 18)
            );
    }

    [Fact]
    public void Subsumption_11()
    {
        var src = @"
class C
{
    public int X { get; }
    public int Y { get; }

    public void Deconstruct(out C c1, out C c2) => throw null;

    static void Test(C[] a) 
    {
        switch (a)
        {
            case [.., (_, { X: 0 })]:
            case [({ X: 0 }, _)]: // ok
                break;
        }
        switch (a)
        {
            case [.., (_, { X: 0 })]:
            case [(_, { X: 0 })]: // err
                break;
        }
    }
}
";
        var comp = CreateCompilationWithIndexAndRange(src, parseOptions: TestOptions.RegularWithListPatterns);
        comp.VerifyEmitDiagnostics(
            // (20,18): error CS8120: The switch case is unreachable. It has already been handled by a previous case or it is impossible to match.
            //             case [(_, { X: 0 })]: // err
            Diagnostic(ErrorCode.ERR_SwitchCaseSubsumed, "[(_, { X: 0 })]").WithLocation(20, 18));
    }

    [Fact]
    public void Subsumption_12()
    {
        var src = @"
class C
{
    void Test(int[] a)
    {
        _ = a switch
        {
            { Length: not 1 }  => 0,
            [<0, ..] => 0,
            [..[>= 0]] or [..null] => 1,
            [_] => 2, // unreachable
        };
        _ = a switch // exhaustive
        {
            { Length: not 1 }  => 0,
            [<0, ..] => 0,
            [..[>= 0]] => 1,
            [_] => 2,
        };
    }
}" + TestSources.GetSubArray;
        var comp = CreateCompilationWithIndexAndRange(src);
        comp.VerifyEmitDiagnostics(
            // (11,13): error CS8510: The pattern is unreachable. It has already been handled by a previous arm of the switch expression or it is impossible to match.
            //             [_] => 2, // unreachable
            Diagnostic(ErrorCode.ERR_SwitchArmSubsumed, "[_]").WithLocation(11, 13));

        VerifyDecisionDagDump<SwitchExpressionSyntax>(comp,

@"[0]: t0 != null ? [1] : [12]
[1]: t1 = t0.Length; [2]
[2]: t1 == 1 ? [3] : [11]
[3]: t2 = t0[0]; [4]
[4]: t2 < 0 ? [5] : [6]
[5]: leaf <arm> `[<0, ..] => 0`
[6]: t3 = DagSliceEvaluation(t0); [7]
[7]: t3 != null ? [8] : [10]
[8]: t4 = t3.Length; [9]
[9]: t5 = t3[0]; [10]
[10]: leaf <arm> `[..[>= 0]] or [..null] => 1`
[11]: leaf <arm> `{ Length: not 1 }  => 0`
[12]: leaf <default> `a switch
        {
            { Length: not 1 }  => 0,
            [<0, ..] => 0,
            [..[>= 0]] or [..null] => 1,
            [_] => 2, // unreachable
        }`
");
    }

    [Fact]
    public void Subsumption_13()
    {
        var src = @"
class C
{
    void Test(int[] a)
    {
        _ = a switch
        {
            [.., >0] => 1,
            [<0, ..] => 2,
            [0, ..] => 3,
            { Length: not 1 } => 4,
            [var unreachable] => 5,
        };
    }
}" + TestSources.GetSubArray;
        var comp = CreateCompilationWithIndexAndRange(src);
        comp.VerifyEmitDiagnostics(
            // (12,13): error CS8510: The pattern is unreachable. It has already been handled by a previous arm of the switch expression or it is impossible to match.
            //             [var unreachable] => 5,
            Diagnostic(ErrorCode.ERR_SwitchArmSubsumed, "[var unreachable]").WithLocation(12, 13));

        VerifyDecisionDagDump<SwitchExpressionSyntax>(comp,
@"[0]: t0 != null ? [1] : [15]
[1]: t1 = t0.Length; [2]
[2]: t1 >= 1 ? [3] : [14]
[3]: t2 = t0[-1]; [4]
[4]: t2 > 0 ? [5] : [6]
[5]: leaf <arm> `[.., >0] => 1`
[6]: t3 = t0[0]; [7]
[7]: t1 == 1 ? [8] : [10]
[8]: t3 <-- t2; [9]
[9]: t3 < 0 ? [11] : [13]
[10]: t3 < 0 ? [11] : [12]
[11]: leaf <arm> `[<0, ..] => 2`
[12]: t3 == 0 ? [13] : [14]
[13]: leaf <arm> `[0, ..] => 3`
[14]: leaf <arm> `{ Length: not 1 } => 4`
[15]: leaf <default> `a switch
        {
            [.., >0] => 1,
            [<0, ..] => 2,
            [0, ..] => 3,
            { Length: not 1 } => 4,
            [var unreachable] => 5,
        }`
");
    }

    [Fact]
    public void Subsumption_14()
    {
        var src = @"
class C
{
    void Test(int[] a)
    {
        _ = a switch
        {
            [.., >=0, >0] => 0,
            [.., <0, >=0] => 0,
            [<=0, <0, ..] => 1,
            [>0, <=0, ..] => 1,
            [0, 0] => 1,
            { Length: not 2 }  => 2,
            [var unreachable, var unreachable2] => 3,
        };
    }
}";
        var comp = CreateCompilationWithIndexAndRange(src);
        comp.VerifyEmitDiagnostics(
            // (14,13): error CS8510: The pattern is unreachable. It has already been handled by a previous arm of the switch expression or it is impossible to match.
            //             [var unreachable, var unreachable2] => 3,
            Diagnostic(ErrorCode.ERR_SwitchArmSubsumed, "[var unreachable, var unreachable2]").WithLocation(14, 13));
    }

    [Fact]
    public void Subsumption_15()
    {
        // testing the scenario where we have multiple preconditions for indexers to relate.
        var src = @"
class C
{
    void Test(int[][] a)
    {
        switch (a)
        {
            case [.., [.., 42]]:
            case [[42]]:
                break;
        };
    }
}";
        var comp = CreateCompilationWithIndexAndRange(src);
        comp.VerifyEmitDiagnostics(
            // (9,18): error CS8120: The switch case is unreachable. It has already been handled by a previous case or it is impossible to match.
            //             case [[42]]:
            Diagnostic(ErrorCode.ERR_SwitchCaseSubsumed, "[[42]]").WithLocation(9, 18));

        VerifyDecisionDagDump<SwitchStatementSyntax>(comp,
@"[0]: t0 != null ? [1] : [26]
[1]: t1 = t0.Length; [2]
[2]: t1 >= 1 ? [3] : [26]
[3]: t2 = t0[-1]; [4]
[4]: t2 != null ? [5] : [23]
[5]: t3 = t2.Length; [6]
[6]: t3 >= 1 ? [7] : [18]
[7]: t4 = t2[-1]; [8]
[8]: t4 == 42 ? [9] : [10]
[9]: leaf `case [.., [.., 42]]:`
[10]: t1 == 1 ? [11] : [26]
[11]: t5 = t0[0]; [12]
[12]: t5 <-- t2; [13]
[13]: t7 = t5.Length; [14]
[14]: t7 <-- t3; [15]
[15]: t7 == 1 ? [16] : [26]
[16]: t9 = t5[0]; [17]
[17]: t9 <-- t4; [26]
[18]: t1 == 1 ? [19] : [26]
[19]: t5 = t0[0]; [20]
[20]: t5 <-- t2; [21]
[21]: t7 = t5.Length; [22]
[22]: t7 <-- t3; [26]
[23]: t1 == 1 ? [24] : [26]
[24]: t5 = t0[0]; [25]
[25]: t5 <-- t2; [26]
[26]: leaf <break> `switch (a)
        {
            case [.., [.., 42]]:
            case [[42]]:
                break;
        }`
");
    }

    [Fact]
    public void Subsumption_16()
    {
        var src = @"
using System;
class C
{
    static int Test(int[][] a)
    {
        switch (a)
        {
            case [.., [.., <0]]:
                return 1;
            case [[>=0]]:
                return 2;
        }
        return -1;
    }
    static void Main()
    {
        Console.WriteLine(Test(new[] { new[] { 0, -1 }}));
        Console.WriteLine(Test(new[] { new[] { 0 }, new[] { -1 }}));
        Console.WriteLine(Test(new[] { new[] { 0 }}));
    }
}";
        var expectedOutput = @"
1
1
2
";
        var comp = CreateCompilationWithIndexAndRange(src, parseOptions: TestOptions.RegularWithListPatterns, options: TestOptions.ReleaseExe);
        CompileAndVerify(comp, expectedOutput: expectedOutput).VerifyDiagnostics();
    }

    [Fact]
    [WorkItem(51192, "https://github.com/dotnet/roslyn/issues/51192")]
    public void Subsumption_17()
    {
        var source =
@"using System;
public class X
{
    public static void Main()
    {
        object[] o = null;
        switch (o)
        {
            case [.., I1 and Base]:
                break;
            case [Derived s]: // 1
                break;
        }

        switch (o)
        {
            case [.., Base and I1]:
                break;
            case [Derived s]: // 2
                break;
        }

        switch (o)
        {
            case [.., Base and not null]:
                break;
            case [Derived s]: // 3
                break;
        }

        switch (o) {
            case [.., ValueType and int and 1]:
                break;
            case [int and 1]: // 4
                break;
        }

        switch (o) {
            case [.., int and 1]:
                break;
            case [ValueType and int and 1]: // 5
                break;
        }

        switch (o)
        {
            case [.., I2 and Base]:
                break;
            case [Derived s]: // 6
                break;
        }

        switch (o)
        {
            case [.., I2 and Base { F1: 1 }]:
                break;
            case [Derived { F2: 1 }]:
                break;
            case [Derived { P1: 1 }]:
                break;
            case [Derived { F1: 1 } s]: // 7
                break;
        }

        switch (o)
        {
            case [.., I2 and Base { P1: 1 }]:
                break;
            case [Derived { F1: 1 }]:
                break;
            case [Derived { P2: 1 }]:
                break;
            case [Derived { P1: 1 } s]: // 8
                break;
        }

        switch (o)
        {
            case [.., I2 and Base(1, _)]:
                break;
            case [Derived(2, _)]:
                break;
            case [Derived(1, _, _)]:
                break;
            case [Derived(1, _) s]: // 9
                break;
        }

        switch (o)
        {
            case [.., I2 and Base { F3: (1, _) }]:
                break;
            case [Derived { F3: (_, 1) }]:
                break;
            case [Derived { F3: (1, _) } s]: // 10
                break;
        }

        switch (o)
        {
            case [.., I2 and Base]:
                break;
            case [Base and I2]: // 11
                break;
        }

        switch (o)
        {
            case [.., Base and I2]:
                break;
            case [I2 and Base]: // 12
                break;
        }

        object obj = null;
        switch (obj)
        {
            case I1 and Base and [.., I1 and Base]:
                break;
            case Derived and [Derived s]: // 13
                break;
        }

        switch (obj)
        {
            case Base and I1 and [.., Base and I1]:
                break;
            case Derived and [Derived s]: // OK, we're calling into different indexers
                break;
        }

        switch (obj)
        {
            case Base and not null and [.., Base and not null]:
                break;
            case Derived and [Derived s]: // 14
                break;
        }

        object[][] a = null;
        switch (a)
        {
            case [.., [.., I1 and Base]]:
                break;
            case [[Derived]]: // 15
                break;
        }
    }
}

interface I1 : System.Collections.IList {}
interface I2 {}

class Base : System.Collections.ArrayList, I1
{
    public int F1 = 0;
    public int F2 = 0;
    public object F3 = null;
    public int P1 {get; set;}
    public int P2 {get; set;}
    public void Deconstruct(out int x, out int y) => throw null;
    public void Deconstruct(out int x, out int y, out int z) => throw null;
}

class Derived : Base, I2
{
}
";
        var compilation = CreateCompilation(new[] { source, TestSources.Index, _iTupleSource }, options: TestOptions.DebugExe);
        compilation.VerifyDiagnostics(
                // (11,18): error CS8120: The switch case is unreachable. It has already been handled by a previous case or it is impossible to match.
                //             case [Derived s]: // 1
                Diagnostic(ErrorCode.ERR_SwitchCaseSubsumed, "[Derived s]").WithLocation(11, 18),
                // (19,18): error CS8120: The switch case is unreachable. It has already been handled by a previous case or it is impossible to match.
                //             case [Derived s]: // 2
                Diagnostic(ErrorCode.ERR_SwitchCaseSubsumed, "[Derived s]").WithLocation(19, 18),
                // (27,18): error CS8120: The switch case is unreachable. It has already been handled by a previous case or it is impossible to match.
                //             case [Derived s]: // 3
                Diagnostic(ErrorCode.ERR_SwitchCaseSubsumed, "[Derived s]").WithLocation(27, 18),
                // (34,18): error CS8120: The switch case is unreachable. It has already been handled by a previous case or it is impossible to match.
                //             case [int and 1]: // 4
                Diagnostic(ErrorCode.ERR_SwitchCaseSubsumed, "[int and 1]").WithLocation(34, 18),
                // (41,18): error CS8120: The switch case is unreachable. It has already been handled by a previous case or it is impossible to match.
                //             case [ValueType and int and 1]: // 5
                Diagnostic(ErrorCode.ERR_SwitchCaseSubsumed, "[ValueType and int and 1]").WithLocation(41, 18),
                // (49,18): error CS8120: The switch case is unreachable. It has already been handled by a previous case or it is impossible to match.
                //             case [Derived s]: // 6
                Diagnostic(ErrorCode.ERR_SwitchCaseSubsumed, "[Derived s]").WithLocation(49, 18),
                // (61,18): error CS8120: The switch case is unreachable. It has already been handled by a previous case or it is impossible to match.
                //             case [Derived { F1: 1 } s]: // 7
                Diagnostic(ErrorCode.ERR_SwitchCaseSubsumed, "[Derived { F1: 1 } s]").WithLocation(61, 18),
                // (73,18): error CS8120: The switch case is unreachable. It has already been handled by a previous case or it is impossible to match.
                //             case [Derived { P1: 1 } s]: // 8
                Diagnostic(ErrorCode.ERR_SwitchCaseSubsumed, "[Derived { P1: 1 } s]").WithLocation(73, 18),
                // (85,18): error CS8120: The switch case is unreachable. It has already been handled by a previous case or it is impossible to match.
                //             case [Derived(1, _) s]: // 9
                Diagnostic(ErrorCode.ERR_SwitchCaseSubsumed, "[Derived(1, _) s]").WithLocation(85, 18),
                // (95,18): error CS8120: The switch case is unreachable. It has already been handled by a previous case or it is impossible to match.
                //             case [Derived { F3: (1, _) } s]: // 10
                Diagnostic(ErrorCode.ERR_SwitchCaseSubsumed, "[Derived { F3: (1, _) } s]").WithLocation(95, 18),
                // (103,18): error CS8120: The switch case is unreachable. It has already been handled by a previous case or it is impossible to match.
                //             case [Base and I2]: // 11
                Diagnostic(ErrorCode.ERR_SwitchCaseSubsumed, "[Base and I2]").WithLocation(103, 18),
                // (111,18): error CS8120: The switch case is unreachable. It has already been handled by a previous case or it is impossible to match.
                //             case [I2 and Base]: // 12
                Diagnostic(ErrorCode.ERR_SwitchCaseSubsumed, "[I2 and Base]").WithLocation(111, 18),
                // (120,18): error CS8120: The switch case is unreachable. It has already been handled by a previous case or it is impossible to match.
                //             case Derived and [Derived s]: // 13
                Diagnostic(ErrorCode.ERR_SwitchCaseSubsumed, "Derived and [Derived s]").WithLocation(120, 18),
                // (136,18): error CS8120: The switch case is unreachable. It has already been handled by a previous case or it is impossible to match.
                //             case Derived and [Derived s]: // 14
                Diagnostic(ErrorCode.ERR_SwitchCaseSubsumed, "Derived and [Derived s]").WithLocation(136, 18),
                // (145,18): error CS8120: The switch case is unreachable. It has already been handled by a previous case or it is impossible to match.
                //             case [[Derived]]: // 15
                Diagnostic(ErrorCode.ERR_SwitchCaseSubsumed, "[[Derived]]").WithLocation(145, 18)
                );
    }

    [Fact]
    public void Subsumption_18()
    {
        var src = @"
class C
{
    void Test(int[] a)
    {
        switch (a)
        {
            case [.., 0]:
            case [<0, ..]:
            case [.., >0]:
            case [_]:         
                break;
        };
    }
}";
        var comp = CreateCompilation(new[] { src, TestSources.Index });
        comp.VerifyEmitDiagnostics(
                // (11,18): error CS8120: The switch case is unreachable. It has already been handled by a previous case or it is impossible to match.
                //             case [_]:         
                Diagnostic(ErrorCode.ERR_SwitchCaseSubsumed, "[_]").WithLocation(11, 18));
        VerifyDecisionDagDump<SwitchStatementSyntax>(comp,
@"[0]: t0 != null ? [1] : [14]
[1]: t1 = t0.Length; [2]
[2]: t1 >= 1 ? [3] : [14]
[3]: t2 = t0[-1]; [4]
[4]: t2 == 0 ? [5] : [6]
[5]: leaf `case [.., 0]:`
[6]: t3 = t0[0]; [7]
[7]: t1 == 1 ? [8] : [10]
[8]: t3 <-- t2; [9]
[9]: t3 < 0 ? [11] : [13]
[10]: t3 < 0 ? [11] : [12]
[11]: leaf `case [<0, ..]:`
[12]: t2 > 0 ? [13] : [14]
[13]: leaf `case [.., >0]:`
[14]: leaf <break> `switch (a)
        {
            case [.., 0]:
            case [<0, ..]:
            case [.., >0]:
            case [_]:         
                break;
        }`
");
    }

    [Theory]
    [CombinatorialData]
    public void Subsumption_Slice_00(
        [CombinatorialValues(
                "[1,2,3]",
                "[1,2,3,..[]]",
                "[1,2,..[],3]",
                "[1,..[],2,3]",
                "[..[],1,2,3]",
                "[1,..[2,3]]",
                "[..[1,2],3]",
                "[..[1,2,3]]",
                "[..[..[1,2,3]]]",
                "[..[1,2,3,..[]]]",
                "[..[1,2,..[],3]]",
                "[..[1,..[],2,3]]",
                "[..[..[],1,2,3]]",
                "[..[1,..[2,3]]]",
                "[..[..[1,2],3]]",
                "[1, ..[2], 3]",
                "[1, ..[2, ..[3]]]",
                "[1, ..[2, ..[], 3]]")]
            string case1,
        [CombinatorialValues(
                "[1,2,3]",
                "[1,2,3,..[]]",
                "[1,2,..[],3]",
                "[1,..[],2,3]",
                "[..[],1,2,3]",
                "[1,..[2,3]]",
                "[..[1,2],3]",
                "[..[1,2,3]]",
                "[..[..[1,2,3]]]",
                "[..[1,2,3,..[]]]",
                "[..[1,2,..[],3]]",
                "[..[1,..[],2,3]]",
                "[..[..[],1,2,3]]",
                "[..[1,..[2,3]]]",
                "[..[..[1,2],3]]",
                "[1, ..[2], 3]",
                "[1, ..[2, ..[3]]]",
                "[1, ..[2, ..[], 3]]")]
            string case2)
    {
        var src = @"
using System;
class C
{
    void Test(Span<int> a)
    {
        switch (a)
        {
            case " + case1 + @":
            case " + case2 + @":
                break;
        }
    }
}";
        var comp = CreateCompilationWithIndexAndRangeAndSpan(src, parseOptions: TestOptions.RegularWithListPatterns);
        comp.VerifyEmitDiagnostics(
            // (10,18): error CS8120: The switch case is unreachable. It has already been handled by a previous case or it is impossible to match.
            Diagnostic(ErrorCode.ERR_SwitchCaseSubsumed, case2).WithLocation(10, 18)
            );
    }

    [Fact]
    public void Subsumption_Slice_01()
    {
        var src = @"
class C
{
    public static void Test(System.Span<int> a)
    {
        switch (a)
        {
            case [var v]: break;
            case [..[var v]]: break;
        }
    }
}";
        var comp = CreateCompilationWithIndexAndRangeAndSpan(src, parseOptions: TestOptions.RegularWithListPatterns);
        comp.VerifyEmitDiagnostics(
            // (9,18): error CS8120: The switch case is unreachable. It has already been handled by a previous case or it is impossible to match.
            //             case [..[var v]]: break;
            Diagnostic(ErrorCode.ERR_SwitchCaseSubsumed, "[..[var v]]").WithLocation(9, 18));
    }

    [Fact]
    public void Exhaustiveness_01()
    {
        var src = @"
using System;
class C
{
    public int X = 0, Y = 0;
    public static void Test(Span<int> a, Span<C> b)
    {
        _ = a switch
        {
            [.., >=0] or [<0] or { Length: 0 or >1 } => 0
        };

        _ = a switch
        {
            [.., >=0] or [..[.., <0]] or [] => 0
        };

        _ = a switch
        {
            [..[>=0]] or [<0] or
            { Length: 0 or >1 } => 0
        };

        _ = a switch
        {
            [..[.., <0]] or [..] => 0
        };

        _ = a switch
        {
            [_, ..{ Length: < int.MaxValue - 1 }] or [] or { Length: int.MaxValue } => 0
        };

        _ = a switch
        {
            [..{ Length: <= int.MaxValue - 1 }, _] or []  => 0
        };

        _ = a switch
        {
            [_, ..{ Length: <= int.MaxValue - 2 }, _] or { Length: 0 or 1 } => 0
        };

        _ = b switch
        { 
            [.., { X: >=0, Y: >0 }] => 0,
            [.., { X: <0, Y: >=0 }] => 0,
            [{ X: <=0, Y: <0 }, ..] => 1,
            [{ X: >0, Y: <=0 }, ..] => 1,
            [{ X:0, Y:0 }] => 1,
            { Length: not 1 } => 0
        };
    }
}";
        var comp = CreateCompilationWithIndexAndRangeAndSpan(src, parseOptions: TestOptions.RegularWithListPatterns);
        comp.VerifyEmitDiagnostics();
    }

    [Fact]
    public void Exhaustiveness_02()
    {
        var src = @"
using System;
class C
{
    public static void Test1(Span<int> a)
    {
        _ = a switch
        {
            [] => 1,
            [_] => 2,
            [_,..] => 3,
        };
    }
    public static void Test2(Span<int> a)
    {
        _ = a switch
        {
            { Length: 0 } => 1,
            { Length: 1 } => 2,
            { Length: >=1 } => 3,
        };
    }
}";
        var comp = CreateCompilationWithIndexAndRangeAndSpan(src, parseOptions: TestOptions.RegularWithListPatterns);
        comp.VerifyEmitDiagnostics();
        var verifier = CompileAndVerify(comp);
        string expectedIl = @"
{
  // Code size       26 (0x1a)
  .maxstack  2
  .locals init (int V_0)
  IL_0000:  ldarga.s   V_0
  IL_0002:  call       ""int System.Span<int>.Length.get""
  IL_0007:  stloc.0
  IL_0008:  ldloc.0
  IL_0009:  brfalse.s  IL_0011
  IL_000b:  ldloc.0
  IL_000c:  ldc.i4.1
  IL_000d:  beq.s      IL_0014
  IL_000f:  br.s       IL_0017
  IL_0011:  ldc.i4.1
  IL_0012:  pop
  IL_0013:  ret
  IL_0014:  ldc.i4.2
  IL_0015:  pop
  IL_0016:  ret
  IL_0017:  ldc.i4.3
  IL_0018:  pop
  IL_0019:  ret
}
";
        verifier.VerifyIL("C.Test1", expectedIl);
        verifier.VerifyIL("C.Test2", expectedIl);
    }

    [Fact]
    public void LengthPattern_NegativeLengthTest_MissingIndex()
    {
        var src = @"
int[] a = null;
_ = a is { Length: -1 };
";
        var comp = CreateCompilation(src);
        comp.MakeTypeMissing(WellKnownType.System_Index);
        comp.VerifyDiagnostics();
    }

    [Fact]
    public void LengthPattern_NegativeLengthTest()
    {
        var src = @"
int[] a = null;
_ = a is { Length: -1 }; // 1
_ = a is { Length: -1 or 1 };
_ = a is { Length: -1 } or { Length: 1 };

_ = a switch // 2
{
    { Length: -1 } => 0, // 3
};

_ = a switch // 4
{
    { Length: -1 or 1 } => 0,
};

_ = a switch // 5
{
    { Length: -1 } or { Length: 1 } => 0,
};

_ = a switch // 6
{
    { Length: -1 } => 0, // 7
    { Length: 1 } => 0,
};
";
        var comp = CreateCompilation(new[] { src, TestSources.Index });
        comp.VerifyDiagnostics(
            // (3,5): error CS8518: An expression of type 'int[]' can never match the provided pattern.
            // _ = a is { Length: -1 }; // 1
            Diagnostic(ErrorCode.ERR_IsPatternImpossible, "a is { Length: -1 }").WithArguments("int[]").WithLocation(3, 5),
            // (7,7): warning CS8509: The switch expression does not handle all possible values of its input type (it is not exhaustive). For example, the pattern '_' is not covered.
            // _ = a switch // 2
            Diagnostic(ErrorCode.WRN_SwitchExpressionNotExhaustive, "switch").WithArguments("_").WithLocation(7, 7),
            // (9,5): error CS8510: The pattern is unreachable. It has already been handled by a previous arm of the switch expression or it is impossible to match.
            //     { Length: -1 } => 0, // 3
            Diagnostic(ErrorCode.ERR_SwitchArmSubsumed, "{ Length: -1 }").WithLocation(9, 5),
            // (12,7): warning CS8509: The switch expression does not handle all possible values of its input type (it is not exhaustive). For example, the pattern '{ Length: 0 }' is not covered.
            // _ = a switch // 4
            Diagnostic(ErrorCode.WRN_SwitchExpressionNotExhaustive, "switch").WithArguments("{ Length: 0 }").WithLocation(12, 7),
            // (17,7): warning CS8509: The switch expression does not handle all possible values of its input type (it is not exhaustive). For example, the pattern '{ Length: 0 }' is not covered.
            // _ = a switch // 5
            Diagnostic(ErrorCode.WRN_SwitchExpressionNotExhaustive, "switch").WithArguments("{ Length: 0 }").WithLocation(17, 7),
            // (22,7): warning CS8509: The switch expression does not handle all possible values of its input type (it is not exhaustive). For example, the pattern '{ Length: 0 }' is not covered.
            // _ = a switch // 6
            Diagnostic(ErrorCode.WRN_SwitchExpressionNotExhaustive, "switch").WithArguments("{ Length: 0 }").WithLocation(22, 7),
            // (24,5): error CS8510: The pattern is unreachable. It has already been handled by a previous arm of the switch expression or it is impossible to match.
            //     { Length: -1 } => 0, // 7
            Diagnostic(ErrorCode.ERR_SwitchArmSubsumed, "{ Length: -1 }").WithLocation(24, 5)
            );
    }

    [Fact]
    public void LengthPattern_NegativeNullHandling_WithNullHandling()
    {
        var src = @"
int[] a = null;
_ = a is null or { Length: -1 };

_ = a switch // 1
{
    null => 0,
    { Length: -1 } => 0, // 2
};
";
        var comp = CreateCompilation(new[] { src, TestSources.Index });
        comp.VerifyDiagnostics(
            // (5,7): warning CS8509: The switch expression does not handle all possible values of its input type (it is not exhaustive). For example, the pattern 'not null' is not covered.
            // _ = a switch // 1
            Diagnostic(ErrorCode.WRN_SwitchExpressionNotExhaustive, "switch").WithArguments("not null").WithLocation(5, 7),
            // (8,5): error CS8510: The pattern is unreachable. It has already been handled by a previous arm of the switch expression or it is impossible to match.
            //     { Length: -1 } => 0, // 2
            Diagnostic(ErrorCode.ERR_SwitchArmSubsumed, "{ Length: -1 }").WithLocation(8, 5)
            );
    }

    [Fact]
    public void LengthPattern_NegativeNullHandling_DuplicateTest()
    {
        var src = @"
int[] a = null;
_ = a is { Length: -1 } or { Length: -1 };

_ = a switch
{
    { Length: -1 } => 1,
    { Length: -1 } => 2,
    _ => 3,
};
";
        var comp = CreateCompilation(new[] { src, TestSources.Index });
        comp.VerifyDiagnostics(
            // (3,5): error CS8518: An expression of type 'int[]' can never match the provided pattern.
            // _ = a is { Length: -1 } or { Length: -1 };
            Diagnostic(ErrorCode.ERR_IsPatternImpossible, "a is { Length: -1 } or { Length: -1 }").WithArguments("int[]").WithLocation(3, 5),
            // (7,5): error CS8510: The pattern is unreachable. It has already been handled by a previous arm of the switch expression or it is impossible to match.
            //     { Length: -1 } => 1,
            Diagnostic(ErrorCode.ERR_SwitchArmSubsumed, "{ Length: -1 }").WithLocation(7, 5),
            // (8,5): error CS8510: The pattern is unreachable. It has already been handled by a previous arm of the switch expression or it is impossible to match.
            //     { Length: -1 } => 2,
            Diagnostic(ErrorCode.ERR_SwitchArmSubsumed, "{ Length: -1 }").WithLocation(8, 5)
            );
    }

    [Fact]
    public void LengthPattern_NegativeRangeTest()
    {
        var src = @"
int[] a = null;
_ = a is { Length: < 0 }; // 1

_ = a switch // 2
{
    { Length: < 0 } => 0, // 3
};
";
        var comp = CreateCompilation(new[] { src, TestSources.Index });
        comp.VerifyDiagnostics(
            // (3,5): error CS8518: An expression of type 'int[]' can never match the provided pattern.
            // _ = a is { Length: < 0 }; // 1
            Diagnostic(ErrorCode.ERR_IsPatternImpossible, "a is { Length: < 0 }").WithArguments("int[]").WithLocation(3, 5),
            // (5,7): warning CS8509: The switch expression does not handle all possible values of its input type (it is not exhaustive). For example, the pattern '_' is not covered.
            // _ = a switch // 2
            Diagnostic(ErrorCode.WRN_SwitchExpressionNotExhaustive, "switch").WithArguments("_").WithLocation(5, 7),
            // (7,5): error CS8510: The pattern is unreachable. It has already been handled by a previous arm of the switch expression or it is impossible to match.
            //     { Length: < 0 } => 0, // 3
            Diagnostic(ErrorCode.ERR_SwitchArmSubsumed, "{ Length: < 0 }").WithLocation(7, 5)
            );
    }

    [Fact]
    public void LengthPattern_Switch_NegativeRangeTestByElimination()
    {
        var src = @"
int[] a = null;
_ = a switch
{
    { Length: 0 } => 1,
    { Length: <= 0 } => 2,
    _ => 3,
};
";
        var comp = CreateCompilation(new[] { src, TestSources.Index });
        comp.VerifyDiagnostics(
            // (6,5): error CS8510: The pattern is unreachable. It has already been handled by a previous arm of the switch expression or it is impossible to match.
            //     { Length: <= 0 } => 2,
            Diagnostic(ErrorCode.ERR_SwitchArmSubsumed, "{ Length: <= 0 }").WithLocation(6, 5)
            );

        comp = CreateCompilation(src);
        comp.VerifyDiagnostics();
    }

    [Fact, WorkItem(51801, "https://github.com/dotnet/roslyn/issues/51801")]
    public void IndexerOverrideLacksAccessor()
    {
        var source = @"
#nullable enable
using System.Runtime.CompilerServices;

class Base
{
    public virtual object this[int i] { get { return 1; } set { } }
}

class C : Base
{
    public override object this[int i] { set { } }
    public int Length => 2;

    public string? Value { get; }

    public string M()
    {
        switch (this)
        {
            case [1, 1]:
                return Value;
            default:
                return Value;
        }
    }
}
";
        var verifier = CompileAndVerify(new[] { source, TestSources.Index }, options: TestOptions.DebugDll);
        verifier.VerifyIL("C.M", @"
{
  // Code size      105 (0x69)
  .maxstack  2
  .locals init (C V_0,
                int V_1,
                object V_2,
                int V_3,
                object V_4,
                int V_5,
                C V_6,
                string V_7)
  IL_0000:  nop
  IL_0001:  ldarg.0
  IL_0002:  stloc.s    V_6
  IL_0004:  ldloc.s    V_6
  IL_0006:  stloc.0
  IL_0007:  ldloc.0
  IL_0008:  brfalse.s  IL_005c
  IL_000a:  ldloc.0
  IL_000b:  callvirt   ""int C.Length.get""
  IL_0010:  stloc.1
  IL_0011:  ldloc.1
  IL_0012:  ldc.i4.2
  IL_0013:  bne.un.s   IL_005c
  IL_0015:  ldloc.0
  IL_0016:  ldc.i4.0
  IL_0017:  callvirt   ""object Base.this[int].get""
  IL_001c:  stloc.2
  IL_001d:  ldloc.2
  IL_001e:  isinst     ""int""
  IL_0023:  brfalse.s  IL_005c
  IL_0025:  ldloc.2
  IL_0026:  unbox.any  ""int""
  IL_002b:  stloc.3
  IL_002c:  ldloc.3
  IL_002d:  ldc.i4.1
  IL_002e:  bne.un.s   IL_005c
  IL_0030:  ldloc.0
  IL_0031:  ldc.i4.1
  IL_0032:  callvirt   ""object Base.this[int].get""
  IL_0037:  stloc.s    V_4
  IL_0039:  ldloc.s    V_4
  IL_003b:  isinst     ""int""
  IL_0040:  brfalse.s  IL_005c
  IL_0042:  ldloc.s    V_4
  IL_0044:  unbox.any  ""int""
  IL_0049:  stloc.s    V_5
  IL_004b:  ldloc.s    V_5
  IL_004d:  ldc.i4.1
  IL_004e:  beq.s      IL_0052
  IL_0050:  br.s       IL_005c
  IL_0052:  ldarg.0
  IL_0053:  call       ""string C.Value.get""
  IL_0058:  stloc.s    V_7
  IL_005a:  br.s       IL_0066
  IL_005c:  ldarg.0
  IL_005d:  call       ""string C.Value.get""
  IL_0062:  stloc.s    V_7
  IL_0064:  br.s       IL_0066
  IL_0066:  ldloc.s    V_7
  IL_0068:  ret
}");
    }

    [Fact, WorkItem(51801, "https://github.com/dotnet/roslyn/issues/51801")]
    public void LengthOverrideLacksAccessor()
    {
        var source = @"
#nullable enable
using System.Runtime.CompilerServices;

class Base
{
    public virtual int Length { get { return 2; } set { } }
}

class C : Base
{
    public override int Length { set { } }
    public object this[int i] { get { return 1; } set { } }

    public string? Value { get; }

    public string M()
    {
        switch (this)
        {
            case [1, 1]:
                return Value;
            default:
                return Value;
        }
    }
}
";
        var verifier = CompileAndVerify(new[] { source, TestSources.Index });
        verifier.VerifyIL("C.M", @"
{
  // Code size       78 (0x4e)
  .maxstack  2
  .locals init (C V_0,
                object V_1,
                object V_2)
  IL_0000:  ldarg.0
  IL_0001:  stloc.0
  IL_0002:  ldloc.0
  IL_0003:  brfalse.s  IL_0047
  IL_0005:  ldloc.0
  IL_0006:  callvirt   ""int Base.Length.get""
  IL_000b:  ldc.i4.2
  IL_000c:  bne.un.s   IL_0047
  IL_000e:  ldloc.0
  IL_000f:  ldc.i4.0
  IL_0010:  callvirt   ""object C.this[int].get""
  IL_0015:  stloc.1
  IL_0016:  ldloc.1
  IL_0017:  isinst     ""int""
  IL_001c:  brfalse.s  IL_0047
  IL_001e:  ldloc.1
  IL_001f:  unbox.any  ""int""
  IL_0024:  ldc.i4.1
  IL_0025:  bne.un.s   IL_0047
  IL_0027:  ldloc.0
  IL_0028:  ldc.i4.1
  IL_0029:  callvirt   ""object C.this[int].get""
  IL_002e:  stloc.2
  IL_002f:  ldloc.2
  IL_0030:  isinst     ""int""
  IL_0035:  brfalse.s  IL_0047
  IL_0037:  ldloc.2
  IL_0038:  unbox.any  ""int""
  IL_003d:  ldc.i4.1
  IL_003e:  pop
  IL_003f:  pop
  IL_0040:  ldarg.0
  IL_0041:  call       ""string C.Value.get""
  IL_0046:  ret
  IL_0047:  ldarg.0
  IL_0048:  call       ""string C.Value.get""
  IL_004d:  ret
}");
    }

    [Fact]
    public void ListPattern_LengthAndCountAreOrthogonal()
    {
        var source = @"
_ = new C() switch
{
    [] => 0,
    { Length: 1 } => 0,
    { Count: > 1 } => 0
};

class C
{
    public int this[System.Index i] => 1;
    public int Length => 1;
    public int Count => 1;
}
";
        var compilation = CreateCompilationWithIndexAndRange(source);
        compilation.VerifyEmitDiagnostics(
            // (2,13): warning CS8509: The switch expression does not handle all possible values of its input type (it is not exhaustive). For example, the pattern '{ Length: 2,  Count: 0 }' is not covered.
            // _ = new C() switch
            Diagnostic(ErrorCode.WRN_SwitchExpressionNotExhaustive, "switch").WithArguments("{ Length: 2,  Count: 0 }").WithLocation(2, 13)
            );
    }

    [Fact]
    public void ListPattern_LengthFieldNotApplicable()
    {
        var source = @"
_ = new C() is [];
_ = new C()[^1];

class C
{
    public int this[int i] => 1;
    public int Length = 0;
}
";
        var compilation = CreateCompilationWithIndex(source);
        compilation.VerifyEmitDiagnostics(
            // (2,16): error CS1503: Argument 1: cannot convert from 'System.Index' to 'int'
            // _ = new C() is [];
            Diagnostic(ErrorCode.ERR_BadArgType, "[]").WithArguments("1", "System.Index", "int").WithLocation(2, 16),
            // (3,13): error CS1503: Argument 1: cannot convert from 'System.Index' to 'int'
            // _ = new C()[^1];
            Diagnostic(ErrorCode.ERR_BadArgType, "^1").WithArguments("1", "System.Index", "int").WithLocation(3, 13)
            );
    }

    [Fact]
    public void ListPattern_IndexAndRangeAreNecessaryButOptimizedAway()
    {
        var source = @"
new C().M();

public class C
{
    public int this[int i] => 2;
    public int Length => 1;
    public int Slice(int i, int j) => 3;

    public void M()
    {
        if (this is [var x] && this is [.. var y])
            System.Console.Write((x, y));
    }
}
";

        var compilation = CreateCompilation(source);
        compilation.MakeTypeMissing(WellKnownType.System_Index);
        compilation.MakeTypeMissing(WellKnownType.System_Range);
        compilation.VerifyDiagnostics(
            // (12,21): error CS0518: Predefined type 'System.Index' is not defined or imported
            //         if (this is [var x] && this is [.. var y])
            Diagnostic(ErrorCode.ERR_PredefinedTypeNotFound, "[var x]").WithArguments("System.Index").WithLocation(12, 21),
            // (12,21): error CS0656: Missing compiler required member 'System.Index.GetOffset'
            //         if (this is [var x] && this is [.. var y])
            Diagnostic(ErrorCode.ERR_MissingPredefinedMember, "[var x]").WithArguments("System.Index", "GetOffset").WithLocation(12, 21),
            // (12,40): error CS0518: Predefined type 'System.Index' is not defined or imported
            //         if (this is [var x] && this is [.. var y])
            Diagnostic(ErrorCode.ERR_PredefinedTypeNotFound, "[.. var y]").WithArguments("System.Index").WithLocation(12, 40),
            // (12,40): error CS0656: Missing compiler required member 'System.Index.GetOffset'
            //         if (this is [var x] && this is [.. var y])
            Diagnostic(ErrorCode.ERR_MissingPredefinedMember, "[.. var y]").WithArguments("System.Index", "GetOffset").WithLocation(12, 40),
            // (12,41): error CS0518: Predefined type 'System.Range' is not defined or imported
            //         if (this is [var x] && this is [.. var y])
            Diagnostic(ErrorCode.ERR_PredefinedTypeNotFound, ".. var y").WithArguments("System.Range").WithLocation(12, 41),
            // (12,41): error CS0656: Missing compiler required member 'System.Range.get_Start'
            //         if (this is [var x] && this is [.. var y])
            Diagnostic(ErrorCode.ERR_MissingPredefinedMember, ".. var y").WithArguments("System.Range", "get_Start").WithLocation(12, 41),
            // (12,41): error CS0656: Missing compiler required member 'System.Range.get_End'
            //         if (this is [var x] && this is [.. var y])
            Diagnostic(ErrorCode.ERR_MissingPredefinedMember, ".. var y").WithArguments("System.Range", "get_End").WithLocation(12, 41),
            // (12,41): error CS0656: Missing compiler required member 'System.Index.GetOffset'
            //         if (this is [var x] && this is [.. var y])
            Diagnostic(ErrorCode.ERR_MissingPredefinedMember, ".. var y").WithArguments("System.Index", "GetOffset").WithLocation(12, 41)
            );

        compilation = CreateCompilation(new[] { source, TestSources.Index, TestSources.Range });
        var verifier = CompileAndVerify(compilation, expectedOutput: "(2, 3)");
        verifier.VerifyDiagnostics();
        // Note: no Index or Range involved
        verifier.VerifyIL("C.M", @"
{
  // Code size       61 (0x3d)
  .maxstack  3
  .locals init (int V_0, //x
                int V_1, //y
                C V_2,
                int V_3)
  IL_0000:  ldarg.0
  IL_0001:  stloc.2
  IL_0002:  ldloc.2
  IL_0003:  brfalse.s  IL_003c
  IL_0005:  ldloc.2
  IL_0006:  callvirt   ""int C.Length.get""
  IL_000b:  ldc.i4.1
  IL_000c:  bne.un.s   IL_003c
  IL_000e:  ldloc.2
  IL_000f:  ldc.i4.0
  IL_0010:  callvirt   ""int C.this[int].get""
  IL_0015:  stloc.0
  IL_0016:  ldarg.0
  IL_0017:  stloc.2
  IL_0018:  ldloc.2
  IL_0019:  brfalse.s  IL_003c
  IL_001b:  ldloc.2
  IL_001c:  callvirt   ""int C.Length.get""
  IL_0021:  stloc.3
  IL_0022:  ldloc.2
  IL_0023:  ldc.i4.0
  IL_0024:  ldloc.3
  IL_0025:  callvirt   ""int C.Slice(int, int)""
  IL_002a:  stloc.1
  IL_002b:  ldloc.0
  IL_002c:  ldloc.1
  IL_002d:  newobj     ""System.ValueTuple<int, int>..ctor(int, int)""
  IL_0032:  box        ""System.ValueTuple<int, int>""
  IL_0037:  call       ""void System.Console.Write(object)""
  IL_003c:  ret
}
");
    }

    [Fact]
    public void ListPattern_StaticIndexers()
    {
        var source = @"
_ = new C() is [var x, .. var y];

class C
{
    public int Length => 0;
    public static int this[System.Index i] => 0;
    public static int this[System.Range r] => 0;
}
";
        var comp = CreateCompilation(new[] { source, TestSources.Index, TestSources.Range });
        comp.VerifyDiagnostics(
            // (7,23): error CS0106: The modifier 'static' is not valid for this item
            //     public static int this[System.Index i] => 0;
            Diagnostic(ErrorCode.ERR_BadMemberFlag, "this").WithArguments("static").WithLocation(7, 23),
            // (8,23): error CS0106: The modifier 'static' is not valid for this item
            //     public static int this[System.Range r] => 0;
            Diagnostic(ErrorCode.ERR_BadMemberFlag, "this").WithArguments("static").WithLocation(8, 23)
            );
    }

    [Fact]
    public void ListPattern_SetOnlyIndexers()
    {
        var source = @"
_ = new C() is [var x, .. var y]; // 1, 2, 3
_ = new C()[^1]; // 4
_ = new C()[..]; // 5

class C
{
    public int Length { set { } }
    public int this[System.Index i] { set { } }
    public int this[System.Range r] { set { } }
}
";
        var comp = CreateCompilation(new[] { source, TestSources.Index, TestSources.Range });
        comp.VerifyEmitDiagnostics(
            // (2,16): error CS0154: The property or indexer 'C.this[Index]' cannot be used in this context because it lacks the get accessor
            // _ = new C() is [var x, .. var y]; // 1, 2, 3
            Diagnostic(ErrorCode.ERR_PropertyLacksGet, "[var x, .. var y]").WithArguments("C.this[System.Index]").WithLocation(2, 16),
            // (2,24): error CS0154: The property or indexer 'C.this[Range]' cannot be used in this context because it lacks the get accessor
            // _ = new C() is [var x, .. var y]; // 1, 2, 3
            Diagnostic(ErrorCode.ERR_PropertyLacksGet, ".. var y").WithArguments("C.this[System.Range]").WithLocation(2, 24),
            // (3,5): error CS0154: The property or indexer 'C.this[Index]' cannot be used in this context because it lacks the get accessor
            // _ = new C()[^1]; // 4
            Diagnostic(ErrorCode.ERR_PropertyLacksGet, "new C()[^1]").WithArguments("C.this[System.Index]").WithLocation(3, 5),
            // (4,5): error CS0154: The property or indexer 'C.this[Range]' cannot be used in this context because it lacks the get accessor
            // _ = new C()[..]; // 5
            Diagnostic(ErrorCode.ERR_PropertyLacksGet, "new C()[..]").WithArguments("C.this[System.Range]").WithLocation(4, 5)
            );
    }

    [Fact]
    public void SlicePattern_OnConsList()
    {
        var source = @"
#nullable enable
using System;

record ConsList(object Head, ConsList? Tail)
{
    public int Length => throw null!;
    public object this[Index i] => throw null!;
    public ConsList? this[Range r] => throw null!;

    public static void Print(ConsList? list)
    {
        switch (list)
        {
            case null:
                return;
            case [var head, .. var tail]:
                System.Console.Write(head.ToString() + "" "");
                Print(tail);
                return;
        }
    }
}
";
        // Note: this pattern doesn't work well because list-patterns needs a functional Length
        var compilation = CreateCompilation(new[] { source, TestSources.Index, TestSources.Range, IsExternalInitTypeDefinition });
        compilation.VerifyDiagnostics();
        var verifier = CompileAndVerify(compilation, verify: Verification.Fails);
        verifier.VerifyIL("ConsList.Print", @"
{
  // Code size       82 (0x52)
  .maxstack  4
  .locals init (object V_0, //head
                ConsList V_1) //tail
  IL_0000:  ldarg.0
  IL_0001:  brfalse.s  IL_0034
  IL_0003:  ldarg.0
  IL_0004:  callvirt   ""int ConsList.Length.get""
  IL_0009:  ldc.i4.1
  IL_000a:  blt.s      IL_0051
  IL_000c:  ldarg.0
  IL_000d:  ldc.i4.0
  IL_000e:  call       ""System.Index System.Index.op_Implicit(int)""
  IL_0013:  callvirt   ""object ConsList.this[System.Index].get""
  IL_0018:  stloc.0
  IL_0019:  ldarg.0
  IL_001a:  ldc.i4.1
  IL_001b:  call       ""System.Index System.Index.op_Implicit(int)""
  IL_0020:  ldc.i4.0
  IL_0021:  ldc.i4.1
  IL_0022:  newobj     ""System.Index..ctor(int, bool)""
  IL_0027:  newobj     ""System.Range..ctor(System.Index, System.Index)""
  IL_002c:  callvirt   ""ConsList ConsList.this[System.Range].get""
  IL_0031:  stloc.1
  IL_0032:  br.s       IL_0035
  IL_0034:  ret
  IL_0035:  ldloc.0
  IL_0036:  callvirt   ""string object.ToString()""
  IL_003b:  ldstr      "" ""
  IL_0040:  call       ""string string.Concat(string, string)""
  IL_0045:  call       ""void System.Console.Write(string)""
  IL_004a:  ldloc.1
  IL_004b:  call       ""void ConsList.Print(ConsList)""
  IL_0050:  ret
  IL_0051:  ret
}
");
    }

    [Fact]
    public void PositionalPattern_OnConsList()
    {
        var source = @"
#nullable enable

var list = new ConsList(1, new ConsList(2, new ConsList(3, null)));
ConsList.Print(list);

record ConsList(object Head, ConsList? Tail)
{
    public static void Print(ConsList? list)
    {
        switch (list)
        {
            case null:
                return;
            case (var head, var tail):
                System.Console.Write(head.ToString() + "" "");
                Print(tail);
                return;
        }
    }
}
";
        var compilation = CreateCompilation(new[] { source, TestSources.Index, TestSources.Range, IsExternalInitTypeDefinition });
        compilation.VerifyDiagnostics();
        var verifier = CompileAndVerify(compilation, expectedOutput: "1 2 3", verify: Verification.Fails);
        verifier.VerifyIL("ConsList.Print", @"
{
  // Code size       44 (0x2c)
  .maxstack  3
  .locals init (object V_0, //head
                ConsList V_1) //tail
  IL_0000:  ldarg.0
  IL_0001:  brfalse.s  IL_000f
  IL_0003:  ldarg.0
  IL_0004:  ldloca.s   V_0
  IL_0006:  ldloca.s   V_1
  IL_0008:  callvirt   ""void ConsList.Deconstruct(out object, out ConsList)""
  IL_000d:  br.s       IL_0010
  IL_000f:  ret
  IL_0010:  ldloc.0
  IL_0011:  callvirt   ""string object.ToString()""
  IL_0016:  ldstr      "" ""
  IL_001b:  call       ""string string.Concat(string, string)""
  IL_0020:  call       ""void System.Console.Write(string)""
  IL_0025:  ldloc.1
  IL_0026:  call       ""void ConsList.Print(ConsList)""
  IL_002b:  ret
}
");
    }

    [Fact]
    public void Simple_IndexIndexer()
    {
        var source = @"
if (new C() is [var x])
{
    System.Console.Write((x, new C()[^1]));
}

class C
{
    public int Length => 1;
    public int this[System.Index i] => 42;
}
";
        var comp = CreateCompilation(new[] { source, TestSources.Index, TestSources.Range });
        comp.VerifyEmitDiagnostics();
        CompileAndVerify(comp, expectedOutput: "(42, 42)");
    }

    [Fact]
    public void Simple_IntIndexer_MissingIndex()
    {
        var source = @"
if (new C() is [var x])
{
    System.Console.Write(x);
}

class C
{
    public int Count => 1;
    public int this[int i] => 42;
}
";
        var comp = CreateCompilation(source);
        comp.VerifyEmitDiagnostics(
            // (2,16): error CS0518: Predefined type 'System.Index' is not defined or imported
            // if (new C() is [var x])
            Diagnostic(ErrorCode.ERR_PredefinedTypeNotFound, "[var x]").WithArguments("System.Index").WithLocation(2, 16),
            // (2,16): error CS0656: Missing compiler required member 'System.Index.GetOffset'
            // if (new C() is [var x])
            Diagnostic(ErrorCode.ERR_MissingPredefinedMember, "[var x]").WithArguments("System.Index", "GetOffset").WithLocation(2, 16)
            );
    }

    [Fact]
    public void Simple_IntIndexer()
    {
        var source = @"
if (new C() is [var x])
{
    System.Console.Write((x, new C()[^1]));
}

class C
{
    public int Count => 1;
    public int this[int i] => 42;
}
";
        var comp = CreateCompilation(new[] { source, TestSources.Index, TestSources.Range });
        comp.VerifyEmitDiagnostics();
        CompileAndVerify(comp, expectedOutput: "(42, 42)");
    }

    [Fact]
    public void Simple_String()
    {
        var source = @"
if (""42"" is [var x, var y])
{
    System.Console.Write((x, y));
}
";
        var comp = CreateCompilation(new[] { source, TestSources.Index, TestSources.Range });
        comp.VerifyEmitDiagnostics();
        CompileAndVerify(comp, expectedOutput: "(4, 2)");
    }

    [Fact]
    public void Simple_Array()
    {
        var source = @"
if (new[] { 4, 2 } is [var x, _])
{
    var y = new[] { 4, 2 }[^1];
    System.Console.Write((x, y));
}
";
        var comp = CreateCompilation(new[] { source, TestSources.Index, TestSources.Range });
        comp.VerifyEmitDiagnostics();
        CompileAndVerify(comp, expectedOutput: "(4, 2)");
    }

    [Theory]
    [InlineData("{ 4, 0, 0 }", "[var x, _, _]", "[0]")]
    [InlineData("{ 0, 4, 0 }", "[_, var x, _]", "[1]")]
    [InlineData("{ 0, 0, 4 }", "[_, _, var x]", "[2]")]
    [InlineData("{ 4, 0, 0 }", "[.., var x, _, _]", "[^3]")]
    [InlineData("{ 0, 4, 0 }", "[.., _, var x, _]", "[^2]")]
    [InlineData("{ 0, 0, 4 }", "[.., _, _, var x]", "[^1]")]
    public void Simple_Array_VerifyIndexMaths(string data, string pattern, string elementAccess)
    {
        var source = $@"
if (new[] {data} is {pattern})
{{
    var y = new[] {data}{elementAccess};
    System.Console.Write((x, y));
}}
";
        var comp = CreateCompilation(new[] { source, TestSources.Index, TestSources.Range });
        comp.VerifyEmitDiagnostics();
        CompileAndVerify(comp, expectedOutput: "(4, 4)");
    }

    [Fact]
    public void Simple_IndexIndexer_Slice()
    {
        var source = @"
if (new C() is [.. var x])
{
    System.Console.Write((x, new C()[..]));
}

class C
{
    public int Length => 0;
    public int this[System.Index i] => throw null;
    public int this[System.Range r] => 42; 
}
";
        var comp = CreateCompilation(new[] { source, TestSources.Index, TestSources.Range });
        comp.VerifyEmitDiagnostics();
        CompileAndVerify(comp, expectedOutput: "(42, 42)");
    }

    [Fact]
    public void Simple_IntIndexer_Slice()
    {
        var source = @"
if (new C() is [.. var x])
{
    System.Console.Write((x, new C()[..]));
}

class C
{
    public int Length => 1;
    public int this[System.Index i] => throw null;
    public int Slice(int i, int j) => 42; 
}
";
        var comp = CreateCompilation(new[] { source, TestSources.Index, TestSources.Range });
        comp.VerifyEmitDiagnostics();
        CompileAndVerify(comp, expectedOutput: "(42, 42)");
    }

    [Fact]
    public void Simple_String_Slice()
    {
        var source = @"
if (""0420"" is [_, .. var x, _])
{
    System.Console.Write(x);
}
";
        var comp = CreateCompilation(new[] { source, TestSources.Index, TestSources.Range });
        comp.VerifyEmitDiagnostics();
        CompileAndVerify(comp, expectedOutput: "42");
    }

    [Fact, WorkItem(57728, "https://github.com/dotnet/roslyn/issues/57728")]
    public void Simple_Array_Slice()
    {
        var source = @"
class C
{
    public static void Main()
    {
        if (new[] { 0, 4, 2, 0 } is [_, .. var x, _])
        {
            var y = new[] { 0, 4, 2, 0 }[1..^1];
            System.Console.Write((x[0], x[1], y[0], y[1]));
        }
    }
}
";
        var comp = CreateCompilation(new[] { source, TestSources.Index, TestSources.Range, TestSources.GetSubArray }, options: TestOptions.ReleaseExe);
        comp.VerifyEmitDiagnostics();
        var verifier = CompileAndVerify(comp, expectedOutput: "(4, 2, 4, 2)");
        // we use Array.Length to get the length, but should be using ldlen
        // Tracked by https://github.com/dotnet/roslyn/issues/57728
        verifier.VerifyIL("C.Main", @"
{
  // Code size      118 (0x76)
  .maxstack  5
  .locals init (int[] V_0, //x
                int[] V_1,
                int[] V_2) //y
  IL_0000:  ldc.i4.4
  IL_0001:  newarr     ""int""
  IL_0006:  dup
  IL_0007:  ldc.i4.1
  IL_0008:  ldc.i4.4
  IL_0009:  stelem.i4
  IL_000a:  dup
  IL_000b:  ldc.i4.2
  IL_000c:  ldc.i4.2
  IL_000d:  stelem.i4
  IL_000e:  stloc.1
  IL_000f:  ldloc.1
  IL_0010:  brfalse.s  IL_0075
  IL_0012:  ldloc.1
  IL_0013:  callvirt   ""int System.Array.Length.get""
  IL_0018:  ldc.i4.2
  IL_0019:  blt.s      IL_0075
  IL_001b:  ldloc.1
  IL_001c:  ldc.i4.1
  IL_001d:  call       ""System.Index System.Index.op_Implicit(int)""
  IL_0022:  ldc.i4.1
  IL_0023:  ldc.i4.1
  IL_0024:  newobj     ""System.Index..ctor(int, bool)""
  IL_0029:  newobj     ""System.Range..ctor(System.Index, System.Index)""
  IL_002e:  call       ""int[] System.Runtime.CompilerServices.RuntimeHelpers.GetSubArray<int>(int[], System.Range)""
  IL_0033:  stloc.0
  IL_0034:  ldc.i4.4
  IL_0035:  newarr     ""int""
  IL_003a:  dup
  IL_003b:  ldc.i4.1
  IL_003c:  ldc.i4.4
  IL_003d:  stelem.i4
  IL_003e:  dup
  IL_003f:  ldc.i4.2
  IL_0040:  ldc.i4.2
  IL_0041:  stelem.i4
  IL_0042:  ldc.i4.1
  IL_0043:  call       ""System.Index System.Index.op_Implicit(int)""
  IL_0048:  ldc.i4.1
  IL_0049:  ldc.i4.1
  IL_004a:  newobj     ""System.Index..ctor(int, bool)""
  IL_004f:  newobj     ""System.Range..ctor(System.Index, System.Index)""
  IL_0054:  call       ""int[] System.Runtime.CompilerServices.RuntimeHelpers.GetSubArray<int>(int[], System.Range)""
  IL_0059:  stloc.2
  IL_005a:  ldloc.0
  IL_005b:  ldc.i4.0
  IL_005c:  ldelem.i4
  IL_005d:  ldloc.0
  IL_005e:  ldc.i4.1
  IL_005f:  ldelem.i4
  IL_0060:  ldloc.2
  IL_0061:  ldc.i4.0
  IL_0062:  ldelem.i4
  IL_0063:  ldloc.2
  IL_0064:  ldc.i4.1
  IL_0065:  ldelem.i4
  IL_0066:  newobj     ""System.ValueTuple<int, int, int, int>..ctor(int, int, int, int)""
  IL_006b:  box        ""System.ValueTuple<int, int, int, int>""
  IL_0070:  call       ""void System.Console.Write(object)""
  IL_0075:  ret
}
");
    }

    [Theory]
    [InlineData("{ 4, 2, 0, 0, 0 }", "[.. var x, _, _, _]", "[0..^3]")]
    [InlineData("{ 0, 4, 2, 0, 0 }", "[_, .. var x, _, _]", "[1..^2]")]
    [InlineData("{ 0, 0, 4, 2, 0 }", "[_, _, .. var x, _]", "[2..^1]")]
    [InlineData("{ 0, 0, 0, 4, 2 }", "[_, _, _, .. var x]", "[3..^0]")]
    public void Simple_Array_Slice_VerifyRangeMaths(string data, string pattern, string elementAccess)
    {
        var source = $@"
if (new[] {data} is {pattern})
{{
    var y = new[] {data}{elementAccess};
    System.Console.Write((x[0], x[1], x.Length, y[0], y[1], y.Length));
}}
";
        var comp = CreateCompilation(new[] { source, TestSources.Index, TestSources.Range, TestSources.GetSubArray });
        comp.VerifyEmitDiagnostics();
        CompileAndVerify(comp, expectedOutput: "(4, 2, 2, 4, 2, 2)");
    }

    [Fact]
<<<<<<< HEAD
    public void ListPattern_NotCountableInterface()
    {
        var source = @"
_ = new C() is INotCountable and [var x, .. var y];

interface INotCountable { }
class C : INotCountable
{
    public int Length { get => 0; }
    public int this[System.Index i] { get => 0; }
    public int this[System.Range r] { get => 0; }
}
";
        var comp = CreateCompilation(new[] { source, TestSources.Index, TestSources.Range });
        comp.VerifyEmitDiagnostics(
            // (2,34): error CS0021: Cannot apply indexing with [] to an expression of type 'INotCountable'
            // _ = new C() is INotCountable and [var x, .. var y];
            Diagnostic(ErrorCode.ERR_BadIndexLHS, "[var x, .. var y]").WithArguments("INotCountable").WithLocation(2, 34),
            // (2,42): error CS0021: Cannot apply indexing with [] to an expression of type 'INotCountable'
            // _ = new C() is INotCountable and [var x, .. var y];
            Diagnostic(ErrorCode.ERR_BadIndexLHS, ".. var y").WithArguments("INotCountable").WithLocation(2, 42)
            );
    }

    [Fact]
    public void ListPattern_ExplicitInterfaceImplementation()
    {
        var source = @"
if (new C() is Interface and [var x, .. var y])
{
    System.Console.Write((x, y));
}

interface Interface
{
    int Length { get; }
    int this[System.Index i] { get; }
    int this[System.Range r] { get; }
}
class C : Interface
{
    int Interface.Length { get => 2; }
    int Interface.this[System.Index i] { get => 42; }
    int Interface.this[System.Range r] { get => 43; }
}
";
        var comp = CreateCompilation(new[] { source, TestSources.Index, TestSources.Range });
        var verifier = CompileAndVerify(comp, expectedOutput: "(42, 43)");
        verifier.VerifyDiagnostics();
    }

    [Fact]
    public void ListPattern_Tuples()
    {
        var source = @"
_ = (1, 2) is [var x, .. var y];

System.Runtime.CompilerServices.ITuple ituple = default;
_ = ituple is [var x2];
_ = ituple is [..var y2];

_ = ituple switch
{
    [1, 2] => 0,
    (1, 2) => 0,
    _ => 0,
};
";
        var comp = CreateCompilation(new[] { source, TestSources.Index, TestSources.Range, TestSources.ITuple });
        comp.VerifyEmitDiagnostics(
            // (2,15): error CS0021: Cannot apply indexing with [] to an expression of type '(int, int)'
            // _ = (1, 2) is [var x, .. var y];
            Diagnostic(ErrorCode.ERR_BadIndexLHS, "[var x, .. var y]").WithArguments("(int, int)").WithLocation(2, 15),
            // (2,23): error CS0021: Cannot apply indexing with [] to an expression of type '(int, int)'
            // _ = (1, 2) is [var x, .. var y];
            Diagnostic(ErrorCode.ERR_BadIndexLHS, ".. var y").WithArguments("(int, int)").WithLocation(2, 23),
            // (6,16): error CS1503: Argument 1: cannot convert from 'System.Range' to 'int'
            // _ = ituple is [..var y2];
            Diagnostic(ErrorCode.ERR_BadArgType, "..var y2").WithArguments("1", "System.Range", "int").WithLocation(6, 16)
            );
    }

    [Fact]
    public void ListPattern_NullTestOnSlice()
    {
        var source = @"
using System;
Span<int> s = default;
switch (s)
{
    case [..[1],2,3]:
    case [1,2,3]: // error
        break;
}

int[] a = default;
switch (a)
{
    case [..[1],2,3]:
    case [1,2,3]: // no error
        break;
}
";
        var comp = CreateCompilationWithIndexAndRangeAndSpan(new[] { source, TestSources.GetSubArray });
        comp.VerifyEmitDiagnostics(
            // (7,10): error CS8120: The switch case is unreachable. It has already been handled by a previous case or it is impossible to match.
            //     case [1,2,3]: // error
            Diagnostic(ErrorCode.ERR_SwitchCaseSubsumed, "[1,2,3]").WithLocation(7, 10)
            );
=======
    public void ArrayLengthAccess()
    {
        var source = @"
class C
{
    public int M(int[] a)
    {
        switch (a)
        {
            case [.., var x]: return x;
        }

        return 3;
    }
}
";
        var comp = CreateCompilation(new[] { source, TestSources.Index, TestSources.Range, TestSources.GetSubArray }, options: TestOptions.ReleaseDll);
        var verifier = CompileAndVerify(comp).VerifyDiagnostics();

        verifier.VerifyIL("C.M", @"
{
  // Code size       22 (0x16)
  .maxstack  3
  .locals init (int V_0)
  IL_0000:  ldarg.1
  IL_0001:  brfalse.s  IL_0014
  IL_0003:  ldarg.1
  IL_0004:  callvirt   ""int System.Array.Length.get""
  IL_0009:  stloc.0
  IL_000a:  ldloc.0
  IL_000b:  ldc.i4.1
  IL_000c:  blt.s      IL_0014
  IL_000e:  ldarg.1
  IL_000f:  ldloc.0
  IL_0010:  ldc.i4.1
  IL_0011:  sub
  IL_0012:  ldelem.i4
  IL_0013:  ret
  IL_0014:  ldc.i4.3
  IL_0015:  ret
}
");
>>>>>>> 7fea0aa4
    }
}<|MERGE_RESOLUTION|>--- conflicted
+++ resolved
@@ -7815,117 +7815,6 @@
     }
 
     [Fact]
-<<<<<<< HEAD
-    public void ListPattern_NotCountableInterface()
-    {
-        var source = @"
-_ = new C() is INotCountable and [var x, .. var y];
-
-interface INotCountable { }
-class C : INotCountable
-{
-    public int Length { get => 0; }
-    public int this[System.Index i] { get => 0; }
-    public int this[System.Range r] { get => 0; }
-}
-";
-        var comp = CreateCompilation(new[] { source, TestSources.Index, TestSources.Range });
-        comp.VerifyEmitDiagnostics(
-            // (2,34): error CS0021: Cannot apply indexing with [] to an expression of type 'INotCountable'
-            // _ = new C() is INotCountable and [var x, .. var y];
-            Diagnostic(ErrorCode.ERR_BadIndexLHS, "[var x, .. var y]").WithArguments("INotCountable").WithLocation(2, 34),
-            // (2,42): error CS0021: Cannot apply indexing with [] to an expression of type 'INotCountable'
-            // _ = new C() is INotCountable and [var x, .. var y];
-            Diagnostic(ErrorCode.ERR_BadIndexLHS, ".. var y").WithArguments("INotCountable").WithLocation(2, 42)
-            );
-    }
-
-    [Fact]
-    public void ListPattern_ExplicitInterfaceImplementation()
-    {
-        var source = @"
-if (new C() is Interface and [var x, .. var y])
-{
-    System.Console.Write((x, y));
-}
-
-interface Interface
-{
-    int Length { get; }
-    int this[System.Index i] { get; }
-    int this[System.Range r] { get; }
-}
-class C : Interface
-{
-    int Interface.Length { get => 2; }
-    int Interface.this[System.Index i] { get => 42; }
-    int Interface.this[System.Range r] { get => 43; }
-}
-";
-        var comp = CreateCompilation(new[] { source, TestSources.Index, TestSources.Range });
-        var verifier = CompileAndVerify(comp, expectedOutput: "(42, 43)");
-        verifier.VerifyDiagnostics();
-    }
-
-    [Fact]
-    public void ListPattern_Tuples()
-    {
-        var source = @"
-_ = (1, 2) is [var x, .. var y];
-
-System.Runtime.CompilerServices.ITuple ituple = default;
-_ = ituple is [var x2];
-_ = ituple is [..var y2];
-
-_ = ituple switch
-{
-    [1, 2] => 0,
-    (1, 2) => 0,
-    _ => 0,
-};
-";
-        var comp = CreateCompilation(new[] { source, TestSources.Index, TestSources.Range, TestSources.ITuple });
-        comp.VerifyEmitDiagnostics(
-            // (2,15): error CS0021: Cannot apply indexing with [] to an expression of type '(int, int)'
-            // _ = (1, 2) is [var x, .. var y];
-            Diagnostic(ErrorCode.ERR_BadIndexLHS, "[var x, .. var y]").WithArguments("(int, int)").WithLocation(2, 15),
-            // (2,23): error CS0021: Cannot apply indexing with [] to an expression of type '(int, int)'
-            // _ = (1, 2) is [var x, .. var y];
-            Diagnostic(ErrorCode.ERR_BadIndexLHS, ".. var y").WithArguments("(int, int)").WithLocation(2, 23),
-            // (6,16): error CS1503: Argument 1: cannot convert from 'System.Range' to 'int'
-            // _ = ituple is [..var y2];
-            Diagnostic(ErrorCode.ERR_BadArgType, "..var y2").WithArguments("1", "System.Range", "int").WithLocation(6, 16)
-            );
-    }
-
-    [Fact]
-    public void ListPattern_NullTestOnSlice()
-    {
-        var source = @"
-using System;
-Span<int> s = default;
-switch (s)
-{
-    case [..[1],2,3]:
-    case [1,2,3]: // error
-        break;
-}
-
-int[] a = default;
-switch (a)
-{
-    case [..[1],2,3]:
-    case [1,2,3]: // no error
-        break;
-}
-";
-        var comp = CreateCompilationWithIndexAndRangeAndSpan(new[] { source, TestSources.GetSubArray });
-        comp.VerifyEmitDiagnostics(
-            // (7,10): error CS8120: The switch case is unreachable. It has already been handled by a previous case or it is impossible to match.
-            //     case [1,2,3]: // error
-            Diagnostic(ErrorCode.ERR_SwitchCaseSubsumed, "[1,2,3]").WithLocation(7, 10)
-            );
-=======
     public void ArrayLengthAccess()
     {
         var source = @"
@@ -7968,6 +7857,117 @@
   IL_0015:  ret
 }
 ");
->>>>>>> 7fea0aa4
+    }
+
+    [Fact]
+    public void ListPattern_NotCountableInterface()
+    {
+        var source = @"
+_ = new C() is INotCountable and [var x, .. var y];
+
+interface INotCountable { }
+class C : INotCountable
+{
+    public int Length { get => 0; }
+    public int this[System.Index i] { get => 0; }
+    public int this[System.Range r] { get => 0; }
+}
+";
+        var comp = CreateCompilation(new[] { source, TestSources.Index, TestSources.Range });
+        comp.VerifyEmitDiagnostics(
+            // (2,34): error CS0021: Cannot apply indexing with [] to an expression of type 'INotCountable'
+            // _ = new C() is INotCountable and [var x, .. var y];
+            Diagnostic(ErrorCode.ERR_BadIndexLHS, "[var x, .. var y]").WithArguments("INotCountable").WithLocation(2, 34),
+            // (2,42): error CS0021: Cannot apply indexing with [] to an expression of type 'INotCountable'
+            // _ = new C() is INotCountable and [var x, .. var y];
+            Diagnostic(ErrorCode.ERR_BadIndexLHS, ".. var y").WithArguments("INotCountable").WithLocation(2, 42)
+            );
+    }
+
+    [Fact]
+    public void ListPattern_ExplicitInterfaceImplementation()
+    {
+        var source = @"
+if (new C() is Interface and [var x, .. var y])
+{
+    System.Console.Write((x, y));
+}
+
+interface Interface
+{
+    int Length { get; }
+    int this[System.Index i] { get; }
+    int this[System.Range r] { get; }
+}
+class C : Interface
+{
+    int Interface.Length { get => 2; }
+    int Interface.this[System.Index i] { get => 42; }
+    int Interface.this[System.Range r] { get => 43; }
+}
+";
+        var comp = CreateCompilation(new[] { source, TestSources.Index, TestSources.Range });
+        var verifier = CompileAndVerify(comp, expectedOutput: "(42, 43)");
+        verifier.VerifyDiagnostics();
+    }
+
+    [Fact]
+    public void ListPattern_Tuples()
+    {
+        var source = @"
+_ = (1, 2) is [var x, .. var y];
+
+System.Runtime.CompilerServices.ITuple ituple = default;
+_ = ituple is [var x2];
+_ = ituple is [..var y2];
+
+_ = ituple switch
+{
+    [1, 2] => 0,
+    (1, 2) => 0,
+    _ => 0,
+};
+";
+        var comp = CreateCompilation(new[] { source, TestSources.Index, TestSources.Range, TestSources.ITuple });
+        comp.VerifyEmitDiagnostics(
+            // (2,15): error CS0021: Cannot apply indexing with [] to an expression of type '(int, int)'
+            // _ = (1, 2) is [var x, .. var y];
+            Diagnostic(ErrorCode.ERR_BadIndexLHS, "[var x, .. var y]").WithArguments("(int, int)").WithLocation(2, 15),
+            // (2,23): error CS0021: Cannot apply indexing with [] to an expression of type '(int, int)'
+            // _ = (1, 2) is [var x, .. var y];
+            Diagnostic(ErrorCode.ERR_BadIndexLHS, ".. var y").WithArguments("(int, int)").WithLocation(2, 23),
+            // (6,16): error CS1503: Argument 1: cannot convert from 'System.Range' to 'int'
+            // _ = ituple is [..var y2];
+            Diagnostic(ErrorCode.ERR_BadArgType, "..var y2").WithArguments("1", "System.Range", "int").WithLocation(6, 16)
+            );
+    }
+
+    [Fact]
+    public void ListPattern_NullTestOnSlice()
+    {
+        var source = @"
+using System;
+Span<int> s = default;
+switch (s)
+{
+    case [..[1],2,3]:
+    case [1,2,3]: // error
+        break;
+}
+
+int[] a = default;
+switch (a)
+{
+    case [..[1],2,3]:
+    case [1,2,3]: // no error
+        break;
+}
+";
+        var comp = CreateCompilationWithIndexAndRangeAndSpan(new[] { source, TestSources.GetSubArray });
+        comp.VerifyEmitDiagnostics(
+            // (7,10): error CS8120: The switch case is unreachable. It has already been handled by a previous case or it is impossible to match.
+            //     case [1,2,3]: // error
+            Diagnostic(ErrorCode.ERR_SwitchCaseSubsumed, "[1,2,3]").WithLocation(7, 10)
+            );
     }
 }