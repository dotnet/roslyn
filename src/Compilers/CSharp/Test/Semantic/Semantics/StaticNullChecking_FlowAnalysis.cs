--- conflicted
+++ resolved
@@ -455,25 +455,20 @@
             comp.VerifyTypes();
             comp.VerifyDiagnostics(
                 // (13,10): warning CS8625: No best nullability for operands of conditional expression 'A<object>' and 'B1'.
-                //         (b ? x : y).F.ToString();
+                //         (b ? x : y)/*T:A<object!>!*/.F.ToString();
                 Diagnostic(ErrorCode.WRN_NoBestNullabilityConditionalExpression, "b ? x : y").WithArguments("A<object>", "B1").WithLocation(13, 10),
                 // (14,10): warning CS8625: No best nullability for operands of conditional expression 'B1' and 'A<object>'.
                 //         (b ? y : x).P.ToString();
                 Diagnostic(ErrorCode.WRN_NoBestNullabilityConditionalExpression, "b ? y : x").WithArguments("B1", "A<object>").WithLocation(14, 10),
                 // (18,10): warning CS8625: No best nullability for operands of conditional expression 'A<object?>' and 'B2'.
-                //         (b ? x : y).F.ToString();
+                //         (b ? x : y)/*T:A<object?>!*/.F.ToString();
                 Diagnostic(ErrorCode.WRN_NoBestNullabilityConditionalExpression, "b ? x : y").WithArguments("A<object?>", "B2").WithLocation(18, 10),
                 // (18,9): warning CS8602: Possible dereference of a null reference.
-<<<<<<< HEAD
-                //         (b ? x : y).F.ToString();
-                Diagnostic(ErrorCode.WRN_NullReferenceReceiver, "(b ? x : y).F").WithLocation(18, 9),
+                //         (b ? x : y)/*T:A<object?>!*/.F.ToString();
+                Diagnostic(ErrorCode.WRN_NullReferenceReceiver, "(b ? x : y)/*T:A<object?>!*/.F").WithLocation(18, 9),
                 // (19,10): warning CS8625: No best nullability for operands of conditional expression 'B2' and 'A<object?>'.
                 //         (b ? y : x).P.ToString();
                 Diagnostic(ErrorCode.WRN_NoBestNullabilityConditionalExpression, "b ? y : x").WithArguments("B2", "A<object?>").WithLocation(19, 10),
-=======
-                //         (b ? x : y)/*T:A<object?>!*/.F.ToString();
-                Diagnostic(ErrorCode.WRN_NullReferenceReceiver, "(b ? x : y)/*T:A<object?>!*/.F").WithLocation(18, 9),
->>>>>>> 2cbc8c6b
                 // (19,9): warning CS8602: Possible dereference of a null reference.
                 //         (b ? y : x).P.ToString();
                 Diagnostic(ErrorCode.WRN_NullReferenceReceiver, "(b ? y : x).P").WithLocation(19, 9));
