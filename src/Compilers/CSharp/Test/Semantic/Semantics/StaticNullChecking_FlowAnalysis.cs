﻿// Copyright (c) Microsoft.  All Rights Reserved.  Licensed under the Apache License, Version 2.0.  See License.txt in the project root for license information.

using Microsoft.CodeAnalysis.CSharp.Test.Utilities;
using Microsoft.CodeAnalysis.Test.Utilities;
using Xunit;

namespace Microsoft.CodeAnalysis.CSharp.UnitTests.Nullable
{
    public class StaticNullChecking_FlowAnalysis : CSharpTestBase
    {
        [Fact]
        public void ImplicitlyTypedArrayCreation_01()
        {
            var source =
@"class C
{
    static void F(object x, object? y)
    {
        var a = new[] { x, x };
        a.ToString();
        a[0].ToString();
        var b = new[] { x, y };
        b.ToString();
        b[0].ToString();
        var c = new[] { b };
        c[0].ToString();
        c[0][0].ToString();
    }
}";
            var comp = CreateCompilation(source, parseOptions: TestOptions.Regular8);
            comp.VerifyDiagnostics(
                // (10,9): warning CS8602: Possible dereference of a null reference.
                //         b[0].ToString();
                Diagnostic(ErrorCode.WRN_NullReferenceReceiver, "b[0]").WithLocation(10, 9),
                // (13,9): warning CS8602: Possible dereference of a null reference.
                //         c[0][0].ToString();
                Diagnostic(ErrorCode.WRN_NullReferenceReceiver, "c[0][0]").WithLocation(13, 9));
        }

        [Fact]
        public void ImplicitlyTypedArrayCreation_02()
        {
            var source =
@"class C
{
    static void F(object x, object? y)
    {
        var a = new[] { x };
        a[0].ToString();
        var b = new[] { y };
        b[0].ToString();
        var c = new[] { a, b };
        c[0][0].ToString();
        var d = new[] { a, b! };
        d[0][0].ToString();
    }
}";
            var comp = CreateCompilation(source, parseOptions: TestOptions.Regular8);
            comp.VerifyDiagnostics(
                // (8,9): warning CS8602: Possible dereference of a null reference.
                //         b[0].ToString();
                Diagnostic(ErrorCode.WRN_NullReferenceReceiver, "b[0]").WithLocation(8, 9),
                // (10,9): warning CS8602: Possible dereference of a null reference.
                //         c[0][0].ToString();
                Diagnostic(ErrorCode.WRN_NullReferenceReceiver, "c[0][0]").WithLocation(10, 9));
        }

        [Fact]
        public void ImplicitlyTypedArrayCreation_03()
        {
            var source =
@"class C
{
    static void F(object x, object? y)
    {
        (new[] { x, x })[1].ToString();
        (new[] { y, x })[1].ToString();
    }
}";
            var comp = CreateCompilation(source, parseOptions: TestOptions.Regular8);
            comp.VerifyDiagnostics(
                // (6,9): warning CS8602: Possible dereference of a null reference.
                //         (new[] { y, x })[1].ToString();
                Diagnostic(ErrorCode.WRN_NullReferenceReceiver, "(new[] { y, x })[1]").WithLocation(6, 9));
        }

        [Fact]
        public void ImplicitlyTypedArrayCreation_04()
        {
            var source =
@"class C
{
    static void F()
    {
        object? o = new object();
        var a = new[] { o };
        a[0].ToString();
        var b = new[] { a };
        b[0][0].ToString();
    }
}";
            var comp = CreateCompilation(source, parseOptions: TestOptions.Regular8);
            comp.VerifyDiagnostics();
        }

        [Fact]
        public void ImplicitlyTypedArrayCreation_05()
        {
            var source =
@"class C
{
    static void F(int n)
    {
        object? o = new object();
        while (n-- > 0)
        {
            var a = new[] { o };
            a[0].ToString();
            var b = new[] { a };
            b[0][0].ToString();
            o = null;
        }
    }
}";
            var comp = CreateCompilation(source, parseOptions: TestOptions.Regular8);
            comp.VerifyDiagnostics(
                // (9,13): warning CS8602: Possible dereference of a null reference.
                //             a[0].ToString();
                Diagnostic(ErrorCode.WRN_NullReferenceReceiver, "a[0]").WithLocation(9, 13),
                // (11,13): warning CS8602: Possible dereference of a null reference.
                //             b[0][0].ToString();
                Diagnostic(ErrorCode.WRN_NullReferenceReceiver, "b[0][0]").WithLocation(11, 13));
        }

        [Fact]
        public void ImplicitlyTypedArrayCreation_06()
        {
            var source =
@"class C
{
    static void F(string s)
    {
        var a = new[] { new object(), (string)null };
        a[0].ToString();
        var b = new[] { (object)null, s };
        b[0].ToString();
        var c = new[] { s, (object)null };
        c[0].ToString();
        var d = new[] { (string)null, new object() };
        d[0].ToString();
        var e = new[] { new object(), (string)null! };
        e[0].ToString();
        var f = new[] { (object)null!, s };
        f[0].ToString();
    }
}";
            var comp = CreateCompilation(source, parseOptions: TestOptions.Regular8);
            comp.VerifyDiagnostics(
                // (5,39): warning CS8600: Converting null literal or possible null value to non-nullable type.
                //         var a = new[] { new object(), (string)null };
                Diagnostic(ErrorCode.WRN_ConvertingNullableToNonNullable, "(string)null").WithLocation(5, 39),
                // (6,9): warning CS8602: Possible dereference of a null reference.
                //         a[0].ToString();
                Diagnostic(ErrorCode.WRN_NullReferenceReceiver, "a[0]").WithLocation(6, 9),
                // (7,25): warning CS8600: Converting null literal or possible null value to non-nullable type.
                //         var b = new[] { (object)null, s };
                Diagnostic(ErrorCode.WRN_ConvertingNullableToNonNullable, "(object)null").WithLocation(7, 25),
                // (8,9): warning CS8602: Possible dereference of a null reference.
                //         b[0].ToString();
                Diagnostic(ErrorCode.WRN_NullReferenceReceiver, "b[0]").WithLocation(8, 9),
                // (9,28): warning CS8600: Converting null literal or possible null value to non-nullable type.
                //         var c = new[] { s, (object)null };
                Diagnostic(ErrorCode.WRN_ConvertingNullableToNonNullable, "(object)null").WithLocation(9, 28),
                // (10,9): warning CS8602: Possible dereference of a null reference.
                //         c[0].ToString();
                Diagnostic(ErrorCode.WRN_NullReferenceReceiver, "c[0]").WithLocation(10, 9),
                // (11,25): warning CS8600: Converting null literal or possible null value to non-nullable type.
                //         var d = new[] { (string)null, new object() };
                Diagnostic(ErrorCode.WRN_ConvertingNullableToNonNullable, "(string)null").WithLocation(11, 25),
                // (12,9): warning CS8602: Possible dereference of a null reference.
                //         d[0].ToString();
                Diagnostic(ErrorCode.WRN_NullReferenceReceiver, "d[0]").WithLocation(12, 9));
        }

        [Fact]
        public void ImplicitlyTypedArrayCreation_07()
        {
            var source =
@"#pragma warning disable 0649
class A<T>
{
    internal T F;
}
class B1 : A<object?> { }
class B2 : A<object> { }
class C
{
    static void F()
    {
        var a = new[] { new A<object>(), new B1() };
        a[0].F.ToString();
        var b = new[] { new A<object?>(), new B2() };
        b[0].F.ToString();
        var c = new[] { new B1(), new A<object>() };
        c[0].F.ToString();
        var d = new[] { new B2(), new A<object?>() };
        d[0].F.ToString();
    }
}";
            var comp = CreateCompilation(source, parseOptions: TestOptions.Regular8);
            comp.VerifyDiagnostics(
                // (2,7): warning CS8618: Non-nullable field 'F' is uninitialized.
                // class A<T>
                Diagnostic(ErrorCode.WRN_UninitializedNonNullableField, "A").WithArguments("field", "F").WithLocation(2, 7),
                // (12,42): warning CS8619: Nullability of reference types in value of type 'B1' doesn't match target type 'A<object>'.
                //         var a = new[] { new A<object>(), new B1() };
                Diagnostic(ErrorCode.WRN_NullabilityMismatchInAssignment, "new B1()").WithArguments("B1", "A<object>").WithLocation(12, 42),
                // (14,43): warning CS8619: Nullability of reference types in value of type 'B2' doesn't match target type 'A<object?>'.
                //         var b = new[] { new A<object?>(), new B2() };
                Diagnostic(ErrorCode.WRN_NullabilityMismatchInAssignment, "new B2()").WithArguments("B2", "A<object?>").WithLocation(14, 43),
                // (15,9): warning CS8602: Possible dereference of a null reference.
                //         b[0].F.ToString();
                Diagnostic(ErrorCode.WRN_NullReferenceReceiver, "b[0].F").WithLocation(15, 9),
                // (16,25): warning CS8619: Nullability of reference types in value of type 'B1' doesn't match target type 'A<object>'.
                //         var c = new[] { new B1(), new A<object>() };
                Diagnostic(ErrorCode.WRN_NullabilityMismatchInAssignment, "new B1()").WithArguments("B1", "A<object>").WithLocation(16, 25),
                // (18,25): warning CS8619: Nullability of reference types in value of type 'B2' doesn't match target type 'A<object?>'.
                //         var d = new[] { new B2(), new A<object?>() };
                Diagnostic(ErrorCode.WRN_NullabilityMismatchInAssignment, "new B2()").WithArguments("B2", "A<object?>").WithLocation(18, 25),
                // (19,9): warning CS8602: Possible dereference of a null reference.
                //         d[0].F.ToString();
                Diagnostic(ErrorCode.WRN_NullReferenceReceiver, "d[0].F").WithLocation(19, 9));
        }

        // PROTOTYPE(NullableReferenceType): The array element type should be nullable,
        // even though there is no best type when considering nullability for C<object>? and
        // C<object?>. In short, should report WRN_NullReferenceReceiver for `c[0].ToString()`
        [Fact]
        public void ImplicitlyTypedArrayCreation_08()
        {
            var source =
@"class C<T> { }
class C
{
    static void F(C<object>? a, C<object?> b)
    {
        if (a == null)
        {
            var c = new[] { a, b };
            c[0].ToString();
            var d = new[] { b, a };
            d[0].ToString();
        }
        else
        {
            var c = new[] { a, b };
            c[0].ToString();
            var d = new[] { b, a };
            d[0].ToString();
        }
    }
}";
            var comp = CreateCompilation(source, parseOptions: TestOptions.Regular8);
            comp.VerifyDiagnostics(
                // (8,32): warning CS8619: Nullability of reference types in value of type 'C<object?>' doesn't match target type 'C<object>'.
                //             var c = new[] { a, b };
                Diagnostic(ErrorCode.WRN_NullabilityMismatchInAssignment, "b").WithArguments("C<object?>", "C<object>").WithLocation(8, 32),
                // (10,32): warning CS8619: Nullability of reference types in value of type 'C<object>' doesn't match target type 'C<object?>'.
                //             var d = new[] { b, a };
                Diagnostic(ErrorCode.WRN_NullabilityMismatchInAssignment, "a").WithArguments("C<object>", "C<object?>").WithLocation(10, 32),
                // (15,32): warning CS8619: Nullability of reference types in value of type 'C<object?>' doesn't match target type 'C<object>'.
                //             var c = new[] { a, b };
                Diagnostic(ErrorCode.WRN_NullabilityMismatchInAssignment, "b").WithArguments("C<object?>", "C<object>").WithLocation(15, 32),
                // (17,32): warning CS8619: Nullability of reference types in value of type 'C<object>' doesn't match target type 'C<object?>'.
                //             var d = new[] { b, a };
                Diagnostic(ErrorCode.WRN_NullabilityMismatchInAssignment, "a").WithArguments("C<object>", "C<object?>").WithLocation(17, 32));
        }

        [Fact]
        public void ImplicitlyTypedArrayCreation_09()
        {
            var source =
@"class C
{
    static void F(C x, Unknown? y)
    {
        var a = new[] { x, y };
        a[0].ToString();
        var b = new[] { y, x };
        b[0].ToString();
    }
    static void G(C? x, Unknown y)
    {
        var a = new[] { x, y };
        a[0].ToString();
        var b = new[] { y, x };
        b[0].ToString();
    }
}";
            var comp = CreateCompilation(source, parseOptions: TestOptions.Regular8);
            comp.VerifyDiagnostics(
                // (10,25): error CS0246: The type or namespace name 'Unknown' could not be found (are you missing a using directive or an assembly reference?)
                //     static void G(C? x, Unknown y)
                Diagnostic(ErrorCode.ERR_SingleTypeNameNotFound, "Unknown").WithArguments("Unknown").WithLocation(10, 25),
                // (3,24): error CS0246: The type or namespace name 'Unknown' could not be found (are you missing a using directive or an assembly reference?)
                //     static void F(C x, Unknown? y)
                Diagnostic(ErrorCode.ERR_SingleTypeNameNotFound, "Unknown").WithArguments("Unknown").WithLocation(3, 24),
                // (6,9): warning CS8602: Possible dereference of a null reference.
                //         a[0].ToString();
                Diagnostic(ErrorCode.WRN_NullReferenceReceiver, "a[0]").WithLocation(6, 9));
        }

        [Fact]
        public void ExplicitlyTypedArrayCreation()
        {
            var source =
@"class C
{
    static void F(object x, object? y)
    {
        var a = new object[] { x, y };
        a[0].ToString();
        var b = new object?[] { x, y };
        b[0].ToString();
        var c = new object[] { x, y! };
        c[0].ToString();
    }
}";
            var comp = CreateCompilation(source, parseOptions: TestOptions.Regular8);
            comp.VerifyDiagnostics(
                // (5,35): warning CS8601: Possible null reference assignment.
                //         var a = new object[] { x, y };
                Diagnostic(ErrorCode.WRN_NullReferenceAssignment, "y").WithLocation(5, 35),
                // (8,9): warning CS8602: Possible dereference of a null reference.
                //         b[0].ToString();
                Diagnostic(ErrorCode.WRN_NullReferenceReceiver, "b[0]").WithLocation(8, 9));
        }

        [Fact]
        public void ConditionalOperator_01()
        {
            var source =
@"class C
{
    static void F(bool b, object x, object? y)
    {
        var z = b ? x : y;
        z.ToString();
        var w = b ? y : x;
        w.ToString();
        var v = true ? y : x;
        v.ToString();
    }
}";
            var comp = CreateCompilation(source, parseOptions: TestOptions.Regular8);
            comp.VerifyDiagnostics(
                // (6,9): warning CS8602: Possible dereference of a null reference.
                //         z.ToString();
                Diagnostic(ErrorCode.WRN_NullReferenceReceiver, "z").WithLocation(6, 9),
                // (8,9): warning CS8602: Possible dereference of a null reference.
                //         w.ToString();
                Diagnostic(ErrorCode.WRN_NullReferenceReceiver, "w").WithLocation(8, 9),
                // (10,9): warning CS8602: Possible dereference of a null reference.
                //         v.ToString();
                Diagnostic(ErrorCode.WRN_NullReferenceReceiver, "v").WithLocation(10, 9));
        }

        [Fact]
        public void ConditionalOperator_02()
        {
            var source =
@"class C
{
    static void F(bool b, object x, object? y)
    {
        (b ? x : y).ToString();
        (b ? y : x).ToString();
        if (y != null) (b ? x : y).ToString();
        if (y != null) (b ? y : x).ToString();
    }
}";
            var comp = CreateCompilation(source, parseOptions: TestOptions.Regular8);
            comp.VerifyDiagnostics(
                // (5,10): warning CS8602: Possible dereference of a null reference.
                //         (b ? x : y).ToString();
                Diagnostic(ErrorCode.WRN_NullReferenceReceiver, "b ? x : y").WithLocation(5, 10),
                // (6,10): warning CS8602: Possible dereference of a null reference.
                //         (b ? y : x).ToString();
                Diagnostic(ErrorCode.WRN_NullReferenceReceiver, "b ? y : x").WithLocation(6, 10));
        }

        [Fact]
        public void ConditionalOperator_03()
        {
            var source =
@"class C
{
    static void F(object x, object? y)
    {
        (false ? x : y).ToString();
        (false ? y : x).ToString();
        (true ? x : y).ToString();
        (true ? y : x).ToString();
    }
}";
            var comp = CreateCompilation(source, parseOptions: TestOptions.Regular8);
            comp.VerifyDiagnostics(
                // (5,10): warning CS8602: Possible dereference of a null reference.
                //         (false ? x : y).ToString();
                Diagnostic(ErrorCode.WRN_NullReferenceReceiver, "false ? x : y").WithLocation(5, 10),
                // (8,10): warning CS8602: Possible dereference of a null reference.
                //         (true ? y : x).ToString();
                Diagnostic(ErrorCode.WRN_NullReferenceReceiver, "true ? y : x").WithLocation(8, 10));
        }

        [Fact]
        public void ConditionalOperator_04()
        {
            var source =
@"class C
{
    static void F(bool b, object x, string? y)
    {
        (b ? x : y).ToString();
        (b ? y : x).ToString();
    }
    static void G(bool b, object? x, string y)
    {
        (b ? x : y).ToString();
        (b ? y : x).ToString();
    }
}";
            var comp = CreateCompilation(source, parseOptions: TestOptions.Regular8);
            comp.VerifyDiagnostics(
                // (5,10): warning CS8602: Possible dereference of a null reference.
                //         (b ? x : y).ToString();
                Diagnostic(ErrorCode.WRN_NullReferenceReceiver, "b ? x : y").WithLocation(5, 10),
                // (6,10): warning CS8602: Possible dereference of a null reference.
                //         (b ? y : x).ToString();
                Diagnostic(ErrorCode.WRN_NullReferenceReceiver, "b ? y : x").WithLocation(6, 10),
                // (10,10): warning CS8602: Possible dereference of a null reference.
                //         (b ? x : y).ToString();
                Diagnostic(ErrorCode.WRN_NullReferenceReceiver, "b ? x : y").WithLocation(10, 10),
                // (11,10): warning CS8602: Possible dereference of a null reference.
                //         (b ? y : x).ToString();
                Diagnostic(ErrorCode.WRN_NullReferenceReceiver, "b ? y : x").WithLocation(11, 10));
        }

        [Fact]
        public void ConditionalOperator_05()
        {
            var source =
@"#pragma warning disable 0649
class A<T>
{
    internal T F;
    internal T P { get; }
}
class B1 : A<object?> { }
class B2 : A<object> { }
class C
{
    static void F(bool b, A<object> x, B1 y)
    {
        (b ? x : y)/*T:A<object>!*/.F.ToString();
        (b ? y : x).P.ToString();
    }
    static void G(bool b, A<object?> x, B2 y)
    {
        (b ? x : y)/*T:A<object>!*/.F.ToString();
        (b ? y : x).P.ToString();
    }
}";
            var comp = CreateCompilation(source, parseOptions: TestOptions.Regular8);
            comp.VerifyTypes();
            comp.VerifyDiagnostics(
                // (2,7): warning CS8618: Non-nullable property 'P' is uninitialized.
                // class A<T>
                Diagnostic(ErrorCode.WRN_UninitializedNonNullableField, "A").WithArguments("property", "P").WithLocation(2, 7),
                // (2,7): warning CS8618: Non-nullable field 'F' is uninitialized.
                // class A<T>
                Diagnostic(ErrorCode.WRN_UninitializedNonNullableField, "A").WithArguments("field", "F").WithLocation(2, 7),
                // (13,10): warning CS8626: No best nullability for operands of conditional expression 'A<object>' and 'B1'.
                //         (b ? x : y)/*T:A<object>!*/.F.ToString();
                Diagnostic(ErrorCode.WRN_NoBestNullabilityConditionalExpression, "b ? x : y").WithArguments("A<object>", "B1").WithLocation(13, 10),
                // (14,10): warning CS8626: No best nullability for operands of conditional expression 'B1' and 'A<object>'.
                //         (b ? y : x).P.ToString();
                Diagnostic(ErrorCode.WRN_NoBestNullabilityConditionalExpression, "b ? y : x").WithArguments("B1", "A<object>").WithLocation(14, 10),
                // (18,10): warning CS8626: No best nullability for operands of conditional expression 'A<object?>' and 'B2'.
                //         (b ? x : y)/*T:A<object>!*/.F.ToString();
                Diagnostic(ErrorCode.WRN_NoBestNullabilityConditionalExpression, "b ? x : y").WithArguments("A<object?>", "B2").WithLocation(18, 10),
                // (19,10): warning CS8626: No best nullability for operands of conditional expression 'B2' and 'A<object?>'.
                //         (b ? y : x).P.ToString();
                Diagnostic(ErrorCode.WRN_NoBestNullabilityConditionalExpression, "b ? y : x").WithArguments("B2", "A<object?>").WithLocation(19, 10));
        }

        [Fact]
        public void ConditionalOperator_06()
        {
            var source =
@"class C
{
    static void F(bool b, object x, string? y)
    {
        (b ? null : x).ToString();
        (b ? null : y).ToString();
        (b ? x: null).ToString();
        (b ? y: null).ToString();
        (b ? null: null).ToString();
        (b ? default : x).ToString();
        (b ? default : y).ToString();
        (b ? x: default).ToString();
        (b ? y: default).ToString();
        (b ? default: default).ToString();
    }
}";
            var comp = CreateCompilation(source, parseOptions: TestOptions.Regular8);
            comp.VerifyDiagnostics(
                // (9,10): error CS0173: Type of conditional expression cannot be determined because there is no implicit conversion between '<null>' and '<null>'
                //         (b ? null: null).ToString();
                Diagnostic(ErrorCode.ERR_InvalidQM, "b ? null: null").WithArguments("<null>", "<null>").WithLocation(9, 10),
                // (14,10): error CS0173: Type of conditional expression cannot be determined because there is no implicit conversion between 'default' and 'default'
                //         (b ? default: default).ToString();
                Diagnostic(ErrorCode.ERR_InvalidQM, "b ? default: default").WithArguments("default", "default").WithLocation(14, 10),
                // (5,10): warning CS8602: Possible dereference of a null reference.
                //         (b ? null : x).ToString();
                Diagnostic(ErrorCode.WRN_NullReferenceReceiver, "b ? null : x").WithLocation(5, 10),
                // (6,10): warning CS8602: Possible dereference of a null reference.
                //         (b ? null : y).ToString();
                Diagnostic(ErrorCode.WRN_NullReferenceReceiver, "b ? null : y").WithLocation(6, 10),
                // (7,10): warning CS8602: Possible dereference of a null reference.
                //         (b ? x: null).ToString();
                Diagnostic(ErrorCode.WRN_NullReferenceReceiver, "b ? x: null").WithLocation(7, 10),
                // (8,10): warning CS8602: Possible dereference of a null reference.
                //         (b ? y: null).ToString();
                Diagnostic(ErrorCode.WRN_NullReferenceReceiver, "b ? y: null").WithLocation(8, 10),
                // (9,10): warning CS8602: Possible dereference of a null reference.
                //         (b ? null: null).ToString();
                Diagnostic(ErrorCode.WRN_NullReferenceReceiver, "b ? null: null").WithLocation(9, 10),
                // (10,10): warning CS8602: Possible dereference of a null reference.
                //         (b ? default : x).ToString();
                Diagnostic(ErrorCode.WRN_NullReferenceReceiver, "b ? default : x").WithLocation(10, 10),
                // (11,10): warning CS8602: Possible dereference of a null reference.
                //         (b ? default : y).ToString();
                Diagnostic(ErrorCode.WRN_NullReferenceReceiver, "b ? default : y").WithLocation(11, 10),
                // (12,10): warning CS8602: Possible dereference of a null reference.
                //         (b ? x: default).ToString();
                Diagnostic(ErrorCode.WRN_NullReferenceReceiver, "b ? x: default").WithLocation(12, 10),
                // (13,10): warning CS8602: Possible dereference of a null reference.
                //         (b ? y: default).ToString();
                Diagnostic(ErrorCode.WRN_NullReferenceReceiver, "b ? y: default").WithLocation(13, 10),
                // (14,10): warning CS8602: Possible dereference of a null reference.
                //         (b ? default: default).ToString();
                Diagnostic(ErrorCode.WRN_NullReferenceReceiver, "b ? default: default").WithLocation(14, 10));
        }

        [Fact]
        public void ConditionalOperator_07()
        {
            var source =
@"class C
{
    static void F(bool b, Unknown x, Unknown? y)
    {
        (b ? null : x).ToString();
        (b ? null : y).ToString();
        (b ? x: null).ToString();
        (b ? y: null).ToString();
    }
}";
            var comp = CreateCompilation(source, parseOptions: TestOptions.Regular8);
            comp.VerifyDiagnostics(
                // (3,27): error CS0246: The type or namespace name 'Unknown' could not be found (are you missing a using directive or an assembly reference?)
                //     static void F(bool b, Unknown x, Unknown? y)
                Diagnostic(ErrorCode.ERR_SingleTypeNameNotFound, "Unknown").WithArguments("Unknown").WithLocation(3, 27),
                // (3,38): error CS0246: The type or namespace name 'Unknown' could not be found (are you missing a using directive or an assembly reference?)
                //     static void F(bool b, Unknown x, Unknown? y)
                Diagnostic(ErrorCode.ERR_SingleTypeNameNotFound, "Unknown").WithArguments("Unknown").WithLocation(3, 38),
                // (5,10): warning CS8602: Possible dereference of a null reference.
                //         (b ? null : x).ToString();
                Diagnostic(ErrorCode.WRN_NullReferenceReceiver, "b ? null : x").WithLocation(5, 10),
                // (6,10): warning CS8602: Possible dereference of a null reference.
                //         (b ? null : y).ToString();
                Diagnostic(ErrorCode.WRN_NullReferenceReceiver, "b ? null : y").WithLocation(6, 10),
                // (7,10): warning CS8602: Possible dereference of a null reference.
                //         (b ? x: null).ToString();
                Diagnostic(ErrorCode.WRN_NullReferenceReceiver, "b ? x: null").WithLocation(7, 10),
                // (8,10): warning CS8602: Possible dereference of a null reference.
                //         (b ? y: null).ToString();
                Diagnostic(ErrorCode.WRN_NullReferenceReceiver, "b ? y: null").WithLocation(8, 10));
        }

        [Fact]
        public void ConditionalOperator_08()
        {
            var source =
@"class C
{
    static void F1(bool b, UnknownA x, UnknownB y)
    {
        (b ? x : y).ToString();
        (b ? y : x).ToString();
    }
    static void F2(bool b, UnknownA? x, UnknownB y)
    {
        (b ? x : y).ToString();
        (b ? y : x).ToString();
    }
    static void F3(bool b, UnknownA? x, UnknownB? y)
    {
        (b ? x : y).ToString();
        (b ? y : x).ToString();
    }
}";
            var comp = CreateCompilation(source, parseOptions: TestOptions.Regular8);
            comp.VerifyDiagnostics(
                // (3,28): error CS0246: The type or namespace name 'UnknownA' could not be found (are you missing a using directive or an assembly reference?)
                //     static void F1(bool b, UnknownA x, UnknownB y)
                Diagnostic(ErrorCode.ERR_SingleTypeNameNotFound, "UnknownA").WithArguments("UnknownA").WithLocation(3, 28),
                // (3,40): error CS0246: The type or namespace name 'UnknownB' could not be found (are you missing a using directive or an assembly reference?)
                //     static void F1(bool b, UnknownA x, UnknownB y)
                Diagnostic(ErrorCode.ERR_SingleTypeNameNotFound, "UnknownB").WithArguments("UnknownB").WithLocation(3, 40),
                // (8,28): error CS0246: The type or namespace name 'UnknownA' could not be found (are you missing a using directive or an assembly reference?)
                //     static void F2(bool b, UnknownA? x, UnknownB y)
                Diagnostic(ErrorCode.ERR_SingleTypeNameNotFound, "UnknownA").WithArguments("UnknownA").WithLocation(8, 28),
                // (8,41): error CS0246: The type or namespace name 'UnknownB' could not be found (are you missing a using directive or an assembly reference?)
                //     static void F2(bool b, UnknownA? x, UnknownB y)
                Diagnostic(ErrorCode.ERR_SingleTypeNameNotFound, "UnknownB").WithArguments("UnknownB").WithLocation(8, 41),
                // (13,28): error CS0246: The type or namespace name 'UnknownA' could not be found (are you missing a using directive or an assembly reference?)
                //     static void F3(bool b, UnknownA? x, UnknownB? y)
                Diagnostic(ErrorCode.ERR_SingleTypeNameNotFound, "UnknownA").WithArguments("UnknownA").WithLocation(13, 28),
                // (13,41): error CS0246: The type or namespace name 'UnknownB' could not be found (are you missing a using directive or an assembly reference?)
                //     static void F3(bool b, UnknownA? x, UnknownB? y)
                Diagnostic(ErrorCode.ERR_SingleTypeNameNotFound, "UnknownB").WithArguments("UnknownB").WithLocation(13, 41),
                // (10,10): warning CS8602: Possible dereference of a null reference.
                //         (b ? x : y).ToString();
                Diagnostic(ErrorCode.WRN_NullReferenceReceiver, "b ? x : y").WithLocation(10, 10),
                // (11,10): warning CS8602: Possible dereference of a null reference.
                //         (b ? y : x).ToString();
                Diagnostic(ErrorCode.WRN_NullReferenceReceiver, "b ? y : x").WithLocation(11, 10),
                // (15,10): warning CS8602: Possible dereference of a null reference.
                //         (b ? x : y).ToString();
                Diagnostic(ErrorCode.WRN_NullReferenceReceiver, "b ? x : y").WithLocation(15, 10),
                // (16,10): warning CS8602: Possible dereference of a null reference.
                //         (b ? y : x).ToString();
                Diagnostic(ErrorCode.WRN_NullReferenceReceiver, "b ? y : x").WithLocation(16, 10));
        }

        [Fact]
        public void ConditionalOperator_09()
        {
            var source =
@"struct A { }
struct B { }
class C
{
    static void F1(bool b, A x, B y)
    {
        (b ? x : y).ToString();
        (b ? y : x).ToString();
    }
    static void F2(bool b, A x, C y)
    {
        (b ? x : y).ToString();
        (b ? y : x).ToString();
    }
    static void F3(bool b, B x, C? y)
    {
        (b ? x : y).ToString();
        (b ? y : x).ToString();
    }
}";
            var comp = CreateCompilation(source, parseOptions: TestOptions.Regular8);
            comp.VerifyDiagnostics(
                // (7,10): error CS0173: Type of conditional expression cannot be determined because there is no implicit conversion between 'A' and 'B'
                //         (b ? x : y).ToString();
                Diagnostic(ErrorCode.ERR_InvalidQM, "b ? x : y").WithArguments("A", "B").WithLocation(7, 10),
                // (8,10): error CS0173: Type of conditional expression cannot be determined because there is no implicit conversion between 'B' and 'A'
                //         (b ? y : x).ToString();
                Diagnostic(ErrorCode.ERR_InvalidQM, "b ? y : x").WithArguments("B", "A").WithLocation(8, 10),
                // (12,10): error CS0173: Type of conditional expression cannot be determined because there is no implicit conversion between 'A' and 'C'
                //         (b ? x : y).ToString();
                Diagnostic(ErrorCode.ERR_InvalidQM, "b ? x : y").WithArguments("A", "C").WithLocation(12, 10),
                // (13,10): error CS0173: Type of conditional expression cannot be determined because there is no implicit conversion between 'C' and 'A'
                //         (b ? y : x).ToString();
                Diagnostic(ErrorCode.ERR_InvalidQM, "b ? y : x").WithArguments("C", "A").WithLocation(13, 10),
                // (17,10): error CS0173: Type of conditional expression cannot be determined because there is no implicit conversion between 'B' and 'C'
                //         (b ? x : y).ToString();
                Diagnostic(ErrorCode.ERR_InvalidQM, "b ? x : y").WithArguments("B", "C").WithLocation(17, 10),
                // (18,10): error CS0173: Type of conditional expression cannot be determined because there is no implicit conversion between 'C' and 'B'
                //         (b ? y : x).ToString();
                Diagnostic(ErrorCode.ERR_InvalidQM, "b ? y : x").WithArguments("C", "B").WithLocation(18, 10),
                // (17,10): warning CS8602: Possible dereference of a null reference.
                //         (b ? x : y).ToString();
                Diagnostic(ErrorCode.WRN_NullReferenceReceiver, "b ? x : y").WithLocation(17, 10),
                // (18,10): warning CS8602: Possible dereference of a null reference.
                //         (b ? y : x).ToString();
                Diagnostic(ErrorCode.WRN_NullReferenceReceiver, "b ? y : x").WithLocation(18, 10));
        }

        [Fact]
        public void ConditionalOperator_10()
        {
            var source =
@"using System;
class C
{
    static void F(bool b, object? x, object y)
    {
        (b ? x : throw new Exception()).ToString();
        (b ? y : throw new Exception()).ToString();
        (b ? throw new Exception() : x).ToString();
        (b ? throw new Exception() : y).ToString();
    }
}";
            var comp = CreateCompilation(source, parseOptions: TestOptions.Regular8);
            comp.VerifyDiagnostics(
                // (6,10): warning CS8602: Possible dereference of a null reference.
                //         (b ? x : throw new Exception()).ToString();
                Diagnostic(ErrorCode.WRN_NullReferenceReceiver, "b ? x : throw new Exception()").WithLocation(6, 10),
                // (8,10): warning CS8602: Possible dereference of a null reference.
                //         (b ? throw new Exception() : x).ToString();
                Diagnostic(ErrorCode.WRN_NullReferenceReceiver, "b ? throw new Exception() : x").WithLocation(8, 10));
        }

        [Fact]
        public void ConditionalOperator_11()
        {
            var source =
@"class C
{
    static void F(bool b, object x)
    {
        (b ? x : throw null).ToString();
        (b ? throw null : x).ToString();
    }
}";
            var comp = CreateCompilation(source, parseOptions: TestOptions.Regular8);
            comp.VerifyDiagnostics();
        }

        [Fact]
        public void ConditionalOperator_12()
        {
            var source =
@"using System;
class C
{
    static void F(bool b)
    {
        (b ? throw new Exception() : throw new Exception()).ToString();
    }
}";
            var comp = CreateCompilation(source, parseOptions: TestOptions.Regular8);
            comp.VerifyDiagnostics(
                // (6,10): error CS0173: Type of conditional expression cannot be determined because there is no implicit conversion between '<throw expression>' and '<throw expression>'
                //         (b ? throw new Exception() : throw new Exception()).ToString();
                Diagnostic(ErrorCode.ERR_InvalidQM, "b ? throw new Exception() : throw new Exception()").WithArguments("<throw expression>", "<throw expression>").WithLocation(6, 10));
        }

        [Fact]
        public void ConditionalOperator_13()
        {
            var source =
@"class C
{
    static bool F(object? x)
    {
        return true;
    }
    static void F1(bool c, bool b1, bool b2, object v1)
    {
        object x1;
        object y1;
        object? z1 = null;
        object? w1 = null;
        if (c ? b1 && F(x1 = v1) && F(z1 = v1) : b2 && F(y1 = v1) && F(w1 = v1))
        {
            x1.ToString(); // unassigned (if)
            y1.ToString(); // unassigned (if)
            z1.ToString(); // may be null (if)
            w1.ToString(); // may be null (if)
        }
        else
        {
            x1.ToString(); // unassigned (no error) (else)
            y1.ToString(); // unassigned (no error) (else)
            z1.ToString(); // may be null (else)
            w1.ToString(); // may be null (else)
        }
    }
    static void F2(bool b1, bool b2, object v2)
    {
        object x2;
        object y2;
        object? z2 = null;
        object? w2 = null;
        if (true ? b1 && F(x2 = v2) && F(z2 = v2) : b2 && F(y2 = v2) && F(w2 = v2))
        {
            x2.ToString(); // ok (if)
            y2.ToString(); // unassigned (if)
            z2.ToString(); // ok (if)
            w2.ToString(); // may be null (if)
        }
        else
        {
            x2.ToString(); // unassigned (else)
            y2.ToString(); // unassigned (no error) (else)
            z2.ToString(); // may be null (else)
            w2.ToString(); // may be null (else)
        }
    }
    static void F3(bool b1, bool b2, object v3)
    {
        object x3;
        object y3;
        object? z3 = null;
        object? w3 = null;
        if (false ? b1 && F(x3 = v3) && F(z3 = v3) : b2 && F(y3 = v3) && F(w3 = v3))
        {
            x3.ToString(); // unassigned (if)
            y3.ToString(); // ok (if)
            z3.ToString(); // may be null (if)
            w3.ToString(); // ok (if)
        }
        else
        {
            x3.ToString(); // unassigned (no error) (else)
            y3.ToString(); // unassigned (else)
            z3.ToString(); // may be null (else)
            w3.ToString(); // may be null (else)
        }
    }
}";
            var comp = CreateCompilation(source, parseOptions: TestOptions.Regular8);
            comp.VerifyDiagnostics(
                // (15,13): error CS0165: Use of unassigned local variable 'x1'
                //             x1.ToString(); // unassigned (if)
                Diagnostic(ErrorCode.ERR_UseDefViolation, "x1").WithArguments("x1").WithLocation(15, 13),
                // (16,13): error CS0165: Use of unassigned local variable 'y1'
                //             y1.ToString(); // unassigned (if)
                Diagnostic(ErrorCode.ERR_UseDefViolation, "y1").WithArguments("y1").WithLocation(16, 13),
                // (17,13): warning CS8602: Possible dereference of a null reference.
                //             z1.ToString(); // may be null (if)
                Diagnostic(ErrorCode.WRN_NullReferenceReceiver, "z1").WithLocation(17, 13),
                // (18,13): warning CS8602: Possible dereference of a null reference.
                //             w1.ToString(); // may be null (if)
                Diagnostic(ErrorCode.WRN_NullReferenceReceiver, "w1").WithLocation(18, 13),
                // (24,13): warning CS8602: Possible dereference of a null reference.
                //             z1.ToString(); // may be null (else)
                Diagnostic(ErrorCode.WRN_NullReferenceReceiver, "z1").WithLocation(24, 13),
                // (25,13): warning CS8602: Possible dereference of a null reference.
                //             w1.ToString(); // may be null (else)
                Diagnostic(ErrorCode.WRN_NullReferenceReceiver, "w1").WithLocation(25, 13),
                // (37,13): error CS0165: Use of unassigned local variable 'y2'
                //             y2.ToString(); // unassigned (if)
                Diagnostic(ErrorCode.ERR_UseDefViolation, "y2").WithArguments("y2").WithLocation(37, 13),
                // (43,13): error CS0165: Use of unassigned local variable 'x2'
                //             x2.ToString(); // unassigned (else)
                Diagnostic(ErrorCode.ERR_UseDefViolation, "x2").WithArguments("x2").WithLocation(43, 13),
                // (39,13): warning CS8602: Possible dereference of a null reference.
                //             w2.ToString(); // may be null (if)
                Diagnostic(ErrorCode.WRN_NullReferenceReceiver, "w2").WithLocation(39, 13),
                // (45,13): warning CS8602: Possible dereference of a null reference.
                //             z2.ToString(); // may be null (else)
                Diagnostic(ErrorCode.WRN_NullReferenceReceiver, "z2").WithLocation(45, 13),
                // (46,13): warning CS8602: Possible dereference of a null reference.
                //             w2.ToString(); // may be null (else)
                Diagnostic(ErrorCode.WRN_NullReferenceReceiver, "w2").WithLocation(46, 13),
                // (57,13): error CS0165: Use of unassigned local variable 'x3'
                //             x3.ToString(); // unassigned (if)
                Diagnostic(ErrorCode.ERR_UseDefViolation, "x3").WithArguments("x3").WithLocation(57, 13),
                // (65,13): error CS0165: Use of unassigned local variable 'y3'
                //             y3.ToString(); // unassigned (else)
                Diagnostic(ErrorCode.ERR_UseDefViolation, "y3").WithArguments("y3").WithLocation(65, 13),
                // (59,13): warning CS8602: Possible dereference of a null reference.
                //             z3.ToString(); // may be null (if)
                Diagnostic(ErrorCode.WRN_NullReferenceReceiver, "z3").WithLocation(59, 13),
                // (66,13): warning CS8602: Possible dereference of a null reference.
                //             z3.ToString(); // may be null (else)
                Diagnostic(ErrorCode.WRN_NullReferenceReceiver, "z3").WithLocation(66, 13),
                // (67,13): warning CS8602: Possible dereference of a null reference.
                //             w3.ToString(); // may be null (else)
                Diagnostic(ErrorCode.WRN_NullReferenceReceiver, "w3").WithLocation(67, 13));
        }

        [Fact]
        public void NullCoalescingOperator_01()
        {
            var source =
@"class C
{
    static void F(object? x, object? y)
    {
        var z = x ?? y;
        z.ToString();
        if (y == null) return;
        var w = x ?? y;
        w.ToString();
        var v = null ?? x;
        v.ToString();
    }
}";
            var comp = CreateCompilation(source, parseOptions: TestOptions.Regular8);
            comp.VerifyDiagnostics(
                // (6,9): warning CS8602: Possible dereference of a null reference.
                //         z.ToString();
                Diagnostic(ErrorCode.WRN_NullReferenceReceiver, "z").WithLocation(6, 9),
                // (11,9): warning CS8602: Possible dereference of a null reference.
                //         v.ToString();
                Diagnostic(ErrorCode.WRN_NullReferenceReceiver, "v").WithLocation(11, 9));
        }

        [Fact]
        public void NullCoalescingOperator_02()
        {
            var source =
@"class C
{
    static void F(object? x, object? y)
    {
        (x ?? y).ToString();
        if (y != null) (x ?? y).ToString();
        if (y != null) (y ?? x).ToString();
    }
}";
            var comp = CreateCompilation(source, parseOptions: TestOptions.Regular8);
            comp.VerifyDiagnostics(
                // (5,10): warning CS8602: Possible dereference of a null reference.
                //         (x ?? y).ToString();
                Diagnostic(ErrorCode.WRN_NullReferenceReceiver, "x ?? y").WithLocation(5, 10),
                // (7,25): hidden CS8607: Expression is probably never null.
                //         if (y != null) (y ?? x).ToString();
                Diagnostic(ErrorCode.HDN_ExpressionIsProbablyNeverNull, "y").WithLocation(7, 25));
        }

        [Fact]
        public void NullCoalescingOperator_03()
        {
            var source =
@"class C
{
    static void F(object x, object? y)
    {
        (null ?? null).ToString();
        (null ?? x).ToString();
        (null ?? y).ToString();
    }
}";
            var comp = CreateCompilation(source, parseOptions: TestOptions.Regular8);
            comp.VerifyDiagnostics(
                // (5,10): error CS0019: Operator '??' cannot be applied to operands of type '<null>' and '<null>'
                //         (null ?? null).ToString();
                Diagnostic(ErrorCode.ERR_BadBinaryOps, "null ?? null").WithArguments("??", "<null>", "<null>").WithLocation(5, 10),
                // (7,10): warning CS8602: Possible dereference of a null reference.
                //         (null ?? y).ToString();
                Diagnostic(ErrorCode.WRN_NullReferenceReceiver, "null ?? y").WithLocation(7, 10));
        }

        [Fact]
        public void NullCoalescingOperator_04()
        {
            var source =
@"class C
{
    static void F(string x, string? y)
    {
        ("""" ?? x).ToString();
        ("""" ?? y).ToString();
    }
}";
            var comp = CreateCompilation(source, parseOptions: TestOptions.Regular8);
            comp.VerifyDiagnostics();
        }

        [Fact]
        public void NullCoalescingOperator_05()
        {
            var source0 =
@"public class A { }
public class B { }
public class UnknownNull
{
    public A A;
    public B B;
}";
            var comp0 = CreateCompilation(source0, parseOptions: TestOptions.Regular7);
            comp0.VerifyDiagnostics();
            var ref0 = comp0.EmitToImageReference();

            var source1 =
@"public class MaybeNull
{
    public A? A;
    public B? B;
}
public class NotNull
{
    public A A = new A();
    public B B = new B();
}";
            var comp1 = CreateCompilation(source1, references: new[] { ref0 }, parseOptions: TestOptions.Regular8);
            comp1.VerifyDiagnostics();
            var ref1 = comp1.EmitToImageReference();

            var source =
@"class C
{
    static void F1(UnknownNull x1, UnknownNull y1)
    {
        (x1.A ?? y1.B)/*T:*/.ToString();
    }
    static void F2(UnknownNull x2, MaybeNull y2)
    {
        (x2.A ?? y2.B)/*T:?*/.ToString();
    }
    static void F3(MaybeNull x3, UnknownNull y3)
    {
        (x3.A ?? y3.B)/*T:*/.ToString();
    }
    static void F4(MaybeNull x4, MaybeNull y4)
    {
        (x4.A ?? y4.B)/*T:?*/.ToString();
    }
    static void F5(UnknownNull x5, NotNull y5)
    {
        (x5.A ?? y5.B)/*T:!*/.ToString();
    }
    static void F6(NotNull x6, UnknownNull y6)
    {
        (x6.A ?? y6.B)/*T:!*/.ToString();
    }
    static void F7(MaybeNull x7, NotNull y7)
    {
        (x7.A ?? y7.B)/*T:!*/.ToString();
    }
    static void F8(NotNull x8, MaybeNull y8)
    {
        (x8.A ?? y8.B)/*T:!*/.ToString();
    }
    static void F9(NotNull x9, NotNull y9)
    {
        (x9.A ?? y9.B)/*T:!*/.ToString();
    }
}";
            var comp = CreateCompilation(source, references: new[] { ref0, ref1 }, parseOptions: TestOptions.Regular8);
            comp.VerifyTypes();
            comp.VerifyDiagnostics(
                // (5,10): error CS0019: Operator '??' cannot be applied to operands of type 'A' and 'B'
                //         (x1.A ?? y1.B)/*T:*/.ToString();
                Diagnostic(ErrorCode.ERR_BadBinaryOps, "x1.A ?? y1.B").WithArguments("??", "A", "B").WithLocation(5, 10),
                // (9,10): error CS0019: Operator '??' cannot be applied to operands of type 'A' and 'B'
                //         (x2.A ?? y2.B)/*T:?*/.ToString();
                Diagnostic(ErrorCode.ERR_BadBinaryOps, "x2.A ?? y2.B").WithArguments("??", "A", "B").WithLocation(9, 10),
                // (9,10): warning CS8602: Possible dereference of a null reference.
                //         (x2.A ?? y2.B)/*T:?*/.ToString();
                Diagnostic(ErrorCode.WRN_NullReferenceReceiver, "x2.A ?? y2.B").WithLocation(9, 10),
                // (13,10): error CS0019: Operator '??' cannot be applied to operands of type 'A' and 'B'
                //         (x3.A ?? y3.B)/*T:*/.ToString();
                Diagnostic(ErrorCode.ERR_BadBinaryOps, "x3.A ?? y3.B").WithArguments("??", "A", "B").WithLocation(13, 10),
                // (17,10): error CS0019: Operator '??' cannot be applied to operands of type 'A' and 'B'
                //         (x4.A ?? y4.B)/*T:?*/.ToString();
                Diagnostic(ErrorCode.ERR_BadBinaryOps, "x4.A ?? y4.B").WithArguments("??", "A", "B").WithLocation(17, 10),
                // (17,10): warning CS8602: Possible dereference of a null reference.
                //         (x4.A ?? y4.B)/*T:?*/.ToString();
                Diagnostic(ErrorCode.WRN_NullReferenceReceiver, "x4.A ?? y4.B").WithLocation(17, 10),
                // (21,10): error CS0019: Operator '??' cannot be applied to operands of type 'A' and 'B'
                //         (x5.A ?? y5.B)/*T:!*/.ToString();
                Diagnostic(ErrorCode.ERR_BadBinaryOps, "x5.A ?? y5.B").WithArguments("??", "A", "B").WithLocation(21, 10),
                // (25,10): error CS0019: Operator '??' cannot be applied to operands of type 'A' and 'B'
                //         (x6.A ?? y6.B)/*T:!*/.ToString();
                Diagnostic(ErrorCode.ERR_BadBinaryOps, "x6.A ?? y6.B").WithArguments("??", "A", "B").WithLocation(25, 10),
                // (25,10): hidden CS8607: Expression is probably never null.
                //         (x6.A ?? y6.B)/*T:!*/.ToString();
                Diagnostic(ErrorCode.HDN_ExpressionIsProbablyNeverNull, "x6.A").WithLocation(25, 10),
                // (29,10): error CS0019: Operator '??' cannot be applied to operands of type 'A' and 'B'
                //         (x7.A ?? y7.B)/*T:!*/.ToString();
                Diagnostic(ErrorCode.ERR_BadBinaryOps, "x7.A ?? y7.B").WithArguments("??", "A", "B").WithLocation(29, 10),
                // (33,10): error CS0019: Operator '??' cannot be applied to operands of type 'A' and 'B'
                //         (x8.A ?? y8.B)/*T:!*/.ToString();
                Diagnostic(ErrorCode.ERR_BadBinaryOps, "x8.A ?? y8.B").WithArguments("??", "A", "B").WithLocation(33, 10),
                // (33,10): hidden CS8607: Expression is probably never null.
                //         (x8.A ?? y8.B)/*T:!*/.ToString();
                Diagnostic(ErrorCode.HDN_ExpressionIsProbablyNeverNull, "x8.A").WithLocation(33, 10),
                // (37,10): error CS0019: Operator '??' cannot be applied to operands of type 'A' and 'B'
                //         (x9.A ?? y9.B)/*T:!*/.ToString();
                Diagnostic(ErrorCode.ERR_BadBinaryOps, "x9.A ?? y9.B").WithArguments("??", "A", "B").WithLocation(37, 10),
                // (37,10): hidden CS8607: Expression is probably never null.
                //         (x9.A ?? y9.B)/*T:!*/.ToString();
                Diagnostic(ErrorCode.HDN_ExpressionIsProbablyNeverNull, "x9.A").WithLocation(37, 10));
        }

        [Fact]
        public void NullCoalescingOperator_06()
        {
            var source =
@"class C
{
    static void F1(C x1, Unknown? y1)
    {
        (x1 ?? y1)/*T:!*/.ToString();
        (y1 ?? x1)/*T:!*/.ToString();
        (null ?? y1)/*T:Unknown?*/.ToString();
        (y1 ?? null)/*T:?*/.ToString();
    }
    static void F2(C? x2, Unknown y2)
    {
        (x2 ?? y2)/*T:!*/.ToString();
        (y2 ?? x2)/*T:!*/.ToString();
        (null ?? y2)/*T:Unknown!*/.ToString();
        (y2 ?? null)/*T:!*/.ToString();
    }
}";
            var comp = CreateCompilation(source, parseOptions: TestOptions.Regular8);
            comp.VerifyTypes();
            comp.VerifyDiagnostics(
                // (3,26): error CS0246: The type or namespace name 'Unknown' could not be found (are you missing a using directive or an assembly reference?)
                //     static void F1(C x1, Unknown? y1)
                Diagnostic(ErrorCode.ERR_SingleTypeNameNotFound, "Unknown").WithArguments("Unknown").WithLocation(3, 26),
                // (10,27): error CS0246: The type or namespace name 'Unknown' could not be found (are you missing a using directive or an assembly reference?)
                //     static void F2(C? x2, Unknown y2)
                Diagnostic(ErrorCode.ERR_SingleTypeNameNotFound, "Unknown").WithArguments("Unknown").WithLocation(10, 27),
                // (5,10): hidden CS8607: Expression is probably never null.
                //         (x1 ?? y1)/*T:!*/.ToString();
                Diagnostic(ErrorCode.HDN_ExpressionIsProbablyNeverNull, "x1").WithLocation(5, 10),
                // (7,10): warning CS8602: Possible dereference of a null reference.
                //         (null ?? y1)/*T:Unknown?*/.ToString();
                Diagnostic(ErrorCode.WRN_NullReferenceReceiver, "null ?? y1").WithLocation(7, 10),
                // (8,10): warning CS8602: Possible dereference of a null reference.
                //         (y1 ?? null)/*T:?*/.ToString();
                Diagnostic(ErrorCode.WRN_NullReferenceReceiver, "y1 ?? null").WithLocation(8, 10),
                // (13,10): hidden CS8607: Expression is probably never null.
                //         (y2 ?? x2)/*T:!*/.ToString();
                Diagnostic(ErrorCode.HDN_ExpressionIsProbablyNeverNull, "y2").WithLocation(13, 10),
                // (15,10): hidden CS8607: Expression is probably never null.
                //         (y2 ?? null)/*T:!*/.ToString();
                Diagnostic(ErrorCode.HDN_ExpressionIsProbablyNeverNull, "y2").WithLocation(15, 10));
        }

        [Fact]
        public void NullCoalescingOperator_07()
        {
            var source =
@"class C
{
    static void F(object? o, object[]? a, object?[]? b)
    {
        if (o == null)
        {
            var c = new[] { o };
            (a ?? c)[0].ToString();
            (b ?? c)[0].ToString();
        }
        else
        {
            var c = new[] { o };
            (a ?? c)[0].ToString();
            (b ?? c)[0].ToString();
        }
    }
}";
            var comp = CreateCompilation(source, parseOptions: TestOptions.Regular8);
            comp.VerifyDiagnostics(
                // (8,13): warning CS8602: Possible dereference of a null reference.
                //             (a ?? c)[0].ToString();
                Diagnostic(ErrorCode.WRN_NullReferenceReceiver, "(a ?? c)[0]").WithLocation(8, 13),
                // (9,13): warning CS8602: Possible dereference of a null reference.
                //             (b ?? c)[0].ToString();
                Diagnostic(ErrorCode.WRN_NullReferenceReceiver, "(b ?? c)[0]").WithLocation(9, 13),
                // (15,13): warning CS8602: Possible dereference of a null reference.
                //             (b ?? c)[0].ToString();
                Diagnostic(ErrorCode.WRN_NullReferenceReceiver, "(b ?? c)[0]").WithLocation(15, 13));
        }

        [Fact]
        public void NullCoalescingOperator_08()
        {
            var source =
@"interface I<T> { }
class C
{
    static object? F((I<object>, I<object?>)? x, (I<object?>, I<object>)? y)
    {
        return x ?? y;
    }
    static object F((I<object>, I<object?>)? x, (I<object?>, I<object>) y)
    {
        return x ?? y;
    }
}";
            var comp = CreateCompilation(source, parseOptions: TestOptions.Regular8);
            comp.VerifyDiagnostics(
                // (6,21): warning CS8619: Nullability of reference types in value of type '(I<object?>, I<object>)?' doesn't match target type '(I<object>, I<object?>)?'.
                //         return x ?? y;
                Diagnostic(ErrorCode.WRN_NullabilityMismatchInAssignment, "y").WithArguments("(I<object?>, I<object>)?", "(I<object>, I<object?>)?").WithLocation(6, 21),
                // (10,21): warning CS8619: Nullability of reference types in value of type '(I<object?>, I<object>)' doesn't match target type '(I<object>, I<object?>)'.
                //         return x ?? y;
                Diagnostic(ErrorCode.WRN_NullabilityMismatchInAssignment, "y").WithArguments("(I<object?>, I<object>)", "(I<object>, I<object?>)").WithLocation(10, 21));
        }

        [Fact]
        public void AnonymousObjectCreation_01()
        {
            var source =
@"class C
{
    static void F(object? o)
    {
        (new { P = o }).P.ToString();
        if (o == null) return;
        (new { Q = o }).Q.ToString();
    }
}";
            var comp = CreateCompilation(source, parseOptions: TestOptions.Regular8);
            comp.VerifyDiagnostics(
                // (5,9): warning CS8602: Possible dereference of a null reference.
                //         (new { P = o }).P.ToString();
                Diagnostic(ErrorCode.WRN_NullReferenceReceiver, "(new { P = o }).P").WithLocation(5, 9));
        }

        // PROTOTYPE(NullableReferenceType): NullableWalker.VisitAnonymousObjectCreationExpression
        // should support initializers with inferred nullability.
        [Fact(Skip = "TODO")]
        public void AnonymousObjectCreation_02()
        {
            var source =
@"class C
{
    static void F(object? o)
    {
        (new { P = new[] { o }}).P[0].ToString();
        if (o == null) return;
        (new { Q = new[] { o }}).Q[0].ToString();
    }
}";
            var comp = CreateCompilation(source, parseOptions: TestOptions.Regular8);
            comp.VerifyDiagnostics(
                // (5,9): warning CS8602: Possible dereference of a null reference.
                //         (new { P = new[] { o }}).P[0].ToString();
                Diagnostic(ErrorCode.WRN_NullReferenceReceiver, "(new { P = new[] { o }}).P[0]").WithLocation(5, 9));
        }

        [Fact]
        public void ObjectInitializer_01()
        {
            var source =
@"class C
{
    C(object o) { }
    static void F(object? x)
    {
        var y = new C(x);
        if (x != null) y = new C(x);
    }
}";
            var comp = CreateCompilation(source, parseOptions: TestOptions.Regular8);
            comp.VerifyDiagnostics(
                // (6,23): warning CS8604: Possible null reference argument for parameter 'o' in 'C.C(object o)'.
                //         var y = new C(x);
                Diagnostic(ErrorCode.WRN_NullReferenceArgument, "x").WithArguments("o", "C.C(object o)").WithLocation(6, 23));
        }

        [Fact]
        public void ObjectInitializer_02()
        {
            var source =
@"class A
{
    internal B F = new B();
}
class B
{
    internal object? G;
}
class C
{
    static void Main()
    {
        var o = new A() { F = { G = new object() } };
        o.F.G.ToString();
    }
}";
            var comp = CreateCompilation(source, parseOptions: TestOptions.Regular8);
            comp.VerifyDiagnostics();
        }

        // PROTOTYPE(NullableReferenceTypes): Track nullability through deconstruction assignment.
        [Fact(Skip = "TODO")]
        public void DeconstructionTypeInference()
        {
            var source =
@"class C
{
    static void F((object? a, object? b) t)
    {
        if (t.b == null) return;
        object? x;
        object? y;
        (x, y) = t;
        x.ToString();
        y.ToString();
    }
    static void F(object? a, object? b)
    {
        if (b == null) return;
        object? x;
        object? y;
        (x, y) = (a, b);
        x.ToString();
        y.ToString();
    }
}";
            var comp = CreateCompilation(
                source,
                references: new[] { ValueTupleRef, SystemRuntimeFacadeRef },
                parseOptions: TestOptions.Regular8);
            comp.VerifyDiagnostics(
                // (9,9): warning CS8602: Possible dereference of a null reference.
                //         x.ToString();
                Diagnostic(ErrorCode.WRN_NullReferenceReceiver, "x").WithLocation(9, 9),
                // (18,9): warning CS8602: Possible dereference of a null reference.
                //         x.ToString();
                Diagnostic(ErrorCode.WRN_NullReferenceReceiver, "x").WithLocation(18, 9));
        }

        [Fact]
        public void DynamicInvocation()
        {
            var source =
@"class C
{
    static void F(object x, object y)
    {
    }
    static void G(object? x, dynamic y)
    {
        F(x, y);
        if (x != null) F(y, x);
    }
}";
            var comp = CreateCompilationWithMscorlib40AndSystemCore(source, parseOptions: TestOptions.Regular8);
            // PROTOTYPE(NullableReferenceTypes): We should be able to report warnings
            // when all applicable methods agree on the nullability of particular parameters.
            // (For instance, x in F(x, y) above.)
            comp.VerifyDiagnostics();
        }

        [Fact]
        public void DynamicObjectCreation_01()
        {
            var source =
@"class C
{
    C(object x, object y)
    {
    }
    static void G(object? x, dynamic y)
    {
        var o = new C(x, y);
        if (x != null) o = new C(y, x);
    }
}";
            var comp = CreateCompilationWithMscorlib40AndSystemCore(source, parseOptions: TestOptions.Regular8);
            // PROTOTYPE(NullableReferenceTypes): We should be able to report warnings
            // when all applicable methods agree on the nullability of particular parameters.
            // (For instance, x in F(x, y) above.)
            comp.VerifyDiagnostics();
        }

        [Fact]
        public void DynamicObjectCreation_02()
        {
            var source =
@"class C
{
    C(object f)
    {
        F = f;
    }
    object? F;
    object? G;
    static void M(dynamic d)
    {
        var o = new C(d) { G = new object() };
        o.G.ToString();
    }
}";
            var comp = CreateCompilationWithMscorlib40AndSystemCore(source, parseOptions: TestOptions.Regular8);
            comp.VerifyDiagnostics();
        }

        [Fact]
        public void TypeInference_01()
        {
            var source =
@"class C<T>
{
    internal T F;
}
class C
{
    static C<T> Create<T>(T t)
    {
        return new C<T>();
    }
    static void F(object? x)
    {
        if (x == null)
        {
            Create(x).F = null;
            var y = Create(x);
            y.F = null;
        }
        else
        {
            Create(x).F = null; // warn
            var y = Create(x);
            y.F = null; // warn
        }
    }
}";
            var comp = CreateCompilation(source, parseOptions: TestOptions.Regular8);
            comp.VerifyDiagnostics(
                // (1,7): warning CS8618: Non-nullable field 'F' is uninitialized.
                // class C<T>
                Diagnostic(ErrorCode.WRN_UninitializedNonNullableField, "C").WithArguments("field", "F").WithLocation(1, 7),
                // (21,27): warning CS8625: Cannot convert null literal to non-nullable reference or unconstrained type parameter.
                //             Create(x).F = null; // warn
                Diagnostic(ErrorCode.WRN_NullAsNonNullable, "null").WithLocation(21, 27),
                // (23,19): warning CS8625: Cannot convert null literal to non-nullable reference or unconstrained type parameter.
                //             y.F = null; // warn
                Diagnostic(ErrorCode.WRN_NullAsNonNullable, "null").WithLocation(23, 19));
        }

        [Fact]
        public void TypeInference_ArgumentOrder()
        {
            var source =
@"interface I<T>
{
     T P { get; }
}
class C
{
    static T F<T, U>(I<T> x, I<U> y) => x.P;
    static void M(I<object?> x, I<string> y)
    {
        F(y: y, x: x).ToString();
    }
}";
            var comp = CreateCompilation(source, parseOptions: TestOptions.Regular8);
            comp.VerifyDiagnostics(
                // (10,9): warning CS8602: Possible dereference of a null reference.
                //         F(y: y, x: x).ToString();
                Diagnostic(ErrorCode.WRN_NullReferenceReceiver, "F(y: y, x: x)").WithLocation(10, 9));
        }

        [Fact]
        public void LambdaReturnValue_01()
        {
            var source =
@"using System;
class C
{
    static void F(Func<object> f)
    {
    }
    static void G(string x, object? y)
    {
        F(() => { if ((object)x == y) return x; return y; });
        F(() => { if (y == null) return x; return y; });
    }
}";
            var comp = CreateCompilation(source, parseOptions: TestOptions.Regular8);
            comp.VerifyDiagnostics(
                // (9,56): warning CS8603: Possible null reference return.
                //         F(() => { if ((object)x == y) return x; return y; });
                Diagnostic(ErrorCode.WRN_NullReferenceReturn, "y").WithLocation(9, 56));
        }

        [Fact]
        public void LambdaReturnValue_02()
        {
            var source =
@"using System;
class C
{
    static void F(Func<object> f)
    {
    }
    static void G(bool b, object x, string? y)
    {
        F(() => { if (b) return x; return y; });
        F(() => { if (b) return y; return x; });
    }
    static void H(bool b, object? x, string y)
    {
        F(() => { if (b) return x; return y; });
        F(() => { if (b) return y; return x; });
    }
}";
            var comp = CreateCompilation(source, parseOptions: TestOptions.Regular8);
            comp.VerifyDiagnostics(
                // (9,43): warning CS8603: Possible null reference return.
                //         F(() => { if (b) return x; return y; });
                Diagnostic(ErrorCode.WRN_NullReferenceReturn, "y").WithLocation(9, 43),
                // (10,33): warning CS8603: Possible null reference return.
                //         F(() => { if (b) return y; return x; });
                Diagnostic(ErrorCode.WRN_NullReferenceReturn, "y").WithLocation(10, 33),
                // (14,33): warning CS8603: Possible null reference return.
                //         F(() => { if (b) return x; return y; });
                Diagnostic(ErrorCode.WRN_NullReferenceReturn, "x").WithLocation(14, 33),
                // (15,43): warning CS8603: Possible null reference return.
                //         F(() => { if (b) return y; return x; });
                Diagnostic(ErrorCode.WRN_NullReferenceReturn, "x").WithLocation(15, 43));
        }

        // PROTOTYPE(NullableReferenceTypes): Infer lambda return type nullability.
        [Fact(Skip = "TODO")]
        public void LambdaReturnValue_03()
        {
            var source =
@"using System;
class C
{
    static T F<T>(Func<T> f)
    {
        return default(T);
    }
    static void G(bool b, object x, string? y)
    {
        F(() => { if (b) return x; return y; }).ToString();
    }
    static void H(bool b, object? x, string y)
    {
        F(() => { if (b) return x; return y; }).ToString();
    }
}";
            var comp = CreateCompilation(source, parseOptions: TestOptions.Regular8);
            comp.VerifyDiagnostics(
                // (10,9): warning CS8602: Possible dereference of a null reference.
                //         F(() => { if (b) return x; return y; }).ToString();
                Diagnostic(ErrorCode.WRN_NullReferenceReceiver, "F(() => { if (b) return x; return y; })").WithLocation(10, 9),
                // (14,9): warning CS8602: Possible dereference of a null reference.
                //         F(() => { if (b) return x; return y; }).ToString();
                Diagnostic(ErrorCode.WRN_NullReferenceReceiver, "F(() => { if (b) return x; return y; })").WithLocation(14, 9));
        }

        // PROTOTYPE(NullableReferenceTypes): Infer lambda return type nullability.
        [Fact(Skip = "TODO")]
        public void LambdaReturnValue_04()
        {
            var source =
@"using System;
class C
{
    static T F<T>(Func<T> f)
    {
        return default(T);
    }
    static void G(object? o)
    {
        F(() => o).ToString();
        if (o != null) F(() => o).ToString();
    }
}";
            var comp = CreateCompilation(source, parseOptions: TestOptions.Regular8);
            comp.VerifyDiagnostics(
                // (10,9): warning CS8602: Possible dereference of a null reference.
                //         F(() => o).ToString();
                Diagnostic(ErrorCode.WRN_NullReferenceReceiver, "F(() => o)").WithLocation(10, 9));
        }

        // PROTOTYPE(NullableReferenceTypes): Infer lambda return type nullability.
        [Fact(Skip = "TODO")]
        public void LambdaReturnValue_05()
        {
            var source =
@"using System;
class C
{
    static T F<T>(Func<object?, T> f)
    {
        return default(T);
    }
    static void G()
    {
        F(o => { if (o == null) throw new ArgumentException(); return o; }).ToString();
    }
}";
            var comp = CreateCompilation(source, parseOptions: TestOptions.Regular8);
            comp.VerifyDiagnostics();
        }

        [Fact]
<<<<<<< HEAD
        public void IdentityConversion_LocalDeclaration()
=======
        public void IdentityConversion_Return_01()
>>>>>>> a52896cc
        {
            var source =
@"interface I<T> { }
interface IIn<in T> { }
interface IOut<out T> { }
class C
{
<<<<<<< HEAD
    static void F(I<object> x, IIn<object> y, IOut<object> z)
    {
        I<object?> a = x;
        IIn<object?> b = y;
        IOut<object?> c = z;
    }
    static void G(I<object?> x, IIn<object?> y, IOut<object?> z)
    {
        I<object> a = x;
        IIn<object> b = y;
        IOut<object> c = z;
    }
}";
            var comp = CreateCompilation(source, parseOptions: TestOptions.Regular8);
            comp.VerifyDiagnostics(
                // (8,24): warning CS8619: Nullability of reference types in value of type 'I<object>' doesn't match target type 'I<object?>'.
                //         I<object?> a = x;
                Diagnostic(ErrorCode.WRN_NullabilityMismatchInAssignment, "x").WithArguments("I<object>", "I<object?>").WithLocation(8, 24),
                // (9,26): warning CS8619: Nullability of reference types in value of type 'IIn<object>' doesn't match target type 'IIn<object?>'.
                //         IIn<object?> b = y;
                Diagnostic(ErrorCode.WRN_NullabilityMismatchInAssignment, "y").WithArguments("IIn<object>", "IIn<object?>").WithLocation(9, 26),
                // (14,23): warning CS8619: Nullability of reference types in value of type 'I<object?>' doesn't match target type 'I<object>'.
                //         I<object> a = x;
                Diagnostic(ErrorCode.WRN_NullabilityMismatchInAssignment, "x").WithArguments("I<object?>", "I<object>").WithLocation(14, 23),
                // (16,26): warning CS8619: Nullability of reference types in value of type 'IOut<object?>' doesn't match target type 'IOut<object>'.
                //         IOut<object> c = z;
                Diagnostic(ErrorCode.WRN_NullabilityMismatchInAssignment, "z").WithArguments("IOut<object?>", "IOut<object>").WithLocation(16, 26));
        }

        [Fact]
        public void IdentityConversion_Assignment()
        {
            var source =
@"interface I<T> { }
=======
    static I<object?> F(I<object> x) => x;
    static IIn<object?> F(IIn<object> x) => x;
    static IOut<object?> F(IOut<object> x) => x;
    static I<object> G(I<object?> x) => x;
    static IIn<object> G(IIn<object?> x) => x;
    static IOut<object> G(IOut<object?> x) => x;
}";
            var comp = CreateCompilation(source, parseOptions: TestOptions.Regular8);
            comp.VerifyDiagnostics(
                // (6,41): warning CS8619: Nullability of reference types in value of type 'I<object>' doesn't match target type 'I<object?>'.
                //     static I<object?> F(I<object> x) => x;
                Diagnostic(ErrorCode.WRN_NullabilityMismatchInAssignment, "x").WithArguments("I<object>", "I<object?>").WithLocation(6, 41),
                // (7,45): warning CS8619: Nullability of reference types in value of type 'IIn<object>' doesn't match target type 'IIn<object?>'.
                //     static IIn<object?> F(IIn<object> x) => x;
                Diagnostic(ErrorCode.WRN_NullabilityMismatchInAssignment, "x").WithArguments("IIn<object>", "IIn<object?>").WithLocation(7, 45),
                // (9,41): warning CS8619: Nullability of reference types in value of type 'I<object?>' doesn't match target type 'I<object>'.
                //     static I<object> G(I<object?> x) => x;
                Diagnostic(ErrorCode.WRN_NullabilityMismatchInAssignment, "x").WithArguments("I<object?>", "I<object>").WithLocation(9, 41),
                // (11,47): warning CS8619: Nullability of reference types in value of type 'IOut<object?>' doesn't match target type 'IOut<object>'.
                //     static IOut<object> G(IOut<object?> x) => x;
                Diagnostic(ErrorCode.WRN_NullabilityMismatchInAssignment, "x").WithArguments("IOut<object?>", "IOut<object>").WithLocation(11, 47));
        }

        [Fact]
        public void IdentityConversion_Return_02()
        {
            var source =
@"#pragma warning disable 1998
using System.Threading.Tasks;
interface I<T> { }
>>>>>>> a52896cc
interface IIn<in T> { }
interface IOut<out T> { }
class C
{
<<<<<<< HEAD
    static void F(I<object> x, IIn<object> y, IOut<object> z)
    {
        I<object?> a;
        IIn<object?> b;
        IOut<object?> c;
        a = x;
        b = y;
        c = z;
    }
    static void G(I<object?> x, IIn<object?> y, IOut<object?> z)
    {
        I<object> a;
        IIn<object> b;
        IOut<object> c;
        a = x;
        b = y;
        c = z;
    }
}";
            var comp = CreateCompilation(source, parseOptions: TestOptions.Regular8);
            comp.VerifyDiagnostics(
                // (11,13): warning CS8619: Nullability of reference types in value of type 'I<object>' doesn't match target type 'I<object?>'.
                //         a = x;
                Diagnostic(ErrorCode.WRN_NullabilityMismatchInAssignment, "x").WithArguments("I<object>", "I<object?>").WithLocation(11, 13),
                // (12,13): warning CS8619: Nullability of reference types in value of type 'IIn<object>' doesn't match target type 'IIn<object?>'.
                //         b = y;
                Diagnostic(ErrorCode.WRN_NullabilityMismatchInAssignment, "y").WithArguments("IIn<object>", "IIn<object?>").WithLocation(12, 13),
                // (20,13): warning CS8619: Nullability of reference types in value of type 'I<object?>' doesn't match target type 'I<object>'.
                //         a = x;
                Diagnostic(ErrorCode.WRN_NullabilityMismatchInAssignment, "x").WithArguments("I<object?>", "I<object>").WithLocation(20, 13),
                // (22,13): warning CS8619: Nullability of reference types in value of type 'IOut<object?>' doesn't match target type 'IOut<object>'.
                //         c = z;
                Diagnostic(ErrorCode.WRN_NullabilityMismatchInAssignment, "z").WithArguments("IOut<object?>", "IOut<object>").WithLocation(22, 13));
=======
    static async Task<I<object?>> F(I<object> x) => x;
    static async Task<IIn<object?>> F(IIn<object> x) => x;
    static async Task<IOut<object?>> F(IOut<object> x) => x;
    static async Task<I<object>> G(I<object?> x) => x;
    static async Task<IIn<object>> G(IIn<object?> x) => x;
    static async Task<IOut<object>> G(IOut<object?> x) => x;
}";
            var comp = CreateCompilation(source, parseOptions: TestOptions.Regular8);
            comp.VerifyDiagnostics(
                // (8,53): warning CS8619: Nullability of reference types in value of type 'I<object>' doesn't match target type 'I<object?>'.
                //     static async Task<I<object?>> F(I<object> x) => x;
                Diagnostic(ErrorCode.WRN_NullabilityMismatchInAssignment, "x").WithArguments("I<object>", "I<object?>").WithLocation(8, 53),
                // (9,57): warning CS8619: Nullability of reference types in value of type 'IIn<object>' doesn't match target type 'IIn<object?>'.
                //     static async Task<IIn<object?>> F(IIn<object> x) => x;
                Diagnostic(ErrorCode.WRN_NullabilityMismatchInAssignment, "x").WithArguments("IIn<object>", "IIn<object?>").WithLocation(9, 57),
                // (11,53): warning CS8619: Nullability of reference types in value of type 'I<object?>' doesn't match target type 'I<object>'.
                //     static async Task<I<object>> G(I<object?> x) => x;
                Diagnostic(ErrorCode.WRN_NullabilityMismatchInAssignment, "x").WithArguments("I<object?>", "I<object>").WithLocation(11, 53),
                // (13,59): warning CS8619: Nullability of reference types in value of type 'IOut<object?>' doesn't match target type 'IOut<object>'.
                //     static async Task<IOut<object>> G(IOut<object?> x) => x;
                Diagnostic(ErrorCode.WRN_NullabilityMismatchInAssignment, "x").WithArguments("IOut<object?>", "IOut<object>").WithLocation(13, 59));
>>>>>>> a52896cc
        }

        [Fact]
        public void IdentityConversion_Argument()
        {
            var source =
@"interface I<T> { }
interface IIn<in T> { }
interface IOut<out T> { }
class C
{
    static void F(I<object> x, IIn<object> y, IOut<object> z)
    {
        G(x, y, z);
    }
    static void G(I<object?> x, IIn<object?> y, IOut<object?> z)
    {
        F(x, y, z);
    }
}";
            var comp = CreateCompilation(source, parseOptions: TestOptions.Regular8);
            comp.VerifyDiagnostics(
                // (8,11): warning CS8620: Nullability of reference types in argument of type 'I<object>' doesn't match target type 'I<object?>' for parameter 'x' in 'void C.G(I<object?> x, IIn<object?> y, IOut<object?> z)'.
                //         G(x, y, z);
                Diagnostic(ErrorCode.WRN_NullabilityMismatchInArgument, "x").WithArguments("I<object>", "I<object?>", "x", "void C.G(I<object?> x, IIn<object?> y, IOut<object?> z)").WithLocation(8, 11),
                // (8,14): warning CS8620: Nullability of reference types in argument of type 'IIn<object>' doesn't match target type 'IIn<object?>' for parameter 'y' in 'void C.G(I<object?> x, IIn<object?> y, IOut<object?> z)'.
                //         G(x, y, z);
                Diagnostic(ErrorCode.WRN_NullabilityMismatchInArgument, "y").WithArguments("IIn<object>", "IIn<object?>", "y", "void C.G(I<object?> x, IIn<object?> y, IOut<object?> z)").WithLocation(8, 14),
                // (12,11): warning CS8620: Nullability of reference types in argument of type 'I<object?>' doesn't match target type 'I<object>' for parameter 'x' in 'void C.F(I<object> x, IIn<object> y, IOut<object> z)'.
                //         F(x, y, z);
                Diagnostic(ErrorCode.WRN_NullabilityMismatchInArgument, "x").WithArguments("I<object?>", "I<object>", "x", "void C.F(I<object> x, IIn<object> y, IOut<object> z)").WithLocation(12, 11),
                // (12,17): warning CS8620: Nullability of reference types in argument of type 'IOut<object?>' doesn't match target type 'IOut<object>' for parameter 'z' in 'void C.F(I<object> x, IIn<object> y, IOut<object> z)'.
                //         F(x, y, z);
                Diagnostic(ErrorCode.WRN_NullabilityMismatchInArgument, "z").WithArguments("IOut<object?>", "IOut<object>", "z", "void C.F(I<object> x, IIn<object> y, IOut<object> z)").WithLocation(12, 17));
        }

        [Fact]
        public void IdentityConversion_OutArgument()
        {
            var source =
@"interface I<T> { }
interface IIn<in T> { }
interface IOut<out T> { }
class C
{
    static void F(out I<object> x, out IIn<object> y, out IOut<object> z)
    {
        G(out x, out y, out z);
    }
    static void G(out I<object?> x, out IIn<object?> y, out IOut<object?> z)
    {
        F(out x, out y, out z);
    }
}";
            var comp = CreateCompilation(source, parseOptions: TestOptions.Regular8);
            comp.VerifyDiagnostics(
                // (8,15): warning CS8620: Nullability of reference types in argument of type 'I<object>' doesn't match target type 'I<object?>' for parameter 'x' in 'void C.G(out I<object?> x, out IIn<object?> y, out IOut<object?> z)'.
                //         G(out x, out y, out z);
                Diagnostic(ErrorCode.WRN_NullabilityMismatchInArgument, "x").WithArguments("I<object>", "I<object?>", "x", "void C.G(out I<object?> x, out IIn<object?> y, out IOut<object?> z)").WithLocation(8, 15),
                // (8,29): warning CS8620: Nullability of reference types in argument of type 'IOut<object>' doesn't match target type 'IOut<object?>' for parameter 'z' in 'void C.G(out I<object?> x, out IIn<object?> y, out IOut<object?> z)'.
                //         G(out x, out y, out z);
                Diagnostic(ErrorCode.WRN_NullabilityMismatchInArgument, "z").WithArguments("IOut<object>", "IOut<object?>", "z", "void C.G(out I<object?> x, out IIn<object?> y, out IOut<object?> z)").WithLocation(8, 29),
                // (12,15): warning CS8620: Nullability of reference types in argument of type 'I<object?>' doesn't match target type 'I<object>' for parameter 'x' in 'void C.F(out I<object> x, out IIn<object> y, out IOut<object> z)'.
                //         F(out x, out y, out z);
                Diagnostic(ErrorCode.WRN_NullabilityMismatchInArgument, "x").WithArguments("I<object?>", "I<object>", "x", "void C.F(out I<object> x, out IIn<object> y, out IOut<object> z)").WithLocation(12, 15),
                // (12,22): warning CS8620: Nullability of reference types in argument of type 'IIn<object?>' doesn't match target type 'IIn<object>' for parameter 'y' in 'void C.F(out I<object> x, out IIn<object> y, out IOut<object> z)'.
                //         F(out x, out y, out z);
                Diagnostic(ErrorCode.WRN_NullabilityMismatchInArgument, "y").WithArguments("IIn<object?>", "IIn<object>", "y", "void C.F(out I<object> x, out IIn<object> y, out IOut<object> z)").WithLocation(12, 22));
        }

        [Fact]
        public void IdentityConversion_RefArgument()
        {
            var source =
@"interface I<T> { }
interface IIn<in T> { }
interface IOut<out T> { }
class C
{
    static void F(ref I<object> x, ref IIn<object> y, ref IOut<object> z)
    {
        G(ref x, ref y, ref z);
    }
    static void G(ref I<object?> x, ref IIn<object?> y, ref IOut<object?> z)
    {
        F(ref x, ref y, ref z);
    }
}";
            var comp = CreateCompilation(source, parseOptions: TestOptions.Regular8);
            comp.VerifyDiagnostics(
                // (8,15): warning CS8620: Nullability of reference types in argument of type 'I<object>' doesn't match target type 'I<object?>' for parameter 'x' in 'void C.G(ref I<object?> x, ref IIn<object?> y, ref IOut<object?> z)'.
                //         G(ref x, ref y, ref z);
                Diagnostic(ErrorCode.WRN_NullabilityMismatchInArgument, "x").WithArguments("I<object>", "I<object?>", "x", "void C.G(ref I<object?> x, ref IIn<object?> y, ref IOut<object?> z)").WithLocation(8, 15),
                // (8,22): warning CS8620: Nullability of reference types in argument of type 'IIn<object>' doesn't match target type 'IIn<object?>' for parameter 'y' in 'void C.G(ref I<object?> x, ref IIn<object?> y, ref IOut<object?> z)'.
                //         G(ref x, ref y, ref z);
                Diagnostic(ErrorCode.WRN_NullabilityMismatchInArgument, "y").WithArguments("IIn<object>", "IIn<object?>", "y", "void C.G(ref I<object?> x, ref IIn<object?> y, ref IOut<object?> z)").WithLocation(8, 22),
                // (8,29): warning CS8620: Nullability of reference types in argument of type 'IOut<object>' doesn't match target type 'IOut<object?>' for parameter 'z' in 'void C.G(ref I<object?> x, ref IIn<object?> y, ref IOut<object?> z)'.
                //         G(ref x, ref y, ref z);
                Diagnostic(ErrorCode.WRN_NullabilityMismatchInArgument, "z").WithArguments("IOut<object>", "IOut<object?>", "z", "void C.G(ref I<object?> x, ref IIn<object?> y, ref IOut<object?> z)").WithLocation(8, 29),
                // (12,15): warning CS8620: Nullability of reference types in argument of type 'I<object?>' doesn't match target type 'I<object>' for parameter 'x' in 'void C.F(ref I<object> x, ref IIn<object> y, ref IOut<object> z)'.
                //         F(ref x, ref y, ref z);
                Diagnostic(ErrorCode.WRN_NullabilityMismatchInArgument, "x").WithArguments("I<object?>", "I<object>", "x", "void C.F(ref I<object> x, ref IIn<object> y, ref IOut<object> z)").WithLocation(12, 15),
                // (12,22): warning CS8620: Nullability of reference types in argument of type 'IIn<object?>' doesn't match target type 'IIn<object>' for parameter 'y' in 'void C.F(ref I<object> x, ref IIn<object> y, ref IOut<object> z)'.
                //         F(ref x, ref y, ref z);
                Diagnostic(ErrorCode.WRN_NullabilityMismatchInArgument, "y").WithArguments("IIn<object?>", "IIn<object>", "y", "void C.F(ref I<object> x, ref IIn<object> y, ref IOut<object> z)").WithLocation(12, 22),
                // (12,29): warning CS8620: Nullability of reference types in argument of type 'IOut<object?>' doesn't match target type 'IOut<object>' for parameter 'z' in 'void C.F(ref I<object> x, ref IIn<object> y, ref IOut<object> z)'.
                //         F(ref x, ref y, ref z);
                Diagnostic(ErrorCode.WRN_NullabilityMismatchInArgument, "z").WithArguments("IOut<object?>", "IOut<object>", "z", "void C.F(ref I<object> x, ref IIn<object> y, ref IOut<object> z)").WithLocation(12, 29));
        }

        [Fact]
        public void IdentityConversion_InArgument()
        {
            var source =
@"interface I<T> { }
interface IIn<in T> { }
interface IOut<out T> { }
class C
{
    static void F(in I<object> x, in IIn<object> y, in IOut<object> z)
    {
        G(in x, in y, in z);
    }
    static void G(in I<object?> x, in IIn<object?> y, in IOut<object?> z)
    {
        F(in x, in y, in z);
    }
}";
            var comp = CreateCompilation(source, parseOptions: TestOptions.Regular8);
            comp.VerifyDiagnostics(
                // (8,14): warning CS8620: Nullability of reference types in argument of type 'I<object>' doesn't match target type 'I<object?>' for parameter 'x' in 'void C.G(in I<object?> x, in IIn<object?> y, in IOut<object?> z)'.
                //         G(in x, in y, in z);
                Diagnostic(ErrorCode.WRN_NullabilityMismatchInArgument, "x").WithArguments("I<object>", "I<object?>", "x", "void C.G(in I<object?> x, in IIn<object?> y, in IOut<object?> z)").WithLocation(8, 14),
                // (8,20): warning CS8620: Nullability of reference types in argument of type 'IIn<object>' doesn't match target type 'IIn<object?>' for parameter 'y' in 'void C.G(in I<object?> x, in IIn<object?> y, in IOut<object?> z)'.
                //         G(in x, in y, in z);
                Diagnostic(ErrorCode.WRN_NullabilityMismatchInArgument, "y").WithArguments("IIn<object>", "IIn<object?>", "y", "void C.G(in I<object?> x, in IIn<object?> y, in IOut<object?> z)").WithLocation(8, 20),
                // (12,14): warning CS8620: Nullability of reference types in argument of type 'I<object?>' doesn't match target type 'I<object>' for parameter 'x' in 'void C.F(in I<object> x, in IIn<object> y, in IOut<object> z)'.
                //         F(in x, in y, in z);
                Diagnostic(ErrorCode.WRN_NullabilityMismatchInArgument, "x").WithArguments("I<object?>", "I<object>", "x", "void C.F(in I<object> x, in IIn<object> y, in IOut<object> z)").WithLocation(12, 14),
                // (12,26): warning CS8620: Nullability of reference types in argument of type 'IOut<object?>' doesn't match target type 'IOut<object>' for parameter 'z' in 'void C.F(in I<object> x, in IIn<object> y, in IOut<object> z)'.
                //         F(in x, in y, in z);
                Diagnostic(ErrorCode.WRN_NullabilityMismatchInArgument, "z").WithArguments("IOut<object?>", "IOut<object>", "z", "void C.F(in I<object> x, in IIn<object> y, in IOut<object> z)").WithLocation(12, 26));
        }

        [Fact]
        public void IdentityConversion_NullCoalescingOperator_01()
        {
            var source =
@"interface I<T> { }
interface IIn<in T> { }
interface IOut<out T> { }
class C
{
    static void F1(I<object>? x1, I<object?> y1)
    {
        I<object> z1 = x1 ?? y1;
        I<object?> w1 = y1 ?? x1;
    }
    static void F2(IIn<object>? x2, IIn<object?> y2)
    {
        IIn<object> z2 = x2 ?? y2;
        IIn<object?> w2 = y2 ?? x2;
    }
    static void F3(IOut<object>? x3, IOut<object?> y3)
    {
        IOut<object> z3 = x3 ?? y3;
        IOut<object?> w3 = y3 ?? x3;
    }
    static void F4(IIn<object>? x4, IIn<object> y4)
    {
        IIn<object> z4;
        z4 = ((IIn<object?>)x4) ?? y4;
        z4 = x4 ?? (IIn<object?>)y4;
    }
    static void F5(IIn<object?>? x5, IIn<object?> y5)
    {
        IIn<object> z5;
        z5 = ((IIn<object>)x5) ?? y5;
        z5 = x5 ?? (IIn<object>)y5;
    }
    static void F6(IOut<object?>? x6, IOut<object?> y6)
    {
        IOut<object?> z6;
        z6 = ((IOut<object>)x6) ?? y6;
        z6 = x6 ?? (IOut<object>)y6;
    }
    static void F7(IOut<object>? x7, IOut<object> y7)
    {
        IOut<object?> z7;
        z7 = ((IOut<object?>)x7) ?? y7;
        z7 = x7 ?? (IOut<object?>)y7;
    }
}";
            var comp = CreateCompilation(source, parseOptions: TestOptions.Regular8);
            comp.VerifyDiagnostics(
                // (8,30): warning CS8619: Nullability of reference types in value of type 'I<object?>' doesn't match target type 'I<object>'.
                //         I<object> z1 = x1 ?? y1;
                Diagnostic(ErrorCode.WRN_NullabilityMismatchInAssignment, "y1").WithArguments("I<object?>", "I<object>").WithLocation(8, 30),
                // (9,25): hidden CS8607: Expression is probably never null.
                //         I<object?> w1 = y1 ?? x1;
                Diagnostic(ErrorCode.HDN_ExpressionIsProbablyNeverNull, "y1").WithLocation(9, 25),
                // (9,31): warning CS8619: Nullability of reference types in value of type 'I<object>' doesn't match target type 'I<object?>'.
                //         I<object?> w1 = y1 ?? x1;
                Diagnostic(ErrorCode.WRN_NullabilityMismatchInAssignment, "x1").WithArguments("I<object>", "I<object?>").WithLocation(9, 31),
                // (14,27): hidden CS8607: Expression is probably never null.
                //         IIn<object?> w2 = y2 ?? x2;
                Diagnostic(ErrorCode.HDN_ExpressionIsProbablyNeverNull, "y2").WithLocation(14, 27),
                // (14,27): warning CS8619: Nullability of reference types in value of type 'IIn<object>' doesn't match target type 'IIn<object?>'.
                //         IIn<object?> w2 = y2 ?? x2;
                Diagnostic(ErrorCode.WRN_NullabilityMismatchInAssignment, "y2 ?? x2").WithArguments("IIn<object>", "IIn<object?>").WithLocation(14, 27),
                // (18,27): warning CS8619: Nullability of reference types in value of type 'IOut<object?>' doesn't match target type 'IOut<object>'.
                //         IOut<object> z3 = x3 ?? y3;
                Diagnostic(ErrorCode.WRN_NullabilityMismatchInAssignment, "x3 ?? y3").WithArguments("IOut<object?>", "IOut<object>").WithLocation(18, 27),
                // (19,28): hidden CS8607: Expression is probably never null.
                //         IOut<object?> w3 = y3 ?? x3;
                Diagnostic(ErrorCode.HDN_ExpressionIsProbablyNeverNull, "y3").WithLocation(19, 28),
                // (24,15): warning CS8600: Converting null literal or possible null value to non-nullable type.
                //         z4 = ((IIn<object?>)x4) ?? y4;
                Diagnostic(ErrorCode.WRN_ConvertingNullableToNonNullable, "(IIn<object?>)x4").WithLocation(24, 15),
                // (30,15): warning CS8600: Converting null literal or possible null value to non-nullable type.
                //         z5 = ((IIn<object>)x5) ?? y5;
                Diagnostic(ErrorCode.WRN_ConvertingNullableToNonNullable, "(IIn<object>)x5").WithLocation(30, 15),
                // (36,15): warning CS8600: Converting null literal or possible null value to non-nullable type.
                //         z6 = ((IOut<object>)x6) ?? y6;
                Diagnostic(ErrorCode.WRN_ConvertingNullableToNonNullable, "(IOut<object>)x6").WithLocation(36, 15),
                // (42,15): warning CS8600: Converting null literal or possible null value to non-nullable type.
                //         z7 = ((IOut<object?>)x7) ?? y7;
                Diagnostic(ErrorCode.WRN_ConvertingNullableToNonNullable, "(IOut<object?>)x7").WithLocation(42, 15));
        }

        [Fact]
        public void IdentityConversion_NullCoalescingOperator_02()
        {
            var source =
@"interface IIn<in T> { }
interface IOut<out T> { }
class C
{
    static IIn<T>? FIn<T>(T x)
    {
        return null;
    }
    static IOut<T>? FOut<T>(T x)
    {
        return null;
    }
    static void FIn(IIn<object?>? x)
    {
    }
    static T FOut<T>(IOut<T>? x)
    {
        throw new System.Exception();
    }
    static void F1(IIn<object>? x1, IIn<object?>? y1)
    {
        FIn((x1 ?? y1)/*T:IIn<object!>?*/);
        FIn((y1 ?? x1)/*T:IIn<object!>?*/);
    }
    static void F2(IOut<object>? x2, IOut<object?>? y2)
    {
        FOut((x2 ?? y2)/*T:IOut<object?>?*/).ToString();
        FOut((y2 ?? x2)/*T:IOut<object?>?*/).ToString();
    }
    static void F3(object? x3, object? y3)
    {
        FIn((FIn(x3) ?? FIn(y3))/*T:IIn<object?>?*/); // A
        if (x3 == null) return;
        FIn((FIn(x3) ?? FIn(y3))/*T:IIn<object!>?*/); // B
        FIn((FIn(y3) ?? FIn(x3))/*T:IIn<object!>?*/); // C
        if (y3 == null) return;
        FIn((FIn(x3) ?? FIn(y3))/*T:IIn<object!>?*/); // D
    }
    static void F4(object? x4, object? y4)
    {
        FOut((FOut(x4) ?? FOut(y4))/*T:IOut<object?>?*/).ToString(); // A
        if (x4 == null) return;
        FOut((FOut(x4) ?? FOut(y4))/*T:IOut<object?>?*/).ToString(); // B
        FOut((FOut(y4) ?? FOut(x4))/*T:IOut<object?>?*/).ToString(); // C
        if (y4 == null) return;
        FOut((FOut(x4) ?? FOut(y4))/*T:IOut<object!>?*/).ToString(); // D
    }
}";
            var comp = CreateCompilation(source, parseOptions: TestOptions.Regular8);
            comp.VerifyTypes();
            comp.VerifyDiagnostics(
                // (22,14): warning CS8620: Nullability of reference types in argument of type 'IIn<object>' doesn't match target type 'IIn<object?>' for parameter 'x' in 'void C.FIn(IIn<object?>? x)'.
                //         FIn((x1 ?? y1)/*T:IIn<object!>?*/);
                Diagnostic(ErrorCode.WRN_NullabilityMismatchInArgument, "x1 ?? y1").WithArguments("IIn<object>", "IIn<object?>", "x", "void C.FIn(IIn<object?>? x)").WithLocation(22, 14),
                // (23,14): warning CS8620: Nullability of reference types in argument of type 'IIn<object>' doesn't match target type 'IIn<object?>' for parameter 'x' in 'void C.FIn(IIn<object?>? x)'.
                //         FIn((y1 ?? x1)/*T:IIn<object!>?*/);
                Diagnostic(ErrorCode.WRN_NullabilityMismatchInArgument, "y1 ?? x1").WithArguments("IIn<object>", "IIn<object?>", "x", "void C.FIn(IIn<object?>? x)").WithLocation(23, 14),
                // (27,9): warning CS8602: Possible dereference of a null reference.
                //         FOut((x2 ?? y2)/*T:IOut<object?>?*/).ToString();
                Diagnostic(ErrorCode.WRN_NullReferenceReceiver, "FOut((x2 ?? y2)/*T:IOut<object?>?*/)").WithLocation(27, 9),
                // (28,9): warning CS8602: Possible dereference of a null reference.
                //         FOut((y2 ?? x2)/*T:IOut<object?>?*/).ToString();
                Diagnostic(ErrorCode.WRN_NullReferenceReceiver, "FOut((y2 ?? x2)/*T:IOut<object?>?*/)").WithLocation(28, 9),
                // (34,14): warning CS8620: Nullability of reference types in argument of type 'IIn<object>' doesn't match target type 'IIn<object?>' for parameter 'x' in 'void C.FIn(IIn<object?>? x)'.
                //         FIn((FIn(x3) ?? FIn(y3))/*T:IIn<object!>?*/); // B
                Diagnostic(ErrorCode.WRN_NullabilityMismatchInArgument, "FIn(x3) ?? FIn(y3)").WithArguments("IIn<object>", "IIn<object?>", "x", "void C.FIn(IIn<object?>? x)").WithLocation(34, 14),
                // (35,14): warning CS8620: Nullability of reference types in argument of type 'IIn<object>' doesn't match target type 'IIn<object?>' for parameter 'x' in 'void C.FIn(IIn<object?>? x)'.
                //         FIn((FIn(y3) ?? FIn(x3))/*T:IIn<object!>?*/); // C
                Diagnostic(ErrorCode.WRN_NullabilityMismatchInArgument, "FIn(y3) ?? FIn(x3)").WithArguments("IIn<object>", "IIn<object?>", "x", "void C.FIn(IIn<object?>? x)").WithLocation(35, 14),
                // (37,14): warning CS8620: Nullability of reference types in argument of type 'IIn<object>' doesn't match target type 'IIn<object?>' for parameter 'x' in 'void C.FIn(IIn<object?>? x)'.
                //         FIn((FIn(x3) ?? FIn(y3))/*T:IIn<object!>?*/); // D
                Diagnostic(ErrorCode.WRN_NullabilityMismatchInArgument, "FIn(x3) ?? FIn(y3)").WithArguments("IIn<object>", "IIn<object?>", "x", "void C.FIn(IIn<object?>? x)").WithLocation(37, 14),
                // (41,9): warning CS8602: Possible dereference of a null reference.
                //         FOut((FOut(x4) ?? FOut(y4))/*T:IOut<object?>?*/).ToString(); // A
                Diagnostic(ErrorCode.WRN_NullReferenceReceiver, "FOut((FOut(x4) ?? FOut(y4))/*T:IOut<object?>?*/)").WithLocation(41, 9),
                // (43,9): warning CS8602: Possible dereference of a null reference.
                //         FOut((FOut(x4) ?? FOut(y4))/*T:IOut<object?>?*/).ToString(); // B
                Diagnostic(ErrorCode.WRN_NullReferenceReceiver, "FOut((FOut(x4) ?? FOut(y4))/*T:IOut<object?>?*/)").WithLocation(43, 9),
                // (44,9): warning CS8602: Possible dereference of a null reference.
                //         FOut((FOut(y4) ?? FOut(x4))/*T:IOut<object?>?*/).ToString(); // C
                Diagnostic(ErrorCode.WRN_NullReferenceReceiver, "FOut((FOut(y4) ?? FOut(x4))/*T:IOut<object?>?*/)").WithLocation(44, 9));
        }

        [Fact]
        public void IdentityConversion_NullCoalescingOperator_03()
        {
            var source =
@"class C
{
    static void F((object?, object?)? x, (object, object) y)
    {
        (x ?? y).Item1.ToString();
    }
    static void G((object, object)? x, (object?, object?) y)
    {
        (x ?? y).Item1.ToString();
    }
}";
            var comp = CreateCompilation(source, parseOptions: TestOptions.Regular8);
            comp.VerifyDiagnostics(
                // (5,9): warning CS8602: Possible dereference of a null reference.
                //         (x ?? y).Item1.ToString();
                Diagnostic(ErrorCode.WRN_NullReferenceReceiver, "(x ?? y).Item1").WithLocation(5, 9),
                // (9,9): warning CS8602: Possible dereference of a null reference.
                //         (x ?? y).Item1.ToString();
                Diagnostic(ErrorCode.WRN_NullReferenceReceiver, "(x ?? y).Item1").WithLocation(9, 9));
        }

        [Fact]
        public void IdentityConversion_NullCoalescingOperator_04()
        {
            var source =
@"#pragma warning disable 0649
struct A<T>
{
    public static implicit operator B<T>(A<T> a) => default;
}
struct B<T>
{
    internal T F;
}
class C
{
    static void F1(A<object>? x1, B<object?> y1)
    {
        (x1 ?? y1)/*T:B<object?>*/.F.ToString();
    }
    static void F2(A<object?>? x2, B<object> y2)
    {
        (x2 ?? y2)/*T:B<object!>*/.F.ToString();
    }
    static void F3(A<object> x3, B<object?>? y3)
    {
        (y3 ?? x3)/*T:B<object?>*/.F.ToString();
    }
    static void F4(A<object?> x4, B<object>? y4)
    {
        (y4 ?? x4)/*T:B<object!>*/.F.ToString();
    }
    static void F5(A<object>? x5, B<object?>? y5)
    {
        (x5 ?? y5)/*T:B<object?>?*/.Value.F.ToString();
        (y5 ?? x5)/*T:B<object?>?*/.Value.F.ToString();
    }
    static void F6(A<object?>? x6, B<object>? y6)
    {
        (x6 ?? y6)/*T:B<object!>?*/.Value.F.ToString();
        (y6 ?? x6)/*T:B<object!>?*/.Value.F.ToString();
    }
}";
            var comp = CreateCompilation(source, parseOptions: TestOptions.Regular8);
            comp.VerifyTypes();
            comp.VerifyDiagnostics(
                // (14,10): warning CS8619: Nullability of reference types in value of type 'A<object>' doesn't match target type 'B<object?>'.
                //         (x1 ?? y1)/*T:B<object?>*/.F.ToString();
                Diagnostic(ErrorCode.WRN_NullabilityMismatchInAssignment, "x1").WithArguments("A<object>", "B<object?>").WithLocation(14, 10),
                // (14,9): warning CS8602: Possible dereference of a null reference.
                //         (x1 ?? y1)/*T:B<object?>*/.F.ToString();
                Diagnostic(ErrorCode.WRN_NullReferenceReceiver, "(x1 ?? y1)/*T:B<object?>*/.F").WithLocation(14, 9),
                // (18,10): warning CS8619: Nullability of reference types in value of type 'A<object?>' doesn't match target type 'B<object>'.
                //         (x2 ?? y2)/*T:B<object!>*/.F.ToString();
                Diagnostic(ErrorCode.WRN_NullabilityMismatchInAssignment, "x2").WithArguments("A<object?>", "B<object>").WithLocation(18, 10),
                // (22,16): warning CS8619: Nullability of reference types in value of type 'B<object>' doesn't match target type 'B<object?>'.
                //         (y3 ?? x3)/*T:B<object?>*/.F.ToString();
                Diagnostic(ErrorCode.WRN_NullabilityMismatchInAssignment, "x3").WithArguments("B<object>", "B<object?>").WithLocation(22, 16),
                // (22,9): warning CS8602: Possible dereference of a null reference.
                //         (y3 ?? x3)/*T:B<object?>*/.F.ToString();
                Diagnostic(ErrorCode.WRN_NullReferenceReceiver, "(y3 ?? x3)/*T:B<object?>*/.F").WithLocation(22, 9),
                // (26,16): warning CS8619: Nullability of reference types in value of type 'B<object?>' doesn't match target type 'B<object>'.
                //         (y4 ?? x4)/*T:B<object!>*/.F.ToString();
                Diagnostic(ErrorCode.WRN_NullabilityMismatchInAssignment, "x4").WithArguments("B<object?>", "B<object>").WithLocation(26, 16),
                // (30,10): warning CS8619: Nullability of reference types in value of type 'A<object>' doesn't match target type 'B<object?>?'.
                //         (x5 ?? y5)/*T:B<object?>?*/.Value.F.ToString();
                Diagnostic(ErrorCode.WRN_NullabilityMismatchInAssignment, "x5").WithArguments("A<object>", "B<object?>?").WithLocation(30, 10),
                // (30,9): warning CS8602: Possible dereference of a null reference.
                //         (x5 ?? y5)/*T:B<object?>?*/.Value.F.ToString();
                Diagnostic(ErrorCode.WRN_NullReferenceReceiver, "(x5 ?? y5)/*T:B<object?>?*/.Value.F").WithLocation(30, 9),
                // (31,16): warning CS8619: Nullability of reference types in value of type 'B<object>?' doesn't match target type 'B<object?>?'.
                //         (y5 ?? x5)/*T:B<object?>?*/.Value.F.ToString();
                Diagnostic(ErrorCode.WRN_NullabilityMismatchInAssignment, "x5").WithArguments("B<object>?", "B<object?>?").WithLocation(31, 16),
                // (31,9): warning CS8602: Possible dereference of a null reference.
                //         (y5 ?? x5)/*T:B<object?>?*/.Value.F.ToString();
                Diagnostic(ErrorCode.WRN_NullReferenceReceiver, "(y5 ?? x5)/*T:B<object?>?*/.Value.F").WithLocation(31, 9),
                // (35,10): warning CS8619: Nullability of reference types in value of type 'A<object?>' doesn't match target type 'B<object>?'.
                //         (x6 ?? y6)/*T:B<object!>?*/.Value.F.ToString();
                Diagnostic(ErrorCode.WRN_NullabilityMismatchInAssignment, "x6").WithArguments("A<object?>", "B<object>?").WithLocation(35, 10),
                // (36,16): warning CS8619: Nullability of reference types in value of type 'B<object?>?' doesn't match target type 'B<object>?'.
                //         (y6 ?? x6)/*T:B<object!>?*/.Value.F.ToString();
                Diagnostic(ErrorCode.WRN_NullabilityMismatchInAssignment, "x6").WithArguments("B<object?>?", "B<object>?").WithLocation(36, 16));
        }

        // PROTOTYPE(NullableReferenceTypes): Conversions: Conversion
        // (VisitConversion ignores nullability of operand in conversion from A<T> to B<T>.)
        [Fact]
        public void IdentityConversion_NullCoalescingOperator_05()
        {
            var source =
@"#pragma warning disable 0649
struct A<T>
{
    public static implicit operator B<T>(A<T> a) => new B<T>();
}
class B<T>
{
    internal T F;
}
class C
{
    static void F1(A<object>? x1, B<object?> y1)
    {
        (x1 ?? y1)/*T:B<object?>!*/.F.ToString();
    }
    static void F2(A<object?>? x2, B<object> y2)
    {
        (x2 ?? y2)/*T:B<object!>!*/.F.ToString();
    }
    static void F3(A<object> x3, B<object?>? y3)
    {
        (y3 ?? x3)/*T:B<object?>*/.F.ToString();
    }
    static void F4(A<object?> x4, B<object>? y4)
    {
        (y4 ?? x4)/*T:B<object!>*/.F.ToString();
    }
    static void F5(A<object>? x5, B<object?>? y5)
    {
        (x5 ?? y5)/*T:B<object?>?*/.F.ToString();
        (y5 ?? x5)/*T:B<object?>*/.F.ToString();
    }
    static void F6(A<object?>? x6, B<object>? y6)
    {
        (x6 ?? y6)/*T:B<object!>?*/.F.ToString();
        (y6 ?? x6)/*T:B<object!>*/.F.ToString();
    }
}";
            var comp = CreateCompilation(source, parseOptions: TestOptions.Regular8);
            comp.VerifyTypes();
            comp.VerifyDiagnostics(
                // (6,7): warning CS8618: Non-nullable field 'F' is uninitialized.
                // class B<T>
                Diagnostic(ErrorCode.WRN_UninitializedNonNullableField, "B").WithArguments("field", "F").WithLocation(6, 7),
                // (14,10): warning CS8619: Nullability of reference types in value of type 'A<object>' doesn't match target type 'B<object?>'.
                //         (x1 ?? y1)/*T:B<object?>!*/.F.ToString();
                Diagnostic(ErrorCode.WRN_NullabilityMismatchInAssignment, "x1").WithArguments("A<object>", "B<object?>").WithLocation(14, 10),
                // (14,9): warning CS8602: Possible dereference of a null reference.
                //         (x1 ?? y1)/*T:B<object?>!*/.F.ToString();
                Diagnostic(ErrorCode.WRN_NullReferenceReceiver, "(x1 ?? y1)/*T:B<object?>!*/.F").WithLocation(14, 9),
                // (18,10): warning CS8619: Nullability of reference types in value of type 'A<object?>' doesn't match target type 'B<object>'.
                //         (x2 ?? y2)/*T:B<object!>!*/.F.ToString();
                Diagnostic(ErrorCode.WRN_NullabilityMismatchInAssignment, "x2").WithArguments("A<object?>", "B<object>").WithLocation(18, 10),
                // (22,16): warning CS8619: Nullability of reference types in value of type 'B<object>' doesn't match target type 'B<object?>'.
                //         (y3 ?? x3)/*T:B<object?>*/.F.ToString();
                Diagnostic(ErrorCode.WRN_NullabilityMismatchInAssignment, "x3").WithArguments("B<object>", "B<object?>").WithLocation(22, 16),
                // (22,9): warning CS8602: Possible dereference of a null reference.
                //         (y3 ?? x3)/*T:B<object?>*/.F.ToString();
                Diagnostic(ErrorCode.WRN_NullReferenceReceiver, "(y3 ?? x3)/*T:B<object?>*/.F").WithLocation(22, 9),
                // (26,16): warning CS8619: Nullability of reference types in value of type 'B<object?>' doesn't match target type 'B<object>'.
                //         (y4 ?? x4)/*T:B<object!>*/.F.ToString();
                Diagnostic(ErrorCode.WRN_NullabilityMismatchInAssignment, "x4").WithArguments("B<object?>", "B<object>").WithLocation(26, 16),
                // (30,10): warning CS8619: Nullability of reference types in value of type 'A<object>' doesn't match target type 'B<object?>'.
                //         (x5 ?? y5)/*T:B<object?>?*/.F.ToString();
                Diagnostic(ErrorCode.WRN_NullabilityMismatchInAssignment, "x5").WithArguments("A<object>", "B<object?>").WithLocation(30, 10),
                // (30,10): warning CS8602: Possible dereference of a null reference.
                //         (x5 ?? y5)/*T:B<object?>?*/.F.ToString();
                Diagnostic(ErrorCode.WRN_NullReferenceReceiver, "x5 ?? y5").WithLocation(30, 10),
                // (30,9): warning CS8602: Possible dereference of a null reference.
                //         (x5 ?? y5)/*T:B<object?>?*/.F.ToString();
                Diagnostic(ErrorCode.WRN_NullReferenceReceiver, "(x5 ?? y5)/*T:B<object?>?*/.F").WithLocation(30, 9),
                // (31,16): warning CS8619: Nullability of reference types in value of type 'B<object>' doesn't match target type 'B<object?>'.
                //         (y5 ?? x5)/*T:B<object?>*/.F.ToString();
                Diagnostic(ErrorCode.WRN_NullabilityMismatchInAssignment, "x5").WithArguments("B<object>", "B<object?>").WithLocation(31, 16),
                // (31,9): warning CS8602: Possible dereference of a null reference.
                //         (y5 ?? x5)/*T:B<object?>*/.F.ToString();
                Diagnostic(ErrorCode.WRN_NullReferenceReceiver, "(y5 ?? x5)/*T:B<object?>*/.F").WithLocation(31, 9),
                // (35,10): warning CS8619: Nullability of reference types in value of type 'A<object?>' doesn't match target type 'B<object>'.
                //         (x6 ?? y6)/*T:B<object!>?*/.F.ToString();
                Diagnostic(ErrorCode.WRN_NullabilityMismatchInAssignment, "x6").WithArguments("A<object?>", "B<object>").WithLocation(35, 10),
                // (35,10): warning CS8602: Possible dereference of a null reference.
                //         (x6 ?? y6)/*T:B<object!>?*/.F.ToString();
                Diagnostic(ErrorCode.WRN_NullReferenceReceiver, "x6 ?? y6").WithLocation(35, 10),
                // (36,16): warning CS8619: Nullability of reference types in value of type 'B<object?>' doesn't match target type 'B<object>'.
                //         (y6 ?? x6)/*T:B<object!>*/.F.ToString();
                Diagnostic(ErrorCode.WRN_NullabilityMismatchInAssignment, "x6").WithArguments("B<object?>", "B<object>").WithLocation(36, 16));
        }

        [Fact]
        public void IdentityConversion_NullCoalescingOperator_06()
        {
            var source =
@"class C
{
    static void F1(object? x, dynamic? y, dynamic z)
    {
        (x ?? y).ToString();
        (x ?? z).ToString(); // ok
        (y ?? x).ToString();
        (y ?? z).ToString(); // ok
        (z ?? x).ToString();
        (z ?? y).ToString();
    }
}";
            var comp = CreateCompilationWithMscorlib40AndSystemCore(source, parseOptions: TestOptions.Regular8);
            comp.VerifyDiagnostics(
                // (5,10): warning CS8602: Possible dereference of a null reference.
                //         (x ?? y).ToString();
                Diagnostic(ErrorCode.WRN_NullReferenceReceiver, "x ?? y").WithLocation(5, 10),
                // (7,10): warning CS8602: Possible dereference of a null reference.
                //         (y ?? x).ToString();
                Diagnostic(ErrorCode.WRN_NullReferenceReceiver, "y ?? x").WithLocation(7, 10),
                // (9,10): hidden CS8607: Expression is probably never null.
                //         (z ?? x).ToString();
                Diagnostic(ErrorCode.HDN_ExpressionIsProbablyNeverNull, "z").WithLocation(9, 10),
                // (10,10): hidden CS8607: Expression is probably never null.
                //         (z ?? y).ToString();
                Diagnostic(ErrorCode.HDN_ExpressionIsProbablyNeverNull, "z").WithLocation(10, 10));
        }

        [Fact]
        public void ImplicitConversion_NullCoalescingOperator_01()
        {
            var source0 =
@"public class UnknownNull
{
    public object Object;
    public string String;
}";
            var comp0 = CreateCompilation(source0, parseOptions: TestOptions.Regular7);
            comp0.VerifyDiagnostics();
            var ref0 = comp0.EmitToImageReference();

            var source1 =
@"public class MaybeNull
{
    public object? Object;
    public string? String;
}
public class NotNull
{
    public object Object = new object();
    public string String = string.Empty;
}";
            var comp1 = CreateCompilation(source1, parseOptions: TestOptions.Regular8);
            comp1.VerifyDiagnostics();
            var ref1 = comp1.EmitToImageReference();

            var source =
@"class C
{
    static void F1(UnknownNull x1, UnknownNull y1)
    {
        (x1.Object ?? y1.String)/*T:object*/.ToString();
        (y1.String ?? x1.Object)/*T:object*/.ToString();
    }
    static void F2(UnknownNull x2, MaybeNull y2)
    {
        (x2.Object ?? y2.String)/*T:object?*/.ToString();
        (y2.String ?? x2.Object)/*T:object*/.ToString();
    }
    static void F3(MaybeNull x3, UnknownNull y3)
    {
        (x3.Object ?? y3.String)/*T:object*/.ToString();
        (y3.String ?? x3.Object)/*T:object?*/.ToString();
    }
    static void F4(MaybeNull x4, MaybeNull y4)
    {
        (x4.Object ?? y4.String)/*T:object?*/.ToString();
        (y4.String ?? x4.Object)/*T:object?*/.ToString();
    }
    static void F5(UnknownNull x5, NotNull y5)
    {
        (x5.Object ?? y5.String)/*T:object!*/.ToString();
        (y5.String ?? x5.Object)/*T:object!*/.ToString();
    }
    static void F6(NotNull x6, UnknownNull y6)
    {
        (x6.Object ?? y6.String)/*T:object!*/.ToString();
        (y6.String ?? x6.Object)/*T:object!*/.ToString();
    }
    static void F7(MaybeNull x7, NotNull y7)
    {
        (x7.Object ?? y7.String)/*T:object!*/.ToString();
        (y7.String ?? x7.Object)/*T:object!*/.ToString();
    }
    static void F8(NotNull x8, MaybeNull y8)
    {
        (x8.Object ?? y8.String)/*T:object!*/.ToString();
        (y8.String ?? x8.Object)/*T:object!*/.ToString();
    }
    static void F9(NotNull x9, NotNull y9)
    {
        (x9.Object ?? y9.String)/*T:object!*/.ToString();
        (y9.String ?? x9.Object)/*T:object!*/.ToString();
    }
}";
            var comp = CreateCompilation(source, references: new[] { ref0, ref1 }, parseOptions: TestOptions.Regular8);
            comp.VerifyTypes();
            comp.VerifyDiagnostics(
                // (10,10): warning CS8602: Possible dereference of a null reference.
                //         (x2.Object ?? y2.String)/*T:object?*/.ToString();
                Diagnostic(ErrorCode.WRN_NullReferenceReceiver, "x2.Object ?? y2.String").WithLocation(10, 10),
                // (16,10): warning CS8602: Possible dereference of a null reference.
                //         (y3.String ?? x3.Object)/*T:object?*/.ToString();
                Diagnostic(ErrorCode.WRN_NullReferenceReceiver, "y3.String ?? x3.Object").WithLocation(16, 10),
                // (20,10): warning CS8602: Possible dereference of a null reference.
                //         (x4.Object ?? y4.String)/*T:object?*/.ToString();
                Diagnostic(ErrorCode.WRN_NullReferenceReceiver, "x4.Object ?? y4.String").WithLocation(20, 10),
                // (21,10): warning CS8602: Possible dereference of a null reference.
                //         (y4.String ?? x4.Object)/*T:object?*/.ToString();
                Diagnostic(ErrorCode.WRN_NullReferenceReceiver, "y4.String ?? x4.Object").WithLocation(21, 10),
                // (26,10): hidden CS8607: Expression is probably never null.
                //         (y5.String ?? x5.Object)/*T:object*/.ToString();
                Diagnostic(ErrorCode.HDN_ExpressionIsProbablyNeverNull, "y5.String").WithLocation(26, 10),
                // (30,10): hidden CS8607: Expression is probably never null.
                //         (x6.Object ?? y6.String)/*T:object*/.ToString();
                Diagnostic(ErrorCode.HDN_ExpressionIsProbablyNeverNull, "x6.Object").WithLocation(30, 10),
                // (36,10): hidden CS8607: Expression is probably never null.
                //         (y7.String ?? x7.Object)/*T:object!*/.ToString();
                Diagnostic(ErrorCode.HDN_ExpressionIsProbablyNeverNull, "y7.String").WithLocation(36, 10),
                // (40,10): hidden CS8607: Expression is probably never null.
                //         (x8.Object ?? y8.String)/*T:object*/.ToString();
                Diagnostic(ErrorCode.HDN_ExpressionIsProbablyNeverNull, "x8.Object").WithLocation(40, 10),
                // (45,10): hidden CS8607: Expression is probably never null.
                //         (x9.Object ?? y9.String)/*T:object!*/.ToString();
                Diagnostic(ErrorCode.HDN_ExpressionIsProbablyNeverNull, "x9.Object").WithLocation(45, 10),
                // (46,10): hidden CS8607: Expression is probably never null.
                //         (y9.String ?? x9.Object)/*T:object!*/.ToString();
                Diagnostic(ErrorCode.HDN_ExpressionIsProbablyNeverNull, "y9.String").WithLocation(46, 10));
        }

        // PROTOTYPE(NullableReferenceTypes): Conversions: Conversion
        // (VisitConversion does not report nullability mismatch for the conversion in node.Right.)
        [Fact]
        public void ImplicitConversion_NullCoalescingOperator_02()
        {
            var source =
@"#pragma warning disable 0649
class A<T>
{
    internal T F;
}
class B<T> : A<T> { }
class C
{
    static void F(A<object>? x, B<object?> y)
    {
        (x ?? y).F.ToString();
        (y ?? x).F.ToString();
    }
    static void G(A<object?> z, B<object>? w)
    {
        (z ?? w).F.ToString();
        (w ?? z).F.ToString();
    }
}";
            var comp = CreateCompilation(source, parseOptions: TestOptions.Regular8);
            comp.VerifyDiagnostics(
                // (2,7): warning CS8618: Non-nullable field 'F' is uninitialized.
                // class A<T>
                Diagnostic(ErrorCode.WRN_UninitializedNonNullableField, "A").WithArguments("field", "F").WithLocation(2, 7),
                // (11,15): warning CS8619: Nullability of reference types in value of type 'B<object?>' doesn't match target type 'A<object>'.
                //         (x ?? y).F.ToString();
                //Diagnostic(ErrorCode.WRN_NullabilityMismatchInAssignment, "y").WithArguments("B<object?>", "A<object>").WithLocation(11, 15),
                // (12,10): hidden CS8607: Expression is probably never null.
                //         (y ?? x).F.ToString();
                Diagnostic(ErrorCode.HDN_ExpressionIsProbablyNeverNull, "y").WithLocation(12, 10),
                // (12,10): warning CS8619: Nullability of reference types in value of type 'B<object?>' doesn't match target type 'A<object>'.
                //         (y ?? x).F.ToString();
                Diagnostic(ErrorCode.WRN_NullabilityMismatchInAssignment, "y").WithArguments("B<object?>", "A<object>").WithLocation(12, 10),
                // (16,10): hidden CS8607: Expression is probably never null.
                //         (z ?? w).F.ToString();
                Diagnostic(ErrorCode.HDN_ExpressionIsProbablyNeverNull, "z").WithLocation(16, 10),
                // (16,15): warning CS8619: Nullability of reference types in value of type 'B<object>' doesn't match target type 'A<object?>'.
                //         (z ?? w).F.ToString();
                //Diagnostic(ErrorCode.WRN_NullabilityMismatchInAssignment, "w").WithArguments("B<object>", "A<object?>").WithLocation(16, 15),
                // (16,9): warning CS8602: Possible dereference of a null reference.
                //         (z ?? w).F.ToString();
                Diagnostic(ErrorCode.WRN_NullReferenceReceiver, "(z ?? w).F").WithLocation(16, 9),
                // (17,10): warning CS8619: Nullability of reference types in value of type 'B<object>' doesn't match target type 'A<object?>'.
                //         (w ?? z).F.ToString();
                Diagnostic(ErrorCode.WRN_NullabilityMismatchInAssignment, "w").WithArguments("B<object>", "A<object?>").WithLocation(17, 10),
                // (17,9): warning CS8602: Possible dereference of a null reference.
                //         (w ?? z).F.ToString();
                Diagnostic(ErrorCode.WRN_NullReferenceReceiver, "(w ?? z).F").WithLocation(17, 9));
        }

        // PROTOTYPE(NullableReferenceTypes): Conversions: Conversion
        // (VisitConversion does not report nullability mismatch for the conversion in node.Right.)
        [Fact]
        public void ImplicitConversion_NullCoalescingOperator_03()
        {
            var source =
@"interface IIn<in T>
{
    void F(T x, T y);
}
class C
{
    static void F(IIn<object>? x, IIn<string?> y)
    {
        (x ?? y)/*T:IIn<string?>!*/.F(string.Empty, null);
        (y ?? x)/*T:IIn<string?>!*/.F(string.Empty, null);
    }
    static void G(IIn<object?> z, IIn<string>? w)
    {
        (z ?? w)/*T:IIn<string!>!*/.F(string.Empty, null);
        (w ?? z)/*T:IIn<string!>!*/.F(string.Empty, null);
    }
}";
            var comp = CreateCompilation(source, parseOptions: TestOptions.Regular8);
            comp.VerifyTypes();
            comp.VerifyDiagnostics(
                // (9,10): warning CS8619: Nullability of reference types in value of type 'IIn<object>' doesn't match target type 'IIn<string?>'.
                //         (x ?? y)/*T:IIn<string?>!*/.F(string.Empty, null);
                Diagnostic(ErrorCode.WRN_NullabilityMismatchInAssignment, "x").WithArguments("IIn<object>", "IIn<string?>").WithLocation(9, 10),
                // (10,10): hidden CS8607: Expression is probably never null.
                //         (y ?? x)/*T:IIn<string?>!*/.F(string.Empty, null);
                Diagnostic(ErrorCode.HDN_ExpressionIsProbablyNeverNull, "y").WithLocation(10, 10),
                // (10,15): warning CS8619: Nullability of reference types in value of type 'IIn<object>' doesn't match target type 'IIn<string?>'.
                //         (y ?? x)/*T:IIn<string?>!*/.F(string.Empty, null);
                //Diagnostic(ErrorCode.WRN_NullabilityMismatchInAssignment, "x").WithArguments("IIn<object>", "IIn<string?>").WithLocation(10, 15),
                // (14,10): hidden CS8607: Expression is probably never null.
                //         (z ?? w)/*T:IIn<string!>!*/.F(string.Empty, null);
                Diagnostic(ErrorCode.HDN_ExpressionIsProbablyNeverNull, "z").WithLocation(14, 10),
                // (14,53): warning CS8600: Cannot convert null to non-nullable reference.
                //         (z ?? w)/*T:IIn<string!>!*/.F(string.Empty, null);
                Diagnostic(ErrorCode.WRN_NullAsNonNullable, "null").WithLocation(14, 53),
                // (15,53): warning CS8600: Cannot convert null to non-nullable reference.
                //         (w ?? z)/*T:IIn<string!>!*/.F(string.Empty, null);
                Diagnostic(ErrorCode.WRN_NullAsNonNullable, "null").WithLocation(15, 53));
        }

        // PROTOTYPE(NullableReferenceTypes): Conversions: Conversion
        // (VisitConversion does not report nullability mismatch for the conversion in node.Right.)
        [Fact]
        public void ImplicitConversion_NullCoalescingOperator_04()
        {
            var source =
@"interface IOut<out T>
{
    T P { get; }
}
class C
{
    static void F(IOut<object>? x, IOut<string?> y)
    {
        (x ?? y)/*T:IOut<object!>!*/.P.ToString();
        (y ?? x)/*T:IOut<object!>!*/.P.ToString();
    }
    static void G(IOut<object?> z, IOut<string>? w)
    {
        (z ?? w)/*T:IOut<object?>!*/.P.ToString();
        (w ?? z)/*T:IOut<object?>!*/.P.ToString();
    }
}";
            var comp = CreateCompilation(source, parseOptions: TestOptions.Regular8);
            comp.VerifyTypes();
            comp.VerifyDiagnostics(
                // (9,15): warning CS8619: Nullability of reference types in value of type 'IOut<string?>' doesn't match target type 'IOut<object>'.
                //         (x ?? y)/*T:IOut<object!>!*/.P.ToString();
                //Diagnostic(ErrorCode.WRN_NullabilityMismatchInAssignment, "y").WithArguments("IOut<string?>", "IOut<object>").WithLocation(9, 15),
                // (10,10): hidden CS8607: Expression is probably never null.
                //         (y ?? x)/*T:IOut<object!>!*/.P.ToString();
                Diagnostic(ErrorCode.HDN_ExpressionIsProbablyNeverNull, "y").WithLocation(10, 10),
                // (10,10): warning CS8619: Nullability of reference types in value of type 'IOut<string?>' doesn't match target type 'IOut<object>'.
                //         (y ?? x)/*T:IOut<object!>!*/.P.ToString();
                Diagnostic(ErrorCode.WRN_NullabilityMismatchInAssignment, "y").WithArguments("IOut<string?>", "IOut<object>").WithLocation(10, 10),
                // (14,10): hidden CS8607: Expression is probably never null.
                //         (z ?? w)/*T:IOut<object?>!*/.P.ToString();
                Diagnostic(ErrorCode.HDN_ExpressionIsProbablyNeverNull, "z").WithLocation(14, 10),
                // (14,9): warning CS8602: Possible dereference of a null reference.
                //         (z ?? w)/*T:IOut<object?>!*/.P.ToString();
                Diagnostic(ErrorCode.WRN_NullReferenceReceiver, "(z ?? w)/*T:IOut<object?>!*/.P").WithLocation(14, 9),
                // (15,9): warning CS8602: Possible dereference of a null reference.
                //         (w ?? z)/*T:IOut<object?>!*/.P.ToString();
                Diagnostic(ErrorCode.WRN_NullReferenceReceiver, "(w ?? z)/*T:IOut<object?>!*/.P").WithLocation(15, 9));
        }

        [Fact]
        public void IdentityConversion_ArrayInitializer()
        {
            var source =
@"interface I<T> { }
interface IIn<in T> { }
interface IOut<out T> { }
class C
{
    static void F(I<object> x, I<object?> y, I<object>? z, I<object?>? w)
    {
        (new[] { x, y })[0].ToString(); // A1
        (new[] { x, z })[0].ToString(); // A2
        (new[] { x, w })[0].ToString(); // A3
        (new[] { y, z })[0].ToString(); // A4
        (new[] { y, w })[0].ToString(); // A5
        (new[] { w, z })[0].ToString(); // A6
    }
    static void F(IIn<object> x, IIn<object?> y, IIn<object>? z, IIn<object?>? w)
    {
        (new[] { x, y })[0].ToString(); // B1
        (new[] { x, z })[0].ToString(); // B2
        (new[] { x, w })[0].ToString(); // B3
        (new[] { y, z })[0].ToString(); // B4
        (new[] { y, w })[0].ToString(); // B5
        (new[] { w, z })[0].ToString(); // B6
    }
    static void F(IOut<object> x, IOut<object?> y, IOut<object>? z, IOut<object?>? w)
    {
        (new[] { x, y })[0].ToString(); // C1
        (new[] { x, z })[0].ToString(); // C2
        (new[] { x, w })[0].ToString(); // C3
        (new[] { y, z })[0].ToString(); // C4
        (new[] { y, w })[0].ToString(); // C5
        (new[] { w, z })[0].ToString(); // C6
    }
}";
            var comp = CreateCompilation(source, parseOptions: TestOptions.Regular8);
            comp.VerifyDiagnostics(
                // (8,21): warning CS8619: Nullability of reference types in value of type 'I<object?>' doesn't match target type 'I<object>'.
                //         (new[] { x, y })[0].ToString(); // A1
                Diagnostic(ErrorCode.WRN_NullabilityMismatchInAssignment, "y").WithArguments("I<object?>", "I<object>").WithLocation(8, 21),
                // (9,9): warning CS8602: Possible dereference of a null reference.
                //         (new[] { x, z })[0].ToString(); // A2
                Diagnostic(ErrorCode.WRN_NullReferenceReceiver, "(new[] { x, z })[0]").WithLocation(9, 9),
                // (10,21): warning CS8619: Nullability of reference types in value of type 'I<object?>' doesn't match target type 'I<object>'.
                //         (new[] { x, w })[0].ToString(); // A3
                Diagnostic(ErrorCode.WRN_NullabilityMismatchInAssignment, "w").WithArguments("I<object?>", "I<object>").WithLocation(10, 21),
                // (11,21): warning CS8619: Nullability of reference types in value of type 'I<object>' doesn't match target type 'I<object?>'.
                //         (new[] { y, z })[0].ToString(); // A4
                Diagnostic(ErrorCode.WRN_NullabilityMismatchInAssignment, "z").WithArguments("I<object>", "I<object?>").WithLocation(11, 21),
                // (12,9): warning CS8602: Possible dereference of a null reference.
                //         (new[] { y, w })[0].ToString(); // A5
                Diagnostic(ErrorCode.WRN_NullReferenceReceiver, "(new[] { y, w })[0]").WithLocation(12, 9),
                // (13,21): warning CS8619: Nullability of reference types in value of type 'I<object>' doesn't match target type 'I<object?>'.
                //         (new[] { w, z })[0].ToString(); // A6
                Diagnostic(ErrorCode.WRN_NullabilityMismatchInAssignment, "z").WithArguments("I<object>", "I<object?>").WithLocation(13, 21),
                // (18,9): warning CS8602: Possible dereference of a null reference.
                //         (new[] { x, z })[0].ToString(); // B2
                Diagnostic(ErrorCode.WRN_NullReferenceReceiver, "(new[] { x, z })[0]").WithLocation(18, 9),
                // (19,9): warning CS8602: Possible dereference of a null reference.
                //         (new[] { x, w })[0].ToString(); // B3
                Diagnostic(ErrorCode.WRN_NullReferenceReceiver, "(new[] { x, w })[0]").WithLocation(19, 9),
                // (20,9): warning CS8602: Possible dereference of a null reference.
                //         (new[] { y, z })[0].ToString(); // B4
                Diagnostic(ErrorCode.WRN_NullReferenceReceiver, "(new[] { y, z })[0]").WithLocation(20, 9),
                // (21,9): warning CS8602: Possible dereference of a null reference.
                //         (new[] { y, w })[0].ToString(); // B5
                Diagnostic(ErrorCode.WRN_NullReferenceReceiver, "(new[] { y, w })[0]").WithLocation(21, 9),
                // (22,9): warning CS8602: Possible dereference of a null reference.
                //         (new[] { w, z })[0].ToString(); // B6
                Diagnostic(ErrorCode.WRN_NullReferenceReceiver, "(new[] { w, z })[0]").WithLocation(22, 9),
                // (27,9): warning CS8602: Possible dereference of a null reference.
                //         (new[] { x, z })[0].ToString(); // C2
                Diagnostic(ErrorCode.WRN_NullReferenceReceiver, "(new[] { x, z })[0]").WithLocation(27, 9),
                // (28,9): warning CS8602: Possible dereference of a null reference.
                //         (new[] { x, w })[0].ToString(); // C3
                Diagnostic(ErrorCode.WRN_NullReferenceReceiver, "(new[] { x, w })[0]").WithLocation(28, 9),
                // (29,9): warning CS8602: Possible dereference of a null reference.
                //         (new[] { y, z })[0].ToString(); // C4
                Diagnostic(ErrorCode.WRN_NullReferenceReceiver, "(new[] { y, z })[0]").WithLocation(29, 9),
                // (30,9): warning CS8602: Possible dereference of a null reference.
                //         (new[] { y, w })[0].ToString(); // C5
                Diagnostic(ErrorCode.WRN_NullReferenceReceiver, "(new[] { y, w })[0]").WithLocation(30, 9),
                // (31,9): warning CS8602: Possible dereference of a null reference.
                //         (new[] { w, z })[0].ToString(); // C6
                Diagnostic(ErrorCode.WRN_NullReferenceReceiver, "(new[] { w, z })[0]").WithLocation(31, 9));
        }

        // PROTOTYPE(NullableReferenceTypes): Update this method to use types from unannotated assemblies
        // rather than `x!`, particularly because `x!` should result in IsNullable=false rather than IsNullable=null.
        // PROTOTYPE(NullableReferenceTypes): Should report the same warnings (or no warnings) for { x, x! } and { x!, x }.
        [Fact(Skip = "TODO")]
        public void IdentityConversion_ArrayInitializer_IsNullableNull()
        {
            var source =
@"#pragma warning disable 0649
class A<T>
{
    internal T F;
}
class B
{
    static void F(object? x, object y)
    {
        (new[] { x, x! })[0].ToString();
        (new[] { x!, x })[0].ToString();
        (new[] { y, y! })[0].ToString();
        (new[] { y!, y })[0].ToString();
    }
    static void F(A<object?> z, A<object> w)
    {
        (new[] { z, z! })[0].F.ToString();
        (new[] { z!, z })[0].F.ToString();
        (new[] { w, w! })[0].F.ToString();
        (new[] { w!, w })[0].F.ToString();
    }
}";
            var comp = CreateCompilation(source, parseOptions: TestOptions.Regular8);
            comp.VerifyDiagnostics();
        }

        // PROTOTYPE(NullableReferenceTypes): Update this method to use types from unannotated assemblies
        // rather than `x!`, particularly because `x!` should result in IsNullable=false rather than IsNullable=null.
        // PROTOTYPE(NullableReferenceTypes): Should report the same warnings (or no warnings) for (x, x!) and (x!, x).
        [Fact(Skip = "TODO")]
        public void IdentityConversion_TypeInference_IsNullableNull()
        {
            var source =
@"class A<T>
{
}
class B
{
    static T F1<T>(T x, T y)
    {
        return x;
    }
    static void G1(object? x, object y)
    {
        F1(x, x!).ToString();
        F1(x!, x).ToString();
        F1(y, y!).ToString();
        F1(y!, y).ToString();
    }
    static T F2<T>(A<T> x, A<T> y)
    {
        throw new System.Exception();
    }
    static void G(A<object?> z, A<object> w)
    {
        F2(z, z!).ToString();
        F2(z!, z).ToString();
        F2(w, w!).ToString();
        F2(w!, w).ToString();
    }
}";
            var comp = CreateCompilation(source, parseOptions: TestOptions.Regular8);
            comp.VerifyDiagnostics();
        }

        // PROTOTYPE(NullableReferenceTypes): Conversions: Other
        [Fact(Skip = "TODO")]
        public void IdentityConversion_ArrayInitializer_ExplicitType()
        {
            var source =
@"interface I<T> { }
interface IIn<in T> { }
interface IOut<out T> { }
class C
{
    static void F(I<object>? x, I<object?>? y)
    {
        I<object?>?[] a = new[] { x };
        I<object?>[] b = new[] { y };
        I<object>?[] c = new[] { y };
        I<object>[] d = new[] { x };
    }
    static void F(IIn<object>? x, IIn<object?>? y)
    {
        IIn<object?>?[] a = new[] { x };
        IIn<object?>[] b = new[] { y };
        IIn<object>?[] c = new[] { y };
        IIn<object>[] d = new[] { x };
    }
    static void F(IOut<object>? x, IOut<object?>? y)
    {
        IOut<object?>?[] a = new[] { x };
        IOut<object?>[] b = new[] { y };
        IOut<object>?[] c = new[] { y };
        IOut<object>[] d = new[] { x };
    }
}";
            var comp = CreateCompilation(source, parseOptions: TestOptions.Regular8);
            comp.VerifyDiagnostics(
                // (8,27): warning CS8619: Nullability of reference types in value of type 'I<object>?[]' doesn't match target type 'I<object?>?[]'.
                //         I<object?>?[] a = new[] { x };
                Diagnostic(ErrorCode.WRN_NullabilityMismatchInAssignment, "new[] { x }").WithArguments("I<object>?[]", "I<object?>?[]").WithLocation(8, 27),
                // (9,26): warning CS8619: Nullability of reference types in value of type 'I<object?>?[]' doesn't match target type 'I<object?>[]'.
                //         I<object?>[] b = new[] { y };
                Diagnostic(ErrorCode.WRN_NullabilityMismatchInAssignment, "new[] { y }").WithArguments("I<object?>?[]", "I<object?>[]").WithLocation(9, 26),
                // (10,26): warning CS8619: Nullability of reference types in value of type 'I<object?>?[]' doesn't match target type 'I<object>?[]'.
                //         I<object>?[] c = new[] { y };
                Diagnostic(ErrorCode.WRN_NullabilityMismatchInAssignment, "new[] { y }").WithArguments("I<object?>?[]", "I<object>?[]").WithLocation(10, 26),
                // (11,25): warning CS8619: Nullability of reference types in value of type 'I<object>?[]' doesn't match target type 'I<object>[]'.
                //         I<object>[] d = new[] { x };
                Diagnostic(ErrorCode.WRN_NullabilityMismatchInAssignment, "new[] { x }").WithArguments("I<object>?[]", "I<object>[]").WithLocation(11, 25),
                // (15,29): warning CS8619: Nullability of reference types in value of type 'IIn<object>?[]' doesn't match target type 'IIn<object?>?[]'.
                //         IIn<object?>?[] a = new[] { x };
                Diagnostic(ErrorCode.WRN_NullabilityMismatchInAssignment, "new[] { x }").WithArguments("IIn<object>?[]", "IIn<object?>?[]").WithLocation(15, 29),
                // (16,28): warning CS8619: Nullability of reference types in value of type 'IIn<object?>?[]' doesn't match target type 'IIn<object?>[]'.
                //         IIn<object?>[] b = new[] { y };
                Diagnostic(ErrorCode.WRN_NullabilityMismatchInAssignment, "new[] { y }").WithArguments("IIn<object?>?[]", "IIn<object?>[]").WithLocation(16, 28),
                // (18,27): warning CS8619: Nullability of reference types in value of type 'IIn<object>?[]' doesn't match target type 'IIn<object>[]'.
                //         IIn<object>[] d = new[] { x };
                Diagnostic(ErrorCode.WRN_NullabilityMismatchInAssignment, "new[] { x }").WithArguments("IIn<object>?[]", "IIn<object>[]").WithLocation(18, 27),
                // (23,29): warning CS8619: Nullability of reference types in value of type 'IOut<object?>?[]' doesn't match target type 'IOut<object?>[]'.
                //         IOut<object?>[] b = new[] { y };
                Diagnostic(ErrorCode.WRN_NullabilityMismatchInAssignment, "new[] { y }").WithArguments("IOut<object?>?[]", "IOut<object?>[]").WithLocation(23, 29),
                // (24,29): warning CS8619: Nullability of reference types in value of type 'IOut<object?>?[]' doesn't match target type 'IOut<object>?[]'.
                //         IOut<object>?[] c = new[] { y };
                Diagnostic(ErrorCode.WRN_NullabilityMismatchInAssignment, "new[] { y }").WithArguments("IOut<object?>?[]", "IOut<object>?[]").WithLocation(24, 29),
                // (25,28): warning CS8619: Nullability of reference types in value of type 'IOut<object>?[]' doesn't match target type 'IOut<object>[]'.
                //         IOut<object>[] d = new[] { x };
                Diagnostic(ErrorCode.WRN_NullabilityMismatchInAssignment, "new[] { x }").WithArguments("IOut<object>?[]", "IOut<object>[]").WithLocation(25, 28));
        }

        [Fact]
        public void ImplicitConversion_ArrayInitializer_ExplicitType_01()
        {
            var source =
@"class A<T> { }
class B<T> : A<T> { }
class C
{
    static void F(A<object> x, B<object?> y)
    {
        var z = new A<object>[] { x, y };
        var w = new A<object?>[] { x, y };
    }
}";
            var comp = CreateCompilation(source, parseOptions: TestOptions.Regular8);
            comp.VerifyDiagnostics(
                // (7,38): warning CS8619: Nullability of reference types in value of type 'B<object?>' doesn't match target type 'A<object>'.
                //         var z = new A<object>[] { x, y };
                Diagnostic(ErrorCode.WRN_NullabilityMismatchInAssignment, "y").WithArguments("B<object?>", "A<object>").WithLocation(7, 38),
                // (8,36): warning CS8619: Nullability of reference types in value of type 'A<object>' doesn't match target type 'A<object?>'.
                //         var w = new A<object?>[] { x, y };
                Diagnostic(ErrorCode.WRN_NullabilityMismatchInAssignment, "x").WithArguments("A<object>", "A<object?>").WithLocation(8, 36));
        }

        [Fact]
        public void ImplicitConversion_ArrayInitializer_ExplicitType_02()
        {
            var source =
@"interface IIn<in T> { }
interface IOut<out T> { }
class C
{
    static void F(IIn<object> x, IIn<object?> y)
    {
        var a = new IIn<string?>[] { x };
        var b = new IIn<string>[] { y };
    }
    static void F(IOut<string> x, IOut<string?> y)
    {
        var a = new IOut<object?>[] { x };
        var b = new IOut<object>[] { y };
    }
}";
            var comp = CreateCompilation(source, parseOptions: TestOptions.Regular8);
            comp.VerifyDiagnostics(
                // (7,38): warning CS8619: Nullability of reference types in value of type 'IIn<object>' doesn't match target type 'IIn<string?>'.
                //         var a = new IIn<string?>[] { x };
                Diagnostic(ErrorCode.WRN_NullabilityMismatchInAssignment, "x").WithArguments("IIn<object>", "IIn<string?>").WithLocation(7, 38),
                // (13,38): warning CS8619: Nullability of reference types in value of type 'IOut<string?>' doesn't match target type 'IOut<object>'.
                //         var b = new IOut<object>[] { y };
                Diagnostic(ErrorCode.WRN_NullabilityMismatchInAssignment, "y").WithArguments("IOut<string?>", "IOut<object>").WithLocation(13, 38));
        }

        [Fact]
        public void MultipleConversions_ArrayInitializer()
        {
            var source =
@"class A
{
    public static implicit operator C(A a) => new C();
}
class B : A
{
}
class C
{
    static void F(B x, C? y)
    {
        (new[] { x, y })[0].ToString();
        (new[] { y, x })[0].ToString();
    }
}";
            var comp = CreateCompilation(source, parseOptions: TestOptions.Regular8);
            comp.VerifyDiagnostics(
                // (12,9): warning CS8602: Possible dereference of a null reference.
                //         (new[] { x, y })[0].ToString();
                Diagnostic(ErrorCode.WRN_NullReferenceReceiver, "(new[] { x, y })[0]").WithLocation(12, 9),
                // (13,9): warning CS8602: Possible dereference of a null reference.
                //         (new[] { y, x })[0].ToString();
                Diagnostic(ErrorCode.WRN_NullReferenceReceiver, "(new[] { y, x })[0]").WithLocation(13, 9));
        }

        [Fact]
        public void IdentityConversion_ConditionalOperator()
        {
            var source =
@"interface I<T> { }
interface IIn<in T> { }
interface IOut<out T> { }
class C
{
    static void F(bool c, I<object> x, I<object?> y)
    {
        I<object> a;
        a = c ? x : y;
        a = false ? x : y;
        a = true ? x : y;
        I<object?> b;
        b = c ? x : y;
        b = false ? x : y;
        b = true ? x : y;
    }
    static void F(bool c, IIn<object> x, IIn<object?> y)
    {
        IIn<object> a;
        a = c ? x : y;
        a = false ? x : y;
        a = true ? x : y;
        IIn<object?> b;
        b = c ? x : y;
        b = false ? x : y;
        b = true ? x : y;
    }
    static void F(bool c, IOut<object> x, IOut<object?> y)
    {
        IOut<object> a;
        a = c ? x : y;
        a = false ? x : y;
        a = true ? x : y;
        IOut<object?> b;
        b = c ? x : y;
        b = false ? x : y;
        b = true ? x : y;
    }
}";
            var comp = CreateCompilation(source, parseOptions: TestOptions.Regular8);
            comp.VerifyDiagnostics(
                // (9,13): warning CS8626: No best nullability for operands of conditional expression 'I<object>' and 'I<object?>'.
                //         a = c ? x : y;
                Diagnostic(ErrorCode.WRN_NoBestNullabilityConditionalExpression, "c ? x : y").WithArguments("I<object>", "I<object?>").WithLocation(9, 13),
                // (10,13): warning CS8626: No best nullability for operands of conditional expression 'I<object>' and 'I<object?>'.
                //         a = false ? x : y;
                Diagnostic(ErrorCode.WRN_NoBestNullabilityConditionalExpression, "false ? x : y").WithArguments("I<object>", "I<object?>").WithLocation(10, 13),
                // (11,13): warning CS8626: No best nullability for operands of conditional expression 'I<object>' and 'I<object?>'.
                //         a = true ? x : y;
                Diagnostic(ErrorCode.WRN_NoBestNullabilityConditionalExpression, "true ? x : y").WithArguments("I<object>", "I<object?>").WithLocation(11, 13),
                // (13,13): warning CS8626: No best nullability for operands of conditional expression 'I<object>' and 'I<object?>'.
                //         b = c ? x : y;
                Diagnostic(ErrorCode.WRN_NoBestNullabilityConditionalExpression, "c ? x : y").WithArguments("I<object>", "I<object?>").WithLocation(13, 13),
                // (14,13): warning CS8626: No best nullability for operands of conditional expression 'I<object>' and 'I<object?>'.
                //         b = false ? x : y;
                Diagnostic(ErrorCode.WRN_NoBestNullabilityConditionalExpression, "false ? x : y").WithArguments("I<object>", "I<object?>").WithLocation(14, 13),
                // (15,13): warning CS8626: No best nullability for operands of conditional expression 'I<object>' and 'I<object?>'.
                //         b = true ? x : y;
                Diagnostic(ErrorCode.WRN_NoBestNullabilityConditionalExpression, "true ? x : y").WithArguments("I<object>", "I<object?>").WithLocation(15, 13),
                // (24,13): warning CS8619: Nullability of reference types in value of type 'IIn<object>' doesn't match target type 'IIn<object?>'.
                //         b = c ? x : y;
                Diagnostic(ErrorCode.WRN_NullabilityMismatchInAssignment, "c ? x : y").WithArguments("IIn<object>", "IIn<object?>").WithLocation(24, 13),
                // (25,13): warning CS8619: Nullability of reference types in value of type 'IIn<object>' doesn't match target type 'IIn<object?>'.
                //         b = false ? x : y;
                Diagnostic(ErrorCode.WRN_NullabilityMismatchInAssignment, "false ? x : y").WithArguments("IIn<object>", "IIn<object?>").WithLocation(25, 13),
                // (26,13): warning CS8619: Nullability of reference types in value of type 'IIn<object>' doesn't match target type 'IIn<object?>'.
                //         b = true ? x : y;
                Diagnostic(ErrorCode.WRN_NullabilityMismatchInAssignment, "true ? x : y").WithArguments("IIn<object>", "IIn<object?>").WithLocation(26, 13),
                // (31,13): warning CS8619: Nullability of reference types in value of type 'IOut<object?>' doesn't match target type 'IOut<object>'.
                //         a = c ? x : y;
                Diagnostic(ErrorCode.WRN_NullabilityMismatchInAssignment, "c ? x : y").WithArguments("IOut<object?>", "IOut<object>").WithLocation(31, 13),
                // (32,13): warning CS8619: Nullability of reference types in value of type 'IOut<object?>' doesn't match target type 'IOut<object>'.
                //         a = false ? x : y;
                Diagnostic(ErrorCode.WRN_NullabilityMismatchInAssignment, "false ? x : y").WithArguments("IOut<object?>", "IOut<object>").WithLocation(32, 13),
                // (33,13): warning CS8619: Nullability of reference types in value of type 'IOut<object?>' doesn't match target type 'IOut<object>'.
                //         a = true ? x : y;
                Diagnostic(ErrorCode.WRN_NullabilityMismatchInAssignment, "true ? x : y").WithArguments("IOut<object?>", "IOut<object>").WithLocation(33, 13));
        }

        // PROTOTYPE(NullableReferenceTypes): Conversions: Other
        [Fact(Skip = "TODO")]
        public void IdentityConversion_CompoundAssignment()
        {
            var source =
@"interface I<T> { }
interface IIn<in T> { }
interface IOut<out T> { }
class C
{
    public static I<object> operator+(I<object> x, C y) => x;
    public static IIn<object> operator+(IIn<object> x, C y) => x;
    public static IOut<object> operator+(IOut<object> x, C y) => x;
    static void F(C c, I<object> x, I<object?> y)
    {
        x += c;
        y += c;
    }
    static void F(C c, IIn<object> x, IIn<object?> y)
    {
        x += c;
        y += c;
    }
    static void F(C c, IOut<object> x, IOut<object?> y)
    {
        x += c;
        y += c;
    }
}";
            var comp = CreateCompilation(source, parseOptions: TestOptions.Regular8);
            comp.VerifyDiagnostics(
                // (12,9): warning CS8619: Nullability of reference types in value of type 'I<object?>' doesn't match target type 'I<object>'.
                //         y += c;
                Diagnostic(ErrorCode.WRN_NullabilityMismatchInAssignment, "y").WithArguments("I<object?>", "I<object>").WithLocation(12, 9),
                // (12,9): warning CS8619: Nullability of reference types in value of type 'I<object>' doesn't match target type 'I<object?>'.
                //         y += c;
                Diagnostic(ErrorCode.WRN_NullabilityMismatchInAssignment, "y += c").WithArguments("I<object>", "I<object?>").WithLocation(12, 9),
                // (17,9): warning CS8619: Nullability of reference types in value of type 'IIn<object>' doesn't match target type 'IIn<object?>'.
                //         y += c;
                Diagnostic(ErrorCode.WRN_NullabilityMismatchInAssignment, "y += c").WithArguments("IIn<object>", "IIn<object?>").WithLocation(17, 9),
                // (22,9): warning CS8619: Nullability of reference types in value of type 'IOut<object?>' doesn't match target type 'IOut<object>'.
                //         y += c;
                Diagnostic(ErrorCode.WRN_NullabilityMismatchInAssignment, "y").WithArguments("IOut<object?>", "IOut<object>").WithLocation(22, 9));
        }

        // PROTOTYPE(NullableReferenceTypes): Assign each of the deconstructed values.
        [Fact(Skip = "TODO")]
        public void IdentityConversion_DeconstructionAssignment()
        {
            var source =
@"interface IIn<in T> { }
interface IOut<out T> { }
class C<T>
{
    void Deconstruct(out IIn<T> x, out IOut<T> y)
    {
        throw new System.NotImplementedException();
    }
    static void F(C<object> c)
    {
        IIn<object?> x;
        IOut<object?> y;
        (x, y) = c;
    }
    static void G(C<object?> c)
    {
        IIn<object> x;
        IOut<object> y;
        (x, y) = c;
    }
}";
            var comp = CreateCompilation(
                source,
                parseOptions: TestOptions.Regular8);
            comp.VerifyDiagnostics(
                // (13,18): warning CS8619: Nullability of reference types in value of type 'C<object>' doesn't match target type '(IIn<object?> x, IOut<object?> y)'.
                //         (x, y) = c;
                Diagnostic(ErrorCode.WRN_NullabilityMismatchInAssignment, "c").WithArguments("C<object>", "(IIn<object?> x, IOut<object?> y)").WithLocation(13, 18),
                // (19,18): warning CS8619: Nullability of reference types in value of type 'C<object?>' doesn't match target type '(IIn<object> x, IOut<object> y)'.
                //         (x, y) = c;
                Diagnostic(ErrorCode.WRN_NullabilityMismatchInAssignment, "c").WithArguments("C<object?>", "(IIn<object> x, IOut<object> y)").WithLocation(19, 18));
        }

        [Fact]
        public void IdentityConversion_IndexerArgumentsOrder()
        {
            var source =
@"interface I<T> { }
class C
{
    static object F(C c, I<string> x, I<object> y)
    {
        return c[
            y: y, // warn 1
            x: x];
    }
    static object G(C c, I<string?> x, I<object?> y)
    {
        return c[
            y: y,
            x: x]; // warn 2
    }
    object this[I<string> x, I<object?> y] => new object();
}";
            var comp = CreateCompilation(source, parseOptions: TestOptions.Regular8);
            comp.VerifyDiagnostics(
                // (7,16): warning CS8620: Nullability of reference types in argument of type 'I<object>' doesn't match target type 'I<object?>' for parameter 'y' in 'object C.this[I<string> x, I<object?> y]'.
                //             y: y, // warn 1
                Diagnostic(ErrorCode.WRN_NullabilityMismatchInArgument, "y").WithArguments("I<object>", "I<object?>", "y", "object C.this[I<string> x, I<object?> y]").WithLocation(7, 16),
                // (14,16): warning CS8620: Nullability of reference types in argument of type 'I<string?>' doesn't match target type 'I<string>' for parameter 'x' in 'object C.this[I<string> x, I<object?> y]'.
                //             x: x]; // warn 2
                Diagnostic(ErrorCode.WRN_NullabilityMismatchInArgument, "x").WithArguments("I<string?>", "I<string>", "x", "object C.this[I<string> x, I<object?> y]").WithLocation(14, 16));
        }

        [Fact]
        public void IdentityConversion_ObjectElementInitializerArgumentsOrder()
        {
            var source =
@"interface I<T> { }
class C
{
    static C F(I<string> x, I<object> y)
    {
        return new C() { [
            y: y, // warn 1
            x: x]
            = 1 };
    }
    static object G(C c, I<string?> x, I<object?> y)
    {
        return new C() { [
            y: y,
            x: x] // warn 2
            = 2 };
    }
    int this[I<string> x, I<object?> y]
    {
        get { return 0; }
        set { }
    }
}";
            var comp = CreateCompilation(source, parseOptions: TestOptions.Regular8);
            comp.VerifyDiagnostics(
                // (7,16): warning CS8620: Nullability of reference types in argument of type 'I<object>' doesn't match target type 'I<object?>' for parameter 'y' in 'int C.this[I<string> x, I<object?> y]'.
                //             y: y, // warn 1
                Diagnostic(ErrorCode.WRN_NullabilityMismatchInArgument, "y").WithArguments("I<object>", "I<object?>", "y", "int C.this[I<string> x, I<object?> y]").WithLocation(7, 16),
                // (15,16): warning CS8620: Nullability of reference types in argument of type 'I<string?>' doesn't match target type 'I<string>' for parameter 'x' in 'int C.this[I<string> x, I<object?> y]'.
                //             x: x] // warn 2
                Diagnostic(ErrorCode.WRN_NullabilityMismatchInArgument, "x").WithArguments("I<string?>", "I<string>", "x", "int C.this[I<string> x, I<object?> y]").WithLocation(15, 16));
        }

        [Fact]
        public void Conversions_01()
        {
            var source =
@"class A<T> { }
class B<T> : A<T> { }
class C
{
    static void F(B<object> x)
    {
        A<object?> y = x;
    }
    static void G(B<object?> x)
    {
        A<object> y = x;
    }
    static void H(B<object>? x)
    {
        A<object?> y = x;
    }
}";
            var comp = CreateCompilation(source, parseOptions: TestOptions.Regular8);
            comp.VerifyDiagnostics(
                // (7,24): warning CS8619: Nullability of reference types in value of type 'B<object>' doesn't match target type 'A<object?>'.
                //         A<object?> y = x;
                Diagnostic(ErrorCode.WRN_NullabilityMismatchInAssignment, "x").WithArguments("B<object>", "A<object?>").WithLocation(7, 24),
                // (11,23): warning CS8619: Nullability of reference types in value of type 'B<object?>' doesn't match target type 'A<object>'.
                //         A<object> y = x;
                Diagnostic(ErrorCode.WRN_NullabilityMismatchInAssignment, "x").WithArguments("B<object?>", "A<object>").WithLocation(11, 23),
                // (15,24): warning CS8619: Nullability of reference types in value of type 'B<object>' doesn't match target type 'A<object?>'.
                //         A<object?> y = x;
                Diagnostic(ErrorCode.WRN_NullabilityMismatchInAssignment, "x").WithArguments("B<object>", "A<object?>").WithLocation(15, 24));
        }

        [Fact]
        public void Conversions_02()
        {
            var source =
@"interface IA<T> { }
interface IB<T> : IA<T> { }
class C
{
    static void F(IB<object> x)
    {
        IA<object?> y = x;
        y = x;
    }
    static void G(IB<object?> x)
    {
        IA<object> y = x;
        y = x;
    }
    static void H(IB<object>? x)
    {
        IA<object?> y = x;
        y = x;
    }
}";
            var comp = CreateCompilation(source, parseOptions: TestOptions.Regular8);
            comp.VerifyDiagnostics(
                // (7,25): warning CS8619: Nullability of reference types in value of type 'IB<object>' doesn't match target type 'IA<object?>'.
                //         IA<object?> y = x;
                Diagnostic(ErrorCode.WRN_NullabilityMismatchInAssignment, "x").WithArguments("IB<object>", "IA<object?>").WithLocation(7, 25),
                // (8,13): warning CS8619: Nullability of reference types in value of type 'IB<object>' doesn't match target type 'IA<object?>'.
                //         y = x;
                Diagnostic(ErrorCode.WRN_NullabilityMismatchInAssignment, "x").WithArguments("IB<object>", "IA<object?>").WithLocation(8, 13),
                // (12,24): warning CS8619: Nullability of reference types in value of type 'IB<object?>' doesn't match target type 'IA<object>'.
                //         IA<object> y = x;
                Diagnostic(ErrorCode.WRN_NullabilityMismatchInAssignment, "x").WithArguments("IB<object?>", "IA<object>").WithLocation(12, 24),
                // (13,13): warning CS8619: Nullability of reference types in value of type 'IB<object?>' doesn't match target type 'IA<object>'.
                //         y = x;
                Diagnostic(ErrorCode.WRN_NullabilityMismatchInAssignment, "x").WithArguments("IB<object?>", "IA<object>").WithLocation(13, 13),
                // (17,25): warning CS8619: Nullability of reference types in value of type 'IB<object>' doesn't match target type 'IA<object?>'.
                //         IA<object?> y = x;
                Diagnostic(ErrorCode.WRN_NullabilityMismatchInAssignment, "x").WithArguments("IB<object>", "IA<object?>").WithLocation(17, 25),
                // (18,13): warning CS8619: Nullability of reference types in value of type 'IB<object>' doesn't match target type 'IA<object?>'.
                //         y = x;
                Diagnostic(ErrorCode.WRN_NullabilityMismatchInAssignment, "x").WithArguments("IB<object>", "IA<object?>").WithLocation(18, 13));
        }

        [Fact]
        public void Conversions_03()
        {
            var source =
@"interface IOut<out T> { }
class C
{
    static void F(IOut<object> x)
    {
        IOut<object?> y = x;
    }
    static void G(IOut<object?> x)
    {
        IOut<object> y = x;
    }
}";
            var comp = CreateCompilation(source, parseOptions: TestOptions.Regular8);
            comp.VerifyDiagnostics(
                // (10,26): warning CS8619: Nullability of reference types in value of type 'IOut<object?>' doesn't match target type 'IOut<object>'.
                //         IOut<object> y = x;
                Diagnostic(ErrorCode.WRN_NullabilityMismatchInAssignment, "x").WithArguments("IOut<object?>", "IOut<object>").WithLocation(10, 26));
        }

        [Fact]
        public void Conversions_04()
        {
            var source =
@"interface IIn<in T> { }
class C
{
    static void F(IIn<object> x)
    {
        IIn<object?> y = x;
    }
    static void G(IIn<object?> x)
    {
        IIn<object> y = x;
    }
}";
            var comp = CreateCompilation(source, parseOptions: TestOptions.Regular8);
            comp.VerifyDiagnostics(
                // (6,26): warning CS8619: Nullability of reference types in value of type 'IIn<object>' doesn't match target type 'IIn<object?>'.
                //         IIn<object?> y = x;
                Diagnostic(ErrorCode.WRN_NullabilityMismatchInAssignment, "x").WithArguments("IIn<object>", "IIn<object?>").WithLocation(6, 26));
        }

        [Fact]
        public void Conversions_05()
        {
            var source =
@"interface IOut<out T> { }
class A<T> : IOut<T> { }
class C
{
    static void F(A<string> x)
    {
        IOut<object?> y = x;
    }
    static void G(A<string?> x)
    {
        IOut<object> y = x;
    }
}";
            var comp = CreateCompilation(source, parseOptions: TestOptions.Regular8);
            comp.VerifyDiagnostics(
                // (11,26): warning CS8619: Nullability of reference types in value of type 'A<string?>' doesn't match target type 'IOut<object>'.
                //         IOut<object> y = x;
                Diagnostic(ErrorCode.WRN_NullabilityMismatchInAssignment, "x").WithArguments("A<string?>", "IOut<object>").WithLocation(11, 26));
        }

        [Fact]
        public void Conversions_06()
        {
            var source =
@"interface IOut<out T> { }
class A<T> : IOut<object?> { }
class C
{
    static void F(A<string> x)
    {
        IOut<object?> y = x;
    }
    static void G(A<string> x)
    {
        IOut<object> y = x;
    }
}";
            var comp = CreateCompilation(source, parseOptions: TestOptions.Regular8);
            comp.VerifyDiagnostics(
                // (11,26): warning CS8619: Nullability of reference types in value of type 'A<string>' doesn't match target type 'IOut<object>'.
                //         IOut<object> y = x;
                Diagnostic(ErrorCode.WRN_NullabilityMismatchInAssignment, "x").WithArguments("A<string>", "IOut<object>").WithLocation(11, 26));
        }
    }
}<|MERGE_RESOLUTION|>--- conflicted
+++ resolved
@@ -1593,11 +1593,7 @@
         }
 
         [Fact]
-<<<<<<< HEAD
         public void IdentityConversion_LocalDeclaration()
-=======
-        public void IdentityConversion_Return_01()
->>>>>>> a52896cc
         {
             var source =
 @"interface I<T> { }
@@ -1605,7 +1601,6 @@
 interface IOut<out T> { }
 class C
 {
-<<<<<<< HEAD
     static void F(I<object> x, IIn<object> y, IOut<object> z)
     {
         I<object?> a = x;
@@ -1640,7 +1635,6 @@
         {
             var source =
 @"interface I<T> { }
-=======
     static I<object?> F(I<object> x) => x;
     static IIn<object?> F(IIn<object> x) => x;
     static IOut<object?> F(IOut<object> x) => x;
@@ -1665,52 +1659,54 @@
         }
 
         [Fact]
+        public void IdentityConversion_Return_01()
+        {
+            var source =
+@"interface I<T> { }
+interface IIn<in T> { }
+interface IOut<out T> { }
+class C
+{
+    static void F(I<object> x, IIn<object> y, IOut<object> z)
+    {
+        I<object?> a = x;
+        IIn<object?> b = y;
+        IOut<object?> c = z;
+    }
+    static void G(I<object?> x, IIn<object?> y, IOut<object?> z)
+    {
+        I<object> a = x;
+        IIn<object> b = y;
+        IOut<object> c = z;
+    }
+}";
+        var comp = CreateCompilation(source, parseOptions: TestOptions.Regular8);
+        comp.VerifyDiagnostics(
+            // (8,24): warning CS8619: Nullability of reference types in value of type 'I<object>' doesn't match target type 'I<object?>'.
+            //         I<object?> a = x;
+            Diagnostic(ErrorCode.WRN_NullabilityMismatchInAssignment, "x").WithArguments("I<object>", "I<object?>").WithLocation(8, 24),
+                // (9,26): warning CS8619: Nullability of reference types in value of type 'IIn<object>' doesn't match target type 'IIn<object?>'.
+                //         IIn<object?> b = y;
+                Diagnostic(ErrorCode.WRN_NullabilityMismatchInAssignment, "y").WithArguments("IIn<object>", "IIn<object?>").WithLocation(9, 26),
+                // (14,23): warning CS8619: Nullability of reference types in value of type 'I<object?>' doesn't match target type 'I<object>'.
+                //         I<object> a = x;
+                Diagnostic(ErrorCode.WRN_NullabilityMismatchInAssignment, "x").WithArguments("I<object?>", "I<object>").WithLocation(14, 23),
+                // (16,26): warning CS8619: Nullability of reference types in value of type 'IOut<object?>' doesn't match target type 'IOut<object>'.
+                //         IOut<object> c = z;
+                Diagnostic(ErrorCode.WRN_NullabilityMismatchInAssignment, "z").WithArguments("IOut<object?>", "IOut<object>").WithLocation(16, 26));
+        }
+
+        [Fact]
         public void IdentityConversion_Return_02()
         {
             var source =
 @"#pragma warning disable 1998
 using System.Threading.Tasks;
 interface I<T> { }
->>>>>>> a52896cc
 interface IIn<in T> { }
 interface IOut<out T> { }
 class C
 {
-<<<<<<< HEAD
-    static void F(I<object> x, IIn<object> y, IOut<object> z)
-    {
-        I<object?> a;
-        IIn<object?> b;
-        IOut<object?> c;
-        a = x;
-        b = y;
-        c = z;
-    }
-    static void G(I<object?> x, IIn<object?> y, IOut<object?> z)
-    {
-        I<object> a;
-        IIn<object> b;
-        IOut<object> c;
-        a = x;
-        b = y;
-        c = z;
-    }
-}";
-            var comp = CreateCompilation(source, parseOptions: TestOptions.Regular8);
-            comp.VerifyDiagnostics(
-                // (11,13): warning CS8619: Nullability of reference types in value of type 'I<object>' doesn't match target type 'I<object?>'.
-                //         a = x;
-                Diagnostic(ErrorCode.WRN_NullabilityMismatchInAssignment, "x").WithArguments("I<object>", "I<object?>").WithLocation(11, 13),
-                // (12,13): warning CS8619: Nullability of reference types in value of type 'IIn<object>' doesn't match target type 'IIn<object?>'.
-                //         b = y;
-                Diagnostic(ErrorCode.WRN_NullabilityMismatchInAssignment, "y").WithArguments("IIn<object>", "IIn<object?>").WithLocation(12, 13),
-                // (20,13): warning CS8619: Nullability of reference types in value of type 'I<object?>' doesn't match target type 'I<object>'.
-                //         a = x;
-                Diagnostic(ErrorCode.WRN_NullabilityMismatchInAssignment, "x").WithArguments("I<object?>", "I<object>").WithLocation(20, 13),
-                // (22,13): warning CS8619: Nullability of reference types in value of type 'IOut<object?>' doesn't match target type 'IOut<object>'.
-                //         c = z;
-                Diagnostic(ErrorCode.WRN_NullabilityMismatchInAssignment, "z").WithArguments("IOut<object?>", "IOut<object>").WithLocation(22, 13));
-=======
     static async Task<I<object?>> F(I<object> x) => x;
     static async Task<IIn<object?>> F(IIn<object> x) => x;
     static async Task<IOut<object?>> F(IOut<object> x) => x;
@@ -1732,7 +1728,6 @@
                 // (13,59): warning CS8619: Nullability of reference types in value of type 'IOut<object?>' doesn't match target type 'IOut<object>'.
                 //     static async Task<IOut<object>> G(IOut<object?> x) => x;
                 Diagnostic(ErrorCode.WRN_NullabilityMismatchInAssignment, "x").WithArguments("IOut<object?>", "IOut<object>").WithLocation(13, 59));
->>>>>>> a52896cc
         }
 
         [Fact]
