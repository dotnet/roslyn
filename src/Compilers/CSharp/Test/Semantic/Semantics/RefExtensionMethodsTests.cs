﻿// Licensed to the .NET Foundation under one or more agreements.
// The .NET Foundation licenses this file to you under the MIT license.
// See the LICENSE file in the project root for more information.

#nullable disable

using System.Collections.Generic;
using System.Linq;
using Microsoft.CodeAnalysis.CSharp.Symbols;
using Microsoft.CodeAnalysis.CSharp.Test.Utilities;
using Microsoft.CodeAnalysis.Test.Utilities;
using Roslyn.Test.Utilities;
using Xunit;
using Microsoft.CodeAnalysis.CSharp.Syntax;

namespace Microsoft.CodeAnalysis.CSharp.UnitTests.Semantics
{
    public class RefExtensionMethodsTests : CSharpTestBase
    {
        [Fact]
        public void ExtensionMethods_RValues_Ref_NotAllowed()
        {
            var code = @"
public static class Extensions
{
    public static void PrintValue(ref this int p)
    {
        System.Console.WriteLine(p);
    }
}
public static class Program
{
    public static void Main()
    {
        5.PrintValue();
    }
}";

            CreateCompilationWithMscorlib40AndSystemCore(code).VerifyDiagnostics(
                // (13,9): error CS1510: A ref or out value must be an assignable variable
                //         5.PrintValue();
                Diagnostic(ErrorCode.ERR_RefLvalueExpected, "5").WithLocation(13, 9));
        }

        [Fact]
        [WorkItem(25862, "https://github.com/dotnet/roslyn/issues/25862")]
        public void ExtensionMethods_StructCollectionInitializer()
        {
            var code = @"
public struct MyStruct : System.Collections.IEnumerable
{
    public int i;
    public System.Collections.IEnumerator GetEnumerator() => throw new System.NotImplementedException();
}

public static class MyStructExtension
{
    public static void Add(ref this MyStruct s, int i)
    {
        s.i += i;
    }
}

public static class Program
{
    public static void Main()
    {
        var s = new MyStruct { 1 };
        System.Console.Write(s.i);
    }
}";
            CompileAndVerify(code, expectedOutput: "1");
        }

        [Fact]
        [WorkItem(25862, "https://github.com/dotnet/roslyn/issues/25862")]
        public void ExtensionMethods_StructCollectionInitializerInParam()
        {
            var code = @"
public struct MyStruct : System.Collections.IEnumerable
{
    public int i;
    public System.Collections.IEnumerator GetEnumerator() => throw new System.NotImplementedException();
}

public static class MyStructExtension
{
    public static void Add(ref this MyStruct s, in MyStruct other)
    {
        s.i += other.i;
    }
}

public static class Program
{
    public static void Main()
    {
        var other = new MyStruct { i = 2 };
        var s = new MyStruct { other };
        System.Console.Write(s.i);
    }
}";
            var verifier = CompileAndVerify(code, expectedOutput: "2");
            verifier.VerifyIL("Program.Main", @"{
  // Code size       47 (0x2f)
  .maxstack  2
  .locals init (MyStruct V_0, //other
                MyStruct V_1)
  IL_0000:  ldloca.s   V_1
  IL_0002:  initobj    ""MyStruct""
  IL_0008:  ldloca.s   V_1
  IL_000a:  ldc.i4.2
  IL_000b:  stfld      ""int MyStruct.i""
  IL_0010:  ldloc.1
  IL_0011:  stloc.0
  IL_0012:  ldloca.s   V_1
  IL_0014:  initobj    ""MyStruct""
  IL_001a:  ldloca.s   V_1
  IL_001c:  ldloca.s   V_0
  IL_001e:  call       ""void MyStructExtension.Add(ref MyStruct, in MyStruct)""
  IL_0023:  ldloc.1
  IL_0024:  ldfld      ""int MyStruct.i""
  IL_0029:  call       ""void System.Console.Write(int)""
  IL_002e:  ret
}");
        }

        [Fact]
        [WorkItem(25862, "https://github.com/dotnet/roslyn/issues/25862")]
        public void ExtensionMethods_StructCollectionInitializerInParamImplicitTempArg()
        {
            var code = @"
public struct MyStruct : System.Collections.IEnumerable
{
    public int i;
    public System.Collections.IEnumerator GetEnumerator() => throw new System.NotImplementedException();
}

public static class MyStructExtension
{
    public static void Add(ref this MyStruct s, in MyStruct other)
    {
        s.i += other.i;
    }
}

public static class Program
{
    public static void Main()
    {
        var s = new MyStruct { new MyStruct { i = 2 } };
        System.Console.Write(s.i);
    }
}";
            var verifier = CompileAndVerify(code, expectedOutput: "2");
            verifier.VerifyIL("Program.Main", @"{
  // Code size       45 (0x2d)
  .maxstack  3
  .locals init (MyStruct V_0,
                MyStruct V_1)
  IL_0000:  ldloca.s   V_0
  IL_0002:  initobj    ""MyStruct""
  IL_0008:  ldloca.s   V_0
  IL_000a:  ldloca.s   V_1
  IL_000c:  initobj    ""MyStruct""
  IL_0012:  ldloca.s   V_1
  IL_0014:  ldc.i4.2
  IL_0015:  stfld      ""int MyStruct.i""
  IL_001a:  ldloca.s   V_1
  IL_001c:  call       ""void MyStructExtension.Add(ref MyStruct, in MyStruct)""
  IL_0021:  ldloc.0
  IL_0022:  ldfld      ""int MyStruct.i""
  IL_0027:  call       ""void System.Console.Write(int)""
  IL_002c:  ret
}");
        }

        [Fact]
        [WorkItem(25862, "https://github.com/dotnet/roslyn/issues/25862")]
        public void ExtensionMethods_StructCollectionInitializerRefThisRefElement()
        {
            var code = @"
public struct MyStruct : System.Collections.IEnumerable
{
    public int i;
    public System.Collections.IEnumerator GetEnumerator() => throw new System.NotImplementedException();
}

public static class MyStructExtension
{
    public static void Add(ref this MyStruct s, ref int i)
    {
        s.i += i;
    }
}

public static class Program
{
    public static void Main()
    {
        var s = new MyStruct { 1 };
        System.Console.Write(s.i);
    }
}";

            CreateCompilationWithMscorlib40AndSystemCore(code).VerifyDiagnostics(
                // (20,32): error CS1954: The best overloaded method match 'MyStructExtension.Add(ref MyStruct, ref int)' for the collection initializer element cannot be used. Collection initializer 'Add' methods cannot have ref or out parameters.
                //         var s = new MyStruct { 1 };
                Diagnostic(ErrorCode.ERR_InitializerAddHasParamModifiers, "1").WithArguments("MyStructExtension.Add(ref MyStruct, ref int)").WithLocation(20, 32));
        }

        [Fact]
        [WorkItem(25862, "https://github.com/dotnet/roslyn/issues/25862")]
        public void ExtensionMethods_StructCollectionInitializerInThisRefElement()
        {
            var code = @"
public struct MyStruct : System.Collections.IEnumerable
{
    public int i;
    public System.Collections.IEnumerator GetEnumerator() => throw new System.NotImplementedException();
}

public static class MyStructExtension
{
    public static void Add(in this MyStruct s, ref int i)
    {
    }
}

public static class Program
{
    public static void Main()
    {
        var s = new MyStruct { 1 };
        System.Console.Write(s.i);
    }
}";
            CreateCompilationWithMscorlib40AndSystemCore(code).VerifyDiagnostics(
                // (19,32): error CS1954: The best overloaded method match 'MyStructExtension.Add(in MyStruct, ref int)' for the collection initializer element cannot be used. Collection initializer 'Add' methods cannot have ref or out parameters.
                //         var s = new MyStruct { 1 };
                Diagnostic(ErrorCode.ERR_InitializerAddHasParamModifiers, "1").WithArguments("MyStructExtension.Add(in MyStruct, ref int)").WithLocation(19, 32));
        }

        [Fact]
        public void ExtensionMethods_LValues_Ref_Allowed()
        {
            var code = @"
public static class Extensions
{
    public static void PrintValue(ref this int p)
    {
        System.Console.Write(++p);
    }
}
public static class Program
{
    public static void Main()
    {
        int x = 5;
        x.PrintValue();
        Extensions.PrintValue(ref x);
    }
}";

            CompileAndVerify(code, expectedOutput: "67");
        }

        [Fact]
        public void ExtensionMethods_RValues_In_Allowed()
        {
            var code = @"
public static class Extensions
{
    public static void PrintValue(in this int p)
    {
        System.Console.Write(p);
    }
}
public static class Program
{
    public static void Main()
    {
        5.PrintValue();
        Extensions.PrintValue(5);
    }
}";

            CompileAndVerify(code, expectedOutput: "55");
        }

        [Fact]
        public void ExtensionMethods_LValues_In_Allowed()
        {
            var code = @"
public static class Extensions
{
    public static void PrintValue(in this int p)
    {
        System.Console.Write(p);
    }
}
public static class Program
{
    public static void Main()
    {
        int x = 5;
        x.PrintValue();
        Extensions.PrintValue(x);
    }
}";

            CompileAndVerify(code, expectedOutput: "55");
        }

        [Fact]
        public void ExtensionMethods_NullConditionalOperator_Ref_NotAllowed()
        {
            var code = @"
public struct TestType
{
    public int GetValue() => 0;
}
public static class Extensions
{
    public static void Call(ref this TestType obj)
    {
        var value1 = obj?.GetValue();        // This should be an error
        var value2 = obj.GetValue();         // This should be OK
    }
}";

            CreateCompilationWithMscorlib40AndSystemCore(code).VerifyDiagnostics(
                // (10,25): error CS0023: Operator '?' cannot be applied to operand of type 'TestType'
                //         var value1 = obj?.GetValue();        // This should be an error
                Diagnostic(ErrorCode.ERR_BadUnaryOp, "?").WithArguments("?", "TestType").WithLocation(10, 25));
        }

        [Fact]
        public void ExtensionMethods_NullConditionalOperator_In_NotAllowed()
        {
            var code = @"
public struct TestType
{
    public int GetValue() => 0;
}
public static class Extensions
{
    public static void Call(in this TestType obj)
    {
        var value1 = obj?.GetValue();        // This should be an error
        var value2 = obj.GetValue();         // This should be OK
    }
}";

            CreateCompilationWithMscorlib40AndSystemCore(code).VerifyDiagnostics(
                // (10,25): error CS0023: Operator '?' cannot be applied to operand of type 'TestType'
                //         var value1 = obj?.GetValue();        // This should be an error
                Diagnostic(ErrorCode.ERR_BadUnaryOp, "?").WithArguments("?", "TestType").WithLocation(10, 25));
        }

        [Fact]
        public void RefExtensionMethodsReceiverTypes_ValueTypes_Allowed()
        {
            var reference = CreateCompilationWithMscorlib40AndSystemCore(@"
public static class Extensions
{
    public static void PrintValue(ref this int p)
    {
        System.Console.Write(p);
    }
}
public static class Program
{
    public static void Main()
    {
        int x = 5;
        x.PrintValue();
        Extensions.PrintValue(ref x);
    }
}", options: TestOptions.ReleaseExe);

            CompileAndVerify(reference, expectedOutput: "55");

            var code = @"
public static class Program2
{
    public static void Main()
    {
        int x = 5;
        x.PrintValue();
        Extensions.PrintValue(ref x);
    }
}";

            CompileAndVerify(code, references: new[] { reference.ToMetadataReference() }, expectedOutput: "55");
            CompileAndVerify(code, references: new[] { reference.EmitToImageReference() }, expectedOutput: "55");
        }

        [Fact]
        public void RefExtensionMethodsReceiverTypes_ReferenceTypes_NotAllowed()
        {
            var code = @"
public static class Extensions
{
    public static void PrintValue(ref this string p)
    {
        System.Console.WriteLine(p);
    }
}
public static class Program
{
    public static void Main()
    {
        string x = ""test"";
        x.PrintValue();
        Extensions.PrintValue(ref x);
    }
}";

            var reference = CreateCompilationWithMscorlib40AndSystemCore(code).VerifyDiagnostics(
                // (4,24): error CS8337: The first parameter of the reference extension method 'PrintValue' must be a value type or a generic type constrained to struct.
                //     public static void PrintValue(ref this string p)
                Diagnostic(ErrorCode.ERR_RefExtensionMustBeValueTypeOrConstrainedToOne, "PrintValue").WithArguments("PrintValue").WithLocation(4, 24),
                // (14,11): error CS1061: 'string' does not contain a definition for 'PrintValue' and no extension method 'PrintValue' accepting a first argument of type 'string' could be found (are you missing a using directive or an assembly reference?)
                //         x.PrintValue();
                Diagnostic(ErrorCode.ERR_NoSuchMemberOrExtension, "PrintValue").WithArguments("string", "PrintValue").WithLocation(14, 11));

            CreateCompilation(@"
public static class Program2
{
    public static void Main()
    {
        string x = ""test"";
        x.PrintValue();
        Extensions.PrintValue(ref x);
    }
}", references: new[] { reference.ToMetadataReference() }).VerifyDiagnostics(
                // (7,11): error CS1061: 'string' does not contain a definition for 'PrintValue' and no extension method 'PrintValue' accepting a first argument of type 'string' could be found (are you missing a using directive or an assembly reference?)
                //         x.PrintValue();
                Diagnostic(ErrorCode.ERR_NoSuchMemberOrExtension, "PrintValue").WithArguments("string", "PrintValue").WithLocation(7, 11));
        }

        [Fact]
        public void RefExtensionMethodsReceiverTypes_InterfaceTypes_NotAllowed()
        {
            var code = @"
public static class Extensions
{
    public static void PrintValue(ref this System.IComparable p)
    {
        System.Console.WriteLine(p);
    }
}
public static class Program
{
    public static void Main()
    {
        System.IComparable x = 5;
        x.PrintValue();
        Extensions.PrintValue(ref x);
    }
}";

            var reference = CreateCompilationWithMscorlib40AndSystemCore(code).VerifyDiagnostics(
                // (4,24): error CS8337: The first parameter of the reference extension method 'PrintValue' must be a value type or a generic type constrained to struct.
                //     public static void PrintValue(ref this System.IComparable p)
                Diagnostic(ErrorCode.ERR_RefExtensionMustBeValueTypeOrConstrainedToOne, "PrintValue").WithArguments("PrintValue").WithLocation(4, 24),
                // (14,11): error CS1061: 'IComparable' does not contain a definition for 'PrintValue' and no extension method 'PrintValue' accepting a first argument of type 'IComparable' could be found (are you missing a using directive or an assembly reference?)
                //         x.PrintValue();
                Diagnostic(ErrorCode.ERR_NoSuchMemberOrExtension, "PrintValue").WithArguments("System.IComparable", "PrintValue").WithLocation(14, 11));

            CreateCompilation(@"
public static class Program2
{
    public static void Main()
    {
        System.IComparable x = 5;
        x.PrintValue();
        Extensions.PrintValue(ref x);
    }
}", references: new[] { reference.ToMetadataReference() }).VerifyDiagnostics(
                // (7,11): error CS1061: 'IComparable' does not contain a definition for 'PrintValue' and no extension method 'PrintValue' accepting a first argument of type 'IComparable' could be found (are you missing a using directive or an assembly reference?)
                //         x.PrintValue();
                Diagnostic(ErrorCode.ERR_NoSuchMemberOrExtension, "PrintValue").WithArguments("System.IComparable", "PrintValue").WithLocation(7, 11));
        }

        [Fact]
        public void RefExtensionMethodsReceiverTypes_UnconstrainedGenericTypes_NotAllowed()
        {
            var code = @"
public static class Extensions
{
    public static void PrintValue<T>(ref this T p)
    {
        System.Console.WriteLine(p);
    }
}
public static class Program
{
    public static void Main()
    {
        string x = ""test"";
        x.PrintValue();
        Extensions.PrintValue(ref x);
    }
}";

            var reference = CreateCompilationWithMscorlib40AndSystemCore(code).VerifyDiagnostics(
                // (4,24): error CS8337: The first parameter of the reference extension method 'PrintValue' must be a value type or a generic type constrained to struct.
                //     public static void PrintValue<T>(ref this T p)
                Diagnostic(ErrorCode.ERR_RefExtensionMustBeValueTypeOrConstrainedToOne, "PrintValue").WithArguments("PrintValue").WithLocation(4, 24),
                // (14,11): error CS1061: 'string' does not contain a definition for 'PrintValue' and no extension method 'PrintValue' accepting a first argument of type 'string' could be found (are you missing a using directive or an assembly reference?)
                //         x.PrintValue();
                Diagnostic(ErrorCode.ERR_NoSuchMemberOrExtension, "PrintValue").WithArguments("string", "PrintValue").WithLocation(14, 11));

            CreateCompilation(@"
public static class Program2
{
    public static void Main()
    {
        string x = ""test"";
        x.PrintValue();
        Extensions.PrintValue(ref x);
    }
}", references: new[] { reference.ToMetadataReference() }).VerifyDiagnostics(
                // (7,11): error CS1061: 'string' does not contain a definition for 'PrintValue' and no extension method 'PrintValue' accepting a first argument of type 'string' could be found (are you missing a using directive or an assembly reference?)
                //         x.PrintValue();
                Diagnostic(ErrorCode.ERR_NoSuchMemberOrExtension, "PrintValue").WithArguments("string", "PrintValue").WithLocation(7, 11));
        }

        [Fact]
        public void RefExtensionMethodsReceiverTypes_StructConstrainedGenericTypes_Allowed()
        {
            var reference = CreateCompilationWithMscorlib40AndSystemCore(@"
public static class Extensions
{
    public static void PrintValue<T>(ref this T p) where T : struct
    {
        System.Console.Write(p);
    }
}
public static class Program
{
    public static void Main()
    {
        int x = 5;
        x.PrintValue();
        Extensions.PrintValue(ref x);
    }
}", options: TestOptions.ReleaseExe);

            CompileAndVerify(reference, expectedOutput: "55");

            var code = @"
public static class Program2
{
    public static void Main()
    {
        int x = 5;
        x.PrintValue();
        Extensions.PrintValue(ref x);
    }
}";

            CompileAndVerify(code, references: new[] { reference.ToMetadataReference() }, expectedOutput: "55");
            CompileAndVerify(code, references: new[] { reference.EmitToImageReference() }, expectedOutput: "55");
        }

        [Fact]
        public void RefExtensionMethodsReceiverTypes_ClassConstrainedGenericTypes_NotAllowed()
        {
            var code = @"
public static class Extensions
{
    public static void PrintValue<T>(ref this T p) where T : class
    {
        System.Console.WriteLine(p);
    }
}
public static class Program
{
    public static void Main()
    {
        string x = ""test"";
        x.PrintValue();
        Extensions.PrintValue(ref x);
    }
}";

            var reference = CreateCompilationWithMscorlib40AndSystemCore(code).VerifyDiagnostics(
                // (4,24): error CS8337: The first parameter of the reference extension method 'PrintValue' must be a value type or a generic type constrained to struct.
                //     public static void PrintValue<T>(ref this T p) where T : class
                Diagnostic(ErrorCode.ERR_RefExtensionMustBeValueTypeOrConstrainedToOne, "PrintValue").WithArguments("PrintValue").WithLocation(4, 24),
                // (14,11): error CS1061: 'string' does not contain a definition for 'PrintValue' and no extension method 'PrintValue' accepting a first argument of type 'string' could be found (are you missing a using directive or an assembly reference?)
                //         x.PrintValue();
                Diagnostic(ErrorCode.ERR_NoSuchMemberOrExtension, "PrintValue").WithArguments("string", "PrintValue").WithLocation(14, 11));

            CreateCompilation(@"
public static class Program2
{
    public static void Main()
    {
        string x = ""test"";
        x.PrintValue();
        Extensions.PrintValue(ref x);
    }
}", references: new[] { reference.ToMetadataReference() }).VerifyDiagnostics(
                // (7,11): error CS1061: 'string' does not contain a definition for 'PrintValue' and no extension method 'PrintValue' accepting a first argument of type 'string' could be found (are you missing a using directive or an assembly reference?)
                //         x.PrintValue();
                Diagnostic(ErrorCode.ERR_NoSuchMemberOrExtension, "PrintValue").WithArguments("string", "PrintValue").WithLocation(7, 11));
        }

        [Fact]
        public void RefExtensionMethodsReceiverTypes_InterfaceConstrainedGenericTypes_NotAllowed()
        {
            var code = @"
public static class Extensions
{
    public static void PrintValue<T>(ref this T p) where T : System.IComparable
    {
        System.Console.WriteLine(p);
    }
}
public static class Program
{
    public static void Main()
    {
        string x = ""test"";
        x.PrintValue();
        Extensions.PrintValue(ref x);
    }
}";

            var reference = CreateCompilationWithMscorlib40AndSystemCore(code).VerifyDiagnostics(
                // (4,24): error CS8337: The first parameter of the reference extension method 'PrintValue' must be a value type or a generic type constrained to struct.
                //     public static void PrintValue<T>(ref this T p) where T : System.IComparable
                Diagnostic(ErrorCode.ERR_RefExtensionMustBeValueTypeOrConstrainedToOne, "PrintValue").WithArguments("PrintValue").WithLocation(4, 24),
                // (14,11): error CS1061: 'string' does not contain a definition for 'PrintValue' and no extension method 'PrintValue' accepting a first argument of type 'string' could be found (are you missing a using directive or an assembly reference?)
                //         x.PrintValue();
                Diagnostic(ErrorCode.ERR_NoSuchMemberOrExtension, "PrintValue").WithArguments("string", "PrintValue").WithLocation(14, 11));

            CreateCompilation(@"
public static class Program2
{
    public static void Main()
    {
        string x = ""test"";
        x.PrintValue();
        Extensions.PrintValue(ref x);
    }
}", references: new[] { reference.ToMetadataReference() }).VerifyDiagnostics(
                // (7,11): error CS1061: 'string' does not contain a definition for 'PrintValue' and no extension method 'PrintValue' accepting a first argument of type 'string' could be found (are you missing a using directive or an assembly reference?)
                //         x.PrintValue();
                Diagnostic(ErrorCode.ERR_NoSuchMemberOrExtension, "PrintValue").WithArguments("string", "PrintValue").WithLocation(7, 11));
        }

        [Fact]
        public void RefExtensionMethodsReceiverTypes_ValueTypes_Allowed_IL()
        {
            var reference = CompileIL(@"
.class public abstract auto ansi sealed beforefieldinit Extensions extends [mscorlib]System.Object
{
  .custom instance void [mscorlib]System.Runtime.CompilerServices.ExtensionAttribute::.ctor() = ( 01 00 00 00 )
  .method public hidebysig static void  PrintValue(int32& p) cil managed
  {
    .custom instance void [mscorlib]System.Runtime.CompilerServices.ExtensionAttribute::.ctor() = ( 01 00 00 00 )
    .maxstack  8
    IL_0000:  nop
    IL_0001:  ldarg.0
    IL_0002:  ldind.i4
    IL_0003:  call       void [mscorlib]System.Console::Write(int32)
    IL_0008:  nop
    IL_0009:  ret
  }
}");

            var code = @"
public static class Program
{
    public static void Main()
    {
        int x = 5;
        x.PrintValue();
        Extensions.PrintValue(ref x);
    }
}";

            CompileAndVerify(code, references: new[] { reference }, expectedOutput: "55");
        }

        [Fact]
        public void RefExtensionMethodsReceiverTypes_ReferenceTypes_NotAllowed_IL()
        {
            var reference = CompileIL(@"
.class public abstract auto ansi sealed beforefieldinit Extensions extends [mscorlib]System.Object
{
  .custom instance void [mscorlib]System.Runtime.CompilerServices.ExtensionAttribute::.ctor() = ( 01 00 00 00 )
  .method public hidebysig static void  PrintValue(string& p) cil managed
  {
    .custom instance void [mscorlib]System.Runtime.CompilerServices.ExtensionAttribute::.ctor() = ( 01 00 00 00 )
    .maxstack  8
    IL_0000:  nop
    IL_0001:  ldarg.0
    IL_0003:  call       void [mscorlib]System.Console::Write(string)
    IL_0008:  nop
    IL_0009:  ret
  }
}");

            var code = @"
public static class Program
{
    public static void Main()
    {
        string x = ""test"";
        x.PrintValue();
        Extensions.PrintValue(ref x);
    }
}";

            CreateCompilationWithMscorlib40AndSystemCore(code, references: new[] { reference }).VerifyDiagnostics(
                // (7,11): error CS1061: 'string' does not contain a definition for 'PrintValue' and no extension method 'PrintValue' accepting a first argument of type 'string' could be found (are you missing a using directive or an assembly reference?)
                //         x.PrintValue();
                Diagnostic(ErrorCode.ERR_NoSuchMemberOrExtension, "PrintValue").WithArguments("string", "PrintValue").WithLocation(7, 11));
        }

        [Fact]
        public void RefExtensionMethodsReceiverTypes_InterfaceTypes_NotAllowed_IL()
        {
            var reference = CompileIL(@"
.class public abstract auto ansi sealed beforefieldinit Extensions extends [mscorlib]System.Object
{
  .custom instance void [mscorlib]System.Runtime.CompilerServices.ExtensionAttribute::.ctor() = ( 01 00 00 00 )
  .method public hidebysig static void  PrintValue(class [mscorlib]System.IComparable& p) cil managed
  {
    .custom instance void [mscorlib]System.Runtime.CompilerServices.ExtensionAttribute::.ctor() = ( 01 00 00 00 )
    .maxstack  8
    IL_0000:  nop
    IL_0001:  ldarg.0
    IL_0003:  call       void [mscorlib]System.Console::Write(string)
    IL_0008:  nop
    IL_0009:  ret
  }
}");

            var code = @"
public static class Program
{
    public static void Main()
    {
        System.IComparable x = 5;
        x.PrintValue();
        Extensions.PrintValue(ref x);
    }
}";

            CreateCompilationWithMscorlib40AndSystemCore(code, references: new[] { reference }).VerifyDiagnostics(
                // (7,11): error CS1061: 'IComparable' does not contain a definition for 'PrintValue' and no extension method 'PrintValue' accepting a first argument of type 'IComparable' could be found (are you missing a using directive or an assembly reference?)
                //         x.PrintValue();
                Diagnostic(ErrorCode.ERR_NoSuchMemberOrExtension, "PrintValue").WithArguments("System.IComparable", "PrintValue").WithLocation(7, 11));
        }

        [Fact]
        public void RefExtensionMethodsReceiverTypes_UnconstrainedGenericTypes_NotAllowed_IL()
        {
            var reference = CompileIL(@"
.class public abstract auto ansi sealed beforefieldinit Extensions extends [mscorlib]System.Object
{
  .custom instance void [mscorlib]System.Runtime.CompilerServices.ExtensionAttribute::.ctor() = ( 01 00 00 00 )
  .method public hidebysig static void  PrintValue<T>(!!T& p) cil managed
  {
    .custom instance void [mscorlib]System.Runtime.CompilerServices.ExtensionAttribute::.ctor() = ( 01 00 00 00 )
    .maxstack  8
    IL_0000:  nop
    IL_0001:  ldarg.0
    IL_0003:  call       void [mscorlib]System.Console::Write(object)
    IL_0008:  nop
    IL_0009:  ret
  }
}");

            var code = @"
public static class Program
{
    public static void Main()
    {
        string x = ""test"";
        x.PrintValue();
        Extensions.PrintValue(ref x);
    }
}";

            CreateCompilationWithMscorlib40AndSystemCore(code, references: new[] { reference }).VerifyDiagnostics(
                // (7,11): error CS1061: 'string' does not contain a definition for 'PrintValue' and no extension method 'PrintValue' accepting a first argument of type 'string' could be found (are you missing a using directive or an assembly reference?)
                //         x.PrintValue();
                Diagnostic(ErrorCode.ERR_NoSuchMemberOrExtension, "PrintValue").WithArguments("string", "PrintValue").WithLocation(7, 11));
        }

        [Fact]
        public void RefExtensionMethodsReceiverTypes_StructConstrainedGenericTypes_Allowed_IL()
        {
            var reference = CompileIL(@"
.class public abstract auto ansi sealed beforefieldinit Extensions extends [mscorlib]System.Object
{
  .custom instance void [mscorlib]System.Runtime.CompilerServices.ExtensionAttribute::.ctor() = ( 01 00 00 00 )
  .method public hidebysig static void  PrintValue<valuetype .ctor ([mscorlib]System.ValueType) T>(!!T& p) cil managed
  {
    .custom instance void [mscorlib]System.Runtime.CompilerServices.ExtensionAttribute::.ctor() = ( 01 00 00 00 )
    .maxstack  8
    IL_0000: nop
    IL_0001: ldarg.0
    IL_0002: ldobj !!T
    IL_0007: box !!T
    IL_000c: call void [mscorlib]System.Console::Write(object)
    IL_0011: nop
    IL_0012: ret
  }
}");

            var code = @"
public static class Program
{
    public static void Main()
    {
        int x = 5;
        x.PrintValue();
        Extensions.PrintValue(ref x);
    }
}";

            CompileAndVerify(code, references: new[] { reference }, expectedOutput: "55");
        }

        [Fact]
        public void RefExtensionMethodsReceiverTypes_ClassConstrainedGenericTypes_NotAllowed_IL()
        {
            var reference = CompileIL(@"
.class public abstract auto ansi sealed beforefieldinit Extensions extends [mscorlib]System.Object
{
  .custom instance void [mscorlib]System.Runtime.CompilerServices.ExtensionAttribute::.ctor() = ( 01 00 00 00 )
  .method public hidebysig static void  PrintValue<class T>(!!T& p) cil managed
  {
    .custom instance void [mscorlib]System.Runtime.CompilerServices.ExtensionAttribute::.ctor() = ( 01 00 00 00 )
    .maxstack  8
    IL_0000:  nop
    IL_0001:  ldarg.0
    IL_0003:  call       void [mscorlib]System.Console::Write(object)
    IL_0008:  nop
    IL_0009:  ret
  }
}");

            var code = @"
public static class Program
{
    public static void Main()
    {
        string x = ""test"";
        x.PrintValue();
        Extensions.PrintValue(ref x);
    }
}";

            CreateCompilationWithMscorlib40AndSystemCore(code, references: new[] { reference }).VerifyDiagnostics(
                // (7,11): error CS1061: 'string' does not contain a definition for 'PrintValue' and no extension method 'PrintValue' accepting a first argument of type 'string' could be found (are you missing a using directive or an assembly reference?)
                //         x.PrintValue();
                Diagnostic(ErrorCode.ERR_NoSuchMemberOrExtension, "PrintValue").WithArguments("string", "PrintValue").WithLocation(7, 11));
        }

        [Fact]
        public void RefExtensionMethodsReceiverTypes_InterfaceConstrainedGenericTypes_NotAllowed_IL()
        {
            var reference = CompileIL(@"
.class public abstract auto ansi sealed beforefieldinit Extensions extends [mscorlib]System.Object
{
  .custom instance void [mscorlib]System.Runtime.CompilerServices.ExtensionAttribute::.ctor() = ( 01 00 00 00 )
  .method public hidebysig static void  PrintValue<([mscorlib]System.IComparable) T>(!!T& p) cil managed
  {
    .custom instance void [mscorlib]System.Runtime.CompilerServices.ExtensionAttribute::.ctor() = ( 01 00 00 00 )
    .maxstack  8
    IL_0000:  nop
    IL_0001:  ldarg.0
    IL_0003:  call       void [mscorlib]System.Console::Write(object)
    IL_0008:  nop
    IL_0009:  ret
  }
}");

            var code = @"
public static class Program
{
    public static void Main()
    {
        string x = ""test"";
        x.PrintValue();
        Extensions.PrintValue(ref x);
    }
}";

            CreateCompilationWithMscorlib40AndSystemCore(code, references: new[] { reference }).VerifyDiagnostics(
                // (7,11): error CS1061: 'string' does not contain a definition for 'PrintValue' and no extension method 'PrintValue' accepting a first argument of type 'string' could be found (are you missing a using directive or an assembly reference?)
                //         x.PrintValue();
                Diagnostic(ErrorCode.ERR_NoSuchMemberOrExtension, "PrintValue").WithArguments("string", "PrintValue").WithLocation(7, 11));
        }

        [Fact]
        public void InExtensionMethodsReceiverTypes_ValueTypes_Allowed()
        {
            var reference = CreateCompilationWithMscorlib40AndSystemCore(@"
public static class Extensions
{
    public static void PrintValue(in this int p)
    {
        System.Console.Write(p);
    }
}
public static class Program
{
    public static void Main()
    {
        int x = 5;
        x.PrintValue();
        Extensions.PrintValue(x);
    }
}", options: TestOptions.ReleaseExe);

            CompileAndVerify(reference, expectedOutput: "55");

            var code = @"
public static class Program2
{
    public static void Main()
    {
        int x = 5;
        x.PrintValue();
        Extensions.PrintValue(x);
    }
}";

            CompileAndVerify(code, references: new[] { reference.ToMetadataReference() }, expectedOutput: "55");
            CompileAndVerify(code, references: new[] { reference.EmitToImageReference() }, expectedOutput: "55");
        }

        [Fact]
        public void InExtensionMethodsReceiverTypes_ReferenceTypes_NotAllowed()
        {
            var code = @"
public static class Extensions
{
    public static void PrintValue(in this string p)
    {
        System.Console.WriteLine(p);
    }
}
public static class Program
{
    public static void Main()
    {
        string x = ""test"";
        x.PrintValue();
        Extensions.PrintValue(x);
    }
}";

            var reference = CreateCompilationWithMscorlib40AndSystemCore(code).VerifyDiagnostics(
                // (4,24): error CS8338: The first parameter of the 'in' extension method 'PrintValue' must be a concrete (non-generic) value type.
                //     public static void PrintValue(in this string p)
                Diagnostic(ErrorCode.ERR_InExtensionMustBeValueType, "PrintValue").WithArguments("PrintValue").WithLocation(4, 24),
                // (14,11): error CS1061: 'string' does not contain a definition for 'PrintValue' and no extension method 'PrintValue' accepting a first argument of type 'string' could be found (are you missing a using directive or an assembly reference?)
                //         x.PrintValue();
                Diagnostic(ErrorCode.ERR_NoSuchMemberOrExtension, "PrintValue").WithArguments("string", "PrintValue").WithLocation(14, 11));

            CreateCompilation(@"
public static class Program2
{
    public static void Main()
    {
        string x = ""test"";
        x.PrintValue();
        Extensions.PrintValue(x);
    }
}", references: new[] { reference.ToMetadataReference() }).VerifyDiagnostics(
                // (7,11): error CS1061: 'string' does not contain a definition for 'PrintValue' and no extension method 'PrintValue' accepting a first argument of type 'string' could be found (are you missing a using directive or an assembly reference?)
                //         x.PrintValue();
                Diagnostic(ErrorCode.ERR_NoSuchMemberOrExtension, "PrintValue").WithArguments("string", "PrintValue").WithLocation(7, 11));
        }

        [Fact]
        public void InExtensionMethodsReceiverTypes_InterfaceTypes_NotAllowed()
        {
            var code = @"
public static class Extensions
{
    public static void PrintValue(in this System.IComparable p)
    {
        System.Console.WriteLine(p);
    }
}
public static class Program
{
    public static void Main()
    {
        System.IComparable x = 5;
        x.PrintValue();
        Extensions.PrintValue(x);
    }
}";

            var reference = CreateCompilationWithMscorlib40AndSystemCore(code).VerifyDiagnostics(
                // (4,24): error CS8338: The first parameter of the 'in' extension method 'PrintValue' must be a concrete (non-generic) value type.
                //     public static void PrintValue(in this System.IComparable p)
                Diagnostic(ErrorCode.ERR_InExtensionMustBeValueType, "PrintValue").WithArguments("PrintValue").WithLocation(4, 24),
                // (14,11): error CS1061: 'IComparable' does not contain a definition for 'PrintValue' and no extension method 'PrintValue' accepting a first argument of type 'IComparable' could be found (are you missing a using directive or an assembly reference?)
                //         x.PrintValue();
                Diagnostic(ErrorCode.ERR_NoSuchMemberOrExtension, "PrintValue").WithArguments("System.IComparable", "PrintValue").WithLocation(14, 11));

            CreateCompilation(@"
public static class Program2
{
    public static void Main()
    {
        System.IComparable x = 5;
        x.PrintValue();
        Extensions.PrintValue(x);
    }
}", references: new[] { reference.ToMetadataReference() }).VerifyDiagnostics(
                // (7,11): error CS1061: 'IComparable' does not contain a definition for 'PrintValue' and no extension method 'PrintValue' accepting a first argument of type 'IComparable' could be found (are you missing a using directive or an assembly reference?)
                //         x.PrintValue();
                Diagnostic(ErrorCode.ERR_NoSuchMemberOrExtension, "PrintValue").WithArguments("System.IComparable", "PrintValue").WithLocation(7, 11));
        }

        [Fact]
        public void InExtensionMethodsReceiverTypes_UnconstrainedGenericTypes_NotAllowed()
        {
            var code = @"
public static class Extensions
{
    public static void PrintValue<T>(in this T p)
    {
        System.Console.WriteLine(p);
    }
}
public static class Program
{
    public static void Main()
    {
        string x = ""test"";
        x.PrintValue();
        Extensions.PrintValue(x);
    }
}";

            var reference = CreateCompilationWithMscorlib40AndSystemCore(code).VerifyDiagnostics(
                // (4,24): error CS8338: The first parameter of the 'in' extension method 'PrintValue' must be a concrete (non-generic) value type.
                //     public static void PrintValue<T>(in this T p)
                Diagnostic(ErrorCode.ERR_InExtensionMustBeValueType, "PrintValue").WithArguments("PrintValue").WithLocation(4, 24),
                // (14,11): error CS1061: 'string' does not contain a definition for 'PrintValue' and no extension method 'PrintValue' accepting a first argument of type 'string' could be found (are you missing a using directive or an assembly reference?)
                //         x.PrintValue();
                Diagnostic(ErrorCode.ERR_NoSuchMemberOrExtension, "PrintValue").WithArguments("string", "PrintValue").WithLocation(14, 11));

            CreateCompilation(@"
public static class Program2
{
    public static void Main()
    {
        string x = ""test"";
        x.PrintValue();
        Extensions.PrintValue(x);
    }
}", references: new[] { reference.ToMetadataReference() }).VerifyDiagnostics(
                // (7,11): error CS1061: 'string' does not contain a definition for 'PrintValue' and no extension method 'PrintValue' accepting a first argument of type 'string' could be found (are you missing a using directive or an assembly reference?)
                //         x.PrintValue();
                Diagnostic(ErrorCode.ERR_NoSuchMemberOrExtension, "PrintValue").WithArguments("string", "PrintValue").WithLocation(7, 11));
        }

        [Fact]
        public void InExtensionMethodsReceiverTypes_StructConstrainedGenericTypes_NotAllowed()
        {
            var code = @"
public static class Extensions
{
    public static void PrintValue<T>(in this T p) where T : struct
    {
        System.Console.WriteLine(p);
    }
}
public static class Program
{
    public static void Main()
    {
        int x = 5;
        x.PrintValue();
        Extensions.PrintValue(x);
    }
}";

            var reference = CreateCompilationWithMscorlib40AndSystemCore(code).VerifyDiagnostics(
                // (4,24): error CS8338: The first parameter of the 'in' extension method 'PrintValue' must be a concrete (non-generic) value type.
                //     public static void PrintValue<T>(in this T p) where T : struct
                Diagnostic(ErrorCode.ERR_InExtensionMustBeValueType, "PrintValue").WithArguments("PrintValue").WithLocation(4, 24),
                // (14,11): error CS1061: 'int' does not contain a definition for 'PrintValue' and no extension method 'PrintValue' accepting a first argument of type 'int' could be found (are you missing a using directive or an assembly reference?)
                //         x.PrintValue();
                Diagnostic(ErrorCode.ERR_NoSuchMemberOrExtension, "PrintValue").WithArguments("int", "PrintValue").WithLocation(14, 11));

            CreateCompilation(@"
public static class Program2
{
    public static void Main()
    {
        int x = 5;
        x.PrintValue();
        Extensions.PrintValue(x);
    }
}", references: new[] { reference.ToMetadataReference() }).VerifyDiagnostics(
                // (7,11): error CS1061: 'int' does not contain a definition for 'PrintValue' and no extension method 'PrintValue' accepting a first argument of type 'int' could be found (are you missing a using directive or an assembly reference?)
                //         x.PrintValue();
                Diagnostic(ErrorCode.ERR_NoSuchMemberOrExtension, "PrintValue").WithArguments("int", "PrintValue").WithLocation(7, 11));
        }

        [Fact]
        public void InExtensionMethodsReceiverTypes_ClassConstrainedGenericTypes_NotAllowed()
        {
            var code = @"
public static class Extensions
{
    public static void PrintValue<T>(in this T p) where T : class
    {
        System.Console.WriteLine(p);
    }
}
public static class Program
{
    public static void Main()
    {
        string x = ""test"";
        x.PrintValue();
        Extensions.PrintValue(x);
    }
}";

            var reference = CreateCompilationWithMscorlib40AndSystemCore(code).VerifyDiagnostics(
                // (4,24): error CS8338: The first parameter of the 'in' extension method 'PrintValue' must be a concrete (non-generic) value type.
                //     public static void PrintValue<T>(in this T p) where T : class
                Diagnostic(ErrorCode.ERR_InExtensionMustBeValueType, "PrintValue").WithArguments("PrintValue").WithLocation(4, 24),
                // (14,11): error CS1061: 'string' does not contain a definition for 'PrintValue' and no extension method 'PrintValue' accepting a first argument of type 'string' could be found (are you missing a using directive or an assembly reference?)
                //         x.PrintValue();
                Diagnostic(ErrorCode.ERR_NoSuchMemberOrExtension, "PrintValue").WithArguments("string", "PrintValue").WithLocation(14, 11));

            CreateCompilation(@"
public static class Program2
{
    public static void Main()
    {
        string x = ""test"";
        x.PrintValue();
        Extensions.PrintValue(x);
    }
}", references: new[] { reference.ToMetadataReference() }).VerifyDiagnostics(
                // (7,11): error CS1061: 'string' does not contain a definition for 'PrintValue' and no extension method 'PrintValue' accepting a first argument of type 'string' could be found (are you missing a using directive or an assembly reference?)
                //         x.PrintValue();
                Diagnostic(ErrorCode.ERR_NoSuchMemberOrExtension, "PrintValue").WithArguments("string", "PrintValue").WithLocation(7, 11));
        }

        [Fact]
        public void InExtensionMethodsReceiverTypes_InterfaceConstrainedGenericTypes_NotAllowed()
        {
            var code = @"
public static class Extensions
{
    public static void PrintValue<T>(in this T p) where T : System.IComparable
    {
        System.Console.WriteLine(p);
    }
}
public static class Program
{
    public static void Main()
    {
        string x = ""test"";
        x.PrintValue();
        Extensions.PrintValue(x);
    }
}";

            var reference = CreateCompilationWithMscorlib40AndSystemCore(code).VerifyDiagnostics(
                // (4,24): error CS8338: The first parameter of the 'in' extension method 'PrintValue' must be a value type.
                //     public static void PrintValue<T>(in this T p) where T : System.IComparable
                Diagnostic(ErrorCode.ERR_InExtensionMustBeValueType, "PrintValue").WithArguments("PrintValue").WithLocation(4, 24),
                // (14,11): error CS1061: 'string' does not contain a definition for 'PrintValue' and no extension method 'PrintValue' accepting a first argument of type 'string' could be found (are you missing a using directive or an assembly reference?)
                //         x.PrintValue();
                Diagnostic(ErrorCode.ERR_NoSuchMemberOrExtension, "PrintValue").WithArguments("string", "PrintValue").WithLocation(14, 11));

            CreateCompilation(@"
public static class Program2
{
    public static void Main()
    {
        string x = ""test"";
        x.PrintValue();
        Extensions.PrintValue(x);
    }
}", references: new[] { reference.ToMetadataReference() }).VerifyDiagnostics(
                // (7,11): error CS1061: 'string' does not contain a definition for 'PrintValue' and no extension method 'PrintValue' accepting a first argument of type 'string' could be found (are you missing a using directive or an assembly reference?)
                //         x.PrintValue();
                Diagnostic(ErrorCode.ERR_NoSuchMemberOrExtension, "PrintValue").WithArguments("string", "PrintValue").WithLocation(7, 11));
        }

        [Fact]
        public void InExtensionMethodsReceiverTypes_ValueTypes_Allowed_IL()
        {
            var reference = CompileIL(ExtraRefReadOnlyIL + @"
.class public abstract auto ansi sealed beforefieldinit Extensions extends [mscorlib]System.Object
{
  .custom instance void [mscorlib]System.Runtime.CompilerServices.ExtensionAttribute::.ctor() = ( 01 00 00 00 )
  .method public hidebysig static void  PrintValue(int32& p) cil managed
  {
    .custom instance void [mscorlib]System.Runtime.CompilerServices.ExtensionAttribute::.ctor() = ( 01 00 00 00 )
    .param [1]
    .custom instance void System.Runtime.CompilerServices.IsReadOnlyAttribute::.ctor() = ( 01 00 00 00 )
    .maxstack  8
    IL_0000:  nop
    IL_0001:  ldarg.0
    IL_0002:  ldind.i4
    IL_0003:  call       void [mscorlib]System.Console::Write(int32)
    IL_0008:  nop
    IL_0009:  ret
  }
}");


            var code = @"
public static class Program
{
    public static void Main()
    {
        int x = 5;
        x.PrintValue();
        Extensions.PrintValue(x);
    }
}";

            CompileAndVerify(code, references: new[] { reference }, expectedOutput: "55");
        }

        [Fact]
        public void InExtensionMethodsReceiverTypes_ReferenceTypes_NotAllowed_IL()
        {
            var reference = CompileIL(ExtraRefReadOnlyIL + @"
.class public abstract auto ansi sealed beforefieldinit Extensions extends [mscorlib]System.Object
{
  .custom instance void [mscorlib]System.Runtime.CompilerServices.ExtensionAttribute::.ctor() = ( 01 00 00 00 )
  .method public hidebysig static void  PrintValue(string& p) cil managed
  {
    .custom instance void [mscorlib]System.Runtime.CompilerServices.ExtensionAttribute::.ctor() = ( 01 00 00 00 )
    .param [1]
    .custom instance void System.Runtime.CompilerServices.IsReadOnlyAttribute::.ctor() = ( 01 00 00 00 )
    .maxstack  8
    IL_0000:  nop
    IL_0001:  ldarg.0
    IL_0002:  ldind.i4
    IL_0003:  call       void [mscorlib]System.Console::Write(string)
    IL_0008:  nop
    IL_0009:  ret
  }
}");

            var code = @"
public static class Program
{
    public static void Main()
    {
        string x = ""test"";
        x.PrintValue();
        Extensions.PrintValue(x);
    }
}";

            CreateCompilationWithMscorlib40AndSystemCore(code, references: new[] { reference }).VerifyDiagnostics(
                // (7,11): error CS1061: 'string' does not contain a definition for 'PrintValue' and no extension method 'PrintValue' accepting a first argument of type 'string' could be found (are you missing a using directive or an assembly reference?)
                //         x.PrintValue();
                Diagnostic(ErrorCode.ERR_NoSuchMemberOrExtension, "PrintValue").WithArguments("string", "PrintValue").WithLocation(7, 11));
        }

        [Fact]
        public void InExtensionMethodsReceiverTypes_InterfaceTypes_NotAllowed_IL()
        {
            var reference = CompileIL(ExtraRefReadOnlyIL + @"
.class public abstract auto ansi sealed beforefieldinit Extensions extends [mscorlib]System.Object
{
  .custom instance void [mscorlib]System.Runtime.CompilerServices.ExtensionAttribute::.ctor() = ( 01 00 00 00 )
  .method public hidebysig static void  PrintValue(class [mscorlib]System.IComparable& p) cil managed
  {
    .custom instance void [mscorlib]System.Runtime.CompilerServices.ExtensionAttribute::.ctor() = ( 01 00 00 00 )
    .param [1]
    .custom instance void System.Runtime.CompilerServices.IsReadOnlyAttribute::.ctor() = ( 01 00 00 00 )
    .maxstack  8
    IL_0000:  nop
    IL_0001:  ldarg.0
    IL_0002:  ldind.i4
    IL_0003:  call       void [mscorlib]System.Console::Write(string)
    IL_0008:  nop
    IL_0009:  ret
  }
}");

            var code = @"
public static class Program
{
    public static void Main()
    {
        System.IComparable x = 5;
        x.PrintValue();
        Extensions.PrintValue(x);
    }
}";

            CreateCompilationWithMscorlib40AndSystemCore(code, references: new[] { reference }).VerifyDiagnostics(
                // (7,11): error CS1061: 'IComparable' does not contain a definition for 'PrintValue' and no extension method 'PrintValue' accepting a first argument of type 'IComparable' could be found (are you missing a using directive or an assembly reference?)
                //         x.PrintValue();
                Diagnostic(ErrorCode.ERR_NoSuchMemberOrExtension, "PrintValue").WithArguments("System.IComparable", "PrintValue").WithLocation(7, 11));
        }

        [Fact]
        public void InExtensionMethodsReceiverTypes_UnconstrainedGenericTypes_NotAllowed_IL()
        {
            var reference = CompileIL(ExtraRefReadOnlyIL + @"
.class public abstract auto ansi sealed beforefieldinit Extensions extends [mscorlib]System.Object
{
  .custom instance void [mscorlib]System.Runtime.CompilerServices.ExtensionAttribute::.ctor() = ( 01 00 00 00 )
  .method public hidebysig static void  PrintValue<T>(!!T& p) cil managed
  {
    .custom instance void [mscorlib]System.Runtime.CompilerServices.ExtensionAttribute::.ctor() = ( 01 00 00 00 )
    .param [1]
    .custom instance void System.Runtime.CompilerServices.IsReadOnlyAttribute::.ctor() = ( 01 00 00 00 )
    .maxstack  8
    IL_0000:  nop
    IL_0001:  ldarg.0
    IL_0002:  ldind.i4
    IL_0003:  call       void [mscorlib]System.Console::Write(object)
    IL_0008:  nop
    IL_0009:  ret
  }
}");

            var code = @"
public static class Program
{
    public static void Main()
    {
        string x = ""test"";
        x.PrintValue();
        Extensions.PrintValue(x);
    }
}";

            CreateCompilationWithMscorlib40AndSystemCore(code, references: new[] { reference }).VerifyDiagnostics(
                // (7,11): error CS1061: 'string' does not contain a definition for 'PrintValue' and no extension method 'PrintValue' accepting a first argument of type 'string' could be found (are you missing a using directive or an assembly reference?)
                //         x.PrintValue();
                Diagnostic(ErrorCode.ERR_NoSuchMemberOrExtension, "PrintValue").WithArguments("string", "PrintValue").WithLocation(7, 11));
        }

        [Fact]
        public void InExtensionMethodsReceiverTypes_StructConstrainedGenericTypes_NotAllowed_IL()
        {
            var reference = CompileIL(ExtraRefReadOnlyIL + @"
.class public abstract auto ansi sealed beforefieldinit Extensions extends [mscorlib]System.Object
{
  .custom instance void [mscorlib]System.Runtime.CompilerServices.ExtensionAttribute::.ctor() = ( 01 00 00 00 )
  .method public hidebysig static void  PrintValue<valuetype .ctor ([mscorlib]System.ValueType) T>(!!T& p) cil managed
  {
    .custom instance void [mscorlib]System.Runtime.CompilerServices.ExtensionAttribute::.ctor() = ( 01 00 00 00 )
    .param [1]
    .custom instance void System.Runtime.CompilerServices.IsReadOnlyAttribute::.ctor() = ( 01 00 00 00 )
    .maxstack  8
    IL_0000:  nop
    IL_0001:  ldarg.0
    IL_0002:  ldind.i4
    IL_0003:  call       void [mscorlib]System.Console::Write(object)
    IL_0008:  nop
    IL_0009:  ret
  }
}");

            var code = @"
public static class Program
{
    public static void Main()
    {
        int x = 5;
        x.PrintValue();
        Extensions.PrintValue(x);
    }
}";

            CreateCompilationWithMscorlib40AndSystemCore(code, references: new[] { reference }).VerifyDiagnostics(
                // (7,11): error CS1061: 'int' does not contain a definition for 'PrintValue' and no extension method 'PrintValue' accepting a first argument of type 'int' could be found (are you missing a using directive or an assembly reference?)
                //         x.PrintValue();
                Diagnostic(ErrorCode.ERR_NoSuchMemberOrExtension, "PrintValue").WithArguments("int", "PrintValue").WithLocation(7, 11));
        }

        [Fact]
        public void InExtensionMethodsReceiverTypes_ClassConstrainedGenericTypes_NotAllowed_IL()
        {
            var reference = CompileIL(ExtraRefReadOnlyIL + @"
.class public abstract auto ansi sealed beforefieldinit Extensions extends [mscorlib]System.Object
{
  .custom instance void [mscorlib]System.Runtime.CompilerServices.ExtensionAttribute::.ctor() = ( 01 00 00 00 )
  .method public hidebysig static void  PrintValue<class T>(!!T& p) cil managed
  {
    .custom instance void [mscorlib]System.Runtime.CompilerServices.ExtensionAttribute::.ctor() = ( 01 00 00 00 )
    .param [1]
    .custom instance void System.Runtime.CompilerServices.IsReadOnlyAttribute::.ctor() = ( 01 00 00 00 )
    .maxstack  8
    IL_0000:  nop
    IL_0001:  ldarg.0
    IL_0002:  ldind.i4
    IL_0003:  call       void [mscorlib]System.Console::Write(object)
    IL_0008:  nop
    IL_0009:  ret
  }
}");

            var code = @"
public static class Program
{
    public static void Main()
    {
        string x = ""test"";
        x.PrintValue();
        Extensions.PrintValue(x);
    }
}";

            CreateCompilationWithMscorlib40AndSystemCore(code, references: new[] { reference }).VerifyDiagnostics(
                // (7,11): error CS1061: 'string' does not contain a definition for 'PrintValue' and no extension method 'PrintValue' accepting a first argument of type 'string' could be found (are you missing a using directive or an assembly reference?)
                //         x.PrintValue();
                Diagnostic(ErrorCode.ERR_NoSuchMemberOrExtension, "PrintValue").WithArguments("string", "PrintValue").WithLocation(7, 11));
        }

        [Fact]
        public void InExtensionMethodsReceiverTypes_InterfaceConstrainedGenericTypes_NotAllowed_IL()
        {
            var reference = CompileIL(ExtraRefReadOnlyIL + @"
.class public abstract auto ansi sealed beforefieldinit Extensions extends [mscorlib]System.Object
{
  .custom instance void [mscorlib]System.Runtime.CompilerServices.ExtensionAttribute::.ctor() = ( 01 00 00 00 )
  .method public hidebysig static void  PrintValue<([mscorlib]System.IComparable) T>(!!T& p) cil managed
  {
    .custom instance void [mscorlib]System.Runtime.CompilerServices.ExtensionAttribute::.ctor() = ( 01 00 00 00 )
    .param [1]
    .custom instance void System.Runtime.CompilerServices.IsReadOnlyAttribute::.ctor() = ( 01 00 00 00 )
    .maxstack  8
    IL_0000:  nop
    IL_0001:  ldarg.0
    IL_0002:  ldind.i4
    IL_0003:  call       void [mscorlib]System.Console::Write(object)
    IL_0008:  nop
    IL_0009:  ret
  }
}");

            var code = @"
public static class Program
{
    public static void Main()
    {
        string x = ""test"";
        x.PrintValue();
        Extensions.PrintValue(x);
    }
}";

            CreateCompilationWithMscorlib40AndSystemCore(code, references: new[] { reference }).VerifyDiagnostics(
                // (7,11): error CS1061: 'string' does not contain a definition for 'PrintValue' and no extension method 'PrintValue' accepting a first argument of type 'string' could be found (are you missing a using directive or an assembly reference?)
                //         x.PrintValue();
                Diagnostic(ErrorCode.ERR_NoSuchMemberOrExtension, "PrintValue").WithArguments("string", "PrintValue").WithLocation(7, 11));
        }

        [Fact]
        public void InErrorsArePropagatedThroughExtensionMethods()
        {
            var code = @"
public static class Extensions
{
    public static void Modify(in this int p)
    {
        p++;
    }
}
public static class Program
{
    public static void Main()
    {
        int value = 0;
        value.Modify();
    }
}";

            CreateCompilationWithMscorlib40AndSystemCore(code).VerifyDiagnostics(
<<<<<<< HEAD
                // (6,9): error CS8331: Cannot assign to variable 'p' because it is a readonly variable
=======
                // (6,9): error CS8408: Cannot assign to variable 'in int' or use it as the right hand side of a ref assignment because it is a readonly variable
>>>>>>> e263437d
                //         p++;
                Diagnostic(ErrorCode.ERR_AssignReadonlyNotField, "p").WithArguments("variable", "p").WithLocation(6, 9));
        }

        [Fact]
        public void RefExtensionMethods_CodeGen()
        {
            var code = @"
public static class Extensions
{
    public static int IncrementAndGet(ref this int x)
    {
        return x++;
    }
}
public class Test
{
    public static void Main()
    {
        int value = 0;
        int other = value.IncrementAndGet();
        System.Console.Write(value);
        System.Console.Write(other);
    }
}";

            var compilation = CreateCompilationWithMscorlib40AndSystemCore(code, options: TestOptions.ReleaseExe);
            var verifier = CompileAndVerify(compilation, expectedOutput: "10");

            verifier.VerifyIL("Test.Main", @"
{
  // Code size       21 (0x15)
  .maxstack  2
  .locals init (int V_0) //value
  IL_0000:  ldc.i4.0
  IL_0001:  stloc.0
  IL_0002:  ldloca.s   V_0
  IL_0004:  call       ""int Extensions.IncrementAndGet(ref int)""
  IL_0009:  ldloc.0
  IL_000a:  call       ""void System.Console.Write(int)""
  IL_000f:  call       ""void System.Console.Write(int)""
  IL_0014:  ret
}");

            verifier.VerifyIL("Extensions.IncrementAndGet", @"
{
  // Code size       10 (0xa)
  .maxstack  3
  .locals init (int V_0)
  IL_0000:  ldarg.0
  IL_0001:  ldarg.0
  IL_0002:  ldind.i4
  IL_0003:  stloc.0
  IL_0004:  ldloc.0
  IL_0005:  ldc.i4.1
  IL_0006:  add
  IL_0007:  stind.i4
  IL_0008:  ldloc.0
  IL_0009:  ret
}");
        }

        [Fact]
        public void InExtensionMethods_CodeGen()
        {
            var code = @"
public static class Extensions
{
    public static void Print(in this int x)
    {
        System.Console.Write(x);
    }
}
public class Test
{
    public static void Main()
    {
        int value = 0;
        value.Print();
    }
}";

            var compilation = CreateCompilationWithMscorlib40AndSystemCore(code, options: TestOptions.ReleaseExe);
            var verifier = CompileAndVerify(compilation, expectedOutput: "0");

            verifier.VerifyIL("Test.Main", @"
{
  // Code size       10 (0xa)
  .maxstack  1
  .locals init (int V_0) //value
  IL_0000:  ldc.i4.0
  IL_0001:  stloc.0
  IL_0002:  ldloca.s   V_0
  IL_0004:  call       ""void Extensions.Print(in int)""
  IL_0009:  ret
}");

            verifier.VerifyIL("Extensions.Print", @"
{
  // Code size        8 (0x8)
  .maxstack  1
  IL_0000:  ldarg.0
  IL_0001:  ldind.i4
  IL_0002:  call       ""void System.Console.Write(int)""
  IL_0007:  ret
}");
        }

        [Fact]
        public void Conversions_Numeric_RefExtensionMethods_NotAllowed()
        {
            var code = @"
public static class Extensions
{
    public static void Print(ref this long x)
    {
        System.Console.WriteLine(x);
    }
}
public class Test
{
    public static void Main()
    {
        int intValue = 0;
        intValue.Print();       // Should be an error

        long longValue = 0;
        longValue.Print();      // Should be OK
    }
}";

            CreateCompilationWithMscorlib40AndSystemCore(code).VerifyDiagnostics(
                // (14,9): error CS1929: 'int' does not contain a definition for 'Print' and the best extension method overload 'Extensions.Print(ref long)' requires a receiver of type 'ref long'
                //         intValue.Print();       // Should be an error
                Diagnostic(ErrorCode.ERR_BadInstanceArgType, "intValue").WithArguments("int", "Print", "Extensions.Print(ref long)", "ref long").WithLocation(14, 9));
        }

        [Fact]
        public void Conversions_Numeric_InExtensionMethods_NotAllowed()
        {
            var code = @"
public static class Extensions
{
    public static void Print(in this long x)
    {
        System.Console.WriteLine(x);
    }
}
public class Test
{
    public static void Main()
    {
        int intValue = 0;
        intValue.Print();       // Should be an error

        long longValue = 0;
        longValue.Print();      // Should be OK
    }
}";

            CreateCompilationWithMscorlib40AndSystemCore(code).VerifyDiagnostics(
                // (14,9): error CS1929: 'int' does not contain a definition for 'Print' and the best extension method overload 'Extensions.Print(in long)' requires a receiver of type 'in long'
                //         intValue.Print();       // Should be an error
                Diagnostic(ErrorCode.ERR_BadInstanceArgType, "intValue").WithArguments("int", "Print", "Extensions.Print(in long)", "in long").WithLocation(14, 9));
        }

        [Fact]
        public void Conversion_Tuples_RefExtensionMethods_NotAllowed()
        {
            var code = @"
public static class Extensions
{
    public static void Print(ref this (long, long) x)
    {
        System.Console.WriteLine(x);
    }
}
public class Test
{
    public static void Main()
    {
        int intValue1 = 0;
        int intValue2 = 0;
        var intTuple = (intValue1, intValue2);
        intTuple.Print();                       // Should be an error

        long longValue1 = 0;
        long longValue2 = 0;
        var longTuple = (longValue1, longValue2);
        longTuple.Print();                      // Should be OK
    }
}";

            CreateCompilationWithMscorlib40AndSystemCore(code, references: new[] { ValueTupleRef, SystemRuntimeFacadeRef }).VerifyDiagnostics(
                // (16,9): error CS1929: '(int intValue1, int intValue2)' does not contain a definition for 'Print' and the best extension method overload 'Extensions.Print(ref (long, long))' requires a receiver of type 'ref (long, long)'
                //         intTuple.Print();                       // Should be an error
                Diagnostic(ErrorCode.ERR_BadInstanceArgType, "intTuple").WithArguments("(int intValue1, int intValue2)", "Print", "Extensions.Print(ref (long, long))", "ref (long, long)").WithLocation(16, 9));
        }

        [Fact]
        public void Conversion_Tuples_InExtensionMethods_NotAllowed()
        {
            var code = @"
public static class Extensions
{
    public static void Print(in this (long, long) x)
    {
        System.Console.WriteLine(x);
    }
}
public class Test
{
    public static void Main()
    {
        int intValue1 = 0;
        int intValue2 = 0;
        var intTuple = (intValue1, intValue2);
        intTuple.Print();                       // Should be an error

        long longValue1 = 0;
        long longValue2 = 0;
        var longTuple = (longValue1, longValue2);
        longTuple.Print();                      // Should be OK
    }
}";

            CreateCompilationWithMscorlib40AndSystemCore(code, references: new[] { ValueTupleRef, SystemRuntimeFacadeRef }).VerifyDiagnostics(
                // (16,9): error CS1929: '(int intValue1, int intValue2)' does not contain a definition for 'Print' and the best extension method overload 'Extensions.Print(in (long, long))' requires a receiver of type 'in (long, long)'
                //         intTuple.Print();                       // Should be an error
                Diagnostic(ErrorCode.ERR_BadInstanceArgType, "intTuple").WithArguments("(int intValue1, int intValue2)", "Print", "Extensions.Print(in (long, long))", "in (long, long)").WithLocation(16, 9));
        }

        [Fact]
        public void Conversions_Nullables_RefExtensionMethods_NotAllowed()
        {
            var code = @"
public static class Extensions
{
    public static void Print(ref this int? x)
    {
        System.Console.WriteLine(x.Value);
    }
}
public class Test
{
    public static void Main()
    {
        0.Print();                  // Should be an error

        int intValue = 0;
        intValue.Print();           // Should be an error

        int? nullableValue = intValue;
        nullableValue.Print();      // Should be OK
    }
}";

            CreateCompilationWithMscorlib40AndSystemCore(code).VerifyDiagnostics(
                // (13,9): error CS1929: 'int' does not contain a definition for 'Print' and the best extension method overload 'Extensions.Print(ref int?)' requires a receiver of type 'ref int?'
                //         0.Print();                  // Should be an error
                Diagnostic(ErrorCode.ERR_BadInstanceArgType, "0").WithArguments("int", "Print", "Extensions.Print(ref int?)", "ref int?").WithLocation(13, 9),
                // (16,9): error CS1929: 'int' does not contain a definition for 'Print' and the best extension method overload 'Extensions.Print(ref int?)' requires a receiver of type 'ref int?'
                //         intValue.Print();           // Should be an error
                Diagnostic(ErrorCode.ERR_BadInstanceArgType, "intValue").WithArguments("int", "Print", "Extensions.Print(ref int?)", "ref int?").WithLocation(16, 9));
        }

        [Fact]
        public void Conversions_Nullables_InExtensionMethods_NotAllowed()
        {
            var code = @"
public static class Extensions
{
    public static void Print(in this int? x)
    {
        System.Console.WriteLine(x.Value);
    }
}
public class Test
{
    public static void Main()
    {
        0.Print();                  // Should be an error

        int intValue = 0;
        intValue.Print();           // Should be an error

        int? nullableValue = intValue;
        nullableValue.Print();      // Should be OK
    }
}";

            CreateCompilationWithMscorlib40AndSystemCore(code).VerifyDiagnostics(
                // (13,9): error CS1929: 'int' does not contain a definition for 'Print' and the best extension method overload 'Extensions.Print(in int?)' requires a receiver of type 'in int?'
                //         0.Print();                  // Should be an error
                Diagnostic(ErrorCode.ERR_BadInstanceArgType, "0").WithArguments("int", "Print", "Extensions.Print(in int?)", "in int?").WithLocation(13, 9),
                // (16,9): error CS1929: 'int' does not contain a definition for 'Print' and the best extension method overload 'Extensions.Print(in int?)' requires a receiver of type 'in int?'
                //         intValue.Print();           // Should be an error
                Diagnostic(ErrorCode.ERR_BadInstanceArgType, "intValue").WithArguments("int", "Print", "Extensions.Print(in int?)", "in int?").WithLocation(16, 9));
        }

        [Fact]
        public void Conversions_ImplicitOperators_RefExtensionMethods_NotAllowed()
        {
            var code = @"
public static class Extensions
{
    public static void Print(ref this Test x)
    {
        System.Console.WriteLine(x);
    }
}
public struct Test
{
    public static implicit operator Test(string value) => default(Test);

    public void TryMethod()
    {
        string stringValue = ""test"";
        stringValue.Print();            // Should be an error

        Test testValue = stringValue;
        testValue.Print();              // Should be OK
    }
}";

            CreateCompilationWithMscorlib40AndSystemCore(code).VerifyDiagnostics(
                // (16,9): error CS1929: 'string' does not contain a definition for 'Print' and the best extension method overload 'Extensions.Print(ref Test)' requires a receiver of type 'ref Test'
                //         stringValue.Print();            // Should be an error
                Diagnostic(ErrorCode.ERR_BadInstanceArgType, "stringValue").WithArguments("string", "Print", "Extensions.Print(ref Test)", "ref Test").WithLocation(16, 9));
        }

        [Fact]
        public void Conversions_ImplicitOperators_InExtensionMethods_NotAllowed()
        {
            var code = @"
public static class Extensions
{
    public static void Print(ref this Test x)
    {
        System.Console.WriteLine(x);
    }
}
public struct Test
{
    public static implicit operator Test(string value) => default(Test);

    public void TryMethod()
    {
        string stringValue = ""test"";
        stringValue.Print();            // Should be an error

        Test testValue = stringValue;
        testValue.Print();              // Should be OK
    }
}";

            CreateCompilationWithMscorlib40AndSystemCore(code).VerifyDiagnostics(
                // (16,9): error CS1929: 'string' does not contain a definition for 'Print' and the best extension method overload 'Extensions.Print(ref Test)' requires a receiver of type 'ref Test'
                //         stringValue.Print();            // Should be an error
                Diagnostic(ErrorCode.ERR_BadInstanceArgType, "stringValue").WithArguments("string", "Print", "Extensions.Print(ref Test)", "ref Test").WithLocation(16, 9));
        }

        [Fact]
        public void ColorColorCasesShouldBeResolvedCorrectly_RefExtensionMethods()
        {
            var code = @"
public struct Color
{
    public void Instance()
    {
        System.Console.Write(""Instance"");
    }
    public static void Static()
    {
        System.Console.Write(""Static"");
    }
}
public static class Extensions
{
    public static void Extension(ref this Color x)
    {
        System.Console.Write(""Extension"");
    }
}
public class Test
{
    private static Color Color = new Color();

    public static void Main()
    {
        Color.Instance();
        System.Console.Write("","");
        Color.Extension();
        System.Console.Write("","");
        Color.Static();
    }
}";

            CompileAndVerify(code, expectedOutput: "Instance,Extension,Static");
        }

        [Fact]
        public void ColorColorCasesShouldBeResolvedCorrectly_InExtensionMethods()
        {
            var code = @"
public struct Color
{
    public void Instance()
    {
        System.Console.Write(""Instance"");
    }
    public static void Static()
    {
        System.Console.Write(""Static"");
    }
}
public static class Extensions
{
    public static void Extension(in this Color x)
    {
        System.Console.Write(""Extension"");
    }
}
public class Test
{
    private static Color Color = new Color();

    public static void Main()
    {
        Color.Instance();
        System.Console.Write("","");
        Color.Extension();
        System.Console.Write("","");
        Color.Static();
    }
}";

            CompileAndVerify(code, expectedOutput: "Instance,Extension,Static");
        }

        [Fact]
        public void RecursiveCalling_RefExtensionMethods()
        {
            var code = @"
public struct S1
{
    public int i;

    public void Mutate()
    {
        System.Console.Write(i--);
    }
}
public static class Extensions
{
    public static void PrintValue(ref this S1 obj)
    {
        if (obj.i > 0)
        {
            obj.Mutate();
            obj.PrintValue();
        }
    }
}
public class Program
{
    public static void Main()
    {
        var obj = new S1 { i = 5 };
        obj.PrintValue();
    }
}";

            CompileAndVerify(code, expectedOutput: "54321");
        }

        [Fact]
        public void MutationIsObserved_RefExtensionMethods()
        {
            var code = @"
public static class Extensions
{
    public static void Decrement(ref this int p)
    {
        p--;
    }
}
public class Program
{
    public static void Main()
    {
        int p = 8;
        p.Decrement();
        System.Console.WriteLine(p);
    }
}";

            CompileAndVerify(code, expectedOutput: "7");
        }

        [Fact]
        public void RecursiveCalling_InExtensionMethods()
        {
            var code = @"
public struct S1
{
    public int i;

    public void Mutate()
    {
        System.Console.Write(i--);
    }
}
public static class Extensions
{
    public static void PrintValue(in this S1 obj, S1 other)
    {
        if (other.i > 0)
        {
            // should not mutate
            obj.Mutate();

            // should mutate
            other.Mutate();

            obj.PrintValue(other);
        }
    }
}
public class Program
{
    public static void Main()
    {
        var obj = new S1 { i = 5 };
        obj.PrintValue(obj);
    }
}";

            CompileAndVerify(code, expectedOutput: "5554535251");
        }

        [Fact]
        public void AmbiguousRefnessForExtensionMethods_RValue()
        {
            var code = @"
public static class Ext1
{
    public static void Print(ref this int p)
    {
        System.Console.WriteLine(p);
    }
}
public static class Ext2
{
    public static void Print(in this int p)
    {
        System.Console.WriteLine(p);
    }
}
public class Program
{
    public static void Main()
    {
        0.Print();                  // Error
        Ext2.Print(0);              // Ok
    }
}";

            CreateCompilationWithMscorlib40AndSystemCore(code).VerifyDiagnostics(
                // (20,11): error CS0121: The call is ambiguous between the following methods or properties: 'Ext1.Print(ref int)' and 'Ext2.Print(in int)'
                //         0.Print();                  // Error
                Diagnostic(ErrorCode.ERR_AmbigCall, "Print").WithArguments("Ext1.Print(ref int)", "Ext2.Print(in int)").WithLocation(20, 11));
        }

        [Fact]
        public void AmbiguousRefnessForExtensionMethods_LValue()
        {
            var code = @"
public static class Ext1
{
    public static void Print(ref this int p)
    {
        System.Console.WriteLine(p);
    }
}
public static class Ext2
{
    public static void Print(in this int p)
    {
        System.Console.WriteLine(p);
    }
}
public class Program
{
    public static void Main()
    {
        int value = 0;
        value.Print();              // Error
        
        Ext1.Print(ref value);      // Ok
        Ext2.Print(value);          // Ok
    }
}";

            CreateCompilationWithMscorlib40AndSystemCore(code).VerifyDiagnostics(
                // (21,15): error CS0121: The call is ambiguous between the following methods or properties: 'Ext1.Print(ref int)' and 'Ext2.Print(in int)'
                //         value.Print();              // Error
                Diagnostic(ErrorCode.ERR_AmbigCall, "Print").WithArguments("Ext1.Print(ref int)", "Ext2.Print(in int)").WithLocation(21, 15));
        }

        [Fact]
        public void ReadOnlynessPreservedThroughMultipleCalls()
        {
            var code = @"
public static class Ext
{
    public static void ReadOnly(in int p)
    {
        Ref(ref p);     // Should be an error
    }
    public static void Ref(ref int p)
    {
        Ref(ref p);     // Should be OK
    }
}";

            CreateCompilationWithMscorlib40AndSystemCore(code).VerifyDiagnostics(
                // (6,17): error CS8329: Cannot use variable 'p' as a ref or out value because it is a readonly variable
                //         Ref(ref p);     // Should be an error
                Diagnostic(ErrorCode.ERR_RefReadonlyNotField, "p").WithArguments("variable", "p").WithLocation(6, 17));
        }

        [Fact]
        public void ParameterSymbolsRetrievedThroughSemanticModel_RefExtensionMethods()
        {
            var code = @"
public static class Ext
{
    public static void Method(ref this int p) { }
}";

            var comp = CreateCompilationWithMscorlib40AndSystemCore(code).VerifyDiagnostics();
            var tree = comp.SyntaxTrees.Single();
            var parameter = tree.FindNodeOrTokenByKind(SyntaxKind.Parameter);
            Assert.True(parameter.IsNode);

            var model = comp.GetSemanticModel(tree);
            var symbol = (IParameterSymbol)model.GetDeclaredSymbolForNode(parameter.AsNode());
            Assert.Equal(RefKind.Ref, symbol.RefKind);
        }

        [Fact]
        public void ParameterSymbolsRetrievedThroughSemanticModel_InExtensionMethods()
        {
            var code = @"
public static class Ext
{
    public static void Method(in this int p) { }
}";

            var comp = CreateCompilationWithMscorlib40AndSystemCore(code).VerifyDiagnostics();
            var tree = comp.SyntaxTrees.Single();
            var parameter = tree.FindNodeOrTokenByKind(SyntaxKind.Parameter);
            Assert.True(parameter.IsNode);

            var model = comp.GetSemanticModel(tree);
            var symbol = (IParameterSymbol)model.GetDeclaredSymbolForNode(parameter.AsNode());
            Assert.Equal(RefKind.In, symbol.RefKind);
        }

        [Fact]
        public void ParameterSymbolsRetrievedThroughSemanticModel_RefExtensionMethods2()
        {
            var code = @"
public static class Ext
{
    public static void Method(this ref int p) { }
}";

            var comp = CreateCompilationWithMscorlib40AndSystemCore(code).VerifyDiagnostics();
            var tree = comp.SyntaxTrees.Single();
            var parameter = tree.FindNodeOrTokenByKind(SyntaxKind.Parameter);
            Assert.True(parameter.IsNode);

            var model = comp.GetSemanticModel(tree);
            var symbol = (IParameterSymbol)model.GetDeclaredSymbolForNode(parameter.AsNode());
            Assert.Equal(RefKind.Ref, symbol.RefKind);
        }

        [Fact]
        public void ParameterSymbolsRetrievedThroughSemanticModel_InExtensionMethods2()
        {
            var code = @"
public static class Ext
{
    public static void Method(this in int p) { }
}";

            var comp = CreateCompilationWithMscorlib40AndSystemCore(code).VerifyDiagnostics();
            var tree = comp.SyntaxTrees.Single();
            var parameter = tree.FindNodeOrTokenByKind(SyntaxKind.Parameter);
            Assert.True(parameter.IsNode);

            var model = comp.GetSemanticModel(tree);
            var symbol = (IParameterSymbol)model.GetDeclaredSymbolForNode(parameter.AsNode());
            Assert.Equal(RefKind.In, symbol.RefKind);
        }

        [Fact]
        public void BadContainingType_ThisWithRef()
        {
            var test = @"
using System;
public static class GenExtensions<X> where X : struct
{
    //No type parameters
    public static void Goo1(ref this int i) {}
    public static void Goo1(ref this X x) {}
    public static void Goo2(this ref int i) {}
    public static void Goo2(this ref X x) {}
    //Single type parameter
    public static void Goo1<T>(ref this T t) where T : struct {}
    public static void Goo1<T>(ref this X x) {}
    public static void Goo2<T>(this ref T t) where T : struct {}
    public static void Goo2<T>(this ref X x) {}
    //Multiple type parameters
    public static void Goo1<T,U,V>(ref this U u) where U : struct {}
    public static void Goo1<T,U,V>(ref this X x) {}
    public static void Goo2<T,U,V>(this ref U u) where U : struct {}
    public static void Goo2<T,U,V>(this ref X x) {}
}
";

            CreateCompilationWithMscorlib40AndSystemCore(test).GetDeclarationDiagnostics().Verify(
                // (3,21): error CS1106: Extension method must be defined in a non-generic static class
                // public static class GenExtensions<X> where X : struct
                Diagnostic(ErrorCode.ERR_BadExtensionAgg, "GenExtensions").WithLocation(3, 21),
                // (3,21): error CS1106: Extension method must be defined in a non-generic static class
                // public static class GenExtensions<X> where X : struct
                Diagnostic(ErrorCode.ERR_BadExtensionAgg, "GenExtensions").WithLocation(3, 21),
                // (3,21): error CS1106: Extension method must be defined in a non-generic static class
                // public static class GenExtensions<X> where X : struct
                Diagnostic(ErrorCode.ERR_BadExtensionAgg, "GenExtensions").WithLocation(3, 21),
                // (3,21): error CS1106: Extension method must be defined in a non-generic static class
                // public static class GenExtensions<X> where X : struct
                Diagnostic(ErrorCode.ERR_BadExtensionAgg, "GenExtensions").WithLocation(3, 21),
                // (3,21): error CS1106: Extension method must be defined in a non-generic static class
                // public static class GenExtensions<X> where X : struct
                Diagnostic(ErrorCode.ERR_BadExtensionAgg, "GenExtensions").WithLocation(3, 21),
                // (3,21): error CS1106: Extension method must be defined in a non-generic static class
                // public static class GenExtensions<X> where X : struct
                Diagnostic(ErrorCode.ERR_BadExtensionAgg, "GenExtensions").WithLocation(3, 21),
                // (3,21): error CS1106: Extension method must be defined in a non-generic static class
                // public static class GenExtensions<X> where X : struct
                Diagnostic(ErrorCode.ERR_BadExtensionAgg, "GenExtensions").WithLocation(3, 21),
                // (3,21): error CS1106: Extension method must be defined in a non-generic static class
                // public static class GenExtensions<X> where X : struct
                Diagnostic(ErrorCode.ERR_BadExtensionAgg, "GenExtensions").WithLocation(3, 21),
                // (3,21): error CS1106: Extension method must be defined in a non-generic static class
                // public static class GenExtensions<X> where X : struct
                Diagnostic(ErrorCode.ERR_BadExtensionAgg, "GenExtensions").WithLocation(3, 21),
                // (3,21): error CS1106: Extension method must be defined in a non-generic static class
                // public static class GenExtensions<X> where X : struct
                Diagnostic(ErrorCode.ERR_BadExtensionAgg, "GenExtensions").WithLocation(3, 21),
                // (3,21): error CS1106: Extension method must be defined in a non-generic static class
                // public static class GenExtensions<X> where X : struct
                Diagnostic(ErrorCode.ERR_BadExtensionAgg, "GenExtensions").WithLocation(3, 21),
                // (3,21): error CS1106: Extension method must be defined in a non-generic static class
                // public static class GenExtensions<X> where X : struct
                Diagnostic(ErrorCode.ERR_BadExtensionAgg, "GenExtensions").WithLocation(3, 21));
        }

        [Fact]
        public void UsingRefExtensionMethodsBeforeVersion7_2ProducesDiagnostics_RefSyntax_SameCompilation()
        {
            var code = @"
public static class Ext
{
    public static void Print(ref this int p)
    {
        System.Console.WriteLine(p);
    }
}
public static class Program
{
    public static void Main()
    {
        int p = 5;
        p.Print();
    }
}";

            CreateCompilationWithMscorlib40AndSystemCore(code, parseOptions: CSharpParseOptions.Default.WithLanguageVersion(LanguageVersion.CSharp7_1)).VerifyDiagnostics(
                // (4,34): error CS8302: Feature 'ref extension methods' is not available in C# 7.1. Please use language version 7.2 or greater.
                //     public static void Print(ref this int p)
                Diagnostic(ErrorCode.ERR_FeatureNotAvailableInVersion7_1, "this").WithArguments("ref extension methods", "7.2").WithLocation(4, 34),
                // (14,9): error CS8302: Feature 'ref extension methods' is not available in C# 7.1. Please use language version 7.2 or greater.
                //         p.Print();
                Diagnostic(ErrorCode.ERR_FeatureNotAvailableInVersion7_1, "p").WithArguments("ref extension methods", "7.2").WithLocation(14, 9));

            CompileAndVerify(code, expectedOutput: "5");
        }

        [Fact]
        public void UsingRefExtensionMethodsBeforeVersion7_2ProducesDiagnostics_RefSyntax_DifferentCompilation()
        {
            var reference = CreateCompilationWithMscorlib40AndSystemCore(@"
public static class Ext
{
    public static void Print(ref this int p)
    {
        System.Console.WriteLine(p);
    }
}");

            var code = @"
public static class Program
{
    public static void Main()
    {
        int p = 5;
        p.Print();
    }
}";

            CreateCompilationWithMscorlib40AndSystemCore(
                source: code,
                parseOptions: CSharpParseOptions.Default.WithLanguageVersion(LanguageVersion.CSharp7_1),
                references: new[] { reference.ToMetadataReference() }).VerifyDiagnostics(
                // (7,9): error CS8302: Feature 'ref extension methods' is not available in C# 7.1. Please use language version 7.2 or greater.
                //         p.Print();
                Diagnostic(ErrorCode.ERR_FeatureNotAvailableInVersion7_1, "p").WithArguments("ref extension methods", "7.2").WithLocation(7, 9));

            CreateCompilationWithMscorlib40AndSystemCore(
                source: code,
                parseOptions: CSharpParseOptions.Default.WithLanguageVersion(LanguageVersion.CSharp7_1),
                references: new[] { reference.EmitToImageReference() }).VerifyDiagnostics(
                // (7,9): error CS8302: Feature 'ref extension methods' is not available in C# 7.1. Please use language version 7.2 or greater.
                //         p.Print();
                Diagnostic(ErrorCode.ERR_FeatureNotAvailableInVersion7_1, "p").WithArguments("ref extension methods", "7.2").WithLocation(7, 9));

            CompileAndVerify(code, references: new[] { reference.ToMetadataReference() }, expectedOutput: "5");
            CompileAndVerify(code, references: new[] { reference.EmitToImageReference() }, expectedOutput: "5");
        }

        [Fact]
        public void UsingRefExtensionMethodsBeforeVersion7_2ProducesDiagnostics_InSyntax_SameCompilation()
        {
            var code = @"
public static class Ext
{
    public static void Print0(in this int p)
        => System.Console.Write(p);
    public static void Print1(this in int p)
        => System.Console.Write(p);
    public static void Print2(ref this int p)
        => System.Console.Write(p);
    public static void Print3(this ref int p)
        => System.Console.Write(p);
}
public static class Program
{
    public static void Main()
    {
        int p = 5;
        p.Print0();
        p.Print1();
        p.Print2();
        p.Print3();
    }
}";

            CreateCompilationWithMscorlib40AndSystemCore(code, parseOptions: CSharpParseOptions.Default.WithLanguageVersion(LanguageVersion.CSharp7_1)).VerifyDiagnostics(
                // (4,31): error CS8302: Feature 'readonly references' is not available in C# 7.1. Please use language version 7.2 or greater.
                //     public static void Print0(in this int p)
                Diagnostic(ErrorCode.ERR_FeatureNotAvailableInVersion7_1, "in").WithArguments("readonly references", "7.2").WithLocation(4, 31),
                // (4,34): error CS8302: Feature 'ref extension methods' is not available in C# 7.1. Please use language version 7.2 or greater.
                //     public static void Print0(in this int p)
                Diagnostic(ErrorCode.ERR_FeatureNotAvailableInVersion7_1, "this").WithArguments("ref extension methods", "7.2").WithLocation(4, 34),
                // (6,36): error CS8302: Feature 'readonly references' is not available in C# 7.1. Please use language version 7.2 or greater.
                //     public static void Print1(this in int p)
                Diagnostic(ErrorCode.ERR_FeatureNotAvailableInVersion7_1, "in").WithArguments("readonly references", "7.2").WithLocation(6, 36),
                // (6,36): error CS8302: Feature 'ref extension methods' is not available in C# 7.1. Please use language version 7.2 or greater.
                //     public static void Print1(this in int p)
                Diagnostic(ErrorCode.ERR_FeatureNotAvailableInVersion7_1, "in").WithArguments("ref extension methods", "7.2").WithLocation(6, 36),
                // (8,35): error CS8302: Feature 'ref extension methods' is not available in C# 7.1. Please use language version 7.2 or greater.
                //     public static void Print2(ref this int p)
                Diagnostic(ErrorCode.ERR_FeatureNotAvailableInVersion7_1, "this").WithArguments("ref extension methods", "7.2").WithLocation(8, 35),
                // (10,36): error CS8302: Feature 'ref extension methods' is not available in C# 7.1. Please use language version 7.2 or greater.
                //     public static void Print3(this ref int p)
                Diagnostic(ErrorCode.ERR_FeatureNotAvailableInVersion7_1, "ref").WithArguments("ref extension methods", "7.2").WithLocation(10, 36),
                // (18,9): error CS8302: Feature 'ref extension methods' is not available in C# 7.1. Please use language version 7.2 or greater.
                //         p.Print0();
                Diagnostic(ErrorCode.ERR_FeatureNotAvailableInVersion7_1, "p").WithArguments("ref extension methods", "7.2").WithLocation(18, 9),
                // (19,9): error CS8302: Feature 'ref extension methods' is not available in C# 7.1. Please use language version 7.2 or greater.
                //         p.Print1();
                Diagnostic(ErrorCode.ERR_FeatureNotAvailableInVersion7_1, "p").WithArguments("ref extension methods", "7.2").WithLocation(19, 9),
                // (20,9): error CS8302: Feature 'ref extension methods' is not available in C# 7.1. Please use language version 7.2 or greater.
                //         p.Print2();
                Diagnostic(ErrorCode.ERR_FeatureNotAvailableInVersion7_1, "p").WithArguments("ref extension methods", "7.2").WithLocation(20, 9),
                // (21,9): error CS8302: Feature 'ref extension methods' is not available in C# 7.1. Please use language version 7.2 or greater.
                //         p.Print3();
                Diagnostic(ErrorCode.ERR_FeatureNotAvailableInVersion7_1, "p").WithArguments("ref extension methods", "7.2").WithLocation(21, 9));

            CompileAndVerify(code, expectedOutput: "5555");
        }

        [Fact]
        public void UsingRefExtensionMethodsBeforeVersion7_2ProducesDiagnostics_InSyntax_DifferentCompilation()
        {
            var reference = CreateCompilationWithMscorlib40AndSystemCore(@"
public static class Ext
{
    public static void Print(in this int p)
    {
        System.Console.WriteLine(p);
    }
}");

            var code = @"
public static class Program
{
    public static void Main()
    {
        int p = 5;
        p.Print();
    }
}";

            CreateCompilationWithMscorlib40AndSystemCore(
                source: code,
                parseOptions: CSharpParseOptions.Default.WithLanguageVersion(LanguageVersion.CSharp7_1),
                references: new[] { reference.ToMetadataReference() }).VerifyDiagnostics(
                // (7,9): error CS8302: Feature 'ref extension methods' is not available in C# 7.1. Please use language version 7.2 or greater.
                //         p.Print();
                Diagnostic(ErrorCode.ERR_FeatureNotAvailableInVersion7_1, "p").WithArguments("ref extension methods", "7.2").WithLocation(7, 9));

            CreateCompilationWithMscorlib40AndSystemCore(
                source: code,
                parseOptions: CSharpParseOptions.Default.WithLanguageVersion(LanguageVersion.CSharp7_1),
                references: new[] { reference.EmitToImageReference() }).VerifyDiagnostics(
                // (7,9): error CS8302: Feature 'ref extension methods' is not available in C# 7.1. Please use language version 7.2 or greater.
                //         p.Print();
                Diagnostic(ErrorCode.ERR_FeatureNotAvailableInVersion7_1, "p").WithArguments("ref extension methods", "7.2").WithLocation(7, 9));

            CompileAndVerify(code, references: new[] { reference.ToMetadataReference() }, expectedOutput: "5");
            CompileAndVerify(code, references: new[] { reference.EmitToImageReference() }, expectedOutput: "5");
        }

        private const string ExtraRefReadOnlyIL = @"
.class private auto ansi sealed beforefieldinit Microsoft.CodeAnalysis.EmbeddedAttribute extends [mscorlib]System.Attribute
{
  .custom instance void [mscorlib]System.Runtime.CompilerServices.CompilerGeneratedAttribute::.ctor() = ( 01 00 00 00 )
  .custom instance void Microsoft.CodeAnalysis.EmbeddedAttribute::.ctor() = ( 01 00 00 00 )
  .method public hidebysig specialname rtspecialname instance void  .ctor() cil managed
  {
    .maxstack  8
    IL_0000:  ldarg.0
    IL_0001:  call       instance void [mscorlib]System.Attribute::.ctor()
    IL_0006:  nop
    IL_0007:  ret
  }
}

.class private auto ansi sealed beforefieldinit System.Runtime.CompilerServices.IsReadOnlyAttribute extends [mscorlib]System.Attribute
{
  .custom instance void [mscorlib]System.Runtime.CompilerServices.CompilerGeneratedAttribute::.ctor() = ( 01 00 00 00 )
  .custom instance void Microsoft.CodeAnalysis.EmbeddedAttribute::.ctor() = ( 01 00 00 00 )
  .method public hidebysig specialname rtspecialname instance void  .ctor() cil managed
  {
    .maxstack  8
    IL_0000:  ldarg.0
    IL_0001:  call       instance void [mscorlib]System.Attribute::.ctor()
    IL_0006:  nop
    IL_0007:  ret
  }
}";
    }
}<|MERGE_RESOLUTION|>--- conflicted
+++ resolved
@@ -1497,11 +1497,7 @@
 }";
 
             CreateCompilationWithMscorlib40AndSystemCore(code).VerifyDiagnostics(
-<<<<<<< HEAD
-                // (6,9): error CS8331: Cannot assign to variable 'p' because it is a readonly variable
-=======
-                // (6,9): error CS8408: Cannot assign to variable 'in int' or use it as the right hand side of a ref assignment because it is a readonly variable
->>>>>>> e263437d
+                // (6,9): error CS8331: Cannot assign to variable 'p' or use it as the right hand side of a ref assignment because it is a readonly variable
                 //         p++;
                 Diagnostic(ErrorCode.ERR_AssignReadonlyNotField, "p").WithArguments("variable", "p").WithLocation(6, 9));
         }
