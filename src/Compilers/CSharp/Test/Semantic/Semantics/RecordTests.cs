﻿// Licensed to the .NET Foundation under one or more agreements.
// The .NET Foundation licenses this file to you under the MIT license.
// See the LICENSE file in the project root for more information.

#nullable enable

using System.Collections.Generic;
using System.Collections.Immutable;
using System.Linq;
using Microsoft.CodeAnalysis.CSharp.Symbols;
using Microsoft.CodeAnalysis.CSharp.Syntax;
using Microsoft.CodeAnalysis.CSharp.Test.Utilities;
using Microsoft.CodeAnalysis.Test.Extensions;
using Microsoft.CodeAnalysis.Test.Utilities;
using Roslyn.Test.Utilities;
using Xunit;

namespace Microsoft.CodeAnalysis.CSharp.UnitTests.Semantics
{
    public class RecordTests : CompilingTestBase
    {
        private static CSharpCompilation CreateCompilation(CSharpTestSource source)
            => CSharpTestBase.CreateCompilation(new[] { source, IsExternalInitTypeDefinition },
                parseOptions: TestOptions.RegularPreview);

        private CompilationVerifier CompileAndVerify(
            CSharpTestSource src,
            string? expectedOutput = null,
            IEnumerable<MetadataReference>? references = null)
            => base.CompileAndVerify(
                new[] { src, IsExternalInitTypeDefinition },
                expectedOutput: expectedOutput,
                parseOptions: TestOptions.RegularPreview,
                references: references,
                // init-only is unverifiable
                verify: Verification.Skipped);

        [Fact]
        public void RecordLanguageVersion()
        {
            var src1 = @"
class Point(int x, int y);
";
            var src2 = @"
record Point { }
";
            var src3 = @"
record Point(int x, int y);
";
            var comp = CreateCompilation(src1, parseOptions: TestOptions.Regular8);
            comp.VerifyDiagnostics(
                // error CS8805: Program using top-level statements must be an executable.
                Diagnostic(ErrorCode.ERR_SimpleProgramNotAnExecutable).WithLocation(1, 1),
                // (2,12): error CS1514: { expected
                // class Point(int x, int y);
                Diagnostic(ErrorCode.ERR_LbraceExpected, "(").WithLocation(2, 12),
                // (2,12): error CS1513: } expected
                // class Point(int x, int y);
                Diagnostic(ErrorCode.ERR_RbraceExpected, "(").WithLocation(2, 12),
                // (2,12): error CS8652: The feature 'top-level statements' is currently in Preview and *unsupported*. To use Preview features, use the 'preview' language version.
                // class Point(int x, int y);
                Diagnostic(ErrorCode.ERR_FeatureInPreview, "(int x, int y);").WithArguments("top-level statements").WithLocation(2, 12),
                // (2,12): error CS8803: Top-level statements must precede namespace and type declarations.
                // class Point(int x, int y);
                Diagnostic(ErrorCode.ERR_TopLevelStatementAfterNamespaceOrType, "(int x, int y);").WithLocation(2, 12),
                // (2,12): error CS0201: Only assignment, call, increment, decrement, await, and new object expressions can be used as a statement
                // class Point(int x, int y);
                Diagnostic(ErrorCode.ERR_IllegalStatement, "(int x, int y)").WithLocation(2, 12),
                // (2,13): error CS8185: A declaration is not allowed in this context.
                // class Point(int x, int y);
                Diagnostic(ErrorCode.ERR_DeclarationExpressionNotPermitted, "int x").WithLocation(2, 13),
                // (2,13): error CS0165: Use of unassigned local variable 'x'
                // class Point(int x, int y);
                Diagnostic(ErrorCode.ERR_UseDefViolation, "int x").WithArguments("x").WithLocation(2, 13),
                // (2,20): error CS8185: A declaration is not allowed in this context.
                // class Point(int x, int y);
                Diagnostic(ErrorCode.ERR_DeclarationExpressionNotPermitted, "int y").WithLocation(2, 20),
                // (2,20): error CS0165: Use of unassigned local variable 'y'
                // class Point(int x, int y);
                Diagnostic(ErrorCode.ERR_UseDefViolation, "int y").WithArguments("y").WithLocation(2, 20)
            );
            comp = CreateCompilation(src2, parseOptions: TestOptions.Regular8);
            comp.VerifyDiagnostics(
                // (2,1): error CS0246: The type or namespace name 'record' could not be found (are you missing a using directive or an assembly reference?)
                // record Point { }
                Diagnostic(ErrorCode.ERR_SingleTypeNameNotFound, "record").WithArguments("record").WithLocation(2, 1),
                // (2,8): error CS0116: A namespace cannot directly contain members such as fields or methods
                // record Point { }
                Diagnostic(ErrorCode.ERR_NamespaceUnexpected, "Point").WithLocation(2, 8),
                // (2,8): error CS0548: '<invalid-global-code>.Point': property or indexer must have at least one accessor
                // record Point { }
                Diagnostic(ErrorCode.ERR_PropertyWithNoAccessors, "Point").WithArguments("<invalid-global-code>.Point").WithLocation(2, 8)
            );
            comp = CreateCompilation(src3, parseOptions: TestOptions.Regular8);
            comp.VerifyDiagnostics(
                // error CS8805: Program using top-level statements must be an executable.
                Diagnostic(ErrorCode.ERR_SimpleProgramNotAnExecutable).WithLocation(1, 1),
                // (2,1): error CS8652: The feature 'top-level statements' is currently in Preview and *unsupported*. To use Preview features, use the 'preview' language version.
                // record Point(int x, int y);
                Diagnostic(ErrorCode.ERR_FeatureInPreview, "record Point(int x, int y);").WithArguments("top-level statements").WithLocation(2, 1),
                // (2,1): error CS0246: The type or namespace name 'record' could not be found (are you missing a using directive or an assembly reference?)
                // record Point(int x, int y);
                Diagnostic(ErrorCode.ERR_SingleTypeNameNotFound, "record").WithArguments("record").WithLocation(2, 1),
                // (2,8): error CS8112: Local function 'Point(int, int)' must declare a body because it is not marked 'static extern'.
                // record Point(int x, int y);
                Diagnostic(ErrorCode.ERR_LocalFunctionMissingBody, "Point").WithArguments("Point(int, int)").WithLocation(2, 8),
                // (2,8): warning CS8321: The local function 'Point' is declared but never used
                // record Point(int x, int y);
                Diagnostic(ErrorCode.WRN_UnreferencedLocalFunction, "Point").WithArguments("Point").WithLocation(2, 8)
            );

            comp = CreateCompilation(src1);
            comp.VerifyDiagnostics(
                // error CS8805: Program using top-level statements must be an executable.
                Diagnostic(ErrorCode.ERR_SimpleProgramNotAnExecutable).WithLocation(1, 1),
                // (2,12): error CS1514: { expected
                // class Point(int x, int y);
                Diagnostic(ErrorCode.ERR_LbraceExpected, "(").WithLocation(2, 12),
                // (2,12): error CS1513: } expected
                // class Point(int x, int y);
                Diagnostic(ErrorCode.ERR_RbraceExpected, "(").WithLocation(2, 12),
                // (2,12): error CS8803: Top-level statements must precede namespace and type declarations.
                // class Point(int x, int y);
                Diagnostic(ErrorCode.ERR_TopLevelStatementAfterNamespaceOrType, "(int x, int y);").WithLocation(2, 12),
                // (2,12): error CS0201: Only assignment, call, increment, decrement, await, and new object expressions can be used as a statement
                // class Point(int x, int y);
                Diagnostic(ErrorCode.ERR_IllegalStatement, "(int x, int y)").WithLocation(2, 12),
                // (2,13): error CS8185: A declaration is not allowed in this context.
                // class Point(int x, int y);
                Diagnostic(ErrorCode.ERR_DeclarationExpressionNotPermitted, "int x").WithLocation(2, 13),
                // (2,13): error CS0165: Use of unassigned local variable 'x'
                // class Point(int x, int y);
                Diagnostic(ErrorCode.ERR_UseDefViolation, "int x").WithArguments("x").WithLocation(2, 13),
                // (2,20): error CS8185: A declaration is not allowed in this context.
                // class Point(int x, int y);
                Diagnostic(ErrorCode.ERR_DeclarationExpressionNotPermitted, "int y").WithLocation(2, 20),
                // (2,20): error CS0165: Use of unassigned local variable 'y'
                // class Point(int x, int y);
                Diagnostic(ErrorCode.ERR_UseDefViolation, "int y").WithArguments("y").WithLocation(2, 20)
            );
            comp = CreateCompilation(src2);
            comp.VerifyDiagnostics();

            comp = CreateCompilation(src3);
            comp.VerifyDiagnostics();
        }

        [Fact]
        public void TestInExpressionTree()
        {
            var source = @"
using System;
using System.Linq.Expressions;
public record C(int i)
{
    public static void M()
    {
        Expression<Func<C, C>> expr = c => c with { i = 5 };
    }
}";
            var comp = CreateCompilation(source);
            comp.VerifyDiagnostics(
                // (8,44): error CS8849: An expression tree may not contain a with-expression.
                //         Expression<Func<C, C>> expr = c => c with { i = 5 };
                Diagnostic(ErrorCode.ERR_ExpressionTreeContainsWithExpression, "c with { i = 5 }").WithLocation(8, 44)
                );
        }

        [Fact]
        public void PartialRecordMixedWithClass()
        {
            var src = @"
partial record C(int X, int Y)
{
}
partial class C
{
}
";
            var comp = CreateCompilation(src);
            comp.VerifyDiagnostics(
                // (5,15): error CS0261: Partial declarations of 'C' must be all classes, all records, all structs, or all interfaces
                // partial class C
                Diagnostic(ErrorCode.ERR_PartialTypeKindConflict, "C").WithArguments("C").WithLocation(5, 15)
                );
        }

        [Fact]
        public void RecordProperties_01()
        {
            var src = @"
using System;
record C(int X, int Y)
{
    int Z = 123;
    public static void Main()
    {
        var c = new C(1, 2);
        Console.WriteLine(c.X);
        Console.WriteLine(c.Y);
        Console.WriteLine(c.Z);
    }
}";
            var verifier = CompileAndVerify(src, expectedOutput: @"
1
2
123");
            verifier.VerifyIL("C..ctor(int, int)", @"
{
  // Code size       29 (0x1d)
  .maxstack  2
  IL_0000:  ldarg.0
  IL_0001:  ldarg.1
  IL_0002:  stfld      ""int C.<X>k__BackingField""
  IL_0007:  ldarg.0
  IL_0008:  ldarg.2
  IL_0009:  stfld      ""int C.<Y>k__BackingField""
  IL_000e:  ldarg.0
  IL_000f:  ldc.i4.s   123
  IL_0011:  stfld      ""int C.Z""
  IL_0016:  ldarg.0
  IL_0017:  call       ""object..ctor()""
  IL_001c:  ret
}
");
        }

        [Fact]
        public void RecordProperties_02()
        {
            var src = @"
using System;
record C(int X, int Y)
{
    public C(int a, int b)
    {
    }

    public static void Main()
    {
        var c = new C(1, 2);
        Console.WriteLine(c.X);
        Console.WriteLine(c.Y);
    }
}";
            var comp = CreateCompilation(src);
            comp.VerifyDiagnostics(
                // (3,9): error CS8851: There cannot be a primary constructor and a member constructor with the same parameter types.
                // record C(int X, int Y)
                Diagnostic(ErrorCode.ERR_DuplicateRecordConstructor, "(int X, int Y)").WithLocation(3, 9)
            );
        }

        [Fact]
        public void RecordProperties_03()
        {
            var src = @"
using System;
record C(int X, int Y)
{
    public int X { get; }

    public static void Main()
    {
        var c = new C(1, 2);
        Console.WriteLine(c.X);
        Console.WriteLine(c.Y);
    }
}";
            CompileAndVerify(src, expectedOutput: @"
0
2");
        }

        [Fact]
        public void RecordProperties_04()
        {
            var src = @"
using System;
record C(int X, int Y)
{
    public int X { get; } = 3;

    public static void Main()
    {
        var c = new C(1, 2);
        Console.WriteLine(c.X);
        Console.WriteLine(c.Y);
    }
}";
            CompileAndVerify(src, expectedOutput: @"
3
2");
        }

        [Fact]
        public void RecordProperties_05()
        {
            var src = @"
record C(int X, int X)
{
}";
            var comp = CreateCompilation(src);
            comp.VerifyDiagnostics(
                // (2,21): error CS0100: The parameter name 'X' is a duplicate
                // record C(int X, int X)
                Diagnostic(ErrorCode.ERR_DuplicateParamName, "X").WithArguments("X").WithLocation(2, 21),
                // (2,21): error CS0102: The type 'C' already contains a definition for 'X'
                // record C(int X, int X)
                Diagnostic(ErrorCode.ERR_DuplicateNameInClass, "X").WithArguments("C", "X").WithLocation(2, 21)
            );
        }

        [Fact]
        public void RecordProperties_06()
        {
            var src = @"
record C(int X, int Y)
{
    public void get_X() { }
    public void set_X() { }
    int get_Y(int value) => value;
    int set_Y(int value) => value;
}";
            var comp = CreateCompilation(src);
            comp.VerifyDiagnostics(
                // (2,14): error CS0082: Type 'C' already reserves a member called 'get_X' with the same parameter types
                // record C(int X, int Y)
                Diagnostic(ErrorCode.ERR_MemberReserved, "X").WithArguments("get_X", "C").WithLocation(2, 14),
                // (2,21): error CS0082: Type 'C' already reserves a member called 'set_Y' with the same parameter types
                // record C(int X, int Y)
                Diagnostic(ErrorCode.ERR_MemberReserved, "Y").WithArguments("set_Y", "C").WithLocation(2, 21));

            var actualMembers = comp.GetMember<NamedTypeSymbol>("C").GetMembers().ToTestDisplayStrings();
            var expectedMembers = new[]
            {
                "C C.<>Clone()",
                "System.Type C.EqualityContract.get",
                "System.Type C.EqualityContract { get; }",
                "C..ctor(System.Int32 X, System.Int32 Y)",
                "System.Int32 C.<X>k__BackingField",
                "System.Int32 C.X.get",
                "void modreq(System.Runtime.CompilerServices.IsExternalInit) C.X.init",
                "System.Int32 C.X { get; init; }",
                "System.Int32 C.<Y>k__BackingField",
                "System.Int32 C.Y.get",
                "void modreq(System.Runtime.CompilerServices.IsExternalInit) C.Y.init",
                "System.Int32 C.Y { get; init; }",
                "void C.get_X()",
                "void C.set_X()",
                "System.Int32 C.get_Y(System.Int32 value)",
                "System.Int32 C.set_Y(System.Int32 value)",
                "System.Int32 C.GetHashCode()",
                "System.Boolean C.Equals(System.Object? )",
                "System.Boolean C.Equals(C? )",
                "C..ctor(C )",
                "void C.Deconstruct(out System.Int32 X, out System.Int32 Y)"
            };
            AssertEx.Equal(expectedMembers, actualMembers);
        }

        [Fact]
        public void RecordProperties_07()
        {
            var comp = CreateCompilation(@"
record C1(object P, object get_P);
record C2(object get_P, object P);");
            comp.VerifyDiagnostics(
                // (2,18): error CS0102: The type 'C1' already contains a definition for 'get_P'
                // record C1(object P, object get_P);
                Diagnostic(ErrorCode.ERR_DuplicateNameInClass, "P").WithArguments("C1", "get_P").WithLocation(2, 18),
                // (3,32): error CS0102: The type 'C2' already contains a definition for 'get_P'
                // record C2(object get_P, object P);
                Diagnostic(ErrorCode.ERR_DuplicateNameInClass, "P").WithArguments("C2", "get_P").WithLocation(3, 32)
            );
        }

        [Fact]
        public void RecordProperties_08()
        {
            var comp = CreateCompilation(@"
record C1(object O1)
{
    public object O1 { get; } = O1;
    public object O2 { get; } = O1;
}");
            comp.VerifyDiagnostics();
        }

        [Fact]
        public void RecordProperties_09()
        {
            var src =
@"record C(object P1, object P2, object P3, object P4)
{
    class P1 { }
    object P2 = 2;
    int P3(object o) => 3;
    int P4<T>(T t) => 4;
}";
            var comp = CreateCompilation(src);
            comp.VerifyDiagnostics(
                // (1,17): error CS0102: The type 'C' already contains a definition for 'P1'
                // record C(object P1, object P2, object P3, object P4)
                Diagnostic(ErrorCode.ERR_DuplicateNameInClass, "P1").WithArguments("C", "P1").WithLocation(1, 17),
                // (1,28): error CS0102: The type 'C' already contains a definition for 'P2'
                // record C(object P1, object P2, object P3, object P4)
                Diagnostic(ErrorCode.ERR_DuplicateNameInClass, "P2").WithArguments("C", "P2").WithLocation(1, 28),
                // (1,39): error CS0102: The type 'C' already contains a definition for 'P3'
                // record C(object P1, object P2, object P3, object P4)
                Diagnostic(ErrorCode.ERR_DuplicateNameInClass, "P3").WithArguments("C", "P3").WithLocation(1, 39),
                // (1,50): error CS0102: The type 'C' already contains a definition for 'P4'
                // record C(object P1, object P2, object P3, object P4)
                Diagnostic(ErrorCode.ERR_DuplicateNameInClass, "P4").WithArguments("C", "P4").WithLocation(1, 50));
        }

        [Fact]
        public void RecordProperties_10()
        {
            var src =
@"record C(object P)
{
    const int P = 4;
}";
            var comp = CreateCompilation(src);
            comp.VerifyDiagnostics(
                // (1,17): error CS0102: The type 'C' already contains a definition for 'P'
                // record C(object P)
                Diagnostic(ErrorCode.ERR_DuplicateNameInClass, "P").WithArguments("C", "P").WithLocation(1, 17)
                );
        }

        [Fact]
        public void EmptyRecord()
        {
            var src = @"
record C(); ";

            var comp = CreateCompilation(src);
            comp.VerifyEmitDiagnostics(
                // (2,9): error CS8850: A positional record must have both a 'data' modifier and non-empty parameter list
                // record C();
                Diagnostic(ErrorCode.ERR_BadRecordDeclaration, "()").WithLocation(2, 9)
            );
        }

        [Fact(Skip = "record struct")]
        public void StructRecord1()
        {
            var src = @"
data struct Point(int X, int Y);";

            var verifier = CompileAndVerify(src);
            verifier.VerifyIL("Point.Equals(object)", @"
{
  // Code size       26 (0x1a)
  .maxstack  2
  .locals init (Point V_0)
  IL_0000:  ldarg.1
  IL_0001:  isinst     ""Point""
  IL_0006:  brtrue.s   IL_000a
  IL_0008:  ldc.i4.0
  IL_0009:  ret
  IL_000a:  ldarg.0
  IL_000b:  ldarg.1
  IL_000c:  unbox.any  ""Point""
  IL_0011:  stloc.0
  IL_0012:  ldloca.s   V_0
  IL_0014:  call       ""bool Point.Equals(in Point)""
  IL_0019:  ret
}");
            verifier.VerifyIL("Point.Equals(in Point)", @"
{
  // Code size       49 (0x31)
  .maxstack  3
  IL_0000:  call       ""System.Collections.Generic.EqualityComparer<int> System.Collections.Generic.EqualityComparer<int>.Default.get""
  IL_0005:  ldarg.0
  IL_0006:  ldfld      ""int Point.<X>k__BackingField""
  IL_000b:  ldarg.1
  IL_000c:  ldfld      ""int Point.<X>k__BackingField""
  IL_0011:  callvirt   ""bool System.Collections.Generic.EqualityComparer<int>.Equals(int, int)""
  IL_0016:  brfalse.s  IL_002f
  IL_0018:  call       ""System.Collections.Generic.EqualityComparer<int> System.Collections.Generic.EqualityComparer<int>.Default.get""
  IL_001d:  ldarg.0
  IL_001e:  ldfld      ""int Point.<Y>k__BackingField""
  IL_0023:  ldarg.1
  IL_0024:  ldfld      ""int Point.<Y>k__BackingField""
  IL_0029:  callvirt   ""bool System.Collections.Generic.EqualityComparer<int>.Equals(int, int)""
  IL_002e:  ret
  IL_002f:  ldc.i4.0
  IL_0030:  ret
}");
        }

        [Fact(Skip = "record struct")]
        public void StructRecord2()
        {
            var src = @"
using System;
data struct S(int X, int Y)
{
    public static void Main()
    {
        var s1 = new S(0, 1);
        var s2 = new S(0, 1);
        Console.WriteLine(s1.X);
        Console.WriteLine(s1.Y);
        Console.WriteLine(s1.Equals(s2));
        Console.WriteLine(s1.Equals(new S(1, 0)));
    }
}";
            var verifier = CompileAndVerify(src, expectedOutput: @"0
1
True
False");
        }

        [Fact(Skip = "record struct")]
        public void StructRecord3()
        {
            var src = @"
using System;
data struct S(int X, int Y)
{
    public bool Equals(S s) => false;
    public static void Main()
    {
        var s1 = new S(0, 1);
        Console.WriteLine(s1.Equals(s1));
        Console.WriteLine(s1.Equals(in s1));
    }
}";
            var verifier = CompileAndVerify(src, expectedOutput: @"False
True");
            verifier.VerifyIL("S.Main", @"
{
  // Code size       37 (0x25)
  .maxstack  3
  .locals init (S V_0) //s1
  IL_0000:  ldloca.s   V_0
  IL_0002:  ldc.i4.0
  IL_0003:  ldc.i4.1
  IL_0004:  call       ""S..ctor(int, int)""
  IL_0009:  ldloca.s   V_0
  IL_000b:  ldloc.0
  IL_000c:  call       ""bool S.Equals(S)""
  IL_0011:  call       ""void System.Console.WriteLine(bool)""
  IL_0016:  ldloca.s   V_0
  IL_0018:  ldloca.s   V_0
  IL_001a:  call       ""bool S.Equals(in S)""
  IL_001f:  call       ""void System.Console.WriteLine(bool)""
  IL_0024:  ret
}");
        }

        [Fact(Skip = "record struct")]
        public void StructRecord4()
        {
            var src = @"
using System;
data struct S(int X, int Y)
{
    public override bool Equals(object o)
    {
        Console.WriteLine(""obj"");
        return true;
    }
    public bool Equals(in S s)
    {
        Console.WriteLine(""s"");
        return true;
    }
    public static void Main()
    {
        var s1 = new S(0, 1);
        s1.Equals((object)s1);
        s1.Equals(s1);
    }
}";
            var verifier = CompileAndVerify(src, expectedOutput: @"obj
s");
        }

        [Fact(Skip = "record struct")]
        public void StructRecord5()
        {
            var src = @"
using System;
data struct S(int X, int Y)
{
    public bool Equals(in S s)
    {
        Console.WriteLine(""s"");
        return true;
    }
    public static void Main()
    {
        var s1 = new S(0, 1);
        s1.Equals((object)s1);
        s1.Equals(s1);
    }
}";
            var verifier = CompileAndVerify(src, expectedOutput: @"s
s");
        }

        [Fact(Skip = "record struct")]
        public void StructRecordDefaultCtor()
        {
            const string src = @"
public data struct S(int X);";
            const string src2 = @"
class C
{
    public S M() => new S();
}";
            var comp = CreateCompilation(src + src2);
            comp.VerifyDiagnostics();

            comp = CreateCompilation(src);
            var comp2 = CreateCompilation(src2, references: new[] { comp.EmitToImageReference() });
            comp2.VerifyDiagnostics();
        }

        [Fact]
        public void WithExpr1()
        {
            var src = @"
record C(int X)
{
    public static void Main()
    {
        var c = new C(0);
        _ = Main() with { };
        _ = default with { };
        _ = null with { };
    }
}";
            var comp = CreateCompilation(src);
            comp.VerifyDiagnostics(
                // (7,13): error CS8802: The receiver of a `with` expression must have a valid non-void type.
                //         _ = Main() with { };
                Diagnostic(ErrorCode.ERR_InvalidWithReceiverType, "Main()").WithLocation(7, 13),
                // (8,13): error CS8716: There is no target type for the default literal.
                //         _ = default with { };
                Diagnostic(ErrorCode.ERR_DefaultLiteralNoTargetType, "default").WithLocation(8, 13),
                // (9,13): error CS8802: The receiver of a `with` expression must have a valid non-void type.
                //         _ = null with { };
                Diagnostic(ErrorCode.ERR_InvalidWithReceiverType, "null").WithLocation(9, 13)
            );
        }

        [Fact]
        public void WithExpr2()
        {
            var src = @"
using System;
record C(int X)
{
    public static void Main()
    {
        var c1 = new C(1);
        c1 = c1 with { };
        var c2 = c1 with { X = 11 };
        Console.WriteLine(c1.X);
        Console.WriteLine(c2.X);
    }
}";
            var verifier = CompileAndVerify(src, expectedOutput: @"1
11");
        }

        [Fact]
        public void WithExpr3()
        {
            var src = @"
record C(int X)
{
    public static void Main()
    {
        var c = new C(0);
        c = c with { };
    }

    public C Clone() => null;
}";
            var comp = CreateCompilation(src);
            comp.VerifyDiagnostics();

            var root = comp.SyntaxTrees[0].GetRoot();
            var main = root.DescendantNodes().OfType<MethodDeclarationSyntax>().First();
            Assert.Equal("Main", main.Identifier.ToString());
            VerifyFlowGraph(comp, main, expectedFlowGraph: @"
Block[B0] - Entry
    Statements (0)
    Next (Regular) Block[B1]
        Entering: {R1}
.locals {R1}
{
    Locals: [C c]
    Block[B1] - Block
        Predecessors: [B0]
        Statements (2)
            ISimpleAssignmentOperation (OperationKind.SimpleAssignment, Type: C, IsImplicit) (Syntax: 'c = new C(0)')
              Left:
                ILocalReferenceOperation: c (IsDeclaration: True) (OperationKind.LocalReference, Type: C, IsImplicit) (Syntax: 'c = new C(0)')
              Right:
                IObjectCreationOperation (Constructor: C..ctor(System.Int32 X)) (OperationKind.ObjectCreation, Type: C) (Syntax: 'new C(0)')
                  Arguments(1):
                      IArgumentOperation (ArgumentKind.Explicit, Matching Parameter: X) (OperationKind.Argument, Type: null) (Syntax: '0')
                        ILiteralOperation (OperationKind.Literal, Type: System.Int32, Constant: 0) (Syntax: '0')
                        InConversion: CommonConversion (Exists: True, IsIdentity: True, IsNumeric: False, IsReference: False, IsUserDefined: False) (MethodSymbol: null)
                        OutConversion: CommonConversion (Exists: True, IsIdentity: True, IsNumeric: False, IsReference: False, IsUserDefined: False) (MethodSymbol: null)
                  Initializer:
                    null
            IExpressionStatementOperation (OperationKind.ExpressionStatement, Type: null) (Syntax: 'c = c with { };')
              Expression:
                ISimpleAssignmentOperation (OperationKind.SimpleAssignment, Type: C) (Syntax: 'c = c with { }')
                  Left:
                    ILocalReferenceOperation: c (OperationKind.LocalReference, Type: C) (Syntax: 'c')
                  Right:
                    IInvocationOperation (virtual C C.<>Clone()) (OperationKind.Invocation, Type: C, IsImplicit) (Syntax: 'c with { }')
                      Instance Receiver:
                        ILocalReferenceOperation: c (OperationKind.LocalReference, Type: C) (Syntax: 'c')
                      Arguments(0)
        Next (Regular) Block[B2]
            Leaving: {R1}
}
Block[B2] - Exit
    Predecessors: [B1]
    Statements (0)
");
        }

        [Fact(Skip = "https://github.com/dotnet/roslyn/issues/44859")]
        [WorkItem(44859, "https://github.com/dotnet/roslyn/issues/44859")]
        public void WithExpr4()
        {
            var src = @"
class B
{
    public B Clone() => null;
}
record C(int X) : B
{
    public static void Main()
    {
        var c = new C(0);
        c = c with { };
    }

    public new C Clone() => null;
}";
            var comp = CreateCompilation(src);
            comp.VerifyDiagnostics();
        }

        [Fact]
        public void WithExpr6()
        {
            var src = @"
record B
{
    public int X { get; init; }
}
record C : B
{
    public static void Main()
    {
        var c = new C();
        c = c with { };
    }
}";
            var comp = CreateCompilation(src);
            comp.VerifyDiagnostics();
        }

        [Fact]
        public void WithExpr7()
        {
            var src = @"
record B
{
    public int X { get; }
    public virtual B Clone() => null;
}
record C : B
{
    public new int X { get; init; }
    public static void Main()
    {
        var c = new C();
        B b = c;
        b = b with { X = 0 };
        var b2 = c with { X = 0 };
    }
}";
            var comp = CreateCompilation(src);
            comp.VerifyDiagnostics(
                // (14,22): error CS0200: Property or indexer 'B.X' cannot be assigned to -- it is read only
                //         b = b with { X = 0 };
                Diagnostic(ErrorCode.ERR_AssgReadonlyProp, "X").WithArguments("B.X").WithLocation(14, 22)
            );
        }

        [Fact]
        public void WithExpr8()
        {
            var src = @"
record B
{
    public int X { get; }
}
record C : B
{
    public string Y { get; }
    public static void Main()
    {
        var c = new C();
        B b = c;
        b = b with { };
        b = c with { };
    }
}";
            var comp = CreateCompilation(src);
            comp.VerifyDiagnostics();
        }

        [Fact]
        public void WithExpr9()
        {
            var src = @"
record C(int X)
{
    public string Clone() => null;
    public static void Main()
    {
        var c = new C(0);
        c = c with { };
    }
}";
            var comp = CreateCompilation(src);
            comp.VerifyDiagnostics(
            );
        }

        [Fact]
        public void WithExpr11()
        {
            var src = @"
record C(int X)
{
    public C Clone() => null;
    public static void Main()
    {
        var c = new C(0);
        c = c with { X = """"};
    }
}";
            var comp = CreateCompilation(src);
            comp.VerifyDiagnostics(
                // (8,26): error CS0029: Cannot implicitly convert type 'string' to 'int'
                //         c = c with { X = ""};
                Diagnostic(ErrorCode.ERR_NoImplicitConv, @"""""").WithArguments("string", "int").WithLocation(8, 26)
            );
        }

        [Fact]
        public void WithExpr12()
        {
            var src = @"
using System;
record C(int X)
{
    public C Clone() => new C(this.X);
    public static void Main()
    {
        var c = new C(0);
        Console.WriteLine(c.X);
        c = c with { X = 5 };
        Console.WriteLine(c.X);
    }
}";
            var verifier = CompileAndVerify(src, expectedOutput: @"0
5");
            verifier.VerifyIL("C.Main", @"
{
  // Code size       40 (0x28)
  .maxstack  3
  IL_0000:  ldc.i4.0
  IL_0001:  newobj     ""C..ctor(int)""
  IL_0006:  dup
  IL_0007:  callvirt   ""int C.X.get""
  IL_000c:  call       ""void System.Console.WriteLine(int)""
  IL_0011:  callvirt   ""C C.<>Clone()""
  IL_0016:  dup
  IL_0017:  ldc.i4.5
  IL_0018:  callvirt   ""void C.X.init""
  IL_001d:  callvirt   ""int C.X.get""
  IL_0022:  call       ""void System.Console.WriteLine(int)""
  IL_0027:  ret
}");
        }

        [Fact]
        public void WithExpr13()
        {
            var src = @"
using System;
record C(int X, int Y)
{
    public C Clone() => new C(X, Y);
    public override string ToString() => X + "" "" + Y;
    public static void Main()
    {
        var c = new C(0, 1);
        Console.WriteLine(c);
        c = c with { X = 5 };
        Console.WriteLine(c);
    }
}";
            var verifier = CompileAndVerify(src, expectedOutput: @"0 1
5 1");
            verifier.VerifyIL("C.Main", @"
{
  // Code size       31 (0x1f)
  .maxstack  3
  IL_0000:  ldc.i4.0
  IL_0001:  ldc.i4.1
  IL_0002:  newobj     ""C..ctor(int, int)""
  IL_0007:  dup
  IL_0008:  call       ""void System.Console.WriteLine(object)""
  IL_000d:  callvirt   ""C C.<>Clone()""
  IL_0012:  dup
  IL_0013:  ldc.i4.5
  IL_0014:  callvirt   ""void C.X.init""
  IL_0019:  call       ""void System.Console.WriteLine(object)""
  IL_001e:  ret
}");
        }

        [Fact]
        public void WithExpr14()
        {
            var src = @"
using System;
record C(int X, int Y)
{
    public C Clone() => new C(this.X, this.Y);
    public override string ToString() => X + "" "" + Y;
    public static void Main()
    {
        var c = new C(0, 1);
        Console.WriteLine(c);
        c = c with { X = 5 };
        Console.WriteLine(c);
        c = c with { Y = 2 };
        Console.WriteLine(c);
    }
}";
            var verifier = CompileAndVerify(src, expectedOutput: @"0 1
5 1
5 2");
            verifier.VerifyIL("C.Main", @"
{
  // Code size       49 (0x31)
  .maxstack  3
  IL_0000:  ldc.i4.0
  IL_0001:  ldc.i4.1
  IL_0002:  newobj     ""C..ctor(int, int)""
  IL_0007:  dup
  IL_0008:  call       ""void System.Console.WriteLine(object)""
  IL_000d:  callvirt   ""C C.<>Clone()""
  IL_0012:  dup
  IL_0013:  ldc.i4.5
  IL_0014:  callvirt   ""void C.X.init""
  IL_0019:  dup
  IL_001a:  call       ""void System.Console.WriteLine(object)""
  IL_001f:  callvirt   ""C C.<>Clone()""
  IL_0024:  dup
  IL_0025:  ldc.i4.2
  IL_0026:  callvirt   ""void C.Y.init""
  IL_002b:  call       ""void System.Console.WriteLine(object)""
  IL_0030:  ret
}");
        }

        [Fact]
        public void WithExpr15()
        {
            var src = @"
record C(int X, int Y)
{
    public C Clone() => null;
    public static void Main()
    {
        var c = new C(0, 0);
        c = c with { = 5 };
    }
}";
            var comp = CreateCompilation(src);
            comp.VerifyDiagnostics(
                // (8,22): error CS1525: Invalid expression term '='
                //         c = c with { = 5 };
                Diagnostic(ErrorCode.ERR_InvalidExprTerm, "=").WithArguments("=").WithLocation(8, 22)
            );
        }

        [Fact]
        public void WithExpr16()
        {
            var src = @"
record C(int X, int Y)
{
    public C Clone() => null;
    public static void Main()
    {
        var c = new C(0, 0);
        c = c with { X = };
    }
}";
            var comp = CreateCompilation(src);
            comp.VerifyDiagnostics(
                // (8,26): error CS1525: Invalid expression term '}'
                //         c = c with { X = };
                Diagnostic(ErrorCode.ERR_InvalidExprTerm, "}").WithArguments("}").WithLocation(8, 26)
            );
        }

        [Fact(Skip = "https://github.com/dotnet/roslyn/issues/44859")]
        [WorkItem(44859, "https://github.com/dotnet/roslyn/issues/44859")]
        public void WithExpr17()
        {
            var src = @"
record B
{
    public int X { get; }
    private B Clone() => null;
}
record C(int X) : B
{
    public static void Main()
    {
        var b = new B();
        b = b with { };
    }
}";
            var comp = CreateCompilation(src);
            comp.VerifyDiagnostics(
                // (12,13): error CS8803: The 'with' expression requires the receiver type 'B' to have a single accessible non-inherited instance method named "Clone".
                //         b = b with { };
                Diagnostic(ErrorCode.ERR_NoSingleCloneMethod, "b").WithArguments("B").WithLocation(12, 13)
            );
        }

        [Fact(Skip = "https://github.com/dotnet/roslyn/issues/44859")]
        [WorkItem(44859, "https://github.com/dotnet/roslyn/issues/44859")]
        public void WithExpr18()
        {
            var src = @"
class B
{
    public int X { get; }
    protected B Clone() => null;
}
record C(int X) : B
{
    public static void Main()
    {
        var b = new B();
        b = b with { };
    }
}";
            var comp = CreateCompilation(src);
            comp.VerifyDiagnostics(
                // (12,13): error CS8803: The receiver type 'B' does not have an accessible parameterless instance method named "Clone".
                //         b = b with { };
                Diagnostic(ErrorCode.ERR_NoSingleCloneMethod, "b").WithArguments("B").WithLocation(12, 13)
            );
        }

        [Fact]
        public void WithExpr19()
        {
            var src = @"
class B
{
    public int X { get; }
    protected B Clone() => null;
}
record C(int X)
{
    public static void Main()
    {
        var b = new B();
        b = b with { };
    }
}";
            var comp = CreateCompilation(src);
            comp.VerifyDiagnostics(
                // (12,13): error CS8803: The 'with' expression requires the receiver type 'B' to have a single accessible non-inherited instance method named "Clone".
                //         b = b with { };
                Diagnostic(ErrorCode.ERR_NoSingleCloneMethod, "b").WithArguments("B").WithLocation(12, 13)
            );
        }

        [Fact]
        public void WithExpr20()
        {
            var src = @"
using System;
record C
{
    public event Action X;
    public static void Main()
    {
        var c = new C();
        c = c with { X = null };
    }
}
";
            var comp = CreateCompilation(src);
            comp.VerifyDiagnostics(
            );
        }

        [Fact]
        public void WithExpr21()
        {
            var src = @"
record B
{
    public class X { }
}
class C
{
    public static void Main()
    {
        var b = new B();
        b = b with { X = 0 };
    }
}";
            var comp = CreateCompilation(src);
            comp.VerifyDiagnostics(
                // (11,22): error CS0572: 'X': cannot reference a type through an expression; try 'B.X' instead
                //         b = b with { X = 0 };
                Diagnostic(ErrorCode.ERR_BadTypeReference, "X").WithArguments("X", "B.X").WithLocation(11, 22),
                // (11,22): error CS1913: Member 'X' cannot be initialized. It is not a field or property.
                //         b = b with { X = 0 };
                Diagnostic(ErrorCode.ERR_MemberCannotBeInitialized, "X").WithArguments("X").WithLocation(11, 22)
            );
        }

        [Fact]
        public void WithExpr22()
        {
            var src = @"
record B
{
    public int X = 0;
}
class C
{
    public static void Main()
    {
        var b = new B();
        b = b with { };
    }
}";
            var comp = CreateCompilation(src);
            comp.VerifyDiagnostics();
        }

        [Fact]
        public void WithExpr23()
        {
            var src = @"
class B
{
    public int X = 0;
    public B Clone() => null;
}
record C(int X)
{
    public static void Main()
    {
        var b = new B();
        b = b with { Y = 2 };
    }
}";
            var comp = CreateCompilation(src);
            comp.VerifyDiagnostics(
                // (12,13): error CS8858: The receiver type 'B' is not a valid record type.
                //         b = b with { Y = 2 };
                Diagnostic(ErrorCode.ERR_NoSingleCloneMethod, "b").WithArguments("B").WithLocation(12, 13),
                // (12,22): error CS0117: 'B' does not contain a definition for 'Y'
                //         b = b with { Y = 2 };
                Diagnostic(ErrorCode.ERR_NoSuchMember, "Y").WithArguments("B", "Y").WithLocation(12, 22)
            );
        }

        [Fact]
        public void AccessibilityOfBaseCtor_01()
        {
            var src = @"
using System;

record Base
{
    protected Base(int X, int Y)
    {
        Console.WriteLine(X);
        Console.WriteLine(Y);
    }

    public Base() {}

    public static void Main()
    {
        var c = new C(1, 2);
    }
}

record C(int X, int Y) : Base(X, Y);
";
            CompileAndVerify(src, expectedOutput: @"
1
2
");
        }

        [Fact]
        public void AccessibilityOfBaseCtor_02()
        {
            var src = @"
using System;

record Base
{
    protected Base(int X, int Y)
    {
        Console.WriteLine(X);
        Console.WriteLine(Y);
    }

    public Base() {}

    public static void Main()
    {
        var c = new C(1, 2);
    }
}

record C(int X, int Y) : Base(X, Y) {}
";
            CompileAndVerify(src, expectedOutput: @"
1
2
");
        }

        [Fact]
        [WorkItem(44898, "https://github.com/dotnet/roslyn/issues/44898")]
        public void AccessibilityOfBaseCtor_03()
        {
            var src = @"
abstract record A
{
    protected A() {}
    protected A(A x) {}
};
record B(object P) : A;
";

            var comp = CreateCompilation(src);
            comp.VerifyEmitDiagnostics();
        }

        [Fact]
        [WorkItem(44898, "https://github.com/dotnet/roslyn/issues/44898")]
        public void AccessibilityOfBaseCtor_04()
        {
            var src = @"
abstract record A
{
    protected A() {}
    protected A(A x) {}
};
record B(object P) : A {}
";

            var comp = CreateCompilation(src);
            comp.VerifyDiagnostics();
        }

        [Fact]
        [WorkItem(44898, "https://github.com/dotnet/roslyn/issues/44898")]
        public void AccessibilityOfBaseCtor_05()
        {
            var src = @"
abstract record A
{
    protected A() {}
    protected A(A x) {}
};
record B : A;
";

            var comp = CreateCompilation(src);
            comp.VerifyEmitDiagnostics();
        }

        [Fact]
        [WorkItem(44898, "https://github.com/dotnet/roslyn/issues/44898")]
        public void AccessibilityOfBaseCtor_06()
        {
            var src = @"
abstract record A
{
    protected A() {}
    protected A(A x) {}
};
record B : A {}
";

            var comp = CreateCompilation(src);
            comp.VerifyDiagnostics();
        }

        [Fact]
        public void WithExprNestedErrors()
        {
            var src = @"
class C
{
    public int X { get; init; }
    public static void Main()
    {
        var c = new C();
        c = c with { X = """"-3 };
    }
}
";
            var comp = CreateCompilation(src);
            comp.VerifyDiagnostics(
                // (8,13): error CS8808: The receiver type 'C' does not have an accessible parameterless instance method named "Clone".
                //         c = c with { X = ""-3 };
                Diagnostic(ErrorCode.ERR_NoSingleCloneMethod, "c").WithArguments("C").WithLocation(8, 13),
                // (8,26): error CS0019: Operator '-' cannot be applied to operands of type 'string' and 'int'
                //         c = c with { X = ""-3 };
                Diagnostic(ErrorCode.ERR_BadBinaryOps, @"""""-3").WithArguments("-", "string", "int").WithLocation(8, 26)
            );
        }

        [Fact]
        public void WithExprNoExpressionToPropertyTypeConversion()
        {
            var src = @"
record C(int X)
{
    public C Clone() => null;
    public static void Main()
    {
        var c = new C(0);
        c = c with { X = """" };
    }
}
";
            var comp = CreateCompilation(src);
            comp.VerifyDiagnostics(
                // (8,26): error CS0029: Cannot implicitly convert type 'string' to 'int'
                //         c = c with { X = "" };
                Diagnostic(ErrorCode.ERR_NoImplicitConv, @"""""").WithArguments("string", "int").WithLocation(8, 26)
            );
        }

        [Fact]
        public void WithExprPropertyInaccessibleSet()
        {
            var src = @"
record C
{
    public int X { get; private set; }
}
class D
{
    public static void Main()
    {
        var c = new C();
        c = c with { X = 0 };
    }
}";
            var comp = CreateCompilation(src);
            comp.VerifyDiagnostics(
                // (11,22): error CS0272: The property or indexer 'C.X' cannot be used in this context because the set accessor is inaccessible
                //         c = c with { X = 0 };
                Diagnostic(ErrorCode.ERR_InaccessibleSetter, "X").WithArguments("C.X").WithLocation(11, 22)
            );
        }

        [Fact]
        public void WithExprSideEffects1()
        {
            var src = @"
using System;
record C(int X, int Y, int Z)
{
    public C Clone() => new C(X, Y, Z);
    public static void Main()
    {
        var c = new C(0, 1, 2);
        c = c with { Y = W(""Y""), X = W(""X"") };
    }

    public static int W(string s)
    {
        Console.WriteLine(s);
        return 0;
    }
}
";
            var verifier = CompileAndVerify(src, expectedOutput: @"
Y
X");
            verifier.VerifyIL("C.Main", @"
{
  // Code size       47 (0x2f)
  .maxstack  3
  IL_0000:  ldc.i4.0
  IL_0001:  ldc.i4.1
  IL_0002:  ldc.i4.2
  IL_0003:  newobj     ""C..ctor(int, int, int)""
  IL_0008:  callvirt   ""C C.<>Clone()""
  IL_000d:  dup
  IL_000e:  ldstr      ""Y""
  IL_0013:  call       ""int C.W(string)""
  IL_0018:  callvirt   ""void C.Y.init""
  IL_001d:  dup
  IL_001e:  ldstr      ""X""
  IL_0023:  call       ""int C.W(string)""
  IL_0028:  callvirt   ""void C.X.init""
  IL_002d:  pop
  IL_002e:  ret
}");

            var comp = (CSharpCompilation)verifier.Compilation;
            var tree = comp.SyntaxTrees.First();
            var root = tree.GetRoot();
            var model = comp.GetSemanticModel(tree);

            var withExpr1 = root.DescendantNodes().OfType<WithExpressionSyntax>().First();
            comp.VerifyOperationTree(withExpr1, @"
IWithOperation (OperationKind.With, Type: C) (Syntax: 'c with { Y  ...  = W(""X"") }')
  Value:
    ILocalReferenceOperation: c (OperationKind.LocalReference, Type: C) (Syntax: 'c')
  CloneMethod: C C.<>Clone()
  Initializer:
    IObjectOrCollectionInitializerOperation (OperationKind.ObjectOrCollectionInitializer, Type: C) (Syntax: '{ Y = W(""Y"" ...  = W(""X"") }')
      Initializers(2):
          ISimpleAssignmentOperation (OperationKind.SimpleAssignment, Type: System.Int32) (Syntax: 'Y = W(""Y"")')
            Left:
              IPropertyReferenceOperation: System.Int32 C.Y { get; init; } (OperationKind.PropertyReference, Type: System.Int32) (Syntax: 'Y')
                Instance Receiver:
                  IInstanceReferenceOperation (ReferenceKind: ImplicitReceiver) (OperationKind.InstanceReference, Type: C, IsImplicit) (Syntax: 'Y')
            Right:
              IInvocationOperation (System.Int32 C.W(System.String s)) (OperationKind.Invocation, Type: System.Int32) (Syntax: 'W(""Y"")')
                Instance Receiver:
                  null
                Arguments(1):
                    IArgumentOperation (ArgumentKind.Explicit, Matching Parameter: s) (OperationKind.Argument, Type: null) (Syntax: '""Y""')
                      ILiteralOperation (OperationKind.Literal, Type: System.String, Constant: ""Y"") (Syntax: '""Y""')
                      InConversion: CommonConversion (Exists: True, IsIdentity: True, IsNumeric: False, IsReference: False, IsUserDefined: False) (MethodSymbol: null)
                      OutConversion: CommonConversion (Exists: True, IsIdentity: True, IsNumeric: False, IsReference: False, IsUserDefined: False) (MethodSymbol: null)
          ISimpleAssignmentOperation (OperationKind.SimpleAssignment, Type: System.Int32) (Syntax: 'X = W(""X"")')
            Left:
              IPropertyReferenceOperation: System.Int32 C.X { get; init; } (OperationKind.PropertyReference, Type: System.Int32) (Syntax: 'X')
                Instance Receiver:
                  IInstanceReferenceOperation (ReferenceKind: ImplicitReceiver) (OperationKind.InstanceReference, Type: C, IsImplicit) (Syntax: 'X')
            Right:
              IInvocationOperation (System.Int32 C.W(System.String s)) (OperationKind.Invocation, Type: System.Int32) (Syntax: 'W(""X"")')
                Instance Receiver:
                  null
                Arguments(1):
                    IArgumentOperation (ArgumentKind.Explicit, Matching Parameter: s) (OperationKind.Argument, Type: null) (Syntax: '""X""')
                      ILiteralOperation (OperationKind.Literal, Type: System.String, Constant: ""X"") (Syntax: '""X""')
                      InConversion: CommonConversion (Exists: True, IsIdentity: True, IsNumeric: False, IsReference: False, IsUserDefined: False) (MethodSymbol: null)
                      OutConversion: CommonConversion (Exists: True, IsIdentity: True, IsNumeric: False, IsReference: False, IsUserDefined: False) (MethodSymbol: null)
");

            var main = root.DescendantNodes().OfType<MethodDeclarationSyntax>().Skip(1).First();
            Assert.Equal("Main", main.Identifier.ToString());
            VerifyFlowGraph(comp, main, expectedFlowGraph: @"
Block[B0] - Entry
    Statements (0)
    Next (Regular) Block[B1]
        Entering: {R1}
.locals {R1}
{
    Locals: [C c]
    Block[B1] - Block
        Predecessors: [B0]
        Statements (1)
            ISimpleAssignmentOperation (OperationKind.SimpleAssignment, Type: C, IsImplicit) (Syntax: 'c = new C(0, 1, 2)')
              Left:
                ILocalReferenceOperation: c (IsDeclaration: True) (OperationKind.LocalReference, Type: C, IsImplicit) (Syntax: 'c = new C(0, 1, 2)')
              Right:
                IObjectCreationOperation (Constructor: C..ctor(System.Int32 X, System.Int32 Y, System.Int32 Z)) (OperationKind.ObjectCreation, Type: C) (Syntax: 'new C(0, 1, 2)')
                  Arguments(3):
                      IArgumentOperation (ArgumentKind.Explicit, Matching Parameter: X) (OperationKind.Argument, Type: null) (Syntax: '0')
                        ILiteralOperation (OperationKind.Literal, Type: System.Int32, Constant: 0) (Syntax: '0')
                        InConversion: CommonConversion (Exists: True, IsIdentity: True, IsNumeric: False, IsReference: False, IsUserDefined: False) (MethodSymbol: null)
                        OutConversion: CommonConversion (Exists: True, IsIdentity: True, IsNumeric: False, IsReference: False, IsUserDefined: False) (MethodSymbol: null)
                      IArgumentOperation (ArgumentKind.Explicit, Matching Parameter: Y) (OperationKind.Argument, Type: null) (Syntax: '1')
                        ILiteralOperation (OperationKind.Literal, Type: System.Int32, Constant: 1) (Syntax: '1')
                        InConversion: CommonConversion (Exists: True, IsIdentity: True, IsNumeric: False, IsReference: False, IsUserDefined: False) (MethodSymbol: null)
                        OutConversion: CommonConversion (Exists: True, IsIdentity: True, IsNumeric: False, IsReference: False, IsUserDefined: False) (MethodSymbol: null)
                      IArgumentOperation (ArgumentKind.Explicit, Matching Parameter: Z) (OperationKind.Argument, Type: null) (Syntax: '2')
                        ILiteralOperation (OperationKind.Literal, Type: System.Int32, Constant: 2) (Syntax: '2')
                        InConversion: CommonConversion (Exists: True, IsIdentity: True, IsNumeric: False, IsReference: False, IsUserDefined: False) (MethodSymbol: null)
                        OutConversion: CommonConversion (Exists: True, IsIdentity: True, IsNumeric: False, IsReference: False, IsUserDefined: False) (MethodSymbol: null)
                  Initializer:
                    null
        Next (Regular) Block[B2]
            Entering: {R2}
    .locals {R2}
    {
        CaptureIds: [0] [1]
        Block[B2] - Block
            Predecessors: [B1]
            Statements (5)
                IFlowCaptureOperation: 0 (OperationKind.FlowCapture, Type: null, IsImplicit) (Syntax: 'c')
                  Value:
                    ILocalReferenceOperation: c (OperationKind.LocalReference, Type: C) (Syntax: 'c')
                IFlowCaptureOperation: 1 (OperationKind.FlowCapture, Type: null, IsImplicit) (Syntax: 'c with { Y  ...  = W(""X"") }')
                  Value:
                    IInvocationOperation (virtual C C.<>Clone()) (OperationKind.Invocation, Type: C, IsImplicit) (Syntax: 'c with { Y  ...  = W(""X"") }')
                      Instance Receiver:
                        ILocalReferenceOperation: c (OperationKind.LocalReference, Type: C) (Syntax: 'c')
                      Arguments(0)
                ISimpleAssignmentOperation (OperationKind.SimpleAssignment, Type: System.Int32) (Syntax: 'Y = W(""Y"")')
                  Left:
                    IPropertyReferenceOperation: System.Int32 C.Y { get; init; } (OperationKind.PropertyReference, Type: System.Int32) (Syntax: 'Y')
                      Instance Receiver:
                        IFlowCaptureReferenceOperation: 1 (OperationKind.FlowCaptureReference, Type: C, IsImplicit) (Syntax: 'c with { Y  ...  = W(""X"") }')
                  Right:
                    IInvocationOperation (System.Int32 C.W(System.String s)) (OperationKind.Invocation, Type: System.Int32) (Syntax: 'W(""Y"")')
                      Instance Receiver:
                        null
                      Arguments(1):
                          IArgumentOperation (ArgumentKind.Explicit, Matching Parameter: s) (OperationKind.Argument, Type: null) (Syntax: '""Y""')
                            ILiteralOperation (OperationKind.Literal, Type: System.String, Constant: ""Y"") (Syntax: '""Y""')
                            InConversion: CommonConversion (Exists: True, IsIdentity: True, IsNumeric: False, IsReference: False, IsUserDefined: False) (MethodSymbol: null)
                            OutConversion: CommonConversion (Exists: True, IsIdentity: True, IsNumeric: False, IsReference: False, IsUserDefined: False) (MethodSymbol: null)
                ISimpleAssignmentOperation (OperationKind.SimpleAssignment, Type: System.Int32) (Syntax: 'X = W(""X"")')
                  Left:
                    IPropertyReferenceOperation: System.Int32 C.X { get; init; } (OperationKind.PropertyReference, Type: System.Int32) (Syntax: 'X')
                      Instance Receiver:
                        IFlowCaptureReferenceOperation: 1 (OperationKind.FlowCaptureReference, Type: C, IsImplicit) (Syntax: 'c with { Y  ...  = W(""X"") }')
                  Right:
                    IInvocationOperation (System.Int32 C.W(System.String s)) (OperationKind.Invocation, Type: System.Int32) (Syntax: 'W(""X"")')
                      Instance Receiver:
                        null
                      Arguments(1):
                          IArgumentOperation (ArgumentKind.Explicit, Matching Parameter: s) (OperationKind.Argument, Type: null) (Syntax: '""X""')
                            ILiteralOperation (OperationKind.Literal, Type: System.String, Constant: ""X"") (Syntax: '""X""')
                            InConversion: CommonConversion (Exists: True, IsIdentity: True, IsNumeric: False, IsReference: False, IsUserDefined: False) (MethodSymbol: null)
                            OutConversion: CommonConversion (Exists: True, IsIdentity: True, IsNumeric: False, IsReference: False, IsUserDefined: False) (MethodSymbol: null)
                IExpressionStatementOperation (OperationKind.ExpressionStatement, Type: null) (Syntax: 'c = c with  ... = W(""X"") };')
                  Expression:
                    ISimpleAssignmentOperation (OperationKind.SimpleAssignment, Type: C) (Syntax: 'c = c with  ...  = W(""X"") }')
                      Left:
                        IFlowCaptureReferenceOperation: 0 (OperationKind.FlowCaptureReference, Type: C, IsImplicit) (Syntax: 'c')
                      Right:
                        IFlowCaptureReferenceOperation: 1 (OperationKind.FlowCaptureReference, Type: C, IsImplicit) (Syntax: 'c with { Y  ...  = W(""X"") }')
            Next (Regular) Block[B3]
                Leaving: {R2} {R1}
    }
}
Block[B3] - Exit
    Predecessors: [B2]
    Statements (0)
");
        }

        [Fact]
        public void WithExprConversions1()
        {
            var src = @"
using System;
record C(long X)
{
    public C Clone() => new C(X);
    public static void Main()
    {
        var c = new C(0);
        Console.WriteLine((c with { X = 11 }).X);
    }
}";
            var verifier = CompileAndVerify(src, expectedOutput: "11");
            verifier.VerifyIL("C.Main", @"
{
  // Code size       32 (0x20)
  .maxstack  3
  IL_0000:  ldc.i4.0
  IL_0001:  conv.i8
  IL_0002:  newobj     ""C..ctor(long)""
  IL_0007:  callvirt   ""C C.<>Clone()""
  IL_000c:  dup
  IL_000d:  ldc.i4.s   11
  IL_000f:  conv.i8
  IL_0010:  callvirt   ""void C.X.init""
  IL_0015:  callvirt   ""long C.X.get""
  IL_001a:  call       ""void System.Console.WriteLine(long)""
  IL_001f:  ret
}");
        }

        [Fact]
        public void WithExprConversions2()
        {
            var src = @"
using System;
struct S
{
    private int _i;
    public S(int i)
    {
        _i = i;
    }
    public static implicit operator long(S s)
    {
        Console.WriteLine(""conversion"");
        return s._i;
    }
}
record C(long X)
{
    public C Clone() => new C(X);
    public static void Main()
    {
        var c = new C(0);
        var s = new S(11);
        Console.WriteLine((c with { X = s }).X);
    }
}";
            var verifier = CompileAndVerify(src, expectedOutput: @"
conversion
11");
            verifier.VerifyIL("C.Main", @"
{
  // Code size       44 (0x2c)
  .maxstack  3
  .locals init (S V_0) //s
  IL_0000:  ldc.i4.0
  IL_0001:  conv.i8
  IL_0002:  newobj     ""C..ctor(long)""
  IL_0007:  ldloca.s   V_0
  IL_0009:  ldc.i4.s   11
  IL_000b:  call       ""S..ctor(int)""
  IL_0010:  callvirt   ""C C.<>Clone()""
  IL_0015:  dup
  IL_0016:  ldloc.0
  IL_0017:  call       ""long S.op_Implicit(S)""
  IL_001c:  callvirt   ""void C.X.init""
  IL_0021:  callvirt   ""long C.X.get""
  IL_0026:  call       ""void System.Console.WriteLine(long)""
  IL_002b:  ret
}");
        }

        [Fact]
        public void WithExprConversions3()
        {
            var src = @"
using System;
struct S
{
    private int _i;
    public S(int i)
    {
        _i = i;
    }
    public static explicit operator int(S s)
    {
        Console.WriteLine(""conversion"");
        return s._i;
    }
}
record C(long X)
{
    public C Clone() => new C(X);
    public static void Main()
    {
        var c = new C(0);
        var s = new S(11);
        Console.WriteLine((c with { X = (int)s }).X);
    }
}";
            var verifier = CompileAndVerify(src, expectedOutput: @"
conversion
11");
        }

        [Fact]
        public void WithExprConversions4()
        {
            var src = @"
using System;
struct S
{
    private int _i;
    public S(int i)
    {
        _i = i;
    }
    public static explicit operator long(S s) => s._i;
}
record C(long X)
{
    public C Clone() => new C(X);
    public static void Main()
    {
        var c = new C(0);
        var s = new S(11);
        Console.WriteLine((c with { X = s }).X);
    }
}";
            var comp = CreateCompilation(src);
            comp.VerifyDiagnostics(
                // (19,41): error CS0266: Cannot implicitly convert type 'S' to 'long'. An explicit conversion exists (are you missing a cast?)
                //         Console.WriteLine((c with { X = s }).X);
                Diagnostic(ErrorCode.ERR_NoImplicitConvCast, "s").WithArguments("S", "long").WithLocation(19, 41)
            );
        }

        [Fact]
        public void WithExprConversions5()
        {
            var src = @"
using System;
record C(object X)
{
    public C Clone() => new C(X);
    public static void Main()
    {
        var c = new C(0);
        Console.WriteLine((c with { X = ""abc"" }).X);
    }
}";
            var verifier = CompileAndVerify(src, expectedOutput: "abc");
        }

        [Fact]
        public void WithExprConversions6()
        {
            var src = @"
using System;
struct S
{
    private int _i;
    public S(int i)
    {
        _i = i;
    }
    public static implicit operator int(S s)
    {
        Console.WriteLine(""conversion"");
        return s._i;
    }
}
record C
{
    private readonly long _x;
    public long X { get => _x; init { Console.WriteLine(""set""); _x = value; } }
    public static void Main()
    {
        var c = new C();
        var s = new S(11);
        Console.WriteLine((c with { X = s }).X);
    }
}";
            var verifier = CompileAndVerify(src, expectedOutput: @"
conversion
set
11");
            verifier.VerifyIL("C.Main", @"
{
  // Code size       43 (0x2b)
  .maxstack  3
  .locals init (S V_0) //s
  IL_0000:  newobj     ""C..ctor()""
  IL_0005:  ldloca.s   V_0
  IL_0007:  ldc.i4.s   11
  IL_0009:  call       ""S..ctor(int)""
  IL_000e:  callvirt   ""C C.<>Clone()""
  IL_0013:  dup
  IL_0014:  ldloc.0
  IL_0015:  call       ""int S.op_Implicit(S)""
  IL_001a:  conv.i8
  IL_001b:  callvirt   ""void C.X.init""
  IL_0020:  callvirt   ""long C.X.get""
  IL_0025:  call       ""void System.Console.WriteLine(long)""
  IL_002a:  ret
}");
        }

        [Fact]
        public void WithExprStaticProperty()
        {
            var src = @"
record C
{
    public static int X { get; set; }
    public static void Main()
    {
        var c = new C();
        c = c with { };
        c = c with { X = 11 };
    }
}";
            var comp = CreateCompilation(src);
            comp.VerifyDiagnostics(
                // (9,22): error CS0176: Member 'C.X' cannot be accessed with an instance reference; qualify it with a type name instead
                //         c = c with { X = 11 };
                Diagnostic(ErrorCode.ERR_ObjectProhibited, "X").WithArguments("C.X").WithLocation(9, 22)
            );
        }

        [Fact]
        public void WithExprMethodAsArgument()
        {
            var src = @"
record C
{
    public int X() => 0;
    public static void Main()
    {
        var c = new C();
        c = c with { };
        c = c with { X = 11 };
    }
}";
            var comp = CreateCompilation(src);
            comp.VerifyDiagnostics(
                // (9,22): error CS1913: Member 'X' cannot be initialized. It is not a field or property.
                //         c = c with { X = 11 };
                Diagnostic(ErrorCode.ERR_MemberCannotBeInitialized, "X").WithArguments("X").WithLocation(9, 22)
            );
        }

        [Fact]
        public void WithExprStaticWithMethod()
        {
            var src = @"
class C
{
    public int X = 0;
    public static C Clone() => null;
    public static void Main()
    {
        var c = new C();
        c = c with { };
        c = c with { X = 11 };
    }
}";
            var comp = CreateCompilation(src);
            comp.VerifyDiagnostics(
                // (9,13): error CS8808: The receiver type 'C' does not have an accessible parameterless instance method named "Clone".
                //         c = c with { };
                Diagnostic(ErrorCode.ERR_NoSingleCloneMethod, "c").WithArguments("C").WithLocation(9, 13),
                // (10,13): error CS8808: The receiver type 'C' does not have an accessible parameterless instance method named "Clone".
                //         c = c with { X = 11 };
                Diagnostic(ErrorCode.ERR_NoSingleCloneMethod, "c").WithArguments("C").WithLocation(10, 13)
            );
        }

        [Fact(Skip = "https://github.com/dotnet/roslyn/issues/44859")]
        [WorkItem(44859, "https://github.com/dotnet/roslyn/issues/44859")]
        public void WithExprStaticWithMethod2()
        {
            var src = @"
class B
{
    public B Clone() => null;
}
class C : B
{
    public int X = 0;
    public static new C Clone() => null; // static
    public static void Main()
    {
        var c = new C();
        c = c with { };
        c = c with { X = 11 };
    }
}";
            var comp = CreateCompilation(src);
            comp.VerifyDiagnostics(
                // (13,13): error CS0266: Cannot implicitly convert type 'B' to 'C'. An explicit conversion exists (are you missing a cast?)
                //         c = c with { };
                Diagnostic(ErrorCode.ERR_NoImplicitConvCast, "c with { }").WithArguments("B", "C").WithLocation(13, 13),
                // (14,22): error CS0117: 'B' does not contain a definition for 'X'
                //         c = c with { X = 11 };
                Diagnostic(ErrorCode.ERR_NoSuchMember, "X").WithArguments("B", "X").WithLocation(14, 22)
            );
        }

        [Fact]
        public void WithExprBadMemberBadType()
        {
            var src = @"
record C
{
    public int X { get; init; }
    public static void Main()
    {
        var c = new C();
        c = c with { X = ""a"" };
    }
}";
            var comp = CreateCompilation(src);
            comp.VerifyDiagnostics(
                // (8,26): error CS0029: Cannot implicitly convert type 'string' to 'int'
                //         c = c with { X = "a" };
                Diagnostic(ErrorCode.ERR_NoImplicitConv, @"""a""").WithArguments("string", "int").WithLocation(8, 26)
            );
        }

        [Fact(Skip = "https://github.com/dotnet/roslyn/issues/44859")]
        [WorkItem(44859, "https://github.com/dotnet/roslyn/issues/44859")]
        public void WithExprCloneReturnDifferent()
        {
            var src = @"
class B
{
    public int X { get; init; }
}
class C : B
{
    public B Clone() => new B();
    public static void Main()
    {
        var c = new C();
        var b = c with { X = 0 };
    }
}";
            var comp = CreateCompilation(src);
            comp.VerifyDiagnostics();
        }

        [Fact]
        public void WithSemanticModel1()
        {
            var src = @"
record C(int X, string Y)
{
    public static void Main()
    {
        var c = new C(0, ""a"");
        c = c with { X = 2 };
    }
}";
            var comp = CreateCompilation(src);
            var tree = comp.SyntaxTrees[0];
            var root = tree.GetRoot();
            var model = comp.GetSemanticModel(tree);
            var withExpr = root.DescendantNodes().OfType<WithExpressionSyntax>().Single();
            var typeInfo = model.GetTypeInfo(withExpr);
            var c = comp.GlobalNamespace.GetTypeMember("C");
            Assert.True(c.ISymbol.Equals(typeInfo.Type));

            var x = c.GetMembers("X").Single();
            var xId = withExpr.DescendantNodes().Single(id => id.ToString() == "X");
            var symbolInfo = model.GetSymbolInfo(xId);
            Assert.True(x.ISymbol.Equals(symbolInfo.Symbol));

            comp.VerifyOperationTree(withExpr, @"
IWithOperation (OperationKind.With, Type: C) (Syntax: 'c with { X = 2 }')
  Value:
    ILocalReferenceOperation: c (OperationKind.LocalReference, Type: C) (Syntax: 'c')
  CloneMethod: C C.<>Clone()
  Initializer:
    IObjectOrCollectionInitializerOperation (OperationKind.ObjectOrCollectionInitializer, Type: C) (Syntax: '{ X = 2 }')
      Initializers(1):
          ISimpleAssignmentOperation (OperationKind.SimpleAssignment, Type: System.Int32) (Syntax: 'X = 2')
            Left:
              IPropertyReferenceOperation: System.Int32 C.X { get; init; } (OperationKind.PropertyReference, Type: System.Int32) (Syntax: 'X')
                Instance Receiver:
                  IInstanceReferenceOperation (ReferenceKind: ImplicitReceiver) (OperationKind.InstanceReference, Type: C, IsImplicit) (Syntax: 'X')
            Right:
              ILiteralOperation (OperationKind.Literal, Type: System.Int32, Constant: 2) (Syntax: '2')");

            var main = root.DescendantNodes().OfType<MethodDeclarationSyntax>().Single();
            Assert.Equal("Main", main.Identifier.ToString());
            VerifyFlowGraph(comp, main, expectedFlowGraph: @"
Block[B0] - Entry
    Statements (0)
    Next (Regular) Block[B1]
        Entering: {R1}
.locals {R1}
{
    Locals: [C c]
    Block[B1] - Block
        Predecessors: [B0]
        Statements (1)
            ISimpleAssignmentOperation (OperationKind.SimpleAssignment, Type: C, IsImplicit) (Syntax: 'c = new C(0, ""a"")')
              Left:
                ILocalReferenceOperation: c (IsDeclaration: True) (OperationKind.LocalReference, Type: C, IsImplicit) (Syntax: 'c = new C(0, ""a"")')
              Right:
                IObjectCreationOperation (Constructor: C..ctor(System.Int32 X, System.String Y)) (OperationKind.ObjectCreation, Type: C) (Syntax: 'new C(0, ""a"")')
                  Arguments(2):
                      IArgumentOperation (ArgumentKind.Explicit, Matching Parameter: X) (OperationKind.Argument, Type: null) (Syntax: '0')
                        ILiteralOperation (OperationKind.Literal, Type: System.Int32, Constant: 0) (Syntax: '0')
                        InConversion: CommonConversion (Exists: True, IsIdentity: True, IsNumeric: False, IsReference: False, IsUserDefined: False) (MethodSymbol: null)
                        OutConversion: CommonConversion (Exists: True, IsIdentity: True, IsNumeric: False, IsReference: False, IsUserDefined: False) (MethodSymbol: null)
                      IArgumentOperation (ArgumentKind.Explicit, Matching Parameter: Y) (OperationKind.Argument, Type: null) (Syntax: '""a""')
                        ILiteralOperation (OperationKind.Literal, Type: System.String, Constant: ""a"") (Syntax: '""a""')
                        InConversion: CommonConversion (Exists: True, IsIdentity: True, IsNumeric: False, IsReference: False, IsUserDefined: False) (MethodSymbol: null)
                        OutConversion: CommonConversion (Exists: True, IsIdentity: True, IsNumeric: False, IsReference: False, IsUserDefined: False) (MethodSymbol: null)
                  Initializer:
                    null
        Next (Regular) Block[B2]
            Entering: {R2}
    .locals {R2}
    {
        CaptureIds: [0] [1]
        Block[B2] - Block
            Predecessors: [B1]
            Statements (4)
                IFlowCaptureOperation: 0 (OperationKind.FlowCapture, Type: null, IsImplicit) (Syntax: 'c')
                  Value:
                    ILocalReferenceOperation: c (OperationKind.LocalReference, Type: C) (Syntax: 'c')
                IFlowCaptureOperation: 1 (OperationKind.FlowCapture, Type: null, IsImplicit) (Syntax: 'c with { X = 2 }')
                  Value:
                    IInvocationOperation (virtual C C.<>Clone()) (OperationKind.Invocation, Type: C, IsImplicit) (Syntax: 'c with { X = 2 }')
                      Instance Receiver:
                        ILocalReferenceOperation: c (OperationKind.LocalReference, Type: C) (Syntax: 'c')
                      Arguments(0)
                ISimpleAssignmentOperation (OperationKind.SimpleAssignment, Type: System.Int32) (Syntax: 'X = 2')
                  Left:
                    IPropertyReferenceOperation: System.Int32 C.X { get; init; } (OperationKind.PropertyReference, Type: System.Int32) (Syntax: 'X')
                      Instance Receiver:
                        IFlowCaptureReferenceOperation: 1 (OperationKind.FlowCaptureReference, Type: C, IsImplicit) (Syntax: 'c with { X = 2 }')
                  Right:
                    ILiteralOperation (OperationKind.Literal, Type: System.Int32, Constant: 2) (Syntax: '2')
                IExpressionStatementOperation (OperationKind.ExpressionStatement, Type: null) (Syntax: 'c = c with { X = 2 };')
                  Expression:
                    ISimpleAssignmentOperation (OperationKind.SimpleAssignment, Type: C) (Syntax: 'c = c with { X = 2 }')
                      Left:
                        IFlowCaptureReferenceOperation: 0 (OperationKind.FlowCaptureReference, Type: C, IsImplicit) (Syntax: 'c')
                      Right:
                        IFlowCaptureReferenceOperation: 1 (OperationKind.FlowCaptureReference, Type: C, IsImplicit) (Syntax: 'c with { X = 2 }')
            Next (Regular) Block[B3]
                Leaving: {R2} {R1}
    }
}
Block[B3] - Exit
    Predecessors: [B2]
    Statements (0)
");
        }

        [Fact]
        public void NoCloneMethod()
        {
            var src = @"
class C
{
    int X { get; set; }

    public static void Main()
    {
        var c = new C();
        c = c with { X = 2 };
    }
}";
            var comp = CreateCompilation(src);
            var tree = comp.SyntaxTrees[0];
            var root = tree.GetRoot();
            var withExpr = root.DescendantNodes().OfType<WithExpressionSyntax>().Single();

            comp.VerifyOperationTree(withExpr, @"
IWithOperation (OperationKind.With, Type: C, IsInvalid) (Syntax: 'c with { X = 2 }')
  Value:
    ILocalReferenceOperation: c (OperationKind.LocalReference, Type: C, IsInvalid) (Syntax: 'c')
  CloneMethod: null
  Initializer:
    IObjectOrCollectionInitializerOperation (OperationKind.ObjectOrCollectionInitializer, Type: C) (Syntax: '{ X = 2 }')
      Initializers(1):
          ISimpleAssignmentOperation (OperationKind.SimpleAssignment, Type: System.Int32) (Syntax: 'X = 2')
            Left:
              IPropertyReferenceOperation: System.Int32 C.X { get; set; } (OperationKind.PropertyReference, Type: System.Int32) (Syntax: 'X')
                Instance Receiver:
                  IInstanceReferenceOperation (ReferenceKind: ImplicitReceiver) (OperationKind.InstanceReference, Type: C, IsImplicit) (Syntax: 'X')
            Right:
              ILiteralOperation (OperationKind.Literal, Type: System.Int32, Constant: 2) (Syntax: '2')");

            var main = root.DescendantNodes().OfType<MethodDeclarationSyntax>().Single();
            Assert.Equal("Main", main.Identifier.ToString());
            VerifyFlowGraph(comp, main, expectedFlowGraph: @"
Block[B0] - Entry
    Statements (0)
    Next (Regular) Block[B1]
        Entering: {R1}
.locals {R1}
{
    Locals: [C c]
    Block[B1] - Block
        Predecessors: [B0]
        Statements (1)
            ISimpleAssignmentOperation (OperationKind.SimpleAssignment, Type: C, IsImplicit) (Syntax: 'c = new C()')
              Left:
                ILocalReferenceOperation: c (IsDeclaration: True) (OperationKind.LocalReference, Type: C, IsImplicit) (Syntax: 'c = new C()')
              Right:
                IObjectCreationOperation (Constructor: C..ctor()) (OperationKind.ObjectCreation, Type: C) (Syntax: 'new C()')
                  Arguments(0)
                  Initializer:
                    null
        Next (Regular) Block[B2]
            Entering: {R2}
    .locals {R2}
    {
        CaptureIds: [0] [1]
        Block[B2] - Block
            Predecessors: [B1]
            Statements (4)
                IFlowCaptureOperation: 0 (OperationKind.FlowCapture, Type: null, IsImplicit) (Syntax: 'c')
                  Value:
                    ILocalReferenceOperation: c (OperationKind.LocalReference, Type: C) (Syntax: 'c')
                IFlowCaptureOperation: 1 (OperationKind.FlowCapture, Type: null, IsInvalid, IsImplicit) (Syntax: 'c')
                  Value:
                    IInvalidOperation (OperationKind.Invalid, Type: C, IsInvalid, IsImplicit) (Syntax: 'c')
                      Children(1):
                          ILocalReferenceOperation: c (OperationKind.LocalReference, Type: C, IsInvalid) (Syntax: 'c')
                ISimpleAssignmentOperation (OperationKind.SimpleAssignment, Type: System.Int32) (Syntax: 'X = 2')
                  Left:
                    IPropertyReferenceOperation: System.Int32 C.X { get; set; } (OperationKind.PropertyReference, Type: System.Int32) (Syntax: 'X')
                      Instance Receiver:
                        IFlowCaptureReferenceOperation: 1 (OperationKind.FlowCaptureReference, Type: C, IsInvalid, IsImplicit) (Syntax: 'c')
                  Right:
                    ILiteralOperation (OperationKind.Literal, Type: System.Int32, Constant: 2) (Syntax: '2')
                IExpressionStatementOperation (OperationKind.ExpressionStatement, Type: null, IsInvalid) (Syntax: 'c = c with { X = 2 };')
                  Expression:
                    ISimpleAssignmentOperation (OperationKind.SimpleAssignment, Type: C, IsInvalid) (Syntax: 'c = c with { X = 2 }')
                      Left:
                        IFlowCaptureReferenceOperation: 0 (OperationKind.FlowCaptureReference, Type: C, IsImplicit) (Syntax: 'c')
                      Right:
                        IFlowCaptureReferenceOperation: 1 (OperationKind.FlowCaptureReference, Type: C, IsInvalid, IsImplicit) (Syntax: 'c')
            Next (Regular) Block[B3]
                Leaving: {R2} {R1}
    }
}
Block[B3] - Exit
    Predecessors: [B2]
    Statements (0)
");
        }

        [Fact]
        public void WithBadExprArg()
        {
            var src = @"
record C(int X, int Y)
{
    public C Clone() => null;
    public static void Main()
    {
        var c = new C(0, 0);
        c = c with { 5 };
        c = c with { { X = 2 } };
    }
}";

            var comp = CreateCompilation(src);
            comp.VerifyDiagnostics(
                // (8,22): error CS0747: Invalid initializer member declarator
                //         c = c with { 5 };
                Diagnostic(ErrorCode.ERR_InvalidInitializerElementInitializer, "5").WithLocation(8, 22),
                // (9,22): error CS1513: } expected
                //         c = c with { { X = 2 } };
                Diagnostic(ErrorCode.ERR_RbraceExpected, "{").WithLocation(9, 22),
                // (9,22): error CS1002: ; expected
                //         c = c with { { X = 2 } };
                Diagnostic(ErrorCode.ERR_SemicolonExpected, "{").WithLocation(9, 22),
                // (9,24): error CS0120: An object reference is required for the non-static field, method, or property 'C.X'
                //         c = c with { { X = 2 } };
                Diagnostic(ErrorCode.ERR_ObjectRequired, "X").WithArguments("C.X").WithLocation(9, 24),
                // (9,30): error CS1002: ; expected
                //         c = c with { { X = 2 } };
                Diagnostic(ErrorCode.ERR_SemicolonExpected, "}").WithLocation(9, 30),
                // (9,33): error CS1597: Semicolon after method or accessor block is not valid
                //         c = c with { { X = 2 } };
                Diagnostic(ErrorCode.ERR_UnexpectedSemicolon, ";").WithLocation(9, 33),
                // (11,1): error CS1022: Type or namespace definition, or end-of-file expected
                // }
                Diagnostic(ErrorCode.ERR_EOFExpected, "}").WithLocation(11, 1)
            );

            var tree = comp.SyntaxTrees[0];
            var root = tree.GetRoot();
            var model = comp.GetSemanticModel(tree);
            VerifyClone(model);

            var withExpr1 = root.DescendantNodes().OfType<WithExpressionSyntax>().First();
            comp.VerifyOperationTree(withExpr1, @"
IWithOperation (OperationKind.With, Type: C, IsInvalid) (Syntax: 'c with { 5 }')
  Value:
    ILocalReferenceOperation: c (OperationKind.LocalReference, Type: C) (Syntax: 'c')
  CloneMethod: C C.<>Clone()
  Initializer:
    IObjectOrCollectionInitializerOperation (OperationKind.ObjectOrCollectionInitializer, Type: C, IsInvalid) (Syntax: '{ 5 }')
      Initializers(1):
          IInvalidOperation (OperationKind.Invalid, Type: System.Int32, IsInvalid, IsImplicit) (Syntax: '5')
            Children(1):
                ILiteralOperation (OperationKind.Literal, Type: System.Int32, Constant: 5, IsInvalid) (Syntax: '5')");

            var withExpr2 = root.DescendantNodes().OfType<WithExpressionSyntax>().Skip(1).Single();
            comp.VerifyOperationTree(withExpr2, @"
IWithOperation (OperationKind.With, Type: C, IsInvalid) (Syntax: 'c with { ')
  Value:
    ILocalReferenceOperation: c (OperationKind.LocalReference, Type: C) (Syntax: 'c')
  CloneMethod: C C.<>Clone()
  Initializer:
    IObjectOrCollectionInitializerOperation (OperationKind.ObjectOrCollectionInitializer, Type: C, IsInvalid) (Syntax: '{ ')
      Initializers(0)");
        }

        [Fact]
        public void WithExpr_DefiniteAssignment_01()
        {
            var src = @"
record B(int X)
{
    static void M(B b)
    {
        int y;
        _ = b with { X = y = 42 };
        y.ToString();
    }
}";
            var comp = CreateCompilation(src);
            comp.VerifyDiagnostics();
        }

        [Fact]
        public void WithExpr_DefiniteAssignment_02()
        {
            var src = @"
record B(int X, string Y)
{
    static void M(B b)
    {
        int z;
        _ = b with { X = z = 42, Y = z.ToString() };
    }
}";
            var comp = CreateCompilation(src);
            comp.VerifyDiagnostics();
        }

        [Fact]
        public void WithExpr_DefiniteAssignment_03()
        {
            var src = @"
record B(int X, string Y)
{
    static void M(B b)
    {
        int z;
        _ = b with { Y = z.ToString(), X = z = 42 };
    }
}";
            var comp = CreateCompilation(src);
            comp.VerifyDiagnostics(
                // (7,26): error CS0165: Use of unassigned local variable 'z'
                //         _ = b with { Y = z.ToString(), X = z = 42 };
                Diagnostic(ErrorCode.ERR_UseDefViolation, "z").WithArguments("z").WithLocation(7, 26));
        }

        [Fact]
        public void WithExpr_DefiniteAssignment_04()
        {
            var src = @"
record B(int X)
{
    static void M()
    {
        B b;
        _ = (b = new B(42)) with { X = b.X };
    }
}";
            var comp = CreateCompilation(src);
            comp.VerifyDiagnostics();
        }

        [Fact]
        public void WithExpr_DefiniteAssignment_05()
        {
            var src = @"
record B(int X)
{
    static void M()
    {
        B b;
        _ = new B(b.X) with { X = (b = new B(42)).X };
    }
}";
            var comp = CreateCompilation(src);
            comp.VerifyDiagnostics(
                // (7,19): error CS0165: Use of unassigned local variable 'b'
                //         _ = new B(b.X) with { X = new B(42).X };
                Diagnostic(ErrorCode.ERR_UseDefViolation, "b").WithArguments("b").WithLocation(7, 19));
        }

        [Fact]
        public void WithExpr_DefiniteAssignment_06()
        {
            var src = @"
record B(int X)
{
    static void M(B b)
    {
        int y;
        _ = b with { X = M(out y) };
        y.ToString();
    }

    static int M(out int y) { y = 42; return 43; }
}";
            var comp = CreateCompilation(src);
            comp.VerifyDiagnostics();
        }

        [Fact]
        public void WithExpr_DefiniteAssignment_07()
        {
            var src = @"
record B(int X)
{
    static void M(B b)
    {
        _ = b with { X = M(out int y) };
        y.ToString();
    }

    static int M(out int y) { y = 42; return 43; }
}";
            var comp = CreateCompilation(src);
            comp.VerifyDiagnostics();
        }

        [Fact]
        public void WithExpr_NullableAnalysis_01()
        {
            var src = @"
#nullable enable
record B(int X)
{
    static void M(B b)
    {
        string? s = null;
        _ = b with { X = M(out s) };
        s.ToString();
    }

    static int M(out string s) { s = ""a""; return 42; }
}";
            var comp = CreateCompilation(src);
            comp.VerifyDiagnostics();
        }

        [Fact]
        public void WithExpr_NullableAnalysis_02()
        {
            var src = @"
#nullable enable
record B(string X)
{
    static void M(B b, string? s)
    {
        b.X.ToString();
        _ = b with { X = s }; // 1
        b.X.ToString(); // 2
    }
}";
            var comp = CreateCompilation(src);
            comp.VerifyDiagnostics(
                // (8,26): warning CS8601: Possible null reference assignment.
                //         _ = b with { X = s }; // 1
                Diagnostic(ErrorCode.WRN_NullReferenceAssignment, "s").WithLocation(8, 26));
        }

        [Fact]
        public void WithExpr_NullableAnalysis_03()
        {
            var src = @"
#nullable enable
record B(string? X)
{
    public B Clone() => new B(X);

    static void M1(B b, string s, bool flag)
    {
        if (flag) { b.X.ToString(); } // 1
        _ = b with { X = s };
        if (flag) { b.X.ToString(); } // 2
    }

    static void M2(B b, string s, bool flag)
    {
        if (flag) { b.X.ToString(); } // 3
        b = b with { X = s };
        if (flag) { b.X.ToString(); }
    }
}";
            var comp = CreateCompilation(src);
            comp.VerifyDiagnostics(
                // (9,21): warning CS8602: Dereference of a possibly null reference.
                //         if (flag) { b.X.ToString(); } // 1
                Diagnostic(ErrorCode.WRN_NullReferenceReceiver, "b.X").WithLocation(9, 21),
                // (11,21): warning CS8602: Dereference of a possibly null reference.
                //         if (flag) { b.X.ToString(); } // 2
                Diagnostic(ErrorCode.WRN_NullReferenceReceiver, "b.X").WithLocation(11, 21),
                // (16,21): warning CS8602: Dereference of a possibly null reference.
                //         if (flag) { b.X.ToString(); } // 3
                Diagnostic(ErrorCode.WRN_NullReferenceReceiver, "b.X").WithLocation(16, 21));
        }

        [Fact]
        public void WithExpr_NullableAnalysis_04()
        {
            var src = @"
#nullable enable
record B(int X)
{
    static void M1(B? b)
    {
        var b1 = b with { X = 42 }; // 1
        _ = b.ToString();
        _ = b1.ToString();
    }

    static void M2(B? b)
    {
        (b with { X = 42 }).ToString(); // 2
    }
}";
            var comp = CreateCompilation(src);
            comp.VerifyDiagnostics(
                // (7,18): warning CS8602: Dereference of a possibly null reference.
                //         var b1 = b with { X = 42 }; // 1
                Diagnostic(ErrorCode.WRN_NullReferenceReceiver, "b").WithLocation(7, 18),
                // (14,10): warning CS8602: Dereference of a possibly null reference.
                //         (b with { X = 42 }).ToString(); // 2
                Diagnostic(ErrorCode.WRN_NullReferenceReceiver, "b").WithLocation(14, 10));
        }

        [Fact, WorkItem(44763, "https://github.com/dotnet/roslyn/issues/44763")]
        public void WithExpr_NullableAnalysis_05()
        {
            var src = @"
#nullable enable
record B(string? X, string? Y)
{
    public B Clone() => new B(X, Y);

    static void M1(bool flag)
    {
        B b = new B(""hello"", null);
        if (flag)
        {
            b.X.ToString(); // shouldn't warn
            b.Y.ToString(); // 1
        }

        b = b with { Y = ""world"" };
        b.X.ToString(); // shouldn't warn
        b.Y.ToString();
    }
}";
            // records should propagate the nullability of the
            // constructor arguments to the corresponding properties.
            // https://github.com/dotnet/roslyn/issues/44763
            var comp = CreateCompilation(src);
            comp.VerifyDiagnostics(
                // (12,13): warning CS8602: Dereference of a possibly null reference.
                //             b.X.ToString(); // shouldn't warn
                Diagnostic(ErrorCode.WRN_NullReferenceReceiver, "b.X").WithLocation(12, 13),
                // (13,13): warning CS8602: Dereference of a possibly null reference.
                //             b.Y.ToString(); // 1
                Diagnostic(ErrorCode.WRN_NullReferenceReceiver, "b.Y").WithLocation(13, 13),
                // (17,9): warning CS8602: Dereference of a possibly null reference.
                //         b.X.ToString(); // shouldn't warn
                Diagnostic(ErrorCode.WRN_NullReferenceReceiver, "b.X").WithLocation(17, 9));
        }

        [Fact]
        public void WithExpr_NullableAnalysis_06()
        {
            var src = @"
#nullable enable
record B
{
    public string? X { get; init; }
    public string? Y { get; init; }

    static void M1(bool flag)
    {
        B b = new B { X = ""hello"", Y = null };
        if (flag)
        {
            b.X.ToString();
            b.Y.ToString(); // 1
        }

        b = b with { Y = ""world"" };

        b.X.ToString();
        b.Y.ToString();
    }
}";
            var comp = CreateCompilation(src);
            comp.VerifyDiagnostics(
                // (14,13): warning CS8602: Dereference of a possibly null reference.
                //             b.Y.ToString(); // 1
                Diagnostic(ErrorCode.WRN_NullReferenceReceiver, "b.Y").WithLocation(14, 13)
            );
        }

        [Fact, WorkItem(44691, "https://github.com/dotnet/roslyn/issues/44691")]
        public void WithExpr_NullableAnalysis_07()
        {
            var src = @"
#nullable enable
using System.Diagnostics.CodeAnalysis;

record B([AllowNull] string X)
{
    public B Clone() => new B(X);

    static void M1(B b)
    {
        b.X.ToString();
        b = b with { X = null }; // ok
        b.X.ToString(); // ok
        b = new B((string?)null);
        b.X.ToString(); // ok
    }
}";
            // We should have a way to propagate attributes on
            // positional parameters to the corresponding properties.
            // https://github.com/dotnet/roslyn/issues/44691
            var comp = CreateCompilation(new[] { src, AllowNullAttributeDefinition });
            comp.VerifyDiagnostics(
                // (12,26): warning CS8625: Cannot convert null literal to non-nullable reference type.
                //         b = b with { X = null }; // ok
                Diagnostic(ErrorCode.WRN_NullAsNonNullable, "null").WithLocation(12, 26),
                // (13,9): warning CS8602: Dereference of a possibly null reference.
                //         b.X.ToString(); // ok
                Diagnostic(ErrorCode.WRN_NullReferenceReceiver, "b.X").WithLocation(13, 9));
        }

        [Fact]
        public void WithExpr_NullableAnalysis_08()
        {
            var src = @"
#nullable enable
record B(string? X, string? Y)
{
    public B Clone() => new B(X, Y);

    static void M1(B b1)
    {
        B b2 = b1 with { X = ""hello"" };
        B b3 = b1 with { Y = ""world"" };
        B b4 = b2 with { Y = ""world"" };

        b1.X.ToString(); // 1
        b1.Y.ToString(); // 2
        b2.X.ToString();
        b2.Y.ToString(); // 3
        b3.X.ToString(); // 4
        b3.Y.ToString();
        b4.X.ToString();
        b4.Y.ToString();
    }
}";
            var comp = CreateCompilation(src);
            comp.VerifyDiagnostics(
                // (13,9): warning CS8602: Dereference of a possibly null reference.
                //         b1.X.ToString(); // 1
                Diagnostic(ErrorCode.WRN_NullReferenceReceiver, "b1.X").WithLocation(13, 9),
                // (14,9): warning CS8602: Dereference of a possibly null reference.
                //         b1.Y.ToString(); // 2
                Diagnostic(ErrorCode.WRN_NullReferenceReceiver, "b1.Y").WithLocation(14, 9),
                // (16,9): warning CS8602: Dereference of a possibly null reference.
                //         b2.Y.ToString(); // 3
                Diagnostic(ErrorCode.WRN_NullReferenceReceiver, "b2.Y").WithLocation(16, 9),
                // (17,9): warning CS8602: Dereference of a possibly null reference.
                //         b3.X.ToString(); // 4
                Diagnostic(ErrorCode.WRN_NullReferenceReceiver, "b3.X").WithLocation(17, 9));
        }

        [Fact]
        public void WithExpr_NullableAnalysis_09()
        {
            var src = @"
#nullable enable
record B(string? X, string? Y)
{
    static void M1(B b1)
    {
        string? local = ""hello"";
        _ = b1 with
        {
            X = local = null,
            Y = local.ToString() // 1
        };
    }
}";
            var comp = CreateCompilation(src);
            comp.VerifyDiagnostics(
                // (11,17): warning CS8602: Dereference of a possibly null reference.
                //             Y = local.ToString() // 1
                Diagnostic(ErrorCode.WRN_NullReferenceReceiver, "local").WithLocation(11, 17));
        }

        [Fact]
        public void WithExpr_NullableAnalysis_10()
        {
            var src = @"
#nullable enable
record B(string X, string Y)
{
    static string M0(out string? s) { s = null; return ""hello""; }

    static void M1(B b1)
    {
        string? local = ""world"";
        _ = b1 with
        {
            X = M0(out local),
            Y = local // 1
        };
    }
}";
            var comp = CreateCompilation(src);
            comp.VerifyDiagnostics(
                // (13,17): warning CS8601: Possible null reference assignment.
                //             Y = local // 1
                Diagnostic(ErrorCode.WRN_NullReferenceAssignment, "local").WithLocation(13, 17));
        }

        [Fact]
        public void WithExpr_NullableAnalysis_VariantClone()
        {
            var src = @"
#nullable enable

record A
{
    public string? Y { get; init; }
    public string? Z { get; init; }
}

record B(string? X) : A
{
    public new string Z { get; init; } = ""zed"";

    static void M1(B b1)
    {
        b1.Z.ToString();
        (b1 with { Y = ""hello"" }).Y.ToString();
        (b1 with { Y = ""hello"" }).Z.ToString();
    }
}
";
            var comp = CreateCompilation(src);
            comp.VerifyDiagnostics(
            );
        }

        [Fact(Skip = "https://github.com/dotnet/roslyn/issues/44859")]
        [WorkItem(44859, "https://github.com/dotnet/roslyn/issues/44859")]
        public void WithExpr_NullableAnalysis_NullableClone()
        {
            var src = @"
#nullable enable

record B(string? X)
{
    public B? Clone() => new B(X);

    static void M1(B b1)
    {
        _ = b1 with { X = null }; // 1
        (b1 with { X = null }).ToString(); // 2
    }
}
";
            var comp = CreateCompilation(src);
            comp.VerifyDiagnostics(
                // (10,21): warning CS8602: Dereference of a possibly null reference.
                //         _ = b1 with { X = null }; // 1
                Diagnostic(ErrorCode.WRN_NullReferenceReceiver, "{ X = null }").WithLocation(10, 21),
                // (11,18): warning CS8602: Dereference of a possibly null reference.
                //         (b1 with { X = null }).ToString(); // 2
                Diagnostic(ErrorCode.WRN_NullReferenceReceiver, "{ X = null }").WithLocation(11, 18));
        }

        [Fact(Skip = "https://github.com/dotnet/roslyn/issues/44859")]
        [WorkItem(44859, "https://github.com/dotnet/roslyn/issues/44859")]
        public void WithExpr_NullableAnalysis_MaybeNullClone()
        {
            var src = @"
#nullable enable
using System.Diagnostics.CodeAnalysis;

record B(string? X)
{
    [return: MaybeNull]
    public B Clone() => new B(X);

    static void M1(B b1)
    {
        _ = b1 with { };
        _ = b1 with { X = null }; // 1
        (b1 with { X = null }).ToString(); // 2
    }
}
";
            var comp = CreateCompilation(new[] { src, MaybeNullAttributeDefinition });
            comp.VerifyDiagnostics(
                // (13,21): warning CS8602: Dereference of a possibly null reference.
                //         _ = b1 with { X = null }; // 1
                Diagnostic(ErrorCode.WRN_NullReferenceReceiver, "{ X = null }").WithLocation(13, 21),
                // (14,18): warning CS8602: Dereference of a possibly null reference.
                //         (b1 with { X = null }).ToString(); // 2
                Diagnostic(ErrorCode.WRN_NullReferenceReceiver, "{ X = null }").WithLocation(14, 18));
        }

        [Fact(Skip = "https://github.com/dotnet/roslyn/issues/44859")]
        [WorkItem(44859, "https://github.com/dotnet/roslyn/issues/44859")]
        public void WithExpr_NullableAnalysis_NotNullClone()
        {
            var src = @"
#nullable enable
using System.Diagnostics.CodeAnalysis;

record B(string? X)
{
    [return: NotNull]
    public B? Clone() => new B(X);

    static void M1(B b1)
    {
        _ = b1 with { };
        _ = b1 with { X = null };
        (b1 with { X = null }).ToString();
    }
}
";
            var comp = CreateCompilation(new[] { src, NotNullAttributeDefinition });
            comp.VerifyDiagnostics();
        }

        [Fact(Skip = "https://github.com/dotnet/roslyn/issues/44859")]
        [WorkItem(44859, "https://github.com/dotnet/roslyn/issues/44859")]
        public void WithExpr_NullableAnalysis_NullableClone_NoInitializers()
        {
            var src = @"
#nullable enable

record B(string? X)
{
    public B? Clone() => new B(X);

    static void M1(B b1)
    {
        _ = b1 with { };
        (b1 with { }).ToString(); // 1
    }
}
";
            var comp = CreateCompilation(src);
            // Note: we expect to give a warning on `// 1`, but do not currently
            // due to limitations of object initializer analysis.
            // Tracking in https://github.com/dotnet/roslyn/issues/44759
            comp.VerifyDiagnostics();
        }

        [Fact]
        public void WithExprNominalRecord()
        {
            var src = @"
using System;
record C
{
    public int X { get; set; }
    public string Y { get; init; }
    public long Z;
    public event Action E;

    public C() { }
    public C(C other)
    {
        X = other.X;
        Y = other.Y;
        Z = other.Z;
        E = other.E;
    }

    public static void Main()
    {
        var c = new C() { X = 1, Y = ""2"", Z = 3, E = () => { } };
        var c2 = c with {};
        Console.WriteLine(c.Equals(c2));
        Console.WriteLine(ReferenceEquals(c, c2));
        Console.WriteLine(c2.X);
        Console.WriteLine(c2.Y);
        Console.WriteLine(c2.Z);
        Console.WriteLine(ReferenceEquals(c.E, c2.E));
        var c3 = c with { Y = ""3"", X = 2 };
        Console.WriteLine(c.Y);
        Console.WriteLine(c3.Y);
        Console.WriteLine(c.X);
        Console.WriteLine(c3.X);
    }
}";
            var verifier = CompileAndVerify(src, expectedOutput: @"
True
False
1
2
3
True
2
3
1
2");
        }

        [Fact]
        public void WithExprNominalRecord2()
        {
            var comp1 = CreateCompilation(@"
public record C
{
    public int X { get; set; }
    public string Y { get; init; }
    public long Z;

    public C() { }
    public C(C other)
    {
        X = other.X;
        Y = other.Y;
        Z = other.Z;
    }
}");
            comp1.VerifyDiagnostics();

            var verifier = CompileAndVerify(@"
class D
{
    public C M(C c) => c with
    {
        X = 5,
        Y = ""a"",
        Z = 2,
    };
}", references: new[] { comp1.EmitToImageReference() });

            verifier.VerifyIL("D.M", @"
{
  // Code size       33 (0x21)
  .maxstack  3
  IL_0000:  ldarg.1
  IL_0001:  callvirt   ""C C.<>Clone()""
  IL_0006:  dup
  IL_0007:  ldc.i4.5
  IL_0008:  callvirt   ""void C.X.set""
  IL_000d:  dup
  IL_000e:  ldstr      ""a""
  IL_0013:  callvirt   ""void C.Y.init""
  IL_0018:  dup
  IL_0019:  ldc.i4.2
  IL_001a:  conv.i8
  IL_001b:  stfld      ""long C.Z""
  IL_0020:  ret
}");
        }

        [Fact]
        public void WithExprAssignToRef1()
        {
            var src = @"
using System;
record C(int Y)
{
    private readonly int[] _a = new[] { 0 };
    public ref int X => ref _a[0];

    public C Clone() => new C(0);

    public static void Main()
    {
        var c = new C(0) { X = 5 };
        Console.WriteLine(c.X);
        c = c with { X = 1 };
        Console.WriteLine(c.X);
    }
}";
            var verifier = CompileAndVerify(src, expectedOutput: @"
5
1");
            verifier.VerifyIL("C.Main", @"
{
  // Code size       51 (0x33)
  .maxstack  3
  IL_0000:  ldc.i4.0
  IL_0001:  newobj     ""C..ctor(int)""
  IL_0006:  dup
  IL_0007:  callvirt   ""ref int C.X.get""
  IL_000c:  ldc.i4.5
  IL_000d:  stind.i4
  IL_000e:  dup
  IL_000f:  callvirt   ""ref int C.X.get""
  IL_0014:  ldind.i4
  IL_0015:  call       ""void System.Console.WriteLine(int)""
  IL_001a:  callvirt   ""C C.<>Clone()""
  IL_001f:  dup
  IL_0020:  callvirt   ""ref int C.X.get""
  IL_0025:  ldc.i4.1
  IL_0026:  stind.i4
  IL_0027:  callvirt   ""ref int C.X.get""
  IL_002c:  ldind.i4
  IL_002d:  call       ""void System.Console.WriteLine(int)""
  IL_0032:  ret
}");
        }

        [Fact]
        public void WithExprAssignToRef2()
        {
            var src = @"
using System;
record C(int Y)
{
    private readonly int[] _a = new[] { 0 };
    public ref int X
    {
        get => ref _a[0];
        set { }
    }

    public C Clone() => new C(0);

    public static void Main()
    {
        var a = new[] { 0 };
        var c = new C(0) { X = ref a[0] };
        Console.WriteLine(c.X);
        c = c with { X = ref a[0] };
        Console.WriteLine(c.X);
    }
}";
            var comp = CreateCompilation(src);
            comp.VerifyDiagnostics(
                // (9,9): error CS8147: Properties which return by reference cannot have set accessors
                //         set { }
                Diagnostic(ErrorCode.ERR_RefPropertyCannotHaveSetAccessor, "set").WithArguments("C.X.set").WithLocation(9, 9),
                // (17,32): error CS1525: Invalid expression term 'ref'
                //         var c = new C(0) { X = ref a[0] };
                Diagnostic(ErrorCode.ERR_InvalidExprTerm, "ref a[0]").WithArguments("ref").WithLocation(17, 32),
                // (17,32): error CS1073: Unexpected token 'ref'
                //         var c = new C(0) { X = ref a[0] };
                Diagnostic(ErrorCode.ERR_UnexpectedToken, "ref").WithArguments("ref").WithLocation(17, 32),
                // (19,26): error CS1073: Unexpected token 'ref'
                //         c = c with { X = ref a[0] };
                Diagnostic(ErrorCode.ERR_UnexpectedToken, "ref").WithArguments("ref").WithLocation(19, 26)
            );
        }

        [Fact]
        public void WithExpressionSameLHS()
        {
            var comp = CreateCompilation(@"
record C(int X)
{
    public static void Main()
    {
        var c = new C(0);
        c = c with { X = 1, X = 2};
    }
}");
            comp.VerifyDiagnostics(
                // (7,29): error CS1912: Duplicate initialization of member 'X'
                //         c = c with { X = 1, X = 2};
                Diagnostic(ErrorCode.ERR_MemberAlreadyInitialized, "X").WithArguments("X").WithLocation(7, 29)
            );
        }

        [WorkItem(44616, "https://github.com/dotnet/roslyn/issues/44616")]
        [Fact]
        public void Inheritance_01()
        {
            var source =
@"record A
{
    internal A() { }
    public object P1 { get; set; }
    internal object P2 { get; set; }
    protected internal object P3 { get; set; }
    protected object P4 { get; set; }
    private protected object P5 { get; set; }
    private object P6 { get; set; }
}
record B(object P1, object P2, object P3, object P4, object P5, object P6) : A
{
}";
            var comp = CreateCompilation(source);
            comp.VerifyDiagnostics();
            var actualMembers = GetProperties(comp, "B").ToTestDisplayStrings();
            var expectedMembers = new[]
            {
                "System.Type B.EqualityContract { get; }",
                "System.Object B.P6 { get; init; }",
            };
            AssertEx.Equal(expectedMembers, actualMembers);
        }

        [WorkItem(44616, "https://github.com/dotnet/roslyn/issues/44616")]
        [Fact]
        public void Inheritance_02()
        {
            var source =
@"record A
{
    internal A() { }
    private protected object P1 { get; set; }
    private object P2 { get; set; }
    private record B(object P1, object P2) : A
    {
    }
}";
            var comp = CreateCompilation(source);
            comp.VerifyDiagnostics();
            var actualMembers = GetProperties(comp, "A.B").ToTestDisplayStrings();
            AssertEx.Equal(new[] { "System.Type A.B.EqualityContract { get; }" }, actualMembers);
        }

        [WorkItem(44616, "https://github.com/dotnet/roslyn/issues/44616")]
        [Theory]
        [InlineData(false)]
        [InlineData(true)]
        public void Inheritance_03(bool useCompilationReference)
        {
            var sourceA =
@"public record A
{
    public A() { }
    internal object P { get; set; }
}
public record B(object Q) : A
{
    public B() : this(null) { }
}
record C1(object P, object Q) : B
{
}";
            var comp = CreateCompilation(sourceA);
            AssertEx.Equal(new[] { "System.Type C1.EqualityContract { get; }" }, GetProperties(comp, "C1").ToTestDisplayStrings());
            var refA = useCompilationReference ? comp.ToMetadataReference() : comp.EmitToImageReference();

            var sourceB =
@"record C2(object P, object Q) : B
{
}";
            comp = CreateCompilation(sourceB, references: new[] { refA }, parseOptions: TestOptions.RegularPreview);
            comp.VerifyDiagnostics();
            AssertEx.Equal(new[] { "System.Type C2.EqualityContract { get; }", "System.Object C2.P { get; init; }" }, GetProperties(comp, "C2").ToTestDisplayStrings());
        }

        [WorkItem(44616, "https://github.com/dotnet/roslyn/issues/44616")]
        [Fact]
        public void Inheritance_04()
        {
            var source =
@"record A
{
    internal A() { }
    public object P1 { get { return null; } set { } }
    public object P2 { get; init; }
    public object P3 { get; }
    public object P4 { set { } }
    public virtual object P5 { get; set; }
    public static object P6 { get; set; }
    public ref object P7 => throw null;
}
record B(object P1, object P2, object P3, object P4, object P5, object P6, object P7) : A
{
}";
            var comp = CreateCompilation(source);
            comp.VerifyDiagnostics(
                // (12,50): error CS8866: Record member 'A.P4' must be a readable instance property of type 'object' to match positional parameter 'P4'.
                // record B(object P1, object P2, object P3, object P4, object P5, object P6, object P7) : A
                Diagnostic(ErrorCode.ERR_BadRecordMemberForPositionalParameter, "P4").WithArguments("A.P4", "object", "P4").WithLocation(12, 50),
                // (12,72): error CS8866: Record member 'A.P6' must be a readable instance property of type 'object' to match positional parameter 'P6'.
                // record B(object P1, object P2, object P3, object P4, object P5, object P6, object P7) : A
                Diagnostic(ErrorCode.ERR_BadRecordMemberForPositionalParameter, "P6").WithArguments("A.P6", "object", "P6").WithLocation(12, 72));
            var actualMembers = GetProperties(comp, "B").ToTestDisplayStrings();
            AssertEx.Equal(new[] { "System.Type B.EqualityContract { get; }" }, actualMembers);
        }

        [Fact]
        public void Inheritance_05()
        {
            var source =
@"record A
{
    internal A() { }
    public object P1 { get; set; }
    public int P2 { get; set; }
}
record B(int P1, object P2) : A
{
}";
            var comp = CreateCompilation(source);
            comp.VerifyDiagnostics(
                // (7,14): error CS8866: Record member 'A.P1' must be a readable instance property of type 'int' to match positional parameter 'P1'.
                // record B(int P1, object P2) : A
                Diagnostic(ErrorCode.ERR_BadRecordMemberForPositionalParameter, "P1").WithArguments("A.P1", "int", "P1").WithLocation(7, 14),
                // (7,25): error CS8866: Record member 'A.P2' must be a readable instance property of type 'object' to match positional parameter 'P2'.
                // record B(int P1, object P2) : A
                Diagnostic(ErrorCode.ERR_BadRecordMemberForPositionalParameter, "P2").WithArguments("A.P2", "object", "P2").WithLocation(7, 25));
            var actualMembers = GetProperties(comp, "B").ToTestDisplayStrings();
            AssertEx.Equal(new[] { "System.Type B.EqualityContract { get; }" }, actualMembers);
        }

        [Fact]
        public void Inheritance_06()
        {
            var source =
@"record A
{
    internal int X { get; set; }
    internal int Y { set { } }
    internal int Z;
}
record B(int X, int Y, int Z) : A
{
}
class Program
{
    static void Main()
    {
        var b = new B(1, 2, 3);
        b.X = 4;
        b.Y = 5;
        b.Z = 6;
        ((A)b).X = 7;
        ((A)b).Y = 8;
        ((A)b).Z = 9;
    }
}";
            var comp = CreateCompilation(source);
            comp.VerifyDiagnostics(
                // (7,21): error CS8866: Record member 'A.Y' must be a readable instance property of type 'int' to match positional parameter 'Y'.
                // record B(int X, int Y, int Z) : A
                Diagnostic(ErrorCode.ERR_BadRecordMemberForPositionalParameter, "Y").WithArguments("A.Y", "int", "Y").WithLocation(7, 21),
                // (7,28): error CS8866: Record member 'A.Z' must be a readable instance property of type 'int' to match positional parameter 'Z'.
                // record B(int X, int Y, int Z) : A
                Diagnostic(ErrorCode.ERR_BadRecordMemberForPositionalParameter, "Z").WithArguments("A.Z", "int", "Z").WithLocation(7, 28));
            var actualMembers = GetProperties(comp, "B").ToTestDisplayStrings();
            AssertEx.Equal(new[] { "System.Type B.EqualityContract { get; }" }, actualMembers);
        }

        [WorkItem(44785, "https://github.com/dotnet/roslyn/issues/44785")]
        [Fact]
        public void Inheritance_07()
        {
            var source =
@"abstract record A
{
    public abstract int X { get; }
    public virtual int Y { get; }
}
abstract record B1(int X, int Y) : A
{
}
record B2(int X, int Y) : A
{
}";
            var comp = CreateCompilation(source);
            comp.VerifyDiagnostics(
                // (9,8): error CS0534: 'B2' does not implement inherited abstract member 'A.X.get'
                // record B2(int X, int Y) : A
                Diagnostic(ErrorCode.ERR_UnimplementedAbstractMethod, "B2").WithArguments("B2", "A.X.get").WithLocation(9, 8));

            AssertEx.Equal(new[] { "System.Type B1.EqualityContract { get; }" }, GetProperties(comp, "B1").ToTestDisplayStrings());
            AssertEx.Equal(new[] { "System.Type B2.EqualityContract { get; }" }, GetProperties(comp, "B2").ToTestDisplayStrings());

            var b1Ctor = comp.GetTypeByMetadataName("B1")!.GetMembersUnordered().OfType<SynthesizedRecordConstructor>().Single();
            Assert.Equal("B1..ctor(System.Int32 X, System.Int32 Y)", b1Ctor.ToTestDisplayString());
            Assert.Equal(Accessibility.Protected, b1Ctor.DeclaredAccessibility);
        }

        [WorkItem(44785, "https://github.com/dotnet/roslyn/issues/44785")]
        [Fact]
        public void Inheritance_08()
        {
            var source =
@"abstract record A
{
    public abstract int X { get; }
    public virtual int Y { get; }
    public virtual int Z { get; }
}
abstract record B : A
{
    public override abstract int Y { get; }
}
record C(int X, int Y, int Z) : B
{
}";
            var comp = CreateCompilation(source);
            comp.VerifyDiagnostics(
                // (11,8): error CS0534: 'C' does not implement inherited abstract member 'B.Y.get'
                // record C(int X, int Y, int Z) : B
                Diagnostic(ErrorCode.ERR_UnimplementedAbstractMethod, "C").WithArguments("C", "B.Y.get").WithLocation(11, 8),
                // (11,8): error CS0534: 'C' does not implement inherited abstract member 'A.X.get'
                // record C(int X, int Y, int Z) : B
                Diagnostic(ErrorCode.ERR_UnimplementedAbstractMethod, "C").WithArguments("C", "A.X.get").WithLocation(11, 8));

            var actualMembers = GetProperties(comp, "C").ToTestDisplayStrings();
            AssertEx.Equal(new[] { "System.Type C.EqualityContract { get; }" }, actualMembers);
        }

        [Fact]
        public void Inheritance_09()
        {
            var source =
@"abstract record C(int X, int Y)
{
    public abstract int X { get; }
    public virtual int Y { get; }
}";
            var comp = CreateCompilation(source);
            comp.VerifyDiagnostics();

            var actualMembers = comp.GetMember<NamedTypeSymbol>("C").GetMembers().ToTestDisplayStrings();
            var expectedMembers = new[]
            {
                "C C.<>Clone()",
                "System.Type C.EqualityContract.get",
                "System.Type C.EqualityContract { get; }",
                "C..ctor(System.Int32 X, System.Int32 Y)",
                "System.Int32 C.X { get; }",
                "System.Int32 C.X.get",
                "System.Int32 C.<Y>k__BackingField",
                "System.Int32 C.Y { get; }",
                "System.Int32 C.Y.get",
                "System.Int32 C.GetHashCode()",
                "System.Boolean C.Equals(System.Object? )",
                "System.Boolean C.Equals(C? )",
                "C..ctor(C )",
                "void C.Deconstruct(out System.Int32 X, out System.Int32 Y)"
            };
            AssertEx.Equal(expectedMembers, actualMembers);
        }

        [Fact]
        public void Inheritance_10()
        {
            var source =
@"using System;
interface IA
{
    int X { get; }
}
interface IB
{
    int Y { get; }
}
record C(int X, int Y) : IA, IB
{
}
class Program
{
    static void Main()
    {
        var c = new C(1, 2);
        Console.WriteLine(""{0}, {1}"", c.X, c.Y);
        Console.WriteLine(""{0}, {1}"", ((IA)c).X, ((IB)c).Y);
    }
}";
            CompileAndVerify(source, expectedOutput:
@"1, 2
1, 2");
        }

        [Fact]
        public void Inheritance_11()
        {
            var source =
@"interface IA
{
    int X { get; }
}
interface IB
{
    object Y { get; set; }
}
record C(object X, object Y) : IA, IB
{
}";
            var comp = CreateCompilation(source);
            comp.VerifyDiagnostics(
                // (9,32): error CS0738: 'C' does not implement interface member 'IA.X'. 'C.X' cannot implement 'IA.X' because it does not have the matching return type of 'int'.
                // record C(object X, object Y) : IA, IB
                Diagnostic(ErrorCode.ERR_CloseUnimplementedInterfaceMemberWrongReturnType, "IA").WithArguments("C", "IA.X", "C.X", "int").WithLocation(9, 32),
                // (9,36): error CS8854: 'C' does not implement interface member 'IB.Y.set'. 'C.Y.init' cannot implement 'IB.Y.set'.
                // record C(object X, object Y) : IA, IB
                Diagnostic(ErrorCode.ERR_CloseUnimplementedInterfaceMemberWrongInitOnly, "IB").WithArguments("C", "IB.Y.set", "C.Y.init").WithLocation(9, 36)
            );
        }

        [Fact]
        public void Inheritance_12()
        {
            var source =
@"record A
{
    public object X { get; }
    public object Y { get; }
}
record B(object X, object Y) : A
{
    public object X { get; }
    public object Y { get; }
}";
            var comp = CreateCompilation(source);
            comp.VerifyDiagnostics(
                // (8,19): warning CS0108: 'B.X' hides inherited member 'A.X'. Use the new keyword if hiding was intended.
                //     public object X { get; }
                Diagnostic(ErrorCode.WRN_NewRequired, "X").WithArguments("B.X", "A.X").WithLocation(8, 19),
                // (9,19): warning CS0108: 'B.Y' hides inherited member 'A.Y'. Use the new keyword if hiding was intended.
                //     public object Y { get; }
                Diagnostic(ErrorCode.WRN_NewRequired, "Y").WithArguments("B.Y", "A.Y").WithLocation(9, 19));
            var actualMembers = GetProperties(comp, "B").ToTestDisplayStrings();
            var expectedMembers = new[]
            {
                "System.Type B.EqualityContract { get; }",
                "System.Object B.X { get; }",
                "System.Object B.Y { get; }",
            };
            AssertEx.Equal(expectedMembers, actualMembers);
        }

        [Fact]
        public void Inheritance_13()
        {
            var source =
@"record A(object X, object Y)
{
    internal A() : this(null, null) { }
}
record B(object X, object Y) : A
{
    public object X { get; }
    public object Y { get; }
}";
            var comp = CreateCompilation(source);
            comp.VerifyDiagnostics(
                // (7,19): warning CS0108: 'B.X' hides inherited member 'A.X'. Use the new keyword if hiding was intended.
                //     public object X { get; }
                Diagnostic(ErrorCode.WRN_NewRequired, "X").WithArguments("B.X", "A.X").WithLocation(7, 19),
                // (8,19): warning CS0108: 'B.Y' hides inherited member 'A.Y'. Use the new keyword if hiding was intended.
                //     public object Y { get; }
                Diagnostic(ErrorCode.WRN_NewRequired, "Y").WithArguments("B.Y", "A.Y").WithLocation(8, 19));
            var actualMembers = GetProperties(comp, "B").ToTestDisplayStrings();
            var expectedMembers = new[]
            {
                "System.Type B.EqualityContract { get; }",
                "System.Object B.X { get; }",
                "System.Object B.Y { get; }",
            };
            AssertEx.Equal(expectedMembers, actualMembers);
        }

        [Fact]
        public void Inheritance_14()
        {
            var source =
@"record A
{
    public object P1 { get; }
    public object P2 { get; }
    public object P3 { get; }
    public object P4 { get; }
}
record B : A
{
    public new int P1 { get; }
    public new int P2 { get; }
}
record C(object P1, int P2, object P3, int P4) : B
{
}";
            var comp = CreateCompilation(source);
            comp.VerifyDiagnostics(
                // (13,17): error CS8866: Record member 'B.P1' must be a readable instance property of type 'object' to match positional parameter 'P1'.
                // record C(object P1, int P2, object P3, int P4) : B
                Diagnostic(ErrorCode.ERR_BadRecordMemberForPositionalParameter, "P1").WithArguments("B.P1", "object", "P1").WithLocation(13, 17),
                // (13,44): error CS8866: Record member 'A.P4' must be a readable instance property of type 'int' to match positional parameter 'P4'.
                // record C(object P1, int P2, object P3, int P4) : B
                Diagnostic(ErrorCode.ERR_BadRecordMemberForPositionalParameter, "P4").WithArguments("A.P4", "int", "P4").WithLocation(13, 44));
            var actualMembers = GetProperties(comp, "C").ToTestDisplayStrings();
            AssertEx.Equal(new[] { "System.Type C.EqualityContract { get; }" }, actualMembers);
        }

        [Fact]
        public void Inheritance_15()
        {
            var source =
@"record C(int P1, object P2)
{
    public object P1 { get; set; }
    public int P2 { get; set; }
}";
            var comp = CreateCompilation(source);
            comp.VerifyDiagnostics(
                // (1,14): error CS8866: Record member 'C.P1' must be a readable instance property of type 'int' to match positional parameter 'P1'.
                // record C(int P1, object P2)
                Diagnostic(ErrorCode.ERR_BadRecordMemberForPositionalParameter, "P1").WithArguments("C.P1", "int", "P1").WithLocation(1, 14),
                // (1,25): error CS8866: Record member 'C.P2' must be a readable instance property of type 'object' to match positional parameter 'P2'.
                // record C(int P1, object P2)
                Diagnostic(ErrorCode.ERR_BadRecordMemberForPositionalParameter, "P2").WithArguments("C.P2", "object", "P2").WithLocation(1, 25));
            var actualMembers = GetProperties(comp, "C").ToTestDisplayStrings();
            var expectedMembers = new[]
            {
                "System.Type C.EqualityContract { get; }",
                "System.Object C.P1 { get; set; }",
                "System.Int32 C.P2 { get; set; }",
            };
            AssertEx.Equal(expectedMembers, actualMembers);
        }

        [Fact]
        public void Inheritance_16()
        {
            var source =
@"record A
{
    public int P1 { get; }
    public int P2 { get; }
    public int P3 { get; }
    public int P4 { get; }
}
record B(object P1, int P2, object P3, int P4) : A
{
    public new object P1 { get; }
    public new object P2 { get; }
}";
            var comp = CreateCompilation(source);
            comp.VerifyDiagnostics(
                // (8,25): error CS8866: Record member 'B.P2' must be a readable instance property of type 'int' to match positional parameter 'P2'.
                // record B(object P1, int P2, object P3, int P4) : A
                Diagnostic(ErrorCode.ERR_BadRecordMemberForPositionalParameter, "P2").WithArguments("B.P2", "int", "P2").WithLocation(8, 25),
                // (8,36): error CS8866: Record member 'A.P3' must be a readable instance property of type 'object' to match positional parameter 'P3'.
                // record B(object P1, int P2, object P3, int P4) : A
                Diagnostic(ErrorCode.ERR_BadRecordMemberForPositionalParameter, "P3").WithArguments("A.P3", "object", "P3").WithLocation(8, 36));
            var actualMembers = GetProperties(comp, "B").ToTestDisplayStrings();
            var expectedMembers = new[]
            {
                "System.Type B.EqualityContract { get; }",
                "System.Object B.P1 { get; }",
                "System.Object B.P2 { get; }",
            };
            AssertEx.Equal(expectedMembers, actualMembers);
        }

        [Fact]
        public void Inheritance_17()
        {
            var source =
@"record A
{
    public object P1 { get; }
    public object P2 { get; }
    public object P3 { get; }
    public object P4 { get; }
}
record B(object P1, int P2, object P3, int P4) : A
{
    public new int P1 { get; }
    public new int P2 { get; }
}";
            var comp = CreateCompilation(source);
            comp.VerifyDiagnostics(
                // (8,17): error CS8866: Record member 'B.P1' must be a readable instance property of type 'object' to match positional parameter 'P1'.
                // record B(object P1, int P2, object P3, int P4) : A
                Diagnostic(ErrorCode.ERR_BadRecordMemberForPositionalParameter, "P1").WithArguments("B.P1", "object", "P1").WithLocation(8, 17),
                // (8,44): error CS8866: Record member 'A.P4' must be a readable instance property of type 'int' to match positional parameter 'P4'.
                // record B(object P1, int P2, object P3, int P4) : A
                Diagnostic(ErrorCode.ERR_BadRecordMemberForPositionalParameter, "P4").WithArguments("A.P4", "int", "P4").WithLocation(8, 44));

            var actualMembers = GetProperties(comp, "B").ToTestDisplayStrings();
            var expectedMembers = new[]
            {
                "System.Type B.EqualityContract { get; }",
                "System.Int32 B.P1 { get; }",
                "System.Int32 B.P2 { get; }",
            };
            AssertEx.Equal(expectedMembers, actualMembers);
        }

        [Fact]
        public void Inheritance_18()
        {
            var source =
@"record C(object P1, object P2, object P3, object P4, object P5)
{
    public object P1 { get { return null; } set { } }
    public object P2 { get; }
    public object P3 { set { } }
    public static object P4 { get; set; }
    public ref object P5 => throw null;
}";
            var comp = CreateCompilation(source);
            comp.VerifyDiagnostics(
                // (1,39): error CS8866: Record member 'C.P3' must be a readable instance property of type 'object' to match positional parameter 'P3'.
                // record C(object P1, object P2, object P3, object P4, object P5)
                Diagnostic(ErrorCode.ERR_BadRecordMemberForPositionalParameter, "P3").WithArguments("C.P3", "object", "P3").WithLocation(1, 39),
                // (1,50): error CS8866: Record member 'C.P4' must be a readable instance property of type 'object' to match positional parameter 'P4'.
                // record C(object P1, object P2, object P3, object P4, object P5)
                Diagnostic(ErrorCode.ERR_BadRecordMemberForPositionalParameter, "P4").WithArguments("C.P4", "object", "P4").WithLocation(1, 50));

            var actualMembers = GetProperties(comp, "C").ToTestDisplayStrings();
            var expectedMembers = new[]
            {
                "System.Type C.EqualityContract { get; }",
                "System.Object C.P1 { get; set; }",
                "System.Object C.P2 { get; }",
                "System.Object C.P3 { set; }",
                "System.Object C.P4 { get; set; }",
                "ref System.Object C.P5 { get; }",
            };
            AssertEx.Equal(expectedMembers, actualMembers);
        }

        [Fact]
        public void Inheritance_19()
        {
            var source =
@"#pragma warning disable 8618
#nullable enable
record A
{
    internal A() { }
    public object P1 { get; }
    public dynamic[] P2 { get; }
    public object? P3 { get; }
    public object[] P4 { get; }
    public (int X, int Y) P5 { get; }
    public (int, int)[] P6 { get; }
    public nint P7 { get; }
    public System.UIntPtr[] P8 { get; }
}
record B(dynamic P1, object[] P2, object P3, object?[] P4, (int, int) P5, (int X, int Y)[] P6, System.IntPtr P7, nuint[] P8) : A
{
}";
            var comp = CreateCompilation(source);
            comp.VerifyDiagnostics();
            var actualMembers = GetProperties(comp, "B").ToTestDisplayStrings();
            AssertEx.Equal(new[] { "System.Type B.EqualityContract { get; }" }, actualMembers);
        }

        [Fact]
        public void Inheritance_20()
        {
            var source =
@"#pragma warning disable 8618
#nullable enable
record C(dynamic P1, object[] P2, object P3, object?[] P4, (int, int) P5, (int X, int Y)[] P6, System.IntPtr P7, nuint[] P8)
{
    public object P1 { get; }
    public dynamic[] P2 { get; }
    public object? P3 { get; }
    public object[] P4 { get; }
    public (int X, int Y) P5 { get; }
    public (int, int)[] P6 { get; }
    public nint P7 { get; }
    public System.UIntPtr[] P8 { get; }
}";
            var comp = CreateCompilation(source);
            comp.VerifyDiagnostics();
            var actualMembers = GetProperties(comp, "C").ToTestDisplayStrings();
            var expectedMembers = new[]
            {
                "System.Type C.EqualityContract { get; }",
                "System.Object C.P1 { get; }",
                "dynamic[] C.P2 { get; }",
                "System.Object? C.P3 { get; }",
                "System.Object[] C.P4 { get; }",
                "(System.Int32 X, System.Int32 Y) C.P5 { get; }",
                "(System.Int32, System.Int32)[] C.P6 { get; }",
                "nint C.P7 { get; }",
                "System.UIntPtr[] C.P8 { get; }"
            };
            AssertEx.Equal(expectedMembers, actualMembers);
        }

        [Theory]
        [InlineData(false)]
        [InlineData(true)]
        public void Inheritance_21(bool useCompilationReference)
        {
            var sourceA =
@"public record A
{
    public object P1 { get; }
    internal object P2 { get; }
}
public record B : A
{
    internal new object P1 { get; }
    public new object P2 { get; }
}";
            var comp = CreateCompilation(sourceA);
            var refA = useCompilationReference ? comp.ToMetadataReference() : comp.EmitToImageReference();

            var sourceB =
@"record C(object P1, object P2) : B
{
}
class Program
{
    static void Main()
    {
        var c = new C(1, 2);
        System.Console.WriteLine(""({0}, {1})"", c.P1, c.P2);
    }
}";
            comp = CreateCompilation(sourceB, references: new[] { refA }, parseOptions: TestOptions.RegularPreview, options: TestOptions.ReleaseExe);
            comp.VerifyDiagnostics();

            var actualMembers = GetProperties(comp, "C").ToTestDisplayStrings();
            AssertEx.Equal(new[] { "System.Type C.EqualityContract { get; }" }, actualMembers);

            var verifier = CompileAndVerify(comp, expectedOutput: "(, )");
            verifier.VerifyIL("C..ctor(object, object)",
@"{
  // Code size        7 (0x7)
  .maxstack  1
  IL_0000:  ldarg.0
  IL_0001:  call       ""B..ctor()""
  IL_0006:  ret
}");
            verifier.VerifyIL("C..ctor(C)", @"
{
  // Code size        8 (0x8)
  .maxstack  2
  IL_0000:  ldarg.0
  IL_0001:  ldarg.1
  IL_0002:  call       ""B..ctor(B)""
  IL_0007:  ret
}");

            verifier.VerifyIL("Program.Main",
@"{
  // Code size       41 (0x29)
  .maxstack  3
  .locals init (C V_0) //c
  IL_0000:  ldc.i4.1
  IL_0001:  box        ""int""
  IL_0006:  ldc.i4.2
  IL_0007:  box        ""int""
  IL_000c:  newobj     ""C..ctor(object, object)""
  IL_0011:  stloc.0
  IL_0012:  ldstr      ""({0}, {1})""
  IL_0017:  ldloc.0
  IL_0018:  callvirt   ""object A.P1.get""
  IL_001d:  ldloc.0
  IL_001e:  callvirt   ""object B.P2.get""
  IL_0023:  call       ""void System.Console.WriteLine(string, object, object)""
  IL_0028:  ret
}");
        }

        [Fact]
        public void Inheritance_22()
        {
            var source =
@"record A
{
    public ref object P1 => throw null;
    public object P2 => throw null;
}
record B : A
{
    public new object P1 => throw null;
    public new ref object P2 => throw null;
}
record C(object P1, object P2) : B
{
}";
            var comp = CreateCompilation(source);
            comp.VerifyDiagnostics();
            var actualMembers = GetProperties(comp, "C").ToTestDisplayStrings();
            AssertEx.Equal(new[] { "System.Type C.EqualityContract { get; }" }, actualMembers);
        }

        [Fact]
        public void Inheritance_23()
        {
            var source =
@"record A
{
    public static object P1 { get; }
    public object P2 { get; }
}
record B : A
{
    public new object P1 { get; }
    public new static object P2 { get; }
}
record C(object P1, object P2) : B
{
}";
            var comp = CreateCompilation(source);
            comp.VerifyDiagnostics(
                // (11,28): error CS8866: Record member 'B.P2' must be a readable instance property of type 'object' to match positional parameter 'P2'.
                // record C(object P1, object P2) : B
                Diagnostic(ErrorCode.ERR_BadRecordMemberForPositionalParameter, "P2").WithArguments("B.P2", "object", "P2").WithLocation(11, 28));
            var actualMembers = GetProperties(comp, "C").ToTestDisplayStrings();
            AssertEx.Equal(new[] { "System.Type C.EqualityContract { get; }" }, actualMembers);
        }

        [Fact]
        public void Inheritance_24()
        {
            var source =
@"record A
{
    public object get_P() => null;
    public object set_Q() => null;
}
record B(object P, object Q) : A
{
}
record C(object P)
{
    public object get_P() => null;
    public object set_Q() => null;
}";
            var comp = CreateCompilation(source);
            comp.VerifyDiagnostics(
                // (9,17): error CS0082: Type 'C' already reserves a member called 'get_P' with the same parameter types
                // record C(object P)
                Diagnostic(ErrorCode.ERR_MemberReserved, "P").WithArguments("get_P", "C").WithLocation(9, 17));

            var expectedMembers = new[]
            {
                "A B.<>Clone()",
                "System.Type B.EqualityContract.get",
                "System.Type B.EqualityContract { get; }",
                "B..ctor(System.Object P, System.Object Q)",
                "System.Object B.<P>k__BackingField",
                "System.Object B.P.get",
                "void modreq(System.Runtime.CompilerServices.IsExternalInit) B.P.init",
                "System.Object B.P { get; init; }",
                "System.Object B.<Q>k__BackingField",
                "System.Object B.Q.get",
                "void modreq(System.Runtime.CompilerServices.IsExternalInit) B.Q.init",
                "System.Object B.Q { get; init; }",
                "System.Int32 B.GetHashCode()",
                "System.Boolean B.Equals(System.Object? )",
                "System.Boolean B.Equals(A? )",
                "System.Boolean B.Equals(B? )",
                "B..ctor(B )",
                "void B.Deconstruct(out System.Object P, out System.Object Q)"
            };
            AssertEx.Equal(expectedMembers, comp.GetMember<NamedTypeSymbol>("B").GetMembers().ToTestDisplayStrings());

            expectedMembers = new[]
            {
                "C C.<>Clone()",
                "System.Type C.EqualityContract.get",
                "System.Type C.EqualityContract { get; }",
                "C..ctor(System.Object P)",
                "System.Object C.<P>k__BackingField",
                "System.Object C.P.get",
                "void modreq(System.Runtime.CompilerServices.IsExternalInit) C.P.init",
                "System.Object C.P { get; init; }",
                "System.Object C.get_P()",
                "System.Object C.set_Q()",
                "System.Int32 C.GetHashCode()",
                "System.Boolean C.Equals(System.Object? )",
                "System.Boolean C.Equals(C? )",
                "C..ctor(C )",
                "void C.Deconstruct(out System.Object P)"
            };
            AssertEx.Equal(expectedMembers, comp.GetMember<NamedTypeSymbol>("C").GetMembers().ToTestDisplayStrings());
        }

        [Fact]
        public void Inheritance_25()
        {
            var sourceA =
@"public record A
{
    public class P1 { }
    internal object P2 = 2;
    public int P3(object o) => 3;
    internal int P4<T>(T t) => 4;
}";
            var sourceB =
@"record B(object P1, object P2, object P3, object P4) : A
{
}";
            var comp = CreateCompilation(new[] { sourceA, sourceB });
            comp.VerifyDiagnostics(
                // (1,17): error CS8866: Record member 'A.P1' must be a readable instance property of type 'object' to match positional parameter 'P1'.
                // record B(object P1, object P2, object P3, object P4) : A
                Diagnostic(ErrorCode.ERR_BadRecordMemberForPositionalParameter, "P1").WithArguments("A.P1", "object", "P1").WithLocation(1, 17),
                // (1,28): error CS8866: Record member 'A.P2' must be a readable instance property of type 'object' to match positional parameter 'P2'.
                // record B(object P1, object P2, object P3, object P4) : A
                Diagnostic(ErrorCode.ERR_BadRecordMemberForPositionalParameter, "P2").WithArguments("A.P2", "object", "P2").WithLocation(1, 28),
                // (1,39): error CS8866: Record member 'A.P3' must be a readable instance property of type 'object' to match positional parameter 'P3'.
                // record B(object P1, object P2, object P3, object P4) : A
                Diagnostic(ErrorCode.ERR_BadRecordMemberForPositionalParameter, "P3").WithArguments("A.P3", "object", "P3").WithLocation(1, 39));
            var actualMembers = GetProperties(comp, "B").ToTestDisplayStrings();
            var expectedMembers = new[]
            {
                "System.Type B.EqualityContract { get; }",
                "System.Object B.P4 { get; init; }",
            };
            AssertEx.Equal(expectedMembers, actualMembers);

            comp = CreateCompilation(sourceA);
            var refA = comp.EmitToImageReference();
            comp = CreateCompilation(sourceB, references: new[] { refA }, parseOptions: TestOptions.RegularPreview);
            comp.VerifyDiagnostics(
                // (1,17): error CS8866: Record member 'A.P1' must be a readable instance property of type 'object' to match positional parameter 'P1'.
                // record B(object P1, object P2, object P3, object P4) : A
                Diagnostic(ErrorCode.ERR_BadRecordMemberForPositionalParameter, "P1").WithArguments("A.P1", "object", "P1").WithLocation(1, 17),
                // (1,39): error CS8866: Record member 'A.P3' must be a readable instance property of type 'object' to match positional parameter 'P3'.
                // record B(object P1, object P2, object P3, object P4) : A
                Diagnostic(ErrorCode.ERR_BadRecordMemberForPositionalParameter, "P3").WithArguments("A.P3", "object", "P3").WithLocation(1, 39));
            actualMembers = GetProperties(comp, "B").ToTestDisplayStrings();
            expectedMembers = new[]
            {
                "System.Type B.EqualityContract { get; }",
                "System.Object B.P2 { get; init; }",
                "System.Object B.P4 { get; init; }",
            };
            AssertEx.Equal(expectedMembers, actualMembers);
        }

        [Fact]
        public void Inheritance_26()
        {
            var sourceA =
@"public record A
{
    internal const int P = 4;
}";
            var sourceB =
@"record B(object P) : A
{
}";
            var comp = CreateCompilation(new[] { sourceA, sourceB });
            comp.VerifyDiagnostics(
                // (1,17): error CS8866: Record member 'A.P' must be a readable instance property of type 'object' to match positional parameter 'P'.
                // record B(object P) : A
                Diagnostic(ErrorCode.ERR_BadRecordMemberForPositionalParameter, "P").WithArguments("A.P", "object", "P").WithLocation(1, 17));
            AssertEx.Equal(new[] { "System.Type B.EqualityContract { get; }" }, GetProperties(comp, "B").ToTestDisplayStrings());

            comp = CreateCompilation(sourceA);
            var refA = comp.EmitToImageReference();
            comp = CreateCompilation(sourceB, references: new[] { refA }, parseOptions: TestOptions.RegularPreview);
            comp.VerifyDiagnostics();
            AssertEx.Equal(new[] { "System.Type B.EqualityContract { get; }", "System.Object B.P { get; init; }" }, GetProperties(comp, "B").ToTestDisplayStrings());
        }

        [Fact]
        public void Inheritance_27()
        {
            var source =
@"record A
{
    public object P { get; }
    public object Q { get; set; }
}
record B(object get_P, object set_Q) : A
{
}";
            var comp = CreateCompilation(source);
            comp.VerifyDiagnostics();
            var actualMembers = GetProperties(comp, "B").ToTestDisplayStrings();
            var expectedMembers = new[]
            {
                "System.Type B.EqualityContract { get; }",
                "System.Object B.get_P { get; init; }",
                "System.Object B.set_Q { get; init; }",
            };
            AssertEx.Equal(expectedMembers, actualMembers);
        }

        [Fact]
        public void Inheritance_28()
        {
            var source =
@"interface I
{
    object P { get; }
}
record A : I
{
    object I.P => null;
}
record B(object P) : A
{
}
record C(object P) : I
{
    object I.P => null;
}";
            var comp = CreateCompilation(source);
            comp.VerifyDiagnostics();
            AssertEx.Equal(new[] { "System.Type B.EqualityContract { get; }", "System.Object B.P { get; init; }" }, GetProperties(comp, "B").ToTestDisplayStrings());
            AssertEx.Equal(new[] { "System.Type C.EqualityContract { get; }", "System.Object C.P { get; init; }", "System.Object C.I.P { get; }" }, GetProperties(comp, "C").ToTestDisplayStrings());
        }

        [Fact]
        public void Inheritance_29()
        {
            var sourceA =
@"Public Class A
    Public Property P(o As Object) As Object
        Get
            Return Nothing
        End Get
        Set
        End Set
    End Property
    Public Property Q(x As Object, y As Object) As Object
        Get
            Return Nothing
        End Get
        Set
        End Set
    End Property
End Class
";
            var compA = CreateVisualBasicCompilation(sourceA);
            compA.VerifyDiagnostics();
            var refA = compA.EmitToImageReference();

            var sourceB =
@"record B(object P, object Q) : A
{
    object P { get; }
}";
            var compB = CreateCompilation(new[] { sourceB, IsExternalInitTypeDefinition }, references: new[] { refA }, parseOptions: TestOptions.RegularPreview);
            compB.VerifyDiagnostics(
                // (1,8): error CS8867: No accessible copy constructor found in base type 'A'.
                // record B(object P, object Q) : A
                Diagnostic(ErrorCode.ERR_NoCopyConstructorInBaseType, "B").WithArguments("A").WithLocation(1, 8),
                // (1,32): error CS8864: Records may only inherit from object or another record
                // record B(object P, object Q) : A
                Diagnostic(ErrorCode.ERR_BadRecordBase, "A").WithLocation(1, 32)
            );

            var actualMembers = GetProperties(compB, "B").ToTestDisplayStrings();
            var expectedMembers = new[]
            {
                "System.Type B.EqualityContract { get; }",
                "System.Object B.Q { get; init; }",
                "System.Object B.P { get; }",
            };
            AssertEx.Equal(expectedMembers, actualMembers);
        }

        [Fact]
        public void Inheritance_30()
        {
            var sourceA =
@"Public Class A
    Public ReadOnly Overloads Property P() As Object
        Get
            Return Nothing
        End Get
    End Property
    Public ReadOnly Overloads Property P(o As Object) As Object
        Get
            Return Nothing
        End Get
    End Property
    Public Overloads Property Q(o As Object) As Object
        Get
            Return Nothing
        End Get
        Set
        End Set
    End Property
    Public Overloads Property Q() As Object
        Get
            Return Nothing
        End Get
        Set
        End Set
    End Property
End Class
";
            var compA = CreateVisualBasicCompilation(sourceA);
            compA.VerifyDiagnostics();
            var refA = compA.EmitToImageReference();

            var sourceB =
@"record B(object P, object Q) : A
{
}";
            var compB = CreateCompilation(new[] { sourceB, IsExternalInitTypeDefinition }, references: new[] { refA }, parseOptions: TestOptions.RegularPreview);
            compB.VerifyDiagnostics(
                // (1,8): error CS8867: No accessible copy constructor found in base type 'A'.
                // record B(object P, object Q) : A
                Diagnostic(ErrorCode.ERR_NoCopyConstructorInBaseType, "B").WithArguments("A").WithLocation(1, 8),
                // (1,32): error CS8864: Records may only inherit from object or another record
                // record B(object P, object Q) : A
                Diagnostic(ErrorCode.ERR_BadRecordBase, "A").WithLocation(1, 32)
            );

            var actualMembers = GetProperties(compB, "B").ToTestDisplayStrings();
            AssertEx.Equal(new[] { "System.Type B.EqualityContract { get; }" }, actualMembers);
        }

        [Fact]
        public void Inheritance_31()
        {
            var sourceA =
@"Public Class A
    Public ReadOnly Property P() As Object
        Get
            Return Nothing
        End Get
    End Property
    Public Property Q(o As Object) As Object
        Get
            Return Nothing
        End Get
        Set
        End Set
    End Property
    Public Property R(o As Object) As Object
        Get
            Return Nothing
        End Get
        Set
        End Set
    End Property
    Public Sub New(a as A)
    End Sub
End Class
Public Class B
    Inherits A
    Public ReadOnly Overloads Property P(o As Object) As Object
        Get
            Return Nothing
        End Get
    End Property
    Public Overloads Property Q() As Object
        Get
            Return Nothing
        End Get
        Set
        End Set
    End Property
    Public Overloads Property R(x As Object, y As Object) As Object
        Get
            Return Nothing
        End Get
        Set
        End Set
    End Property
    Public Sub New(b as B)
        MyBase.New(b)
    End Sub
End Class
";
            var compA = CreateVisualBasicCompilation(sourceA);
            compA.VerifyDiagnostics();
            var refA = compA.EmitToImageReference();

            var sourceB =
@"record C(object P, object Q, object R) : B
{
}";
            var compB = CreateCompilation(new[] { sourceB, IsExternalInitTypeDefinition }, references: new[] { refA }, parseOptions: TestOptions.RegularPreview);
            compB.VerifyDiagnostics(
                // (1,9): error CS7036: There is no argument given that corresponds to the required formal parameter 'b' of 'B.B(B)'
                // record C(object P, object Q, object R) : B
                Diagnostic(ErrorCode.ERR_NoCorrespondingArgument, "(object P, object Q, object R)").WithArguments("b", "B.B(B)").WithLocation(1, 9),
                // (1,42): error CS8864: Records may only inherit from object or another record
                // record C(object P, object Q, object R) : B
                Diagnostic(ErrorCode.ERR_BadRecordBase, "B").WithLocation(1, 42)
            );

            var actualMembers = GetProperties(compB, "C").ToTestDisplayStrings();
            var expectedMembers = new[]
            {
                "System.Type C.EqualityContract { get; }",
                "System.Object C.R { get; init; }",
            };
            AssertEx.Equal(expectedMembers, actualMembers);
        }

        [Theory, WorkItem(44902, "https://github.com/dotnet/roslyn/issues/44902")]
        [InlineData(false)]
        [InlineData(true)]
        public void CopyCtor(bool useCompilationReference)
        {
            var sourceA =
@"public record B(object N1, object N2)
{
}";
            var compA = CreateCompilation(sourceA);
            var verifierA = CompileAndVerify(compA, verify: ExecutionConditionUtil.IsCoreClr ? Verification.Skipped : Verification.Fails);

            verifierA.VerifyIL("B..ctor(B)", @"
{
  // Code size       31 (0x1f)
  .maxstack  2
  IL_0000:  ldarg.0
  IL_0001:  call       ""object..ctor()""
  IL_0006:  ldarg.0
  IL_0007:  ldarg.1
  IL_0008:  ldfld      ""object B.<N1>k__BackingField""
  IL_000d:  stfld      ""object B.<N1>k__BackingField""
  IL_0012:  ldarg.0
  IL_0013:  ldarg.1
  IL_0014:  ldfld      ""object B.<N2>k__BackingField""
  IL_0019:  stfld      ""object B.<N2>k__BackingField""
  IL_001e:  ret
}");

            var refA = useCompilationReference ? compA.ToMetadataReference() : compA.EmitToImageReference();

            var sourceB =
@"record C(object P1, object P2) : B(3, 4)
{
    static void Main()
    {
        var c1 = new C(1, 2);
        System.Console.Write((c1.P1, c1.P2, c1.N1, c1.N2));
        System.Console.Write("" "");

        var c2 = new C(c1);
        System.Console.Write((c2.P1, c2.P2, c2.N1, c2.N2));
        System.Console.Write("" "");

        var c3 = c1 with { P1 = 10, N1 = 30 };
        System.Console.Write((c3.P1, c3.P2, c3.N1, c3.N2));
    }
}";
            var compB = CreateCompilation(sourceB, references: new[] { refA }, parseOptions: TestOptions.RegularPreview, options: TestOptions.ReleaseExe);
            compB.VerifyDiagnostics();

            var verifierB = CompileAndVerify(compB, expectedOutput: "(1, 2, 3, 4) (1, 2, 3, 4) (10, 2, 30, 4)", verify: ExecutionConditionUtil.IsCoreClr ? Verification.Skipped : Verification.Fails);
            // call base copy constructor B..ctor(B)
            verifierB.VerifyIL("C..ctor(C)", @"
{
  // Code size       32 (0x20)
  .maxstack  2
  IL_0000:  ldarg.0
  IL_0001:  ldarg.1
  IL_0002:  call       ""B..ctor(B)""
  IL_0007:  ldarg.0
  IL_0008:  ldarg.1
  IL_0009:  ldfld      ""object C.<P1>k__BackingField""
  IL_000e:  stfld      ""object C.<P1>k__BackingField""
  IL_0013:  ldarg.0
  IL_0014:  ldarg.1
  IL_0015:  ldfld      ""object C.<P2>k__BackingField""
  IL_001a:  stfld      ""object C.<P2>k__BackingField""
  IL_001f:  ret
}");
        }

        [Fact, WorkItem(44902, "https://github.com/dotnet/roslyn/issues/44902")]
        public void CopyCtor_WithOtherOverload()
        {
            var source =
@"public record B(object N1, object N2)
{
    public B(C c) : this(30, 40) => throw null;
}
public record C(object P1, object P2) : B(3, 4)
{
    static void Main()
    {
        var c1 = new C(1, 2);
        System.Console.Write((c1.P1, c1.P2, c1.N1, c1.N2));
        System.Console.Write("" "");

        var c2 = c1 with { P1 = 10, P2 = 20, N1 = 30, N2 = 40 };
        System.Console.Write((c2.P1, c2.P2, c2.N1, c2.N2));
    }
}";
            var comp = CreateCompilation(new[] { source, IsExternalInitTypeDefinition }, parseOptions: TestOptions.RegularPreview, options: TestOptions.ReleaseExe);
            comp.VerifyDiagnostics();

            var verifier = CompileAndVerify(comp, expectedOutput: "(1, 2, 3, 4) (10, 20, 30, 40)", verify: ExecutionConditionUtil.IsCoreClr ? Verification.Skipped : Verification.Fails);
            // call base copy constructor B..ctor(B)
            verifier.VerifyIL("C..ctor(C)", @"
{
  // Code size       32 (0x20)
  .maxstack  2
  IL_0000:  ldarg.0
  IL_0001:  ldarg.1
  IL_0002:  call       ""B..ctor(B)""
  IL_0007:  ldarg.0
  IL_0008:  ldarg.1
  IL_0009:  ldfld      ""object C.<P1>k__BackingField""
  IL_000e:  stfld      ""object C.<P1>k__BackingField""
  IL_0013:  ldarg.0
  IL_0014:  ldarg.1
  IL_0015:  ldfld      ""object C.<P2>k__BackingField""
  IL_001a:  stfld      ""object C.<P2>k__BackingField""
  IL_001f:  ret
}");
        }

        [Fact, WorkItem(44902, "https://github.com/dotnet/roslyn/issues/44902")]
        public void CopyCtor_WithObsoleteCopyConstructor()
        {
            var source =
@"public record B(object N1, object N2)
{
    [System.Obsolete(""Obsolete"", true)]
    public B(B b) { }
}
public record C(object P1, object P2) : B(3, 4) { }
";
            var comp = CreateCompilation(new[] { source, IsExternalInitTypeDefinition }, parseOptions: TestOptions.RegularPreview);
            comp.VerifyDiagnostics();
        }

        [Fact, WorkItem(44902, "https://github.com/dotnet/roslyn/issues/44902")]
        public void CopyCtor_WithParamsCopyConstructor()
        {
            var source =
@"public record B(object N1, object N2)
{
    public B(B b, params int[] i) : this(30, 40) { }
}
public record C(object P1, object P2) : B(3, 4) { }
";
            var comp = CreateCompilation(source);
            comp.VerifyDiagnostics();

            var actualMembers = comp.GetMember<NamedTypeSymbol>("B").GetMembers().Where(m => m.Name == ".ctor").ToTestDisplayStrings();
            var expectedMembers = new[]
            {
                "B..ctor(System.Object N1, System.Object N2)",
                "B..ctor(B b, params System.Int32[] i)",
                "B..ctor(B )"
            };
            AssertEx.Equal(expectedMembers, actualMembers);

            var verifier = CompileAndVerify(comp, verify: ExecutionConditionUtil.IsCoreClr ? Verification.Skipped : Verification.Fails);
            verifier.VerifyIL("C..ctor(C)", @"
{
  // Code size       32 (0x20)
  .maxstack  2
  IL_0000:  ldarg.0
  IL_0001:  ldarg.1
  IL_0002:  call       ""B..ctor(B)""
  IL_0007:  ldarg.0
  IL_0008:  ldarg.1
  IL_0009:  ldfld      ""object C.<P1>k__BackingField""
  IL_000e:  stfld      ""object C.<P1>k__BackingField""
  IL_0013:  ldarg.0
  IL_0014:  ldarg.1
  IL_0015:  ldfld      ""object C.<P2>k__BackingField""
  IL_001a:  stfld      ""object C.<P2>k__BackingField""
  IL_001f:  ret
}
");
        }

        [Fact, WorkItem(44902, "https://github.com/dotnet/roslyn/issues/44902")]
        public void CopyCtor_WithInitializers()
        {
            var source =
@"public record C(object N1, object N2)
{
    private int field = 42;
    public int Property = 43;
}";
            var comp = CreateCompilation(source);
            comp.VerifyDiagnostics();

            var verifier = CompileAndVerify(comp, verify: ExecutionConditionUtil.IsCoreClr ? Verification.Skipped : Verification.Fails);
            verifier.VerifyIL("C..ctor(C)", @"
{
  // Code size       55 (0x37)
  .maxstack  2
  IL_0000:  ldarg.0
  IL_0001:  call       ""object..ctor()""
  IL_0006:  ldarg.0
  IL_0007:  ldarg.1
  IL_0008:  ldfld      ""object C.<N1>k__BackingField""
  IL_000d:  stfld      ""object C.<N1>k__BackingField""
  IL_0012:  ldarg.0
  IL_0013:  ldarg.1
  IL_0014:  ldfld      ""object C.<N2>k__BackingField""
  IL_0019:  stfld      ""object C.<N2>k__BackingField""
  IL_001e:  ldarg.0
  IL_001f:  ldarg.1
  IL_0020:  ldfld      ""int C.field""
  IL_0025:  stfld      ""int C.field""
  IL_002a:  ldarg.0
  IL_002b:  ldarg.1
  IL_002c:  ldfld      ""int C.Property""
  IL_0031:  stfld      ""int C.Property""
  IL_0036:  ret
}");
        }

        [Fact, WorkItem(44902, "https://github.com/dotnet/roslyn/issues/44902")]
        public void CopyCtor_NotInRecordType()
        {
            var source =
@"public class C
{
    public object Property { get; set; }
    public int field = 42;

    public C(C c)
    {
    }
}
public class D : C
{
    public int field2 = 43;
    public D(D d) : base(d)
    {
    }
}
";
            var comp = CreateCompilation(source);
            comp.VerifyDiagnostics();

            var verifier = CompileAndVerify(comp);
            verifier.VerifyIL("C..ctor(C)", @"
{
  // Code size       15 (0xf)
  .maxstack  2
  IL_0000:  ldarg.0
  IL_0001:  ldc.i4.s   42
  IL_0003:  stfld      ""int C.field""
  IL_0008:  ldarg.0
  IL_0009:  call       ""object..ctor()""
  IL_000e:  ret
}");

            verifier.VerifyIL("D..ctor(D)", @"
{
  // Code size       16 (0x10)
  .maxstack  2
  IL_0000:  ldarg.0
  IL_0001:  ldc.i4.s   43
  IL_0003:  stfld      ""int D.field2""
  IL_0008:  ldarg.0
  IL_0009:  ldarg.1
  IL_000a:  call       ""C..ctor(C)""
  IL_000f:  ret
}");
        }

        [Fact, WorkItem(44902, "https://github.com/dotnet/roslyn/issues/44902")]
        public void CopyCtor_UserDefinedButDoesNotDelegateToBaseCopyCtor()
        {
            var source =
@"public record B(object N1, object N2)
{
}
public record C(object P1, object P2) : B(0, 1)
{
    public C(C c) // 1, 2
    {
    }
}
";
            var comp = CreateCompilation(source);
            comp.VerifyDiagnostics(
                // (6,12): error CS1729: 'B' does not contain a constructor that takes 0 arguments
                //     public C(C c) // 1, 2
                Diagnostic(ErrorCode.ERR_BadCtorArgCount, "C").WithArguments("B", "0").WithLocation(6, 12),
                // (6,12): error CS8868: A copy constructor in a record must call a copy constructor of the base, or a parameterless object constructor if the record inherits from object.
                //     public C(C c) // 1, 2
                Diagnostic(ErrorCode.ERR_CopyConstructorMustInvokeBaseCopyConstructor, "C").WithLocation(6, 12)
                );
        }

        [Fact, WorkItem(44902, "https://github.com/dotnet/roslyn/issues/44902")]
        public void CopyCtor_UserDefinedButDoesNotDelegateToBaseCopyCtor_DerivesFromObject()
        {
            var source =
@"public record C(int I)
{
    public int I { get; set; } = 42;
    public C(C c)
    {
    }
    public static void Main()
    {
        var c = new C(1);
        c.I = 2;
        var c2 = new C(c);
        System.Console.Write((c.I, c2.I));
    }
}
";
            var comp = CreateCompilation(new[] { source, IsExternalInitTypeDefinition }, parseOptions: TestOptions.RegularPreview, options: TestOptions.DebugExe);
            comp.VerifyDiagnostics();
            var verifier = CompileAndVerify(comp, expectedOutput: "(2, 0)");
            verifier.VerifyIL("C..ctor(C)", @"
{
  // Code size        9 (0x9)
  .maxstack  1
  IL_0000:  ldarg.0
  IL_0001:  call       ""object..ctor()""
  IL_0006:  nop
  IL_0007:  nop
  IL_0008:  ret
}
");
        }

        [Fact, WorkItem(44902, "https://github.com/dotnet/roslyn/issues/44902")]
        public void CopyCtor_UserDefinedButDoesNotDelegateToBaseCopyCtor_DerivesFromObject_WithFieldInitializer()
        {
            var source =
@"public record C(int I)
{
    public int I { get; set; } = 42;
    public int field = 43;
    public C(C c)
    {
        System.Console.Write("" RAN "");
    }
    public static void Main()
    {
        var c = new C(1);
        c.I = 2;
        c.field = 100;
        System.Console.Write((c.I, c.field));

        var c2 = new C(c);
        System.Console.Write((c2.I, c2.field));
    }
}
";
            var comp = CreateCompilation(new[] { source, IsExternalInitTypeDefinition }, parseOptions: TestOptions.RegularPreview, options: TestOptions.DebugExe);
            comp.VerifyDiagnostics();
            var verifier = CompileAndVerify(comp, expectedOutput: "(2, 100) RAN (0, 0)");
            verifier.VerifyIL("C..ctor(C)", @"
{
  // Code size       20 (0x14)
  .maxstack  1
  IL_0000:  ldarg.0
  IL_0001:  call       ""object..ctor()""
  IL_0006:  nop
  IL_0007:  nop
  IL_0008:  ldstr      "" RAN ""
  IL_000d:  call       ""void System.Console.Write(string)""
  IL_0012:  nop
  IL_0013:  ret
}
");
        }

        [Fact, WorkItem(44902, "https://github.com/dotnet/roslyn/issues/44902")]
        public void CopyCtor_DerivesFromObject_GivesParameterToBase()
        {
            var source = @"
public record C(object I)
{
    public C(C c) : base(1) { }
}
";
            var comp = CreateCompilation(source);
            comp.VerifyDiagnostics(
                // (4,21): error CS1729: 'object' does not contain a constructor that takes 1 arguments
                //     public C(C c) : base(1) { }
                Diagnostic(ErrorCode.ERR_BadCtorArgCount, "base").WithArguments("object", "1").WithLocation(4, 21),
                // (4,21): error CS8868: A copy constructor in a record must call a copy constructor of the base, or a parameterless object constructor if the record inherits from object.
                //     public C(C c) : base(1) { }
                Diagnostic(ErrorCode.ERR_CopyConstructorMustInvokeBaseCopyConstructor, "base").WithLocation(4, 21)
                );
        }

        [Fact, WorkItem(44902, "https://github.com/dotnet/roslyn/issues/44902")]
        public void CopyCtor_DerivesFromObject_WithSomeOtherConstructor()
        {
            var source = @"
public record C(object I)
{
    public C(int i) : this((object)null) { }
    public static void Main()
    {
        var c = new C((object)null);
        var c2 = new C(1);
        var c3 = new C(c);
        System.Console.Write(""RAN"");
    }
}
";
            var comp = CreateCompilation(new[] { source, IsExternalInitTypeDefinition }, parseOptions: TestOptions.RegularPreview, options: TestOptions.DebugExe);
            comp.VerifyDiagnostics();
            var verifier = CompileAndVerify(comp, expectedOutput: "RAN", verify: ExecutionConditionUtil.IsCoreClr ? Verification.Skipped : Verification.Fails);
            verifier.VerifyIL("C..ctor(int)", @"
{
  // Code size       10 (0xa)
  .maxstack  2
  IL_0000:  ldarg.0
  IL_0001:  ldnull
  IL_0002:  call       ""C..ctor(object)""
  IL_0007:  nop
  IL_0008:  nop
  IL_0009:  ret
}
");
        }

        [Fact, WorkItem(44902, "https://github.com/dotnet/roslyn/issues/44902")]
        public void CopyCtor_UserDefinedButDoesNotDelegateToBaseCopyCtor_DerivesFromObject_UsesThis()
        {
            var source =
@"public record C(int I)
{
    public C(C c) : this(c.I)
    {
    }
}
";
            var comp = CreateCompilation(source);
            comp.VerifyDiagnostics(
                // (3,21): error CS8868: A copy constructor in a record must call a copy constructor of the base, or a parameterless object constructor if the record inherits from object.
                //     public C(C c) : this(c.I)
                Diagnostic(ErrorCode.ERR_CopyConstructorMustInvokeBaseCopyConstructor, "this").WithLocation(3, 21)
                );
        }

        [Fact, WorkItem(44902, "https://github.com/dotnet/roslyn/issues/44902")]
        public void CopyCtor_UserDefined_DerivesFromObject_UsesBase()
        {
            var source =
@"public record C(int I)
{
    public C(C c) : base()
    {
        System.Console.Write(""RAN "");
    }
    public static void Main()
    {
        var c = new C(1);
        System.Console.Write(c.I);
        System.Console.Write("" "");
        var c2 = c with { I = 2 };
        System.Console.Write(c2.I);
    }
}
";
            var comp = CreateCompilation(new[] { source, IsExternalInitTypeDefinition }, parseOptions: TestOptions.RegularPreview, options: TestOptions.DebugExe);
            comp.VerifyDiagnostics();
            var verifier = CompileAndVerify(comp, expectedOutput: "1 RAN 2", verify: ExecutionConditionUtil.IsCoreClr ? Verification.Skipped : Verification.Fails);
            verifier.VerifyIL("C..ctor(C)", @"
{
  // Code size       20 (0x14)
  .maxstack  1
  IL_0000:  ldarg.0
  IL_0001:  call       ""object..ctor()""
  IL_0006:  nop
  IL_0007:  nop
  IL_0008:  ldstr      ""RAN ""
  IL_000d:  call       ""void System.Console.Write(string)""
  IL_0012:  nop
  IL_0013:  ret
}
");
        }

        [Fact, WorkItem(44902, "https://github.com/dotnet/roslyn/issues/44902")]
        public void CopyCtor_UserDefinedButDoesNotDelegateToBaseCopyCtor_NoPositionalMembers()
        {
            var source =
@"public record B(object N1, object N2)
{
}
public record C(object P1) : B(0, 1)
{
    public C(C c) // 1, 2
    {
    }
}
";
            var comp = CreateCompilation(source);
            comp.VerifyDiagnostics(
                // (6,12): error CS1729: 'B' does not contain a constructor that takes 0 arguments
                //     public C(C c) // 1, 2
                Diagnostic(ErrorCode.ERR_BadCtorArgCount, "C").WithArguments("B", "0").WithLocation(6, 12),
                // (6,12): error CS8868: A copy constructor in a record must call a copy constructor of the base, or a parameterless object constructor if the record inherits from object.
                //     public C(C c) // 1, 2
                Diagnostic(ErrorCode.ERR_CopyConstructorMustInvokeBaseCopyConstructor, "C").WithLocation(6, 12)
                );
        }

        [Fact, WorkItem(44902, "https://github.com/dotnet/roslyn/issues/44902")]
        public void CopyCtor_UserDefinedButDoesNotDelegateToBaseCopyCtor_UsesThis()
        {
            var source =
@"public record B(object N1, object N2)
{
}
public record C(object P1, object P2) : B(0, 1)
{
    public C(C c) : this(1, 2) // 1
    {
    }
}
";
            var comp = CreateCompilation(source);
            comp.VerifyDiagnostics(
                // (6,21): error CS8868: A copy constructor in a record must call a copy constructor of the base, or a parameterless object constructor if the record inherits from object.
                //     public C(C c) : this(1, 2) // 1
                Diagnostic(ErrorCode.ERR_CopyConstructorMustInvokeBaseCopyConstructor, "this").WithLocation(6, 21)
                );
        }

        [Fact, WorkItem(44902, "https://github.com/dotnet/roslyn/issues/44902")]
        public void CopyCtor_UserDefinedButDoesNotDelegateToBaseCopyCtor_UsesBase()
        {
            var source =
@"public record B(int i)
{
}
public record C(int j) : B(0)
{
    public C(C c) : base(1) // 1
    {
    }
}
#nullable enable
public record D(int j) : B(0)
{
    public D(D? d) : base(1) // 2
    {
    }
}
";
            var comp = CreateCompilation(source);
            comp.VerifyDiagnostics(
                // (6,21): error CS8868: A copy constructor in a record must call a copy constructor of the base, or a parameterless object constructor if the record inherits from object.
                //     public C(C c) : base(1) // 1
                Diagnostic(ErrorCode.ERR_CopyConstructorMustInvokeBaseCopyConstructor, "base").WithLocation(6, 21),
                // (13,22): error CS8868: A copy constructor in a record must call a copy constructor of the base, or a parameterless object constructor if the record inherits from object.
                //     public D(D? d) : base(1) // 2
                Diagnostic(ErrorCode.ERR_CopyConstructorMustInvokeBaseCopyConstructor, "base").WithLocation(13, 22)
                );
        }

        [Fact, WorkItem(44902, "https://github.com/dotnet/roslyn/issues/44902")]
        public void CopyCtor_UserDefined_WithFieldInitializers()
        {
            var source =
@"public record C(int I)
{
}
public record D(int J) : C(1)
{
    public int field = 42;
    public D(D d) : base(d)
    {
        System.Console.Write(""RAN "");
    }
    public static void Main()
    {
        var d = new D(2);
        System.Console.Write((d.I, d.J, d.field));
        System.Console.Write("" "");

        var d2 = d with { I = 10, J = 20 };
        System.Console.Write((d2.I, d2.J, d.field));
    }
}
";
            var comp = CreateCompilation(new[] { source, IsExternalInitTypeDefinition }, parseOptions: TestOptions.RegularPreview, options: TestOptions.DebugExe);
            comp.VerifyDiagnostics();
            var verifier = CompileAndVerify(comp, expectedOutput: "(1, 2, 42) RAN (10, 20, 42)", verify: ExecutionConditionUtil.IsCoreClr ? Verification.Skipped : Verification.Fails);
            verifier.VerifyIL("D..ctor(D)", @"
{
  // Code size       21 (0x15)
  .maxstack  2
  IL_0000:  ldarg.0
  IL_0001:  ldarg.1
  IL_0002:  call       ""C..ctor(C)""
  IL_0007:  nop
  IL_0008:  nop
  IL_0009:  ldstr      ""RAN ""
  IL_000e:  call       ""void System.Console.Write(string)""
  IL_0013:  nop
  IL_0014:  ret
}
");
        }

        [Fact, WorkItem(44902, "https://github.com/dotnet/roslyn/issues/44902")]
        public void CopyCtor_Synthesized_WithFieldInitializers()
        {
            var source =
@"public record C(int I)
{
}
public record D(int J) : C(1)
{
    public int field = 42;
    public static void Main()
    {
        var d = new D(2);
        System.Console.Write((d.I, d.J, d.field));
        System.Console.Write("" "");

        var d2 = d with { I = 10, J = 20 };
        System.Console.Write((d2.I, d2.J, d.field));
    }
}
";
            var comp = CreateCompilation(new[] { source, IsExternalInitTypeDefinition }, parseOptions: TestOptions.RegularPreview, options: TestOptions.DebugExe);
            comp.VerifyDiagnostics();
            var verifier = CompileAndVerify(comp, expectedOutput: "(1, 2, 42) (10, 20, 42)", verify: ExecutionConditionUtil.IsCoreClr ? Verification.Skipped : Verification.Fails);
            verifier.VerifyIL("D..ctor(D)", @"
 {
      // Code size       33 (0x21)
      .maxstack  2
      IL_0000:  ldarg.0
      IL_0001:  ldarg.1
      IL_0002:  call       ""C..ctor(C)""
      IL_0007:  nop
      IL_0008:  ldarg.0
      IL_0009:  ldarg.1
      IL_000a:  ldfld      ""int D.<J>k__BackingField""
      IL_000f:  stfld      ""int D.<J>k__BackingField""
      IL_0014:  ldarg.0
      IL_0015:  ldarg.1
      IL_0016:  ldfld      ""int D.field""
      IL_001b:  stfld      ""int D.field""
      IL_0020:  ret
    }
");
        }

        [Fact, WorkItem(44902, "https://github.com/dotnet/roslyn/issues/44902")]
        public void CopyCtor_UserDefinedButPrivate()
        {
            var source =
@"public record B(object N1, object N2)
{
    private B(B b) { }
}
public record C(object P1, object P2) : B(0, 1)
{
    private C(C c) : base(2, 3) { } // 1
}
public record D(object P1, object P2) : B(0, 1)
{
    private D(D d) : base(d) { } // 2
}
public record E(object P1, object P2) : B(0, 1); // 3
";
            var comp = CreateCompilation(source);
            comp.VerifyDiagnostics(
                // (7,22): error CS8868: A copy constructor in a record must call a copy constructor of the base, or a parameterless object constructor if the record inherits from object.
                //     private C(C c) : base(2, 3) { } // 1
                Diagnostic(ErrorCode.ERR_CopyConstructorMustInvokeBaseCopyConstructor, "base").WithLocation(7, 22),
                // (11,22): error CS0122: 'B.B(B)' is inaccessible due to its protection level
                //     private D(D d) : base(d) { } // 2
                Diagnostic(ErrorCode.ERR_BadAccess, "base").WithArguments("B.B(B)").WithLocation(11, 22),
                // (13,15): error CS8867: No accessible copy constructor found in base type 'B'.
                // public record E(object P1, object P2) : B(0, 1); // 3
                Diagnostic(ErrorCode.ERR_NoCopyConstructorInBaseType, "E").WithArguments("B").WithLocation(13, 15)
                );
            // Should we complain about private user-defined copy constructor on unsealed type (ie. will prevent inheritance)?
            // https://github.com/dotnet/roslyn/issues/45012
        }

        [Fact, WorkItem(44902, "https://github.com/dotnet/roslyn/issues/44902")]
        public void CopyCtor_InaccessibleToCallerFromPE()
        {
            var sourceA =
@"public record B(object N1, object N2)
{
    internal B(B b) { }
}";
            var compA = CreateCompilation(sourceA);
            var refA = compA.EmitToImageReference();

            var sourceB = @"
record C(object P1, object P2) : B(3, 4); // 1
";
            var compB = CreateCompilation(sourceB, references: new[] { refA }, parseOptions: TestOptions.RegularPreview);
            compB.VerifyDiagnostics(
                // (2,8): error CS8867: No accessible copy constructor found in base type 'B'.
                // record C(object P1, object P2) : B(3, 4); // 1
                Diagnostic(ErrorCode.ERR_NoCopyConstructorInBaseType, "C").WithArguments("B").WithLocation(2, 8)
                );

            var sourceC = @"
record C(object P1, object P2) : B(3, 4)
{
    protected C(C c) : base(c) { } // 1, 2
}
";
            var compC = CreateCompilation(sourceC, references: new[] { refA }, parseOptions: TestOptions.RegularPreview);
            compC.VerifyDiagnostics(
                // (4,24): error CS7036: There is no argument given that corresponds to the required formal parameter 'N2' of 'B.B(object, object)'
                //     protected C(C c) : base(c) { } // 1, 2
                Diagnostic(ErrorCode.ERR_NoCorrespondingArgument, "base").WithArguments("N2", "B.B(object, object)").WithLocation(4, 24),
                // (4,24): error CS8868: A copy constructor in a record must call a copy constructor of the base, or a parameterless object constructor if the record inherits from object.
                //     protected C(C c) : base(c) { } // 1, 2
                Diagnostic(ErrorCode.ERR_CopyConstructorMustInvokeBaseCopyConstructor, "base").WithLocation(4, 24)
                );
        }

        [Fact, WorkItem(44902, "https://github.com/dotnet/roslyn/issues/44902")]
        public void CopyCtor_InaccessibleToCallerFromPE_WithIVT()
        {
            var sourceA = @"
using System.Runtime.CompilerServices;
[assembly: InternalsVisibleTo(""AssemblyB"")]

public record B(object N1, object N2)
{
    internal B(B b) { }
}";
            var compA = CreateCompilation(new[] { sourceA, IsExternalInitTypeDefinition }, assemblyName: "AssemblyA", parseOptions: TestOptions.RegularPreview);
            var refA = compA.EmitToImageReference();

            var sourceB = @"
record C(int j) : B(3, 4);
";
            var compB = CreateCompilation(sourceB, references: new[] { refA }, parseOptions: TestOptions.RegularPreview, assemblyName: "AssemblyB");
            compB.VerifyDiagnostics();

            var sourceC = @"
record C(int j) : B(3, 4)
{
    protected C(C c) : base(c) { }
}
";
            var compC = CreateCompilation(sourceC, references: new[] { refA }, parseOptions: TestOptions.RegularPreview, assemblyName: "AssemblyB");
            compC.VerifyDiagnostics();
        }

        [Fact, WorkItem(44902, "https://github.com/dotnet/roslyn/issues/44902")]
        [WorkItem(45012, "https://github.com/dotnet/roslyn/issues/45012")]
        public void CopyCtor_UserDefinedButPrivate_InSealedType()
        {
            var source =
@"public record B(int i)
{
}
public sealed record C(int j) : B(0)
{
    private C(C c) : base(c)
    {
    }
}
";
            var comp = CreateCompilation(source);
            comp.VerifyDiagnostics();
            var copyCtor = comp.GetMembers("C..ctor")[0];
            Assert.Equal("C..ctor(C c)", copyCtor.ToTestDisplayString());
            Assert.True(copyCtor.DeclaredAccessibility == Accessibility.Private);
        }

        [Fact, WorkItem(44902, "https://github.com/dotnet/roslyn/issues/44902")]
        [WorkItem(45012, "https://github.com/dotnet/roslyn/issues/45012")]
        public void CopyCtor_UserDefinedButInternal()
        {
            var source =
@"public record B(object N1, object N2)
{
}
public sealed record Sealed(object P1, object P2) : B(0, 1)
{
    internal Sealed(Sealed s) : base(s)
    {
    }
}
public record Unsealed(object P1, object P2) : B(0, 1)
{
    internal Unsealed(Unsealed s) : base(s)
    {
    }
}
";
            var comp = CreateCompilation(source);
            comp.VerifyDiagnostics();

            var sealedCopyCtor = comp.GetMembers("Sealed..ctor")[0];
            Assert.Equal("Sealed..ctor(Sealed s)", sealedCopyCtor.ToTestDisplayString());
            Assert.True(sealedCopyCtor.DeclaredAccessibility == Accessibility.Internal);

            var unsealedCopyCtor = comp.GetMembers("Unsealed..ctor")[0];
            Assert.Equal("Unsealed..ctor(Unsealed s)", unsealedCopyCtor.ToTestDisplayString());
            Assert.True(unsealedCopyCtor.DeclaredAccessibility == Accessibility.Internal);
        }

        [Fact, WorkItem(44902, "https://github.com/dotnet/roslyn/issues/44902")]
        public void CopyCtor_BaseHasRefKind()
        {
            var source =
@"public record B(int i)
{
    public B(ref B b) => throw null; // 1, not recognized as copy constructor
}
public record C(int j) : B(1)
{
    internal C(C c) : base(c)
    {
    }
}
";
            var comp = CreateCompilation(source);
            comp.VerifyDiagnostics(
                // (3,12): error CS8862: A constructor declared in a record with parameters must have 'this' constructor initializer.
                //     public B(ref B b) => throw null; // 1, not recognized as copy constructor
                Diagnostic(ErrorCode.ERR_UnexpectedOrMissingConstructorInitializerInRecord, "B").WithLocation(3, 12)
                );
        }

        [Fact, WorkItem(44902, "https://github.com/dotnet/roslyn/issues/44902")]
        public void CopyCtor_BaseHasRefKind_WithThisInitializer()
        {
            var source =
@"public record B(int i)
{
    public B(ref B b) : this(0) => throw null; // 1, not recognized as copy constructor
}
public record C(int j) : B(1)
{
    internal C(C c) : base(c)
    {
    }
}
";
            var comp = CreateCompilation(source);
            comp.VerifyDiagnostics();

            var actualMembers = comp.GetMember<NamedTypeSymbol>("B").GetMembers().Where(m => m.Name == ".ctor").ToTestDisplayStrings();
            var expectedMembers = new[]
            {
                "B..ctor(System.Int32 i)",
                "B..ctor(ref B b)",
                "B..ctor(B )"
            };
            AssertEx.Equal(expectedMembers, actualMembers);
        }

        [Fact, WorkItem(44902, "https://github.com/dotnet/roslyn/issues/44902")]
        public void CopyCtor_WithPrivateField()
        {
            var source =
@"public record B(object N1, object N2)
{
    private int field1 = 100;
    public int GetField1() => field1;
}
public record C(object P1, object P2) : B(3, 4)
{
    private int field2 = 200;
    public int GetField2() => field2;

    static void Main()
    {
        var c1 = new C(1, 2);
        var c2 = new C(c1);
        System.Console.Write((c2.P1, c2.P2, c2.N1, c2.N2, c2.GetField1(), c2.GetField2()));
    }
}";
            var comp = CreateCompilation(new[] { source, IsExternalInitTypeDefinition }, parseOptions: TestOptions.RegularPreview, options: TestOptions.ReleaseExe);
            comp.VerifyDiagnostics();

            var verifier = CompileAndVerify(comp, expectedOutput: "(1, 2, 3, 4, 100, 200)", verify: ExecutionConditionUtil.IsCoreClr ? Verification.Skipped : Verification.Fails);
            verifier.VerifyIL("C..ctor(C)", @"
{
  // Code size       44 (0x2c)
  .maxstack  2
  IL_0000:  ldarg.0
  IL_0001:  ldarg.1
  IL_0002:  call       ""B..ctor(B)""
  IL_0007:  ldarg.0
  IL_0008:  ldarg.1
  IL_0009:  ldfld      ""object C.<P1>k__BackingField""
  IL_000e:  stfld      ""object C.<P1>k__BackingField""
  IL_0013:  ldarg.0
  IL_0014:  ldarg.1
  IL_0015:  ldfld      ""object C.<P2>k__BackingField""
  IL_001a:  stfld      ""object C.<P2>k__BackingField""
  IL_001f:  ldarg.0
  IL_0020:  ldarg.1
  IL_0021:  ldfld      ""int C.field2""
  IL_0026:  stfld      ""int C.field2""
  IL_002b:  ret
}");
        }

        [Fact, WorkItem(44902, "https://github.com/dotnet/roslyn/issues/44902")]
        public void CopyCtor_MissingInMetadata()
        {
            // IL for `public record B { }`
            var ilSource = @"
.class public auto ansi beforefieldinit B extends [mscorlib]System.Object
{
    .method public hidebysig specialname newslot virtual instance class B '<>Clone' () cil managed
    {
        IL_0000: ldnull
        IL_0001: throw
    }

    .method family hidebysig newslot virtual instance class [mscorlib]System.Type get_EqualityContract () cil managed
    {
        IL_0000: ldnull
        IL_0001: throw
    }

    .method public hidebysig virtual instance int32 GetHashCode () cil managed
    {
        IL_0000: ldnull
        IL_0001: throw
    }

    .method public hidebysig virtual instance bool Equals ( object '' ) cil managed
    {
        IL_0000: ldnull
        IL_0001: throw
    }

    .method public newslot virtual instance bool Equals ( class B '' ) cil managed
    {
        IL_0000: ldnull
        IL_0001: throw
    }

    // Removed copy constructor
    //.method public hidebysig specialname rtspecialname instance void .ctor ( class B '' ) cil managed

    .method public hidebysig specialname rtspecialname instance void .ctor () cil managed
    {
        IL_0000: ldnull
        IL_0001: throw
    }

    .property instance class [mscorlib]System.Type EqualityContract()
    {
        .get instance class [mscorlib]System.Type B::get_EqualityContract()
    }
<<<<<<< HEAD
}
";
            var source = @"
public record C : B {
}";
            var comp = CreateCompilationWithIL(new[] { source, IsExternalInitTypeDefinition }, ilSource: ilSource, parseOptions: TestOptions.RegularPreview);
            comp.VerifyDiagnostics(
                // (2,15): error CS8867: No accessible copy constructor found in base type 'B'.
                // public record C : B {
                Diagnostic(ErrorCode.ERR_NoCopyConstructorInBaseType, "C").WithArguments("B").WithLocation(2, 15)
                );
        }

        [Fact, WorkItem(45077, "https://github.com/dotnet/roslyn/issues/45077")]
        public void CopyCtor_AmbiguitiesInMetadata()
        {
            // IL for a minimal `public record B { }` with injected copy constructors
            var ilSource_template = @"
.class public auto ansi beforefieldinit B extends [mscorlib]System.Object
{
    INJECT

    .method public hidebysig specialname newslot virtual instance class B '<>Clone' () cil managed
    {
        IL_0000: ldarg.0
        IL_0001: newobj instance void B::.ctor(class B)
        IL_0006: ret
    }

    .method public hidebysig specialname rtspecialname instance void .ctor () cil managed
    {
        IL_0000: ldarg.0
        IL_0001: call instance void [mscorlib]System.Object::.ctor()
        IL_0006: ret
    }
}
";

            var source = @"
public record C : B
{
    public static void Main()
    {
        var c = new C();
        _ = c with { };
    }
}";

            // .ctor(B) vs. .ctor(modopt B)
            verifyBoth(@"
.method public hidebysig specialname rtspecialname instance void .ctor ( class B '' ) cil managed
RAN
",
@"
.method public hidebysig specialname rtspecialname instance void .ctor ( class B modopt(int64) '' ) cil managed
THROW
");

            // .ctor(modopt B) alone
            verify(@"
.method public hidebysig specialname rtspecialname instance void .ctor ( class B modopt(int64) '' ) cil managed
RAN
");

            // .ctor(B) vs. .ctor(modreq B)
            verifyBoth(@"
.method public hidebysig specialname rtspecialname instance void .ctor ( class B '' ) cil managed
RAN
",
@"
.method public hidebysig specialname rtspecialname instance void .ctor ( class B modreq(int64) '' ) cil managed
THROW
");

            // .ctor(modopt B) vs. .ctor(modreq B)
            verifyBoth(@"
.method public hidebysig specialname rtspecialname instance void .ctor ( class B modopt(int64) '' ) cil managed
RAN
",
@"
.method public hidebysig specialname rtspecialname instance void .ctor ( class B modreq(int64) '' ) cil managed
THROW
");

            // .ctor(B) vs. .ctor(modopt1 B) and .ctor(modopt2 B)
            verifyBoth(@"
.method public hidebysig specialname rtspecialname instance void .ctor ( class B '' ) cil managed
RAN
",
@"
.method public hidebysig specialname rtspecialname instance void .ctor ( class B modopt(int64) '' ) cil managed
THROW

.method public hidebysig specialname rtspecialname instance void .ctor ( class B modopt(int32) '' ) cil managed
THROW
");
            // .ctor(B) vs. .ctor(modopt1 B) and .ctor(modreq B)
            verifyBoth(@"
.method public hidebysig specialname rtspecialname instance void .ctor ( class B '' ) cil managed
RAN
",
@"
.method public hidebysig specialname rtspecialname instance void .ctor ( class B modopt(int64) '' ) cil managed
THROW

.method public hidebysig specialname rtspecialname instance void .ctor ( class B modreq(int32) '' ) cil managed
THROW
");

            // .ctor(modeopt1 B) vs. .ctor(modopt2 B)
            verifyBoth(@"
.method public hidebysig specialname rtspecialname instance void .ctor ( class B modopt(int64) '' ) cil managed
THROW
",
@"
.method public hidebysig specialname rtspecialname instance void .ctor ( class B modopt(int32) '' ) cil managed
THROW
", isError: true);

            // private .ctor(B) vs. .ctor(modopt1 B) and .ctor(modopt B)
            verifyBoth(@"
.method private hidebysig specialname rtspecialname instance void .ctor ( class B '' ) cil managed
RAN
",
@"
.method public hidebysig specialname rtspecialname instance void .ctor ( class B modopt(int64) '' ) cil managed
THROW

.method public hidebysig specialname rtspecialname instance void .ctor ( class B modopt(int32) '' ) cil managed
THROW
", isError: true);

            void verifyBoth(string inject1, string inject2, bool isError = false)
            {
                verify(inject1 + inject2, isError);
                verify(inject2 + inject1, isError);
            }

            void verify(string inject, bool isError = false)
            {
                var ranBody = @"
{
    IL_0000:  ldstr      ""RAN""
    IL_0005:  call       void [mscorlib]System.Console::WriteLine(string)
    IL_000a:  ret
}
";

                var throwBody = @"
{
    IL_0000: ldnull
    IL_0001: throw
}
";

                var comp = CreateCompilationWithIL(new[] { source, IsExternalInitTypeDefinition },
                    ilSource: ilSource_template.Replace("INJECT", inject).Replace("RAN", ranBody).Replace("THROW", throwBody),
                    parseOptions: TestOptions.RegularPreview, options: TestOptions.DebugExe);

                var expectedDiagnostics = isError ? new[] {
                    // (2,15): error CS8867: No accessible copy constructor found in base type 'B'.
                    // public record C : B
                    Diagnostic(ErrorCode.ERR_NoCopyConstructorInBaseType, "C").WithArguments("B").WithLocation(2, 15)
                } : new DiagnosticDescription[] { };

                comp.VerifyDiagnostics(expectedDiagnostics);
                if (expectedDiagnostics is null)
                {
                    CompileAndVerify(comp, expectedOutput: "RAN");
                }
            }
        }

        [Fact]
        public void Inheritance_22()
        {
            var source =
@"record A
{
    public ref object P1 => throw null;
    public object P2 => throw null;
}
record B : A
{
    public new object P1 => throw null;
    public new ref object P2 => throw null;
}
record C(object P1, object P2) : B
{
}";
            var comp = CreateCompilation(source);
            comp.VerifyDiagnostics();
            var actualMembers = GetProperties(comp, "C").ToTestDisplayStrings();
            AssertEx.Equal(new[] { "System.Type C.EqualityContract { get; }" }, actualMembers);
        }

        [Fact]
        public void Inheritance_23()
        {
            var source =
@"record A
{
    public static object P1 { get; }
    public object P2 { get; }
}
record B : A
{
    public new object P1 { get; }
    public new static object P2 { get; }
}
record C(object P1, object P2) : B
{
}";
            var comp = CreateCompilation(source);
            comp.VerifyDiagnostics(
                // (11,28): error CS8866: Record member 'B.P2' must be a readable instance property of type 'object' to match positional parameter 'P2'.
                // record C(object P1, object P2) : B
                Diagnostic(ErrorCode.ERR_BadRecordMemberForPositionalParameter, "P2").WithArguments("B.P2", "object", "P2").WithLocation(11, 28));
            var actualMembers = GetProperties(comp, "C").ToTestDisplayStrings();
            AssertEx.Equal(new[] { "System.Type C.EqualityContract { get; }" }, actualMembers);
        }

        [Fact]
        public void Inheritance_24()
        {
            var source =
@"record A
{
    public object get_P() => null;
    public object set_Q() => null;
}
record B(object P, object Q) : A
{
}
record C(object P)
{
    public object get_P() => null;
    public object set_Q() => null;
}";
            var comp = CreateCompilation(source);
            comp.VerifyDiagnostics(
                // (9,17): error CS0082: Type 'C' already reserves a member called 'get_P' with the same parameter types
                // record C(object P)
                Diagnostic(ErrorCode.ERR_MemberReserved, "P").WithArguments("get_P", "C").WithLocation(9, 17));

            var expectedMembers = new[]
            {
                "A B.<>Clone()",
                "System.Type B.EqualityContract.get",
                "System.Type B.EqualityContract { get; }",
                "B..ctor(System.Object P, System.Object Q)",
                "System.Object B.<P>k__BackingField",
                "System.Object B.P.get",
                "void modreq(System.Runtime.CompilerServices.IsExternalInit) B.P.init",
                "System.Object B.P { get; init; }",
                "System.Object B.<Q>k__BackingField",
                "System.Object B.Q.get",
                "void modreq(System.Runtime.CompilerServices.IsExternalInit) B.Q.init",
                "System.Object B.Q { get; init; }",
                "System.Int32 B.GetHashCode()",
                "System.Boolean B.Equals(System.Object? )",
                "System.Boolean B.Equals(A? )",
                "System.Boolean B.Equals(B? )",
                "B..ctor(B )",
                "void B.Deconstruct(out System.Object P, out System.Object Q)"
            };
            AssertEx.Equal(expectedMembers, comp.GetMember<NamedTypeSymbol>("B").GetMembers().ToTestDisplayStrings());

            expectedMembers = new[]
            {
                "C C.<>Clone()",
                "System.Type C.EqualityContract.get",
                "System.Type C.EqualityContract { get; }",
                "C..ctor(System.Object P)",
                "System.Object C.<P>k__BackingField",
                "System.Object C.P.get",
                "void modreq(System.Runtime.CompilerServices.IsExternalInit) C.P.init",
                "System.Object C.P { get; init; }",
                "System.Object C.get_P()",
                "System.Object C.set_Q()",
                "System.Int32 C.GetHashCode()",
                "System.Boolean C.Equals(System.Object? )",
                "System.Boolean C.Equals(C? )",
                "C..ctor(C )",
                "void C.Deconstruct(out System.Object P)"
            };
            AssertEx.Equal(expectedMembers, comp.GetMember<NamedTypeSymbol>("C").GetMembers().ToTestDisplayStrings());
        }

        [Fact]
        public void Inheritance_25()
        {
            var sourceA =
@"public record A
{
    public class P1 { }
    internal object P2 = 2;
    public int P3(object o) => 3;
    internal int P4<T>(T t) => 4;
}";
            var sourceB =
@"record B(object P1, object P2, object P3, object P4) : A
{
}";
            var comp = CreateCompilation(new[] { sourceA, sourceB });
            comp.VerifyDiagnostics(
                // (1,17): error CS8866: Record member 'A.P1' must be a readable instance property of type 'object' to match positional parameter 'P1'.
                // record B(object P1, object P2, object P3, object P4) : A
                Diagnostic(ErrorCode.ERR_BadRecordMemberForPositionalParameter, "P1").WithArguments("A.P1", "object", "P1").WithLocation(1, 17),
                // (1,28): error CS8866: Record member 'A.P2' must be a readable instance property of type 'object' to match positional parameter 'P2'.
                // record B(object P1, object P2, object P3, object P4) : A
                Diagnostic(ErrorCode.ERR_BadRecordMemberForPositionalParameter, "P2").WithArguments("A.P2", "object", "P2").WithLocation(1, 28),
                // (1,39): error CS8866: Record member 'A.P3' must be a readable instance property of type 'object' to match positional parameter 'P3'.
                // record B(object P1, object P2, object P3, object P4) : A
                Diagnostic(ErrorCode.ERR_BadRecordMemberForPositionalParameter, "P3").WithArguments("A.P3", "object", "P3").WithLocation(1, 39));
            var actualMembers = GetProperties(comp, "B").ToTestDisplayStrings();
            var expectedMembers = new[]
            {
                "System.Type B.EqualityContract { get; }",
                "System.Object B.P4 { get; init; }",
            };
            AssertEx.Equal(expectedMembers, actualMembers);

            comp = CreateCompilation(sourceA);
            var refA = comp.EmitToImageReference();
            comp = CreateCompilation(sourceB, references: new[] { refA }, parseOptions: TestOptions.RegularPreview);
            comp.VerifyDiagnostics(
                // (1,17): error CS8866: Record member 'A.P1' must be a readable instance property of type 'object' to match positional parameter 'P1'.
                // record B(object P1, object P2, object P3, object P4) : A
                Diagnostic(ErrorCode.ERR_BadRecordMemberForPositionalParameter, "P1").WithArguments("A.P1", "object", "P1").WithLocation(1, 17),
                // (1,39): error CS8866: Record member 'A.P3' must be a readable instance property of type 'object' to match positional parameter 'P3'.
                // record B(object P1, object P2, object P3, object P4) : A
                Diagnostic(ErrorCode.ERR_BadRecordMemberForPositionalParameter, "P3").WithArguments("A.P3", "object", "P3").WithLocation(1, 39));
            actualMembers = GetProperties(comp, "B").ToTestDisplayStrings();
            expectedMembers = new[]
            {
                "System.Type B.EqualityContract { get; }",
                "System.Object B.P2 { get; init; }",
                "System.Object B.P4 { get; init; }",
            };
            AssertEx.Equal(expectedMembers, actualMembers);
        }

        [Fact]
        public void Inheritance_26()
        {
            var sourceA =
@"public record A
{
    internal const int P = 4;
}";
            var sourceB =
@"record B(object P) : A
{
}";
            var comp = CreateCompilation(new[] { sourceA, sourceB });
            comp.VerifyDiagnostics(
                // (1,17): error CS8866: Record member 'A.P' must be a readable instance property of type 'object' to match positional parameter 'P'.
                // record B(object P) : A
                Diagnostic(ErrorCode.ERR_BadRecordMemberForPositionalParameter, "P").WithArguments("A.P", "object", "P").WithLocation(1, 17));
            AssertEx.Equal(new[] { "System.Type B.EqualityContract { get; }" }, GetProperties(comp, "B").ToTestDisplayStrings());

            comp = CreateCompilation(sourceA);
            var refA = comp.EmitToImageReference();
            comp = CreateCompilation(sourceB, references: new[] { refA }, parseOptions: TestOptions.RegularPreview);
            comp.VerifyDiagnostics();
            AssertEx.Equal(new[] { "System.Type B.EqualityContract { get; }", "System.Object B.P { get; init; }" }, GetProperties(comp, "B").ToTestDisplayStrings());
        }

        [Fact]
        public void Inheritance_27()
        {
            var source =
@"record A
{
    public object P { get; }
    public object Q { get; set; }
}
record B(object get_P, object set_Q) : A
{
}";
            var comp = CreateCompilation(source);
            comp.VerifyDiagnostics();
            var actualMembers = GetProperties(comp, "B").ToTestDisplayStrings();
            var expectedMembers = new[]
            {
                "System.Type B.EqualityContract { get; }",
                "System.Object B.get_P { get; init; }",
                "System.Object B.set_Q { get; init; }",
            };
            AssertEx.Equal(expectedMembers, actualMembers);
        }

        [Fact]
        public void Inheritance_28()
        {
            var source =
@"interface I
{
    object P { get; }
}
record A : I
{
    object I.P => null;
}
record B(object P) : A
{
=======
>>>>>>> 1fd21f84
}
";
            var source = @"
public record C : B {
}";
            var comp = CreateCompilationWithIL(new[] { source, IsExternalInitTypeDefinition }, ilSource: ilSource, parseOptions: TestOptions.RegularPreview);
            comp.VerifyDiagnostics(
                // (2,15): error CS8867: No accessible copy constructor found in base type 'B'.
                // public record C : B {
                Diagnostic(ErrorCode.ERR_NoCopyConstructorInBaseType, "C").WithArguments("B").WithLocation(2, 15)
                );

            var source2 = @"
public record C : B
{
    public C(C c) { }
}";
            var comp2 = CreateCompilationWithIL(new[] { source2, IsExternalInitTypeDefinition }, ilSource: ilSource, parseOptions: TestOptions.RegularPreview);
            comp2.VerifyDiagnostics(
                // (4,12): error CS8868: A copy constructor in a record must call a copy constructor of the base, or a parameterless object constructor if the record inherits from object.
                //     public C(C c) { }
                Diagnostic(ErrorCode.ERR_CopyConstructorMustInvokeBaseCopyConstructor, "C").WithLocation(4, 12)
                );
        }

        [Fact, WorkItem(44902, "https://github.com/dotnet/roslyn/issues/44902")]
        public void CopyCtor_InaccessibleInMetadata()
        {
            // IL for `public record B { }`
            var ilSource = @"
.class public auto ansi beforefieldinit B extends [mscorlib]System.Object
{
    .method public hidebysig specialname newslot virtual instance class B '<>Clone' () cil managed
    {
        IL_0000: ldnull
        IL_0001: throw
    }

    .method family hidebysig newslot virtual instance class [mscorlib]System.Type get_EqualityContract () cil managed
    {
        IL_0000: ldnull
        IL_0001: throw
    }

    .method public hidebysig virtual instance int32 GetHashCode () cil managed
    {
        IL_0000: ldnull
        IL_0001: throw
    }

    .method public hidebysig virtual instance bool Equals ( object '' ) cil managed
    {
        IL_0000: ldnull
        IL_0001: throw
    }

    .method public newslot virtual instance bool Equals ( class B '' ) cil managed
    {
        IL_0000: ldnull
        IL_0001: throw
    }

    // Inaccessible copy constructor
    .method private hidebysig specialname rtspecialname instance void .ctor ( class B '' ) cil managed
    {
        IL_0000: ldnull
        IL_0001: throw
    }

    .method public hidebysig specialname rtspecialname instance void .ctor () cil managed
    {
        IL_0000: ldnull
        IL_0001: throw
    }

    .property instance class [mscorlib]System.Type EqualityContract()
    {
        .get instance class [mscorlib]System.Type B::get_EqualityContract()
    }
}
";
            var source = @"
public record C : B {
}";
            var comp = CreateCompilationWithIL(new[] { source, IsExternalInitTypeDefinition }, ilSource: ilSource, parseOptions: TestOptions.RegularPreview);
            comp.VerifyDiagnostics(
                // (2,15): error CS8867: No accessible copy constructor found in base type 'B'.
                // public record C : B {
                Diagnostic(ErrorCode.ERR_NoCopyConstructorInBaseType, "C").WithArguments("B").WithLocation(2, 15)
                );
        }

        [Fact]
        public void Deconstruct_Simple()
        {
            var source =
@"using System;

record B(int X, int Y)
{
    public static void Main()
    {
        M(new B(1, 2));
    }

    static void M(B b)
    {
        switch (b)
        {
            case B(int x, int y):
                Console.Write(x);
                Console.Write(y);
                break;
        }
    }
}";
            var verifier = CompileAndVerify(source, expectedOutput: "12");
            verifier.VerifyDiagnostics();

            verifier.VerifyIL("B.Deconstruct", @"
{
    // Code size       17 (0x11)
    .maxstack  2
    IL_0000:  ldarg.1
    IL_0001:  ldarg.0
    IL_0002:  call       ""int B.X.get""
    IL_0007:  stind.i4
    IL_0008:  ldarg.2
    IL_0009:  ldarg.0
    IL_000a:  call       ""int B.Y.get""
    IL_000f:  stind.i4
    IL_0010:  ret
}");

            var deconstruct = ((CSharpCompilation)verifier.Compilation).GetMember<MethodSymbol>("B.Deconstruct");
            Assert.Equal(2, deconstruct.ParameterCount);

            Assert.Equal(RefKind.Out, deconstruct.Parameters[0].RefKind);
            Assert.Equal("X", deconstruct.Parameters[0].Name);

            Assert.Equal(RefKind.Out, deconstruct.Parameters[1].RefKind);
            Assert.Equal("Y", deconstruct.Parameters[1].Name);

            Assert.True(deconstruct.ReturnsVoid);
            Assert.False(deconstruct.IsVirtual);
            Assert.False(deconstruct.IsStatic);
            Assert.Equal(Accessibility.Public, deconstruct.DeclaredAccessibility);
        }

        [Fact]
        public void Deconstruct_PositionalAndNominalProperty()
        {
            var source =
@"using System;

record B(int X)
{
    public int Y { get; init; }

    public static void Main()
    {
        M(new B(1));
    }

    static void M(B b)
    {
        switch (b)
        {
            case B(int x):
                Console.Write(x);
                break;
        }
    }
}";
            var verifier = CompileAndVerify(source, expectedOutput: "1");
            verifier.VerifyDiagnostics();

            Assert.Equal(
                "void B.Deconstruct(out System.Int32 X)",
                verifier.Compilation.GetMember("B.Deconstruct").ToTestDisplayString(includeNonNullable: false));
        }

        [Fact]
        public void Deconstruct_Nested()
        {
            var source =
@"using System;

record B(int X, int Y);

record C(B B, int Z)
{
    public static void Main()
    {
        M(new C(new B(1, 2), 3));
    }

    static void M(C c)
    {
        switch (c)
        {
            case C(B(int x, int y), int z):
                Console.Write(x);
                Console.Write(y);
                Console.Write(z);
                break;
        }
    }
}
";

            var verifier = CompileAndVerify(source, expectedOutput: "123");
            verifier.VerifyDiagnostics();

            verifier.VerifyIL("B.Deconstruct", @"
{
    // Code size       17 (0x11)
    .maxstack  2
    IL_0000:  ldarg.1
    IL_0001:  ldarg.0
    IL_0002:  call       ""int B.X.get""
    IL_0007:  stind.i4
    IL_0008:  ldarg.2
    IL_0009:  ldarg.0
    IL_000a:  call       ""int B.Y.get""
    IL_000f:  stind.i4
    IL_0010:  ret
}");

            verifier.VerifyIL("C.Deconstruct", @"
{
    // Code size       17 (0x11)
    .maxstack  2
    IL_0000:  ldarg.1
    IL_0001:  ldarg.0
    IL_0002:  call       ""B C.B.get""
    IL_0007:  stind.ref
    IL_0008:  ldarg.2
    IL_0009:  ldarg.0
    IL_000a:  call       ""int C.Z.get""
    IL_000f:  stind.i4
    IL_0010:  ret
}");
        }

        [Fact]
        public void Deconstruct_PropertyCollision()
        {
            var source =
@"using System;

record B(int X, int Y)
{
    public int X => 3;

    static void M(B b)
    {
        switch (b)
        {
            case B(int x, int y):
                Console.Write(x);
                Console.Write(y);
                break;
        }
    }

    static void Main()
    {
        M(new B(1, 2));
    }
}
";
            var verifier = CompileAndVerify(source, expectedOutput: "32");
            verifier.VerifyDiagnostics();

            Assert.Equal(
                "void B.Deconstruct(out System.Int32 X, out System.Int32 Y)",
                verifier.Compilation.GetMember("B.Deconstruct").ToTestDisplayString(includeNonNullable: false));
        }

        [Fact]
        public void Deconstruct_MethodCollision_01()
        {
            var source = @"
record B(int X, int Y)
{
    public int X() => 3;

    static void M(B b)
    {
        switch (b)
        {
            case B(int x, int y):
                break;
        }
    }

    static void Main()
    {
        M(new B(1, 2));
    }
}
";
            var comp = CreateCompilation(source);
            comp.VerifyDiagnostics(
                // (2,14): error CS0102: The type 'B' already contains a definition for 'X'
                // record B(int X, int Y)
                Diagnostic(ErrorCode.ERR_DuplicateNameInClass, "X").WithArguments("B", "X").WithLocation(2, 14));

            Assert.Equal(
                "void B.Deconstruct(out System.Int32 X, out System.Int32 Y)",
                comp.GetMember("B.Deconstruct").ToTestDisplayString(includeNonNullable: false));
        }

        [Fact]
        public void Deconstruct_MethodCollision_02()
        {
            var source = @"
record B
{
    public int X(int y) => y;
}

record C(int X, int Y) : B
{
    static void M(C c)
    {
        switch (c)
        {
            case C(int x, int y):
                break;
        }
    }

    static void Main()
    {
        M(new C(1, 2));
    }
}
";
            var comp = CreateCompilation(source);
            comp.VerifyDiagnostics(
                // (7,14): error CS8866: Record member 'B.X' must be a readable instance property of type 'int' to match positional parameter 'X'.
                // record C(int X, int Y) : B
                Diagnostic(ErrorCode.ERR_BadRecordMemberForPositionalParameter, "X").WithArguments("B.X", "int", "X").WithLocation(7, 14)
            );

            Assert.Equal(
                "void C.Deconstruct(out System.Int32 X, out System.Int32 Y)",
                comp.GetMember("C.Deconstruct").ToTestDisplayString(includeNonNullable: false));
        }

        [Fact]
        public void Deconstruct_MethodCollision_03()
        {
            var source = @"
using System;

record B
{
    public int X() => 3;
}

record C(int X, int Y) : B
{
    public new int X { get; }

    static void M(C c)
    {
        switch (c)
        {
            case C(int x, int y):
                Console.Write(x);
                Console.Write(y);
                break;
        }
    }

    static void Main()
    {
        M(new C(1, 2));
    }
}
";
            var verifier = CompileAndVerify(source, expectedOutput: "02");
            verifier.VerifyDiagnostics();

            Assert.Equal(
                "void C.Deconstruct(out System.Int32 X, out System.Int32 Y)",
                verifier.Compilation.GetMember("C.Deconstruct").ToTestDisplayString(includeNonNullable: false));
        }

        [Fact]
        public void Deconstruct_MethodCollision_04()
        {
            var source = @"
record C(int X, int Y)
{
    public int X(int arg) => 3;

    static void M(C c)
    {
        switch (c)
        {
            case C(int x, int y):
                break;
        }
    }

    static void Main()
    {
        M(new C(1, 2));
    }
}
";
            var comp = CreateCompilation(source);
            comp.VerifyDiagnostics(
                // (2,14): error CS0102: The type 'C' already contains a definition for 'X'
                // record C(int X, int Y)
                Diagnostic(ErrorCode.ERR_DuplicateNameInClass, "X").WithArguments("C", "X").WithLocation(2, 14));

            Assert.Equal(
                "void C.Deconstruct(out System.Int32 X, out System.Int32 Y)",
                comp.GetMember("C.Deconstruct").ToTestDisplayString(includeNonNullable: false));
        }

        [Fact]
        public void Deconstruct_FieldCollision()
        {
            var source = @"
using System;

record C(int X)
{
    int X;

    static void M(C c)
    {
        switch (c)
        {
            case C(int x):
                Console.Write(x);
                break;
        }
    }

    static void Main()
    {
        M(new C(0));
    }
}
";
            var comp = CreateCompilation(source);
            comp.VerifyDiagnostics(
                // (4,14): error CS0102: The type 'C' already contains a definition for 'X'
                // record C(int X)
                Diagnostic(ErrorCode.ERR_DuplicateNameInClass, "X").WithArguments("C", "X").WithLocation(4, 14));

            Assert.Equal(
                "void C.Deconstruct(out System.Int32 X)",
                comp.GetMember("C.Deconstruct").ToTestDisplayString(includeNonNullable: false));
        }

        [Fact]
        public void Deconstruct_EventCollision()
        {
            var source = @"
using System;

record C(Action X)
{
    event Action X;

    static void M(C c)
    {
        switch (c)
        {
            case C(Action x):
                Console.Write(x);
                break;
        }
    }

    static void Main()
    {
        M(new C(() => { }));
    }
}
";
            var comp = CreateCompilation(source);
            comp.VerifyDiagnostics(
                // (4,17): error CS0102: The type 'C' already contains a definition for 'X'
                // record C(Action X)
                Diagnostic(ErrorCode.ERR_DuplicateNameInClass, "X").WithArguments("C", "X").WithLocation(4, 17));

            Assert.Equal(
                "void C.Deconstruct(out System.Action X)",
                comp.GetMember("C.Deconstruct").ToTestDisplayString(includeNonNullable: false));
        }

        [Fact]
        public void Deconstruct_WriteOnlyPropertyInBase()
        {
            var source = @"
using System;

record B
{
    public int X { set { } }
}

record C(int X) : B
{
    static void M(C c)
    {
        switch (c)
        {
            case C(int x):
                Console.Write(x);
                break;
        }
    }

    static void Main()
    {
        M(new C(1));
    }
}
";
            var comp = CreateCompilation(source);
            comp.VerifyDiagnostics(
                // (9,14): error CS8866: Record member 'B.X' must be a readable instance property of type 'int' to match positional parameter 'X'.
                // record C(int X) : B
                Diagnostic(ErrorCode.ERR_BadRecordMemberForPositionalParameter, "X").WithArguments("B.X", "int", "X").WithLocation(9, 14));

            Assert.Equal(
                "void C.Deconstruct(out System.Int32 X)",
                comp.GetMember("C.Deconstruct").ToTestDisplayString(includeNonNullable: false));
        }

        [Fact]
        public void Deconstruct_PrivateWriteOnlyPropertyInBase()
        {
            var source = @"
using System;

record B
{
    private int X { set { } }
}

record C(int X) : B
{
    static void M(C c)
    {
        switch (c)
        {
            case C(int x):
                Console.Write(x);
                break;
        }
    }

    static void Main()
    {
        M(new C(1));
    }
}
";
            var verifier = CompileAndVerify(source, expectedOutput: "1");
            verifier.VerifyDiagnostics();

            Assert.Equal(
                "void C.Deconstruct(out System.Int32 X)",
                verifier.Compilation.GetMember("C.Deconstruct").ToTestDisplayString(includeNonNullable: false));
        }

        [Fact]
        public void Deconstruct_Empty()
        {
            var source = @"
record C
{
    static void M(C c)
    {
        switch (c)
        {
            case C():
                break;
        }
    }

    static void Main()
    {
        M(new C());
    }
}
";
            var comp = CreateCompilation(source);
            comp.VerifyDiagnostics(
                // (8,19): error CS1061: 'C' does not contain a definition for 'Deconstruct' and no accessible extension method 'Deconstruct' accepting a first argument of type 'C' could be found (are you missing a using directive or an assembly reference?)
                //             case C():
                Diagnostic(ErrorCode.ERR_NoSuchMemberOrExtension, "()").WithArguments("C", "Deconstruct").WithLocation(8, 19),
                // (8,19): error CS8129: No suitable 'Deconstruct' instance or extension method was found for type 'C', with 0 out parameters and a void return type.
                //             case C():
                Diagnostic(ErrorCode.ERR_MissingDeconstruct, "()").WithArguments("C", "0").WithLocation(8, 19));

            Assert.Null(comp.GetMember("C.Deconstruct"));
        }

        [Fact]
        public void Deconstruct_Inheritance_01()
        {
            var source = @"
using System;

record B(int X, int Y)
{
    internal B() : this(0, 1) { }
}

record C : B
{
    static void M(C c)
    {
        switch (c)
        {
            case C(int x, int y):
                Console.Write(x);
                Console.Write(y);
                break;
        }
        switch (c)
        {
            case B(int x, int y):
                Console.Write(x);
                Console.Write(y);
                break;
        }
    }

    static void Main()
    {
        M(new C());
    }
}
";
            var verifier = CompileAndVerify(source, expectedOutput: "0101");
            verifier.VerifyDiagnostics();

            var comp = verifier.Compilation;
            Assert.Null(comp.GetMember("C.Deconstruct"));
            Assert.Equal(
                "void B.Deconstruct(out System.Int32 X, out System.Int32 Y)",
                comp.GetMember("B.Deconstruct").ToTestDisplayString(includeNonNullable: false));
        }

        [Fact]
        public void Deconstruct_Inheritance_02()
        {
            var source = @"
using System;

record B(int X, int Y)
{
    // https://github.com/dotnet/roslyn/issues/44902
    internal B() : this(0, 1) { }
}

record C(int X, int Y, int Z) : B(X, Y)
{
    static void M(C c)
    {
        switch (c)
        {
            case C(int x, int y, int z):
                Console.Write(x);
                Console.Write(y);
                Console.Write(z);
                break;
        }
        switch (c)
        {
            case B(int x, int y):
                Console.Write(x);
                Console.Write(y);
                break;
        }
    }

    static void Main()
    {
        M(new C(0, 1, 2));
    }
}
";
            var verifier = CompileAndVerify(source, expectedOutput: "01201");
            verifier.VerifyDiagnostics();

            var comp = verifier.Compilation;
            Assert.Equal(
                "void C.Deconstruct(out System.Int32 X, out System.Int32 Y, out System.Int32 Z)",
                comp.GetMember("C.Deconstruct").ToTestDisplayString(includeNonNullable: false));
            Assert.Equal(
                "void B.Deconstruct(out System.Int32 X, out System.Int32 Y)",
                comp.GetMember("B.Deconstruct").ToTestDisplayString(includeNonNullable: false));
        }

        [Fact]
        public void Deconstruct_Inheritance_03()
        {
            var source = @"
using System;

record B(int X, int Y)
{
    internal B() : this(0, 1) { }
}

record C(int X, int Y) : B
{
    static void M(C c)
    {
        switch (c)
        {
            case C(int x, int y):
                Console.Write(x);
                Console.Write(y);
                break;
        }
        switch (c)
        {
            case B(int x, int y):
                Console.Write(x);
                Console.Write(y);
                break;
        }
    }

    static void Main()
    {
        M(new C(0, 1));
    }
}
";
            var verifier = CompileAndVerify(source, expectedOutput: "0101");
            verifier.VerifyDiagnostics();

            var comp = verifier.Compilation;
            Assert.Equal(
                "void C.Deconstruct(out System.Int32 X, out System.Int32 Y)",
                comp.GetMember("C.Deconstruct").ToTestDisplayString(includeNonNullable: false));
            Assert.Equal(
                "void B.Deconstruct(out System.Int32 X, out System.Int32 Y)",
                comp.GetMember("B.Deconstruct").ToTestDisplayString(includeNonNullable: false));
        }

        [Fact]
        public void Deconstruct_Inheritance_04()
        {
            var source = @"
using System;

record A<T>(T P) { internal A() : this(default(T)) { } }
record B1(int P, object Q) : A<int>(P) { internal B1() : this(0, null) { } }
record B2(object P, object Q) : A<object>(P) { internal B2() : this(null, null) { } }
record B3<T>(T P, object Q) : A<T>(P) { internal B3() : this(default, 0) { } }

class C
{
    static void M0(A<int> arg)
    {
        switch (arg)
        {
            case A<int>(int x):
                Console.Write(x);
                break;
        }
    }

    static void M1(B1 arg)
    {
        switch (arg)
        {
            case B1(int p, object q):
                Console.Write(p);
                Console.Write(q);
                break;
        }
    }

    static void M2(B2 arg)
    {
        switch (arg)
        {
            case B2(object p, object q):
                Console.Write(p);
                Console.Write(q);
                break;
        }
    }

    static void M3(B3<int> arg)
    {
        switch (arg)
        {
            case B3<int>(int p, object q):
                Console.Write(p);
                Console.Write(q);
                break;
        }
    }

    static void Main()
    {
        M0(new A<int>(0));
        M1(new B1(1, 2));
        M2(new B2(3, 4));
        M3(new B3<int>(5, 6));
    }
}
";
            var verifier = CompileAndVerify(source, expectedOutput: "0123456");
            verifier.VerifyDiagnostics();

            var comp = verifier.Compilation;
            Assert.Equal(
                "void A<T>.Deconstruct(out T P)",
                comp.GetMember("A.Deconstruct").ToTestDisplayString(includeNonNullable: false));
            Assert.Equal(
                "void B1.Deconstruct(out System.Int32 P, out System.Object Q)",
                comp.GetMember("B1.Deconstruct").ToTestDisplayString(includeNonNullable: false));
            Assert.Equal(
                "void B2.Deconstruct(out System.Object P, out System.Object Q)",
                comp.GetMember("B2.Deconstruct").ToTestDisplayString(includeNonNullable: false));
            Assert.Equal(
                "void B3<T>.Deconstruct(out T P, out System.Object Q)",
                comp.GetMember("B3.Deconstruct").ToTestDisplayString(includeNonNullable: false));
        }

        [Fact]
        public void Deconstruct_Conversion_01()
        {
            var source = @"
using System;

record C(int X, int Y)
{
    public long X { get; init; }
    public long Y { get; init; }

    static void M(C c)
    {
        switch (c)
        {
            case C(int x, int y):
                Console.Write(x);
                Console.Write(y);
                break;
        }
    }

    static void Main()
    {
        M(new C(0, 1));
    }
}
";
            var comp = CreateCompilation(source);
            comp.VerifyDiagnostics(
                // (4,14): error CS8866: Record member 'C.X' must be a readable instance property of type 'int' to match positional parameter 'X'.
                // record C(int X, int Y)
                Diagnostic(ErrorCode.ERR_BadRecordMemberForPositionalParameter, "X").WithArguments("C.X", "int", "X").WithLocation(4, 14),
                // (4,21): error CS8866: Record member 'C.Y' must be a readable instance property of type 'int' to match positional parameter 'Y'.
                // record C(int X, int Y)
                Diagnostic(ErrorCode.ERR_BadRecordMemberForPositionalParameter, "Y").WithArguments("C.Y", "int", "Y").WithLocation(4, 21));

            Assert.Equal(
                "void C.Deconstruct(out System.Int32 X, out System.Int32 Y)",
                comp.GetMember("C.Deconstruct").ToTestDisplayString(includeNonNullable: false));
        }

        [Fact]
        public void Deconstruct_Conversion_02()
        {
            var source = @"
#nullable enable
using System;

record C(string? X, string Y)
{
    public string X { get; init; } = null!;
    public string? Y { get; init; }

    static void M(C c)
    {
        switch (c)
        {
            case C(var x, string y):
                Console.Write(x);
                Console.Write(y);
                break;
        }
    }

    static void Main()
    {
        M(new C(""a"", ""b""));
    }
}
";
            var comp = CreateCompilation(source);
            comp.VerifyDiagnostics();

            Assert.Equal(
                "void C.Deconstruct(out System.String? X, out System.String Y)",
                comp.GetMember("C.Deconstruct").ToTestDisplayString(includeNonNullable: false));
        }

        [Fact]
        public void Deconstruct_Conversion_03()
        {
            var source = @"
using System;

class Base { }
class Derived : Base { }

record C(Derived X, Base Y)
{
    public Base X { get; init; }
    public Derived Y { get; init; }

    static void M(C c)
    {
        switch (c)
        {
            case C(Derived x, Base y):
                Console.Write(x);
                Console.Write(y);
                break;
        }
    }

    static void Main()
    {
        M(new C(new Derived(), new Base()));
    }
}
";
            var comp = CreateCompilation(source);
            comp.VerifyDiagnostics(
                // (7,18): error CS8866: Record member 'C.X' must be a readable instance property of type 'Derived' to match positional parameter 'X'.
                // record C(Derived X, Base Y)
                Diagnostic(ErrorCode.ERR_BadRecordMemberForPositionalParameter, "X").WithArguments("C.X", "Derived", "X").WithLocation(7, 18),
                // (7,26): error CS8866: Record member 'C.Y' must be a readable instance property of type 'Base' to match positional parameter 'Y'.
                // record C(Derived X, Base Y)
                Diagnostic(ErrorCode.ERR_BadRecordMemberForPositionalParameter, "Y").WithArguments("C.Y", "Base", "Y").WithLocation(7, 26));

            Assert.Equal(
                "void C.Deconstruct(out Derived X, out Base Y)",
                comp.GetMember("C.Deconstruct").ToTestDisplayString(includeNonNullable: false));
        }

        [Fact]
        public void Deconstruct_Empty_WithParameterList()
        {
            var source = @"
record C()
{
    static void M(C c)
    {
        switch (c)
        {
            case C():
                break;
        }
    }

    static void Main()
    {
        M(new C());
    }
}
";
            var comp = CreateCompilation(source);
            comp.VerifyDiagnostics(
                // (2,9): error CS8850: A positional record must have both a 'data' modifier and non-empty parameter list
                // record C()
                Diagnostic(ErrorCode.ERR_BadRecordDeclaration, "()").WithLocation(2, 9));

            Assert.Equal(
                "void C.Deconstruct()",
                comp.GetMember("C.Deconstruct").ToTestDisplayString(includeNonNullable: false));
        }

        [Fact]
        public void Deconstruct_UserDefined()
        {
            var source =
@"using System;

record B(int X, int Y)
{
    public void Deconstruct(out int X, out int Y)
    {
        X = this.X + 1;
        Y = this.Y + 2;
    }

    static void M(B b)
    {
        switch (b)
        {
            case B(int x, int y):
                Console.Write(x);
                Console.Write(y);
                break;
        }
    }

    public static void Main()
    {
        M(new B(0, 0));
    }
}
";
            var verifier = CompileAndVerify(source, expectedOutput: "12");
            verifier.VerifyDiagnostics();
        }

        [Fact]
        public void Deconstruct_UserDefined_DifferentSignature_01()
        {
            var source =
@"using System;

record B(int X, int Y)
{
    public void Deconstruct(out int Z)
    {
        Z = X + Y;
    }

    static void M(B b)
    {
        switch (b)
        {
            case B(int x, int y):
                Console.Write(x);
                Console.Write(y);
                break;
        }
        switch (b)
        {
            case B(int z):
                Console.Write(z);
                break;
        }
    }

    public static void Main()
    {
        M(new B(1, 2));
    }
}
";
            var verifier = CompileAndVerify(source, expectedOutput: "123");
            verifier.VerifyDiagnostics();

            var expectedSymbols = new[]
            {
                "void B.Deconstruct(out System.Int32 Z)",
                "void B.Deconstruct(out System.Int32 X, out System.Int32 Y)",
            };
            Assert.Equal(expectedSymbols, verifier.Compilation.GetMembers("B.Deconstruct").Select(s => s.ToTestDisplayString(includeNonNullable: false)));
        }

        [Fact]
        public void Deconstruct_UserDefined_DifferentSignature_02()
        {
            var source =
@"using System;

record B(int X)
{
    public int Deconstruct(out int a) => throw null;

    static void M(B b)
    {
        switch (b)
        {
            case B(int x):
                Console.Write(x);
                break;
        }
    }

    public static void Main()
    {
        M(new B(1));
    }
}
";
            var comp = CreateCompilation(source);
            comp.VerifyDiagnostics(
                // (11,19): error CS8129: No suitable 'Deconstruct' instance or extension method was found for type 'B', with 1 out parameters and a void return type.
                //             case B(int x):
                Diagnostic(ErrorCode.ERR_MissingDeconstruct, "(int x)").WithArguments("B", "1").WithLocation(11, 19));

            Assert.Equal("System.Int32 B.Deconstruct(out System.Int32 a)", comp.GetMember("B.Deconstruct").ToTestDisplayString(includeNonNullable: false));
        }

        [Fact]
        public void Deconstruct_UserDefined_DifferentSignature_03()
        {
            var source =
@"using System;

record B(int X)
{
    public void Deconstruct(int X)
    {
    }

    static void M(B b)
    {
        switch (b)
        {
            case B(int x):
                Console.Write(x);
                break;
        }
    }

    public static void Main()
    {
        M(new B(1));
    }
}
";
            var verifier = CompileAndVerify(source, expectedOutput: "1");
            verifier.VerifyDiagnostics();

            var expectedSymbols = new[]
            {
                "void B.Deconstruct(System.Int32 X)",
                "void B.Deconstruct(out System.Int32 X)",
            };
            Assert.Equal(expectedSymbols, verifier.Compilation.GetMembers("B.Deconstruct").Select(s => s.ToTestDisplayString(includeNonNullable: false)));
        }

        [Fact]
        public void Deconstruct_UserDefined_DifferentSignature_04()
        {
            var source =
@"using System;

record B(int X)
{
    public void Deconstruct(ref int X)
    {
    }

    static void M(B b)
    {
        switch (b)
        {
            case B(int x):
                Console.Write(x);
                break;
        }
    }

    public static void Main()
    {
        M(new B(1));
    }
}
";
            var comp = CreateCompilation(source);
            comp.VerifyDiagnostics(
                // (13,19): error CS1620: Argument 1 must be passed with the 'ref' keyword
                //             case B(int x):
                Diagnostic(ErrorCode.ERR_BadArgRef, "(int x)").WithArguments("1", "ref").WithLocation(13, 19),
                // (13,19): error CS8129: No suitable 'Deconstruct' instance or extension method was found for type 'B', with 1 out parameters and a void return type.
                //             case B(int x):
                Diagnostic(ErrorCode.ERR_MissingDeconstruct, "(int x)").WithArguments("B", "1").WithLocation(13, 19));

            Assert.Equal("void B.Deconstruct(ref System.Int32 X)", comp.GetMember("B.Deconstruct").ToTestDisplayString(includeNonNullable: false));
        }

        [Fact]
        public void Deconstruct_UserDefined_DifferentSignature_05()
        {
            var source =
@"using System;

record A(int X)
{
    public A() : this(0) { }
    public int Deconstruct(out int a, out int b) => throw null;
}
record B(int X, int Y) : A(X)
{
    static void M(B b)
    {
        switch (b)
        {
            case B(int x, int y):
                Console.Write(x);
                Console.Write(y);
                break;
        }
    }

    public static void Main()
    {
        M(new B(1, 2));
    }
}
";
            var verifier = CompileAndVerify(source, expectedOutput: "12");
            verifier.VerifyDiagnostics();

            Assert.Equal("void B.Deconstruct(out System.Int32 X, out System.Int32 Y)", verifier.Compilation.GetMember("B.Deconstruct").ToTestDisplayString(includeNonNullable: false));
        }

        [Fact(Skip = "https://github.com/dotnet/roslyn/issues/45010")]
        [WorkItem(45010, "https://github.com/dotnet/roslyn/issues/45010")]
        public void Deconstruct_ObsoleteProperty()
        {
            var source =
@"using System;

record B(int X)
{
    [Obsolete] int X { get; } = X;

    static void M(B b)
    {
        switch (b)
        {
            case B(int x):
                Console.Write(x);
                break;
        }
    }

    public static void Main()
    {
        M(new B(1));
    }
}
";
            var verifier = CompileAndVerify(source, expectedOutput: "1");
            verifier.VerifyDiagnostics();

            Assert.Equal("void B.Deconstruct(out System.Int32 X)", verifier.Compilation.GetMember("B.Deconstruct").ToTestDisplayString(includeNonNullable: false));
        }

        [Fact(Skip = "https://github.com/dotnet/roslyn/issues/45009")]
        [WorkItem(45009, "https://github.com/dotnet/roslyn/issues/45009")]
        public void Deconstruct_RefProperty()
        {
            var source =
@"using System;

record B(int X)
{
    static int _x = 2;
    ref int X => ref _x;

    static void M(B b)
    {
        switch (b)
        {
            case B(int x):
                Console.Write(x);
                break;
        }
    }

    public static void Main()
    {
        M(new B(1));
    }
}
";
            var verifier = CompileAndVerify(source, expectedOutput: "2");
            verifier.VerifyDiagnostics();

            Assert.Equal("void B.Deconstruct(out System.Int32 X)", verifier.Compilation.GetMember("B.Deconstruct").ToTestDisplayString(includeNonNullable: false));
        }

        [Fact]
        public void Deconstruct_Static()
        {
            var source = @"
using System;

record B(int X, int Y)
{
    static int Y { get; }

    static void M(B b)
    {
        switch (b)
        {
            case B(int x, int y):
                Console.Write(x);
                Console.Write(y);
                break;
        }
    }

    public static void Main()
    {
        M(new B(1, 2));
    }
}
";
            var comp = CreateCompilation(source);
            comp.VerifyDiagnostics(
                // (4,21): error CS8866: Record member 'B.Y' must be a readable instance property of type 'int' to match positional parameter 'Y'.
                // record B(int X, int Y)
                Diagnostic(ErrorCode.ERR_BadRecordMemberForPositionalParameter, "Y").WithArguments("B.Y", "int", "Y").WithLocation(4, 21));

            Assert.Equal(
                "void B.Deconstruct(out System.Int32 X, out System.Int32 Y)",
                comp.GetMember("B.Deconstruct").ToTestDisplayString(includeNonNullable: false));
        }

        [Fact]
        public void Overrides_01()
        {
            var source =
@"record A
{
    public sealed override bool Equals(object other) => false;
    public sealed override int GetHashCode() => 0;
    public sealed override string ToString() => null;
}
record B(int X, int Y) : A
{
}";
            var comp = CreateCompilation(source);
            comp.VerifyDiagnostics(
                // (7,8): error CS0239: 'B.GetHashCode()': cannot override inherited member 'A.GetHashCode()' because it is sealed
                // record B(int X, int Y) : A
                Diagnostic(ErrorCode.ERR_CantOverrideSealed, "B").WithArguments("B.GetHashCode()", "A.GetHashCode()").WithLocation(7, 8),
                // (7,8): error CS0239: 'B.Equals(object?)': cannot override inherited member 'A.Equals(object)' because it is sealed
                // record B(int X, int Y) : A
                Diagnostic(ErrorCode.ERR_CantOverrideSealed, "B").WithArguments("B.Equals(object?)", "A.Equals(object)").WithLocation(7, 8));

            var actualMembers = comp.GetMember<NamedTypeSymbol>("B").GetMembers().ToTestDisplayStrings();
            var expectedMembers = new[]
            {
                "A B.<>Clone()",
                "System.Type B.EqualityContract.get",
                "System.Type B.EqualityContract { get; }",
                "B..ctor(System.Int32 X, System.Int32 Y)",
                "System.Int32 B.<X>k__BackingField",
                "System.Int32 B.X.get",
                "void modreq(System.Runtime.CompilerServices.IsExternalInit) B.X.init",
                "System.Int32 B.X { get; init; }",
                "System.Int32 B.<Y>k__BackingField",
                "System.Int32 B.Y.get",
                "void modreq(System.Runtime.CompilerServices.IsExternalInit) B.Y.init",
                "System.Int32 B.Y { get; init; }",
                "System.Int32 B.GetHashCode()",
                "System.Boolean B.Equals(System.Object? )",
                "System.Boolean B.Equals(A? )",
                "System.Boolean B.Equals(B? )",
                "B..ctor(B )",
                "void B.Deconstruct(out System.Int32 X, out System.Int32 Y)"
            };
            AssertEx.Equal(expectedMembers, actualMembers);
        }

        [Fact]
        public void Overrides_02()
        {
            var source =
@"abstract record A
{
    public abstract override bool Equals(object other);
    public abstract override int GetHashCode();
    public abstract override string ToString();
}
record B(int X, int Y) : A
{
}";
            var comp = CreateCompilation(source);
            comp.VerifyDiagnostics(
                // (7,8): error CS0534: 'B' does not implement inherited abstract member 'A.ToString()'
                // record B(int X, int Y) : A
                Diagnostic(ErrorCode.ERR_UnimplementedAbstractMethod, "B").WithArguments("B", "A.ToString()").WithLocation(7, 8));

            var actualMembers = comp.GetMember<NamedTypeSymbol>("B").GetMembers().ToTestDisplayStrings();
            var expectedMembers = new[]
            {
                "A B.<>Clone()",
                "System.Type B.EqualityContract.get",
                "System.Type B.EqualityContract { get; }",
                "B..ctor(System.Int32 X, System.Int32 Y)",
                "System.Int32 B.<X>k__BackingField",
                "System.Int32 B.X.get",
                "void modreq(System.Runtime.CompilerServices.IsExternalInit) B.X.init",
                "System.Int32 B.X { get; init; }",
                "System.Int32 B.<Y>k__BackingField",
                "System.Int32 B.Y.get",
                "void modreq(System.Runtime.CompilerServices.IsExternalInit) B.Y.init",
                "System.Int32 B.Y { get; init; }",
                "System.Int32 B.GetHashCode()",
                "System.Boolean B.Equals(System.Object? )",
                "System.Boolean B.Equals(A? )",
                "System.Boolean B.Equals(B? )",
                "B..ctor(B )",
                "void B.Deconstruct(out System.Int32 X, out System.Int32 Y)"
            };
            AssertEx.Equal(expectedMembers, actualMembers);
        }

        [WorkItem(44692, "https://github.com/dotnet/roslyn/issues/44692")]
        [Fact]
        public void DuplicateProperty_01()
        {
            var src =
@"record C(object Q)
{
    public object P { get; }
    public object P { get; }
}";
            var comp = CreateCompilation(src);
            comp.VerifyDiagnostics(
                // (4,19): error CS0102: The type 'C' already contains a definition for 'P'
                //     public object P { get; }
                Diagnostic(ErrorCode.ERR_DuplicateNameInClass, "P").WithArguments("C", "P").WithLocation(4, 19));

            var actualMembers = GetProperties(comp, "C").ToTestDisplayStrings();
            var expectedMembers = new[]
            {
                "System.Type C.EqualityContract { get; }",
                "System.Object C.Q { get; init; }",
                "System.Object C.P { get; }",
                "System.Object C.P { get; }",
            };
            AssertEx.Equal(expectedMembers, actualMembers);
        }

        [WorkItem(44692, "https://github.com/dotnet/roslyn/issues/44692")]
        [Fact]
        public void DuplicateProperty_02()
        {
            var src =
@"record C(object P, object Q)
{
    public object P { get; }
    public int P { get; }
    public int Q { get; }
    public object Q { get; }
}";
            var comp = CreateCompilation(src);
            comp.VerifyDiagnostics(
                // (1,27): error CS8866: Record member 'C.Q' must be a readable instance property of type 'object' to match positional parameter 'Q'.
                // record C(object P, object Q)
                Diagnostic(ErrorCode.ERR_BadRecordMemberForPositionalParameter, "Q").WithArguments("C.Q", "object", "Q").WithLocation(1, 27),
                // (4,16): error CS0102: The type 'C' already contains a definition for 'P'
                //     public int P { get; }
                Diagnostic(ErrorCode.ERR_DuplicateNameInClass, "P").WithArguments("C", "P").WithLocation(4, 16),
                // (6,19): error CS0102: The type 'C' already contains a definition for 'Q'
                //     public object Q { get; }
                Diagnostic(ErrorCode.ERR_DuplicateNameInClass, "Q").WithArguments("C", "Q").WithLocation(6, 19));

            var actualMembers = GetProperties(comp, "C").ToTestDisplayStrings();
            var expectedMembers = new[]
            {
                "System.Type C.EqualityContract { get; }",
                "System.Object C.P { get; }",
                "System.Int32 C.P { get; }",
                "System.Int32 C.Q { get; }",
                "System.Object C.Q { get; }",
            };
            AssertEx.Equal(expectedMembers, actualMembers);
        }

        [Fact]
        public void DuplicateProperty_03()
        {
            var src =
@"record A
{
    public object P { get; }
    public object P { get; }
    public object Q { get; }
    public int Q { get; }
}
record B(object Q) : A
{
}";
            var comp = CreateCompilation(src);
            comp.VerifyDiagnostics(
                // (4,19): error CS0102: The type 'A' already contains a definition for 'P'
                //     public object P { get; }
                Diagnostic(ErrorCode.ERR_DuplicateNameInClass, "P").WithArguments("A", "P").WithLocation(4, 19),
                // (6,16): error CS0102: The type 'A' already contains a definition for 'Q'
                //     public int Q { get; }
                Diagnostic(ErrorCode.ERR_DuplicateNameInClass, "Q").WithArguments("A", "Q").WithLocation(6, 16));

            var actualMembers = GetProperties(comp, "B").ToTestDisplayStrings();
            AssertEx.Equal(new[] { "System.Type B.EqualityContract { get; }" }, actualMembers);
        }

        [Fact]
        public void NominalRecordWith()
        {
            var src = @"
using System;
record C
{
    public int X { get; init; }
    public string Y;
    public int Z { get; set; }

    public static void Main()
    {
        var c = new C() { X = 1, Y = ""2"", Z = 3 };
        var c2 = new C() { X = 1, Y = ""2"", Z = 3 };
        Console.WriteLine(c.Equals(c2));
        var c3 = c2 with { X = 3, Y = ""2"", Z = 1 };
        Console.WriteLine(c.Equals(c2));
        Console.WriteLine(c3.Equals(c2));
        Console.WriteLine(c2.X + "" "" + c2.Y + "" "" + c2.Z);
    }
}";
            CompileAndVerify(src, expectedOutput: @"
True
True
False
1 2 3");
        }

        [Theory]
        [InlineData(true)]
        [InlineData(false)]
        public void WithExprReference(bool emitRef)
        {
            var src = @"
public record C
{
    public int X { get; init; }
}
public record D(int Y) : C;";
            var comp = CreateCompilation(src);
            comp.VerifyDiagnostics();

            var src2 = @"
using System;
class E
{
    public static void Main()
    {
        var c = new C() { X = 1 };
        var c2 = c with { X = 2 };
        Console.WriteLine(c.X);
        Console.WriteLine(c2.X);

        var d = new D(2) { X = 1 };
        var d2 = d with { X = 2, Y = 3 };
        Console.WriteLine(d.X + "" "" + d.Y);
        Console.WriteLine(d2.X + "" ""  + d2.Y);

        C c3 = d;
        C c4 = d2;
        c3 = c3 with { X = 3 };
        c4 = c4 with { X = 4 };

        d = (D)c3;
        d2 = (D)c4;
        Console.WriteLine(d.X + "" "" + d.Y);
        Console.WriteLine(d2.X + "" ""  + d2.Y);
    }
}";
            var verifier = CompileAndVerify(src2,
                references: new[] { emitRef ? comp.EmitToImageReference() : comp.ToMetadataReference() },
                expectedOutput: @"
1
2
1 2
2 3
3 2
4 3");
            verifier.VerifyIL("E.Main", @"
{
  // Code size      318 (0x13e)
  .maxstack  3
  .locals init (C V_0, //c
                D V_1, //d
                D V_2, //d2
                C V_3, //c3
                C V_4, //c4
                int V_5)
  IL_0000:  newobj     ""C..ctor()""
  IL_0005:  dup
  IL_0006:  ldc.i4.1
  IL_0007:  callvirt   ""void C.X.init""
  IL_000c:  stloc.0
  IL_000d:  ldloc.0
  IL_000e:  callvirt   ""C C.<>Clone()""
  IL_0013:  dup
  IL_0014:  ldc.i4.2
  IL_0015:  callvirt   ""void C.X.init""
  IL_001a:  ldloc.0
  IL_001b:  callvirt   ""int C.X.get""
  IL_0020:  call       ""void System.Console.WriteLine(int)""
  IL_0025:  callvirt   ""int C.X.get""
  IL_002a:  call       ""void System.Console.WriteLine(int)""
  IL_002f:  ldc.i4.2
  IL_0030:  newobj     ""D..ctor(int)""
  IL_0035:  dup
  IL_0036:  ldc.i4.1
  IL_0037:  callvirt   ""void C.X.init""
  IL_003c:  stloc.1
  IL_003d:  ldloc.1
  IL_003e:  callvirt   ""C C.<>Clone()""
  IL_0043:  castclass  ""D""
  IL_0048:  dup
  IL_0049:  ldc.i4.2
  IL_004a:  callvirt   ""void C.X.init""
  IL_004f:  dup
  IL_0050:  ldc.i4.3
  IL_0051:  callvirt   ""void D.Y.init""
  IL_0056:  stloc.2
  IL_0057:  ldloc.1
  IL_0058:  callvirt   ""int C.X.get""
  IL_005d:  stloc.s    V_5
  IL_005f:  ldloca.s   V_5
  IL_0061:  call       ""string int.ToString()""
  IL_0066:  ldstr      "" ""
  IL_006b:  ldloc.1
  IL_006c:  callvirt   ""int D.Y.get""
  IL_0071:  stloc.s    V_5
  IL_0073:  ldloca.s   V_5
  IL_0075:  call       ""string int.ToString()""
  IL_007a:  call       ""string string.Concat(string, string, string)""
  IL_007f:  call       ""void System.Console.WriteLine(string)""
  IL_0084:  ldloc.2
  IL_0085:  callvirt   ""int C.X.get""
  IL_008a:  stloc.s    V_5
  IL_008c:  ldloca.s   V_5
  IL_008e:  call       ""string int.ToString()""
  IL_0093:  ldstr      "" ""
  IL_0098:  ldloc.2
  IL_0099:  callvirt   ""int D.Y.get""
  IL_009e:  stloc.s    V_5
  IL_00a0:  ldloca.s   V_5
  IL_00a2:  call       ""string int.ToString()""
  IL_00a7:  call       ""string string.Concat(string, string, string)""
  IL_00ac:  call       ""void System.Console.WriteLine(string)""
  IL_00b1:  ldloc.1
  IL_00b2:  stloc.3
  IL_00b3:  ldloc.2
  IL_00b4:  stloc.s    V_4
  IL_00b6:  ldloc.3
  IL_00b7:  callvirt   ""C C.<>Clone()""
  IL_00bc:  dup
  IL_00bd:  ldc.i4.3
  IL_00be:  callvirt   ""void C.X.init""
  IL_00c3:  stloc.3
  IL_00c4:  ldloc.s    V_4
  IL_00c6:  callvirt   ""C C.<>Clone()""
  IL_00cb:  dup
  IL_00cc:  ldc.i4.4
  IL_00cd:  callvirt   ""void C.X.init""
  IL_00d2:  stloc.s    V_4
  IL_00d4:  ldloc.3
  IL_00d5:  castclass  ""D""
  IL_00da:  stloc.1
  IL_00db:  ldloc.s    V_4
  IL_00dd:  castclass  ""D""
  IL_00e2:  stloc.2
  IL_00e3:  ldloc.1
  IL_00e4:  callvirt   ""int C.X.get""
  IL_00e9:  stloc.s    V_5
  IL_00eb:  ldloca.s   V_5
  IL_00ed:  call       ""string int.ToString()""
  IL_00f2:  ldstr      "" ""
  IL_00f7:  ldloc.1
  IL_00f8:  callvirt   ""int D.Y.get""
  IL_00fd:  stloc.s    V_5
  IL_00ff:  ldloca.s   V_5
  IL_0101:  call       ""string int.ToString()""
  IL_0106:  call       ""string string.Concat(string, string, string)""
  IL_010b:  call       ""void System.Console.WriteLine(string)""
  IL_0110:  ldloc.2
  IL_0111:  callvirt   ""int C.X.get""
  IL_0116:  stloc.s    V_5
  IL_0118:  ldloca.s   V_5
  IL_011a:  call       ""string int.ToString()""
  IL_011f:  ldstr      "" ""
  IL_0124:  ldloc.2
  IL_0125:  callvirt   ""int D.Y.get""
  IL_012a:  stloc.s    V_5
  IL_012c:  ldloca.s   V_5
  IL_012e:  call       ""string int.ToString()""
  IL_0133:  call       ""string string.Concat(string, string, string)""
  IL_0138:  call       ""void System.Console.WriteLine(string)""
  IL_013d:  ret
}");
        }

        private static ImmutableArray<Symbol> GetProperties(CSharpCompilation comp, string typeName)
        {
            return comp.GetMember<NamedTypeSymbol>(typeName).GetMembers().WhereAsArray(m => m.Kind == SymbolKind.Property);
        }

        [Fact]
        public void BaseArguments_01()
        {
            var src = @"
using System;

record Base
{
    public Base(int X, int Y)
    {
        Console.WriteLine(X);
        Console.WriteLine(Y);
    }

    public Base() {}
}

record C(int X, int Y) : Base(X, Y)
{
    int Z = 123;
    public static void Main()
    {
        var c = new C(1, 2);
        Console.WriteLine(c.Z);
    }
}";
            var verifier = CompileAndVerify(src, expectedOutput: @"
1
2
123");
            verifier.VerifyIL("C..ctor(int, int)", @"

{
  // Code size       31 (0x1f)
  .maxstack  3
  IL_0000:  ldarg.0
  IL_0001:  ldarg.1
  IL_0002:  stfld      ""int C.<X>k__BackingField""
  IL_0007:  ldarg.0
  IL_0008:  ldarg.2
  IL_0009:  stfld      ""int C.<Y>k__BackingField""
  IL_000e:  ldarg.0
  IL_000f:  ldc.i4.s   123
  IL_0011:  stfld      ""int C.Z""
  IL_0016:  ldarg.0
  IL_0017:  ldarg.1
  IL_0018:  ldarg.2
  IL_0019:  call       ""Base..ctor(int, int)""
  IL_001e:  ret
}
");

            var comp = CreateCompilation(src);

            var tree = comp.SyntaxTrees.First();
            var model = comp.GetSemanticModel(tree);

            var x = tree.GetRoot().DescendantNodes().OfType<IdentifierNameSyntax>().Where(id => id.Identifier.ValueText == "X").ElementAt(1);
            Assert.Equal("Base(X, Y)", x.Parent!.Parent!.Parent!.ToString());

            var symbol = model.GetSymbolInfo(x).Symbol;
            Assert.Equal(SymbolKind.Parameter, symbol!.Kind);
            Assert.Equal("System.Int32 X", symbol.ToTestDisplayString());
            Assert.Equal("C..ctor(System.Int32 X, System.Int32 Y)", symbol.ContainingSymbol.ToTestDisplayString());
            Assert.Equal(Accessibility.Public, symbol.ContainingSymbol.DeclaredAccessibility);
            Assert.Same(symbol.ContainingSymbol, model.GetEnclosingSymbol(x.SpanStart));
            Assert.Contains(symbol, model.LookupSymbols(x.SpanStart, name: "X"));
            Assert.Contains("X", model.LookupNames(x.SpanStart));

            var baseWithargs = tree.GetRoot().DescendantNodes().OfType<SimpleBaseTypeSyntax>().Single();
            Assert.Equal("Base(X, Y)", baseWithargs.ToString());
            Assert.Null(model.GetTypeInfo(baseWithargs).Type);
            Assert.Null(model.GetSymbolInfo(baseWithargs).Symbol);
        }

        [Fact]
        public void BaseArguments_02()
        {
            var src = @"
using System;

record Base
{
    public Base(int X, int Y)
    {
        Console.WriteLine(X);
        Console.WriteLine(Y);
    }

    public Base() {}
}

record C(int X) : Base(Test(X, out var y), y)
{
    public static void Main()
    {
        var c = new C(1);
    }

    private static int Test(int x, out int y)
    {
        y = 2;
        return x;
    }
}";
            var verifier = CompileAndVerify(src, expectedOutput: @"
1
2");

            var comp = CreateCompilation(src);

            var tree = comp.SyntaxTrees.First();
            var model = comp.GetSemanticModel(tree);

            var yDecl = OutVarTests.GetOutVarDeclaration(tree, "y");
            var yRef = OutVarTests.GetReferences(tree, "y").ToArray();
            Assert.Equal(2, yRef.Length);
            OutVarTests.VerifyModelForOutVar(model, yDecl, yRef[0]);
            OutVarTests.VerifyNotAnOutLocal(model, yRef[1]);

            var x = tree.GetRoot().DescendantNodes().OfType<IdentifierNameSyntax>().Where(id => id.Identifier.ValueText == "X").ElementAt(1);
            Assert.Equal("Test(X, out var y)", x.Parent!.Parent!.Parent!.ToString());

            var symbol = model.GetSymbolInfo(x).Symbol;
            Assert.Equal(SymbolKind.Parameter, symbol!.Kind);
            Assert.Equal("System.Int32 X", symbol.ToTestDisplayString());
            Assert.Equal("C..ctor(System.Int32 X)", symbol.ContainingSymbol.ToTestDisplayString());
            Assert.Same(symbol.ContainingSymbol, model.GetEnclosingSymbol(x.SpanStart));
            Assert.Contains(symbol, model.LookupSymbols(x.SpanStart, name: "X"));
            Assert.Contains("X", model.LookupNames(x.SpanStart));

            var y = tree.GetRoot().DescendantNodes().OfType<IdentifierNameSyntax>().Where(id => id.Identifier.ValueText == "y").First();
            Assert.Equal("y", y.Parent!.ToString());
            Assert.Equal("(Test(X, out var y), y)", y.Parent!.Parent!.ToString());
            Assert.Equal("Base(Test(X, out var y), y)", y.Parent!.Parent!.Parent!.ToString());

            symbol = model.GetSymbolInfo(y).Symbol;
            Assert.Equal(SymbolKind.Local, symbol!.Kind);
            Assert.Equal("System.Int32 y", symbol.ToTestDisplayString());
            Assert.Equal("C..ctor(System.Int32 X)", symbol.ContainingSymbol.ToTestDisplayString());
            Assert.Same(symbol.ContainingSymbol, model.GetEnclosingSymbol(x.SpanStart));
            Assert.Contains(symbol, model.LookupSymbols(x.SpanStart, name: "y"));
            Assert.Contains("y", model.LookupNames(x.SpanStart));

            var test = tree.GetRoot().DescendantNodes().OfType<IdentifierNameSyntax>().Where(id => id.Identifier.ValueText == "Test").First();
            Assert.Equal("(Test(X, out var y), y)", test.Parent!.Parent!.Parent!.ToString());

            symbol = model.GetSymbolInfo(test).Symbol;
            Assert.Equal(SymbolKind.Method, symbol!.Kind);
            Assert.Equal("System.Int32 C.Test(System.Int32 x, out System.Int32 y)", symbol.ToTestDisplayString());
            Assert.Equal("C", symbol.ContainingSymbol.ToTestDisplayString());
            Assert.Contains(symbol, model.LookupSymbols(x.SpanStart, name: "Test"));
            Assert.Contains("Test", model.LookupNames(x.SpanStart));
        }

        [Fact]
        public void BaseArguments_03()
        {
            var src = @"
using System;

record Base
{
    public Base(int X, int Y)
    {
    }

    public Base() {}
}

record C : Base(X, Y)
{
}
";

            var comp = CreateCompilation(src);
            comp.VerifyEmitDiagnostics(
                // (13,16): error CS8861: Unexpected argument list.
                // record C : Base(X, Y)
                Diagnostic(ErrorCode.ERR_UnexpectedArgumentList, "(").WithLocation(13, 16)
                );

            var tree = comp.SyntaxTrees.First();
            var model = comp.GetSemanticModel(tree);

            var x = tree.GetRoot().DescendantNodes().OfType<IdentifierNameSyntax>().Where(id => id.Identifier.ValueText == "X").First();
            Assert.Equal("Base(X, Y)", x.Parent!.Parent!.Parent!.ToString());

            var symbolInfo = model.GetSymbolInfo(x);
            Assert.Null(symbolInfo.Symbol);
            Assert.Empty(symbolInfo.CandidateSymbols);
            Assert.Equal(CandidateReason.None, symbolInfo.CandidateReason);
            Assert.Same("<global namespace>", model.GetEnclosingSymbol(x.SpanStart).ToTestDisplayString());
            Assert.Empty(model.LookupSymbols(x.SpanStart, name: "X"));
            Assert.DoesNotContain("X", model.LookupNames(x.SpanStart));
        }

        [Fact]
        public void BaseArguments_04()
        {
            var src = @"
using System;

record Base
{
    public Base(int X, int Y)
    {
    }

    public Base() {}
}

partial record C(int X, int Y)
{
}

partial record C : Base(X, Y)
{
}
";

            var comp = CreateCompilation(src);
            comp.VerifyEmitDiagnostics(
                // (17,24): error CS8861: Unexpected argument list.
                // partial record C : Base(X, Y)
                Diagnostic(ErrorCode.ERR_UnexpectedArgumentList, "(").WithLocation(17, 24)
                );

            var tree = comp.SyntaxTrees.First();
            var model = comp.GetSemanticModel(tree);

            var x = tree.GetRoot().DescendantNodes().OfType<IdentifierNameSyntax>().Where(id => id.Identifier.ValueText == "X").First();
            Assert.Equal("Base(X, Y)", x.Parent!.Parent!.Parent!.ToString());

            var symbolInfo = model.GetSymbolInfo(x);
            Assert.Null(symbolInfo.Symbol);
            Assert.Empty(symbolInfo.CandidateSymbols);
            Assert.Equal(CandidateReason.None, symbolInfo.CandidateReason);
            Assert.Same("<global namespace>", model.GetEnclosingSymbol(x.SpanStart).ToTestDisplayString());
            Assert.Empty(model.LookupSymbols(x.SpanStart, name: "X"));
            Assert.DoesNotContain("X", model.LookupNames(x.SpanStart));
        }

        [Fact]
        public void BaseArguments_05()
        {
            var src = @"
using System;

record Base
{
    public Base(int X, int Y)
    {
    }

    public Base() {}
}

partial record C : Base(X, Y)
{
}

partial record C : Base(X, Y)
{
}
";

            var comp = CreateCompilation(src);
            comp.VerifyEmitDiagnostics(
                // (13,24): error CS8861: Unexpected argument list.
                // partial record C : Base(X, Y)
                Diagnostic(ErrorCode.ERR_UnexpectedArgumentList, "(").WithLocation(13, 24),
                // (17,24): error CS8861: Unexpected argument list.
                // partial record C : Base(X, Y)
                Diagnostic(ErrorCode.ERR_UnexpectedArgumentList, "(").WithLocation(17, 24)
                );

            var tree = comp.SyntaxTrees.First();
            var model = comp.GetSemanticModel(tree);

            var xs = tree.GetRoot().DescendantNodes().OfType<IdentifierNameSyntax>().Where(id => id.Identifier.ValueText == "X").ToArray();
            Assert.Equal(2, xs.Length);

            foreach (var x in xs)
            {
                Assert.Equal("Base(X, Y)", x.Parent!.Parent!.Parent!.ToString());

                var symbolInfo = model.GetSymbolInfo(x);
                Assert.Null(symbolInfo.Symbol);
                Assert.Empty(symbolInfo.CandidateSymbols);
                Assert.Equal(CandidateReason.None, symbolInfo.CandidateReason);
                Assert.Same("<global namespace>", model.GetEnclosingSymbol(x.SpanStart).ToTestDisplayString());
                Assert.Empty(model.LookupSymbols(x.SpanStart, name: "X"));
                Assert.DoesNotContain("X", model.LookupNames(x.SpanStart));
            }
        }

        [Fact]
        public void BaseArguments_06()
        {
            var src = @"
using System;

record Base
{
    public Base(int X, int Y)
    {
    }

    public Base() {}
}

partial record C(int X, int Y) : Base(X, Y)
{
}

partial record C : Base(X, Y)
{
}
";

            var comp = CreateCompilation(src);
            comp.VerifyEmitDiagnostics(
                // (17,24): error CS8861: Unexpected argument list.
                // partial record C : Base(X, Y)
                Diagnostic(ErrorCode.ERR_UnexpectedArgumentList, "(").WithLocation(17, 24)
                );

            var tree = comp.SyntaxTrees.First();
            var model = comp.GetSemanticModel(tree);

            var xs = tree.GetRoot().DescendantNodes().OfType<IdentifierNameSyntax>().Where(id => id.Identifier.ValueText == "X").ToArray();
            Assert.Equal(2, xs.Length);

            var x = xs[0];
            Assert.Equal("Base(X, Y)", x.Parent!.Parent!.Parent!.ToString());

            var symbol = model.GetSymbolInfo(x).Symbol;
            Assert.Equal(SymbolKind.Parameter, symbol!.Kind);
            Assert.Equal("System.Int32 X", symbol.ToTestDisplayString());
            Assert.Equal("C..ctor(System.Int32 X, System.Int32 Y)", symbol.ContainingSymbol.ToTestDisplayString());
            Assert.Same(symbol.ContainingSymbol, model.GetEnclosingSymbol(x.SpanStart));
            Assert.Contains(symbol, model.LookupSymbols(x.SpanStart, name: "X"));
            Assert.Contains("X", model.LookupNames(x.SpanStart));

            x = xs[1];
            Assert.Equal("Base(X, Y)", x.Parent!.Parent!.Parent!.ToString());

            var symbolInfo = model.GetSymbolInfo(x);
            Assert.Null(symbolInfo.Symbol);
            Assert.Empty(symbolInfo.CandidateSymbols);
            Assert.Equal(CandidateReason.None, symbolInfo.CandidateReason);
            Assert.Same("<global namespace>", model.GetEnclosingSymbol(x.SpanStart).ToTestDisplayString());
            Assert.Empty(model.LookupSymbols(x.SpanStart, name: "X"));
            Assert.DoesNotContain("X", model.LookupNames(x.SpanStart));
        }

        [Fact]
        public void BaseArguments_07()
        {
            var src = @"
using System;

record Base
{
    public Base(int X, int Y)
    {
    }

    public Base() {}
}

partial record C : Base(X, Y)
{
}

partial record C(int X, int Y) : Base(X, Y)
{
}
";

            var comp = CreateCompilation(src);
            comp.VerifyEmitDiagnostics(
                // (13,24): error CS8861: Unexpected argument list.
                // partial record C : Base(X, Y)
                Diagnostic(ErrorCode.ERR_UnexpectedArgumentList, "(").WithLocation(13, 24)
                );

            var tree = comp.SyntaxTrees.First();
            var model = comp.GetSemanticModel(tree);

            var xs = tree.GetRoot().DescendantNodes().OfType<IdentifierNameSyntax>().Where(id => id.Identifier.ValueText == "X").ToArray();
            Assert.Equal(2, xs.Length);

            var x = xs[1];
            Assert.Equal("Base(X, Y)", x.Parent!.Parent!.Parent!.ToString());

            var symbol = model.GetSymbolInfo(x).Symbol;
            Assert.Equal(SymbolKind.Parameter, symbol!.Kind);
            Assert.Equal("System.Int32 X", symbol.ToTestDisplayString());
            Assert.Equal("C..ctor(System.Int32 X, System.Int32 Y)", symbol.ContainingSymbol.ToTestDisplayString());
            Assert.Same(symbol.ContainingSymbol, model.GetEnclosingSymbol(x.SpanStart));
            Assert.Contains(symbol, model.LookupSymbols(x.SpanStart, name: "X"));
            Assert.Contains("X", model.LookupNames(x.SpanStart));

            x = xs[0];
            Assert.Equal("Base(X, Y)", x.Parent!.Parent!.Parent!.ToString());

            var symbolInfo = model.GetSymbolInfo(x);
            Assert.Null(symbolInfo.Symbol);
            Assert.Empty(symbolInfo.CandidateSymbols);
            Assert.Equal(CandidateReason.None, symbolInfo.CandidateReason);
            Assert.Same("<global namespace>", model.GetEnclosingSymbol(x.SpanStart).ToTestDisplayString());
            Assert.Empty(model.LookupSymbols(x.SpanStart, name: "X"));
            Assert.DoesNotContain("X", model.LookupNames(x.SpanStart));
        }

        [Fact]
        public void BaseArguments_08()
        {
            var src = @"
record Base
{
    public Base(int Y)
    {
    }

    public Base() {}
}

record C(int X) : Base(Y)
{
    public int Y = 0;
}
";

            var comp = CreateCompilation(src);
            comp.VerifyDiagnostics(
                // (11,24): error CS0120: An object reference is required for the non-static field, method, or property 'C.Y'
                // record C(int X) : Base(Y)
                Diagnostic(ErrorCode.ERR_ObjectRequired, "Y").WithArguments("C.Y").WithLocation(11, 24)
                );
        }

        [Fact]
        public void BaseArguments_09()
        {
            var src = @"
record Base
{
    public Base(int X)
    {
    }

    public Base() {}
}

record C(int X) : Base(this.X)
{
    public int Y = 0;
}
";

            var comp = CreateCompilation(src);
            comp.VerifyDiagnostics(
                // (11,24): error CS0027: Keyword 'this' is not available in the current context
                // record C(int X) : Base(this.X)
                Diagnostic(ErrorCode.ERR_ThisInBadContext, "this").WithLocation(11, 24)
                );
        }

        [Fact]
        public void BaseArguments_10()
        {
            var src = @"
record Base
{
    public Base(int X)
    {
    }

    public Base() {}
}

record C(dynamic X) : Base(X)
{
}
";

            var comp = CreateCompilation(src);
            comp.VerifyDiagnostics(
                // (11,27): error CS1975: The constructor call needs to be dynamically dispatched, but cannot be because it is part of a constructor initializer. Consider casting the dynamic arguments.
                // record C(dynamic X) : Base(X)
                Diagnostic(ErrorCode.ERR_NoDynamicPhantomOnBaseCtor, "(X)").WithLocation(11, 27)
                );
        }

        [Fact]
        public void BaseArguments_11()
        {
            var src = @"
record Base
{
    public Base(int X, int Y)
    {
    }

    public Base() {}
}

record C(int X) : Base(Test(X, out var y), y)
{
    int Z = y;

    private static int Test(int x, out int y)
    {
        y = 2;
        return x;
    }
}
";
            var comp = CreateCompilation(src);
            comp.VerifyDiagnostics(
                // (13,13): error CS0103: The name 'y' does not exist in the current context
                //     int Z = y;
                Diagnostic(ErrorCode.ERR_NameNotInContext, "y").WithArguments("y").WithLocation(13, 13)
                );
        }

        [Fact]
        public void BaseArguments_12()
        {
            var src = @"
using System;

class Base
{
    public Base(int X)
    {
    }
}

class C : Base(X)
{
}
";

            var comp = CreateCompilation(src);
            comp.VerifyEmitDiagnostics(
                // (11,7): error CS7036: There is no argument given that corresponds to the required formal parameter 'X' of 'Base.Base(int)'
                // class C : Base(X)
                Diagnostic(ErrorCode.ERR_NoCorrespondingArgument, "C").WithArguments("X", "Base.Base(int)").WithLocation(11, 7),
                // (11,15): error CS8861: Unexpected argument list.
                // class C : Base(X)
                Diagnostic(ErrorCode.ERR_UnexpectedArgumentList, "(").WithLocation(11, 15)
                );

            var tree = comp.SyntaxTrees.First();
            var model = comp.GetSemanticModel(tree);

            var x = tree.GetRoot().DescendantNodes().OfType<IdentifierNameSyntax>().Where(id => id.Identifier.ValueText == "X").First();
            Assert.Equal("Base(X)", x.Parent!.Parent!.Parent!.ToString());

            var symbolInfo = model.GetSymbolInfo(x);
            Assert.Null(symbolInfo.Symbol);
            Assert.Empty(symbolInfo.CandidateSymbols);
            Assert.Equal(CandidateReason.None, symbolInfo.CandidateReason);
            Assert.Same("<global namespace>", model.GetEnclosingSymbol(x.SpanStart).ToTestDisplayString());
            Assert.Empty(model.LookupSymbols(x.SpanStart, name: "X"));
            Assert.DoesNotContain("X", model.LookupNames(x.SpanStart));
        }

        [Fact]
        public void BaseArguments_13()
        {
            var src = @"
using System;

interface Base
{
}

struct C : Base(X)
{
}
";

            var comp = CreateCompilation(src);
            comp.VerifyEmitDiagnostics(
                // (8,16): error CS8861: Unexpected argument list.
                // struct C : Base(X)
                Diagnostic(ErrorCode.ERR_UnexpectedArgumentList, "(").WithLocation(8, 16)
                );

            var tree = comp.SyntaxTrees.First();
            var model = comp.GetSemanticModel(tree);

            var x = tree.GetRoot().DescendantNodes().OfType<IdentifierNameSyntax>().Where(id => id.Identifier.ValueText == "X").First();
            Assert.Equal("Base(X)", x.Parent!.Parent!.Parent!.ToString());

            var symbolInfo = model.GetSymbolInfo(x);
            Assert.Null(symbolInfo.Symbol);
            Assert.Empty(symbolInfo.CandidateSymbols);
            Assert.Equal(CandidateReason.None, symbolInfo.CandidateReason);
            Assert.Same("<global namespace>", model.GetEnclosingSymbol(x.SpanStart).ToTestDisplayString());
            Assert.Empty(model.LookupSymbols(x.SpanStart, name: "X"));
            Assert.DoesNotContain("X", model.LookupNames(x.SpanStart));
        }

        [Fact]
        public void BaseArguments_14()
        {
            var src = @"
using System;

interface Base
{
}

interface C : Base(X)
{
}
";

            var comp = CreateCompilation(src);
            comp.VerifyEmitDiagnostics(
                // (8,19): error CS8861: Unexpected argument list.
                // interface C : Base(X)
                Diagnostic(ErrorCode.ERR_UnexpectedArgumentList, "(").WithLocation(8, 19)
                );

            var tree = comp.SyntaxTrees.First();
            var model = comp.GetSemanticModel(tree);

            var x = tree.GetRoot().DescendantNodes().OfType<IdentifierNameSyntax>().Where(id => id.Identifier.ValueText == "X").First();
            Assert.Equal("Base(X)", x.Parent!.Parent!.Parent!.ToString());

            var symbolInfo = model.GetSymbolInfo(x);
            Assert.Null(symbolInfo.Symbol);
            Assert.Empty(symbolInfo.CandidateSymbols);
            Assert.Equal(CandidateReason.None, symbolInfo.CandidateReason);
            Assert.Same("<global namespace>", model.GetEnclosingSymbol(x.SpanStart).ToTestDisplayString());
            Assert.Empty(model.LookupSymbols(x.SpanStart, name: "X"));
            Assert.DoesNotContain("X", model.LookupNames(x.SpanStart));
        }

        [Fact]
        public void BaseArguments_15()
        {
            var src = @"
using System;

record Base
{
    public Base(int X, int Y)
    {
        Console.WriteLine(X);
        Console.WriteLine(Y);
    }

    public Base() {}
}

partial record C
{
}

partial record C(int X, int Y) : Base(X, Y)
{
    int Z = 123;
    public static void Main()
    {
        var c = new C(1, 2);
        Console.WriteLine(c.Z);
    }
}

partial record C
{
}
";
            var verifier = CompileAndVerify(src, expectedOutput: @"
1
2
123");
            verifier.VerifyIL("C..ctor(int, int)", @"

{
  // Code size       31 (0x1f)
  .maxstack  3
  IL_0000:  ldarg.0
  IL_0001:  ldarg.1
  IL_0002:  stfld      ""int C.<X>k__BackingField""
  IL_0007:  ldarg.0
  IL_0008:  ldarg.2
  IL_0009:  stfld      ""int C.<Y>k__BackingField""
  IL_000e:  ldarg.0
  IL_000f:  ldc.i4.s   123
  IL_0011:  stfld      ""int C.Z""
  IL_0016:  ldarg.0
  IL_0017:  ldarg.1
  IL_0018:  ldarg.2
  IL_0019:  call       ""Base..ctor(int, int)""
  IL_001e:  ret
}
");

            var comp = CreateCompilation(src);

            var tree = comp.SyntaxTrees.First();
            var model = comp.GetSemanticModel(tree);

            var x = tree.GetRoot().DescendantNodes().OfType<IdentifierNameSyntax>().Where(id => id.Identifier.ValueText == "X").ElementAt(1);
            Assert.Equal("Base(X, Y)", x.Parent!.Parent!.Parent!.ToString());

            var symbol = model.GetSymbolInfo(x).Symbol;
            Assert.Equal(SymbolKind.Parameter, symbol!.Kind);
            Assert.Equal("System.Int32 X", symbol.ToTestDisplayString());
            Assert.Equal("C..ctor(System.Int32 X, System.Int32 Y)", symbol.ContainingSymbol.ToTestDisplayString());
            Assert.Same(symbol.ContainingSymbol, model.GetEnclosingSymbol(x.SpanStart));
            Assert.Contains(symbol, model.LookupSymbols(x.SpanStart, name: "X"));
            Assert.Contains("X", model.LookupNames(x.SpanStart));
        }

        [Fact]
        public void BaseArguments_16()
        {
            var src = @"
using System;

record Base
{
    public Base(Func<int> X)
    {
        Console.WriteLine(X());
    }

    public Base() {}
}

record C(int X) : Base(() => X)
{
    public static void Main()
    {
        var c = new C(1);
    }
}";
            var verifier = CompileAndVerify(src, expectedOutput: @"1");
        }

        [Fact]
        public void BaseArguments_17()
        {
            var src = @"
record Base
{
    public Base(int X, int Y)
    {
    }

    public Base() {}
}

record C(int X, int y)
    : Base(Test(X, out var y),
           Test(X, out var z))
{
    int Z = z;

    private static int Test(int x, out int y)
    {
        y = 2;
        return x;
    }
}";
            var comp = CreateCompilation(src);
            comp.VerifyDiagnostics(
                // (12,28): error CS0136: A local or parameter named 'y' cannot be declared in this scope because that name is used in an enclosing local scope to define a local or parameter
                //     : Base(Test(X, out var y),
                Diagnostic(ErrorCode.ERR_LocalIllegallyOverrides, "y").WithArguments("y").WithLocation(12, 28),
                // (15,13): error CS0103: The name 'z' does not exist in the current context
                //     int Z = z;
                Diagnostic(ErrorCode.ERR_NameNotInContext, "z").WithArguments("z").WithLocation(15, 13)
                );
        }

        [Fact]
        public void BaseArguments_18()
        {
            var src = @"
record Base
{
    public Base(int X, int Y)
    {
    }

    public Base() {}
}

record C(int X, int y)
    : Base(Test(X + 1, out var z),
           Test(X + 2, out var z))
{
    private static int Test(int x, out int y)
    {
        y = 2;
        return x;
    }
}";
            var comp = CreateCompilation(src);
            comp.VerifyDiagnostics(
                // (13,32): error CS0128: A local variable or function named 'z' is already defined in this scope
                //            Test(X + 2, out var z))
                Diagnostic(ErrorCode.ERR_LocalDuplicate, "z").WithArguments("z").WithLocation(13, 32)
                );
        }

        [Fact(Skip = "record struct")]
        public void Equality_01()
        {
            var source =
@"using static System.Console;
data struct S;
class Program
{
    static void Main()
    {
        var x = new S();
        var y = new S();
        WriteLine(x.Equals(y));
        WriteLine(((object)x).Equals(y));
    }
}";
            var comp = CreateCompilation(source, parseOptions: TestOptions.RegularPreview, options: TestOptions.ReleaseExe);
            comp.VerifyDiagnostics();
            var verifier = CompileAndVerify(comp, expectedOutput:
@"True
True");
            verifier.VerifyIL("S.Equals(in S)",
@"{
  // Code size       23 (0x17)
  .maxstack  2
  .locals init (S V_0)
  IL_0000:  ldarg.0
  IL_0001:  call       ""System.Type S.EqualityContract.get""
  IL_0006:  ldarg.1
  IL_0007:  ldobj      ""S""
  IL_000c:  stloc.0
  IL_000d:  ldloca.s   V_0
  IL_000f:  call       ""System.Type S.EqualityContract.get""
  IL_0014:  ceq
  IL_0016:  ret
}");
            verifier.VerifyIL("S.Equals(object)",
@"{
  // Code size       26 (0x1a)
  .maxstack  2
  .locals init (S V_0)
  IL_0000:  ldarg.1
  IL_0001:  isinst     ""S""
  IL_0006:  brtrue.s   IL_000a
  IL_0008:  ldc.i4.0
  IL_0009:  ret
  IL_000a:  ldarg.0
  IL_000b:  ldarg.1
  IL_000c:  unbox.any  ""S""
  IL_0011:  stloc.0
  IL_0012:  ldloca.s   V_0
  IL_0014:  call       ""bool S.Equals(in S)""
  IL_0019:  ret
}");
        }

        [Fact]
        public void Equality_02()
        {
            var source =
@"using static System.Console;
record C;
class Program
{
    static void Main()
    {
        var x = new C();
        var y = new C();
        WriteLine(x.Equals(y) && x.GetHashCode() == y.GetHashCode());
        WriteLine(((object)x).Equals(y));
        WriteLine(((System.IEquatable<C>)x).Equals(y));
    }
}";
            var comp = CreateCompilation(source, parseOptions: TestOptions.RegularPreview, options: TestOptions.ReleaseExe);
            comp.VerifyDiagnostics();
            var verifier = CompileAndVerify(comp, expectedOutput:
@"True
True
True");
            verifier.VerifyIL("C.Equals(C)",
@"{
  // Code size       20 (0x14)
  .maxstack  2
  IL_0000:  ldarg.1
  IL_0001:  brfalse.s  IL_0012
  IL_0003:  ldarg.0
  IL_0004:  callvirt   ""System.Type C.EqualityContract.get""
  IL_0009:  ldarg.1
  IL_000a:  callvirt   ""System.Type C.EqualityContract.get""
  IL_000f:  ceq
  IL_0011:  ret
  IL_0012:  ldc.i4.0
  IL_0013:  ret
}");
            verifier.VerifyIL("C.Equals(object)",
@"{
  // Code size       13 (0xd)
  .maxstack  2
  IL_0000:  ldarg.0
  IL_0001:  ldarg.1
  IL_0002:  isinst     ""C""
  IL_0007:  callvirt   ""bool C.Equals(C)""
  IL_000c:  ret
}");
            verifier.VerifyIL("C.GetHashCode()",
@"{
  // Code size       17 (0x11)
  .maxstack  2
  IL_0000:  call       ""System.Collections.Generic.EqualityComparer<System.Type> System.Collections.Generic.EqualityComparer<System.Type>.Default.get""
  IL_0005:  ldarg.0
  IL_0006:  callvirt   ""System.Type C.EqualityContract.get""
  IL_000b:  callvirt   ""int System.Collections.Generic.EqualityComparer<System.Type>.GetHashCode(System.Type)""
  IL_0010:  ret
}");
        }

        [Fact]
        public void Equality_03()
        {
            var source =
@"using static System.Console;
record C
{
    private static int _nextId = 0;
    private int _id;
    public C() { _id = _nextId++; }
}
class Program
{
    static void Main()
    {
        var x = new C();
        var y = new C();
        WriteLine(x.Equals(x));
        WriteLine(x.Equals(y));
        WriteLine(y.Equals(y));
    }
}";
            var verifier = CompileAndVerify(source, expectedOutput:
@"True
False
True");
            verifier.VerifyIL("C.Equals(C)",
@"{
  // Code size       42 (0x2a)
  .maxstack  3
  IL_0000:  ldarg.1
  IL_0001:  brfalse.s  IL_0028
  IL_0003:  ldarg.0
  IL_0004:  callvirt   ""System.Type C.EqualityContract.get""
  IL_0009:  ldarg.1
  IL_000a:  callvirt   ""System.Type C.EqualityContract.get""
  IL_000f:  bne.un.s   IL_0028
  IL_0011:  call       ""System.Collections.Generic.EqualityComparer<int> System.Collections.Generic.EqualityComparer<int>.Default.get""
  IL_0016:  ldarg.0
  IL_0017:  ldfld      ""int C._id""
  IL_001c:  ldarg.1
  IL_001d:  ldfld      ""int C._id""
  IL_0022:  callvirt   ""bool System.Collections.Generic.EqualityComparer<int>.Equals(int, int)""
  IL_0027:  ret
  IL_0028:  ldc.i4.0
  IL_0029:  ret
}");
            verifier.VerifyIL("C.GetHashCode()",
@"{
  // Code size       40 (0x28)
  .maxstack  3
  IL_0000:  call       ""System.Collections.Generic.EqualityComparer<System.Type> System.Collections.Generic.EqualityComparer<System.Type>.Default.get""
  IL_0005:  ldarg.0
  IL_0006:  callvirt   ""System.Type C.EqualityContract.get""
  IL_000b:  callvirt   ""int System.Collections.Generic.EqualityComparer<System.Type>.GetHashCode(System.Type)""
  IL_0010:  ldc.i4     0xa5555529
  IL_0015:  mul
  IL_0016:  call       ""System.Collections.Generic.EqualityComparer<int> System.Collections.Generic.EqualityComparer<int>.Default.get""
  IL_001b:  ldarg.0
  IL_001c:  ldfld      ""int C._id""
  IL_0021:  callvirt   ""int System.Collections.Generic.EqualityComparer<int>.GetHashCode(int)""
  IL_0026:  add
  IL_0027:  ret
}");
        }

        [Fact]
        public void Equality_04()
        {
            var source =
@"using static System.Console;
record A;
record B1(int P) : A
{
    internal B1() : this(0) { } // Use record base call syntax instead
    internal int P { get; set; } // Use record base call syntax instead
}
record B2(int P) : A
{
    internal B2() : this(0) { } // Use record base call syntax instead
    internal int P { get; set; } // Use record base call syntax instead
}
class Program
{
    static B1 NewB1(int p) => new B1 { P = p }; // Use record base call syntax instead
    static B2 NewB2(int p) => new B2 { P = p }; // Use record base call syntax instead
    static void Main()
    {
        WriteLine(new A().Equals(NewB1(1)));
        WriteLine(NewB1(1).Equals(new A()));
        WriteLine(NewB1(1).Equals(NewB2(1)));
        WriteLine(new A().Equals((A)NewB2(1)));
        WriteLine(((A)NewB2(1)).Equals(new A()));
        WriteLine(((A)NewB2(1)).Equals(NewB2(1)) && ((A)NewB2(1)).GetHashCode() == NewB2(1).GetHashCode());
        WriteLine(NewB2(1).Equals((A)NewB2(1)));
    }
}";
            var comp = CreateCompilation(new[] { source, IsExternalInitTypeDefinition }, parseOptions: TestOptions.RegularPreview, options: TestOptions.ReleaseExe);
            comp.VerifyDiagnostics();
            var verifier = CompileAndVerify(comp, expectedOutput:
@"False
False
False
False
False
True
True");
            verifier.VerifyIL("A.Equals(A)",
@"{
  // Code size       20 (0x14)
  .maxstack  2
  IL_0000:  ldarg.1
  IL_0001:  brfalse.s  IL_0012
  IL_0003:  ldarg.0
  IL_0004:  callvirt   ""System.Type A.EqualityContract.get""
  IL_0009:  ldarg.1
  IL_000a:  callvirt   ""System.Type A.EqualityContract.get""
  IL_000f:  ceq
  IL_0011:  ret
  IL_0012:  ldc.i4.0
  IL_0013:  ret
}");
            verifier.VerifyIL("B1.Equals(B1)",
@"{
  // Code size       34 (0x22)
  .maxstack  3
  IL_0000:  ldarg.0
  IL_0001:  ldarg.1
  IL_0002:  call       ""bool A.Equals(A)""
  IL_0007:  brfalse.s  IL_0020
  IL_0009:  call       ""System.Collections.Generic.EqualityComparer<int> System.Collections.Generic.EqualityComparer<int>.Default.get""
  IL_000e:  ldarg.0
  IL_000f:  ldfld      ""int B1.<P>k__BackingField""
  IL_0014:  ldarg.1
  IL_0015:  ldfld      ""int B1.<P>k__BackingField""
  IL_001a:  callvirt   ""bool System.Collections.Generic.EqualityComparer<int>.Equals(int, int)""
  IL_001f:  ret
  IL_0020:  ldc.i4.0
  IL_0021:  ret
}");
            verifier.VerifyIL("B1.GetHashCode()",
@"{
  // Code size       30 (0x1e)
  .maxstack  3
  IL_0000:  ldarg.0
  IL_0001:  call       ""int A.GetHashCode()""
  IL_0006:  ldc.i4     0xa5555529
  IL_000b:  mul
  IL_000c:  call       ""System.Collections.Generic.EqualityComparer<int> System.Collections.Generic.EqualityComparer<int>.Default.get""
  IL_0011:  ldarg.0
  IL_0012:  ldfld      ""int B1.<P>k__BackingField""
  IL_0017:  callvirt   ""int System.Collections.Generic.EqualityComparer<int>.GetHashCode(int)""
  IL_001c:  add
  IL_001d:  ret
}");
        }

        [Fact]
        public void Equality_05()
        {
            var source =
@"using static System.Console;
record A(int P)
{
    internal A() : this(0) { } // Use record base call syntax instead
    internal int P { get; set; } // Use record base call syntax instead
}
record B1(int P) : A
{
    internal B1() : this(0) { } // Use record base call syntax instead
}
record B2(int P) : A
{
    internal B2() : this(0) { } // Use record base call syntax instead
}
class Program
{
    static A NewA(int p) => new A { P = p }; // Use record base call syntax instead
    static B1 NewB1(int p) => new B1 { P = p }; // Use record base call syntax instead
    static B2 NewB2(int p) => new B2 { P = p }; // Use record base call syntax instead
    static void Main()
    {
        WriteLine(NewA(1).Equals(NewA(2)));
        WriteLine(NewA(1).Equals(NewA(1)) && NewA(1).GetHashCode() == NewA(1).GetHashCode());
        WriteLine(NewA(1).Equals(NewB1(1)));
        WriteLine(NewB1(1).Equals(NewA(1)));
        WriteLine(NewB1(1).Equals(NewB2(1)));
        WriteLine(NewA(1).Equals((A)NewB2(1)));
        WriteLine(((A)NewB2(1)).Equals(NewA(1)));
        WriteLine(((A)NewB2(1)).Equals(NewB2(1)));
        WriteLine(NewB2(1).Equals((A)NewB2(1)));
    }
}";
            var comp = CreateCompilation(new[] { source, IsExternalInitTypeDefinition }, parseOptions: TestOptions.RegularPreview, options: TestOptions.ReleaseExe);
            comp.VerifyDiagnostics();
            var verifier = CompileAndVerify(comp, expectedOutput:
@"False
True
False
False
False
False
False
True
True");
            verifier.VerifyIL("A.Equals(A)",
@"{
  // Code size       42 (0x2a)
  .maxstack  3
  IL_0000:  ldarg.1
  IL_0001:  brfalse.s  IL_0028
  IL_0003:  ldarg.0
  IL_0004:  callvirt   ""System.Type A.EqualityContract.get""
  IL_0009:  ldarg.1
  IL_000a:  callvirt   ""System.Type A.EqualityContract.get""
  IL_000f:  bne.un.s   IL_0028
  IL_0011:  call       ""System.Collections.Generic.EqualityComparer<int> System.Collections.Generic.EqualityComparer<int>.Default.get""
  IL_0016:  ldarg.0
  IL_0017:  ldfld      ""int A.<P>k__BackingField""
  IL_001c:  ldarg.1
  IL_001d:  ldfld      ""int A.<P>k__BackingField""
  IL_0022:  callvirt   ""bool System.Collections.Generic.EqualityComparer<int>.Equals(int, int)""
  IL_0027:  ret
  IL_0028:  ldc.i4.0
  IL_0029:  ret
}");
            verifier.VerifyIL("B1.Equals(B1)",
@"{
  // Code size        8 (0x8)
  .maxstack  2
  IL_0000:  ldarg.0
  IL_0001:  ldarg.1
  IL_0002:  call       ""bool A.Equals(A)""
  IL_0007:  ret
}");
            verifier.VerifyIL("B1.GetHashCode()",
@"{
  // Code size        7 (0x7)
  .maxstack  1
  IL_0000:  ldarg.0
  IL_0001:  call       ""int A.GetHashCode()""
  IL_0006:  ret
}");
        }

        [Fact]
        public void Equality_06()
        {
            var source =
@"
using System;
using static System.Console;
record A;
record B : A
{
    protected override Type EqualityContract => typeof(A);
    public override bool Equals(A a) => base.Equals(a);
    public virtual bool Equals(B b) => base.Equals((A)b);
}
record C : B;
class Program
{
    static void Main()
    {
        WriteLine(new A().Equals(new A()));
        WriteLine(new A().Equals(new B()));
        WriteLine(new A().Equals(new C()));
        WriteLine(new B().Equals(new A()));
        WriteLine(new B().Equals(new B()));
        WriteLine(new B().Equals(new C()));
        WriteLine(new C().Equals(new A()));
        WriteLine(new C().Equals(new B()));
        WriteLine(new C().Equals(new C()));
        WriteLine(((A)new C()).Equals(new A()));
        WriteLine(((A)new C()).Equals(new B()));
        WriteLine(((A)new C()).Equals(new C()));
        WriteLine(new C().Equals((A)new C()));
    }
}";
            var comp = CreateCompilation(new[] { source, IsExternalInitTypeDefinition }, parseOptions: TestOptions.RegularPreview, options: TestOptions.ReleaseExe);
            comp.VerifyDiagnostics();
            var verifier = CompileAndVerify(comp, expectedOutput:
@"True
True
False
True
True
False
False
False
True
False
False
True
True");
            verifier.VerifyIL("A.Equals(A)",
@"{
  // Code size       20 (0x14)
  .maxstack  2
  IL_0000:  ldarg.1
  IL_0001:  brfalse.s  IL_0012
  IL_0003:  ldarg.0
  IL_0004:  callvirt   ""System.Type A.EqualityContract.get""
  IL_0009:  ldarg.1
  IL_000a:  callvirt   ""System.Type A.EqualityContract.get""
  IL_000f:  ceq
  IL_0011:  ret
  IL_0012:  ldc.i4.0
  IL_0013:  ret
}");
            verifier.VerifyIL("C.Equals(A)",
@"{
  // Code size       13 (0xd)
  .maxstack  2
  IL_0000:  ldarg.0
  IL_0001:  ldarg.1
  IL_0002:  isinst     ""C""
  IL_0007:  callvirt   ""bool C.Equals(C)""
  IL_000c:  ret
}");
            verifier.VerifyIL("C.Equals(C)",
@"{
  // Code size        8 (0x8)
  .maxstack  2
  IL_0000:  ldarg.0
  IL_0001:  ldarg.1
  IL_0002:  call       ""bool B.Equals(B)""
  IL_0007:  ret
}");
        }

        [Fact]
        public void Equality_07()
        {
            var source =
@"using System;
using static System.Console;
record A;
record B : A;
record C : B;
class Program
{
    static void Main()
    {
        WriteLine(new A().Equals(new A()));
        WriteLine(new A().Equals(new B()));
        WriteLine(new A().Equals(new C()));
        WriteLine(new B().Equals(new A()));
        WriteLine(new B().Equals(new B()));
        WriteLine(new B().Equals(new C()));
        WriteLine(new C().Equals(new A()));
        WriteLine(new C().Equals(new B()));
        WriteLine(new C().Equals(new C()));
        WriteLine(((A)new B()).Equals(new A()));
        WriteLine(((A)new B()).Equals(new B()));
        WriteLine(((A)new B()).Equals(new C()));
        WriteLine(((A)new C()).Equals(new A()));
        WriteLine(((A)new C()).Equals(new B()));
        WriteLine(((A)new C()).Equals(new C()));
        WriteLine(((B)new C()).Equals(new A()));
        WriteLine(((B)new C()).Equals(new B()));
        WriteLine(((B)new C()).Equals(new C()));
        WriteLine(new C().Equals((A)new C()));
        WriteLine(((IEquatable<A>)new B()).Equals(new A()));
        WriteLine(((IEquatable<A>)new B()).Equals(new B()));
        WriteLine(((IEquatable<A>)new B()).Equals(new C()));
        WriteLine(((IEquatable<A>)new C()).Equals(new A()));
        WriteLine(((IEquatable<A>)new C()).Equals(new B()));
        WriteLine(((IEquatable<A>)new C()).Equals(new C()));
        WriteLine(((IEquatable<B>)new C()).Equals(new A()));
        WriteLine(((IEquatable<B>)new C()).Equals(new B()));
        WriteLine(((IEquatable<B>)new C()).Equals(new C()));
        WriteLine(((IEquatable<C>)new C()).Equals(new C()));
    }
}";
            var comp = CreateCompilation(new[] { source, IsExternalInitTypeDefinition }, parseOptions: TestOptions.RegularPreview, options: TestOptions.ReleaseExe);
            comp.VerifyDiagnostics();
            var verifier = CompileAndVerify(comp, expectedOutput:
@"True
False
False
False
True
False
False
False
True
False
True
False
False
False
True
False
False
True
True
False
True
False
False
False
True
False
False
True
True");
            verifier.VerifyIL("A.Equals(A)",
@"{
  // Code size       20 (0x14)
  .maxstack  2
  IL_0000:  ldarg.1
  IL_0001:  brfalse.s  IL_0012
  IL_0003:  ldarg.0
  IL_0004:  callvirt   ""System.Type A.EqualityContract.get""
  IL_0009:  ldarg.1
  IL_000a:  callvirt   ""System.Type A.EqualityContract.get""
  IL_000f:  ceq
  IL_0011:  ret
  IL_0012:  ldc.i4.0
  IL_0013:  ret
}");
            verifier.VerifyIL("B.Equals(A)",
@"{
  // Code size       13 (0xd)
  .maxstack  2
  IL_0000:  ldarg.0
  IL_0001:  ldarg.1
  IL_0002:  isinst     ""B""
  IL_0007:  callvirt   ""bool B.Equals(B)""
  IL_000c:  ret
}");
            verifier.VerifyIL("C.Equals(A)",
@"{
  // Code size       13 (0xd)
  .maxstack  2
  IL_0000:  ldarg.0
  IL_0001:  ldarg.1
  IL_0002:  isinst     ""C""
  IL_0007:  callvirt   ""bool C.Equals(C)""
  IL_000c:  ret
}");
            verifier.VerifyIL("C.Equals(B)",
@"{
  // Code size       13 (0xd)
  .maxstack  2
  IL_0000:  ldarg.0
  IL_0001:  ldarg.1
  IL_0002:  isinst     ""C""
  IL_0007:  callvirt   ""bool C.Equals(C)""
  IL_000c:  ret
}");
            verifier.VerifyIL("C.Equals(C)",
@"{
  // Code size        8 (0x8)
  .maxstack  2
  IL_0000:  ldarg.0
  IL_0001:  ldarg.1
  IL_0002:  call       ""bool B.Equals(B)""
  IL_0007:  ret
}");

            VerifyVirtualMethod(comp.GetMember<MethodSymbol>("A.get_EqualityContract"), isOverride: false);
            VerifyVirtualMethod(comp.GetMember<MethodSymbol>("B.get_EqualityContract"), isOverride: true);
            VerifyVirtualMethod(comp.GetMember<MethodSymbol>("C.get_EqualityContract"), isOverride: true);

            VerifyVirtualMethod(comp.GetMember<MethodSymbol>("A.<>Clone"), isOverride: false);
            VerifyVirtualMethod(comp.GetMember<MethodSymbol>("B.<>Clone"), isOverride: true);
            VerifyVirtualMethod(comp.GetMember<MethodSymbol>("C.<>Clone"), isOverride: true);

            VerifyVirtualMethod(comp.GetMember<MethodSymbol>("A.GetHashCode"), isOverride: true);
            VerifyVirtualMethod(comp.GetMember<MethodSymbol>("B.GetHashCode"), isOverride: true);
            VerifyVirtualMethod(comp.GetMember<MethodSymbol>("C.GetHashCode"), isOverride: true);

            VerifyVirtualMethods(comp.GetMembers("A.Equals"), ("System.Boolean A.Equals(A? )", false), ("System.Boolean A.Equals(System.Object? )", true));
            VerifyVirtualMethods(comp.GetMembers("B.Equals"), ("System.Boolean B.Equals(B? )", false), ("System.Boolean B.Equals(A? )", true), ("System.Boolean B.Equals(System.Object? )", true));
            VerifyVirtualMethods(comp.GetMembers("C.Equals"), ("System.Boolean C.Equals(C? )", false), ("System.Boolean C.Equals(B? )", true), ("System.Boolean C.Equals(A? )", true), ("System.Boolean C.Equals(System.Object? )", true));
        }

        private static void VerifyVirtualMethod(MethodSymbol method, bool isOverride)
        {
            Assert.Equal(!isOverride, method.IsVirtual);
            Assert.Equal(isOverride, method.IsOverride);
            Assert.True(method.IsMetadataVirtual());
            Assert.Equal(!isOverride, method.IsMetadataNewSlot());
        }

        private static void VerifyVirtualMethods(ImmutableArray<Symbol> members, params (string displayString, bool isOverride)[] values)
        {
            Assert.Equal(members.Length, values.Length);
            for (int i = 0; i < members.Length; i++)
            {
                var method = (MethodSymbol)members[i];
                (string displayString, bool isOverride) = values[i];
                Assert.Equal(displayString, method.ToTestDisplayString(includeNonNullable: true));
                VerifyVirtualMethod(method, isOverride);
            }
        }

        [WorkItem(44895, "https://github.com/dotnet/roslyn/issues/44895")]
        [Fact]
        public void Equality_08()
        {
            var source =
@"
using System;
using static System.Console;
record A(int X)
{
    internal A() : this(0) { } // Use record base call syntax instead
    internal int X { get; set; } // Use record base call syntax instead
}
record B : A
{
    internal B() { } // Use record base call syntax instead
    internal B(int X, int Y) : base(X) { this.Y = Y; }
    internal int Y { get; set; }
    protected override Type EqualityContract => typeof(A);
    public override bool Equals(A a) => base.Equals(a);
    public virtual bool Equals(B b) => base.Equals((A)b);
}
record C(int X, int Y, int Z) : B
{
    internal C() : this(0, 0, 0) { } // Use record base call syntax instead
    internal int Z { get; set; } // Use record base call syntax instead
}
class Program
{
    static A NewA(int x) => new A { X = x }; // Use record base call syntax instead
    static B NewB(int x, int y) => new B { X = x, Y = y };
    static C NewC(int x, int y, int z) => new C { X = x, Y = y, Z = z };
    static void Main()
    {
        WriteLine(NewA(1).Equals(NewA(1)));
        WriteLine(NewA(1).Equals(NewB(1, 2)));
        WriteLine(NewA(1).Equals(NewC(1, 2, 3)));
        WriteLine(NewB(1, 2).Equals(NewA(1)));
        WriteLine(NewB(1, 2).Equals(NewB(1, 2)));
        WriteLine(NewB(1, 2).Equals(NewC(1, 2, 3)));
        WriteLine(NewC(1, 2, 3).Equals(NewA(1)));
        WriteLine(NewC(1, 2, 3).Equals(NewB(1, 2)));
        WriteLine(NewC(1, 2, 3).Equals(NewC(1, 2, 3)));
        WriteLine(NewC(1, 2, 3).Equals(NewC(4, 2, 3)));
        WriteLine(NewC(1, 2, 3).Equals(NewC(1, 4, 3)));
        WriteLine(NewC(1, 2, 3).Equals(NewC(1, 4, 4)));
        WriteLine(((A)NewB(1, 2)).Equals(NewA(1)));
        WriteLine(((A)NewB(1, 2)).Equals(NewB(1, 2)));
        WriteLine(((A)NewB(1, 2)).Equals(NewC(1, 2, 3)));
        WriteLine(((A)NewC(1, 2, 3)).Equals(NewA(1)));
        WriteLine(((A)NewC(1, 2, 3)).Equals(NewB(1, 2)));
        WriteLine(((A)NewC(1, 2, 3)).Equals(NewC(1, 2, 3)));
        WriteLine(((B)NewC(1, 2, 3)).Equals(NewA(1)));
        WriteLine(((B)NewC(1, 2, 3)).Equals(NewB(1, 2)));
        WriteLine(((B)NewC(1, 2, 3)).Equals(NewC(1, 2, 3)) && NewC(1, 2, 3).GetHashCode() == NewC(1, 2, 3).GetHashCode());
        WriteLine(NewC(1, 2, 3).Equals((A)NewC(1, 2, 3)));
    }
}";
            // https://github.com/dotnet/roslyn/issues/44895: C.Equals() should compare B.Y.
            var verifier = CompileAndVerify(source, expectedOutput:
@"True
True
False
True
True
False
False
False
True
False
True
False
True
True
False
False
False
True
False
False
True
True");
            verifier.VerifyIL("A.Equals(A)",
@"{
  // Code size       42 (0x2a)
  .maxstack  3
  IL_0000:  ldarg.1
  IL_0001:  brfalse.s  IL_0028
  IL_0003:  ldarg.0
  IL_0004:  callvirt   ""System.Type A.EqualityContract.get""
  IL_0009:  ldarg.1
  IL_000a:  callvirt   ""System.Type A.EqualityContract.get""
  IL_000f:  bne.un.s   IL_0028
  IL_0011:  call       ""System.Collections.Generic.EqualityComparer<int> System.Collections.Generic.EqualityComparer<int>.Default.get""
  IL_0016:  ldarg.0
  IL_0017:  ldfld      ""int A.<X>k__BackingField""
  IL_001c:  ldarg.1
  IL_001d:  ldfld      ""int A.<X>k__BackingField""
  IL_0022:  callvirt   ""bool System.Collections.Generic.EqualityComparer<int>.Equals(int, int)""
  IL_0027:  ret
  IL_0028:  ldc.i4.0
  IL_0029:  ret
}");
            verifier.VerifyIL("C.Equals(A)",
@"{
  // Code size       13 (0xd)
  .maxstack  2
  IL_0000:  ldarg.0
  IL_0001:  ldarg.1
  IL_0002:  isinst     ""C""
  IL_0007:  callvirt   ""bool C.Equals(C)""
  IL_000c:  ret
}");
            // https://github.com/dotnet/roslyn/issues/44895: C.Equals() should compare B.Y.
            verifier.VerifyIL("C.Equals(C)",
@"{
  // Code size       34 (0x22)
  .maxstack  3
  IL_0000:  ldarg.0
  IL_0001:  ldarg.1
  IL_0002:  call       ""bool B.Equals(B)""
  IL_0007:  brfalse.s  IL_0020
  IL_0009:  call       ""System.Collections.Generic.EqualityComparer<int> System.Collections.Generic.EqualityComparer<int>.Default.get""
  IL_000e:  ldarg.0
  IL_000f:  ldfld      ""int C.<Z>k__BackingField""
  IL_0014:  ldarg.1
  IL_0015:  ldfld      ""int C.<Z>k__BackingField""
  IL_001a:  callvirt   ""bool System.Collections.Generic.EqualityComparer<int>.Equals(int, int)""
  IL_001f:  ret
  IL_0020:  ldc.i4.0
  IL_0021:  ret
}");
            verifier.VerifyIL("C.GetHashCode()",
@"{
  // Code size       30 (0x1e)
  .maxstack  3
  IL_0000:  ldarg.0
  IL_0001:  call       ""int B.GetHashCode()""
  IL_0006:  ldc.i4     0xa5555529
  IL_000b:  mul
  IL_000c:  call       ""System.Collections.Generic.EqualityComparer<int> System.Collections.Generic.EqualityComparer<int>.Default.get""
  IL_0011:  ldarg.0
  IL_0012:  ldfld      ""int C.<Z>k__BackingField""
  IL_0017:  callvirt   ""int System.Collections.Generic.EqualityComparer<int>.GetHashCode(int)""
  IL_001c:  add
  IL_001d:  ret
}");
        }

        [Fact]
        public void Equality_09()
        {
            var source =
@"using static System.Console;
record A(int X)
{
    internal A() : this(0) { } // Use record base call syntax instead
    internal int X { get; set; } // Use record base call syntax instead
}
record B(int X, int Y) : A
{
    internal B() : this(0, 0) { } // Use record base call syntax instead
    internal int Y { get; set; }
}
record C(int X, int Y, int Z) : B
{
    internal C() : this(0, 0, 0) { } // Use record base call syntax instead
    internal int Z { get; set; } // Use record base call syntax instead
}
class Program
{
    static A NewA(int x) => new A { X = x }; // Use record base call syntax instead
    static B NewB(int x, int y) => new B { X = x, Y = y };
    static C NewC(int x, int y, int z) => new C { X = x, Y = y, Z = z };
    static void Main()
    {
        WriteLine(NewA(1).Equals(NewA(1)));
        WriteLine(NewA(1).Equals(NewB(1, 2)));
        WriteLine(NewA(1).Equals(NewC(1, 2, 3)));
        WriteLine(NewB(1, 2).Equals(NewA(1)));
        WriteLine(NewB(1, 2).Equals(NewB(1, 2)));
        WriteLine(NewB(1, 2).Equals(NewC(1, 2, 3)));
        WriteLine(NewC(1, 2, 3).Equals(NewA(1)));
        WriteLine(NewC(1, 2, 3).Equals(NewB(1, 2)));
        WriteLine(NewC(1, 2, 3).Equals(NewC(1, 2, 3)));
        WriteLine(NewC(1, 2, 3).Equals(NewC(4, 2, 3)));
        WriteLine(NewC(1, 2, 3).Equals(NewC(1, 4, 3)));
        WriteLine(NewC(1, 2, 3).Equals(NewC(1, 4, 4)));
        WriteLine(((A)NewB(1, 2)).Equals(NewA(1)));
        WriteLine(((A)NewB(1, 2)).Equals(NewB(1, 2)));
        WriteLine(((A)NewB(1, 2)).Equals(NewC(1, 2, 3)));
        WriteLine(((A)NewC(1, 2, 3)).Equals(NewA(1)));
        WriteLine(((A)NewC(1, 2, 3)).Equals(NewB(1, 2)));
        WriteLine(((A)NewC(1, 2, 3)).Equals(NewC(1, 2, 3)));
        WriteLine(((B)NewC(1, 2, 3)).Equals(NewA(1)));
        WriteLine(((B)NewC(1, 2, 3)).Equals(NewB(1, 2)));
        WriteLine(((B)NewC(1, 2, 3)).Equals(NewC(1, 2, 3)));
        WriteLine(NewC(1, 2, 3).Equals((A)NewC(1, 2, 3)));
    }
}";
            var comp = CreateCompilation(new[] { source, IsExternalInitTypeDefinition }, parseOptions: TestOptions.RegularPreview, options: TestOptions.ReleaseExe);
            comp.VerifyDiagnostics();
            var verifier = CompileAndVerify(comp, expectedOutput:
@"True
False
False
False
True
False
False
False
True
False
False
False
False
True
False
False
False
True
False
False
True
True");
            verifier.VerifyIL("A.Equals(A)",
@"{
  // Code size       42 (0x2a)
  .maxstack  3
  IL_0000:  ldarg.1
  IL_0001:  brfalse.s  IL_0028
  IL_0003:  ldarg.0
  IL_0004:  callvirt   ""System.Type A.EqualityContract.get""
  IL_0009:  ldarg.1
  IL_000a:  callvirt   ""System.Type A.EqualityContract.get""
  IL_000f:  bne.un.s   IL_0028
  IL_0011:  call       ""System.Collections.Generic.EqualityComparer<int> System.Collections.Generic.EqualityComparer<int>.Default.get""
  IL_0016:  ldarg.0
  IL_0017:  ldfld      ""int A.<X>k__BackingField""
  IL_001c:  ldarg.1
  IL_001d:  ldfld      ""int A.<X>k__BackingField""
  IL_0022:  callvirt   ""bool System.Collections.Generic.EqualityComparer<int>.Equals(int, int)""
  IL_0027:  ret
  IL_0028:  ldc.i4.0
  IL_0029:  ret
}");
            verifier.VerifyIL("B.Equals(A)",
@"{
  // Code size       13 (0xd)
  .maxstack  2
  IL_0000:  ldarg.0
  IL_0001:  ldarg.1
  IL_0002:  isinst     ""B""
  IL_0007:  callvirt   ""bool B.Equals(B)""
  IL_000c:  ret
}");
            verifier.VerifyIL("B.Equals(B)",
@"{
  // Code size       34 (0x22)
  .maxstack  3
  IL_0000:  ldarg.0
  IL_0001:  ldarg.1
  IL_0002:  call       ""bool A.Equals(A)""
  IL_0007:  brfalse.s  IL_0020
  IL_0009:  call       ""System.Collections.Generic.EqualityComparer<int> System.Collections.Generic.EqualityComparer<int>.Default.get""
  IL_000e:  ldarg.0
  IL_000f:  ldfld      ""int B.<Y>k__BackingField""
  IL_0014:  ldarg.1
  IL_0015:  ldfld      ""int B.<Y>k__BackingField""
  IL_001a:  callvirt   ""bool System.Collections.Generic.EqualityComparer<int>.Equals(int, int)""
  IL_001f:  ret
  IL_0020:  ldc.i4.0
  IL_0021:  ret
}");
            verifier.VerifyIL("C.Equals(A)",
@"{
  // Code size       13 (0xd)
  .maxstack  2
  IL_0000:  ldarg.0
  IL_0001:  ldarg.1
  IL_0002:  isinst     ""C""
  IL_0007:  callvirt   ""bool C.Equals(C)""
  IL_000c:  ret
}");
            verifier.VerifyIL("C.Equals(B)",
@"{
  // Code size       13 (0xd)
  .maxstack  2
  IL_0000:  ldarg.0
  IL_0001:  ldarg.1
  IL_0002:  isinst     ""C""
  IL_0007:  callvirt   ""bool C.Equals(C)""
  IL_000c:  ret
}");
            verifier.VerifyIL("C.Equals(C)",
@"{
  // Code size       34 (0x22)
  .maxstack  3
  IL_0000:  ldarg.0
  IL_0001:  ldarg.1
  IL_0002:  call       ""bool B.Equals(B)""
  IL_0007:  brfalse.s  IL_0020
  IL_0009:  call       ""System.Collections.Generic.EqualityComparer<int> System.Collections.Generic.EqualityComparer<int>.Default.get""
  IL_000e:  ldarg.0
  IL_000f:  ldfld      ""int C.<Z>k__BackingField""
  IL_0014:  ldarg.1
  IL_0015:  ldfld      ""int C.<Z>k__BackingField""
  IL_001a:  callvirt   ""bool System.Collections.Generic.EqualityComparer<int>.Equals(int, int)""
  IL_001f:  ret
  IL_0020:  ldc.i4.0
  IL_0021:  ret
}");
        }

        [Fact]
        public void Equality_11()
        {
            var source =
@"using System;
record A
{
    protected virtual Type EqualityContract => typeof(object);
}
record B1(object P) : A;
record B2(object P) : A;
class Program
{
    static void Main()
    {
        Console.WriteLine(new A().Equals(new A()));
        Console.WriteLine(new A().Equals(new B1((object)null)));
        Console.WriteLine(new B1((object)null).Equals(new A()));
        Console.WriteLine(new B1((object)null).Equals(new B1((object)null)));
        Console.WriteLine(new B1((object)null).Equals(new B2((object)null)));
    }
}";
            var comp = CreateCompilation(new[] { source, IsExternalInitTypeDefinition }, parseOptions: TestOptions.RegularPreview, options: TestOptions.ReleaseExe);
            comp.VerifyDiagnostics();
            // init-only is unverifiable
            CompileAndVerify(comp, verify: Verification.Skipped, expectedOutput:
@"True
False
False
True
False");
        }

        [Fact]
        public void Equality_12()
        {
            var source =
@"using System;
abstract record A
{
    public A() { }
    protected abstract Type EqualityContract { get; }
}
record B1(object P) : A;
record B2(object P) : A;
class Program
{
    static void Main()
    {
        var b1 = new B1((object)null);
        var b2 = new B2((object)null);
        Console.WriteLine(b1.Equals(b1));
        Console.WriteLine(b1.Equals(b2));
        Console.WriteLine(((A)b1).Equals(b1));
        Console.WriteLine(((A)b1).Equals(b2));
    }
}";
            var comp = CreateCompilation(new[] { source, IsExternalInitTypeDefinition }, parseOptions: TestOptions.RegularPreview, options: TestOptions.ReleaseExe);
            comp.VerifyDiagnostics();
            // init-only is unverifiable
            CompileAndVerify(comp, verify: Verification.Skipped, expectedOutput:
@"True
False
True
False");
        }

        [Fact]
        public void Equality_13()
        {
            var source =
@"record A
{
    protected System.Type EqualityContract => typeof(A);
}
record B : A;
";
            var comp = CreateCompilation(source);
            comp.VerifyDiagnostics(
                // (5,8): error CS0506: 'B.EqualityContract': cannot override inherited member 'A.EqualityContract' because it is not marked virtual, abstract, or override
                // record B : A;
                Diagnostic(ErrorCode.ERR_CantOverrideNonVirtual, "B").WithArguments("B.EqualityContract", "A.EqualityContract").WithLocation(5, 8));
        }

        [Fact]
        public void Equality_14()
        {
            var source =
@"record A;
record B : A
{
    protected sealed override System.Type EqualityContract => typeof(B);
}
record C : B;
";
            var comp = CreateCompilation(source);
            comp.VerifyDiagnostics(
                // (6,8): error CS0239: 'C.EqualityContract': cannot override inherited member 'B.EqualityContract' because it is sealed
                // record C : B;
                Diagnostic(ErrorCode.ERR_CantOverrideSealed, "C").WithArguments("C.EqualityContract", "B.EqualityContract").WithLocation(6, 8));

            var actualMembers = comp.GetMember<NamedTypeSymbol>("B").GetMembers().ToTestDisplayStrings();
            var expectedMembers = new[]
            {
                "A B.<>Clone()",
                "System.Type B.EqualityContract { get; }",
                "System.Type B.EqualityContract.get",
                "System.Int32 B.GetHashCode()",
                "System.Boolean B.Equals(System.Object? )",
                "System.Boolean B.Equals(A? )",
                "System.Boolean B.Equals(B? )",
                "B..ctor(B )",
                "B..ctor()",
            };
            AssertEx.Equal(expectedMembers, actualMembers);
        }

        [Fact]
        public void Equality_15()
        {
            var source =
@"using System;
record A;
record B1 : A
{
    public B1(int p) { P = p; }
    public int P { get; set; }
    protected override Type EqualityContract => typeof(A);
    public virtual bool Equals(B1 o) => base.Equals((A)o);
}
record B2 : A
{
    public B2(int p) { P = p; }
    public int P { get; set; }
    protected override Type EqualityContract => typeof(B2);
    public virtual bool Equals(B2 o) => base.Equals((A)o);
}
class Program
{
    static void Main()
    {
        Console.WriteLine(new B1(1).Equals(new B1(2)));
        Console.WriteLine(new B1(1).Equals(new B2(1)));
        Console.WriteLine(new B2(1).Equals(new B2(2)));
    }
}";
            CompileAndVerify(source, expectedOutput:
@"True
False
True");
        }

        [Fact]
        public void Equality_16()
        {
            var source =
@"using System;
record A;
record B1 : A
{
    public B1(int p) { P = p; }
    public int P { get; set; }
    protected override Type EqualityContract => typeof(string);
    public override bool Equals(A a) => base.Equals(a);
    public virtual bool Equals(B1 b) => base.Equals((A)b);
}
record B2 : A
{
    public B2(int p) { P = p; }
    public int P { get; set; }
    protected override Type EqualityContract => typeof(string);
    public override bool Equals(A a) => base.Equals(a);
    public virtual bool Equals(B2 b) => base.Equals((A)b);
}
class Program
{
    static void Main()
    {
        Console.WriteLine(new B1(1).Equals(new B1(2)));
        Console.WriteLine(new B1(1).Equals(new B2(2)));
        Console.WriteLine(new B2(1).Equals(new B2(2)));
    }
}";
            var comp = CreateCompilation(new[] { source, IsExternalInitTypeDefinition }, parseOptions: TestOptions.RegularPreview, options: TestOptions.ReleaseExe);
            comp.VerifyDiagnostics();
            CompileAndVerify(comp, expectedOutput:
@"True
True
True");
        }

        [Fact]
        public void Equality_17()
        {
            var source =
@"using static System.Console;
record A;
record B1(int P) : A
{
    public override bool Equals(A other) => false;
}
record B2(int P) : A
{
    public override bool Equals(A other) => true;
}
class Program
{
    static void Main()
    {
        WriteLine(new B1(1).Equals(new B1(1)));
        WriteLine(new B1(1).Equals(new B1(2)));
        WriteLine(new B2(3).Equals(new B2(3)));
        WriteLine(new B2(3).Equals(new B2(4)));
        WriteLine(((A)new B1(1)).Equals(new B1(1)));
        WriteLine(((A)new B1(1)).Equals(new B1(2)));
        WriteLine(((A)new B2(3)).Equals(new B2(3)));
        WriteLine(((A)new B2(3)).Equals(new B2(4)));
    }
}";
            var comp = CreateCompilation(new[] { source, IsExternalInitTypeDefinition }, parseOptions: TestOptions.RegularPreview, options: TestOptions.ReleaseExe);
            comp.VerifyDiagnostics();
            // init-only is unverifiable
            CompileAndVerify(comp, verify: Verification.Skipped, expectedOutput:
@"True
False
True
False
False
False
True
True");
            var actualMembers = comp.GetMember<NamedTypeSymbol>("B1").GetMembers().ToTestDisplayStrings();
            var expectedMembers = new[]
            {
                "A B1.<>Clone()",
                "System.Type B1.EqualityContract.get",
                "System.Type B1.EqualityContract { get; }",
                "B1..ctor(System.Int32 P)",
                "System.Int32 B1.<P>k__BackingField",
                "System.Int32 B1.P.get",
                "void modreq(System.Runtime.CompilerServices.IsExternalInit) B1.P.init",
                "System.Int32 B1.P { get; init; }",
                "System.Boolean B1.Equals(A other)",
                "System.Int32 B1.GetHashCode()",
                "System.Boolean B1.Equals(System.Object? )",
                "System.Boolean B1.Equals(B1? )",
                "B1..ctor(B1 )",
                "void B1.Deconstruct(out System.Int32 P)"
            };
            AssertEx.Equal(expectedMembers, actualMembers);
        }

        [Theory]
        [InlineData(false)]
        [InlineData(true)]
        public void Equality_18(bool useCompilationReference)
        {
            var sourceA = @"public record A;";
            var comp = CreateCompilation(sourceA);
            VerifyVirtualMethod(comp.GetMember<MethodSymbol>("A.get_EqualityContract"), isOverride: false);
            VerifyVirtualMethods(comp.GetMembers("A.Equals"), ("System.Boolean A.Equals(A? )", false), ("System.Boolean A.Equals(System.Object? )", true));
            var refA = useCompilationReference ? comp.ToMetadataReference() : comp.EmitToImageReference();

            var sourceB = @"record B : A;";
            comp = CreateCompilation(sourceB, references: new[] { refA }, parseOptions: TestOptions.RegularPreview);
            comp.VerifyDiagnostics();
            VerifyVirtualMethod(comp.GetMember<MethodSymbol>("B.get_EqualityContract"), isOverride: true);
            VerifyVirtualMethods(comp.GetMembers("B.Equals"), ("System.Boolean B.Equals(B? )", false), ("System.Boolean B.Equals(A? )", true), ("System.Boolean B.Equals(System.Object? )", true));
        }

        [Fact]
        public void Equality_19()
        {
            var source =
@"using static System.Console;
record A<T>;
record B : A<int>;
class Program
{
    static void Main()
    {
        WriteLine(new A<int>().Equals(new A<int>()));
        WriteLine(new A<int>().Equals(new B()));
        WriteLine(new B().Equals(new A<int>()));
        WriteLine(new B().Equals(new B()));
        WriteLine(((A<int>)new B()).Equals(new A<int>()));
        WriteLine(((A<int>)new B()).Equals(new B()));
        WriteLine(new B().Equals((A<int>)new B()));
    }
}";
            var comp = CreateCompilation(new[] { source, IsExternalInitTypeDefinition }, parseOptions: TestOptions.RegularPreview, options: TestOptions.ReleaseExe);
            comp.VerifyDiagnostics();
            var verifier = CompileAndVerify(comp, expectedOutput:
@"True
False
False
True
False
True
True");
            verifier.VerifyIL("A<T>.Equals(A<T>)",
@"{
  // Code size       20 (0x14)
  .maxstack  2
  IL_0000:  ldarg.1
  IL_0001:  brfalse.s  IL_0012
  IL_0003:  ldarg.0
  IL_0004:  callvirt   ""System.Type A<T>.EqualityContract.get""
  IL_0009:  ldarg.1
  IL_000a:  callvirt   ""System.Type A<T>.EqualityContract.get""
  IL_000f:  ceq
  IL_0011:  ret
  IL_0012:  ldc.i4.0
  IL_0013:  ret
}");
            verifier.VerifyIL("B.Equals(A<int>)",
@"{
  // Code size       13 (0xd)
  .maxstack  2
  IL_0000:  ldarg.0
  IL_0001:  ldarg.1
  IL_0002:  isinst     ""B""
  IL_0007:  callvirt   ""bool B.Equals(B)""
  IL_000c:  ret
}");
            verifier.VerifyIL("B.Equals(B)",
@"{
  // Code size        8 (0x8)
  .maxstack  2
  IL_0000:  ldarg.0
  IL_0001:  ldarg.1
  IL_0002:  call       ""bool A<int>.Equals(A<int>)""
  IL_0007:  ret
}");
        }

        [Fact]
        public void Equality_20()
        {
            var source =
@"
record C;
";
            var comp = CreateCompilation(source, parseOptions: TestOptions.RegularPreview, options: TestOptions.ReleaseDll);
            comp.MakeMemberMissing(WellKnownMember.System_Collections_Generic_EqualityComparer_T__GetHashCode);
            comp.VerifyEmitDiagnostics(
                // (2,1): error CS0656: Missing compiler required member 'System.Collections.Generic.EqualityComparer`1.GetHashCode'
                // record C;
                Diagnostic(ErrorCode.ERR_MissingPredefinedMember, "record C;").WithArguments("System.Collections.Generic.EqualityComparer`1", "GetHashCode").WithLocation(2, 1)
                );
        }

        [Fact]
        public void Equality_21()
        {
            var source =
@"
record C;
";
            var comp = CreateCompilation(source, parseOptions: TestOptions.RegularPreview, options: TestOptions.ReleaseDll);
            comp.MakeMemberMissing(WellKnownMember.System_Collections_Generic_EqualityComparer_T__get_Default);
            comp.VerifyEmitDiagnostics(
                // (2,1): error CS0656: Missing compiler required member 'System.Collections.Generic.EqualityComparer`1.get_Default'
                // record C;
                Diagnostic(ErrorCode.ERR_MissingPredefinedMember, "record C;").WithArguments("System.Collections.Generic.EqualityComparer`1", "get_Default").WithLocation(2, 1)
                );
        }

        [Fact(Skip = "https://github.com/dotnet/roslyn/issues/44988")]
        [WorkItem(44988, "https://github.com/dotnet/roslyn/issues/44988")]
        public void Equality_22()
        {
            var source =
@"
record C
{
    int x = 0;
}
";
            var comp = CreateCompilation(source, parseOptions: TestOptions.RegularPreview, options: TestOptions.ReleaseDll);
            comp.MakeMemberMissing(WellKnownMember.System_Collections_Generic_EqualityComparer_T__get_Default);
            comp.VerifyEmitDiagnostics(
                );
        }

        [Fact]
        public void IEquatableT_01()
        {
            var source =
@"record A<T>;
record B : A<int>;
class Program
{
    static void F<T>(System.IEquatable<T> t)
    {
    }
    static void M<T>()
    {
        F(new A<T>());
        F(new B());
        F<A<int>>(new B());
        F<B>(new B());
    }
}";
            var comp = CreateCompilation(source);
            comp.VerifyDiagnostics(
                // (11,9): error CS0411: The type arguments for method 'Program.F<T>(IEquatable<T>)' cannot be inferred from the usage. Try specifying the type arguments explicitly.
                //         F(new B());
                Diagnostic(ErrorCode.ERR_CantInferMethTypeArgs, "F").WithArguments("Program.F<T>(System.IEquatable<T>)").WithLocation(11, 9));
        }

        [Fact]
        public void IEquatableT_02()
        {
            var source =
@"using System;
record A;
record B<T> : A;
record C : B<int>;
class Program
{
    static string F<T>(IEquatable<T> t)
    {
        return typeof(T).Name;
    }
    static void Main()
    {
        Console.WriteLine(F(new A()));
        Console.WriteLine(F<A>(new C()));
        Console.WriteLine(F<B<int>>(new C()));
        Console.WriteLine(F<C>(new C()));
    }
}";
            var comp = CreateCompilation(new[] { source, IsExternalInitTypeDefinition }, parseOptions: TestOptions.RegularPreview, options: TestOptions.ReleaseExe);
            comp.VerifyDiagnostics();
            CompileAndVerify(comp, expectedOutput:
@"A
A
B`1
C");
        }

        [Fact]
        public void IEquatableT_03()
        {
            var source =
@"#nullable enable
using System;
record A<T> : IEquatable<A<T>>
{
}
record B : A<object>, IEquatable<A<object>>, IEquatable<B?>;
";
            var comp = CreateCompilation(source);
            comp.VerifyDiagnostics();

            var type = comp.GetMember<NamedTypeSymbol>("A");
            AssertEx.Equal(new[] { "System.IEquatable<A<T>>" }, type.InterfacesNoUseSiteDiagnostics().ToTestDisplayStrings());
            AssertEx.Equal(new[] { "System.IEquatable<A<T>>" }, type.AllInterfacesNoUseSiteDiagnostics.ToTestDisplayStrings());

            type = comp.GetMember<NamedTypeSymbol>("B");
            AssertEx.Equal(new[] { "System.IEquatable<A<System.Object>>", "System.IEquatable<B?>" }, type.InterfacesNoUseSiteDiagnostics().ToTestDisplayStrings());
            AssertEx.Equal(new[] { "System.IEquatable<A<System.Object>>", "System.IEquatable<B?>" }, type.AllInterfacesNoUseSiteDiagnostics.ToTestDisplayStrings());
        }

        [Fact]
        public void IEquatableT_04()
        {
            var source =
@"using System;
record A<T>
{
    internal static bool Report(string s) { Console.WriteLine(s); return false; }
    public virtual bool Equals(A<T> other) => Report(""A<T>.Equals(A<T>)"");
}
record B : A<object>
{
    public override bool Equals(A<object> other) => Report(""B.Equals(A<object>)"");
    public virtual bool Equals(B other) => Report(""B.Equals(B)"");
}
class Program
{
    static void Main()
    {
        var a = new A<object>();
        var b = new B();
        _ = a.Equals(b);
        _ = ((A<object>)b).Equals(b);
        _ = b.Equals(a);
        _ = b.Equals(b);
        _ = ((IEquatable<A<object>>)a).Equals(b);
        _ = ((IEquatable<A<object>>)b).Equals(b);
        _ = ((IEquatable<B>)b).Equals(b);
    }
}";
            var comp = CreateCompilation(source, parseOptions: TestOptions.RegularPreview, options: TestOptions.ReleaseExe);
            comp.VerifyDiagnostics();
            CompileAndVerify(comp, expectedOutput:
@"A<T>.Equals(A<T>)
B.Equals(A<object>)
B.Equals(A<object>)
B.Equals(B)
A<T>.Equals(A<T>)
B.Equals(A<object>)
B.Equals(B)");

            var type = comp.GetMember<NamedTypeSymbol>("A");
            AssertEx.Equal(new[] { "System.IEquatable<A<T>>" }, type.InterfacesNoUseSiteDiagnostics().ToTestDisplayStrings());
            AssertEx.Equal(new[] { "System.IEquatable<A<T>>" }, type.AllInterfacesNoUseSiteDiagnostics.ToTestDisplayStrings());

            type = comp.GetMember<NamedTypeSymbol>("B");
            AssertEx.Equal(new[] { "System.IEquatable<B>" }, type.InterfacesNoUseSiteDiagnostics().ToTestDisplayStrings());
            AssertEx.Equal(new[] { "System.IEquatable<A<System.Object>>", "System.IEquatable<B>" }, type.AllInterfacesNoUseSiteDiagnostics.ToTestDisplayStrings());
        }

        [Fact]
        public void IEquatableT_05()
        {
            var source =
@"using System;
record A<T> : IEquatable<A<T>>
{
    internal static bool Report(string s) { Console.WriteLine(s); return false; }
    public virtual bool Equals(A<T> other) => Report(""A<T>.Equals(A<T>)"");
}
record B : A<object>, IEquatable<A<object>>, IEquatable<B>
{
    public override bool Equals(A<object> other) => Report(""B.Equals(A<object>)"");
    public virtual bool Equals(B other) => Report(""B.Equals(B)"");
}
class Program
{
    static void Main()
    {
        var a = new A<object>();
        var b = new B();
        _ = a.Equals(b);
        _ = ((A<object>)b).Equals(b);
        _ = b.Equals(a);
        _ = b.Equals(b);
        _ = ((IEquatable<A<object>>)a).Equals(b);
        _ = ((IEquatable<A<object>>)b).Equals(b);
        _ = ((IEquatable<B>)b).Equals(b);
    }
}";
            var comp = CreateCompilation(source, parseOptions: TestOptions.RegularPreview, options: TestOptions.ReleaseExe);
            comp.VerifyDiagnostics();
            CompileAndVerify(comp, expectedOutput:
@"A<T>.Equals(A<T>)
B.Equals(A<object>)
B.Equals(A<object>)
B.Equals(B)
A<T>.Equals(A<T>)
B.Equals(A<object>)
B.Equals(B)");

            var type = comp.GetMember<NamedTypeSymbol>("A");
            AssertEx.Equal(new[] { "System.IEquatable<A<T>>" }, type.InterfacesNoUseSiteDiagnostics().ToTestDisplayStrings());
            AssertEx.Equal(new[] { "System.IEquatable<A<T>>" }, type.AllInterfacesNoUseSiteDiagnostics.ToTestDisplayStrings());

            type = comp.GetMember<NamedTypeSymbol>("B");
            AssertEx.Equal(new[] { "System.IEquatable<A<System.Object>>", "System.IEquatable<B>" }, type.InterfacesNoUseSiteDiagnostics().ToTestDisplayStrings());
            AssertEx.Equal(new[] { "System.IEquatable<A<System.Object>>", "System.IEquatable<B>" }, type.AllInterfacesNoUseSiteDiagnostics.ToTestDisplayStrings());
        }

        [Fact]
        public void IEquatableT_06()
        {
            var source =
@"using System;
record A<T> : IEquatable<A<T>>
{
    internal static bool Report(string s) { Console.WriteLine(s); return false; }
    bool IEquatable<A<T>>.Equals(A<T> other) => Report(""A<T>.Equals(A<T>)"");
}
record B : A<object>, IEquatable<A<object>>, IEquatable<B>
{
    bool IEquatable<A<object>>.Equals(A<object> other) => Report(""B.Equals(A<object>)"");
    bool IEquatable<B>.Equals(B other) => Report(""B.Equals(B)"");
}
class Program
{
    static void Main()
    {
        var a = new A<object>();
        var b = new B();
        _ = a.Equals(b);
        _ = ((A<object>)b).Equals(b);
        _ = b.Equals(a);
        _ = b.Equals(b);
        _ = ((IEquatable<A<object>>)a).Equals(b);
        _ = ((IEquatable<A<object>>)b).Equals(b);
        _ = ((IEquatable<B>)b).Equals(b);
    }
}";
            var comp = CreateCompilation(source, parseOptions: TestOptions.RegularPreview, options: TestOptions.ReleaseExe);
            comp.VerifyDiagnostics();
            CompileAndVerify(comp, expectedOutput:
@"A<T>.Equals(A<T>)
B.Equals(A<object>)
B.Equals(B)");

            var type = comp.GetMember<NamedTypeSymbol>("A");
            AssertEx.Equal(new[] { "System.IEquatable<A<T>>" }, type.InterfacesNoUseSiteDiagnostics().ToTestDisplayStrings());
            AssertEx.Equal(new[] { "System.IEquatable<A<T>>" }, type.AllInterfacesNoUseSiteDiagnostics.ToTestDisplayStrings());

            type = comp.GetMember<NamedTypeSymbol>("B");
            AssertEx.Equal(new[] { "System.IEquatable<A<System.Object>>", "System.IEquatable<B>" }, type.InterfacesNoUseSiteDiagnostics().ToTestDisplayStrings());
            AssertEx.Equal(new[] { "System.IEquatable<A<System.Object>>", "System.IEquatable<B>" }, type.AllInterfacesNoUseSiteDiagnostics.ToTestDisplayStrings());
        }

        [Fact]
        public void IEquatableT_07()
        {
            var source =
@"using System;
record A<T> : IEquatable<B1>, IEquatable<B2>
{
    bool IEquatable<B1>.Equals(B1 other) => false;
    bool IEquatable<B2>.Equals(B2 other) => false;
}
record B1 : A<object>;
record B2 : A<int>;
";
            var comp = CreateCompilation(source);
            comp.VerifyDiagnostics();

            var type = comp.GetMember<NamedTypeSymbol>("A");
            AssertEx.Equal(new[] { "System.IEquatable<B1>", "System.IEquatable<B2>", "System.IEquatable<A<T>>" }, type.InterfacesNoUseSiteDiagnostics().ToTestDisplayStrings());
            AssertEx.Equal(new[] { "System.IEquatable<B1>", "System.IEquatable<B2>", "System.IEquatable<A<T>>" }, type.AllInterfacesNoUseSiteDiagnostics.ToTestDisplayStrings());

            type = comp.GetMember<NamedTypeSymbol>("B1");
            AssertEx.Equal(new[] { "System.IEquatable<B1>" }, type.InterfacesNoUseSiteDiagnostics().ToTestDisplayStrings());
            AssertEx.Equal(new[] { "System.IEquatable<B2>", "System.IEquatable<A<System.Object>>", "System.IEquatable<B1>" }, type.AllInterfacesNoUseSiteDiagnostics.ToTestDisplayStrings());

            type = comp.GetMember<NamedTypeSymbol>("B2");
            AssertEx.Equal(new[] { "System.IEquatable<B2>" }, type.InterfacesNoUseSiteDiagnostics().ToTestDisplayStrings());
            AssertEx.Equal(new[] { "System.IEquatable<B1>", "System.IEquatable<A<System.Int32>>", "System.IEquatable<B2>" }, type.AllInterfacesNoUseSiteDiagnostics.ToTestDisplayStrings());
        }

        [Fact]
        public void IEquatableT_08()
        {
            var source =
@"interface I<T>
{
}
record A<T> : I<A<T>>
{
}
record B : A<object>, I<A<object>>, I<B>
{
}";
            var comp = CreateCompilation(source);
            comp.VerifyDiagnostics();

            var type = comp.GetMember<NamedTypeSymbol>("A");
            AssertEx.Equal(new[] { "I<A<T>>", "System.IEquatable<A<T>>" }, type.InterfacesNoUseSiteDiagnostics().ToTestDisplayStrings());
            AssertEx.Equal(new[] { "I<A<T>>", "System.IEquatable<A<T>>" }, type.AllInterfacesNoUseSiteDiagnostics.ToTestDisplayStrings());

            type = comp.GetMember<NamedTypeSymbol>("B");
            AssertEx.Equal(new[] { "I<A<System.Object>>", "I<B>", "System.IEquatable<B>" }, type.InterfacesNoUseSiteDiagnostics().ToTestDisplayStrings());
            AssertEx.Equal(new[] { "System.IEquatable<A<System.Object>>", "I<A<System.Object>>", "I<B>", "System.IEquatable<B>" }, type.AllInterfacesNoUseSiteDiagnostics.ToTestDisplayStrings());
        }

        [Fact]
        public void IEquatableT_09()
        {
            var source0 =
@"namespace System
{
    public class Object
    {
        public virtual bool Equals(object other) => false;
        public virtual int GetHashCode() => 0;
    }
    public class String { }
    public abstract class ValueType { }
    public struct Void { }
    public struct Boolean { }
    public struct Int32 { }
}";
            var comp = CreateEmptyCompilation(source0);
            comp.VerifyDiagnostics();
            var ref0 = comp.EmitToImageReference();

            var source1 =
@"record A<T>;
record B : A<int>;
";
            comp = CreateEmptyCompilation(source1, references: new[] { ref0 }, parseOptions: TestOptions.RegularPreview);
            comp.VerifyDiagnostics(
                // (1,8): error CS0518: Predefined type 'System.IEquatable`1' is not defined or imported
                // record A<T>;
                Diagnostic(ErrorCode.ERR_PredefinedTypeNotFound, "A").WithArguments("System.IEquatable`1").WithLocation(1, 8),
                // (1,8): error CS0518: Predefined type 'System.IEquatable`1' is not defined or imported
                // record A<T>;
                Diagnostic(ErrorCode.ERR_PredefinedTypeNotFound, "A").WithArguments("System.IEquatable`1").WithLocation(1, 8),
                // (2,8): error CS0518: Predefined type 'System.IEquatable`1' is not defined or imported
                // record B : A<int>;
                Diagnostic(ErrorCode.ERR_PredefinedTypeNotFound, "B").WithArguments("System.IEquatable`1").WithLocation(2, 8),
                // (2,8): error CS0518: Predefined type 'System.IEquatable`1' is not defined or imported
                // record B : A<int>;
                Diagnostic(ErrorCode.ERR_PredefinedTypeNotFound, "B").WithArguments("System.IEquatable`1").WithLocation(2, 8));

            var type = comp.GetMember<NamedTypeSymbol>("A");
            AssertEx.Equal(new[] { "System.IEquatable<A<T>>[missing]" }, type.InterfacesNoUseSiteDiagnostics().ToTestDisplayStrings());
            AssertEx.Equal(new[] { "System.IEquatable<A<T>>[missing]" }, type.AllInterfacesNoUseSiteDiagnostics.ToTestDisplayStrings());

            type = comp.GetMember<NamedTypeSymbol>("B");
            AssertEx.Equal(new[] { "System.IEquatable<B>[missing]" }, type.InterfacesNoUseSiteDiagnostics().ToTestDisplayStrings());
            AssertEx.Equal(new[] { "System.IEquatable<A<System.Int32>>[missing]", "System.IEquatable<B>[missing]" }, type.AllInterfacesNoUseSiteDiagnostics.ToTestDisplayStrings());
        }

        [Fact]
        public void IEquatableT_10()
        {
            var source0 =
@"namespace System
{
    public class Object
    {
        public virtual bool Equals(object other) => false;
        public virtual int GetHashCode() => 0;
    }
    public class String { }
    public abstract class ValueType { }
    public struct Void { }
    public struct Boolean { }
    public struct Int32 { }
}";
            var comp = CreateEmptyCompilation(source0);
            comp.VerifyDiagnostics();
            var ref0 = comp.EmitToImageReference();

            var source1 =
@"record A<T> : System.IEquatable<A<T>>;
record B : A<int>, System.IEquatable<B>;
";
            comp = CreateEmptyCompilation(source1, references: new[] { ref0 }, parseOptions: TestOptions.RegularPreview);
            comp.VerifyDiagnostics(
                // (1,8): error CS0518: Predefined type 'System.IEquatable`1' is not defined or imported
                // record A<T> : System.IEquatable<A<T>>;
                Diagnostic(ErrorCode.ERR_PredefinedTypeNotFound, "A").WithArguments("System.IEquatable`1").WithLocation(1, 8),
                // (1,8): error CS0518: Predefined type 'System.IEquatable`1' is not defined or imported
                // record A<T> : System.IEquatable<A<T>>;
                Diagnostic(ErrorCode.ERR_PredefinedTypeNotFound, "A").WithArguments("System.IEquatable`1").WithLocation(1, 8),
                // (1,8): error CS0115: 'A<T>.GetHashCode()': no suitable method found to override
                // record A<T> : System.IEquatable<A<T>>;
                Diagnostic(ErrorCode.ERR_OverrideNotExpected, "A").WithArguments("A<T>.GetHashCode()").WithLocation(1, 8),
                // (1,8): error CS0115: 'A<T>.Equals(object?)': no suitable method found to override
                // record A<T> : System.IEquatable<A<T>>;
                Diagnostic(ErrorCode.ERR_OverrideNotExpected, "A").WithArguments("A<T>.Equals(object?)").WithLocation(1, 8),
                // (1,15): error CS8864: Records may only inherit from object or another record
                // record A<T> : System.IEquatable<A<T>>;
                Diagnostic(ErrorCode.ERR_BadRecordBase, "System.IEquatable<A<T>>").WithLocation(1, 15),
                // (1,22): error CS0234: The type or namespace name 'IEquatable<>' does not exist in the namespace 'System' (are you missing an assembly reference?)
                // record A<T> : System.IEquatable<A<T>>;
                Diagnostic(ErrorCode.ERR_DottedTypeNameNotFoundInNS, "IEquatable<A<T>>").WithArguments("IEquatable<>", "System").WithLocation(1, 22),
                // (2,8): error CS0518: Predefined type 'System.IEquatable`1' is not defined or imported
                // record B : A<int>, System.IEquatable<B>;
                Diagnostic(ErrorCode.ERR_PredefinedTypeNotFound, "B").WithArguments("System.IEquatable`1").WithLocation(2, 8),
                // (2,8): error CS0518: Predefined type 'System.IEquatable`1' is not defined or imported
                // record B : A<int>, System.IEquatable<B>;
                Diagnostic(ErrorCode.ERR_PredefinedTypeNotFound, "B").WithArguments("System.IEquatable`1").WithLocation(2, 8),
                // (2,27): error CS0234: The type or namespace name 'IEquatable<>' does not exist in the namespace 'System' (are you missing an assembly reference?)
                // record B : A<int>, System.IEquatable<B>;
                Diagnostic(ErrorCode.ERR_DottedTypeNameNotFoundInNS, "IEquatable<B>").WithArguments("IEquatable<>", "System").WithLocation(2, 27));

            var type = comp.GetMember<NamedTypeSymbol>("A");
            AssertEx.Equal(new[] { "System.IEquatable<A<T>>[missing]" }, type.InterfacesNoUseSiteDiagnostics().ToTestDisplayStrings());
            AssertEx.Equal(new[] { "System.IEquatable<A<T>>[missing]" }, type.AllInterfacesNoUseSiteDiagnostics.ToTestDisplayStrings());

            type = comp.GetMember<NamedTypeSymbol>("B");
            AssertEx.Equal(new[] { "System.IEquatable<B>", "System.IEquatable<B>[missing]" }, type.InterfacesNoUseSiteDiagnostics().ToTestDisplayStrings());
            AssertEx.Equal(new[] { "System.IEquatable<A<System.Int32>>[missing]", "System.IEquatable<B>", "System.IEquatable<B>[missing]" }, type.AllInterfacesNoUseSiteDiagnostics.ToTestDisplayStrings());
        }

        [Fact]
        public void IEquatableT_11()
        {
            var source0 =
@"namespace System
{
    public class Object
    {
        public virtual bool Equals(object other) => false;
        public virtual int GetHashCode() => 0;
    }
    public class String { }
    public abstract class ValueType { }
    public struct Void { }
    public struct Boolean { }
    public struct Int32 { }
}";
            var comp = CreateEmptyCompilation(source0);
            comp.VerifyDiagnostics();
            var ref0 = comp.EmitToImageReference();

            var source1 =
@"using System;
record A<T> : IEquatable<A<T>>;
record B : A<int>, IEquatable<B>;
";
            comp = CreateEmptyCompilation(source1, references: new[] { ref0 }, parseOptions: TestOptions.RegularPreview);
            comp.VerifyDiagnostics(
                // (1,1): hidden CS8019: Unnecessary using directive.
                // using System;
                Diagnostic(ErrorCode.HDN_UnusedUsingDirective, "using System;").WithLocation(1, 1),
                // (2,8): error CS0518: Predefined type 'System.IEquatable`1' is not defined or imported
                // record A<T> : IEquatable<A<T>>;
                Diagnostic(ErrorCode.ERR_PredefinedTypeNotFound, "A").WithArguments("System.IEquatable`1").WithLocation(2, 8),
                // (2,8): error CS0518: Predefined type 'System.IEquatable`1' is not defined or imported
                // record A<T> : IEquatable<A<T>>;
                Diagnostic(ErrorCode.ERR_PredefinedTypeNotFound, "A").WithArguments("System.IEquatable`1").WithLocation(2, 8),
                // (2,8): error CS0115: 'A<T>.GetHashCode()': no suitable method found to override
                // record A<T> : IEquatable<A<T>>;
                Diagnostic(ErrorCode.ERR_OverrideNotExpected, "A").WithArguments("A<T>.GetHashCode()").WithLocation(2, 8),
                // (2,8): error CS0115: 'A<T>.Equals(object?)': no suitable method found to override
                // record A<T> : IEquatable<A<T>>;
                Diagnostic(ErrorCode.ERR_OverrideNotExpected, "A").WithArguments("A<T>.Equals(object?)").WithLocation(2, 8),
                // (2,15): error CS0246: The type or namespace name 'IEquatable<>' could not be found (are you missing a using directive or an assembly reference?)
                // record A<T> : IEquatable<A<T>>;
                Diagnostic(ErrorCode.ERR_SingleTypeNameNotFound, "IEquatable<A<T>>").WithArguments("IEquatable<>").WithLocation(2, 15),
                // (2,15): error CS8864: Records may only inherit from object or another record
                // record A<T> : IEquatable<A<T>>;
                Diagnostic(ErrorCode.ERR_BadRecordBase, "IEquatable<A<T>>").WithLocation(2, 15),
                // (3,8): error CS0518: Predefined type 'System.IEquatable`1' is not defined or imported
                // record B : A<int>, IEquatable<B>;
                Diagnostic(ErrorCode.ERR_PredefinedTypeNotFound, "B").WithArguments("System.IEquatable`1").WithLocation(3, 8),
                // (3,8): error CS0518: Predefined type 'System.IEquatable`1' is not defined or imported
                // record B : A<int>, IEquatable<B>;
                Diagnostic(ErrorCode.ERR_PredefinedTypeNotFound, "B").WithArguments("System.IEquatable`1").WithLocation(3, 8),
                // (3,20): error CS0246: The type or namespace name 'IEquatable<>' could not be found (are you missing a using directive or an assembly reference?)
                // record B : A<int>, IEquatable<B>;
                Diagnostic(ErrorCode.ERR_SingleTypeNameNotFound, "IEquatable<B>").WithArguments("IEquatable<>").WithLocation(3, 20));

            var type = comp.GetMember<NamedTypeSymbol>("A");
            AssertEx.Equal(new[] { "System.IEquatable<A<T>>[missing]" }, type.InterfacesNoUseSiteDiagnostics().ToTestDisplayStrings());
            AssertEx.Equal(new[] { "System.IEquatable<A<T>>[missing]" }, type.AllInterfacesNoUseSiteDiagnostics.ToTestDisplayStrings());

            type = comp.GetMember<NamedTypeSymbol>("B");
            AssertEx.Equal(new[] { "IEquatable<B>", "System.IEquatable<B>[missing]" }, type.InterfacesNoUseSiteDiagnostics().ToTestDisplayStrings());
            AssertEx.Equal(new[] { "System.IEquatable<A<System.Int32>>[missing]", "IEquatable<B>", "System.IEquatable<B>[missing]" }, type.AllInterfacesNoUseSiteDiagnostics.ToTestDisplayStrings());
        }

        [Fact]
        public void IEquatableT_12()
        {
            var source0 =
@"namespace System
{
    public class Object
    {
        public virtual bool Equals(object other) => false;
        public virtual int GetHashCode() => 0;
    }
    public class String { }
    public abstract class ValueType { }
    public struct Void { }
    public struct Boolean { }
    public struct Int32 { }
    public interface IEquatable<T>
    {
        bool Equals(T other);
        void Other();
    }
}";
            var comp = CreateEmptyCompilation(source0);
            comp.VerifyDiagnostics();
            var ref0 = comp.EmitToImageReference();

            var source1 =
@"record A;
class Program
{
    static void Main()
    {
        System.IEquatable<A> a = new A();
        _ = a.Equals(null);
    }
}";
            comp = CreateEmptyCompilation(source1, references: new[] { ref0 }, parseOptions: TestOptions.RegularPreview);
            comp.VerifyDiagnostics(
                // (1,8): error CS0535: 'A' does not implement interface member 'IEquatable<A>.Other()'
                // record A;
                Diagnostic(ErrorCode.ERR_UnimplementedInterfaceMember, "A").WithArguments("A", "System.IEquatable<A>.Other()").WithLocation(1, 8));
        }

        [Fact]
        public void IEquatableT_13()
        {
            var source =
@"record A
{
    internal virtual bool Equals(A other) => false;
}";
            var comp = CreateCompilation(source);
            comp.VerifyDiagnostics(
                // (1,8): error CS0737: 'A' does not implement interface member 'IEquatable<A>.Equals(A)'. 'A.Equals(A)' cannot implement an interface member because it is not public.
                // record A
                Diagnostic(ErrorCode.ERR_CloseUnimplementedInterfaceMemberNotPublic, "A").WithArguments("A", "System.IEquatable<A>.Equals(A)", "A.Equals(A)").WithLocation(1, 8));
        }

        [Fact]
        public void IEquatableT_14()
        {
            var source =
@"record A
{
    public bool Equals(A other) => false;
}
record B : A
{
}";
            var comp = CreateCompilation(source);
            comp.VerifyDiagnostics(
                // (5,8): error CS0506: 'B.Equals(A?)': cannot override inherited member 'A.Equals(A)' because it is not marked virtual, abstract, or override
                // record B : A
                Diagnostic(ErrorCode.ERR_CantOverrideNonVirtual, "B").WithArguments("B.Equals(A?)", "A.Equals(A)").WithLocation(5, 8));
        }

        [WorkItem(45026, "https://github.com/dotnet/roslyn/issues/45026")]
        [Fact]
        public void IEquatableT_15()
        {
            var source =
@"using System;
record R
{
    bool IEquatable<R>.Equals(R other) => false;
}";
            var comp = CreateCompilation(source);
            comp.VerifyDiagnostics();
        }

        [Fact]
        public void IEquatableT_16()
        {
            var source =
@"using System;
class A<T>
{
    record B<U> : IEquatable<B<T>>
    {
        bool IEquatable<B<T>>.Equals(B<T> other) => false;
        bool IEquatable<B<U>>.Equals(B<U> other) => false;
    }
}";
            var comp = CreateCompilation(source);
            comp.VerifyDiagnostics(
                // (4,12): error CS0695: 'A<T>.B<U>' cannot implement both 'IEquatable<A<T>.B<T>>' and 'IEquatable<A<T>.B<U>>' because they may unify for some type parameter substitutions
                //     record B<U> : IEquatable<B<T>>
                Diagnostic(ErrorCode.ERR_UnifyingInterfaceInstantiations, "B").WithArguments("A<T>.B<U>", "System.IEquatable<A<T>.B<T>>", "System.IEquatable<A<T>.B<U>>").WithLocation(4, 12));
        }

        [Fact]
        public void Initializers_01()
        {
            var src = @"
using System;

record C(int X)
{
    int Z = X + 1;

    public static void Main()
    {
        var c = new C(1);
        Console.WriteLine(c.Z);
    }
}";
            var verifier = CompileAndVerify(src, expectedOutput: @"2");

            var comp = CreateCompilation(src);

            var tree = comp.SyntaxTrees.First();
            var model = comp.GetSemanticModel(tree);

            var x = tree.GetRoot().DescendantNodes().OfType<IdentifierNameSyntax>().Where(id => id.Identifier.ValueText == "X").First();
            Assert.Equal("= X + 1", x.Parent!.Parent!.ToString());

            var symbol = model.GetSymbolInfo(x).Symbol;
            Assert.Equal(SymbolKind.Parameter, symbol!.Kind);
            Assert.Equal("System.Int32 X", symbol.ToTestDisplayString());
            Assert.Equal("C..ctor(System.Int32 X)", symbol.ContainingSymbol.ToTestDisplayString());
            Assert.Equal("System.Int32 C.Z", model.GetEnclosingSymbol(x.SpanStart).ToTestDisplayString());
            Assert.Contains(symbol, model.LookupSymbols(x.SpanStart, name: "X"));
            Assert.Contains("X", model.LookupNames(x.SpanStart));
        }

        [Fact]
        public void Initializers_02()
        {
            var src = @"
record C(int X)
{
    static int Z = X + 1;
}";

            var comp = CreateCompilation(src);
            comp.VerifyDiagnostics(
                // (4,20): error CS0236: A field initializer cannot reference the non-static field, method, or property 'C.X'
                //     static int Z = X + 1;
                Diagnostic(ErrorCode.ERR_FieldInitRefNonstatic, "X").WithArguments("C.X").WithLocation(4, 20)
                );

            var tree = comp.SyntaxTrees.First();
            var model = comp.GetSemanticModel(tree);

            var x = tree.GetRoot().DescendantNodes().OfType<IdentifierNameSyntax>().Where(id => id.Identifier.ValueText == "X").First();
            Assert.Equal("= X + 1", x.Parent!.Parent!.ToString());

            var symbol = model.GetSymbolInfo(x).Symbol;
            Assert.Equal(SymbolKind.Property, symbol!.Kind);
            Assert.Equal("System.Int32 C.X { get; init; }", symbol.ToTestDisplayString());
            Assert.Equal("C", symbol.ContainingSymbol.ToTestDisplayString());
            Assert.Equal("System.Int32 C.Z", model.GetEnclosingSymbol(x.SpanStart).ToTestDisplayString());
            Assert.Contains(symbol, model.LookupSymbols(x.SpanStart, name: "X"));
            Assert.Contains("X", model.LookupNames(x.SpanStart));
        }

        [Fact]
        public void Initializers_03()
        {
            var src = @"
record C(int X)
{
    const int Z = X + 1;
}";

            var comp = CreateCompilation(src);
            comp.VerifyDiagnostics(
                // (4,19): error CS0236: A field initializer cannot reference the non-static field, method, or property 'C.X'
                //     const int Z = X + 1;
                Diagnostic(ErrorCode.ERR_FieldInitRefNonstatic, "X").WithArguments("C.X").WithLocation(4, 19)
                );

            var tree = comp.SyntaxTrees.First();
            var model = comp.GetSemanticModel(tree);

            var x = tree.GetRoot().DescendantNodes().OfType<IdentifierNameSyntax>().Where(id => id.Identifier.ValueText == "X").First();
            Assert.Equal("= X + 1", x.Parent!.Parent!.ToString());

            var symbol = model.GetSymbolInfo(x).Symbol;
            Assert.Equal(SymbolKind.Property, symbol!.Kind);
            Assert.Equal("System.Int32 C.X { get; init; }", symbol.ToTestDisplayString());
            Assert.Equal("C", symbol.ContainingSymbol.ToTestDisplayString());
            Assert.Equal("System.Int32 C.Z", model.GetEnclosingSymbol(x.SpanStart).ToTestDisplayString());
            Assert.Contains(symbol, model.LookupSymbols(x.SpanStart, name: "X"));
            Assert.Contains("X", model.LookupNames(x.SpanStart));
        }

        [Fact]
        public void Initializers_04()
        {
            var src = @"
using System;

record C(int X)
{
    Func<int> Z = () => X + 1;

    public static void Main()
    {
        var c = new C(1);
        Console.WriteLine(c.Z());
    }
}";
            var verifier = CompileAndVerify(src, expectedOutput: @"2");

            var comp = CreateCompilation(src);

            var tree = comp.SyntaxTrees.First();
            var model = comp.GetSemanticModel(tree);

            var x = tree.GetRoot().DescendantNodes().OfType<IdentifierNameSyntax>().Where(id => id.Identifier.ValueText == "X").First();
            Assert.Equal("() => X + 1", x.Parent!.Parent!.ToString());

            var symbol = model.GetSymbolInfo(x).Symbol;
            Assert.Equal(SymbolKind.Parameter, symbol!.Kind);
            Assert.Equal("System.Int32 X", symbol.ToTestDisplayString());
            Assert.Equal("C..ctor(System.Int32 X)", symbol.ContainingSymbol.ToTestDisplayString());
            Assert.Equal("lambda expression", model.GetEnclosingSymbol(x.SpanStart).ToTestDisplayString());
            Assert.Contains(symbol, model.LookupSymbols(x.SpanStart, name: "X"));
            Assert.Contains("X", model.LookupNames(x.SpanStart));
        }

        [Fact]
        public void Initializers_05()
        {
            var src = @"
using System;

record Base
{
    public Base(Func<int> X)
    {
        Console.WriteLine(X());
    }

    public Base() {}
}

record C(int X) : Base(() => 100 + X++)
{
    Func<int> Y = () => 200 + X++;
    Func<int> Z = () => 300 + X++;

    public static void Main()
    {
        var c = new C(1);
        Console.WriteLine(c.Y());
        Console.WriteLine(c.Z());
    }
}";
            var verifier = CompileAndVerify(src, expectedOutput: @"
101
202
303
");
        }
    }
}<|MERGE_RESOLUTION|>--- conflicted
+++ resolved
@@ -5070,7 +5070,85 @@
     {
         .get instance class [mscorlib]System.Type B::get_EqualityContract()
     }
-<<<<<<< HEAD
+}
+";
+            var source = @"
+public record C : B {
+}";
+            var comp = CreateCompilationWithIL(new[] { source, IsExternalInitTypeDefinition }, ilSource: ilSource, parseOptions: TestOptions.RegularPreview);
+            comp.VerifyDiagnostics(
+                // (2,15): error CS8867: No accessible copy constructor found in base type 'B'.
+                // public record C : B {
+                Diagnostic(ErrorCode.ERR_NoCopyConstructorInBaseType, "C").WithArguments("B").WithLocation(2, 15)
+                );
+
+            var source2 = @"
+public record C : B
+{
+    public C(C c) { }
+}";
+            var comp2 = CreateCompilationWithIL(new[] { source2, IsExternalInitTypeDefinition }, ilSource: ilSource, parseOptions: TestOptions.RegularPreview);
+            comp2.VerifyDiagnostics(
+                // (4,12): error CS8868: A copy constructor in a record must call a copy constructor of the base, or a parameterless object constructor if the record inherits from object.
+                //     public C(C c) { }
+                Diagnostic(ErrorCode.ERR_CopyConstructorMustInvokeBaseCopyConstructor, "C").WithLocation(4, 12)
+                );
+        }
+
+        [Fact, WorkItem(44902, "https://github.com/dotnet/roslyn/issues/44902")]
+        public void CopyCtor_InaccessibleInMetadata()
+        {
+            // IL for `public record B { }`
+            var ilSource = @"
+.class public auto ansi beforefieldinit B extends [mscorlib]System.Object
+{
+    .method public hidebysig specialname newslot virtual instance class B '<>Clone' () cil managed
+    {
+        IL_0000: ldnull
+        IL_0001: throw
+    }
+
+    .method family hidebysig newslot virtual instance class [mscorlib]System.Type get_EqualityContract () cil managed
+    {
+        IL_0000: ldnull
+        IL_0001: throw
+    }
+
+    .method public hidebysig virtual instance int32 GetHashCode () cil managed
+    {
+        IL_0000: ldnull
+        IL_0001: throw
+    }
+
+    .method public hidebysig virtual instance bool Equals ( object '' ) cil managed
+    {
+        IL_0000: ldnull
+        IL_0001: throw
+    }
+
+    .method public newslot virtual instance bool Equals ( class B '' ) cil managed
+    {
+        IL_0000: ldnull
+        IL_0001: throw
+    }
+
+    // Inaccessible copy constructor
+    .method private hidebysig specialname rtspecialname instance void .ctor ( class B '' ) cil managed
+    {
+        IL_0000: ldnull
+        IL_0001: throw
+    }
+
+    .method public hidebysig specialname rtspecialname instance void .ctor () cil managed
+    {
+        IL_0000: ldnull
+        IL_0001: throw
+    }
+
+    .property instance class [mscorlib]System.Type EqualityContract()
+    {
+        .get instance class [mscorlib]System.Type B::get_EqualityContract()
+    }
 }
 ";
             var source = @"
@@ -5242,334 +5320,6 @@
                     CompileAndVerify(comp, expectedOutput: "RAN");
                 }
             }
-        }
-
-        [Fact]
-        public void Inheritance_22()
-        {
-            var source =
-@"record A
-{
-    public ref object P1 => throw null;
-    public object P2 => throw null;
-}
-record B : A
-{
-    public new object P1 => throw null;
-    public new ref object P2 => throw null;
-}
-record C(object P1, object P2) : B
-{
-}";
-            var comp = CreateCompilation(source);
-            comp.VerifyDiagnostics();
-            var actualMembers = GetProperties(comp, "C").ToTestDisplayStrings();
-            AssertEx.Equal(new[] { "System.Type C.EqualityContract { get; }" }, actualMembers);
-        }
-
-        [Fact]
-        public void Inheritance_23()
-        {
-            var source =
-@"record A
-{
-    public static object P1 { get; }
-    public object P2 { get; }
-}
-record B : A
-{
-    public new object P1 { get; }
-    public new static object P2 { get; }
-}
-record C(object P1, object P2) : B
-{
-}";
-            var comp = CreateCompilation(source);
-            comp.VerifyDiagnostics(
-                // (11,28): error CS8866: Record member 'B.P2' must be a readable instance property of type 'object' to match positional parameter 'P2'.
-                // record C(object P1, object P2) : B
-                Diagnostic(ErrorCode.ERR_BadRecordMemberForPositionalParameter, "P2").WithArguments("B.P2", "object", "P2").WithLocation(11, 28));
-            var actualMembers = GetProperties(comp, "C").ToTestDisplayStrings();
-            AssertEx.Equal(new[] { "System.Type C.EqualityContract { get; }" }, actualMembers);
-        }
-
-        [Fact]
-        public void Inheritance_24()
-        {
-            var source =
-@"record A
-{
-    public object get_P() => null;
-    public object set_Q() => null;
-}
-record B(object P, object Q) : A
-{
-}
-record C(object P)
-{
-    public object get_P() => null;
-    public object set_Q() => null;
-}";
-            var comp = CreateCompilation(source);
-            comp.VerifyDiagnostics(
-                // (9,17): error CS0082: Type 'C' already reserves a member called 'get_P' with the same parameter types
-                // record C(object P)
-                Diagnostic(ErrorCode.ERR_MemberReserved, "P").WithArguments("get_P", "C").WithLocation(9, 17));
-
-            var expectedMembers = new[]
-            {
-                "A B.<>Clone()",
-                "System.Type B.EqualityContract.get",
-                "System.Type B.EqualityContract { get; }",
-                "B..ctor(System.Object P, System.Object Q)",
-                "System.Object B.<P>k__BackingField",
-                "System.Object B.P.get",
-                "void modreq(System.Runtime.CompilerServices.IsExternalInit) B.P.init",
-                "System.Object B.P { get; init; }",
-                "System.Object B.<Q>k__BackingField",
-                "System.Object B.Q.get",
-                "void modreq(System.Runtime.CompilerServices.IsExternalInit) B.Q.init",
-                "System.Object B.Q { get; init; }",
-                "System.Int32 B.GetHashCode()",
-                "System.Boolean B.Equals(System.Object? )",
-                "System.Boolean B.Equals(A? )",
-                "System.Boolean B.Equals(B? )",
-                "B..ctor(B )",
-                "void B.Deconstruct(out System.Object P, out System.Object Q)"
-            };
-            AssertEx.Equal(expectedMembers, comp.GetMember<NamedTypeSymbol>("B").GetMembers().ToTestDisplayStrings());
-
-            expectedMembers = new[]
-            {
-                "C C.<>Clone()",
-                "System.Type C.EqualityContract.get",
-                "System.Type C.EqualityContract { get; }",
-                "C..ctor(System.Object P)",
-                "System.Object C.<P>k__BackingField",
-                "System.Object C.P.get",
-                "void modreq(System.Runtime.CompilerServices.IsExternalInit) C.P.init",
-                "System.Object C.P { get; init; }",
-                "System.Object C.get_P()",
-                "System.Object C.set_Q()",
-                "System.Int32 C.GetHashCode()",
-                "System.Boolean C.Equals(System.Object? )",
-                "System.Boolean C.Equals(C? )",
-                "C..ctor(C )",
-                "void C.Deconstruct(out System.Object P)"
-            };
-            AssertEx.Equal(expectedMembers, comp.GetMember<NamedTypeSymbol>("C").GetMembers().ToTestDisplayStrings());
-        }
-
-        [Fact]
-        public void Inheritance_25()
-        {
-            var sourceA =
-@"public record A
-{
-    public class P1 { }
-    internal object P2 = 2;
-    public int P3(object o) => 3;
-    internal int P4<T>(T t) => 4;
-}";
-            var sourceB =
-@"record B(object P1, object P2, object P3, object P4) : A
-{
-}";
-            var comp = CreateCompilation(new[] { sourceA, sourceB });
-            comp.VerifyDiagnostics(
-                // (1,17): error CS8866: Record member 'A.P1' must be a readable instance property of type 'object' to match positional parameter 'P1'.
-                // record B(object P1, object P2, object P3, object P4) : A
-                Diagnostic(ErrorCode.ERR_BadRecordMemberForPositionalParameter, "P1").WithArguments("A.P1", "object", "P1").WithLocation(1, 17),
-                // (1,28): error CS8866: Record member 'A.P2' must be a readable instance property of type 'object' to match positional parameter 'P2'.
-                // record B(object P1, object P2, object P3, object P4) : A
-                Diagnostic(ErrorCode.ERR_BadRecordMemberForPositionalParameter, "P2").WithArguments("A.P2", "object", "P2").WithLocation(1, 28),
-                // (1,39): error CS8866: Record member 'A.P3' must be a readable instance property of type 'object' to match positional parameter 'P3'.
-                // record B(object P1, object P2, object P3, object P4) : A
-                Diagnostic(ErrorCode.ERR_BadRecordMemberForPositionalParameter, "P3").WithArguments("A.P3", "object", "P3").WithLocation(1, 39));
-            var actualMembers = GetProperties(comp, "B").ToTestDisplayStrings();
-            var expectedMembers = new[]
-            {
-                "System.Type B.EqualityContract { get; }",
-                "System.Object B.P4 { get; init; }",
-            };
-            AssertEx.Equal(expectedMembers, actualMembers);
-
-            comp = CreateCompilation(sourceA);
-            var refA = comp.EmitToImageReference();
-            comp = CreateCompilation(sourceB, references: new[] { refA }, parseOptions: TestOptions.RegularPreview);
-            comp.VerifyDiagnostics(
-                // (1,17): error CS8866: Record member 'A.P1' must be a readable instance property of type 'object' to match positional parameter 'P1'.
-                // record B(object P1, object P2, object P3, object P4) : A
-                Diagnostic(ErrorCode.ERR_BadRecordMemberForPositionalParameter, "P1").WithArguments("A.P1", "object", "P1").WithLocation(1, 17),
-                // (1,39): error CS8866: Record member 'A.P3' must be a readable instance property of type 'object' to match positional parameter 'P3'.
-                // record B(object P1, object P2, object P3, object P4) : A
-                Diagnostic(ErrorCode.ERR_BadRecordMemberForPositionalParameter, "P3").WithArguments("A.P3", "object", "P3").WithLocation(1, 39));
-            actualMembers = GetProperties(comp, "B").ToTestDisplayStrings();
-            expectedMembers = new[]
-            {
-                "System.Type B.EqualityContract { get; }",
-                "System.Object B.P2 { get; init; }",
-                "System.Object B.P4 { get; init; }",
-            };
-            AssertEx.Equal(expectedMembers, actualMembers);
-        }
-
-        [Fact]
-        public void Inheritance_26()
-        {
-            var sourceA =
-@"public record A
-{
-    internal const int P = 4;
-}";
-            var sourceB =
-@"record B(object P) : A
-{
-}";
-            var comp = CreateCompilation(new[] { sourceA, sourceB });
-            comp.VerifyDiagnostics(
-                // (1,17): error CS8866: Record member 'A.P' must be a readable instance property of type 'object' to match positional parameter 'P'.
-                // record B(object P) : A
-                Diagnostic(ErrorCode.ERR_BadRecordMemberForPositionalParameter, "P").WithArguments("A.P", "object", "P").WithLocation(1, 17));
-            AssertEx.Equal(new[] { "System.Type B.EqualityContract { get; }" }, GetProperties(comp, "B").ToTestDisplayStrings());
-
-            comp = CreateCompilation(sourceA);
-            var refA = comp.EmitToImageReference();
-            comp = CreateCompilation(sourceB, references: new[] { refA }, parseOptions: TestOptions.RegularPreview);
-            comp.VerifyDiagnostics();
-            AssertEx.Equal(new[] { "System.Type B.EqualityContract { get; }", "System.Object B.P { get; init; }" }, GetProperties(comp, "B").ToTestDisplayStrings());
-        }
-
-        [Fact]
-        public void Inheritance_27()
-        {
-            var source =
-@"record A
-{
-    public object P { get; }
-    public object Q { get; set; }
-}
-record B(object get_P, object set_Q) : A
-{
-}";
-            var comp = CreateCompilation(source);
-            comp.VerifyDiagnostics();
-            var actualMembers = GetProperties(comp, "B").ToTestDisplayStrings();
-            var expectedMembers = new[]
-            {
-                "System.Type B.EqualityContract { get; }",
-                "System.Object B.get_P { get; init; }",
-                "System.Object B.set_Q { get; init; }",
-            };
-            AssertEx.Equal(expectedMembers, actualMembers);
-        }
-
-        [Fact]
-        public void Inheritance_28()
-        {
-            var source =
-@"interface I
-{
-    object P { get; }
-}
-record A : I
-{
-    object I.P => null;
-}
-record B(object P) : A
-{
-=======
->>>>>>> 1fd21f84
-}
-";
-            var source = @"
-public record C : B {
-}";
-            var comp = CreateCompilationWithIL(new[] { source, IsExternalInitTypeDefinition }, ilSource: ilSource, parseOptions: TestOptions.RegularPreview);
-            comp.VerifyDiagnostics(
-                // (2,15): error CS8867: No accessible copy constructor found in base type 'B'.
-                // public record C : B {
-                Diagnostic(ErrorCode.ERR_NoCopyConstructorInBaseType, "C").WithArguments("B").WithLocation(2, 15)
-                );
-
-            var source2 = @"
-public record C : B
-{
-    public C(C c) { }
-}";
-            var comp2 = CreateCompilationWithIL(new[] { source2, IsExternalInitTypeDefinition }, ilSource: ilSource, parseOptions: TestOptions.RegularPreview);
-            comp2.VerifyDiagnostics(
-                // (4,12): error CS8868: A copy constructor in a record must call a copy constructor of the base, or a parameterless object constructor if the record inherits from object.
-                //     public C(C c) { }
-                Diagnostic(ErrorCode.ERR_CopyConstructorMustInvokeBaseCopyConstructor, "C").WithLocation(4, 12)
-                );
-        }
-
-        [Fact, WorkItem(44902, "https://github.com/dotnet/roslyn/issues/44902")]
-        public void CopyCtor_InaccessibleInMetadata()
-        {
-            // IL for `public record B { }`
-            var ilSource = @"
-.class public auto ansi beforefieldinit B extends [mscorlib]System.Object
-{
-    .method public hidebysig specialname newslot virtual instance class B '<>Clone' () cil managed
-    {
-        IL_0000: ldnull
-        IL_0001: throw
-    }
-
-    .method family hidebysig newslot virtual instance class [mscorlib]System.Type get_EqualityContract () cil managed
-    {
-        IL_0000: ldnull
-        IL_0001: throw
-    }
-
-    .method public hidebysig virtual instance int32 GetHashCode () cil managed
-    {
-        IL_0000: ldnull
-        IL_0001: throw
-    }
-
-    .method public hidebysig virtual instance bool Equals ( object '' ) cil managed
-    {
-        IL_0000: ldnull
-        IL_0001: throw
-    }
-
-    .method public newslot virtual instance bool Equals ( class B '' ) cil managed
-    {
-        IL_0000: ldnull
-        IL_0001: throw
-    }
-
-    // Inaccessible copy constructor
-    .method private hidebysig specialname rtspecialname instance void .ctor ( class B '' ) cil managed
-    {
-        IL_0000: ldnull
-        IL_0001: throw
-    }
-
-    .method public hidebysig specialname rtspecialname instance void .ctor () cil managed
-    {
-        IL_0000: ldnull
-        IL_0001: throw
-    }
-
-    .property instance class [mscorlib]System.Type EqualityContract()
-    {
-        .get instance class [mscorlib]System.Type B::get_EqualityContract()
-    }
-}
-";
-            var source = @"
-public record C : B {
-}";
-            var comp = CreateCompilationWithIL(new[] { source, IsExternalInitTypeDefinition }, ilSource: ilSource, parseOptions: TestOptions.RegularPreview);
-            comp.VerifyDiagnostics(
-                // (2,15): error CS8867: No accessible copy constructor found in base type 'B'.
-                // public record C : B {
-                Diagnostic(ErrorCode.ERR_NoCopyConstructorInBaseType, "C").WithArguments("B").WithLocation(2, 15)
-                );
         }
 
         [Fact]
