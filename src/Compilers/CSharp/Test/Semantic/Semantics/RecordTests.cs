﻿// Licensed to the .NET Foundation under one or more agreements.
// The .NET Foundation licenses this file to you under the MIT license.
// See the LICENSE file in the project root for more information.

#nullable enable

using System.Collections.Generic;
using System.Collections.Immutable;
using System.Linq;
using Microsoft.CodeAnalysis.CSharp.Symbols;
using Microsoft.CodeAnalysis.CSharp.Syntax;
using Microsoft.CodeAnalysis.CSharp.Test.Utilities;
using Microsoft.CodeAnalysis.Test.Extensions;
using Microsoft.CodeAnalysis.Test.Utilities;
using Roslyn.Test.Utilities;
using Xunit;

namespace Microsoft.CodeAnalysis.CSharp.UnitTests.Semantics
{
    public class RecordTests : CompilingTestBase
    {
        private static CSharpCompilation CreateCompilation(CSharpTestSource source)
            => CSharpTestBase.CreateCompilation(new[] { source, IsExternalInitTypeDefinition },
                parseOptions: TestOptions.RegularPreview);

        private CompilationVerifier CompileAndVerify(
            CSharpTestSource src,
            string? expectedOutput = null,
            IEnumerable<MetadataReference>? references = null)
            => base.CompileAndVerify(
                new[] { src, IsExternalInitTypeDefinition },
                expectedOutput: expectedOutput,
                parseOptions: TestOptions.RegularPreview,
                references: references,
                // init-only is unverifiable
                verify: Verification.Skipped);

        [Fact]
        public void RecordLanguageVersion()
        {
            var src1 = @"
class Point(int x, int y);
";
            var src2 = @"
record Point { }
";
            var src3 = @"
record Point(int x, int y);
";
            var comp = CreateCompilation(src1, parseOptions: TestOptions.Regular8);
            comp.VerifyDiagnostics(
                // error CS8805: Program using top-level statements must be an executable.
                Diagnostic(ErrorCode.ERR_SimpleProgramNotAnExecutable).WithLocation(1, 1),
                // (2,12): error CS1514: { expected
                // class Point(int x, int y);
                Diagnostic(ErrorCode.ERR_LbraceExpected, "(").WithLocation(2, 12),
                // (2,12): error CS1513: } expected
                // class Point(int x, int y);
                Diagnostic(ErrorCode.ERR_RbraceExpected, "(").WithLocation(2, 12),
                // (2,12): error CS8652: The feature 'top-level statements' is currently in Preview and *unsupported*. To use Preview features, use the 'preview' language version.
                // class Point(int x, int y);
                Diagnostic(ErrorCode.ERR_FeatureInPreview, "(int x, int y);").WithArguments("top-level statements").WithLocation(2, 12),
                // (2,12): error CS8803: Top-level statements must precede namespace and type declarations.
                // class Point(int x, int y);
                Diagnostic(ErrorCode.ERR_TopLevelStatementAfterNamespaceOrType, "(int x, int y);").WithLocation(2, 12),
                // (2,12): error CS0201: Only assignment, call, increment, decrement, await, and new object expressions can be used as a statement
                // class Point(int x, int y);
                Diagnostic(ErrorCode.ERR_IllegalStatement, "(int x, int y)").WithLocation(2, 12),
                // (2,13): error CS8185: A declaration is not allowed in this context.
                // class Point(int x, int y);
                Diagnostic(ErrorCode.ERR_DeclarationExpressionNotPermitted, "int x").WithLocation(2, 13),
                // (2,13): error CS0165: Use of unassigned local variable 'x'
                // class Point(int x, int y);
                Diagnostic(ErrorCode.ERR_UseDefViolation, "int x").WithArguments("x").WithLocation(2, 13),
                // (2,20): error CS8185: A declaration is not allowed in this context.
                // class Point(int x, int y);
                Diagnostic(ErrorCode.ERR_DeclarationExpressionNotPermitted, "int y").WithLocation(2, 20),
                // (2,20): error CS0165: Use of unassigned local variable 'y'
                // class Point(int x, int y);
                Diagnostic(ErrorCode.ERR_UseDefViolation, "int y").WithArguments("y").WithLocation(2, 20)
            );
            comp = CreateCompilation(src2, parseOptions: TestOptions.Regular8);
            comp.VerifyDiagnostics(
                // (2,1): error CS0246: The type or namespace name 'record' could not be found (are you missing a using directive or an assembly reference?)
                // record Point { }
                Diagnostic(ErrorCode.ERR_SingleTypeNameNotFound, "record").WithArguments("record").WithLocation(2, 1),
                // (2,8): error CS0116: A namespace cannot directly contain members such as fields or methods
                // record Point { }
                Diagnostic(ErrorCode.ERR_NamespaceUnexpected, "Point").WithLocation(2, 8),
                // (2,8): error CS0548: '<invalid-global-code>.Point': property or indexer must have at least one accessor
                // record Point { }
                Diagnostic(ErrorCode.ERR_PropertyWithNoAccessors, "Point").WithArguments("<invalid-global-code>.Point").WithLocation(2, 8)
            );
            comp = CreateCompilation(src3, parseOptions: TestOptions.Regular8);
            comp.VerifyDiagnostics(
                // error CS8805: Program using top-level statements must be an executable.
                Diagnostic(ErrorCode.ERR_SimpleProgramNotAnExecutable).WithLocation(1, 1),
                // (2,1): error CS8652: The feature 'top-level statements' is currently in Preview and *unsupported*. To use Preview features, use the 'preview' language version.
                // record Point(int x, int y);
                Diagnostic(ErrorCode.ERR_FeatureInPreview, "record Point(int x, int y);").WithArguments("top-level statements").WithLocation(2, 1),
                // (2,1): error CS0246: The type or namespace name 'record' could not be found (are you missing a using directive or an assembly reference?)
                // record Point(int x, int y);
                Diagnostic(ErrorCode.ERR_SingleTypeNameNotFound, "record").WithArguments("record").WithLocation(2, 1),
                // (2,8): error CS8112: Local function 'Point(int, int)' must declare a body because it is not marked 'static extern'.
                // record Point(int x, int y);
                Diagnostic(ErrorCode.ERR_LocalFunctionMissingBody, "Point").WithArguments("Point(int, int)").WithLocation(2, 8),
                // (2,8): warning CS8321: The local function 'Point' is declared but never used
                // record Point(int x, int y);
                Diagnostic(ErrorCode.WRN_UnreferencedLocalFunction, "Point").WithArguments("Point").WithLocation(2, 8)
            );

            comp = CreateCompilation(src1);
            comp.VerifyDiagnostics(
                // error CS8805: Program using top-level statements must be an executable.
                Diagnostic(ErrorCode.ERR_SimpleProgramNotAnExecutable).WithLocation(1, 1),
                // (2,12): error CS1514: { expected
                // class Point(int x, int y);
                Diagnostic(ErrorCode.ERR_LbraceExpected, "(").WithLocation(2, 12),
                // (2,12): error CS1513: } expected
                // class Point(int x, int y);
                Diagnostic(ErrorCode.ERR_RbraceExpected, "(").WithLocation(2, 12),
                // (2,12): error CS8803: Top-level statements must precede namespace and type declarations.
                // class Point(int x, int y);
                Diagnostic(ErrorCode.ERR_TopLevelStatementAfterNamespaceOrType, "(int x, int y);").WithLocation(2, 12),
                // (2,12): error CS0201: Only assignment, call, increment, decrement, await, and new object expressions can be used as a statement
                // class Point(int x, int y);
                Diagnostic(ErrorCode.ERR_IllegalStatement, "(int x, int y)").WithLocation(2, 12),
                // (2,13): error CS8185: A declaration is not allowed in this context.
                // class Point(int x, int y);
                Diagnostic(ErrorCode.ERR_DeclarationExpressionNotPermitted, "int x").WithLocation(2, 13),
                // (2,13): error CS0165: Use of unassigned local variable 'x'
                // class Point(int x, int y);
                Diagnostic(ErrorCode.ERR_UseDefViolation, "int x").WithArguments("x").WithLocation(2, 13),
                // (2,20): error CS8185: A declaration is not allowed in this context.
                // class Point(int x, int y);
                Diagnostic(ErrorCode.ERR_DeclarationExpressionNotPermitted, "int y").WithLocation(2, 20),
                // (2,20): error CS0165: Use of unassigned local variable 'y'
                // class Point(int x, int y);
                Diagnostic(ErrorCode.ERR_UseDefViolation, "int y").WithArguments("y").WithLocation(2, 20)
            );
            comp = CreateCompilation(src2);
            comp.VerifyDiagnostics();

            comp = CreateCompilation(src3);
            comp.VerifyDiagnostics();
        }

        [Fact]
        public void RecordProperties_01()
        {
            var src = @"
using System;
record C(int X, int Y)
{
    int Z = 123;
    public static void Main()
    {
        var c = new C(1, 2);
        Console.WriteLine(c.X);
        Console.WriteLine(c.Y);
        Console.WriteLine(c.Z);
    }
}";
            var verifier = CompileAndVerify(src, expectedOutput: @"
1
2
123");
            verifier.VerifyIL("C..ctor(int, int)", @"
{
  // Code size       29 (0x1d)
  .maxstack  2
  IL_0000:  ldarg.0
  IL_0001:  ldarg.1
  IL_0002:  stfld      ""int C.<X>k__BackingField""
  IL_0007:  ldarg.0
  IL_0008:  ldarg.2
  IL_0009:  stfld      ""int C.<Y>k__BackingField""
  IL_000e:  ldarg.0
  IL_000f:  ldc.i4.s   123
  IL_0011:  stfld      ""int C.Z""
  IL_0016:  ldarg.0
  IL_0017:  call       ""object..ctor()""
  IL_001c:  ret
}
");
        }

        [Fact]
        public void RecordProperties_02()
        {
            var src = @"
using System;
record C(int X, int Y)
{
    public C(int a, int b)
    {
    }

    public static void Main()
    {
        var c = new C(1, 2);
        Console.WriteLine(c.X);
        Console.WriteLine(c.Y);
    }
}";
            var comp = CreateCompilation(src);
            comp.VerifyDiagnostics(
                // (3,9): error CS8851: There cannot be a primary constructor and a member constructor with the same parameter types.
                // record C(int X, int Y)
                Diagnostic(ErrorCode.ERR_DuplicateRecordConstructor, "(int X, int Y)").WithLocation(3, 9)
            );
        }

        [Fact]
        public void RecordProperties_03()
        {
            var src = @"
using System;
record C(int X, int Y)
{
    public int X { get; }

    public static void Main()
    {
        var c = new C(1, 2);
        Console.WriteLine(c.X);
        Console.WriteLine(c.Y);
    }
}";
            CompileAndVerify(src, expectedOutput: @"
0
2");
        }

        [Fact]
        public void RecordProperties_04()
        {
            var src = @"
using System;
record C(int X, int Y)
{
    public int X { get; } = 3;

    public static void Main()
    {
        var c = new C(1, 2);
        Console.WriteLine(c.X);
        Console.WriteLine(c.Y);
    }
}";
            CompileAndVerify(src, expectedOutput: @"
3
2");
        }

        [Fact]
        public void RecordProperties_05()
        {
            var src = @"
record C(int X, int X)
{
}";
            var comp = CreateCompilation(src);
            comp.VerifyDiagnostics(
                // (2,21): error CS0100: The parameter name 'X' is a duplicate
                // record C(int X, int X)
                Diagnostic(ErrorCode.ERR_DuplicateParamName, "X").WithArguments("X").WithLocation(2, 21),
                // (2,21): error CS0102: The type 'C' already contains a definition for 'X'
                // record C(int X, int X)
                Diagnostic(ErrorCode.ERR_DuplicateNameInClass, "X").WithArguments("C", "X").WithLocation(2, 21)
            );
        }

        [Fact]
        public void RecordProperties_06()
        {
            var src = @"
record C(int X, int Y)
{
    public void get_X() { }
    public void set_X() { }
    int get_Y(int value) => value;
    int set_Y(int value) => value;
}";
            var comp = CreateCompilation(src);
            comp.VerifyDiagnostics(
                // (2,14): error CS0082: Type 'C' already reserves a member called 'get_X' with the same parameter types
                // record C(int X, int Y)
                Diagnostic(ErrorCode.ERR_MemberReserved, "X").WithArguments("get_X", "C").WithLocation(2, 14),
                // (2,21): error CS0082: Type 'C' already reserves a member called 'set_Y' with the same parameter types
                // record C(int X, int Y)
                Diagnostic(ErrorCode.ERR_MemberReserved, "Y").WithArguments("set_Y", "C").WithLocation(2, 21));

            var actualMembers = comp.GetMember<NamedTypeSymbol>("C").GetMembers().ToTestDisplayStrings();
            var expectedMembers = new[]
            {
                "C C.Clone()",
                "System.Type C.EqualityContract.get",
                "System.Type C.EqualityContract { get; }",
                "C..ctor(System.Int32 X, System.Int32 Y)",
                "System.Int32 C.<X>k__BackingField",
                "System.Int32 C.X.get",
                "void modreq(System.Runtime.CompilerServices.IsExternalInit) C.X.init",
                "System.Int32 C.X { get; init; }",
                "System.Int32 C.<Y>k__BackingField",
                "System.Int32 C.Y.get",
                "void modreq(System.Runtime.CompilerServices.IsExternalInit) C.Y.init",
                "System.Int32 C.Y { get; init; }",
                "void C.get_X()",
                "void C.set_X()",
                "System.Int32 C.get_Y(System.Int32 value)",
                "System.Int32 C.set_Y(System.Int32 value)",
                "System.Int32 C.GetHashCode()",
                "System.Boolean C.Equals(System.Object? )",
                "System.Boolean C.Equals(C? )",
                "C..ctor(C )",
            };
            AssertEx.Equal(expectedMembers, actualMembers);
        }

        [Fact]
        public void RecordProperties_07()
        {
            var comp = CreateCompilation(@"
record C1(object P, object get_P);
record C2(object get_P, object P);");
            comp.VerifyDiagnostics(
                // (2,18): error CS0102: The type 'C1' already contains a definition for 'get_P'
                // record C1(object P, object get_P);
                Diagnostic(ErrorCode.ERR_DuplicateNameInClass, "P").WithArguments("C1", "get_P").WithLocation(2, 18),
                // (3,32): error CS0102: The type 'C2' already contains a definition for 'get_P'
                // record C2(object get_P, object P);
                Diagnostic(ErrorCode.ERR_DuplicateNameInClass, "P").WithArguments("C2", "get_P").WithLocation(3, 32)
            );
        }

        [Fact]
        public void RecordProperties_08()
        {
            var comp = CreateCompilation(@"
record C1(object O1)
{
    public object O1 { get; } = O1;
    public object O2 { get; } = O1;
}");
            // PROTOTYPE: primary ctor parameters not currently in scope
            comp.VerifyDiagnostics(
                // (4,33): error CS0236: A field initializer cannot reference the non-static field, method, or property 'C1.O1'
                //     public object O1 { get; } = O1;
                Diagnostic(ErrorCode.ERR_FieldInitRefNonstatic, "O1").WithArguments("C1.O1").WithLocation(4, 33),
                // (5,33): error CS0236: A field initializer cannot reference the non-static field, method, or property 'C1.O1'
                //     public object O2 { get; } = O1;
                Diagnostic(ErrorCode.ERR_FieldInitRefNonstatic, "O1").WithArguments("C1.O1").WithLocation(5, 33)
            );
        }

        [Fact]
        public void RecordProperties_09()
        {
            var src =
@"record C(object P1, object P2, object P3, object P4)
{
    class P1 { }
    object P2 = 2;
    int P3(object o) => 3;
    int P4<T>(T t) => 4;
}";
            var comp = CreateCompilation(src);
            comp.VerifyDiagnostics(
                // (1,17): error CS0102: The type 'C' already contains a definition for 'P1'
                // record C(object P1, object P2, object P3, object P4)
                Diagnostic(ErrorCode.ERR_DuplicateNameInClass, "P1").WithArguments("C", "P1").WithLocation(1, 17),
                // (1,28): error CS0102: The type 'C' already contains a definition for 'P2'
                // record C(object P1, object P2, object P3, object P4)
                Diagnostic(ErrorCode.ERR_DuplicateNameInClass, "P2").WithArguments("C", "P2").WithLocation(1, 28),
                // (1,39): error CS0102: The type 'C' already contains a definition for 'P3'
                // record C(object P1, object P2, object P3, object P4)
                Diagnostic(ErrorCode.ERR_DuplicateNameInClass, "P3").WithArguments("C", "P3").WithLocation(1, 39),
                // (1,50): error CS0102: The type 'C' already contains a definition for 'P4'
                // record C(object P1, object P2, object P3, object P4)
                Diagnostic(ErrorCode.ERR_DuplicateNameInClass, "P4").WithArguments("C", "P4").WithLocation(1, 50));
        }

        [Fact]
        public void RecordProperties_10()
        {
            var src =
@"record C(object P)
{
    const int P = 4;
}";
            var comp = CreateCompilation(src);
            comp.VerifyDiagnostics(
                // (1,1): warning CS1717: Assignment made to same variable; did you mean to assign something else?
                // record C(object P)
                Diagnostic(ErrorCode.WRN_AssignmentToSelf, @"record C(object P)
{
    const int P = 4;
}").WithLocation(1, 1),
                // (1,17): error CS0102: The type 'C' already contains a definition for 'P'
                // record C(object P)
                Diagnostic(ErrorCode.ERR_DuplicateNameInClass, "P").WithArguments("C", "P").WithLocation(1, 17));
        }

        [Fact]
        public void EmptyRecord()
        {
            var src = @"
record C(); ";

            var comp = CreateCompilation(src);
            comp.VerifyEmitDiagnostics(
                // (2,9): error CS8850: A positional record must have both a 'data' modifier and non-empty parameter list
                // record C(); 
                Diagnostic(ErrorCode.ERR_BadRecordDeclaration, "()").WithLocation(2, 9)
            );
        }

        [Fact(Skip = "record struct")]
        public void StructRecord1()
        {
            var src = @"
data struct Point(int X, int Y);";

            var verifier = CompileAndVerify(src);
            verifier.VerifyIL("Point.Equals(object)", @"
{
  // Code size       26 (0x1a)
  .maxstack  2
  .locals init (Point V_0)
  IL_0000:  ldarg.1
  IL_0001:  isinst     ""Point""
  IL_0006:  brtrue.s   IL_000a
  IL_0008:  ldc.i4.0
  IL_0009:  ret
  IL_000a:  ldarg.0
  IL_000b:  ldarg.1
  IL_000c:  unbox.any  ""Point""
  IL_0011:  stloc.0
  IL_0012:  ldloca.s   V_0
  IL_0014:  call       ""bool Point.Equals(in Point)""
  IL_0019:  ret
}");
            verifier.VerifyIL("Point.Equals(in Point)", @"
{
  // Code size       49 (0x31)
  .maxstack  3
  IL_0000:  call       ""System.Collections.Generic.EqualityComparer<int> System.Collections.Generic.EqualityComparer<int>.Default.get""
  IL_0005:  ldarg.0
  IL_0006:  ldfld      ""int Point.<X>k__BackingField""
  IL_000b:  ldarg.1
  IL_000c:  ldfld      ""int Point.<X>k__BackingField""
  IL_0011:  callvirt   ""bool System.Collections.Generic.EqualityComparer<int>.Equals(int, int)""
  IL_0016:  brfalse.s  IL_002f
  IL_0018:  call       ""System.Collections.Generic.EqualityComparer<int> System.Collections.Generic.EqualityComparer<int>.Default.get""
  IL_001d:  ldarg.0
  IL_001e:  ldfld      ""int Point.<Y>k__BackingField""
  IL_0023:  ldarg.1
  IL_0024:  ldfld      ""int Point.<Y>k__BackingField""
  IL_0029:  callvirt   ""bool System.Collections.Generic.EqualityComparer<int>.Equals(int, int)""
  IL_002e:  ret
  IL_002f:  ldc.i4.0
  IL_0030:  ret
}");
        }

        [Fact(Skip = "record struct")]
        public void StructRecord2()
        {
            var src = @"
using System;
data struct S(int X, int Y)
{
    public static void Main()
    {
        var s1 = new S(0, 1);
        var s2 = new S(0, 1);
        Console.WriteLine(s1.X);
        Console.WriteLine(s1.Y);
        Console.WriteLine(s1.Equals(s2));
        Console.WriteLine(s1.Equals(new S(1, 0)));
    }
}";
            var verifier = CompileAndVerify(src, expectedOutput: @"0
1
True
False");
        }

        [Fact(Skip = "record struct")]
        public void StructRecord3()
        {
            var src = @"
using System;
data struct S(int X, int Y)
{
    public bool Equals(S s) => false;
    public static void Main()
    {
        var s1 = new S(0, 1);
        Console.WriteLine(s1.Equals(s1));
        Console.WriteLine(s1.Equals(in s1));
    }
}";
            var verifier = CompileAndVerify(src, expectedOutput: @"False
True");
            verifier.VerifyIL("S.Main", @"
{
  // Code size       37 (0x25)
  .maxstack  3
  .locals init (S V_0) //s1
  IL_0000:  ldloca.s   V_0
  IL_0002:  ldc.i4.0
  IL_0003:  ldc.i4.1
  IL_0004:  call       ""S..ctor(int, int)""
  IL_0009:  ldloca.s   V_0
  IL_000b:  ldloc.0
  IL_000c:  call       ""bool S.Equals(S)""
  IL_0011:  call       ""void System.Console.WriteLine(bool)""
  IL_0016:  ldloca.s   V_0
  IL_0018:  ldloca.s   V_0
  IL_001a:  call       ""bool S.Equals(in S)""
  IL_001f:  call       ""void System.Console.WriteLine(bool)""
  IL_0024:  ret
}");
        }

        [Fact(Skip = "record struct")]
        public void StructRecord4()
        {
            var src = @"
using System;
data struct S(int X, int Y)
{
    public override bool Equals(object o)
    {
        Console.WriteLine(""obj"");
        return true;
    }
    public bool Equals(in S s)
    {
        Console.WriteLine(""s"");
        return true;
    }
    public static void Main()
    {
        var s1 = new S(0, 1);
        s1.Equals((object)s1);
        s1.Equals(s1);
    }
}";
            var verifier = CompileAndVerify(src, expectedOutput: @"obj
s");
        }

        [Fact(Skip = "record struct")]
        public void StructRecord5()
        {
            var src = @"
using System;
data struct S(int X, int Y)
{
    public bool Equals(in S s)
    {
        Console.WriteLine(""s"");
        return true;
    }
    public static void Main()
    {
        var s1 = new S(0, 1);
        s1.Equals((object)s1);
        s1.Equals(s1);
    }
}";
            var verifier = CompileAndVerify(src, expectedOutput: @"s
s");
        }

        [Fact(Skip = "record struct")]
        public void StructRecordDefaultCtor()
        {
            const string src = @"
public data struct S(int X);";
            const string src2 = @"
class C
{
    public S M() => new S();
}";
            var comp = CreateCompilation(src + src2);
            comp.VerifyDiagnostics();

            comp = CreateCompilation(src);
            var comp2 = CreateCompilation(src2, references: new[] { comp.EmitToImageReference() });
            comp2.VerifyDiagnostics();
        }

        [Fact]
        public void WithExpr1()
        {
            var src = @"
record C(int X)
{
    public static void Main()
    {
        var c = new C(0);
        _ = Main() with { };
        _ = default with { };
        _ = null with { };
    }
}";
            var comp = CreateCompilation(src);
            comp.VerifyDiagnostics(
                // (7,13): error CS8802: The receiver of a `with` expression must have a valid non-void type.
                //         _ = Main() with { };
                Diagnostic(ErrorCode.ERR_InvalidWithReceiverType, "Main()").WithLocation(7, 13),
                // (8,13): error CS8716: There is no target type for the default literal.
                //         _ = default with { };
                Diagnostic(ErrorCode.ERR_DefaultLiteralNoTargetType, "default").WithLocation(8, 13),
                // (9,13): error CS8802: The receiver of a `with` expression must have a valid non-void type.
                //         _ = null with { };
                Diagnostic(ErrorCode.ERR_InvalidWithReceiverType, "null").WithLocation(9, 13)
            );
        }

        [Fact]
        public void WithExpr2()
        {
            var src = @"
using System;
record C(int X)
{
    public static void Main()
    {
        var c1 = new C(1);
        c1 = c1 with { };
        var c2 = c1 with { X = 11 };
        Console.WriteLine(c1.X);
        Console.WriteLine(c2.X);
    }
}";
            var verifier = CompileAndVerify(src, expectedOutput: @"1
11");
        }

        [Fact]
        public void WithExpr3()
        {
            var src = @"
record C(int X)
{
    public static void Main()
    {
        var c = new C(0);
        c = c with { };
    }

    public C Clone() => null;
}";
            var comp = CreateCompilation(src);
            comp.VerifyDiagnostics();
        }

        [Fact]
        public void WithExpr4()
        {
            var src = @"
class B
{
    public B Clone() => null;
}
record C(int X) : B
{
    public static void Main()
    {
        var c = new C(0);
        c = c with { };
    }

    public new C Clone() => null;
}";
            var comp = CreateCompilation(src);
            comp.VerifyDiagnostics();
        }

        [Fact]
        public void WithExpr6()
        {
            var src = @"
class B
{
    public int X { get; init; }
    public B Clone() => null;
}
class C : B
{
    public static void Main()
    {
        var c = new C();
        c = c with { };
    }
}";
            var comp = CreateCompilation(src);
            comp.VerifyDiagnostics(
                // (12,13): error CS0266: Cannot implicitly convert type 'B' to 'C'. An explicit conversion exists (are you missing a cast?)
                //         c = c with { };
                Diagnostic(ErrorCode.ERR_NoImplicitConvCast, "c with { }").WithArguments("B", "C").WithLocation(12, 13)
            );
        }

        [Fact]
        public void WithExpr7()
        {
            var src = @"
class B
{
    public int X { get; }
    public virtual B Clone() => null;
}
class C : B
{
    public new int X { get; init; }
    public static void Main()
    {
        var c = new C();
        B b = c;
        b = b with { X = 0 };
        var b2 = c with { X = 0 };
    }
    public override B Clone() => null;
}";
            var comp = CreateCompilation(src);
            comp.VerifyDiagnostics(
                // (14,22): error CS0200: Property or indexer 'B.X' cannot be assigned to -- it is read only
                //         b = b with { X = 0 };
                Diagnostic(ErrorCode.ERR_AssgReadonlyProp, "X").WithArguments("B.X").WithLocation(14, 22),
                // (15,27): error CS0200: Property or indexer 'B.X' cannot be assigned to -- it is read only
                //         var b2 = c with { X = 0 };
                Diagnostic(ErrorCode.ERR_AssgReadonlyProp, "X").WithArguments("B.X").WithLocation(15, 27)
            );
        }

        [Fact]
        public void WithExpr8()
        {
            var src = @"
class B
{
    public int X { get; }
    public virtual B Clone() => null;
}
record C(int X) : B
{
    public string Y { get; }
    public static void Main()
    {
        var c = new C(0);
        B b = c;
        b = b with { };
        b = c with { };
    }
    public override B Clone() => null;
}";
            var comp = CreateCompilation(src);
            comp.VerifyDiagnostics();
        }

        [Fact]
        public void WithExpr9()
        {
            var src = @"
record C(int X)
{
    public string Clone() => null;
    public static void Main()
    {
        var c = new C(0);
        c = c with { };
    }
}";
            var comp = CreateCompilation(src);
            comp.VerifyDiagnostics(
                // (8,13): error CS8804: The type of the 'with' expression receiver, 'C', does not derive from the return type of the 'Clone' method, 'string'.
                //         c = c with { };
                Diagnostic(ErrorCode.ERR_ContainingTypeMustDeriveFromWithReturnType, "c").WithArguments("C", "string").WithLocation(8, 13)
            );
        }

        [Fact]
        public void WithExpr11()
        {
            var src = @"
record C(int X)
{
    public C Clone() => null;
    public static void Main()
    {
        var c = new C(0);
        c = c with { X = """"};
    }
}";
            var comp = CreateCompilation(src);
            comp.VerifyDiagnostics(
                // (8,26): error CS0029: Cannot implicitly convert type 'string' to 'int'
                //         c = c with { X = ""};
                Diagnostic(ErrorCode.ERR_NoImplicitConv, @"""""").WithArguments("string", "int").WithLocation(8, 26)
            );
        }

        [Fact]
        public void WithExpr12()
        {
            var src = @"
using System;
record C(int X)
{
    public C Clone() => new C(this.X);
    public static void Main()
    {
        var c = new C(0);
        Console.WriteLine(c.X);
        c = c with { X = 5 };
        Console.WriteLine(c.X);
    }
}";
            var verifier = CompileAndVerify(src, expectedOutput: @"0
5");
            verifier.VerifyIL("C.Main", @"
{
  // Code size       40 (0x28)
  .maxstack  3
  IL_0000:  ldc.i4.0
  IL_0001:  newobj     ""C..ctor(int)""
  IL_0006:  dup
  IL_0007:  callvirt   ""int C.X.get""
  IL_000c:  call       ""void System.Console.WriteLine(int)""
  IL_0011:  callvirt   ""C C.Clone()""
  IL_0016:  dup
  IL_0017:  ldc.i4.5
  IL_0018:  callvirt   ""void C.X.init""
  IL_001d:  callvirt   ""int C.X.get""
  IL_0022:  call       ""void System.Console.WriteLine(int)""
  IL_0027:  ret
}");
        }

        [Fact]
        public void WithExpr13()
        {
            var src = @"
using System;
record C(int X, int Y)
{
    public C Clone() => new C(X, Y);
    public override string ToString() => X + "" "" + Y;
    public static void Main()
    {
        var c = new C(0, 1);
        Console.WriteLine(c);
        c = c with { X = 5 };
        Console.WriteLine(c);
    }
}";
            var verifier = CompileAndVerify(src, expectedOutput: @"0 1
5 1");
            verifier.VerifyIL("C.Main", @"
{
  // Code size       31 (0x1f)
  .maxstack  3
  IL_0000:  ldc.i4.0
  IL_0001:  ldc.i4.1
  IL_0002:  newobj     ""C..ctor(int, int)""
  IL_0007:  dup
  IL_0008:  call       ""void System.Console.WriteLine(object)""
  IL_000d:  callvirt   ""C C.Clone()""
  IL_0012:  dup
  IL_0013:  ldc.i4.5
  IL_0014:  callvirt   ""void C.X.init""
  IL_0019:  call       ""void System.Console.WriteLine(object)""
  IL_001e:  ret
}");
        }

        [Fact]
        public void WithExpr14()
        {
            var src = @"
using System;
record C(int X, int Y)
{
    public C Clone() => new C(this.X, this.Y);
    public override string ToString() => X + "" "" + Y;
    public static void Main()
    {
        var c = new C(0, 1);
        Console.WriteLine(c);
        c = c with { X = 5 };
        Console.WriteLine(c);
        c = c with { Y = 2 };
        Console.WriteLine(c);
    }
}";
            var verifier = CompileAndVerify(src, expectedOutput: @"0 1
5 1
5 2");
            verifier.VerifyIL("C.Main", @"
{
  // Code size       49 (0x31)
  .maxstack  3
  IL_0000:  ldc.i4.0
  IL_0001:  ldc.i4.1
  IL_0002:  newobj     ""C..ctor(int, int)""
  IL_0007:  dup
  IL_0008:  call       ""void System.Console.WriteLine(object)""
  IL_000d:  callvirt   ""C C.Clone()""
  IL_0012:  dup
  IL_0013:  ldc.i4.5
  IL_0014:  callvirt   ""void C.X.init""
  IL_0019:  dup
  IL_001a:  call       ""void System.Console.WriteLine(object)""
  IL_001f:  callvirt   ""C C.Clone()""
  IL_0024:  dup
  IL_0025:  ldc.i4.2
  IL_0026:  callvirt   ""void C.Y.init""
  IL_002b:  call       ""void System.Console.WriteLine(object)""
  IL_0030:  ret
}");
        }

        [Fact]
        public void WithExpr15()
        {
            var src = @"
record C(int X, int Y)
{
    public C Clone() => null;
    public static void Main()
    {
        var c = new C(0, 0);
        c = c with { = 5 };
    }
}";
            var comp = CreateCompilation(src);
            comp.VerifyDiagnostics(
                // (8,22): error CS1525: Invalid expression term '='
                //         c = c with { = 5 };
                Diagnostic(ErrorCode.ERR_InvalidExprTerm, "=").WithArguments("=").WithLocation(8, 22)
            );
        }

        [Fact]
        public void WithExpr16()
        {
            var src = @"
record C(int X, int Y)
{
    public C Clone() => null;
    public static void Main()
    {
        var c = new C(0, 0);
        c = c with { X = };
    }
}";
            var comp = CreateCompilation(src);
            comp.VerifyDiagnostics(
                // (8,26): error CS1525: Invalid expression term '}'
                //         c = c with { X = };
                Diagnostic(ErrorCode.ERR_InvalidExprTerm, "}").WithArguments("}").WithLocation(8, 26)
            );
        }

        [Fact]
        public void WithExpr17()
        {
            var src = @"
class B
{
    public int X { get; }
    private B Clone() => null;
}
record C(int X) : B
{
    public static void Main()
    {
        var b = new B();
        b = b with { };
    }
}";
            var comp = CreateCompilation(src);
            comp.VerifyDiagnostics(
                // (12,13): error CS8803: The 'with' expression requires the receiver type 'B' to have a single accessible non-inherited instance method named "Clone".
                //         b = b with { };
                Diagnostic(ErrorCode.ERR_NoSingleCloneMethod, "b").WithArguments("B").WithLocation(12, 13)
            );
        }

        [Fact]
        public void WithExpr18()
        {
            var src = @"
class B
{
    public int X { get; }
    protected B Clone() => null;
}
record C(int X) : B
{
    public static void Main()
    {
        var b = new B();
        b = b with { };
    }
}";
            var comp = CreateCompilation(src);
            comp.VerifyDiagnostics(
                // (12,13): error CS8803: The receiver type 'B' does not have an accessible parameterless instance method named "Clone".
                //         b = b with { };
                Diagnostic(ErrorCode.ERR_NoSingleCloneMethod, "b").WithArguments("B").WithLocation(12, 13)
            );
        }

        [Fact]
        public void WithExpr19()
        {
            var src = @"
class B
{
    public int X { get; }
    protected B Clone() => null;
}
record C(int X)
{
    public static void Main()
    {
        var b = new B();
        b = b with { };
    }
}";
            var comp = CreateCompilation(src);
            comp.VerifyDiagnostics(
                // (12,13): error CS8803: The 'with' expression requires the receiver type 'B' to have a single accessible non-inherited instance method named "Clone".
                //         b = b with { };
                Diagnostic(ErrorCode.ERR_NoSingleCloneMethod, "b").WithArguments("B").WithLocation(12, 13)
            );
        }

        [Fact]
        public void WithExpr20()
        {
            var src = @"
using System;
class C
{
    public event Action X;
    public C Clone() => null;
    public static void Main()
    {
        var c = new C();
        c = c with { X = null };
    }
}
";
            var comp = CreateCompilation(src);
            comp.VerifyDiagnostics(
                // (5,25): warning CS0067: The event 'C.X' is never used
                //     public event Action X;
                Diagnostic(ErrorCode.WRN_UnreferencedEvent, "X").WithArguments("C.X").WithLocation(5, 25)
            );
        }

        [Fact]
        public void WithExpr21()
        {
            var src = @"
class B
{
    public class X { }
    public B Clone() => null;
}
record C(int X)
{
    public static void Main()
    {
        var b = new B();
        b = b with { X = 0 };
    }
}";
            var comp = CreateCompilation(src);
            comp.VerifyDiagnostics(
                // (12,22): error CS0572: 'X': cannot reference a type through an expression; try 'B.X' instead
                //         b = b with { X = 0 };
                Diagnostic(ErrorCode.ERR_BadTypeReference, "X").WithArguments("X", "B.X").WithLocation(12, 22),
                // (12,22): error CS1913: Member 'X' cannot be initialized. It is not a field or property.
                //         b = b with { X = 0 };
                Diagnostic(ErrorCode.ERR_MemberCannotBeInitialized, "X").WithArguments("X").WithLocation(12, 22)
            );
        }

        [Fact]
        public void WithExpr22()
        {
            var src = @"
class B
{
    public int X = 0;
    public B Clone() => null;
}
record C(int X)
{
    public static void Main()
    {
        var b = new B();
        b = b with { };
    }
}";
            var comp = CreateCompilation(src);
            comp.VerifyDiagnostics();
        }

        [Fact]
        public void WithExpr23()
        {
            var src = @"
class B
{
    public int X = 0;
    public B Clone() => null;
}
record C(int X)
{
    public static void Main()
    {
        var b = new B();
        b = b with { Y = 2 };
    }
}";
            var comp = CreateCompilation(src);
            comp.VerifyDiagnostics(
                // (12,22): error CS0117: 'B' does not contain a definition for 'Y'
                //         b = b with { Y = 2 };
                Diagnostic(ErrorCode.ERR_NoSuchMember, "Y").WithArguments("B", "Y").WithLocation(12, 22)
            );
        }

        [Fact]
        public void WithExprNestedErrors()
        {
            var src = @"
class C
{
    public int X { get; init; }
    public static void Main()
    {
        var c = new C();
        c = c with { X = """"-3 };
    }
}
";
            var comp = CreateCompilation(src);
            comp.VerifyDiagnostics(
                // (8,13): error CS8808: The receiver type 'C' does not have an accessible parameterless instance method named "Clone".
                //         c = c with { X = ""-3 };
                Diagnostic(ErrorCode.ERR_NoSingleCloneMethod, "c").WithArguments("C").WithLocation(8, 13),
                // (8,26): error CS0019: Operator '-' cannot be applied to operands of type 'string' and 'int'
                //         c = c with { X = ""-3 };
                Diagnostic(ErrorCode.ERR_BadBinaryOps, @"""""-3").WithArguments("-", "string", "int").WithLocation(8, 26)
            );
        }

        [Fact]
        public void WithExprNoExpressionToPropertyTypeConversion()
        {
            var src = @"
record C(int X)
{
    public C Clone() => null;
    public static void Main()
    {
        var c = new C(0);
        c = c with { X = """" };
    }
}
";
            var comp = CreateCompilation(src);
            comp.VerifyDiagnostics(
                // (8,26): error CS0029: Cannot implicitly convert type 'string' to 'int'
                //         c = c with { X = "" };
                Diagnostic(ErrorCode.ERR_NoImplicitConv, @"""""").WithArguments("string", "int").WithLocation(8, 26)
            );
        }

        [Fact]
        public void WithExprPropertyInaccessibleSet()
        {
            var src = @"
class C
{
    public int X { get; private set; }
    public C Clone() => null;
}
class D
{
    public static void Main()
    {
        var c = new C();
        c = c with { X = 0 };
    }
}";
            var comp = CreateCompilation(src);
            comp.VerifyDiagnostics(
                // (12,22): error CS0272: The property or indexer 'C.X' cannot be used in this context because the set accessor is inaccessible
                //         c = c with { X = 0 };
                Diagnostic(ErrorCode.ERR_InaccessibleSetter, "X").WithArguments("C.X").WithLocation(12, 22)
            );
        }

        [Fact]
        public void WithExprSideEffects1()
        {
            var src = @"
using System;
record C(int X, int Y, int Z)
{
    public C Clone() => new C(X, Y, Z);
    public static void Main()
    {
        var c = new C(0, 1, 2);
        c = c with { Y = W(""Y""), X = W(""X"") };
    }

    public static int W(string s)
    {
        Console.WriteLine(s);
        return 0;
    }
}
";
            var verifier = CompileAndVerify(src, expectedOutput: @"
Y
X");
            verifier.VerifyIL("C.Main", @"
{
  // Code size       47 (0x2f)
  .maxstack  3
  IL_0000:  ldc.i4.0
  IL_0001:  ldc.i4.1
  IL_0002:  ldc.i4.2
  IL_0003:  newobj     ""C..ctor(int, int, int)""
  IL_0008:  callvirt   ""C C.Clone()""
  IL_000d:  dup
  IL_000e:  ldstr      ""Y""
  IL_0013:  call       ""int C.W(string)""
  IL_0018:  callvirt   ""void C.Y.init""
  IL_001d:  dup
  IL_001e:  ldstr      ""X""
  IL_0023:  call       ""int C.W(string)""
  IL_0028:  callvirt   ""void C.X.init""
  IL_002d:  pop
  IL_002e:  ret
}");
        }

        [Fact]
        public void WithExprConversions1()
        {
            var src = @"
using System;
record C(long X)
{
    public C Clone() => new C(X);
    public static void Main()
    {
        var c = new C(0);
        Console.WriteLine((c with { X = 11 }).X);
    }
}";
            var verifier = CompileAndVerify(src, expectedOutput: "11");
            verifier.VerifyIL("C.Main", @"
{
  // Code size       32 (0x20)
  .maxstack  3
  IL_0000:  ldc.i4.0
  IL_0001:  conv.i8
  IL_0002:  newobj     ""C..ctor(long)""
  IL_0007:  callvirt   ""C C.Clone()""
  IL_000c:  dup
  IL_000d:  ldc.i4.s   11
  IL_000f:  conv.i8
  IL_0010:  callvirt   ""void C.X.init""
  IL_0015:  callvirt   ""long C.X.get""
  IL_001a:  call       ""void System.Console.WriteLine(long)""
  IL_001f:  ret
}");
        }

        [Fact]
        public void WithExprConversions2()
        {
            var src = @"
using System;
struct S
{
    private int _i;
    public S(int i)
    {
        _i = i;
    }
    public static implicit operator long(S s)
    {
        Console.WriteLine(""conversion"");
        return s._i;
    }
}
record C(long X)
{
    public C Clone() => new C(X);
    public static void Main()
    {
        var c = new C(0);
        var s = new S(11);
        Console.WriteLine((c with { X = s }).X);
    }
}";
            var verifier = CompileAndVerify(src, expectedOutput: @"
conversion
11");
            verifier.VerifyIL("C.Main", @"
{
  // Code size       44 (0x2c)
  .maxstack  3
  .locals init (S V_0) //s
  IL_0000:  ldc.i4.0
  IL_0001:  conv.i8
  IL_0002:  newobj     ""C..ctor(long)""
  IL_0007:  ldloca.s   V_0
  IL_0009:  ldc.i4.s   11
  IL_000b:  call       ""S..ctor(int)""
  IL_0010:  callvirt   ""C C.Clone()""
  IL_0015:  dup
  IL_0016:  ldloc.0
  IL_0017:  call       ""long S.op_Implicit(S)""
  IL_001c:  callvirt   ""void C.X.init""
  IL_0021:  callvirt   ""long C.X.get""
  IL_0026:  call       ""void System.Console.WriteLine(long)""
  IL_002b:  ret
}");
        }

        [Fact]
        public void WithExprConversions3()
        {
            var src = @"
using System;
struct S
{
    private int _i;
    public S(int i)
    {
        _i = i;
    }
    public static explicit operator int(S s)
    {
        Console.WriteLine(""conversion"");
        return s._i;
    }
}
record C(long X)
{
    public C Clone() => new C(X);
    public static void Main()
    {
        var c = new C(0);
        var s = new S(11);
        Console.WriteLine((c with { X = (int)s }).X);
    }
}";
            var verifier = CompileAndVerify(src, expectedOutput: @"
conversion
11");
        }

        [Fact]
        public void WithExprConversions4()
        {
            var src = @"
using System;
struct S
{
    private int _i;
    public S(int i)
    {
        _i = i;
    }
    public static explicit operator long(S s) => s._i;
}
record C(long X)
{
    public C Clone() => new C(X);
    public static void Main()
    {
        var c = new C(0);
        var s = new S(11);
        Console.WriteLine((c with { X = s }).X);
    }
}";
            var comp = CreateCompilation(src);
            comp.VerifyDiagnostics(
                // (19,41): error CS0266: Cannot implicitly convert type 'S' to 'long'. An explicit conversion exists (are you missing a cast?)
                //         Console.WriteLine((c with { X = s }).X);
                Diagnostic(ErrorCode.ERR_NoImplicitConvCast, "s").WithArguments("S", "long").WithLocation(19, 41)
            );
        }

        [Fact]
        public void WithExprConversions5()
        {
            var src = @"
using System;
record C(object X)
{
    public C Clone() => new C(X);
    public static void Main()
    {
        var c = new C(0);
        Console.WriteLine((c with { X = ""abc"" }).X);
    }
}";
            var verifier = CompileAndVerify(src, expectedOutput: "abc");
        }

        [Fact]
        public void WithExprConversions6()
        {
            var src = @"
using System;
struct S
{
    private int _i;
    public S(int i)
    {
        _i = i;
    }
    public static implicit operator int(S s)
    {
        Console.WriteLine(""conversion"");
        return s._i;
    }
}
class C
{
    private readonly long _x;
    public long X { get => _x; init { Console.WriteLine(""set""); _x = value; } }
    public C Clone() => new C();
    public static void Main()
    {
        var c = new C();
        var s = new S(11);
        Console.WriteLine((c with { X = s }).X);
    }
}";
            var verifier = CompileAndVerify(src, expectedOutput: @"
conversion
set
11");
            verifier.VerifyIL("C.Main", @"
{
  // Code size       43 (0x2b)
  .maxstack  3
  .locals init (S V_0) //s
  IL_0000:  newobj     ""C..ctor()""
  IL_0005:  ldloca.s   V_0
  IL_0007:  ldc.i4.s   11
  IL_0009:  call       ""S..ctor(int)""
  IL_000e:  callvirt   ""C C.Clone()""
  IL_0013:  dup
  IL_0014:  ldloc.0
  IL_0015:  call       ""int S.op_Implicit(S)""
  IL_001a:  conv.i8
  IL_001b:  callvirt   ""void C.X.init""
  IL_0020:  callvirt   ""long C.X.get""
  IL_0025:  call       ""void System.Console.WriteLine(long)""
  IL_002a:  ret
}");
        }

        [Fact]
        public void WithExprStaticProperty()
        {
            var src = @"
class C
{
    public static int X { get; }
    public C Clone() => null;
    public static void Main()
    {
        var c = new C();
        c = c with { };
        c = c with { X = 11 };
    }
}";
            var comp = CreateCompilation(src);
            comp.VerifyDiagnostics(
                // (10,22): error CS0176: Member 'C.X' cannot be accessed with an instance reference; qualify it with a type name instead
                //         c = c with { X = 11 };
                Diagnostic(ErrorCode.ERR_ObjectProhibited, "X").WithArguments("C.X").WithLocation(10, 22)
            );
        }

        [Fact]
        public void WithExprMethodAsArgument()
        {
            var src = @"
class C
{
    public int X() => 0;
    public C Clone() => null;
    public static void Main()
    {
        var c = new C();
        c = c with { };
        c = c with { X = 11 };
    }
}";
            var comp = CreateCompilation(src);
            comp.VerifyDiagnostics(
                // (10,22): error CS1913: Member 'X' cannot be initialized. It is not a field or property.
                //         c = c with { X = 11 };
                Diagnostic(ErrorCode.ERR_MemberCannotBeInitialized, "X").WithArguments("X").WithLocation(10, 22)
            );
        }

        [Fact]
        public void WithExprStaticWithMethod()
        {
            var src = @"
class C
{
    public int X = 0;
    public static C Clone() => null;
    public static void Main()
    {
        var c = new C();
        c = c with { };
        c = c with { X = 11 };
    }
}";
            var comp = CreateCompilation(src);
            comp.VerifyDiagnostics(
                // (9,13): error CS8808: The receiver type 'C' does not have an accessible parameterless instance method named "Clone".
                //         c = c with { };
                Diagnostic(ErrorCode.ERR_NoSingleCloneMethod, "c").WithArguments("C").WithLocation(9, 13),
                // (10,13): error CS8808: The receiver type 'C' does not have an accessible parameterless instance method named "Clone".
                //         c = c with { X = 11 };
                Diagnostic(ErrorCode.ERR_NoSingleCloneMethod, "c").WithArguments("C").WithLocation(10, 13)
            );
        }

        [Fact]
        public void WithExprStaticWithMethod2()
        {
            var src = @"
class B
{
    public B Clone() => null;
}
class C : B
{
    public int X = 0;
    public static new C Clone() => null; // static
    public static void Main()
    {
        var c = new C();
        c = c with { };
        c = c with { X = 11 };
    }
}";
            var comp = CreateCompilation(src);
            comp.VerifyDiagnostics(
                // (13,13): error CS0266: Cannot implicitly convert type 'B' to 'C'. An explicit conversion exists (are you missing a cast?)
                //         c = c with { };
                Diagnostic(ErrorCode.ERR_NoImplicitConvCast, "c with { }").WithArguments("B", "C").WithLocation(13, 13),
                // (14,22): error CS0117: 'B' does not contain a definition for 'X'
                //         c = c with { X = 11 };
                Diagnostic(ErrorCode.ERR_NoSuchMember, "X").WithArguments("B", "X").WithLocation(14, 22)
            );
        }

        [Fact]
        public void WithExprBadMemberBadType()
        {
            var src = @"
class C
{
    public C Clone() => null;
    public int X { get; init; }
    public static void Main()
    {
        var c = new C();
        c = c with { X = ""a"" };
    }
}";
            var comp = CreateCompilation(src);
            comp.VerifyDiagnostics(
                // (9,26): error CS0029: Cannot implicitly convert type 'string' to 'int'
                //         c = c with { X = "a" };
                Diagnostic(ErrorCode.ERR_NoImplicitConv, @"""a""").WithArguments("string", "int").WithLocation(9, 26)
            );
        }

        [Fact]
        public void WithExprCloneReturnDifferent()
        {
            var src = @"
class B
{ 
    public int X { get; init; }
}
class C : B
{
    public B Clone() => new B();
    public static void Main()
    {
        var c = new C();
        var b = c with { X = 0 };
    }
}";
            var comp = CreateCompilation(src);
            comp.VerifyDiagnostics();
        }

        [Fact]
        public void WithSemanticModel1()
        {
            var src = @"
record C(int X, string Y)
{
    public static void Main()
    {
        var c = new C(0, ""a"");
        c = c with { X = 2 };
    }
}";
            var comp = CreateCompilation(src);
            var tree = comp.SyntaxTrees[0];
            var root = tree.GetRoot();
            var model = comp.GetSemanticModel(tree);
            var withExpr = root.DescendantNodes().OfType<WithExpressionSyntax>().Single();
            var typeInfo = model.GetTypeInfo(withExpr);
            var c = comp.GlobalNamespace.GetTypeMember("C");
            Assert.True(c.ISymbol.Equals(typeInfo.Type));

            var x = c.GetMembers("X").Single();
            var xId = withExpr.DescendantNodes().Single(id => id.ToString() == "X");
            var symbolInfo = model.GetSymbolInfo(xId);
            Assert.True(x.ISymbol.Equals(symbolInfo.Symbol));
        }

        [Fact]
        public void WithBadExprArg()
        {
            var src = @"
record C(int X, int Y)
{
    public C Clone() => null;
    public static void Main()
    {
        var c = new C(0, 0);
        c = c with { 5 };
        c = c with { { X = 2 } };
    }
}";

            var comp = CreateCompilation(src);
            comp.VerifyDiagnostics(
                // (8,22): error CS0747: Invalid initializer member declarator
                //         c = c with { 5 };
                Diagnostic(ErrorCode.ERR_InvalidInitializerElementInitializer, "5").WithLocation(8, 22),
                // (9,22): error CS1513: } expected
                //         c = c with { { X = 2 } };
                Diagnostic(ErrorCode.ERR_RbraceExpected, "{").WithLocation(9, 22),
                // (9,22): error CS1002: ; expected
                //         c = c with { { X = 2 } };
                Diagnostic(ErrorCode.ERR_SemicolonExpected, "{").WithLocation(9, 22),
                // (9,24): error CS0120: An object reference is required for the non-static field, method, or property 'C.X'
                //         c = c with { { X = 2 } };
                Diagnostic(ErrorCode.ERR_ObjectRequired, "X").WithArguments("C.X").WithLocation(9, 24),
                // (9,30): error CS1002: ; expected
                //         c = c with { { X = 2 } };
                Diagnostic(ErrorCode.ERR_SemicolonExpected, "}").WithLocation(9, 30),
                // (9,33): error CS1597: Semicolon after method or accessor block is not valid
                //         c = c with { { X = 2 } };
                Diagnostic(ErrorCode.ERR_UnexpectedSemicolon, ";").WithLocation(9, 33),
                // (11,1): error CS1022: Type or namespace definition, or end-of-file expected
                // }
                Diagnostic(ErrorCode.ERR_EOFExpected, "}").WithLocation(11, 1)
            );
        }

        [Fact]
        public void WithExpr_DefiniteAssignment_01()
        {
            var src = @"
record B(int X)
{
    static void M(B b)
    {
        int y;
        _ = b with { X = y = 42 };
        y.ToString();
    }
}";
            var comp = CreateCompilation(src);
            comp.VerifyDiagnostics();
        }

        [Fact]
        public void WithExpr_DefiniteAssignment_02()
        {
            var src = @"
record B(int X, string Y)
{
    static void M(B b)
    {
        int z;
        _ = b with { X = z = 42, Y = z.ToString() };
    }
}";
            var comp = CreateCompilation(src);
            comp.VerifyDiagnostics();
        }

        [Fact]
        public void WithExpr_DefiniteAssignment_03()
        {
            var src = @"
record B(int X, string Y)
{
    static void M(B b)
    {
        int z;
        _ = b with { Y = z.ToString(), X = z = 42 };
    }
}";
            var comp = CreateCompilation(src);
            comp.VerifyDiagnostics(
                // (7,26): error CS0165: Use of unassigned local variable 'z'
                //         _ = b with { Y = z.ToString(), X = z = 42 };
                Diagnostic(ErrorCode.ERR_UseDefViolation, "z").WithArguments("z").WithLocation(7, 26));
        }

        [Fact]
        public void WithExpr_DefiniteAssignment_04()
        {
            var src = @"
record B(int X)
{
    static void M()
    {
        B b;
        _ = (b = new B(42)) with { X = b.X };
    }
}";
            var comp = CreateCompilation(src);
            comp.VerifyDiagnostics();
        }

        [Fact]
        public void WithExpr_DefiniteAssignment_05()
        {
            var src = @"
record B(int X)
{
    static void M()
    {
        B b;
        _ = new B(b.X) with { X = (b = new B(42)).X };
    }
}";
            var comp = CreateCompilation(src);
            comp.VerifyDiagnostics(
                // (7,19): error CS0165: Use of unassigned local variable 'b'
                //         _ = new B(b.X) with { X = new B(42).X };
                Diagnostic(ErrorCode.ERR_UseDefViolation, "b").WithArguments("b").WithLocation(7, 19));
        }

        [Fact]
        public void WithExpr_DefiniteAssignment_06()
        {
            var src = @"
record B(int X)
{
    static void M(B b)
    {
        int y;
        _ = b with { X = M(out y) };
        y.ToString();
    }

    static int M(out int y) { y = 42; return 43; }
}";
            var comp = CreateCompilation(src);
            comp.VerifyDiagnostics();
        }

        [Fact]
        public void WithExpr_DefiniteAssignment_07()
        {
            var src = @"
record B(int X)
{
    static void M(B b)
    {
        _ = b with { X = M(out int y) };
        y.ToString();
    }

    static int M(out int y) { y = 42; return 43; }
}";
            var comp = CreateCompilation(src);
            comp.VerifyDiagnostics();
        }

        [Fact]
        public void WithExpr_NullableAnalysis_01()
        {
            var src = @"
#nullable enable
record B(int X)
{
    static void M(B b)
    {
        string? s = null;
        _ = b with { X = M(out s) };
        s.ToString();
    }

    static int M(out string s) { s = ""a""; return 42; }
}";
            var comp = CreateCompilation(src);
            comp.VerifyDiagnostics();
        }

        [Fact]
        public void WithExpr_NullableAnalysis_02()
        {
            var src = @"
#nullable enable
record B(string X)
{
    static void M(B b, string? s)
    {
        b.X.ToString();
        _ = b with { X = s }; // 1
        b.X.ToString(); // 2
    }
}";
            var comp = CreateCompilation(src);
            comp.VerifyDiagnostics(
                // (8,26): warning CS8601: Possible null reference assignment.
                //         _ = b with { X = s }; // 1
                Diagnostic(ErrorCode.WRN_NullReferenceAssignment, "s").WithLocation(8, 26));
        }

        [Fact]
        public void WithExpr_NullableAnalysis_03()
        {
            var src = @"
#nullable enable
record B(string? X)
{
    public B Clone() => new B(X);

    static void M1(B b, string s, bool flag)
    {
        if (flag) { b.X.ToString(); } // 1
        _ = b with { X = s };
        if (flag) { b.X.ToString(); } // 2
    }

    static void M2(B b, string s, bool flag)
    {
        if (flag) { b.X.ToString(); } // 3
        b = b with { X = s };
        if (flag) { b.X.ToString(); }
    }
}";
            var comp = CreateCompilation(src);
            comp.VerifyDiagnostics(
                // (9,21): warning CS8602: Dereference of a possibly null reference.
                //         if (flag) { b.X.ToString(); } // 1
                Diagnostic(ErrorCode.WRN_NullReferenceReceiver, "b.X").WithLocation(9, 21),
                // (11,21): warning CS8602: Dereference of a possibly null reference.
                //         if (flag) { b.X.ToString(); } // 2
                Diagnostic(ErrorCode.WRN_NullReferenceReceiver, "b.X").WithLocation(11, 21),
                // (16,21): warning CS8602: Dereference of a possibly null reference.
                //         if (flag) { b.X.ToString(); } // 3
                Diagnostic(ErrorCode.WRN_NullReferenceReceiver, "b.X").WithLocation(16, 21));
        }

        [Fact]
        public void WithExpr_NullableAnalysis_04()
        {
            var src = @"
#nullable enable
record B(int X)
{
    static void M1(B? b)
    {
        var b1 = b with { X = 42 }; // 1
        _ = b.ToString();
        _ = b1.ToString();
    }

    static void M2(B? b)
    {
        (b with { X = 42 }).ToString(); // 2
    }
}";
            var comp = CreateCompilation(src);
            comp.VerifyDiagnostics(
                // (7,18): warning CS8602: Dereference of a possibly null reference.
                //         var b1 = b with { X = 42 }; // 1
                Diagnostic(ErrorCode.WRN_NullReferenceReceiver, "b").WithLocation(7, 18),
                // (14,10): warning CS8602: Dereference of a possibly null reference.
                //         (b with { X = 42 }).ToString(); // 2
                Diagnostic(ErrorCode.WRN_NullReferenceReceiver, "b").WithLocation(14, 10));
        }

        [Fact, WorkItem(44763, "https://github.com/dotnet/roslyn/issues/44763")]
        public void WithExpr_NullableAnalysis_05()
        {
            var src = @"
#nullable enable
record B(string? X, string? Y)
{
    public B Clone() => new B(X, Y);

    static void M1(bool flag)
    {
        B b = new B(""hello"", null);
        if (flag)
        {
            b.X.ToString(); // shouldn't warn
            b.Y.ToString(); // 1
        }

        b = b with { Y = ""world"" };
        b.X.ToString(); // shouldn't warn
        b.Y.ToString();
    }
}";
            // records should propagate the nullability of the
            // constructor arguments to the corresponding properties.
            // https://github.com/dotnet/roslyn/issues/44763
            var comp = CreateCompilation(src);
            comp.VerifyDiagnostics(
                // (12,13): warning CS8602: Dereference of a possibly null reference.
                //             b.X.ToString(); // shouldn't warn
                Diagnostic(ErrorCode.WRN_NullReferenceReceiver, "b.X").WithLocation(12, 13),
                // (13,13): warning CS8602: Dereference of a possibly null reference.
                //             b.Y.ToString(); // 1
                Diagnostic(ErrorCode.WRN_NullReferenceReceiver, "b.Y").WithLocation(13, 13),
                // (17,9): warning CS8602: Dereference of a possibly null reference.
                //         b.X.ToString(); // shouldn't warn
                Diagnostic(ErrorCode.WRN_NullReferenceReceiver, "b.X").WithLocation(17, 9));
        }

        [Fact]
        public void WithExpr_NullableAnalysis_06()
        {
            var src = @"
#nullable enable
class B
{
    public string? X { get; init; }
    public string? Y { get; init; }

    public B Clone() => new B { X = X, Y = Y };

    static void M1(bool flag)
    {
        B b = new B { X = ""hello"", Y = null };
        if (flag)
        {
            b.X.ToString();
            b.Y.ToString(); // 1
        }

        b = b with { Y = ""world"" };

        b.X.ToString();
        b.Y.ToString();
    }
}";
            var comp = CreateCompilation(src);
            comp.VerifyDiagnostics(
                // (16,13): warning CS8602: Dereference of a possibly null reference.
                //             b.Y.ToString(); // 1
                Diagnostic(ErrorCode.WRN_NullReferenceReceiver, "b.Y").WithLocation(16, 13));
        }

        [Fact, WorkItem(44691, "https://github.com/dotnet/roslyn/issues/44691")]
        public void WithExpr_NullableAnalysis_07()
        {
            var src = @"
#nullable enable
using System.Diagnostics.CodeAnalysis;

record B([AllowNull] string X)
{
    public B Clone() => new B(X);

    static void M1(B b)
    {
        b.X.ToString();
        b = b with { X = null }; // ok
        b.X.ToString(); // ok
        b = new B((string?)null);
        b.X.ToString(); // ok
    }
}";
            // We should have a way to propagate attributes on
            // positional parameters to the corresponding properties.
            // https://github.com/dotnet/roslyn/issues/44691
            var comp = CreateCompilation(new[] { src, AllowNullAttributeDefinition });
            comp.VerifyDiagnostics(
                // (12,26): warning CS8625: Cannot convert null literal to non-nullable reference type.
                //         b = b with { X = null }; // ok
                Diagnostic(ErrorCode.WRN_NullAsNonNullable, "null").WithLocation(12, 26),
                // (13,9): warning CS8602: Dereference of a possibly null reference.
                //         b.X.ToString(); // ok
                Diagnostic(ErrorCode.WRN_NullReferenceReceiver, "b.X").WithLocation(13, 9));
        }

        [Fact]
        public void WithExpr_NullableAnalysis_08()
        {
            var src = @"
#nullable enable
record B(string? X, string? Y)
{
    public B Clone() => new B(X, Y);

    static void M1(B b1)
    {
        B b2 = b1 with { X = ""hello"" };
        B b3 = b1 with { Y = ""world"" };
        B b4 = b2 with { Y = ""world"" };
        
        b1.X.ToString(); // 1
        b1.Y.ToString(); // 2
        b2.X.ToString();
        b2.Y.ToString(); // 3
        b3.X.ToString(); // 4
        b3.Y.ToString();
        b4.X.ToString();
        b4.Y.ToString();
    }
}";
            var comp = CreateCompilation(src);
            comp.VerifyDiagnostics(
                // (13,9): warning CS8602: Dereference of a possibly null reference.
                //         b1.X.ToString(); // 1
                Diagnostic(ErrorCode.WRN_NullReferenceReceiver, "b1.X").WithLocation(13, 9),
                // (14,9): warning CS8602: Dereference of a possibly null reference.
                //         b1.Y.ToString(); // 2
                Diagnostic(ErrorCode.WRN_NullReferenceReceiver, "b1.Y").WithLocation(14, 9),
                // (16,9): warning CS8602: Dereference of a possibly null reference.
                //         b2.Y.ToString(); // 3
                Diagnostic(ErrorCode.WRN_NullReferenceReceiver, "b2.Y").WithLocation(16, 9),
                // (17,9): warning CS8602: Dereference of a possibly null reference.
                //         b3.X.ToString(); // 4
                Diagnostic(ErrorCode.WRN_NullReferenceReceiver, "b3.X").WithLocation(17, 9));
        }

        [Fact]
        public void WithExpr_NullableAnalysis_09()
        {
            var src = @"
#nullable enable
record B(string? X, string? Y)
{
    static void M1(B b1)
    {
        string? local = ""hello"";
        _ = b1 with
        {
            X = local = null,
            Y = local.ToString() // 1
        };
    }
}";
            var comp = CreateCompilation(src);
            comp.VerifyDiagnostics(
                // (11,17): warning CS8602: Dereference of a possibly null reference.
                //             Y = local.ToString() // 1
                Diagnostic(ErrorCode.WRN_NullReferenceReceiver, "local").WithLocation(11, 17));
        }

        [Fact]
        public void WithExpr_NullableAnalysis_10()
        {
            var src = @"
#nullable enable
record B(string X, string Y)
{
    static string M0(out string? s) { s = null; return ""hello""; }

    static void M1(B b1)
    {
        string? local = ""world"";
        _ = b1 with
        {
            X = M0(out local),
            Y = local // 1
        };
    }
}";
            var comp = CreateCompilation(src);
            comp.VerifyDiagnostics(
                // (13,17): warning CS8601: Possible null reference assignment.
                //             Y = local // 1
                Diagnostic(ErrorCode.WRN_NullReferenceAssignment, "local").WithLocation(13, 17));
        }

        [Fact]
        public void WithExpr_NullableAnalysis_VariantClone()
        {
            var src = @"
#nullable enable

class A
{
    public string? Y { get; init; }
    public string? Z { get; init; }
}

record B(string? X) : A
{
    public A Clone() => new B(X) { Y = Y, Z = Z };
    public new string Z { get; init; } = ""zed"";

    static void M1(B b1)
    {
        b1.Z.ToString();
        (b1 with { Y = ""hello"" }).Y.ToString();
        (b1 with { Y = ""hello"" }).Z.ToString(); // 1
    }
}
";
            var comp = CreateCompilation(src);
            comp.VerifyDiagnostics(
                // (19,9): warning CS8602: Dereference of a possibly null reference.
                //         (b1 with { Y = "hello" }).Z.ToString(); // 1
                Diagnostic(ErrorCode.WRN_NullReferenceReceiver, @"(b1 with { Y = ""hello"" }).Z").WithLocation(19, 9));
        }

        [Fact]
        public void WithExpr_NullableAnalysis_NullableClone()
        {
            var src = @"
#nullable enable

record B(string? X)
{
    public B? Clone() => new B(X);

    static void M1(B b1)
    {
        _ = b1 with { X = null }; // 1
        (b1 with { X = null }).ToString(); // 2
    }
}
";
            var comp = CreateCompilation(src);
            comp.VerifyDiagnostics(
                // (10,21): warning CS8602: Dereference of a possibly null reference.
                //         _ = b1 with { X = null }; // 1
                Diagnostic(ErrorCode.WRN_NullReferenceReceiver, "{ X = null }").WithLocation(10, 21),
                // (11,18): warning CS8602: Dereference of a possibly null reference.
                //         (b1 with { X = null }).ToString(); // 2
                Diagnostic(ErrorCode.WRN_NullReferenceReceiver, "{ X = null }").WithLocation(11, 18));
        }

        [Fact]
        public void WithExpr_NullableAnalysis_MaybeNullClone()
        {
            var src = @"
#nullable enable
using System.Diagnostics.CodeAnalysis;

record B(string? X)
{
    [return: MaybeNull]
    public B Clone() => new B(X);

    static void M1(B b1)
    {
        _ = b1 with { };
        _ = b1 with { X = null }; // 1
        (b1 with { X = null }).ToString(); // 2
    }
}
";
            var comp = CreateCompilation(new[] { src, MaybeNullAttributeDefinition });
            comp.VerifyDiagnostics(
                // (13,21): warning CS8602: Dereference of a possibly null reference.
                //         _ = b1 with { X = null }; // 1
                Diagnostic(ErrorCode.WRN_NullReferenceReceiver, "{ X = null }").WithLocation(13, 21),
                // (14,18): warning CS8602: Dereference of a possibly null reference.
                //         (b1 with { X = null }).ToString(); // 2
                Diagnostic(ErrorCode.WRN_NullReferenceReceiver, "{ X = null }").WithLocation(14, 18));
        }

        [Fact]
        public void WithExpr_NullableAnalysis_NotNullClone()
        {
            var src = @"
#nullable enable
using System.Diagnostics.CodeAnalysis;

record B(string? X)
{
    [return: NotNull]
    public B? Clone() => new B(X);

    static void M1(B b1)
    {
        _ = b1 with { };
        _ = b1 with { X = null };
        (b1 with { X = null }).ToString();
    }
}
";
            var comp = CreateCompilation(new[] { src, NotNullAttributeDefinition });
            comp.VerifyDiagnostics();
        }

        [Fact]
        public void WithExpr_NullableAnalysis_NullableClone_NoInitializers()
        {
            var src = @"
#nullable enable

record B(string? X)
{
    public B? Clone() => new B(X);

    static void M1(B b1)
    {
        _ = b1 with { };
        (b1 with { }).ToString(); // 1
    }
}
";
            var comp = CreateCompilation(src);
            // Note: we expect to give a warning on `// 1`, but do not currently
            // due to limitations of object initializer analysis.
            // Tracking in https://github.com/dotnet/roslyn/issues/44759
            comp.VerifyDiagnostics();
        }

        [Fact]
        public void WithExprNotRecord()
        {
            var src = @"
using System;
class C
{
    public int X { get; set; }
    public string Y { get; init; }
    public long Z;
    public event Action E;
    
    public C Clone() => new C {
            X = this.X,
            Y = this.Y,
            Z = this.Z,
            E = this.E,
    };

    public static void Main()
    {
        var c = new C() { X = 1, Y = ""2"", Z = 3, E = () => { } };
        var c2 = c with {};
        Console.WriteLine(c.Equals(c2));
        Console.WriteLine(c2.X);
        Console.WriteLine(c2.Y);
        Console.WriteLine(c2.Z);
        Console.WriteLine(ReferenceEquals(c.E, c2.E));
        var c3 = c with { Y = ""3"", X = 2 };
        Console.WriteLine(c.Y);
        Console.WriteLine(c3.Y);
        Console.WriteLine(c.X);
        Console.WriteLine(c3.X);
    }
}";
            var verifier = CompileAndVerify(src, expectedOutput: @"
False
1
2
3
True
2
3
1
2");
        }

        [Fact]
        public void WithExprNotRecord2()
        {
            var comp1 = CreateCompilation(@"
public class C
{
    public int X { get; set; }
    public string Y { get; init; }
    public long Z;
    
    public C Clone() => new C {
            X = this.X,
            Y = this.Y,
            Z = this.Z,
    };
}");
            comp1.VerifyDiagnostics();

            var verifier = CompileAndVerify(@"
class D
{
    public C M(C c) => c with
    {
        X = 5,
        Y = ""a"",
        Z = 2,
    };
}", references: new[] { comp1.EmitToImageReference() });

            verifier.VerifyIL("D.M", @"
{
  // Code size       33 (0x21)
  .maxstack  3
  IL_0000:  ldarg.1
  IL_0001:  callvirt   ""C C.Clone()""
  IL_0006:  dup
  IL_0007:  ldc.i4.5
  IL_0008:  callvirt   ""void C.X.set""
  IL_000d:  dup
  IL_000e:  ldstr      ""a""
  IL_0013:  callvirt   ""void C.Y.init""
  IL_0018:  dup
  IL_0019:  ldc.i4.2
  IL_001a:  conv.i8
  IL_001b:  stfld      ""long C.Z""
  IL_0020:  ret
}");
        }

        [Fact]
        public void WithExprAssignToRef1()
        {
            var src = @"
using System;
record C(int Y)
{
    private readonly int[] _a = new[] { 0 };
    public ref int X => ref _a[0];

    public C Clone() => new C(0);

    public static void Main()
    {
        var c = new C(0) { X = 5 };
        Console.WriteLine(c.X);
        c = c with { X = 1 };
        Console.WriteLine(c.X);
    }
}";
            var verifier = CompileAndVerify(src, expectedOutput: @"
5
1");
            verifier.VerifyIL("C.Main", @"
{
  // Code size       51 (0x33)
  .maxstack  3
  IL_0000:  ldc.i4.0
  IL_0001:  newobj     ""C..ctor(int)""
  IL_0006:  dup
  IL_0007:  callvirt   ""ref int C.X.get""
  IL_000c:  ldc.i4.5
  IL_000d:  stind.i4
  IL_000e:  dup
  IL_000f:  callvirt   ""ref int C.X.get""
  IL_0014:  ldind.i4
  IL_0015:  call       ""void System.Console.WriteLine(int)""
  IL_001a:  callvirt   ""C C.Clone()""
  IL_001f:  dup
  IL_0020:  callvirt   ""ref int C.X.get""
  IL_0025:  ldc.i4.1
  IL_0026:  stind.i4
  IL_0027:  callvirt   ""ref int C.X.get""
  IL_002c:  ldind.i4
  IL_002d:  call       ""void System.Console.WriteLine(int)""
  IL_0032:  ret
}");
        }

        [Fact]
        public void WithExprAssignToRef2()
        {
            var src = @"
using System;
record C(int Y)
{
    private readonly int[] _a = new[] { 0 };
    public ref int X
    {
        get => ref _a[0];
        set { }
    }

    public C Clone() => new C(0);

    public static void Main()
    {
        var a = new[] { 0 };
        var c = new C(0) { X = ref a[0] };
        Console.WriteLine(c.X);
        c = c with { X = ref a[0] };
        Console.WriteLine(c.X);
    }
}";
            var comp = CreateCompilation(src);
            comp.VerifyDiagnostics(
                // (9,9): error CS8147: Properties which return by reference cannot have set accessors
                //         set { }
                Diagnostic(ErrorCode.ERR_RefPropertyCannotHaveSetAccessor, "set").WithArguments("C.X.set").WithLocation(9, 9),
                // (17,32): error CS1525: Invalid expression term 'ref'
                //         var c = new C(0) { X = ref a[0] };
                Diagnostic(ErrorCode.ERR_InvalidExprTerm, "ref a[0]").WithArguments("ref").WithLocation(17, 32),
                // (17,32): error CS1073: Unexpected token 'ref'
                //         var c = new C(0) { X = ref a[0] };
                Diagnostic(ErrorCode.ERR_UnexpectedToken, "ref").WithArguments("ref").WithLocation(17, 32),
                // (19,26): error CS1073: Unexpected token 'ref'
                //         c = c with { X = ref a[0] };
                Diagnostic(ErrorCode.ERR_UnexpectedToken, "ref").WithArguments("ref").WithLocation(19, 26)
            );
        }

        [Fact]
        public void WithExpressionSameLHS()
        {
            var comp = CreateCompilation(@"
record C(int X)
{
    public static void Main()
    {
        var c = new C(0);
        c = c with { X = 1, X = 2};
    }
}");
            comp.VerifyDiagnostics(
                // (7,29): error CS1912: Duplicate initialization of member 'X'
                //         c = c with { X = 1, X = 2};
                Diagnostic(ErrorCode.ERR_MemberAlreadyInitialized, "X").WithArguments("X").WithLocation(7, 29)
            );
        }

        [WorkItem(44616, "https://github.com/dotnet/roslyn/issues/44616")]
        [Fact]
        public void Inheritance_01()
        {
            var source =
@"class A
{
    internal A() { }
    public object P1 { get; set; }
    internal object P2 { get; set; }
    protected internal object P3 { get; set; }
    protected object P4 { get; set; }
    private protected object P5 { get; set; }
    private object P6 { get; set; }
}
record B(object P1, object P2, object P3, object P4, object P5, object P6) : A
{
}";
            var comp = CreateCompilation(source);
            comp.VerifyDiagnostics();
            var actualMembers = GetProperties(comp, "B").ToTestDisplayStrings();
            var expectedMembers = new[]
            {
                "System.Type B.EqualityContract { get; }",
                "System.Object B.P6 { get; init; }",
            };
            AssertEx.Equal(expectedMembers, actualMembers);
        }

        [WorkItem(44616, "https://github.com/dotnet/roslyn/issues/44616")]
        [Fact]
        public void Inheritance_02()
        {
            var source =
@"class A
{
    internal A() { }
    private protected object P1 { get; set; }
    private object P2 { get; set; }
    private record B(object P1, object P2) : A
    {
    }
}";
            var comp = CreateCompilation(source);
            comp.VerifyDiagnostics();
            var actualMembers = GetProperties(comp, "A.B").ToTestDisplayStrings();
            AssertEx.Equal(new[] { "System.Type A.B.EqualityContract { get; }" }, actualMembers);
        }

        [WorkItem(44616, "https://github.com/dotnet/roslyn/issues/44616")]
        [Theory]
        [InlineData(false)]
        [InlineData(true)]
        public void Inheritance_03(bool useCompilationReference)
        {
            var sourceA =
@"public class A
{
    public A() { }
    internal object P { get; set; }
}
public record B(object Q) : A
{
    public B() : this(null) { }
}
record C1(object P, object Q) : B
{
}";
            var comp = CreateCompilation(sourceA);
            AssertEx.Equal(new[] { "System.Type C1.EqualityContract { get; }" }, GetProperties(comp, "C1").ToTestDisplayStrings());
            var refA = useCompilationReference ? comp.ToMetadataReference() : comp.EmitToImageReference();

            var sourceB =
@"record C2(object P, object Q) : B
{
}";
            comp = CreateCompilation(sourceB, references: new[] { refA }, parseOptions: TestOptions.RegularPreview);
            comp.VerifyDiagnostics();
            AssertEx.Equal(new[] { "System.Type C2.EqualityContract { get; }", "System.Object C2.P { get; init; }" }, GetProperties(comp, "C2").ToTestDisplayStrings());
        }

        [WorkItem(44616, "https://github.com/dotnet/roslyn/issues/44616")]
        [Fact]
        public void Inheritance_04()
        {
            var source =
@"class A
{
    internal A() { }
    public object P1 { get { return null; } set { } }
    public object P2 { get; init; }
    public object P3 { get; }
    public object P4 { set { } }
    public virtual object P5 { get; set; }
    public static object P6 { get; set; }
    public ref object P7 => throw null;
}
record B(object P1, object P2, object P3, object P4, object P5, object P6, object P7) : A
{
}";
            var comp = CreateCompilation(source);
            comp.VerifyDiagnostics();
            var actualMembers = GetProperties(comp, "B").ToTestDisplayStrings();
            AssertEx.Equal(new[] { "System.Type B.EqualityContract { get; }" }, actualMembers);
        }

        [Fact]
        public void Inheritance_05()
        {
            var source =
@"class A
{
    internal A() { }
    public object P1 { get; set; }
    public int P2 { get; set; }
}
record B(int P1, object P2) : A
{
}";
            var comp = CreateCompilation(source);
            comp.VerifyDiagnostics();
            var actualMembers = GetProperties(comp, "B").ToTestDisplayStrings();
            AssertEx.Equal(new[] { "System.Type B.EqualityContract { get; }" }, actualMembers);
        }

        [Fact]
        public void Inheritance_06()
        {
            var source =
@"class A
{
    internal int X { get; set; }
    internal int Y { set { } }
    internal int Z;
}
record B(int X, int Y, int Z) : A
{
}
class Program
{
    static void Main()
    {
        var b = new B(1, 2, 3);
        b.X = 4;
        b.Y = 5;
        b.Z = 6;
        ((A)b).X = 7;
        ((A)b).Y = 8;
        ((A)b).Z = 9;
    }
}";
            var comp = CreateCompilation(source);
            comp.VerifyDiagnostics();
            var actualMembers = GetProperties(comp, "B").ToTestDisplayStrings();
            AssertEx.Equal(new[] { "System.Type B.EqualityContract { get; }" }, actualMembers);
        }

        [WorkItem(44785, "https://github.com/dotnet/roslyn/issues/44785")]
        [Fact]
        public void Inheritance_07()
        {
            var source =
@"abstract class A
{
    public abstract int X { get; }
    public virtual int Y { get; }
}
abstract record B1(int X, int Y) : A
{
}
record B2(int X, int Y) : A
{
}";
            var comp = CreateCompilation(source);
            comp.VerifyDiagnostics(
                // (9,8): error CS0534: 'B2' does not implement inherited abstract member 'A.X.get'
                // record B2(int X, int Y) : A
                Diagnostic(ErrorCode.ERR_UnimplementedAbstractMethod, "B2").WithArguments("B2", "A.X.get").WithLocation(9, 8));

            AssertEx.Equal(new[] { "System.Type B1.EqualityContract { get; }" }, GetProperties(comp, "B1").ToTestDisplayStrings());
            AssertEx.Equal(new[] { "System.Type B2.EqualityContract { get; }" }, GetProperties(comp, "B2").ToTestDisplayStrings());
        }

        [WorkItem(44785, "https://github.com/dotnet/roslyn/issues/44785")]
        [Fact]
        public void Inheritance_08()
        {
            var source =
@"abstract class A
{
    public abstract int X { get; }
    public virtual int Y { get; }
    public virtual int Z { get; }
}
abstract class B : A
{
    public override abstract int Y { get; }
}
record C(int X, int Y, int Z) : B
{
}";
            var comp = CreateCompilation(source);
            comp.VerifyDiagnostics(
                // (11,8): error CS0534: 'C' does not implement inherited abstract member 'B.Y.get'
                // record C(int X, int Y, int Z) : B
                Diagnostic(ErrorCode.ERR_UnimplementedAbstractMethod, "C").WithArguments("C", "B.Y.get").WithLocation(11, 8),
                // (11,8): error CS0534: 'C' does not implement inherited abstract member 'A.X.get'
                // record C(int X, int Y, int Z) : B
                Diagnostic(ErrorCode.ERR_UnimplementedAbstractMethod, "C").WithArguments("C", "A.X.get").WithLocation(11, 8));

            var actualMembers = GetProperties(comp, "C").ToTestDisplayStrings();
            AssertEx.Equal(new[] { "System.Type C.EqualityContract { get; }" }, actualMembers);
        }

        [Fact]
        public void Inheritance_09()
        {
            var source =
@"abstract record C(int X, int Y)
{
    public abstract int X { get; }
    public virtual int Y { get; }
}";
            var comp = CreateCompilation(source);
            comp.VerifyDiagnostics();

            var actualMembers = comp.GetMember<NamedTypeSymbol>("C").GetMembers().ToTestDisplayStrings();
            var expectedMembers = new[]
            {
                "C C.Clone()",
                "System.Type C.EqualityContract.get",
                "System.Type C.EqualityContract { get; }",
                "C..ctor(System.Int32 X, System.Int32 Y)",
                "System.Int32 C.X { get; }",
                "System.Int32 C.X.get",
                "System.Int32 C.<Y>k__BackingField",
                "System.Int32 C.Y { get; }",
                "System.Int32 C.Y.get",
                "System.Int32 C.GetHashCode()",
                "System.Boolean C.Equals(System.Object? )",
                "System.Boolean C.Equals(C? )",
                "C..ctor(C )",
            };
            AssertEx.Equal(expectedMembers, actualMembers);
        }

        [Fact]
        public void Inheritance_10()
        {
            var source =
@"using System;
interface IA
{
    int X { get; }
}
interface IB
{
    int Y { get; }
}
record C(int X, int Y) : IA, IB
{
}
class Program
{
    static void Main()
    {
        var c = new C(1, 2);
        Console.WriteLine(""{0}, {1}"", c.X, c.Y);
        Console.WriteLine(""{0}, {1}"", ((IA)c).X, ((IB)c).Y);
    }
}";
            CompileAndVerify(source, expectedOutput:
@"1, 2
1, 2");
        }

        [Fact]
        public void Inheritance_11()
        {
            var source =
@"interface IA
{
    int X { get; }
}
interface IB
{
    object Y { get; set; }
}
record C(object X, object Y) : IA, IB
{
}";
            var comp = CreateCompilation(source);
            comp.VerifyDiagnostics(
                // (9,32): error CS0738: 'C' does not implement interface member 'IA.X'. 'C.X' cannot implement 'IA.X' because it does not have the matching return type of 'int'.
                // record C(object X, object Y) : IA, IB
                Diagnostic(ErrorCode.ERR_CloseUnimplementedInterfaceMemberWrongReturnType, "IA").WithArguments("C", "IA.X", "C.X", "int").WithLocation(9, 32),
                // (9,36): error CS8854: 'C' does not implement interface member 'IB.Y.set'. 'C.Y.init' cannot implement 'IB.Y.set'.
                // record C(object X, object Y) : IA, IB
                Diagnostic(ErrorCode.ERR_CloseUnimplementedInterfaceMemberWrongInitOnly, "IB").WithArguments("C", "IB.Y.set", "C.Y.init").WithLocation(9, 36)
            );
        }

        [Fact]
        public void Inheritance_12()
        {
            var source =
@"class A
{
    public object X { get; }
    public object Y { get; }
}
record B(object X, object Y) : A
{
    public object X { get; }
    public object Y { get; }
}";
            var comp = CreateCompilation(source);
            comp.VerifyDiagnostics(
                // (8,19): warning CS0108: 'B.X' hides inherited member 'A.X'. Use the new keyword if hiding was intended.
                //     public object X { get; }
                Diagnostic(ErrorCode.WRN_NewRequired, "X").WithArguments("B.X", "A.X").WithLocation(8, 19),
                // (9,19): warning CS0108: 'B.Y' hides inherited member 'A.Y'. Use the new keyword if hiding was intended.
                //     public object Y { get; }
                Diagnostic(ErrorCode.WRN_NewRequired, "Y").WithArguments("B.Y", "A.Y").WithLocation(9, 19));
            var actualMembers = GetProperties(comp, "B").ToTestDisplayStrings();
            var expectedMembers = new[]
            {
                "System.Type B.EqualityContract { get; }",
                "System.Object B.X { get; }",
                "System.Object B.Y { get; }",
            };
            AssertEx.Equal(expectedMembers, actualMembers);
        }

        [Fact]
        public void Inheritance_13()
        {
            var source =
@"record A(object X, object Y)
{
    internal A() : this(null, null) { }
}
record B(object X, object Y) : A
{
    public object X { get; }
    public object Y { get; }
}";
            var comp = CreateCompilation(source);
            comp.VerifyDiagnostics(
                // (7,19): warning CS0108: 'B.X' hides inherited member 'A.X'. Use the new keyword if hiding was intended.
                //     public object X { get; }
                Diagnostic(ErrorCode.WRN_NewRequired, "X").WithArguments("B.X", "A.X").WithLocation(7, 19),
                // (8,19): warning CS0108: 'B.Y' hides inherited member 'A.Y'. Use the new keyword if hiding was intended.
                //     public object Y { get; }
                Diagnostic(ErrorCode.WRN_NewRequired, "Y").WithArguments("B.Y", "A.Y").WithLocation(8, 19));
            var actualMembers = GetProperties(comp, "B").ToTestDisplayStrings();
            var expectedMembers = new[]
            {
                "System.Type B.EqualityContract { get; }",
                "System.Object B.X { get; }",
                "System.Object B.Y { get; }",
            };
            AssertEx.Equal(expectedMembers, actualMembers);
        }

        [Fact]
        public void Inheritance_14()
        {
            var source =
@"class A
{
    public object P1 { get; }
    public object P2 { get; }
    public object P3 { get; }
    public object P4 { get; }
}
class B : A
{
    public new int P1 { get; }
    public new int P2 { get; }
}
record C(object P1, int P2, object P3, int P4) : B
{
}";
            var comp = CreateCompilation(source);
            comp.VerifyDiagnostics();
            var actualMembers = GetProperties(comp, "C").ToTestDisplayStrings();
            AssertEx.Equal(new[] { "System.Type C.EqualityContract { get; }" }, actualMembers);
        }

        [Fact]
        public void Inheritance_15()
        {
            var source =
@"record C(int P1, object P2)
{
    public object P1 { get; set; }
    public int P2 { get; set; }
}";
            var comp = CreateCompilation(source);
            comp.VerifyDiagnostics();
            var actualMembers = GetProperties(comp, "C").ToTestDisplayStrings();
            var expectedMembers = new[]
            {
                "System.Type C.EqualityContract { get; }",
                "System.Object C.P1 { get; set; }",
                "System.Int32 C.P2 { get; set; }",
            };
            AssertEx.Equal(expectedMembers, actualMembers);
        }

        [Fact]
        public void Inheritance_16()
        {
            var source =
@"class A
{
    public int P1 { get; }
    public int P2 { get; }
    public int P3 { get; }
    public int P4 { get; }
}
record B(object P1, int P2, object P3, int P4) : A
{
    public new object P1 { get; }
    public new object P2 { get; }
}";
            var comp = CreateCompilation(source);
            comp.VerifyDiagnostics();
            var actualMembers = GetProperties(comp, "B").ToTestDisplayStrings();
            var expectedMembers = new[]
            {
                "System.Type B.EqualityContract { get; }",
                "System.Object B.P1 { get; }",
                "System.Object B.P2 { get; }",
            };
            AssertEx.Equal(expectedMembers, actualMembers);
        }

        [Fact]
        public void Inheritance_17()
        {
            var source =
@"class A
{
    public object P1 { get; }
    public object P2 { get; }
    public object P3 { get; }
    public object P4 { get; }
}
record B(object P1, int P2, object P3, int P4) : A
{
    public new int P1 { get; }
    public new int P2 { get; }
}";
            var comp = CreateCompilation(source);
            comp.VerifyDiagnostics();

            var actualMembers = GetProperties(comp, "B").ToTestDisplayStrings();
            var expectedMembers = new[]
            {
                "System.Type B.EqualityContract { get; }",
                "System.Int32 B.P1 { get; }",
                "System.Int32 B.P2 { get; }",
            };
            AssertEx.Equal(expectedMembers, actualMembers);
        }

        [Fact]
        public void Inheritance_18()
        {
            var source =
@"record C(object P1, object P2, object P3, object P4, object P5)
{
    public object P1 { get { return null; } set { } }
    public object P2 { get; }
    public object P3 { set { } }
    public static object P4 { get; set; }
    public ref object P5 => throw null;
}";
            var comp = CreateCompilation(source);
            comp.VerifyDiagnostics(
                // (1,1): warning CS1717: Assignment made to same variable; did you mean to assign something else?
                // record C(object P1, object P2, object P3, object P4, object P5)
                Diagnostic(ErrorCode.WRN_AssignmentToSelf, @"record C(object P1, object P2, object P3, object P4, object P5)
{
    public object P1 { get { return null; } set { } }
    public object P2 { get; }
    public object P3 { set { } }
    public static object P4 { get; set; }
    public ref object P5 => throw null;
}").WithLocation(1, 1));

            var actualMembers = GetProperties(comp, "C").ToTestDisplayStrings();
            var expectedMembers = new[]
            {
                "System.Type C.EqualityContract { get; }",
                "System.Object C.P1 { get; set; }",
                "System.Object C.P2 { get; }",
                "System.Object C.P3 { set; }",
                "System.Object C.P4 { get; set; }",
                "ref System.Object C.P5 { get; }",
            };
            AssertEx.Equal(expectedMembers, actualMembers);
        }

        [Fact]
        public void Inheritance_19()
        {
            var source =
@"#pragma warning disable 8618
#nullable enable
class A
{
    internal A() { }
    public object P1 { get; }
    public dynamic[] P2 { get; }
    public object? P3 { get; }
    public object[] P4 { get; }
    public (int X, int Y) P5 { get; }
    public (int, int)[] P6 { get; }
    public nint P7 { get; }
    public System.UIntPtr[] P8 { get; }
}
record B(dynamic P1, object[] P2, object P3, object?[] P4, (int, int) P5, (int X, int Y)[] P6, System.IntPtr P7, nuint[] P8) : A
{
}";
            var comp = CreateCompilation(source);
            comp.VerifyDiagnostics();
            var actualMembers = GetProperties(comp, "B").ToTestDisplayStrings();
            AssertEx.Equal(new[] { "System.Type B.EqualityContract { get; }" }, actualMembers);
        }

        [Fact]
        public void Inheritance_20()
        {
            var source =
@"#pragma warning disable 8618
#nullable enable
record C(dynamic P1, object[] P2, object P3, object?[] P4, (int, int) P5, (int X, int Y)[] P6, System.IntPtr P7, nuint[] P8)
{
    public object P1 { get; }
    public dynamic[] P2 { get; }
    public object? P3 { get; }
    public object[] P4 { get; }
    public (int X, int Y) P5 { get; }
    public (int, int)[] P6 { get; }
    public nint P7 { get; }
    public System.UIntPtr[] P8 { get; }
}";
            var comp = CreateCompilation(source);
            comp.VerifyDiagnostics();
            var actualMembers = GetProperties(comp, "C").ToTestDisplayStrings();
            var expectedMembers = new[]
            {
                "System.Type C.EqualityContract { get; }",
                "System.Object C.P1 { get; }",
                "dynamic[] C.P2 { get; }",
                "System.Object? C.P3 { get; }",
                "System.Object[] C.P4 { get; }",
                "(System.Int32 X, System.Int32 Y) C.P5 { get; }",
                "(System.Int32, System.Int32)[] C.P6 { get; }",
                "nint C.P7 { get; }",
                "System.UIntPtr[] C.P8 { get; }"
            };
            AssertEx.Equal(expectedMembers, actualMembers);
        }

        [Theory]
        [InlineData(false)]
        [InlineData(true)]
        public void Inheritance_21(bool useCompilationReference)
        {
            var sourceA =
@"public class A
{
    public object P1 { get; }
    internal object P2 { get; }
}
public class B : A
{
    internal new object P1 { get; }
    public new object P2 { get; }
}";
            var comp = CreateCompilation(sourceA);
            var refA = useCompilationReference ? comp.ToMetadataReference() : comp.EmitToImageReference();

            var sourceB =
@"record C(object P1, object P2) : B
{
}
class Program
{
    static void Main()
    {
        var c = new C(1, 2);
        System.Console.WriteLine(""({0}, {1})"", c.P1, c.P2);
    }
}";
            comp = CreateCompilation(sourceB, references: new[] { refA }, parseOptions: TestOptions.RegularPreview, options: TestOptions.ReleaseExe);
            comp.VerifyDiagnostics();

            var actualMembers = GetProperties(comp, "C").ToTestDisplayStrings();
            AssertEx.Equal(new[] { "System.Type C.EqualityContract { get; }" }, actualMembers);

            var verifier = CompileAndVerify(comp, expectedOutput: "(, )");
            verifier.VerifyIL("C..ctor(object, object)",
@"{
  // Code size        7 (0x7)
  .maxstack  1
  IL_0000:  ldarg.0
  IL_0001:  call       ""B..ctor()""
  IL_0006:  ret
}");
            verifier.VerifyIL("Program.Main",
@"{
  // Code size       41 (0x29)
  .maxstack  3
  .locals init (C V_0) //c
  IL_0000:  ldc.i4.1
  IL_0001:  box        ""int""
  IL_0006:  ldc.i4.2
  IL_0007:  box        ""int""
  IL_000c:  newobj     ""C..ctor(object, object)""
  IL_0011:  stloc.0
  IL_0012:  ldstr      ""({0}, {1})""
  IL_0017:  ldloc.0
  IL_0018:  callvirt   ""object A.P1.get""
  IL_001d:  ldloc.0
  IL_001e:  callvirt   ""object B.P2.get""
  IL_0023:  call       ""void System.Console.WriteLine(string, object, object)""
  IL_0028:  ret
}");
        }

        [Fact]
        public void Inheritance_22()
        {
            var source =
@"class A
{
    public ref object P1 => throw null;
    public object P2 => throw null;
}
class B : A
{
    public new object P1 => throw null;
    public new ref object P2 => throw null;
}
record C(object P1, object P2) : B
{
}";
            var comp = CreateCompilation(source);
            comp.VerifyDiagnostics();
            var actualMembers = GetProperties(comp, "C").ToTestDisplayStrings();
            AssertEx.Equal(new[] { "System.Type C.EqualityContract { get; }" }, actualMembers);
        }

        [Fact]
        public void Inheritance_23()
        {
            var source =
@"class A
{
    public static object P1 { get; }
    public object P2 { get; }
}
class B : A
{
    public new object P1 { get; }
    public new static object P2 { get; }
}
record C(object P1, object P2) : B
{
}";
            var comp = CreateCompilation(source);
            comp.VerifyDiagnostics();
            var actualMembers = GetProperties(comp, "C").ToTestDisplayStrings();
            AssertEx.Equal(new[] { "System.Type C.EqualityContract { get; }" }, actualMembers);
        }

        [Fact]
        public void Inheritance_24()
        {
            var source =
@"class A
{
    public object get_P() => null;
    public object set_Q() => null;
}
record B(object P, object Q) : A
{
}
record C(object P)
{
    public object get_P() => null;
    public object set_Q() => null;
}";
            var comp = CreateCompilation(source);
            comp.VerifyDiagnostics(
                // (9,17): error CS0082: Type 'C' already reserves a member called 'get_P' with the same parameter types
                // record C(object P)
                Diagnostic(ErrorCode.ERR_MemberReserved, "P").WithArguments("get_P", "C").WithLocation(9, 17));

            var expectedMembers = new[]
            {
                "B B.Clone()",
                "System.Type B.EqualityContract.get",
                "System.Type B.EqualityContract { get; }",
                "B..ctor(System.Object P, System.Object Q)",
                "System.Object B.<P>k__BackingField",
                "System.Object B.P.get",
                "void modreq(System.Runtime.CompilerServices.IsExternalInit) B.P.init",
                "System.Object B.P { get; init; }",
                "System.Object B.<Q>k__BackingField",
                "System.Object B.Q.get",
                "void modreq(System.Runtime.CompilerServices.IsExternalInit) B.Q.init",
                "System.Object B.Q { get; init; }",
                "System.Int32 B.GetHashCode()",
                "System.Boolean B.Equals(System.Object? )",
                "System.Boolean B.Equals(B? )",
                "B..ctor(B )",
            };
            AssertEx.Equal(expectedMembers, comp.GetMember<NamedTypeSymbol>("B").GetMembers().ToTestDisplayStrings());

            expectedMembers = new[]
            {
                "C C.Clone()",
                "System.Type C.EqualityContract.get",
                "System.Type C.EqualityContract { get; }",
                "C..ctor(System.Object P)",
                "System.Object C.<P>k__BackingField",
                "System.Object C.P.get",
                "void modreq(System.Runtime.CompilerServices.IsExternalInit) C.P.init",
                "System.Object C.P { get; init; }",
                "System.Object C.get_P()",
                "System.Object C.set_Q()",
                "System.Int32 C.GetHashCode()",
                "System.Boolean C.Equals(System.Object? )",
                "System.Boolean C.Equals(C? )",
                "C..ctor(C )",
            };
            AssertEx.Equal(expectedMembers, comp.GetMember<NamedTypeSymbol>("C").GetMembers().ToTestDisplayStrings());
        }

        [Fact]
        public void Inheritance_25()
        {
            var sourceA =
@"public class A
{
    public class P1 { }
    internal object P2 = 2;
    public int P3(object o) => 3;
    internal int P4<T>(T t) => 4;
}";
            var sourceB =
@"record B(object P1, object P2, object P3, object P4) : A
{
}";
            var comp = CreateCompilation(new[] { sourceA, sourceB });
            comp.VerifyDiagnostics();
            var actualMembers = GetProperties(comp, "B").ToTestDisplayStrings();
            var expectedMembers = new[]
            {
                "System.Type B.EqualityContract { get; }",
                "System.Object B.P4 { get; init; }",
            };
            AssertEx.Equal(expectedMembers, actualMembers);

            comp = CreateCompilation(sourceA);
            var refA = comp.EmitToImageReference();
            comp = CreateCompilation(sourceB, references: new[] { refA }, parseOptions: TestOptions.RegularPreview);
            comp.VerifyDiagnostics();
            actualMembers = GetProperties(comp, "B").ToTestDisplayStrings();
            expectedMembers = new[]
            {
                "System.Type B.EqualityContract { get; }",
                "System.Object B.P2 { get; init; }",
                "System.Object B.P4 { get; init; }",
            };
            AssertEx.Equal(expectedMembers, actualMembers);
        }

        [Fact]
        public void Inheritance_26()
        {
            var sourceA =
@"public class A
{
    internal const int P = 4;
}";
            var sourceB =
@"record B(object P) : A
{
}";
            var comp = CreateCompilation(new[] { sourceA, sourceB });
            comp.VerifyDiagnostics();
            AssertEx.Equal(new[] { "System.Type B.EqualityContract { get; }" }, GetProperties(comp, "B").ToTestDisplayStrings());

            comp = CreateCompilation(sourceA);
            var refA = comp.EmitToImageReference();
            comp = CreateCompilation(sourceB, references: new[] { refA }, parseOptions: TestOptions.RegularPreview);
            comp.VerifyDiagnostics();
            AssertEx.Equal(new[] { "System.Type B.EqualityContract { get; }", "System.Object B.P { get; init; }" }, GetProperties(comp, "B").ToTestDisplayStrings());
        }

        [Fact]
        public void Inheritance_27()
        {
            var source =
@"class A
{
    public object P { get; }
    public object Q { get; set; }
}
record B(object get_P, object set_Q) : A
{
}";
            var comp = CreateCompilation(source);
            comp.VerifyDiagnostics();
            var actualMembers = GetProperties(comp, "B").ToTestDisplayStrings();
            var expectedMembers = new[]
            {
                "System.Type B.EqualityContract { get; }",
                "System.Object B.get_P { get; init; }",
                "System.Object B.set_Q { get; init; }",
            };
            AssertEx.Equal(expectedMembers, actualMembers);
        }

        [Fact]
        public void Inheritance_28()
        {
            var source =
@"interface I
{
    object P { get; }
}
class A : I
{
    object I.P => null;
}
record B(object P) : A
{
}
record C(object P) : I
{
    object I.P => null;
}";
            var comp = CreateCompilation(source);
            comp.VerifyDiagnostics();
            AssertEx.Equal(new[] { "System.Type B.EqualityContract { get; }", "System.Object B.P { get; init; }" }, GetProperties(comp, "B").ToTestDisplayStrings());
            AssertEx.Equal(new[] { "System.Type C.EqualityContract { get; }", "System.Object C.P { get; init; }", "System.Object C.I.P { get; }" }, GetProperties(comp, "C").ToTestDisplayStrings());
        }

        [Fact]
        public void Inheritance_29()
        {
            var sourceA =
@"Public Class A
    Public Property P(o As Object) As Object
        Get
            Return Nothing
        End Get
        Set
        End Set
    End Property
    Public Property Q(x As Object, y As Object) As Object
        Get
            Return Nothing
        End Get
        Set
        End Set
    End Property
End Class
";
            var compA = CreateVisualBasicCompilation(sourceA);
            compA.VerifyDiagnostics();
            var refA = compA.EmitToImageReference();

            var sourceB =
@"record B(object P, object Q) : A
{
    object P { get; }
}";
            var compB = CreateCompilation(new[] { sourceB, IsExternalInitTypeDefinition }, references: new[] { refA }, parseOptions: TestOptions.RegularPreview);
            compB.VerifyDiagnostics();

            var actualMembers = GetProperties(compB, "B").ToTestDisplayStrings();
            var expectedMembers = new[]
            {
                "System.Type B.EqualityContract { get; }",
                "System.Object B.Q { get; init; }",
                "System.Object B.P { get; }",
            };
            AssertEx.Equal(expectedMembers, actualMembers);
        }

        [Fact]
        public void Inheritance_30()
        {
            var sourceA =
@"Public Class A
    Public ReadOnly Overloads Property P() As Object
        Get
            Return Nothing
        End Get
    End Property
    Public ReadOnly Overloads Property P(o As Object) As Object
        Get
            Return Nothing
        End Get
    End Property
    Public Overloads Property Q(o As Object) As Object
        Get
            Return Nothing
        End Get
        Set
        End Set
    End Property
    Public Overloads Property Q() As Object
        Get
            Return Nothing
        End Get
        Set
        End Set
    End Property
End Class
";
            var compA = CreateVisualBasicCompilation(sourceA);
            compA.VerifyDiagnostics();
            var refA = compA.EmitToImageReference();

            var sourceB =
@"record B(object P, object Q) : A
{
}";
            var compB = CreateCompilation(new[] { sourceB, IsExternalInitTypeDefinition }, references: new[] { refA }, parseOptions: TestOptions.RegularPreview);
            compB.VerifyDiagnostics();

            var actualMembers = GetProperties(compB, "B").ToTestDisplayStrings();
            AssertEx.Equal(new[] { "System.Type B.EqualityContract { get; }" }, actualMembers);
        }

        [Fact]
        public void Inheritance_31()
        {
            var sourceA =
@"Public Class A
    Public ReadOnly Property P() As Object
        Get
            Return Nothing
        End Get
    End Property
    Public Property Q(o As Object) As Object
        Get
            Return Nothing
        End Get
        Set
        End Set
    End Property
    Public Property R(o As Object) As Object
        Get
            Return Nothing
        End Get
        Set
        End Set
    End Property
End Class
Public Class B
    Inherits A
    Public ReadOnly Overloads Property P(o As Object) As Object
        Get
            Return Nothing
        End Get
    End Property
    Public Overloads Property Q() As Object
        Get
            Return Nothing
        End Get
        Set
        End Set
    End Property
    Public Overloads Property R(x As Object, y As Object) As Object
        Get
            Return Nothing
        End Get
        Set
        End Set
    End Property
End Class
";
            var compA = CreateVisualBasicCompilation(sourceA);
            compA.VerifyDiagnostics();
            var refA = compA.EmitToImageReference();

            var sourceB =
@"record C(object P, object Q, object R) : B
{
}";
            var compB = CreateCompilation(new[] { sourceB, IsExternalInitTypeDefinition }, references: new[] { refA }, parseOptions: TestOptions.RegularPreview);
            compB.VerifyDiagnostics();

            var actualMembers = GetProperties(compB, "C").ToTestDisplayStrings();
            var expectedMembers = new[]
            {
                "System.Type C.EqualityContract { get; }",
                "System.Object C.R { get; init; }",
            };
            AssertEx.Equal(expectedMembers, actualMembers);
        }

        [Fact]
        public void Overrides_01()
        {
            var source =
@"class A
{
    public sealed override bool Equals(object other) => false;
    public sealed override int GetHashCode() => 0;
    public sealed override string ToString() => null;
}
record B(int X, int Y) : A
{
}";
            var comp = CreateCompilation(source);
            comp.VerifyDiagnostics(
                // (7,8): error CS0239: 'B.GetHashCode()': cannot override inherited member 'A.GetHashCode()' because it is sealed
                // record B(int X, int Y) : A
                Diagnostic(ErrorCode.ERR_CantOverrideSealed, "B").WithArguments("B.GetHashCode()", "A.GetHashCode()").WithLocation(7, 8),
                // (7,8): error CS0239: 'B.Equals(object?)': cannot override inherited member 'A.Equals(object)' because it is sealed
                // record B(int X, int Y) : A
                Diagnostic(ErrorCode.ERR_CantOverrideSealed, "B").WithArguments("B.Equals(object?)", "A.Equals(object)").WithLocation(7, 8));

            var actualMembers = comp.GetMember<NamedTypeSymbol>("B").GetMembers().ToTestDisplayStrings();
            var expectedMembers = new[]
            {
                "B B.Clone()",
                "System.Type B.EqualityContract.get",
                "System.Type B.EqualityContract { get; }",
                "B..ctor(System.Int32 X, System.Int32 Y)",
                "System.Int32 B.<X>k__BackingField",
                "System.Int32 B.X.get",
                "void modreq(System.Runtime.CompilerServices.IsExternalInit) B.X.init",
                "System.Int32 B.X { get; init; }",
                "System.Int32 B.<Y>k__BackingField",
                "System.Int32 B.Y.get",
                "void modreq(System.Runtime.CompilerServices.IsExternalInit) B.Y.init",
                "System.Int32 B.Y { get; init; }",
                "System.Int32 B.GetHashCode()",
                "System.Boolean B.Equals(System.Object? )",
                "System.Boolean B.Equals(B? )",
                "B..ctor(B )",
            };
            AssertEx.Equal(expectedMembers, actualMembers);
        }

        [Fact]
        public void Overrides_02()
        {
            var source =
@"abstract class A
{
    public abstract override bool Equals(object other);
    public abstract override int GetHashCode();
    public abstract override string ToString();
}
record B(int X, int Y) : A
{
}";
            var comp = CreateCompilation(source);
            comp.VerifyDiagnostics(
                // (7,8): error CS0534: 'B' does not implement inherited abstract member 'A.ToString()'
                // record B(int X, int Y) : A
                Diagnostic(ErrorCode.ERR_UnimplementedAbstractMethod, "B").WithArguments("B", "A.ToString()").WithLocation(7, 8));

            var actualMembers = comp.GetMember<NamedTypeSymbol>("B").GetMembers().ToTestDisplayStrings();
            var expectedMembers = new[]
            {
                "B B.Clone()",
                "System.Type B.EqualityContract.get",
                "System.Type B.EqualityContract { get; }",
                "B..ctor(System.Int32 X, System.Int32 Y)",
                "System.Int32 B.<X>k__BackingField",
                "System.Int32 B.X.get",
                "void modreq(System.Runtime.CompilerServices.IsExternalInit) B.X.init",
                "System.Int32 B.X { get; init; }",
                "System.Int32 B.<Y>k__BackingField",
                "System.Int32 B.Y.get",
                "void modreq(System.Runtime.CompilerServices.IsExternalInit) B.Y.init",
                "System.Int32 B.Y { get; init; }",
                "System.Int32 B.GetHashCode()",
                "System.Boolean B.Equals(System.Object? )",
                "System.Boolean B.Equals(B? )",
                "B..ctor(B )",
            };
            AssertEx.Equal(expectedMembers, actualMembers);
        }

        [WorkItem(44692, "https://github.com/dotnet/roslyn/issues/44692")]
        [Fact]
        public void DuplicateProperty_01()
        {
            var src =
@"record C(object Q)
{
    public object P { get; }
    public object P { get; }
}";
            var comp = CreateCompilation(src);
            comp.VerifyDiagnostics(
                // (4,19): error CS0102: The type 'C' already contains a definition for 'P'
                //     public object P { get; }
                Diagnostic(ErrorCode.ERR_DuplicateNameInClass, "P").WithArguments("C", "P").WithLocation(4, 19));

            var actualMembers = GetProperties(comp, "C").ToTestDisplayStrings();
            var expectedMembers = new[]
            {
                "System.Type C.EqualityContract { get; }",
                "System.Object C.Q { get; init; }",
                "System.Object C.P { get; }",
                "System.Object C.P { get; }",
            };
            AssertEx.Equal(expectedMembers, actualMembers);
        }

        [WorkItem(44692, "https://github.com/dotnet/roslyn/issues/44692")]
        [Fact]
        public void DuplicateProperty_02()
        {
            var src =
@"record C(object P, object Q)
{
    public object P { get; }
    public int P { get; }
    public int Q { get; }
    public object Q { get; }
}";
            var comp = CreateCompilation(src);
            comp.VerifyDiagnostics(
                // (4,16): error CS0102: The type 'C' already contains a definition for 'P'
                //     public int P { get; }
                Diagnostic(ErrorCode.ERR_DuplicateNameInClass, "P").WithArguments("C", "P").WithLocation(4, 16),
                // (6,19): error CS0102: The type 'C' already contains a definition for 'Q'
                //     public object Q { get; }
                Diagnostic(ErrorCode.ERR_DuplicateNameInClass, "Q").WithArguments("C", "Q").WithLocation(6, 19));

            var actualMembers = GetProperties(comp, "C").ToTestDisplayStrings();
            var expectedMembers = new[]
            {
                "System.Type C.EqualityContract { get; }",
                "System.Object C.P { get; }",
                "System.Int32 C.P { get; }",
                "System.Int32 C.Q { get; }",
                "System.Object C.Q { get; }",
            };
            AssertEx.Equal(expectedMembers, actualMembers);
        }

        [Fact]
        public void DuplicateProperty_03()
        {
            var src =
@"class A
{
    public object P { get; }
    public object P { get; }
    public object Q { get; }
    public int Q { get; }
}
record B(object Q) : A
{
}";
            var comp = CreateCompilation(src);
            comp.VerifyDiagnostics(
                // (4,19): error CS0102: The type 'A' already contains a definition for 'P'
                //     public object P { get; }
                Diagnostic(ErrorCode.ERR_DuplicateNameInClass, "P").WithArguments("A", "P").WithLocation(4, 19),
                // (6,16): error CS0102: The type 'A' already contains a definition for 'Q'
                //     public int Q { get; }
                Diagnostic(ErrorCode.ERR_DuplicateNameInClass, "Q").WithArguments("A", "Q").WithLocation(6, 16));

            var actualMembers = GetProperties(comp, "B").ToTestDisplayStrings();
            AssertEx.Equal(new[] { "System.Type B.EqualityContract { get; }" }, actualMembers);
        }

        [Fact]
        public void NominalRecordWith()
        {
            var src = @"
using System;
record C
{
    public int X { get; init; }
    public string Y;
    public int Z { get; set; }

    public static void Main()
    {
        var c = new C() { X = 1, Y = ""2"", Z = 3 };
        var c2 = new C() { X = 1, Y = ""2"", Z = 3 };
        Console.WriteLine(c.Equals(c2));
        var c3 = c2 with { X = 3, Y = ""2"", Z = 1 };
        Console.WriteLine(c.Equals(c2));
        Console.WriteLine(c3.Equals(c2));
        Console.WriteLine(c2.X + "" "" + c2.Y + "" "" + c2.Z);
    }
}";
            CompileAndVerify(src, expectedOutput: @"
True
True
False
1 2 3");
        }

        private static ImmutableArray<Symbol> GetProperties(CSharpCompilation comp, string typeName)
        {
            return comp.GetMember<NamedTypeSymbol>(typeName).GetMembers().WhereAsArray(m => m.Kind == SymbolKind.Property);
        }

<<<<<<< HEAD
        [Fact(Skip = "record struct")]
        public void Equality_01()
        {
            var source =
@"using static System.Console;
data struct S;
class Program
{
    static void Main()
    {
        var x = new S();
        var y = new S();
        WriteLine(x.Equals(y));
        WriteLine(((object)x).Equals(y));
    }
}";
            var comp = CreateCompilation(source, parseOptions: TestOptions.RegularPreview, options: TestOptions.ReleaseExe);
            comp.VerifyDiagnostics();
            var verifier = CompileAndVerify(comp, expectedOutput:
@"True
True");
            verifier.VerifyIL("S.Equals(in S)",
@"{
  // Code size       23 (0x17)
  .maxstack  2
  .locals init (S V_0)
  IL_0000:  ldarg.0
  IL_0001:  call       ""System.Type S.EqualityContract.get""
  IL_0006:  ldarg.1
  IL_0007:  ldobj      ""S""
  IL_000c:  stloc.0
  IL_000d:  ldloca.s   V_0
  IL_000f:  call       ""System.Type S.EqualityContract.get""
  IL_0014:  ceq
  IL_0016:  ret
}");
            verifier.VerifyIL("S.Equals(object)",
@"{
  // Code size       26 (0x1a)
  .maxstack  2
  .locals init (S V_0)
  IL_0000:  ldarg.1
  IL_0001:  isinst     ""S""
  IL_0006:  brtrue.s   IL_000a
  IL_0008:  ldc.i4.0
  IL_0009:  ret
  IL_000a:  ldarg.0
  IL_000b:  ldarg.1
  IL_000c:  unbox.any  ""S""
  IL_0011:  stloc.0
  IL_0012:  ldloca.s   V_0
  IL_0014:  call       ""bool S.Equals(in S)""
  IL_0019:  ret
}");
        }

        [Fact]
        public void Equality_02()
        {
            var source =
@"using static System.Console;
record C;
class Program
{
    static void Main()
    {
        var x = new C();
        var y = new C();
        WriteLine(x.Equals(y));
        WriteLine(((object)x).Equals(y));
    }
}";
            var comp = CreateCompilation(source, parseOptions: TestOptions.RegularPreview, options: TestOptions.ReleaseExe);
            comp.VerifyDiagnostics();
            var verifier = CompileAndVerify(comp, expectedOutput:
@"True
True");
            verifier.VerifyIL("C.Equals(C)",
@"{
  // Code size       20 (0x14)
  .maxstack  2
  IL_0000:  ldarg.1
  IL_0001:  brfalse.s  IL_0012
  IL_0003:  ldarg.0
  IL_0004:  callvirt   ""System.Type C.EqualityContract.get""
  IL_0009:  ldarg.1
  IL_000a:  callvirt   ""System.Type C.EqualityContract.get""
  IL_000f:  ceq
  IL_0011:  ret
  IL_0012:  ldc.i4.0
  IL_0013:  ret
}");
            verifier.VerifyIL("C.Equals(object)",
@"{
  // Code size       13 (0xd)
  .maxstack  2
  IL_0000:  ldarg.0
  IL_0001:  ldarg.1
  IL_0002:  isinst     ""C""
  IL_0007:  callvirt   ""bool C.Equals(C)""
  IL_000c:  ret
}");
        }

        [Fact]
        public void Equality_03()
        {
            var source =
@"using static System.Console;
record C
{
    private static int _nextId = 0;
    private int _id;
    public C() { _id = _nextId++; }
}
class Program
{
    static void Main()
    {
        var x = new C();
        var y = new C();
        WriteLine(x.Equals(x));
        WriteLine(x.Equals(y));
        WriteLine(y.Equals(y));
    }
}";
            var comp = CreateCompilation(new[] { source, IsExternalInitTypeDefinition }, parseOptions: TestOptions.RegularPreview, options: TestOptions.ReleaseExe);
            // https://github.com/dotnet/roslyn/issues/44879: Copy constructor copies static field.
            comp.VerifyDiagnostics(
                // (2,1): warning CS1717: Assignment made to same variable; did you mean to assign something else?
                // record C
                Diagnostic(ErrorCode.WRN_AssignmentToSelf, @"record C
{
    private static int _nextId = 0;
    private int _id;
    public C() { _id = _nextId++; }
}").WithLocation(2, 1));
            var verifier = CompileAndVerify(comp, expectedOutput:
@"True
False
True");
            verifier.VerifyIL("C.Equals(C)",
@"{
  // Code size       42 (0x2a)
  .maxstack  3
  IL_0000:  ldarg.1
  IL_0001:  brfalse.s  IL_0028
  IL_0003:  ldarg.0
  IL_0004:  callvirt   ""System.Type C.EqualityContract.get""
  IL_0009:  ldarg.1
  IL_000a:  callvirt   ""System.Type C.EqualityContract.get""
  IL_000f:  bne.un.s   IL_0028
  IL_0011:  call       ""System.Collections.Generic.EqualityComparer<int> System.Collections.Generic.EqualityComparer<int>.Default.get""
  IL_0016:  ldarg.0
  IL_0017:  ldfld      ""int C._id""
  IL_001c:  ldarg.1
  IL_001d:  ldfld      ""int C._id""
  IL_0022:  callvirt   ""bool System.Collections.Generic.EqualityComparer<int>.Equals(int, int)""
  IL_0027:  ret
  IL_0028:  ldc.i4.0
  IL_0029:  ret
}");
        }

        [Fact]
        public void Equality_04()
        {
            var source =
@"using static System.Console;
record A;
record B1(int P) : A
{
    internal B1() : this(0) { } // Use record base call syntax instead
    internal int P { get; set; } // Use record base call syntax instead
}
record B2(int P) : A
{
    internal B2() : this(0) { } // Use record base call syntax instead
    internal int P { get; set; } // Use record base call syntax instead
}
class Program
{
    static B1 NewB1(int p) => new B1 { P = p }; // PROTOTYPE: Replace with new B1(P)
    static B2 NewB2(int p) => new B2 { P = p }; // PROTOTYPE: Replace with new B2(P)
    static void Main()
    {
        WriteLine(new A().Equals(NewB1(1)));
        WriteLine(NewB1(1).Equals(new A()));
        WriteLine(NewB1(1).Equals(NewB2(1)));
        WriteLine(new A().Equals((A)NewB2(1)));
        WriteLine(((A)NewB2(1)).Equals(new A()));
        WriteLine(((A)NewB2(1)).Equals(NewB2(1)));
        WriteLine(NewB2(1).Equals((A)NewB2(1)));
    }
}";
            var comp = CreateCompilation(new[] { source, IsExternalInitTypeDefinition }, parseOptions: TestOptions.RegularPreview, options: TestOptions.ReleaseExe);
            comp.VerifyDiagnostics();
            var verifier = CompileAndVerify(comp, expectedOutput:
@"False
False
False
False
False
True
True");
            verifier.VerifyIL("A.Equals(A)",
@"{
  // Code size       20 (0x14)
  .maxstack  2
  IL_0000:  ldarg.1
  IL_0001:  brfalse.s  IL_0012
  IL_0003:  ldarg.0
  IL_0004:  callvirt   ""System.Type A.EqualityContract.get""
  IL_0009:  ldarg.1
  IL_000a:  callvirt   ""System.Type A.EqualityContract.get""
  IL_000f:  ceq
  IL_0011:  ret
  IL_0012:  ldc.i4.0
  IL_0013:  ret
}");
            verifier.VerifyIL("B1.Equals(B1)",
@"{
  // Code size       34 (0x22)
  .maxstack  3
  IL_0000:  ldarg.0
  IL_0001:  ldarg.1
  IL_0002:  call       ""bool A.Equals(A)""
  IL_0007:  brfalse.s  IL_0020
  IL_0009:  call       ""System.Collections.Generic.EqualityComparer<int> System.Collections.Generic.EqualityComparer<int>.Default.get""
  IL_000e:  ldarg.0
  IL_000f:  ldfld      ""int B1.<P>k__BackingField""
  IL_0014:  ldarg.1
  IL_0015:  ldfld      ""int B1.<P>k__BackingField""
  IL_001a:  callvirt   ""bool System.Collections.Generic.EqualityComparer<int>.Equals(int, int)""
  IL_001f:  ret
  IL_0020:  ldc.i4.0
  IL_0021:  ret
}");
        }

        [Fact]
        public void Equality_05()
        {
            var source =
@"using static System.Console;
record A(int P)
{
    internal A() : this(0) { } // Use record base call syntax instead
    internal int P { get; set; } // Use record base call syntax instead
}
record B1(int P) : A
{
    internal B1() : this(0) { } // Use record base call syntax instead
}
record B2(int P) : A
{
    internal B2() : this(0) { } // Use record base call syntax instead
}
class Program
{
    static A NewA(int p) => new A { P = p }; // PROTOTYPE: Replace with new A(P)
    static B1 NewB1(int p) => new B1 { P = p }; // PROTOTYPE: Replace with new B1(P)
    static B2 NewB2(int p) => new B2 { P = p }; // PROTOTYPE: Replace with new B2(P)
    static void Main()
    {
        WriteLine(NewA(1).Equals(NewB1(1)));
        WriteLine(NewB1(1).Equals(NewA(1)));
        WriteLine(NewB1(1).Equals(NewB2(1)));
        WriteLine(NewA(1).Equals((A)NewB2(1)));
        WriteLine(((A)NewB2(1)).Equals(NewA(1)));
        WriteLine(((A)NewB2(1)).Equals(NewB2(1)));
        WriteLine(NewB2(1).Equals((A)NewB2(1)));
    }
}";
            var comp = CreateCompilation(new[] { source, IsExternalInitTypeDefinition }, parseOptions: TestOptions.RegularPreview, options: TestOptions.ReleaseExe);
            comp.VerifyDiagnostics();
            var verifier = CompileAndVerify(comp, expectedOutput:
@"False
False
False
False
False
True
True");
            verifier.VerifyIL("A.Equals(A)",
@"{
  // Code size       42 (0x2a)
  .maxstack  3
  IL_0000:  ldarg.1
  IL_0001:  brfalse.s  IL_0028
  IL_0003:  ldarg.0
  IL_0004:  callvirt   ""System.Type A.EqualityContract.get""
  IL_0009:  ldarg.1
  IL_000a:  callvirt   ""System.Type A.EqualityContract.get""
  IL_000f:  bne.un.s   IL_0028
  IL_0011:  call       ""System.Collections.Generic.EqualityComparer<int> System.Collections.Generic.EqualityComparer<int>.Default.get""
  IL_0016:  ldarg.0
  IL_0017:  ldfld      ""int A.<P>k__BackingField""
  IL_001c:  ldarg.1
  IL_001d:  ldfld      ""int A.<P>k__BackingField""
  IL_0022:  callvirt   ""bool System.Collections.Generic.EqualityComparer<int>.Equals(int, int)""
  IL_0027:  ret
  IL_0028:  ldc.i4.0
  IL_0029:  ret
}");
            verifier.VerifyIL("B1.Equals(B1)",
@"{
  // Code size        8 (0x8)
  .maxstack  2
  IL_0000:  ldarg.0
  IL_0001:  ldarg.1
  IL_0002:  call       ""bool A.Equals(A)""
  IL_0007:  ret
}");
        }

        [Fact]
        public void Equality_06()
        {
            var source =
@"using static System.Console;
record A;
class B : A { }
record C : B;
class Program
{
    static void Main()
    {
        WriteLine(new A().Equals(new A()));
        WriteLine(new A().Equals(new B()));
        WriteLine(new A().Equals(new C()));
        WriteLine(new B().Equals(new A()));
        WriteLine(new B().Equals(new B()));
        WriteLine(new B().Equals(new C()));
        WriteLine(new C().Equals(new A()));
        WriteLine(new C().Equals(new B()));
        WriteLine(new C().Equals(new C()));
        WriteLine(((A)new C()).Equals(new A()));
        WriteLine(((A)new C()).Equals(new B()));
        WriteLine(((A)new C()).Equals(new C()));
        WriteLine(new C().Equals((A)new C()));
    }
}";
            var comp = CreateCompilation(new[] { source, IsExternalInitTypeDefinition }, parseOptions: TestOptions.RegularPreview, options: TestOptions.ReleaseExe);
            comp.VerifyDiagnostics();
            var verifier = CompileAndVerify(comp, expectedOutput:
@"True
True
False
True
True
False
False
False
True
False
False
True
True");
            verifier.VerifyIL("A.Equals(A)",
@"{
  // Code size       20 (0x14)
  .maxstack  2
  IL_0000:  ldarg.1
  IL_0001:  brfalse.s  IL_0012
  IL_0003:  ldarg.0
  IL_0004:  callvirt   ""System.Type A.EqualityContract.get""
  IL_0009:  ldarg.1
  IL_000a:  callvirt   ""System.Type A.EqualityContract.get""
  IL_000f:  ceq
  IL_0011:  ret
  IL_0012:  ldc.i4.0
  IL_0013:  ret
}");
            verifier.VerifyIL("C.Equals(A)",
@"{
  // Code size       13 (0xd)
  .maxstack  2
  IL_0000:  ldarg.0
  IL_0001:  ldarg.1
  IL_0002:  isinst     ""C""
  IL_0007:  callvirt   ""bool C.Equals(C)""
  IL_000c:  ret
}");
            verifier.VerifyIL("C.Equals(C)",
@"{
  // Code size        8 (0x8)
  .maxstack  2
  IL_0000:  ldarg.0
  IL_0001:  ldarg.1
  IL_0002:  call       ""bool A.Equals(A)""
  IL_0007:  ret
}");
        }

        [Fact]
        public void Equality_07()
        {
            var source =
@"using static System.Console;
record A;
record B : A;
record C : B;
class Program
{
    static void Main()
    {
        WriteLine(new A().Equals(new A()));
        WriteLine(new A().Equals(new B()));
        WriteLine(new A().Equals(new C()));
        WriteLine(new B().Equals(new A()));
        WriteLine(new B().Equals(new B()));
        WriteLine(new B().Equals(new C()));
        WriteLine(new C().Equals(new A()));
        WriteLine(new C().Equals(new B()));
        WriteLine(new C().Equals(new C()));
        WriteLine(((A)new B()).Equals(new A()));
        WriteLine(((A)new B()).Equals(new B()));
        WriteLine(((A)new B()).Equals(new C()));
        WriteLine(((A)new C()).Equals(new A()));
        WriteLine(((A)new C()).Equals(new B()));
        WriteLine(((A)new C()).Equals(new C()));
        WriteLine(((B)new C()).Equals(new A()));
        WriteLine(((B)new C()).Equals(new B()));
        WriteLine(((B)new C()).Equals(new C()));
        WriteLine(new C().Equals((A)new C()));
    }
}";
            var comp = CreateCompilation(new[] { source, IsExternalInitTypeDefinition }, parseOptions: TestOptions.RegularPreview, options: TestOptions.ReleaseExe);
            comp.VerifyDiagnostics();
            var verifier = CompileAndVerify(comp, expectedOutput:
@"True
False
False
False
True
False
False
False
True
False
True
False
False
False
True
False
False
True
True");
            verifier.VerifyIL("A.Equals(A)",
@"{
  // Code size       20 (0x14)
  .maxstack  2
  IL_0000:  ldarg.1
  IL_0001:  brfalse.s  IL_0012
  IL_0003:  ldarg.0
  IL_0004:  callvirt   ""System.Type A.EqualityContract.get""
  IL_0009:  ldarg.1
  IL_000a:  callvirt   ""System.Type A.EqualityContract.get""
  IL_000f:  ceq
  IL_0011:  ret
  IL_0012:  ldc.i4.0
  IL_0013:  ret
}");
            verifier.VerifyIL("B.Equals(A)",
@"{
  // Code size       13 (0xd)
  .maxstack  2
  IL_0000:  ldarg.0
  IL_0001:  ldarg.1
  IL_0002:  isinst     ""B""
  IL_0007:  callvirt   ""bool B.Equals(B)""
  IL_000c:  ret
}");
            verifier.VerifyIL("C.Equals(A)",
@"{
  // Code size       13 (0xd)
  .maxstack  2
  IL_0000:  ldarg.0
  IL_0001:  ldarg.1
  IL_0002:  isinst     ""C""
  IL_0007:  callvirt   ""bool C.Equals(C)""
  IL_000c:  ret
}");
            verifier.VerifyIL("C.Equals(B)",
@"{
  // Code size       13 (0xd)
  .maxstack  2
  IL_0000:  ldarg.0
  IL_0001:  ldarg.1
  IL_0002:  isinst     ""C""
  IL_0007:  callvirt   ""bool C.Equals(C)""
  IL_000c:  ret
}");
            verifier.VerifyIL("C.Equals(C)",
@"{
  // Code size        8 (0x8)
  .maxstack  2
  IL_0000:  ldarg.0
  IL_0001:  ldarg.1
  IL_0002:  call       ""bool B.Equals(B)""
  IL_0007:  ret
}");
        }

        [WorkItem(44895, "https://github.com/dotnet/roslyn/issues/44895")]
        [Fact]
        public void Equality_08()
        {
            var source =
@"using static System.Console;
record A(int X)
{
    internal A() : this(0) { } // Use record base call syntax instead
    internal int X { get; set; } // Use record base call syntax instead
}
class B : A
{
    internal B() { } // Use record base call syntax instead
    internal B(int X, int Y) : base(X) { this.Y = Y; }
    internal int Y { get; set; }
}
record C(int X, int Y, int Z) : B
{
    internal C() : this(0, 0, 0) { } // Use record base call syntax instead
    internal int Z { get; set; } // Use record base call syntax instead
}
class Program
{
    static A NewA(int x) => new A { X = x }; // PROTOTYPE: Replace with new A(X), etc.
    static B NewB(int x, int y) => new B { X = x, Y = y };
    static C NewC(int x, int y, int z) => new C { X = x, Y = y, Z = z };
    static void Main()
    {
        WriteLine(NewA(1).Equals(NewA(1)));
        WriteLine(NewA(1).Equals(NewB(1, 2)));
        WriteLine(NewA(1).Equals(NewC(1, 2, 3)));
        WriteLine(NewB(1, 2).Equals(NewA(1)));
        WriteLine(NewB(1, 2).Equals(NewB(1, 2)));
        WriteLine(NewB(1, 2).Equals(NewC(1, 2, 3)));
        WriteLine(NewC(1, 2, 3).Equals(NewA(1)));
        WriteLine(NewC(1, 2, 3).Equals(NewB(1, 2)));
        WriteLine(NewC(1, 2, 3).Equals(NewC(1, 2, 3)));
        WriteLine(NewC(1, 2, 3).Equals(NewC(4, 2, 3)));
        WriteLine(NewC(1, 2, 3).Equals(NewC(1, 4, 3)));
        WriteLine(NewC(1, 2, 3).Equals(NewC(1, 4, 4)));
        WriteLine(((A)NewB(1, 2)).Equals(NewA(1)));
        WriteLine(((A)NewB(1, 2)).Equals(NewB(1, 2)));
        WriteLine(((A)NewB(1, 2)).Equals(NewC(1, 2, 3)));
        WriteLine(((A)NewC(1, 2, 3)).Equals(NewA(1)));
        WriteLine(((A)NewC(1, 2, 3)).Equals(NewB(1, 2)));
        WriteLine(((A)NewC(1, 2, 3)).Equals(NewC(1, 2, 3)));
        WriteLine(((B)NewC(1, 2, 3)).Equals(NewA(1)));
        WriteLine(((B)NewC(1, 2, 3)).Equals(NewB(1, 2)));
        WriteLine(((B)NewC(1, 2, 3)).Equals(NewC(1, 2, 3)));
        WriteLine(NewC(1, 2, 3).Equals((A)NewC(1, 2, 3)));
    }
}";
            var comp = CreateCompilation(new[] { source, IsExternalInitTypeDefinition }, parseOptions: TestOptions.RegularPreview, options: TestOptions.ReleaseExe);
            comp.VerifyDiagnostics();
            // https://github.com/dotnet/roslyn/issues/44895: C.Equals() should compare B.Y.
            var verifier = CompileAndVerify(comp, expectedOutput:
@"True
True
False
True
True
False
False
False
True
False
True
False
True
True
False
False
False
True
False
False
True
True");
            verifier.VerifyIL("A.Equals(A)",
@"{
  // Code size       42 (0x2a)
  .maxstack  3
  IL_0000:  ldarg.1
  IL_0001:  brfalse.s  IL_0028
  IL_0003:  ldarg.0
  IL_0004:  callvirt   ""System.Type A.EqualityContract.get""
  IL_0009:  ldarg.1
  IL_000a:  callvirt   ""System.Type A.EqualityContract.get""
  IL_000f:  bne.un.s   IL_0028
  IL_0011:  call       ""System.Collections.Generic.EqualityComparer<int> System.Collections.Generic.EqualityComparer<int>.Default.get""
  IL_0016:  ldarg.0
  IL_0017:  ldfld      ""int A.<X>k__BackingField""
  IL_001c:  ldarg.1
  IL_001d:  ldfld      ""int A.<X>k__BackingField""
  IL_0022:  callvirt   ""bool System.Collections.Generic.EqualityComparer<int>.Equals(int, int)""
  IL_0027:  ret
  IL_0028:  ldc.i4.0
  IL_0029:  ret
}");
            verifier.VerifyIL("C.Equals(A)",
@"{
  // Code size       13 (0xd)
  .maxstack  2
  IL_0000:  ldarg.0
  IL_0001:  ldarg.1
  IL_0002:  isinst     ""C""
  IL_0007:  callvirt   ""bool C.Equals(C)""
  IL_000c:  ret
}");
            // https://github.com/dotnet/roslyn/issues/44895: C.Equals() should compare B.Y.
            verifier.VerifyIL("C.Equals(C)",
@"{
  // Code size       34 (0x22)
  .maxstack  3
  IL_0000:  ldarg.0
  IL_0001:  ldarg.1
  IL_0002:  call       ""bool A.Equals(A)""
  IL_0007:  brfalse.s  IL_0020
  IL_0009:  call       ""System.Collections.Generic.EqualityComparer<int> System.Collections.Generic.EqualityComparer<int>.Default.get""
  IL_000e:  ldarg.0
  IL_000f:  ldfld      ""int C.<Z>k__BackingField""
  IL_0014:  ldarg.1
  IL_0015:  ldfld      ""int C.<Z>k__BackingField""
  IL_001a:  callvirt   ""bool System.Collections.Generic.EqualityComparer<int>.Equals(int, int)""
  IL_001f:  ret
  IL_0020:  ldc.i4.0
  IL_0021:  ret
}");
        }

        [Fact]
        public void Equality_09()
        {
            var source =
@"using static System.Console;
record A(int X)
{
    internal A() : this(0) { } // Use record base call syntax instead
    internal int X { get; set; } // Use record base call syntax instead
}
record B(int X, int Y) : A
{
    internal B() : this(0, 0) { } // Use record base call syntax instead
    internal int Y { get; set; }
}
record C(int X, int Y, int Z) : B
{
    internal C() : this(0, 0, 0) { } // Use record base call syntax instead
    internal int Z { get; set; } // Use record base call syntax instead
}
class Program
{
    static A NewA(int x) => new A { X = x }; // PROTOTYPE: Replace with new A(X), etc.
    static B NewB(int x, int y) => new B { X = x, Y = y };
    static C NewC(int x, int y, int z) => new C { X = x, Y = y, Z = z };
    static void Main()
    {
        WriteLine(NewA(1).Equals(NewA(1)));
        WriteLine(NewA(1).Equals(NewB(1, 2)));
        WriteLine(NewA(1).Equals(NewC(1, 2, 3)));
        WriteLine(NewB(1, 2).Equals(NewA(1)));
        WriteLine(NewB(1, 2).Equals(NewB(1, 2)));
        WriteLine(NewB(1, 2).Equals(NewC(1, 2, 3)));
        WriteLine(NewC(1, 2, 3).Equals(NewA(1)));
        WriteLine(NewC(1, 2, 3).Equals(NewB(1, 2)));
        WriteLine(NewC(1, 2, 3).Equals(NewC(1, 2, 3)));
        WriteLine(NewC(1, 2, 3).Equals(NewC(4, 2, 3)));
        WriteLine(NewC(1, 2, 3).Equals(NewC(1, 4, 3)));
        WriteLine(NewC(1, 2, 3).Equals(NewC(1, 4, 4)));
        WriteLine(((A)NewB(1, 2)).Equals(NewA(1)));
        WriteLine(((A)NewB(1, 2)).Equals(NewB(1, 2)));
        WriteLine(((A)NewB(1, 2)).Equals(NewC(1, 2, 3)));
        WriteLine(((A)NewC(1, 2, 3)).Equals(NewA(1)));
        WriteLine(((A)NewC(1, 2, 3)).Equals(NewB(1, 2)));
        WriteLine(((A)NewC(1, 2, 3)).Equals(NewC(1, 2, 3)));
        WriteLine(((B)NewC(1, 2, 3)).Equals(NewA(1)));
        WriteLine(((B)NewC(1, 2, 3)).Equals(NewB(1, 2)));
        WriteLine(((B)NewC(1, 2, 3)).Equals(NewC(1, 2, 3)));
        WriteLine(NewC(1, 2, 3).Equals((A)NewC(1, 2, 3)));
    }
}";
            var comp = CreateCompilation(new[] { source, IsExternalInitTypeDefinition }, parseOptions: TestOptions.RegularPreview, options: TestOptions.ReleaseExe);
            comp.VerifyDiagnostics();
            var verifier = CompileAndVerify(comp, expectedOutput:
@"True
False
False
False
True
False
False
False
True
False
False
False
False
True
False
False
False
True
False
False
True
True");
            verifier.VerifyIL("A.Equals(A)",
@"{
  // Code size       42 (0x2a)
  .maxstack  3
  IL_0000:  ldarg.1
  IL_0001:  brfalse.s  IL_0028
  IL_0003:  ldarg.0
  IL_0004:  callvirt   ""System.Type A.EqualityContract.get""
  IL_0009:  ldarg.1
  IL_000a:  callvirt   ""System.Type A.EqualityContract.get""
  IL_000f:  bne.un.s   IL_0028
  IL_0011:  call       ""System.Collections.Generic.EqualityComparer<int> System.Collections.Generic.EqualityComparer<int>.Default.get""
  IL_0016:  ldarg.0
  IL_0017:  ldfld      ""int A.<X>k__BackingField""
  IL_001c:  ldarg.1
  IL_001d:  ldfld      ""int A.<X>k__BackingField""
  IL_0022:  callvirt   ""bool System.Collections.Generic.EqualityComparer<int>.Equals(int, int)""
  IL_0027:  ret
  IL_0028:  ldc.i4.0
  IL_0029:  ret
}");
            verifier.VerifyIL("B.Equals(A)",
@"{
  // Code size       13 (0xd)
  .maxstack  2
  IL_0000:  ldarg.0
  IL_0001:  ldarg.1
  IL_0002:  isinst     ""B""
  IL_0007:  callvirt   ""bool B.Equals(B)""
  IL_000c:  ret
}");
            verifier.VerifyIL("B.Equals(B)",
@"{
  // Code size       34 (0x22)
  .maxstack  3
  IL_0000:  ldarg.0
  IL_0001:  ldarg.1
  IL_0002:  call       ""bool A.Equals(A)""
  IL_0007:  brfalse.s  IL_0020
  IL_0009:  call       ""System.Collections.Generic.EqualityComparer<int> System.Collections.Generic.EqualityComparer<int>.Default.get""
  IL_000e:  ldarg.0
  IL_000f:  ldfld      ""int B.<Y>k__BackingField""
  IL_0014:  ldarg.1
  IL_0015:  ldfld      ""int B.<Y>k__BackingField""
  IL_001a:  callvirt   ""bool System.Collections.Generic.EqualityComparer<int>.Equals(int, int)""
  IL_001f:  ret
  IL_0020:  ldc.i4.0
  IL_0021:  ret
}");
            verifier.VerifyIL("C.Equals(A)",
@"{
  // Code size       13 (0xd)
  .maxstack  2
  IL_0000:  ldarg.0
  IL_0001:  ldarg.1
  IL_0002:  isinst     ""C""
  IL_0007:  callvirt   ""bool C.Equals(C)""
  IL_000c:  ret
}");
            verifier.VerifyIL("C.Equals(B)",
@"{
  // Code size       13 (0xd)
  .maxstack  2
  IL_0000:  ldarg.0
  IL_0001:  ldarg.1
  IL_0002:  isinst     ""C""
  IL_0007:  callvirt   ""bool C.Equals(C)""
  IL_000c:  ret
}");
            verifier.VerifyIL("C.Equals(C)",
@"{
  // Code size       34 (0x22)
  .maxstack  3
  IL_0000:  ldarg.0
  IL_0001:  ldarg.1
  IL_0002:  call       ""bool B.Equals(B)""
  IL_0007:  brfalse.s  IL_0020
  IL_0009:  call       ""System.Collections.Generic.EqualityComparer<int> System.Collections.Generic.EqualityComparer<int>.Default.get""
  IL_000e:  ldarg.0
  IL_000f:  ldfld      ""int C.<Z>k__BackingField""
  IL_0014:  ldarg.1
  IL_0015:  ldfld      ""int C.<Z>k__BackingField""
  IL_001a:  callvirt   ""bool System.Collections.Generic.EqualityComparer<int>.Equals(int, int)""
  IL_001f:  ret
  IL_0020:  ldc.i4.0
  IL_0021:  ret
}");
        }

        [WorkItem(44895, "https://github.com/dotnet/roslyn/issues/44895")]
        [Fact]
        public void Equality_10()
        {
            var source =
@"using static System.Console;
abstract class A
{
    internal virtual int P { get; set; }
    internal abstract int Q { get; set; }
}
record B(int P, int Q) : A
{
    internal B() : this(0, 0) { } // Use record base call syntax instead
    internal override int Q { get; set; }
}
class C1 : B
{
    internal C1(int p, int q) { P = p; Q = q; }
    internal override int P { get; set; }
}
class C2 : B
{
    internal C2(int p, int q) { P = p; Q = q; }
    internal override int Q { get; set; }
}
class Program
{
    static void Main()
    {
        WriteLine(new C1(1, 0).Equals(new C2(0, 0)));
        WriteLine(new C1(0, 2).Equals(new C2(0, 0)));
        WriteLine(new C1(0, 0).Equals(new C2(3, 0)));
        WriteLine(new C1(0, 0).Equals(new C2(0, 4)));
    }
}";
            var comp = CreateCompilation(new[] { source, IsExternalInitTypeDefinition }, parseOptions: TestOptions.RegularPreview, options: TestOptions.ReleaseExe);
            comp.VerifyDiagnostics();
            // https://github.com/dotnet/roslyn/issues/44895: B.Equals() should compare A.P and report False for new C1(0, 0).Equals(new C2(3, 0)).
            var verifier = CompileAndVerify(comp, expectedOutput:
@"True
False
True
True");
            verifier.VerifyIL("B.Equals(B)",
@"{
  // Code size       42 (0x2a)
  .maxstack  3
  IL_0000:  ldarg.1
  IL_0001:  brfalse.s  IL_0028
  IL_0003:  ldarg.0
  IL_0004:  callvirt   ""System.Type B.EqualityContract.get""
  IL_0009:  ldarg.1
  IL_000a:  callvirt   ""System.Type B.EqualityContract.get""
  IL_000f:  bne.un.s   IL_0028
  IL_0011:  call       ""System.Collections.Generic.EqualityComparer<int> System.Collections.Generic.EqualityComparer<int>.Default.get""
  IL_0016:  ldarg.0
  IL_0017:  ldfld      ""int B.<Q>k__BackingField""
  IL_001c:  ldarg.1
  IL_001d:  ldfld      ""int B.<Q>k__BackingField""
  IL_0022:  callvirt   ""bool System.Collections.Generic.EqualityComparer<int>.Equals(int, int)""
  IL_0027:  ret
  IL_0028:  ldc.i4.0
  IL_0029:  ret
}");
        }

        [Fact]
        public void Equality_11()
        {
            var source =
@"using System;
record A
{
    public virtual Type EqualityContract => typeof(object);
}
record B1(object P) : A;
record B2(object P) : A;
class Program
{
    static void Main()
    {
        Console.WriteLine(new A().Equals(new A()));
        Console.WriteLine(new A().Equals(new B1((object)null)));
        Console.WriteLine(new B1((object)null).Equals(new A()));
        Console.WriteLine(new B1((object)null).Equals(new B1((object)null)));
        Console.WriteLine(new B1((object)null).Equals(new B2((object)null)));
    }
}";
            var comp = CreateCompilation(new[] { source, IsExternalInitTypeDefinition }, parseOptions: TestOptions.RegularPreview, options: TestOptions.ReleaseExe);
            comp.VerifyDiagnostics();
            // init-only is unverifiable
            CompileAndVerify(comp, verify: Verification.Skipped, expectedOutput:
@"True
False
False
True
False");
        }

        [Fact]
        public void Equality_12()
        {
            var source =
@"using System;
abstract record A
{
    public A() { }
    public abstract Type EqualityContract { get; }
}
record B1(object P) : A;
record B2(object P) : A;
class Program
{
    static void Main()
    {
        var b1 = new B1((object)null);
        var b2 = new B2((object)null);
        Console.WriteLine(b1.Equals(b1));
        Console.WriteLine(b1.Equals(b2));
        Console.WriteLine(((A)b1).Equals(b1));
        Console.WriteLine(((A)b1).Equals(b2));
    }
}";
            var comp = CreateCompilation(new[] { source, IsExternalInitTypeDefinition }, parseOptions: TestOptions.RegularPreview, options: TestOptions.ReleaseExe);
            comp.VerifyDiagnostics();
            // init-only is unverifiable
            CompileAndVerify(comp, verify: Verification.Skipped, expectedOutput:
@"True
False
True
False");
        }

        [Fact]
        public void Equality_13()
        {
            var source =
@"record A
{
    public System.Type EqualityContract => typeof(A);
}
record B : A;
";
            var comp = CreateCompilation(source);
            comp.VerifyDiagnostics(
                // (5,8): error CS0506: 'B.EqualityContract': cannot override inherited member 'A.EqualityContract' because it is not marked virtual, abstract, or override
                // record B : A;
                Diagnostic(ErrorCode.ERR_CantOverrideNonVirtual, "B").WithArguments("B.EqualityContract", "A.EqualityContract").WithLocation(5, 8));
        }

        [Fact]
        public void Equality_14()
        {
            var source =
@"record A;
record B : A
{
    public sealed override System.Type EqualityContract => typeof(B);
}
record C : B;
";
            var comp = CreateCompilation(source);
            comp.VerifyDiagnostics(
                // (6,8): error CS0239: 'C.EqualityContract': cannot override inherited member 'B.EqualityContract' because it is sealed
                // record C : B;
                Diagnostic(ErrorCode.ERR_CantOverrideSealed, "C").WithArguments("C.EqualityContract", "B.EqualityContract").WithLocation(6, 8));

            var actualMembers = comp.GetMember<NamedTypeSymbol>("B").GetMembers().ToTestDisplayStrings();
            var expectedMembers = new[]
            {
                "B B.Clone()",
                "System.Type B.EqualityContract { get; }",
                "System.Type B.EqualityContract.get",
                "System.Int32 B.GetHashCode()",
                "System.Boolean B.Equals(System.Object? )",
                "System.Boolean B.Equals(A? )",
                "System.Boolean B.Equals(B? )",
                "B..ctor(B )",
                "B..ctor()",
            };
            AssertEx.Equal(expectedMembers, actualMembers);
        }

        [Fact]
        public void Equality_15()
        {
            var source =
@"using System;
record A;
class B1 : A
{
    public B1(int p) { P = p; }
    public int P { get; set;  }
}
class B2 : A
{
    public B2(int p) { P = p; }
    public int P { get; set;  }
    public override Type EqualityContract => typeof(B2);
}
class Program
{
    static void Main()
    {
        Console.WriteLine(new B1(1).Equals(new B1(2)));
        Console.WriteLine(new B1(1).Equals(new B2(1)));
        Console.WriteLine(new B2(1).Equals(new B2(2)));
    }
}";
            var comp = CreateCompilation(new[] { source, IsExternalInitTypeDefinition }, parseOptions: TestOptions.RegularPreview, options: TestOptions.ReleaseExe);
            comp.VerifyDiagnostics();
            CompileAndVerify(comp, expectedOutput:
@"True
False
True");
        }

        [Fact]
        public void Equality_16()
        {
            var source =
@"using System;
record A;
class B1 : A
{
    public B1(int p) { P = p; }
    public int P { get; set;  }
    public override Type EqualityContract => typeof(string);
}
class B2 : A
{
    public B2(int p) { P = p; }
    public int P { get; set;  }
    public override Type EqualityContract => typeof(string);
}
class Program
{
    static void Main()
    {
        Console.WriteLine(new B1(1).Equals(new B1(2)));
        Console.WriteLine(new B1(1).Equals(new B2(2)));
        Console.WriteLine(new B2(1).Equals(new B2(2)));
    }
}";
            var comp = CreateCompilation(new[] { source, IsExternalInitTypeDefinition }, parseOptions: TestOptions.RegularPreview, options: TestOptions.ReleaseExe);
            comp.VerifyDiagnostics();
            CompileAndVerify(comp, expectedOutput:
@"True
True
True");
        }

        [Fact]
        public void Equality_17()
        {
            var source =
@"using static System.Console;
record A;
record B1(int P) : A
{
    public override bool Equals(A other) => false;
}
record B2(int P) : A
{
    public override bool Equals(A other) => true;
}
class Program
{
    static void Main()
    {
        WriteLine(new B1(1).Equals(new B1(1)));
        WriteLine(new B1(1).Equals(new B1(2)));
        WriteLine(new B2(3).Equals(new B2(3)));
        WriteLine(new B2(3).Equals(new B2(4)));
        WriteLine(((A)new B1(1)).Equals(new B1(1)));
        WriteLine(((A)new B1(1)).Equals(new B1(2)));
        WriteLine(((A)new B2(3)).Equals(new B2(3)));
        WriteLine(((A)new B2(3)).Equals(new B2(4)));
    }
}";
            var comp = CreateCompilation(new[] { source, IsExternalInitTypeDefinition }, parseOptions: TestOptions.RegularPreview, options: TestOptions.ReleaseExe);
            comp.VerifyDiagnostics();
            // init-only is unverifiable
            CompileAndVerify(comp, verify: Verification.Skipped, expectedOutput:
@"True
False
True
False
False
False
True
True");
            var actualMembers = comp.GetMember<NamedTypeSymbol>("B1").GetMembers().ToTestDisplayStrings();
            var expectedMembers = new[]
            {
                "B1 B1.Clone()",
                "System.Type B1.EqualityContract.get",
                "System.Type B1.EqualityContract { get; }",
                "B1..ctor(System.Int32 P)",
                "System.Int32 B1.<P>k__BackingField",
                "System.Int32 B1.P.get",
                "void modreq(System.Runtime.CompilerServices.IsExternalInit) B1.P.init",
                "System.Int32 B1.P { get; init; }",
                "System.Boolean B1.Equals(A other)",
                "System.Int32 B1.GetHashCode()",
                "System.Boolean B1.Equals(System.Object? )",
                "System.Boolean B1.Equals(B1? )",
                "B1..ctor(B1 )",
            };
            AssertEx.Equal(expectedMembers, actualMembers);
=======
        [Fact]
        public void BaseArguments_01()
        {
            var src = @"
using System;

record Base
{
    public Base(int X, int Y)
    {
        Console.WriteLine(X);
        Console.WriteLine(Y);
    }

    public Base() {}
}

record C(int X, int Y) : Base(X, Y)
{
    int Z = 123;
    public static void Main()
    {
        var c = new C(1, 2);
        Console.WriteLine(c.Z);
    }
}";
            var verifier = CompileAndVerify(src, expectedOutput: @"
1
2
123");
            verifier.VerifyIL("C..ctor(int, int)", @"

{
  // Code size       31 (0x1f)
  .maxstack  3
  IL_0000:  ldarg.0
  IL_0001:  ldarg.1
  IL_0002:  stfld      ""int C.<X>k__BackingField""
  IL_0007:  ldarg.0
  IL_0008:  ldarg.2
  IL_0009:  stfld      ""int C.<Y>k__BackingField""
  IL_000e:  ldarg.0
  IL_000f:  ldc.i4.s   123
  IL_0011:  stfld      ""int C.Z""
  IL_0016:  ldarg.0
  IL_0017:  ldarg.1
  IL_0018:  ldarg.2
  IL_0019:  call       ""Base..ctor(int, int)""
  IL_001e:  ret
}
");

            var comp = CreateCompilation(src);

            var tree = comp.SyntaxTrees.First();
            var model = comp.GetSemanticModel(tree);

            var x = tree.GetRoot().DescendantNodes().OfType<IdentifierNameSyntax>().Where(id => id.Identifier.ValueText == "X").ElementAt(1);
            Assert.Equal("Base(X, Y)", x.Parent!.Parent!.Parent!.ToString());

            var symbol = model.GetSymbolInfo(x).Symbol;
            Assert.Equal(SymbolKind.Parameter, symbol!.Kind);
            Assert.Equal("System.Int32 X", symbol.ToTestDisplayString());
            Assert.Equal("C..ctor(System.Int32 X, System.Int32 Y)", symbol.ContainingSymbol.ToTestDisplayString());
            Assert.Same(symbol.ContainingSymbol, model.GetEnclosingSymbol(x.SpanStart));
            Assert.Contains(symbol, model.LookupSymbols(x.SpanStart, name: "X"));
            Assert.Contains("X", model.LookupNames(x.SpanStart));
        }

        [Fact]
        public void BaseArguments_02()
        {
            var src = @"
using System;

record Base
{
    public Base(int X, int Y)
    {
        Console.WriteLine(X);
        Console.WriteLine(Y);
    }

    public Base() {}
}

record C(int X) : Base(Test(X, out var y), y)
{
    public static void Main()
    {
        var c = new C(1);
    }

    private static int Test(int x, out int y)
    {
        y = 2;
        return x;
    }
}";
            var verifier = CompileAndVerify(src, expectedOutput: @"
1
2");

            var comp = CreateCompilation(src);

            var tree = comp.SyntaxTrees.First();
            var model = comp.GetSemanticModel(tree);

            var yDecl = OutVarTests.GetOutVarDeclaration(tree, "y");
            var yRef = OutVarTests.GetReferences(tree, "y").ToArray();
            Assert.Equal(2, yRef.Length);
            OutVarTests.VerifyModelForOutVar(model, yDecl, yRef[0]);
            OutVarTests.VerifyNotAnOutLocal(model, yRef[1]);

            var x = tree.GetRoot().DescendantNodes().OfType<IdentifierNameSyntax>().Where(id => id.Identifier.ValueText == "X").ElementAt(1);
            Assert.Equal("Test(X, out var y)", x.Parent!.Parent!.Parent!.ToString());

            var symbol = model.GetSymbolInfo(x).Symbol;
            Assert.Equal(SymbolKind.Parameter, symbol!.Kind);
            Assert.Equal("System.Int32 X", symbol.ToTestDisplayString());
            Assert.Equal("C..ctor(System.Int32 X)", symbol.ContainingSymbol.ToTestDisplayString());
            Assert.Same(symbol.ContainingSymbol, model.GetEnclosingSymbol(x.SpanStart));
            Assert.Contains(symbol, model.LookupSymbols(x.SpanStart, name: "X"));
            Assert.Contains("X", model.LookupNames(x.SpanStart));

            var y = tree.GetRoot().DescendantNodes().OfType<IdentifierNameSyntax>().Where(id => id.Identifier.ValueText == "y").First();
            Assert.Equal("y", y.Parent!.ToString());
            Assert.Equal("(Test(X, out var y), y)", y.Parent!.Parent!.ToString());
            Assert.Equal("Base(Test(X, out var y), y)", y.Parent!.Parent!.Parent!.ToString());

            symbol = model.GetSymbolInfo(y).Symbol;
            Assert.Equal(SymbolKind.Local, symbol!.Kind);
            Assert.Equal("System.Int32 y", symbol.ToTestDisplayString());
            Assert.Equal("C..ctor(System.Int32 X)", symbol.ContainingSymbol.ToTestDisplayString());
            Assert.Same(symbol.ContainingSymbol, model.GetEnclosingSymbol(x.SpanStart));
            Assert.Contains(symbol, model.LookupSymbols(x.SpanStart, name: "y"));
            Assert.Contains("y", model.LookupNames(x.SpanStart));

            var test = tree.GetRoot().DescendantNodes().OfType<IdentifierNameSyntax>().Where(id => id.Identifier.ValueText == "Test").First();
            Assert.Equal("(Test(X, out var y), y)", test.Parent!.Parent!.Parent!.ToString());

            symbol = model.GetSymbolInfo(test).Symbol;
            Assert.Equal(SymbolKind.Method, symbol!.Kind);
            Assert.Equal("System.Int32 C.Test(System.Int32 x, out System.Int32 y)", symbol.ToTestDisplayString());
            Assert.Equal("C", symbol.ContainingSymbol.ToTestDisplayString());
            Assert.Contains(symbol, model.LookupSymbols(x.SpanStart, name: "Test"));
            Assert.Contains("Test", model.LookupNames(x.SpanStart));
        }

        [Fact]
        public void BaseArguments_03()
        {
            var src = @"
using System;

record Base
{
    public Base(int X, int Y)
    {
    }

    public Base() {}
}

record C : Base(X, Y)
{
}
";

            var comp = CreateCompilation(src);
            comp.VerifyEmitDiagnostics(
                // (13,16): error CS8861: Unexpected argument list.
                // record C : Base(X, Y)
                Diagnostic(ErrorCode.ERR_UnexpectedArgumentList, "(").WithLocation(13, 16)
                );

            var tree = comp.SyntaxTrees.First();
            var model = comp.GetSemanticModel(tree);

            var x = tree.GetRoot().DescendantNodes().OfType<IdentifierNameSyntax>().Where(id => id.Identifier.ValueText == "X").First();
            Assert.Equal("Base(X, Y)", x.Parent!.Parent!.Parent!.ToString());

            var symbolInfo = model.GetSymbolInfo(x);
            Assert.Null(symbolInfo.Symbol);
            Assert.Empty(symbolInfo.CandidateSymbols);
            Assert.Equal(CandidateReason.None, symbolInfo.CandidateReason);
            Assert.Same("<global namespace>", model.GetEnclosingSymbol(x.SpanStart).ToTestDisplayString());
            Assert.Empty(model.LookupSymbols(x.SpanStart, name: "X"));
            Assert.DoesNotContain("X", model.LookupNames(x.SpanStart));
        }

        [Fact]
        public void BaseArguments_04()
        {
            var src = @"
using System;

record Base
{
    public Base(int X, int Y)
    {
    }

    public Base() {}
}

partial record C(int X, int Y)
{
}

partial record C : Base(X, Y)
{
}
";

            var comp = CreateCompilation(src);
            comp.VerifyEmitDiagnostics(
                // (17,24): error CS8861: Unexpected argument list.
                // partial record C : Base(X, Y)
                Diagnostic(ErrorCode.ERR_UnexpectedArgumentList, "(").WithLocation(17, 24)
                );

            var tree = comp.SyntaxTrees.First();
            var model = comp.GetSemanticModel(tree);

            var x = tree.GetRoot().DescendantNodes().OfType<IdentifierNameSyntax>().Where(id => id.Identifier.ValueText == "X").First();
            Assert.Equal("Base(X, Y)", x.Parent!.Parent!.Parent!.ToString());

            var symbolInfo = model.GetSymbolInfo(x);
            Assert.Null(symbolInfo.Symbol);
            Assert.Empty(symbolInfo.CandidateSymbols);
            Assert.Equal(CandidateReason.None, symbolInfo.CandidateReason);
            Assert.Same("<global namespace>", model.GetEnclosingSymbol(x.SpanStart).ToTestDisplayString());
            Assert.Empty(model.LookupSymbols(x.SpanStart, name: "X"));
            Assert.DoesNotContain("X", model.LookupNames(x.SpanStart));
        }

        [Fact]
        public void BaseArguments_05()
        {
            var src = @"
using System;

record Base
{
    public Base(int X, int Y)
    {
    }

    public Base() {}
}

partial record C : Base(X, Y)
{
}

partial record C : Base(X, Y)
{
}
";

            var comp = CreateCompilation(src);
            comp.VerifyEmitDiagnostics(
                // (13,24): error CS8861: Unexpected argument list.
                // partial record C : Base(X, Y)
                Diagnostic(ErrorCode.ERR_UnexpectedArgumentList, "(").WithLocation(13, 24),
                // (17,24): error CS8861: Unexpected argument list.
                // partial record C : Base(X, Y)
                Diagnostic(ErrorCode.ERR_UnexpectedArgumentList, "(").WithLocation(17, 24)
                );

            var tree = comp.SyntaxTrees.First();
            var model = comp.GetSemanticModel(tree);

            var xs = tree.GetRoot().DescendantNodes().OfType<IdentifierNameSyntax>().Where(id => id.Identifier.ValueText == "X").ToArray();
            Assert.Equal(2, xs.Length);

            foreach (var x in xs)
            {
                Assert.Equal("Base(X, Y)", x.Parent!.Parent!.Parent!.ToString());

                var symbolInfo = model.GetSymbolInfo(x);
                Assert.Null(symbolInfo.Symbol);
                Assert.Empty(symbolInfo.CandidateSymbols);
                Assert.Equal(CandidateReason.None, symbolInfo.CandidateReason);
                Assert.Same("<global namespace>", model.GetEnclosingSymbol(x.SpanStart).ToTestDisplayString());
                Assert.Empty(model.LookupSymbols(x.SpanStart, name: "X"));
                Assert.DoesNotContain("X", model.LookupNames(x.SpanStart));
            }
        }

        [Fact]
        public void BaseArguments_06()
        {
            var src = @"
using System;

record Base
{
    public Base(int X, int Y)
    {
    }

    public Base() {}
}

partial record C(int X, int Y) : Base(X, Y)
{
}

partial record C : Base(X, Y)
{
}
";

            var comp = CreateCompilation(src);
            comp.VerifyEmitDiagnostics(
                // (17,24): error CS8861: Unexpected argument list.
                // partial record C : Base(X, Y)
                Diagnostic(ErrorCode.ERR_UnexpectedArgumentList, "(").WithLocation(17, 24)
                );

            var tree = comp.SyntaxTrees.First();
            var model = comp.GetSemanticModel(tree);

            var xs = tree.GetRoot().DescendantNodes().OfType<IdentifierNameSyntax>().Where(id => id.Identifier.ValueText == "X").ToArray();
            Assert.Equal(2, xs.Length);

            var x = xs[0];
            Assert.Equal("Base(X, Y)", x.Parent!.Parent!.Parent!.ToString());

            var symbol = model.GetSymbolInfo(x).Symbol;
            Assert.Equal(SymbolKind.Parameter, symbol!.Kind);
            Assert.Equal("System.Int32 X", symbol.ToTestDisplayString());
            Assert.Equal("C..ctor(System.Int32 X, System.Int32 Y)", symbol.ContainingSymbol.ToTestDisplayString());
            Assert.Same(symbol.ContainingSymbol, model.GetEnclosingSymbol(x.SpanStart));
            Assert.Contains(symbol, model.LookupSymbols(x.SpanStart, name: "X"));
            Assert.Contains("X", model.LookupNames(x.SpanStart));

            x = xs[1];
            Assert.Equal("Base(X, Y)", x.Parent!.Parent!.Parent!.ToString());

            var symbolInfo = model.GetSymbolInfo(x);
            Assert.Null(symbolInfo.Symbol);
            Assert.Empty(symbolInfo.CandidateSymbols);
            Assert.Equal(CandidateReason.None, symbolInfo.CandidateReason);
            Assert.Same("<global namespace>", model.GetEnclosingSymbol(x.SpanStart).ToTestDisplayString());
            Assert.Empty(model.LookupSymbols(x.SpanStart, name: "X"));
            Assert.DoesNotContain("X", model.LookupNames(x.SpanStart));
        }

        [Fact]
        public void BaseArguments_07()
        {
            var src = @"
using System;

record Base
{
    public Base(int X, int Y)
    {
    }

    public Base() {}
}

partial record C : Base(X, Y)
{
}

partial record C(int X, int Y) : Base(X, Y)
{
}
";

            var comp = CreateCompilation(src);
            comp.VerifyEmitDiagnostics(
                // (13,24): error CS8861: Unexpected argument list.
                // partial record C : Base(X, Y)
                Diagnostic(ErrorCode.ERR_UnexpectedArgumentList, "(").WithLocation(13, 24)
                );

            var tree = comp.SyntaxTrees.First();
            var model = comp.GetSemanticModel(tree);

            var xs = tree.GetRoot().DescendantNodes().OfType<IdentifierNameSyntax>().Where(id => id.Identifier.ValueText == "X").ToArray();
            Assert.Equal(2, xs.Length);

            var x = xs[1];
            Assert.Equal("Base(X, Y)", x.Parent!.Parent!.Parent!.ToString());

            var symbol = model.GetSymbolInfo(x).Symbol;
            Assert.Equal(SymbolKind.Parameter, symbol!.Kind);
            Assert.Equal("System.Int32 X", symbol.ToTestDisplayString());
            Assert.Equal("C..ctor(System.Int32 X, System.Int32 Y)", symbol.ContainingSymbol.ToTestDisplayString());
            Assert.Same(symbol.ContainingSymbol, model.GetEnclosingSymbol(x.SpanStart));
            Assert.Contains(symbol, model.LookupSymbols(x.SpanStart, name: "X"));
            Assert.Contains("X", model.LookupNames(x.SpanStart));

            x = xs[0];
            Assert.Equal("Base(X, Y)", x.Parent!.Parent!.Parent!.ToString());

            var symbolInfo = model.GetSymbolInfo(x);
            Assert.Null(symbolInfo.Symbol);
            Assert.Empty(symbolInfo.CandidateSymbols);
            Assert.Equal(CandidateReason.None, symbolInfo.CandidateReason);
            Assert.Same("<global namespace>", model.GetEnclosingSymbol(x.SpanStart).ToTestDisplayString());
            Assert.Empty(model.LookupSymbols(x.SpanStart, name: "X"));
            Assert.DoesNotContain("X", model.LookupNames(x.SpanStart));
        }

        [Fact]
        public void BaseArguments_08()
        {
            var src = @"
record Base
{
    public Base(int Y)
    {
    }

    public Base() {}
}

record C(int X) : Base(Y)
{
    public int Y = 0;
}
";

            var comp = CreateCompilation(src);
            comp.VerifyDiagnostics(
                // (11,24): error CS0120: An object reference is required for the non-static field, method, or property 'C.Y'
                // record C(int X) : Base(Y)
                Diagnostic(ErrorCode.ERR_ObjectRequired, "Y").WithArguments("C.Y").WithLocation(11, 24)
                );
        }

        [Fact]
        public void BaseArguments_09()
        {
            var src = @"
record Base
{
    public Base(int X)
    {
    }

    public Base() {}
}

record C(int X) : Base(this.X)
{
    public int Y = 0;
}
";

            var comp = CreateCompilation(src);
            comp.VerifyDiagnostics(
                // (11,24): error CS0027: Keyword 'this' is not available in the current context
                // record C(int X) : Base(this.X)
                Diagnostic(ErrorCode.ERR_ThisInBadContext, "this").WithLocation(11, 24)
                );
        }

        [Fact]
        public void BaseArguments_10()
        {
            var src = @"
record Base
{
    public Base(int X)
    {
    }

    public Base() {}
}

record C(dynamic X) : Base(X)
{
}
";

            var comp = CreateCompilation(src);
            comp.VerifyDiagnostics(
                // (11,27): error CS1975: The constructor call needs to be dynamically dispatched, but cannot be because it is part of a constructor initializer. Consider casting the dynamic arguments.
                // record C(dynamic X) : Base(X)
                Diagnostic(ErrorCode.ERR_NoDynamicPhantomOnBaseCtor, "(X)").WithLocation(11, 27)
                );
        }

        [Fact]
        public void BaseArguments_11()
        {
            var src = @"
record Base
{
    public Base(int X, int Y)
    {
    }

    public Base() {}
}

record C(int X) : Base(Test(X, out var y), y)
{
    int Z = y;

    private static int Test(int x, out int y)
    {
        y = 2;
        return x;
    }
}
";
            var comp = CreateCompilation(src);
            comp.VerifyDiagnostics(
                // (13,13): error CS0103: The name 'y' does not exist in the current context
                //     int Z = y;
                Diagnostic(ErrorCode.ERR_NameNotInContext, "y").WithArguments("y").WithLocation(13, 13)
                );
        }

        [Fact]
        public void BaseArguments_12()
        {
            var src = @"
using System;

class Base
{
    public Base(int X)
    {
    }
}

class C : Base(X)
{
}
";

            var comp = CreateCompilation(src);
            comp.VerifyEmitDiagnostics(
                // (11,7): error CS7036: There is no argument given that corresponds to the required formal parameter 'X' of 'Base.Base(int)'
                // class C : Base(X)
                Diagnostic(ErrorCode.ERR_NoCorrespondingArgument, "C").WithArguments("X", "Base.Base(int)").WithLocation(11, 7),
                // (11,15): error CS8861: Unexpected argument list.
                // class C : Base(X)
                Diagnostic(ErrorCode.ERR_UnexpectedArgumentList, "(").WithLocation(11, 15)
                );

            var tree = comp.SyntaxTrees.First();
            var model = comp.GetSemanticModel(tree);

            var x = tree.GetRoot().DescendantNodes().OfType<IdentifierNameSyntax>().Where(id => id.Identifier.ValueText == "X").First();
            Assert.Equal("Base(X)", x.Parent!.Parent!.Parent!.ToString());

            var symbolInfo = model.GetSymbolInfo(x);
            Assert.Null(symbolInfo.Symbol);
            Assert.Empty(symbolInfo.CandidateSymbols);
            Assert.Equal(CandidateReason.None, symbolInfo.CandidateReason);
            Assert.Same("<global namespace>", model.GetEnclosingSymbol(x.SpanStart).ToTestDisplayString());
            Assert.Empty(model.LookupSymbols(x.SpanStart, name: "X"));
            Assert.DoesNotContain("X", model.LookupNames(x.SpanStart));
        }

        [Fact]
        public void BaseArguments_13()
        {
            var src = @"
using System;

interface Base
{
}

struct C : Base(X)
{
}
";

            var comp = CreateCompilation(src);
            comp.VerifyEmitDiagnostics(
                // (8,16): error CS8861: Unexpected argument list.
                // struct C : Base(X)
                Diagnostic(ErrorCode.ERR_UnexpectedArgumentList, "(").WithLocation(8, 16)
                );

            var tree = comp.SyntaxTrees.First();
            var model = comp.GetSemanticModel(tree);

            var x = tree.GetRoot().DescendantNodes().OfType<IdentifierNameSyntax>().Where(id => id.Identifier.ValueText == "X").First();
            Assert.Equal("Base(X)", x.Parent!.Parent!.Parent!.ToString());

            var symbolInfo = model.GetSymbolInfo(x);
            Assert.Null(symbolInfo.Symbol);
            Assert.Empty(symbolInfo.CandidateSymbols);
            Assert.Equal(CandidateReason.None, symbolInfo.CandidateReason);
            Assert.Same("<global namespace>", model.GetEnclosingSymbol(x.SpanStart).ToTestDisplayString());
            Assert.Empty(model.LookupSymbols(x.SpanStart, name: "X"));
            Assert.DoesNotContain("X", model.LookupNames(x.SpanStart));
        }

        [Fact]
        public void BaseArguments_14()
        {
            var src = @"
using System;

interface Base
{
}

interface C : Base(X)
{
}
";

            var comp = CreateCompilation(src);
            comp.VerifyEmitDiagnostics(
                // (8,19): error CS8861: Unexpected argument list.
                // interface C : Base(X)
                Diagnostic(ErrorCode.ERR_UnexpectedArgumentList, "(").WithLocation(8, 19)
                );

            var tree = comp.SyntaxTrees.First();
            var model = comp.GetSemanticModel(tree);

            var x = tree.GetRoot().DescendantNodes().OfType<IdentifierNameSyntax>().Where(id => id.Identifier.ValueText == "X").First();
            Assert.Equal("Base(X)", x.Parent!.Parent!.Parent!.ToString());

            var symbolInfo = model.GetSymbolInfo(x);
            Assert.Null(symbolInfo.Symbol);
            Assert.Empty(symbolInfo.CandidateSymbols);
            Assert.Equal(CandidateReason.None, symbolInfo.CandidateReason);
            Assert.Same("<global namespace>", model.GetEnclosingSymbol(x.SpanStart).ToTestDisplayString());
            Assert.Empty(model.LookupSymbols(x.SpanStart, name: "X"));
            Assert.DoesNotContain("X", model.LookupNames(x.SpanStart));
>>>>>>> 062cfa52
        }
    }
}<|MERGE_RESOLUTION|>--- conflicted
+++ resolved
@@ -3686,7 +3686,646 @@
             return comp.GetMember<NamedTypeSymbol>(typeName).GetMembers().WhereAsArray(m => m.Kind == SymbolKind.Property);
         }
 
-<<<<<<< HEAD
+        [Fact]
+        public void BaseArguments_01()
+        {
+            var src = @"
+using System;
+
+record Base
+{
+    public Base(int X, int Y)
+    {
+        Console.WriteLine(X);
+        Console.WriteLine(Y);
+    }
+
+    public Base() {}
+}
+
+record C(int X, int Y) : Base(X, Y)
+{
+    int Z = 123;
+    public static void Main()
+    {
+        var c = new C(1, 2);
+        Console.WriteLine(c.Z);
+    }
+}";
+            var verifier = CompileAndVerify(src, expectedOutput: @"
+1
+2
+123");
+            verifier.VerifyIL("C..ctor(int, int)", @"
+
+{
+  // Code size       31 (0x1f)
+  .maxstack  3
+  IL_0000:  ldarg.0
+  IL_0001:  ldarg.1
+  IL_0002:  stfld      ""int C.<X>k__BackingField""
+  IL_0007:  ldarg.0
+  IL_0008:  ldarg.2
+  IL_0009:  stfld      ""int C.<Y>k__BackingField""
+  IL_000e:  ldarg.0
+  IL_000f:  ldc.i4.s   123
+  IL_0011:  stfld      ""int C.Z""
+  IL_0016:  ldarg.0
+  IL_0017:  ldarg.1
+  IL_0018:  ldarg.2
+  IL_0019:  call       ""Base..ctor(int, int)""
+  IL_001e:  ret
+}
+");
+
+            var comp = CreateCompilation(src);
+
+            var tree = comp.SyntaxTrees.First();
+            var model = comp.GetSemanticModel(tree);
+
+            var x = tree.GetRoot().DescendantNodes().OfType<IdentifierNameSyntax>().Where(id => id.Identifier.ValueText == "X").ElementAt(1);
+            Assert.Equal("Base(X, Y)", x.Parent!.Parent!.Parent!.ToString());
+
+            var symbol = model.GetSymbolInfo(x).Symbol;
+            Assert.Equal(SymbolKind.Parameter, symbol!.Kind);
+            Assert.Equal("System.Int32 X", symbol.ToTestDisplayString());
+            Assert.Equal("C..ctor(System.Int32 X, System.Int32 Y)", symbol.ContainingSymbol.ToTestDisplayString());
+            Assert.Same(symbol.ContainingSymbol, model.GetEnclosingSymbol(x.SpanStart));
+            Assert.Contains(symbol, model.LookupSymbols(x.SpanStart, name: "X"));
+            Assert.Contains("X", model.LookupNames(x.SpanStart));
+        }
+
+        [Fact]
+        public void BaseArguments_02()
+        {
+            var src = @"
+using System;
+
+record Base
+{
+    public Base(int X, int Y)
+    {
+        Console.WriteLine(X);
+        Console.WriteLine(Y);
+    }
+
+    public Base() {}
+}
+
+record C(int X) : Base(Test(X, out var y), y)
+{
+    public static void Main()
+    {
+        var c = new C(1);
+    }
+
+    private static int Test(int x, out int y)
+    {
+        y = 2;
+        return x;
+    }
+}";
+            var verifier = CompileAndVerify(src, expectedOutput: @"
+1
+2");
+
+            var comp = CreateCompilation(src);
+
+            var tree = comp.SyntaxTrees.First();
+            var model = comp.GetSemanticModel(tree);
+
+            var yDecl = OutVarTests.GetOutVarDeclaration(tree, "y");
+            var yRef = OutVarTests.GetReferences(tree, "y").ToArray();
+            Assert.Equal(2, yRef.Length);
+            OutVarTests.VerifyModelForOutVar(model, yDecl, yRef[0]);
+            OutVarTests.VerifyNotAnOutLocal(model, yRef[1]);
+
+            var x = tree.GetRoot().DescendantNodes().OfType<IdentifierNameSyntax>().Where(id => id.Identifier.ValueText == "X").ElementAt(1);
+            Assert.Equal("Test(X, out var y)", x.Parent!.Parent!.Parent!.ToString());
+
+            var symbol = model.GetSymbolInfo(x).Symbol;
+            Assert.Equal(SymbolKind.Parameter, symbol!.Kind);
+            Assert.Equal("System.Int32 X", symbol.ToTestDisplayString());
+            Assert.Equal("C..ctor(System.Int32 X)", symbol.ContainingSymbol.ToTestDisplayString());
+            Assert.Same(symbol.ContainingSymbol, model.GetEnclosingSymbol(x.SpanStart));
+            Assert.Contains(symbol, model.LookupSymbols(x.SpanStart, name: "X"));
+            Assert.Contains("X", model.LookupNames(x.SpanStart));
+
+            var y = tree.GetRoot().DescendantNodes().OfType<IdentifierNameSyntax>().Where(id => id.Identifier.ValueText == "y").First();
+            Assert.Equal("y", y.Parent!.ToString());
+            Assert.Equal("(Test(X, out var y), y)", y.Parent!.Parent!.ToString());
+            Assert.Equal("Base(Test(X, out var y), y)", y.Parent!.Parent!.Parent!.ToString());
+
+            symbol = model.GetSymbolInfo(y).Symbol;
+            Assert.Equal(SymbolKind.Local, symbol!.Kind);
+            Assert.Equal("System.Int32 y", symbol.ToTestDisplayString());
+            Assert.Equal("C..ctor(System.Int32 X)", symbol.ContainingSymbol.ToTestDisplayString());
+            Assert.Same(symbol.ContainingSymbol, model.GetEnclosingSymbol(x.SpanStart));
+            Assert.Contains(symbol, model.LookupSymbols(x.SpanStart, name: "y"));
+            Assert.Contains("y", model.LookupNames(x.SpanStart));
+
+            var test = tree.GetRoot().DescendantNodes().OfType<IdentifierNameSyntax>().Where(id => id.Identifier.ValueText == "Test").First();
+            Assert.Equal("(Test(X, out var y), y)", test.Parent!.Parent!.Parent!.ToString());
+
+            symbol = model.GetSymbolInfo(test).Symbol;
+            Assert.Equal(SymbolKind.Method, symbol!.Kind);
+            Assert.Equal("System.Int32 C.Test(System.Int32 x, out System.Int32 y)", symbol.ToTestDisplayString());
+            Assert.Equal("C", symbol.ContainingSymbol.ToTestDisplayString());
+            Assert.Contains(symbol, model.LookupSymbols(x.SpanStart, name: "Test"));
+            Assert.Contains("Test", model.LookupNames(x.SpanStart));
+        }
+
+        [Fact]
+        public void BaseArguments_03()
+        {
+            var src = @"
+using System;
+
+record Base
+{
+    public Base(int X, int Y)
+    {
+    }
+
+    public Base() {}
+}
+
+record C : Base(X, Y)
+{
+}
+";
+
+            var comp = CreateCompilation(src);
+            comp.VerifyEmitDiagnostics(
+                // (13,16): error CS8861: Unexpected argument list.
+                // record C : Base(X, Y)
+                Diagnostic(ErrorCode.ERR_UnexpectedArgumentList, "(").WithLocation(13, 16)
+                );
+
+            var tree = comp.SyntaxTrees.First();
+            var model = comp.GetSemanticModel(tree);
+
+            var x = tree.GetRoot().DescendantNodes().OfType<IdentifierNameSyntax>().Where(id => id.Identifier.ValueText == "X").First();
+            Assert.Equal("Base(X, Y)", x.Parent!.Parent!.Parent!.ToString());
+
+            var symbolInfo = model.GetSymbolInfo(x);
+            Assert.Null(symbolInfo.Symbol);
+            Assert.Empty(symbolInfo.CandidateSymbols);
+            Assert.Equal(CandidateReason.None, symbolInfo.CandidateReason);
+            Assert.Same("<global namespace>", model.GetEnclosingSymbol(x.SpanStart).ToTestDisplayString());
+            Assert.Empty(model.LookupSymbols(x.SpanStart, name: "X"));
+            Assert.DoesNotContain("X", model.LookupNames(x.SpanStart));
+        }
+
+        [Fact]
+        public void BaseArguments_04()
+        {
+            var src = @"
+using System;
+
+record Base
+{
+    public Base(int X, int Y)
+    {
+    }
+
+    public Base() {}
+}
+
+partial record C(int X, int Y)
+{
+}
+
+partial record C : Base(X, Y)
+{
+}
+";
+
+            var comp = CreateCompilation(src);
+            comp.VerifyEmitDiagnostics(
+                // (17,24): error CS8861: Unexpected argument list.
+                // partial record C : Base(X, Y)
+                Diagnostic(ErrorCode.ERR_UnexpectedArgumentList, "(").WithLocation(17, 24)
+                );
+
+            var tree = comp.SyntaxTrees.First();
+            var model = comp.GetSemanticModel(tree);
+
+            var x = tree.GetRoot().DescendantNodes().OfType<IdentifierNameSyntax>().Where(id => id.Identifier.ValueText == "X").First();
+            Assert.Equal("Base(X, Y)", x.Parent!.Parent!.Parent!.ToString());
+
+            var symbolInfo = model.GetSymbolInfo(x);
+            Assert.Null(symbolInfo.Symbol);
+            Assert.Empty(symbolInfo.CandidateSymbols);
+            Assert.Equal(CandidateReason.None, symbolInfo.CandidateReason);
+            Assert.Same("<global namespace>", model.GetEnclosingSymbol(x.SpanStart).ToTestDisplayString());
+            Assert.Empty(model.LookupSymbols(x.SpanStart, name: "X"));
+            Assert.DoesNotContain("X", model.LookupNames(x.SpanStart));
+        }
+
+        [Fact]
+        public void BaseArguments_05()
+        {
+            var src = @"
+using System;
+
+record Base
+{
+    public Base(int X, int Y)
+    {
+    }
+
+    public Base() {}
+}
+
+partial record C : Base(X, Y)
+{
+}
+
+partial record C : Base(X, Y)
+{
+}
+";
+
+            var comp = CreateCompilation(src);
+            comp.VerifyEmitDiagnostics(
+                // (13,24): error CS8861: Unexpected argument list.
+                // partial record C : Base(X, Y)
+                Diagnostic(ErrorCode.ERR_UnexpectedArgumentList, "(").WithLocation(13, 24),
+                // (17,24): error CS8861: Unexpected argument list.
+                // partial record C : Base(X, Y)
+                Diagnostic(ErrorCode.ERR_UnexpectedArgumentList, "(").WithLocation(17, 24)
+                );
+
+            var tree = comp.SyntaxTrees.First();
+            var model = comp.GetSemanticModel(tree);
+
+            var xs = tree.GetRoot().DescendantNodes().OfType<IdentifierNameSyntax>().Where(id => id.Identifier.ValueText == "X").ToArray();
+            Assert.Equal(2, xs.Length);
+
+            foreach (var x in xs)
+            {
+                Assert.Equal("Base(X, Y)", x.Parent!.Parent!.Parent!.ToString());
+
+                var symbolInfo = model.GetSymbolInfo(x);
+                Assert.Null(symbolInfo.Symbol);
+                Assert.Empty(symbolInfo.CandidateSymbols);
+                Assert.Equal(CandidateReason.None, symbolInfo.CandidateReason);
+                Assert.Same("<global namespace>", model.GetEnclosingSymbol(x.SpanStart).ToTestDisplayString());
+                Assert.Empty(model.LookupSymbols(x.SpanStart, name: "X"));
+                Assert.DoesNotContain("X", model.LookupNames(x.SpanStart));
+            }
+        }
+
+        [Fact]
+        public void BaseArguments_06()
+        {
+            var src = @"
+using System;
+
+record Base
+{
+    public Base(int X, int Y)
+    {
+    }
+
+    public Base() {}
+}
+
+partial record C(int X, int Y) : Base(X, Y)
+{
+}
+
+partial record C : Base(X, Y)
+{
+}
+";
+
+            var comp = CreateCompilation(src);
+            comp.VerifyEmitDiagnostics(
+                // (17,24): error CS8861: Unexpected argument list.
+                // partial record C : Base(X, Y)
+                Diagnostic(ErrorCode.ERR_UnexpectedArgumentList, "(").WithLocation(17, 24)
+                );
+
+            var tree = comp.SyntaxTrees.First();
+            var model = comp.GetSemanticModel(tree);
+
+            var xs = tree.GetRoot().DescendantNodes().OfType<IdentifierNameSyntax>().Where(id => id.Identifier.ValueText == "X").ToArray();
+            Assert.Equal(2, xs.Length);
+
+            var x = xs[0];
+            Assert.Equal("Base(X, Y)", x.Parent!.Parent!.Parent!.ToString());
+
+            var symbol = model.GetSymbolInfo(x).Symbol;
+            Assert.Equal(SymbolKind.Parameter, symbol!.Kind);
+            Assert.Equal("System.Int32 X", symbol.ToTestDisplayString());
+            Assert.Equal("C..ctor(System.Int32 X, System.Int32 Y)", symbol.ContainingSymbol.ToTestDisplayString());
+            Assert.Same(symbol.ContainingSymbol, model.GetEnclosingSymbol(x.SpanStart));
+            Assert.Contains(symbol, model.LookupSymbols(x.SpanStart, name: "X"));
+            Assert.Contains("X", model.LookupNames(x.SpanStart));
+
+            x = xs[1];
+            Assert.Equal("Base(X, Y)", x.Parent!.Parent!.Parent!.ToString());
+
+            var symbolInfo = model.GetSymbolInfo(x);
+            Assert.Null(symbolInfo.Symbol);
+            Assert.Empty(symbolInfo.CandidateSymbols);
+            Assert.Equal(CandidateReason.None, symbolInfo.CandidateReason);
+            Assert.Same("<global namespace>", model.GetEnclosingSymbol(x.SpanStart).ToTestDisplayString());
+            Assert.Empty(model.LookupSymbols(x.SpanStart, name: "X"));
+            Assert.DoesNotContain("X", model.LookupNames(x.SpanStart));
+        }
+
+        [Fact]
+        public void BaseArguments_07()
+        {
+            var src = @"
+using System;
+
+record Base
+{
+    public Base(int X, int Y)
+    {
+    }
+
+    public Base() {}
+}
+
+partial record C : Base(X, Y)
+{
+}
+
+partial record C(int X, int Y) : Base(X, Y)
+{
+}
+";
+
+            var comp = CreateCompilation(src);
+            comp.VerifyEmitDiagnostics(
+                // (13,24): error CS8861: Unexpected argument list.
+                // partial record C : Base(X, Y)
+                Diagnostic(ErrorCode.ERR_UnexpectedArgumentList, "(").WithLocation(13, 24)
+                );
+
+            var tree = comp.SyntaxTrees.First();
+            var model = comp.GetSemanticModel(tree);
+
+            var xs = tree.GetRoot().DescendantNodes().OfType<IdentifierNameSyntax>().Where(id => id.Identifier.ValueText == "X").ToArray();
+            Assert.Equal(2, xs.Length);
+
+            var x = xs[1];
+            Assert.Equal("Base(X, Y)", x.Parent!.Parent!.Parent!.ToString());
+
+            var symbol = model.GetSymbolInfo(x).Symbol;
+            Assert.Equal(SymbolKind.Parameter, symbol!.Kind);
+            Assert.Equal("System.Int32 X", symbol.ToTestDisplayString());
+            Assert.Equal("C..ctor(System.Int32 X, System.Int32 Y)", symbol.ContainingSymbol.ToTestDisplayString());
+            Assert.Same(symbol.ContainingSymbol, model.GetEnclosingSymbol(x.SpanStart));
+            Assert.Contains(symbol, model.LookupSymbols(x.SpanStart, name: "X"));
+            Assert.Contains("X", model.LookupNames(x.SpanStart));
+
+            x = xs[0];
+            Assert.Equal("Base(X, Y)", x.Parent!.Parent!.Parent!.ToString());
+
+            var symbolInfo = model.GetSymbolInfo(x);
+            Assert.Null(symbolInfo.Symbol);
+            Assert.Empty(symbolInfo.CandidateSymbols);
+            Assert.Equal(CandidateReason.None, symbolInfo.CandidateReason);
+            Assert.Same("<global namespace>", model.GetEnclosingSymbol(x.SpanStart).ToTestDisplayString());
+            Assert.Empty(model.LookupSymbols(x.SpanStart, name: "X"));
+            Assert.DoesNotContain("X", model.LookupNames(x.SpanStart));
+        }
+
+        [Fact]
+        public void BaseArguments_08()
+        {
+            var src = @"
+record Base
+{
+    public Base(int Y)
+    {
+    }
+
+    public Base() {}
+}
+
+record C(int X) : Base(Y)
+{
+    public int Y = 0;
+}
+";
+
+            var comp = CreateCompilation(src);
+            comp.VerifyDiagnostics(
+                // (11,24): error CS0120: An object reference is required for the non-static field, method, or property 'C.Y'
+                // record C(int X) : Base(Y)
+                Diagnostic(ErrorCode.ERR_ObjectRequired, "Y").WithArguments("C.Y").WithLocation(11, 24)
+                );
+        }
+
+        [Fact]
+        public void BaseArguments_09()
+        {
+            var src = @"
+record Base
+{
+    public Base(int X)
+    {
+    }
+
+    public Base() {}
+}
+
+record C(int X) : Base(this.X)
+{
+    public int Y = 0;
+}
+";
+
+            var comp = CreateCompilation(src);
+            comp.VerifyDiagnostics(
+                // (11,24): error CS0027: Keyword 'this' is not available in the current context
+                // record C(int X) : Base(this.X)
+                Diagnostic(ErrorCode.ERR_ThisInBadContext, "this").WithLocation(11, 24)
+                );
+        }
+
+        [Fact]
+        public void BaseArguments_10()
+        {
+            var src = @"
+record Base
+{
+    public Base(int X)
+    {
+    }
+
+    public Base() {}
+}
+
+record C(dynamic X) : Base(X)
+{
+}
+";
+
+            var comp = CreateCompilation(src);
+            comp.VerifyDiagnostics(
+                // (11,27): error CS1975: The constructor call needs to be dynamically dispatched, but cannot be because it is part of a constructor initializer. Consider casting the dynamic arguments.
+                // record C(dynamic X) : Base(X)
+                Diagnostic(ErrorCode.ERR_NoDynamicPhantomOnBaseCtor, "(X)").WithLocation(11, 27)
+                );
+        }
+
+        [Fact]
+        public void BaseArguments_11()
+        {
+            var src = @"
+record Base
+{
+    public Base(int X, int Y)
+    {
+    }
+
+    public Base() {}
+}
+
+record C(int X) : Base(Test(X, out var y), y)
+{
+    int Z = y;
+
+    private static int Test(int x, out int y)
+    {
+        y = 2;
+        return x;
+    }
+}
+";
+            var comp = CreateCompilation(src);
+            comp.VerifyDiagnostics(
+                // (13,13): error CS0103: The name 'y' does not exist in the current context
+                //     int Z = y;
+                Diagnostic(ErrorCode.ERR_NameNotInContext, "y").WithArguments("y").WithLocation(13, 13)
+                );
+        }
+
+        [Fact]
+        public void BaseArguments_12()
+        {
+            var src = @"
+using System;
+
+class Base
+{
+    public Base(int X)
+    {
+    }
+}
+
+class C : Base(X)
+{
+}
+";
+
+            var comp = CreateCompilation(src);
+            comp.VerifyEmitDiagnostics(
+                // (11,7): error CS7036: There is no argument given that corresponds to the required formal parameter 'X' of 'Base.Base(int)'
+                // class C : Base(X)
+                Diagnostic(ErrorCode.ERR_NoCorrespondingArgument, "C").WithArguments("X", "Base.Base(int)").WithLocation(11, 7),
+                // (11,15): error CS8861: Unexpected argument list.
+                // class C : Base(X)
+                Diagnostic(ErrorCode.ERR_UnexpectedArgumentList, "(").WithLocation(11, 15)
+                );
+
+            var tree = comp.SyntaxTrees.First();
+            var model = comp.GetSemanticModel(tree);
+
+            var x = tree.GetRoot().DescendantNodes().OfType<IdentifierNameSyntax>().Where(id => id.Identifier.ValueText == "X").First();
+            Assert.Equal("Base(X)", x.Parent!.Parent!.Parent!.ToString());
+
+            var symbolInfo = model.GetSymbolInfo(x);
+            Assert.Null(symbolInfo.Symbol);
+            Assert.Empty(symbolInfo.CandidateSymbols);
+            Assert.Equal(CandidateReason.None, symbolInfo.CandidateReason);
+            Assert.Same("<global namespace>", model.GetEnclosingSymbol(x.SpanStart).ToTestDisplayString());
+            Assert.Empty(model.LookupSymbols(x.SpanStart, name: "X"));
+            Assert.DoesNotContain("X", model.LookupNames(x.SpanStart));
+        }
+
+        [Fact]
+        public void BaseArguments_13()
+        {
+            var src = @"
+using System;
+
+interface Base
+{
+}
+
+struct C : Base(X)
+{
+}
+";
+
+            var comp = CreateCompilation(src);
+            comp.VerifyEmitDiagnostics(
+                // (8,16): error CS8861: Unexpected argument list.
+                // struct C : Base(X)
+                Diagnostic(ErrorCode.ERR_UnexpectedArgumentList, "(").WithLocation(8, 16)
+                );
+
+            var tree = comp.SyntaxTrees.First();
+            var model = comp.GetSemanticModel(tree);
+
+            var x = tree.GetRoot().DescendantNodes().OfType<IdentifierNameSyntax>().Where(id => id.Identifier.ValueText == "X").First();
+            Assert.Equal("Base(X)", x.Parent!.Parent!.Parent!.ToString());
+
+            var symbolInfo = model.GetSymbolInfo(x);
+            Assert.Null(symbolInfo.Symbol);
+            Assert.Empty(symbolInfo.CandidateSymbols);
+            Assert.Equal(CandidateReason.None, symbolInfo.CandidateReason);
+            Assert.Same("<global namespace>", model.GetEnclosingSymbol(x.SpanStart).ToTestDisplayString());
+            Assert.Empty(model.LookupSymbols(x.SpanStart, name: "X"));
+            Assert.DoesNotContain("X", model.LookupNames(x.SpanStart));
+        }
+
+        [Fact]
+        public void BaseArguments_14()
+        {
+            var src = @"
+using System;
+
+interface Base
+{
+}
+
+interface C : Base(X)
+{
+}
+";
+
+            var comp = CreateCompilation(src);
+            comp.VerifyEmitDiagnostics(
+                // (8,19): error CS8861: Unexpected argument list.
+                // interface C : Base(X)
+                Diagnostic(ErrorCode.ERR_UnexpectedArgumentList, "(").WithLocation(8, 19)
+                );
+
+            var tree = comp.SyntaxTrees.First();
+            var model = comp.GetSemanticModel(tree);
+
+            var x = tree.GetRoot().DescendantNodes().OfType<IdentifierNameSyntax>().Where(id => id.Identifier.ValueText == "X").First();
+            Assert.Equal("Base(X)", x.Parent!.Parent!.Parent!.ToString());
+
+            var symbolInfo = model.GetSymbolInfo(x);
+            Assert.Null(symbolInfo.Symbol);
+            Assert.Empty(symbolInfo.CandidateSymbols);
+            Assert.Equal(CandidateReason.None, symbolInfo.CandidateReason);
+            Assert.Same("<global namespace>", model.GetEnclosingSymbol(x.SpanStart).ToTestDisplayString());
+            Assert.Empty(model.LookupSymbols(x.SpanStart, name: "X"));
+            Assert.DoesNotContain("X", model.LookupNames(x.SpanStart));
+        }
+
         [Fact(Skip = "record struct")]
         public void Equality_01()
         {
@@ -4800,646 +5439,6 @@
                 "B1..ctor(B1 )",
             };
             AssertEx.Equal(expectedMembers, actualMembers);
-=======
-        [Fact]
-        public void BaseArguments_01()
-        {
-            var src = @"
-using System;
-
-record Base
-{
-    public Base(int X, int Y)
-    {
-        Console.WriteLine(X);
-        Console.WriteLine(Y);
-    }
-
-    public Base() {}
-}
-
-record C(int X, int Y) : Base(X, Y)
-{
-    int Z = 123;
-    public static void Main()
-    {
-        var c = new C(1, 2);
-        Console.WriteLine(c.Z);
-    }
-}";
-            var verifier = CompileAndVerify(src, expectedOutput: @"
-1
-2
-123");
-            verifier.VerifyIL("C..ctor(int, int)", @"
-
-{
-  // Code size       31 (0x1f)
-  .maxstack  3
-  IL_0000:  ldarg.0
-  IL_0001:  ldarg.1
-  IL_0002:  stfld      ""int C.<X>k__BackingField""
-  IL_0007:  ldarg.0
-  IL_0008:  ldarg.2
-  IL_0009:  stfld      ""int C.<Y>k__BackingField""
-  IL_000e:  ldarg.0
-  IL_000f:  ldc.i4.s   123
-  IL_0011:  stfld      ""int C.Z""
-  IL_0016:  ldarg.0
-  IL_0017:  ldarg.1
-  IL_0018:  ldarg.2
-  IL_0019:  call       ""Base..ctor(int, int)""
-  IL_001e:  ret
-}
-");
-
-            var comp = CreateCompilation(src);
-
-            var tree = comp.SyntaxTrees.First();
-            var model = comp.GetSemanticModel(tree);
-
-            var x = tree.GetRoot().DescendantNodes().OfType<IdentifierNameSyntax>().Where(id => id.Identifier.ValueText == "X").ElementAt(1);
-            Assert.Equal("Base(X, Y)", x.Parent!.Parent!.Parent!.ToString());
-
-            var symbol = model.GetSymbolInfo(x).Symbol;
-            Assert.Equal(SymbolKind.Parameter, symbol!.Kind);
-            Assert.Equal("System.Int32 X", symbol.ToTestDisplayString());
-            Assert.Equal("C..ctor(System.Int32 X, System.Int32 Y)", symbol.ContainingSymbol.ToTestDisplayString());
-            Assert.Same(symbol.ContainingSymbol, model.GetEnclosingSymbol(x.SpanStart));
-            Assert.Contains(symbol, model.LookupSymbols(x.SpanStart, name: "X"));
-            Assert.Contains("X", model.LookupNames(x.SpanStart));
-        }
-
-        [Fact]
-        public void BaseArguments_02()
-        {
-            var src = @"
-using System;
-
-record Base
-{
-    public Base(int X, int Y)
-    {
-        Console.WriteLine(X);
-        Console.WriteLine(Y);
-    }
-
-    public Base() {}
-}
-
-record C(int X) : Base(Test(X, out var y), y)
-{
-    public static void Main()
-    {
-        var c = new C(1);
-    }
-
-    private static int Test(int x, out int y)
-    {
-        y = 2;
-        return x;
-    }
-}";
-            var verifier = CompileAndVerify(src, expectedOutput: @"
-1
-2");
-
-            var comp = CreateCompilation(src);
-
-            var tree = comp.SyntaxTrees.First();
-            var model = comp.GetSemanticModel(tree);
-
-            var yDecl = OutVarTests.GetOutVarDeclaration(tree, "y");
-            var yRef = OutVarTests.GetReferences(tree, "y").ToArray();
-            Assert.Equal(2, yRef.Length);
-            OutVarTests.VerifyModelForOutVar(model, yDecl, yRef[0]);
-            OutVarTests.VerifyNotAnOutLocal(model, yRef[1]);
-
-            var x = tree.GetRoot().DescendantNodes().OfType<IdentifierNameSyntax>().Where(id => id.Identifier.ValueText == "X").ElementAt(1);
-            Assert.Equal("Test(X, out var y)", x.Parent!.Parent!.Parent!.ToString());
-
-            var symbol = model.GetSymbolInfo(x).Symbol;
-            Assert.Equal(SymbolKind.Parameter, symbol!.Kind);
-            Assert.Equal("System.Int32 X", symbol.ToTestDisplayString());
-            Assert.Equal("C..ctor(System.Int32 X)", symbol.ContainingSymbol.ToTestDisplayString());
-            Assert.Same(symbol.ContainingSymbol, model.GetEnclosingSymbol(x.SpanStart));
-            Assert.Contains(symbol, model.LookupSymbols(x.SpanStart, name: "X"));
-            Assert.Contains("X", model.LookupNames(x.SpanStart));
-
-            var y = tree.GetRoot().DescendantNodes().OfType<IdentifierNameSyntax>().Where(id => id.Identifier.ValueText == "y").First();
-            Assert.Equal("y", y.Parent!.ToString());
-            Assert.Equal("(Test(X, out var y), y)", y.Parent!.Parent!.ToString());
-            Assert.Equal("Base(Test(X, out var y), y)", y.Parent!.Parent!.Parent!.ToString());
-
-            symbol = model.GetSymbolInfo(y).Symbol;
-            Assert.Equal(SymbolKind.Local, symbol!.Kind);
-            Assert.Equal("System.Int32 y", symbol.ToTestDisplayString());
-            Assert.Equal("C..ctor(System.Int32 X)", symbol.ContainingSymbol.ToTestDisplayString());
-            Assert.Same(symbol.ContainingSymbol, model.GetEnclosingSymbol(x.SpanStart));
-            Assert.Contains(symbol, model.LookupSymbols(x.SpanStart, name: "y"));
-            Assert.Contains("y", model.LookupNames(x.SpanStart));
-
-            var test = tree.GetRoot().DescendantNodes().OfType<IdentifierNameSyntax>().Where(id => id.Identifier.ValueText == "Test").First();
-            Assert.Equal("(Test(X, out var y), y)", test.Parent!.Parent!.Parent!.ToString());
-
-            symbol = model.GetSymbolInfo(test).Symbol;
-            Assert.Equal(SymbolKind.Method, symbol!.Kind);
-            Assert.Equal("System.Int32 C.Test(System.Int32 x, out System.Int32 y)", symbol.ToTestDisplayString());
-            Assert.Equal("C", symbol.ContainingSymbol.ToTestDisplayString());
-            Assert.Contains(symbol, model.LookupSymbols(x.SpanStart, name: "Test"));
-            Assert.Contains("Test", model.LookupNames(x.SpanStart));
-        }
-
-        [Fact]
-        public void BaseArguments_03()
-        {
-            var src = @"
-using System;
-
-record Base
-{
-    public Base(int X, int Y)
-    {
-    }
-
-    public Base() {}
-}
-
-record C : Base(X, Y)
-{
-}
-";
-
-            var comp = CreateCompilation(src);
-            comp.VerifyEmitDiagnostics(
-                // (13,16): error CS8861: Unexpected argument list.
-                // record C : Base(X, Y)
-                Diagnostic(ErrorCode.ERR_UnexpectedArgumentList, "(").WithLocation(13, 16)
-                );
-
-            var tree = comp.SyntaxTrees.First();
-            var model = comp.GetSemanticModel(tree);
-
-            var x = tree.GetRoot().DescendantNodes().OfType<IdentifierNameSyntax>().Where(id => id.Identifier.ValueText == "X").First();
-            Assert.Equal("Base(X, Y)", x.Parent!.Parent!.Parent!.ToString());
-
-            var symbolInfo = model.GetSymbolInfo(x);
-            Assert.Null(symbolInfo.Symbol);
-            Assert.Empty(symbolInfo.CandidateSymbols);
-            Assert.Equal(CandidateReason.None, symbolInfo.CandidateReason);
-            Assert.Same("<global namespace>", model.GetEnclosingSymbol(x.SpanStart).ToTestDisplayString());
-            Assert.Empty(model.LookupSymbols(x.SpanStart, name: "X"));
-            Assert.DoesNotContain("X", model.LookupNames(x.SpanStart));
-        }
-
-        [Fact]
-        public void BaseArguments_04()
-        {
-            var src = @"
-using System;
-
-record Base
-{
-    public Base(int X, int Y)
-    {
-    }
-
-    public Base() {}
-}
-
-partial record C(int X, int Y)
-{
-}
-
-partial record C : Base(X, Y)
-{
-}
-";
-
-            var comp = CreateCompilation(src);
-            comp.VerifyEmitDiagnostics(
-                // (17,24): error CS8861: Unexpected argument list.
-                // partial record C : Base(X, Y)
-                Diagnostic(ErrorCode.ERR_UnexpectedArgumentList, "(").WithLocation(17, 24)
-                );
-
-            var tree = comp.SyntaxTrees.First();
-            var model = comp.GetSemanticModel(tree);
-
-            var x = tree.GetRoot().DescendantNodes().OfType<IdentifierNameSyntax>().Where(id => id.Identifier.ValueText == "X").First();
-            Assert.Equal("Base(X, Y)", x.Parent!.Parent!.Parent!.ToString());
-
-            var symbolInfo = model.GetSymbolInfo(x);
-            Assert.Null(symbolInfo.Symbol);
-            Assert.Empty(symbolInfo.CandidateSymbols);
-            Assert.Equal(CandidateReason.None, symbolInfo.CandidateReason);
-            Assert.Same("<global namespace>", model.GetEnclosingSymbol(x.SpanStart).ToTestDisplayString());
-            Assert.Empty(model.LookupSymbols(x.SpanStart, name: "X"));
-            Assert.DoesNotContain("X", model.LookupNames(x.SpanStart));
-        }
-
-        [Fact]
-        public void BaseArguments_05()
-        {
-            var src = @"
-using System;
-
-record Base
-{
-    public Base(int X, int Y)
-    {
-    }
-
-    public Base() {}
-}
-
-partial record C : Base(X, Y)
-{
-}
-
-partial record C : Base(X, Y)
-{
-}
-";
-
-            var comp = CreateCompilation(src);
-            comp.VerifyEmitDiagnostics(
-                // (13,24): error CS8861: Unexpected argument list.
-                // partial record C : Base(X, Y)
-                Diagnostic(ErrorCode.ERR_UnexpectedArgumentList, "(").WithLocation(13, 24),
-                // (17,24): error CS8861: Unexpected argument list.
-                // partial record C : Base(X, Y)
-                Diagnostic(ErrorCode.ERR_UnexpectedArgumentList, "(").WithLocation(17, 24)
-                );
-
-            var tree = comp.SyntaxTrees.First();
-            var model = comp.GetSemanticModel(tree);
-
-            var xs = tree.GetRoot().DescendantNodes().OfType<IdentifierNameSyntax>().Where(id => id.Identifier.ValueText == "X").ToArray();
-            Assert.Equal(2, xs.Length);
-
-            foreach (var x in xs)
-            {
-                Assert.Equal("Base(X, Y)", x.Parent!.Parent!.Parent!.ToString());
-
-                var symbolInfo = model.GetSymbolInfo(x);
-                Assert.Null(symbolInfo.Symbol);
-                Assert.Empty(symbolInfo.CandidateSymbols);
-                Assert.Equal(CandidateReason.None, symbolInfo.CandidateReason);
-                Assert.Same("<global namespace>", model.GetEnclosingSymbol(x.SpanStart).ToTestDisplayString());
-                Assert.Empty(model.LookupSymbols(x.SpanStart, name: "X"));
-                Assert.DoesNotContain("X", model.LookupNames(x.SpanStart));
-            }
-        }
-
-        [Fact]
-        public void BaseArguments_06()
-        {
-            var src = @"
-using System;
-
-record Base
-{
-    public Base(int X, int Y)
-    {
-    }
-
-    public Base() {}
-}
-
-partial record C(int X, int Y) : Base(X, Y)
-{
-}
-
-partial record C : Base(X, Y)
-{
-}
-";
-
-            var comp = CreateCompilation(src);
-            comp.VerifyEmitDiagnostics(
-                // (17,24): error CS8861: Unexpected argument list.
-                // partial record C : Base(X, Y)
-                Diagnostic(ErrorCode.ERR_UnexpectedArgumentList, "(").WithLocation(17, 24)
-                );
-
-            var tree = comp.SyntaxTrees.First();
-            var model = comp.GetSemanticModel(tree);
-
-            var xs = tree.GetRoot().DescendantNodes().OfType<IdentifierNameSyntax>().Where(id => id.Identifier.ValueText == "X").ToArray();
-            Assert.Equal(2, xs.Length);
-
-            var x = xs[0];
-            Assert.Equal("Base(X, Y)", x.Parent!.Parent!.Parent!.ToString());
-
-            var symbol = model.GetSymbolInfo(x).Symbol;
-            Assert.Equal(SymbolKind.Parameter, symbol!.Kind);
-            Assert.Equal("System.Int32 X", symbol.ToTestDisplayString());
-            Assert.Equal("C..ctor(System.Int32 X, System.Int32 Y)", symbol.ContainingSymbol.ToTestDisplayString());
-            Assert.Same(symbol.ContainingSymbol, model.GetEnclosingSymbol(x.SpanStart));
-            Assert.Contains(symbol, model.LookupSymbols(x.SpanStart, name: "X"));
-            Assert.Contains("X", model.LookupNames(x.SpanStart));
-
-            x = xs[1];
-            Assert.Equal("Base(X, Y)", x.Parent!.Parent!.Parent!.ToString());
-
-            var symbolInfo = model.GetSymbolInfo(x);
-            Assert.Null(symbolInfo.Symbol);
-            Assert.Empty(symbolInfo.CandidateSymbols);
-            Assert.Equal(CandidateReason.None, symbolInfo.CandidateReason);
-            Assert.Same("<global namespace>", model.GetEnclosingSymbol(x.SpanStart).ToTestDisplayString());
-            Assert.Empty(model.LookupSymbols(x.SpanStart, name: "X"));
-            Assert.DoesNotContain("X", model.LookupNames(x.SpanStart));
-        }
-
-        [Fact]
-        public void BaseArguments_07()
-        {
-            var src = @"
-using System;
-
-record Base
-{
-    public Base(int X, int Y)
-    {
-    }
-
-    public Base() {}
-}
-
-partial record C : Base(X, Y)
-{
-}
-
-partial record C(int X, int Y) : Base(X, Y)
-{
-}
-";
-
-            var comp = CreateCompilation(src);
-            comp.VerifyEmitDiagnostics(
-                // (13,24): error CS8861: Unexpected argument list.
-                // partial record C : Base(X, Y)
-                Diagnostic(ErrorCode.ERR_UnexpectedArgumentList, "(").WithLocation(13, 24)
-                );
-
-            var tree = comp.SyntaxTrees.First();
-            var model = comp.GetSemanticModel(tree);
-
-            var xs = tree.GetRoot().DescendantNodes().OfType<IdentifierNameSyntax>().Where(id => id.Identifier.ValueText == "X").ToArray();
-            Assert.Equal(2, xs.Length);
-
-            var x = xs[1];
-            Assert.Equal("Base(X, Y)", x.Parent!.Parent!.Parent!.ToString());
-
-            var symbol = model.GetSymbolInfo(x).Symbol;
-            Assert.Equal(SymbolKind.Parameter, symbol!.Kind);
-            Assert.Equal("System.Int32 X", symbol.ToTestDisplayString());
-            Assert.Equal("C..ctor(System.Int32 X, System.Int32 Y)", symbol.ContainingSymbol.ToTestDisplayString());
-            Assert.Same(symbol.ContainingSymbol, model.GetEnclosingSymbol(x.SpanStart));
-            Assert.Contains(symbol, model.LookupSymbols(x.SpanStart, name: "X"));
-            Assert.Contains("X", model.LookupNames(x.SpanStart));
-
-            x = xs[0];
-            Assert.Equal("Base(X, Y)", x.Parent!.Parent!.Parent!.ToString());
-
-            var symbolInfo = model.GetSymbolInfo(x);
-            Assert.Null(symbolInfo.Symbol);
-            Assert.Empty(symbolInfo.CandidateSymbols);
-            Assert.Equal(CandidateReason.None, symbolInfo.CandidateReason);
-            Assert.Same("<global namespace>", model.GetEnclosingSymbol(x.SpanStart).ToTestDisplayString());
-            Assert.Empty(model.LookupSymbols(x.SpanStart, name: "X"));
-            Assert.DoesNotContain("X", model.LookupNames(x.SpanStart));
-        }
-
-        [Fact]
-        public void BaseArguments_08()
-        {
-            var src = @"
-record Base
-{
-    public Base(int Y)
-    {
-    }
-
-    public Base() {}
-}
-
-record C(int X) : Base(Y)
-{
-    public int Y = 0;
-}
-";
-
-            var comp = CreateCompilation(src);
-            comp.VerifyDiagnostics(
-                // (11,24): error CS0120: An object reference is required for the non-static field, method, or property 'C.Y'
-                // record C(int X) : Base(Y)
-                Diagnostic(ErrorCode.ERR_ObjectRequired, "Y").WithArguments("C.Y").WithLocation(11, 24)
-                );
-        }
-
-        [Fact]
-        public void BaseArguments_09()
-        {
-            var src = @"
-record Base
-{
-    public Base(int X)
-    {
-    }
-
-    public Base() {}
-}
-
-record C(int X) : Base(this.X)
-{
-    public int Y = 0;
-}
-";
-
-            var comp = CreateCompilation(src);
-            comp.VerifyDiagnostics(
-                // (11,24): error CS0027: Keyword 'this' is not available in the current context
-                // record C(int X) : Base(this.X)
-                Diagnostic(ErrorCode.ERR_ThisInBadContext, "this").WithLocation(11, 24)
-                );
-        }
-
-        [Fact]
-        public void BaseArguments_10()
-        {
-            var src = @"
-record Base
-{
-    public Base(int X)
-    {
-    }
-
-    public Base() {}
-}
-
-record C(dynamic X) : Base(X)
-{
-}
-";
-
-            var comp = CreateCompilation(src);
-            comp.VerifyDiagnostics(
-                // (11,27): error CS1975: The constructor call needs to be dynamically dispatched, but cannot be because it is part of a constructor initializer. Consider casting the dynamic arguments.
-                // record C(dynamic X) : Base(X)
-                Diagnostic(ErrorCode.ERR_NoDynamicPhantomOnBaseCtor, "(X)").WithLocation(11, 27)
-                );
-        }
-
-        [Fact]
-        public void BaseArguments_11()
-        {
-            var src = @"
-record Base
-{
-    public Base(int X, int Y)
-    {
-    }
-
-    public Base() {}
-}
-
-record C(int X) : Base(Test(X, out var y), y)
-{
-    int Z = y;
-
-    private static int Test(int x, out int y)
-    {
-        y = 2;
-        return x;
-    }
-}
-";
-            var comp = CreateCompilation(src);
-            comp.VerifyDiagnostics(
-                // (13,13): error CS0103: The name 'y' does not exist in the current context
-                //     int Z = y;
-                Diagnostic(ErrorCode.ERR_NameNotInContext, "y").WithArguments("y").WithLocation(13, 13)
-                );
-        }
-
-        [Fact]
-        public void BaseArguments_12()
-        {
-            var src = @"
-using System;
-
-class Base
-{
-    public Base(int X)
-    {
-    }
-}
-
-class C : Base(X)
-{
-}
-";
-
-            var comp = CreateCompilation(src);
-            comp.VerifyEmitDiagnostics(
-                // (11,7): error CS7036: There is no argument given that corresponds to the required formal parameter 'X' of 'Base.Base(int)'
-                // class C : Base(X)
-                Diagnostic(ErrorCode.ERR_NoCorrespondingArgument, "C").WithArguments("X", "Base.Base(int)").WithLocation(11, 7),
-                // (11,15): error CS8861: Unexpected argument list.
-                // class C : Base(X)
-                Diagnostic(ErrorCode.ERR_UnexpectedArgumentList, "(").WithLocation(11, 15)
-                );
-
-            var tree = comp.SyntaxTrees.First();
-            var model = comp.GetSemanticModel(tree);
-
-            var x = tree.GetRoot().DescendantNodes().OfType<IdentifierNameSyntax>().Where(id => id.Identifier.ValueText == "X").First();
-            Assert.Equal("Base(X)", x.Parent!.Parent!.Parent!.ToString());
-
-            var symbolInfo = model.GetSymbolInfo(x);
-            Assert.Null(symbolInfo.Symbol);
-            Assert.Empty(symbolInfo.CandidateSymbols);
-            Assert.Equal(CandidateReason.None, symbolInfo.CandidateReason);
-            Assert.Same("<global namespace>", model.GetEnclosingSymbol(x.SpanStart).ToTestDisplayString());
-            Assert.Empty(model.LookupSymbols(x.SpanStart, name: "X"));
-            Assert.DoesNotContain("X", model.LookupNames(x.SpanStart));
-        }
-
-        [Fact]
-        public void BaseArguments_13()
-        {
-            var src = @"
-using System;
-
-interface Base
-{
-}
-
-struct C : Base(X)
-{
-}
-";
-
-            var comp = CreateCompilation(src);
-            comp.VerifyEmitDiagnostics(
-                // (8,16): error CS8861: Unexpected argument list.
-                // struct C : Base(X)
-                Diagnostic(ErrorCode.ERR_UnexpectedArgumentList, "(").WithLocation(8, 16)
-                );
-
-            var tree = comp.SyntaxTrees.First();
-            var model = comp.GetSemanticModel(tree);
-
-            var x = tree.GetRoot().DescendantNodes().OfType<IdentifierNameSyntax>().Where(id => id.Identifier.ValueText == "X").First();
-            Assert.Equal("Base(X)", x.Parent!.Parent!.Parent!.ToString());
-
-            var symbolInfo = model.GetSymbolInfo(x);
-            Assert.Null(symbolInfo.Symbol);
-            Assert.Empty(symbolInfo.CandidateSymbols);
-            Assert.Equal(CandidateReason.None, symbolInfo.CandidateReason);
-            Assert.Same("<global namespace>", model.GetEnclosingSymbol(x.SpanStart).ToTestDisplayString());
-            Assert.Empty(model.LookupSymbols(x.SpanStart, name: "X"));
-            Assert.DoesNotContain("X", model.LookupNames(x.SpanStart));
-        }
-
-        [Fact]
-        public void BaseArguments_14()
-        {
-            var src = @"
-using System;
-
-interface Base
-{
-}
-
-interface C : Base(X)
-{
-}
-";
-
-            var comp = CreateCompilation(src);
-            comp.VerifyEmitDiagnostics(
-                // (8,19): error CS8861: Unexpected argument list.
-                // interface C : Base(X)
-                Diagnostic(ErrorCode.ERR_UnexpectedArgumentList, "(").WithLocation(8, 19)
-                );
-
-            var tree = comp.SyntaxTrees.First();
-            var model = comp.GetSemanticModel(tree);
-
-            var x = tree.GetRoot().DescendantNodes().OfType<IdentifierNameSyntax>().Where(id => id.Identifier.ValueText == "X").First();
-            Assert.Equal("Base(X)", x.Parent!.Parent!.Parent!.ToString());
-
-            var symbolInfo = model.GetSymbolInfo(x);
-            Assert.Null(symbolInfo.Symbol);
-            Assert.Empty(symbolInfo.CandidateSymbols);
-            Assert.Equal(CandidateReason.None, symbolInfo.CandidateReason);
-            Assert.Same("<global namespace>", model.GetEnclosingSymbol(x.SpanStart).ToTestDisplayString());
-            Assert.Empty(model.LookupSymbols(x.SpanStart, name: "X"));
-            Assert.DoesNotContain("X", model.LookupNames(x.SpanStart));
->>>>>>> 062cfa52
         }
     }
 }