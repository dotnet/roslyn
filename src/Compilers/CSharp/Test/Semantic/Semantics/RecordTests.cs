﻿// Licensed to the .NET Foundation under one or more agreements.
// The .NET Foundation licenses this file to you under the MIT license.
// See the LICENSE file in the project root for more information.

#nullable enable

using System.Collections.Generic;
using System.Collections.Immutable;
using System.Linq;
using Microsoft.CodeAnalysis.CSharp.Symbols;
using Microsoft.CodeAnalysis.CSharp.Syntax;
using Microsoft.CodeAnalysis.CSharp.Test.Utilities;
using Microsoft.CodeAnalysis.Test.Extensions;
using Microsoft.CodeAnalysis.Test.Utilities;
using Roslyn.Test.Utilities;
using Xunit;

namespace Microsoft.CodeAnalysis.CSharp.UnitTests.Semantics
{
    public class RecordTests : CompilingTestBase
    {
        private static CSharpCompilation CreateCompilation(CSharpTestSource source)
            => CSharpTestBase.CreateCompilation(new[] { source, IsExternalInitTypeDefinition },
                parseOptions: TestOptions.RegularPreview);

        private CompilationVerifier CompileAndVerify(
            CSharpTestSource src,
            string? expectedOutput = null,
            IEnumerable<MetadataReference>? references = null)
            => base.CompileAndVerify(
                new[] { src, IsExternalInitTypeDefinition },
                expectedOutput: expectedOutput,
                parseOptions: TestOptions.RegularPreview,
                references: references,
                // init-only is unverifiable
                verify: Verification.Skipped);

        [Fact]
        public void RecordLanguageVersion()
        {
            var src1 = @"
class Point(int x, int y);
";
            var src2 = @"
record Point { }
";
            var src3 = @"
record Point(int x, int y);
";
            var comp = CreateCompilation(src1, parseOptions: TestOptions.Regular8);
            comp.VerifyDiagnostics(
                // error CS8805: Program using top-level statements must be an executable.
                Diagnostic(ErrorCode.ERR_SimpleProgramNotAnExecutable).WithLocation(1, 1),
                // (2,12): error CS1514: { expected
                // class Point(int x, int y);
                Diagnostic(ErrorCode.ERR_LbraceExpected, "(").WithLocation(2, 12),
                // (2,12): error CS1513: } expected
                // class Point(int x, int y);
                Diagnostic(ErrorCode.ERR_RbraceExpected, "(").WithLocation(2, 12),
                // (2,12): error CS8652: The feature 'top-level statements' is currently in Preview and *unsupported*. To use Preview features, use the 'preview' language version.
                // class Point(int x, int y);
                Diagnostic(ErrorCode.ERR_FeatureInPreview, "(int x, int y);").WithArguments("top-level statements").WithLocation(2, 12),
                // (2,12): error CS8803: Top-level statements must precede namespace and type declarations.
                // class Point(int x, int y);
                Diagnostic(ErrorCode.ERR_TopLevelStatementAfterNamespaceOrType, "(int x, int y);").WithLocation(2, 12),
                // (2,12): error CS0201: Only assignment, call, increment, decrement, await, and new object expressions can be used as a statement
                // class Point(int x, int y);
                Diagnostic(ErrorCode.ERR_IllegalStatement, "(int x, int y)").WithLocation(2, 12),
                // (2,13): error CS8185: A declaration is not allowed in this context.
                // class Point(int x, int y);
                Diagnostic(ErrorCode.ERR_DeclarationExpressionNotPermitted, "int x").WithLocation(2, 13),
                // (2,13): error CS0165: Use of unassigned local variable 'x'
                // class Point(int x, int y);
                Diagnostic(ErrorCode.ERR_UseDefViolation, "int x").WithArguments("x").WithLocation(2, 13),
                // (2,20): error CS8185: A declaration is not allowed in this context.
                // class Point(int x, int y);
                Diagnostic(ErrorCode.ERR_DeclarationExpressionNotPermitted, "int y").WithLocation(2, 20),
                // (2,20): error CS0165: Use of unassigned local variable 'y'
                // class Point(int x, int y);
                Diagnostic(ErrorCode.ERR_UseDefViolation, "int y").WithArguments("y").WithLocation(2, 20)
            );
            comp = CreateCompilation(src2, parseOptions: TestOptions.Regular8);
            comp.VerifyDiagnostics(
                // (2,1): error CS0246: The type or namespace name 'record' could not be found (are you missing a using directive or an assembly reference?)
                // record Point { }
                Diagnostic(ErrorCode.ERR_SingleTypeNameNotFound, "record").WithArguments("record").WithLocation(2, 1),
                // (2,8): error CS0116: A namespace cannot directly contain members such as fields or methods
                // record Point { }
                Diagnostic(ErrorCode.ERR_NamespaceUnexpected, "Point").WithLocation(2, 8),
                // (2,8): error CS0548: '<invalid-global-code>.Point': property or indexer must have at least one accessor
                // record Point { }
                Diagnostic(ErrorCode.ERR_PropertyWithNoAccessors, "Point").WithArguments("<invalid-global-code>.Point").WithLocation(2, 8)
            );
            comp = CreateCompilation(src3, parseOptions: TestOptions.Regular8);
            comp.VerifyDiagnostics(
                // error CS8805: Program using top-level statements must be an executable.
                Diagnostic(ErrorCode.ERR_SimpleProgramNotAnExecutable).WithLocation(1, 1),
                // (2,1): error CS8652: The feature 'top-level statements' is currently in Preview and *unsupported*. To use Preview features, use the 'preview' language version.
                // record Point(int x, int y);
                Diagnostic(ErrorCode.ERR_FeatureInPreview, "record Point(int x, int y);").WithArguments("top-level statements").WithLocation(2, 1),
                // (2,1): error CS0246: The type or namespace name 'record' could not be found (are you missing a using directive or an assembly reference?)
                // record Point(int x, int y);
                Diagnostic(ErrorCode.ERR_SingleTypeNameNotFound, "record").WithArguments("record").WithLocation(2, 1),
                // (2,8): error CS8112: Local function 'Point(int, int)' must declare a body because it is not marked 'static extern'.
                // record Point(int x, int y);
                Diagnostic(ErrorCode.ERR_LocalFunctionMissingBody, "Point").WithArguments("Point(int, int)").WithLocation(2, 8),
                // (2,8): warning CS8321: The local function 'Point' is declared but never used
                // record Point(int x, int y);
                Diagnostic(ErrorCode.WRN_UnreferencedLocalFunction, "Point").WithArguments("Point").WithLocation(2, 8)
            );

            comp = CreateCompilation(src1);
            comp.VerifyDiagnostics(
                // error CS8805: Program using top-level statements must be an executable.
                Diagnostic(ErrorCode.ERR_SimpleProgramNotAnExecutable).WithLocation(1, 1),
                // (2,12): error CS1514: { expected
                // class Point(int x, int y);
                Diagnostic(ErrorCode.ERR_LbraceExpected, "(").WithLocation(2, 12),
                // (2,12): error CS1513: } expected
                // class Point(int x, int y);
                Diagnostic(ErrorCode.ERR_RbraceExpected, "(").WithLocation(2, 12),
                // (2,12): error CS8803: Top-level statements must precede namespace and type declarations.
                // class Point(int x, int y);
                Diagnostic(ErrorCode.ERR_TopLevelStatementAfterNamespaceOrType, "(int x, int y);").WithLocation(2, 12),
                // (2,12): error CS0201: Only assignment, call, increment, decrement, await, and new object expressions can be used as a statement
                // class Point(int x, int y);
                Diagnostic(ErrorCode.ERR_IllegalStatement, "(int x, int y)").WithLocation(2, 12),
                // (2,13): error CS8185: A declaration is not allowed in this context.
                // class Point(int x, int y);
                Diagnostic(ErrorCode.ERR_DeclarationExpressionNotPermitted, "int x").WithLocation(2, 13),
                // (2,13): error CS0165: Use of unassigned local variable 'x'
                // class Point(int x, int y);
                Diagnostic(ErrorCode.ERR_UseDefViolation, "int x").WithArguments("x").WithLocation(2, 13),
                // (2,20): error CS8185: A declaration is not allowed in this context.
                // class Point(int x, int y);
                Diagnostic(ErrorCode.ERR_DeclarationExpressionNotPermitted, "int y").WithLocation(2, 20),
                // (2,20): error CS0165: Use of unassigned local variable 'y'
                // class Point(int x, int y);
                Diagnostic(ErrorCode.ERR_UseDefViolation, "int y").WithArguments("y").WithLocation(2, 20)
            );
            comp = CreateCompilation(src2);
            comp.VerifyDiagnostics();

            comp = CreateCompilation(src3);
            comp.VerifyDiagnostics();
        }

        [Fact]
        public void RecordProperties_01()
        {
            var src = @"
using System;
record C(int X, int Y)
{
    int Z = 123;
    public static void Main()
    {
        var c = new C(1, 2);
        Console.WriteLine(c.X);
        Console.WriteLine(c.Y);
        Console.WriteLine(c.Z);
    }
}";
            var verifier = CompileAndVerify(src, expectedOutput: @"
1
2
123");
            verifier.VerifyIL("C..ctor(int, int)", @"
{
  // Code size       29 (0x1d)
  .maxstack  2
  IL_0000:  ldarg.0
  IL_0001:  ldarg.1
  IL_0002:  stfld      ""int C.<X>k__BackingField""
  IL_0007:  ldarg.0
  IL_0008:  ldarg.2
  IL_0009:  stfld      ""int C.<Y>k__BackingField""
  IL_000e:  ldarg.0
  IL_000f:  ldc.i4.s   123
  IL_0011:  stfld      ""int C.Z""
  IL_0016:  ldarg.0
  IL_0017:  call       ""object..ctor()""
  IL_001c:  ret
}
");
        }

        [Fact]
        public void RecordProperties_02()
        {
            var src = @"
using System;
record C(int X, int Y)
{
    public C(int a, int b)
    {
    }

    public static void Main()
    {
        var c = new C(1, 2);
        Console.WriteLine(c.X);
        Console.WriteLine(c.Y);
    }
}";
            var comp = CreateCompilation(src);
            comp.VerifyDiagnostics(
                // (3,9): error CS8851: There cannot be a primary constructor and a member constructor with the same parameter types.
                // record C(int X, int Y)
                Diagnostic(ErrorCode.ERR_DuplicateRecordConstructor, "(int X, int Y)").WithLocation(3, 9)
            );
        }

        [Fact]
        public void RecordProperties_03()
        {
            var src = @"
using System;
record C(int X, int Y)
{
    public int X { get; }

    public static void Main()
    {
        var c = new C(1, 2);
        Console.WriteLine(c.X);
        Console.WriteLine(c.Y);
    }
}";
            CompileAndVerify(src, expectedOutput: @"
0
2");
        }

        [Fact]
        public void RecordProperties_04()
        {
            var src = @"
using System;
record C(int X, int Y)
{
    public int X { get; } = 3;

    public static void Main()
    {
        var c = new C(1, 2);
        Console.WriteLine(c.X);
        Console.WriteLine(c.Y);
    }
}";
            CompileAndVerify(src, expectedOutput: @"
3
2");
        }

        [Fact]
        public void RecordProperties_05()
        {
            var src = @"
record C(int X, int X)
{
}";
            var comp = CreateCompilation(src);
            comp.VerifyDiagnostics(
                // (2,21): error CS0100: The parameter name 'X' is a duplicate
                // record C(int X, int X)
                Diagnostic(ErrorCode.ERR_DuplicateParamName, "X").WithArguments("X").WithLocation(2, 21),
                // (2,21): error CS0102: The type 'C' already contains a definition for 'X'
                // record C(int X, int X)
                Diagnostic(ErrorCode.ERR_DuplicateNameInClass, "X").WithArguments("C", "X").WithLocation(2, 21)
            );
        }

        [Fact]
        public void RecordProperties_06()
        {
            var src = @"
record C(int X, int Y)
{
    public void get_X() { }
    public void set_X() { }
    int get_Y(int value) => value;
    int set_Y(int value) => value;
}";
            var comp = CreateCompilation(src);
            comp.VerifyDiagnostics(
                // (2,14): error CS0082: Type 'C' already reserves a member called 'get_X' with the same parameter types
                // record C(int X, int Y)
                Diagnostic(ErrorCode.ERR_MemberReserved, "X").WithArguments("get_X", "C").WithLocation(2, 14),
                // (2,21): error CS0082: Type 'C' already reserves a member called 'set_Y' with the same parameter types
                // record C(int X, int Y)
                Diagnostic(ErrorCode.ERR_MemberReserved, "Y").WithArguments("set_Y", "C").WithLocation(2, 21));

            var actualMembers = comp.GetMember<NamedTypeSymbol>("C").GetMembers().ToTestDisplayStrings();
            var expectedMembers = new[]
            {
                "C C.<>Clone()",
                "System.Type C.EqualityContract.get",
                "System.Type C.EqualityContract { get; }",
                "C..ctor(System.Int32 X, System.Int32 Y)",
                "System.Int32 C.<X>k__BackingField",
                "System.Int32 C.X.get",
                "void modreq(System.Runtime.CompilerServices.IsExternalInit) C.X.init",
                "System.Int32 C.X { get; init; }",
                "System.Int32 C.<Y>k__BackingField",
                "System.Int32 C.Y.get",
                "void modreq(System.Runtime.CompilerServices.IsExternalInit) C.Y.init",
                "System.Int32 C.Y { get; init; }",
                "void C.get_X()",
                "void C.set_X()",
                "System.Int32 C.get_Y(System.Int32 value)",
                "System.Int32 C.set_Y(System.Int32 value)",
                "System.Int32 C.GetHashCode()",
                "System.Boolean C.Equals(System.Object? )",
                "System.Boolean C.Equals(C? )",
                "C..ctor(C )",
            };
            AssertEx.Equal(expectedMembers, actualMembers);
        }

        [Fact]
        public void RecordProperties_07()
        {
            var comp = CreateCompilation(@"
record C1(object P, object get_P);
record C2(object get_P, object P);");
            comp.VerifyDiagnostics(
                // (2,18): error CS0102: The type 'C1' already contains a definition for 'get_P'
                // record C1(object P, object get_P);
                Diagnostic(ErrorCode.ERR_DuplicateNameInClass, "P").WithArguments("C1", "get_P").WithLocation(2, 18),
                // (3,32): error CS0102: The type 'C2' already contains a definition for 'get_P'
                // record C2(object get_P, object P);
                Diagnostic(ErrorCode.ERR_DuplicateNameInClass, "P").WithArguments("C2", "get_P").WithLocation(3, 32)
            );
        }

        [Fact]
        public void RecordProperties_08()
        {
            var comp = CreateCompilation(@"
record C1(object O1)
{
    public object O1 { get; } = O1;
    public object O2 { get; } = O1;
}");
            // PROTOTYPE: primary ctor parameters not currently in scope
            comp.VerifyDiagnostics(
                // (4,33): error CS0236: A field initializer cannot reference the non-static field, method, or property 'C1.O1'
                //     public object O1 { get; } = O1;
                Diagnostic(ErrorCode.ERR_FieldInitRefNonstatic, "O1").WithArguments("C1.O1").WithLocation(4, 33),
                // (5,33): error CS0236: A field initializer cannot reference the non-static field, method, or property 'C1.O1'
                //     public object O2 { get; } = O1;
                Diagnostic(ErrorCode.ERR_FieldInitRefNonstatic, "O1").WithArguments("C1.O1").WithLocation(5, 33)
            );
        }

        [Fact]
        public void RecordProperties_09()
        {
            var src =
@"record C(object P1, object P2, object P3, object P4)
{
    class P1 { }
    object P2 = 2;
    int P3(object o) => 3;
    int P4<T>(T t) => 4;
}";
            var comp = CreateCompilation(src);
            comp.VerifyDiagnostics(
                // (1,17): error CS0102: The type 'C' already contains a definition for 'P1'
                // record C(object P1, object P2, object P3, object P4)
                Diagnostic(ErrorCode.ERR_DuplicateNameInClass, "P1").WithArguments("C", "P1").WithLocation(1, 17),
                // (1,28): error CS0102: The type 'C' already contains a definition for 'P2'
                // record C(object P1, object P2, object P3, object P4)
                Diagnostic(ErrorCode.ERR_DuplicateNameInClass, "P2").WithArguments("C", "P2").WithLocation(1, 28),
                // (1,39): error CS0102: The type 'C' already contains a definition for 'P3'
                // record C(object P1, object P2, object P3, object P4)
                Diagnostic(ErrorCode.ERR_DuplicateNameInClass, "P3").WithArguments("C", "P3").WithLocation(1, 39),
                // (1,50): error CS0102: The type 'C' already contains a definition for 'P4'
                // record C(object P1, object P2, object P3, object P4)
                Diagnostic(ErrorCode.ERR_DuplicateNameInClass, "P4").WithArguments("C", "P4").WithLocation(1, 50));
        }

        [Fact]
        public void RecordProperties_10()
        {
            var src =
@"record C(object P)
{
    const int P = 4;
}";
            var comp = CreateCompilation(src);
            comp.VerifyDiagnostics(
                // (1,17): error CS0102: The type 'C' already contains a definition for 'P'
                // record C(object P)
                Diagnostic(ErrorCode.ERR_DuplicateNameInClass, "P").WithArguments("C", "P").WithLocation(1, 17));
        }

        [Fact]
        public void EmptyRecord()
        {
            var src = @"
record C(); ";

            var comp = CreateCompilation(src);
            comp.VerifyEmitDiagnostics(
                // (2,9): error CS8850: A positional record must have both a 'data' modifier and non-empty parameter list
                // record C(); 
                Diagnostic(ErrorCode.ERR_BadRecordDeclaration, "()").WithLocation(2, 9)
            );
        }

        [Fact(Skip = "record struct")]
        public void StructRecord1()
        {
            var src = @"
data struct Point(int X, int Y);";

            var verifier = CompileAndVerify(src);
            verifier.VerifyIL("Point.Equals(object)", @"
{
  // Code size       26 (0x1a)
  .maxstack  2
  .locals init (Point V_0)
  IL_0000:  ldarg.1
  IL_0001:  isinst     ""Point""
  IL_0006:  brtrue.s   IL_000a
  IL_0008:  ldc.i4.0
  IL_0009:  ret
  IL_000a:  ldarg.0
  IL_000b:  ldarg.1
  IL_000c:  unbox.any  ""Point""
  IL_0011:  stloc.0
  IL_0012:  ldloca.s   V_0
  IL_0014:  call       ""bool Point.Equals(in Point)""
  IL_0019:  ret
}");
            verifier.VerifyIL("Point.Equals(in Point)", @"
{
  // Code size       49 (0x31)
  .maxstack  3
  IL_0000:  call       ""System.Collections.Generic.EqualityComparer<int> System.Collections.Generic.EqualityComparer<int>.Default.get""
  IL_0005:  ldarg.0
  IL_0006:  ldfld      ""int Point.<X>k__BackingField""
  IL_000b:  ldarg.1
  IL_000c:  ldfld      ""int Point.<X>k__BackingField""
  IL_0011:  callvirt   ""bool System.Collections.Generic.EqualityComparer<int>.Equals(int, int)""
  IL_0016:  brfalse.s  IL_002f
  IL_0018:  call       ""System.Collections.Generic.EqualityComparer<int> System.Collections.Generic.EqualityComparer<int>.Default.get""
  IL_001d:  ldarg.0
  IL_001e:  ldfld      ""int Point.<Y>k__BackingField""
  IL_0023:  ldarg.1
  IL_0024:  ldfld      ""int Point.<Y>k__BackingField""
  IL_0029:  callvirt   ""bool System.Collections.Generic.EqualityComparer<int>.Equals(int, int)""
  IL_002e:  ret
  IL_002f:  ldc.i4.0
  IL_0030:  ret
}");
        }

        [Fact(Skip = "record struct")]
        public void StructRecord2()
        {
            var src = @"
using System;
data struct S(int X, int Y)
{
    public static void Main()
    {
        var s1 = new S(0, 1);
        var s2 = new S(0, 1);
        Console.WriteLine(s1.X);
        Console.WriteLine(s1.Y);
        Console.WriteLine(s1.Equals(s2));
        Console.WriteLine(s1.Equals(new S(1, 0)));
    }
}";
            var verifier = CompileAndVerify(src, expectedOutput: @"0
1
True
False");
        }

        [Fact(Skip = "record struct")]
        public void StructRecord3()
        {
            var src = @"
using System;
data struct S(int X, int Y)
{
    public bool Equals(S s) => false;
    public static void Main()
    {
        var s1 = new S(0, 1);
        Console.WriteLine(s1.Equals(s1));
        Console.WriteLine(s1.Equals(in s1));
    }
}";
            var verifier = CompileAndVerify(src, expectedOutput: @"False
True");
            verifier.VerifyIL("S.Main", @"
{
  // Code size       37 (0x25)
  .maxstack  3
  .locals init (S V_0) //s1
  IL_0000:  ldloca.s   V_0
  IL_0002:  ldc.i4.0
  IL_0003:  ldc.i4.1
  IL_0004:  call       ""S..ctor(int, int)""
  IL_0009:  ldloca.s   V_0
  IL_000b:  ldloc.0
  IL_000c:  call       ""bool S.Equals(S)""
  IL_0011:  call       ""void System.Console.WriteLine(bool)""
  IL_0016:  ldloca.s   V_0
  IL_0018:  ldloca.s   V_0
  IL_001a:  call       ""bool S.Equals(in S)""
  IL_001f:  call       ""void System.Console.WriteLine(bool)""
  IL_0024:  ret
}");
        }

        [Fact(Skip = "record struct")]
        public void StructRecord4()
        {
            var src = @"
using System;
data struct S(int X, int Y)
{
    public override bool Equals(object o)
    {
        Console.WriteLine(""obj"");
        return true;
    }
    public bool Equals(in S s)
    {
        Console.WriteLine(""s"");
        return true;
    }
    public static void Main()
    {
        var s1 = new S(0, 1);
        s1.Equals((object)s1);
        s1.Equals(s1);
    }
}";
            var verifier = CompileAndVerify(src, expectedOutput: @"obj
s");
        }

        [Fact(Skip = "record struct")]
        public void StructRecord5()
        {
            var src = @"
using System;
data struct S(int X, int Y)
{
    public bool Equals(in S s)
    {
        Console.WriteLine(""s"");
        return true;
    }
    public static void Main()
    {
        var s1 = new S(0, 1);
        s1.Equals((object)s1);
        s1.Equals(s1);
    }
}";
            var verifier = CompileAndVerify(src, expectedOutput: @"s
s");
        }

        [Fact(Skip = "record struct")]
        public void StructRecordDefaultCtor()
        {
            const string src = @"
public data struct S(int X);";
            const string src2 = @"
class C
{
    public S M() => new S();
}";
            var comp = CreateCompilation(src + src2);
            comp.VerifyDiagnostics();

            comp = CreateCompilation(src);
            var comp2 = CreateCompilation(src2, references: new[] { comp.EmitToImageReference() });
            comp2.VerifyDiagnostics();
        }

        [Fact]
        public void WithExpr1()
        {
            var src = @"
record C(int X)
{
    public static void Main()
    {
        var c = new C(0);
        _ = Main() with { };
        _ = default with { };
        _ = null with { };
    }
}";
            var comp = CreateCompilation(src);
            comp.VerifyDiagnostics(
                // (7,13): error CS8802: The receiver of a `with` expression must have a valid non-void type.
                //         _ = Main() with { };
                Diagnostic(ErrorCode.ERR_InvalidWithReceiverType, "Main()").WithLocation(7, 13),
                // (8,13): error CS8716: There is no target type for the default literal.
                //         _ = default with { };
                Diagnostic(ErrorCode.ERR_DefaultLiteralNoTargetType, "default").WithLocation(8, 13),
                // (9,13): error CS8802: The receiver of a `with` expression must have a valid non-void type.
                //         _ = null with { };
                Diagnostic(ErrorCode.ERR_InvalidWithReceiverType, "null").WithLocation(9, 13)
            );
        }

        [Fact]
        public void WithExpr2()
        {
            var src = @"
using System;
record C(int X)
{
    public static void Main()
    {
        var c1 = new C(1);
        c1 = c1 with { };
        var c2 = c1 with { X = 11 };
        Console.WriteLine(c1.X);
        Console.WriteLine(c2.X);
    }
}";
            var verifier = CompileAndVerify(src, expectedOutput: @"1
11");
        }

        [Fact]
        public void WithExpr3()
        {
            var src = @"
record C(int X)
{
    public static void Main()
    {
        var c = new C(0);
        c = c with { };
    }

    public C Clone() => null;
}";
            var comp = CreateCompilation(src);
            comp.VerifyDiagnostics();

            var root = comp.SyntaxTrees[0].GetRoot();
            var main = root.DescendantNodes().OfType<MethodDeclarationSyntax>().First();
            Assert.Equal("Main", main.Identifier.ToString());
            VerifyFlowGraph(comp, main, expectedFlowGraph: @"
Block[B0] - Entry
    Statements (0)
    Next (Regular) Block[B1]
        Entering: {R1}
.locals {R1}
{
    Locals: [C c]
    Block[B1] - Block
        Predecessors: [B0]
        Statements (2)
            ISimpleAssignmentOperation (OperationKind.SimpleAssignment, Type: C, IsImplicit) (Syntax: 'c = new C(0)')
              Left: 
                ILocalReferenceOperation: c (IsDeclaration: True) (OperationKind.LocalReference, Type: C, IsImplicit) (Syntax: 'c = new C(0)')
              Right: 
                IObjectCreationOperation (Constructor: C..ctor(System.Int32 X)) (OperationKind.ObjectCreation, Type: C) (Syntax: 'new C(0)')
                  Arguments(1):
                      IArgumentOperation (ArgumentKind.Explicit, Matching Parameter: X) (OperationKind.Argument, Type: null) (Syntax: '0')
                        ILiteralOperation (OperationKind.Literal, Type: System.Int32, Constant: 0) (Syntax: '0')
                        InConversion: CommonConversion (Exists: True, IsIdentity: True, IsNumeric: False, IsReference: False, IsUserDefined: False) (MethodSymbol: null)
                        OutConversion: CommonConversion (Exists: True, IsIdentity: True, IsNumeric: False, IsReference: False, IsUserDefined: False) (MethodSymbol: null)
                  Initializer: 
                    null
            IExpressionStatementOperation (OperationKind.ExpressionStatement, Type: null) (Syntax: 'c = c with { };')
              Expression: 
                ISimpleAssignmentOperation (OperationKind.SimpleAssignment, Type: C) (Syntax: 'c = c with { }')
                  Left: 
                    ILocalReferenceOperation: c (OperationKind.LocalReference, Type: C) (Syntax: 'c')
                  Right: 
                    IInvocationOperation (virtual C C.<>Clone()) (OperationKind.Invocation, Type: C, IsImplicit) (Syntax: 'c with { }')
                      Instance Receiver: 
                        ILocalReferenceOperation: c (OperationKind.LocalReference, Type: C) (Syntax: 'c')
                      Arguments(0)
        Next (Regular) Block[B2]
            Leaving: {R1}
}
Block[B2] - Exit
    Predecessors: [B1]
    Statements (0)
");
        }

        [Fact(Skip = "https://github.com/dotnet/roslyn/issues/44859")]
        [WorkItem(44859, "https://github.com/dotnet/roslyn/issues/44859")]
        public void WithExpr4()
        {
            var src = @"
class B
{
    public B Clone() => null;
}
record C(int X) : B
{
    public static void Main()
    {
        var c = new C(0);
        c = c with { };
    }

    public new C Clone() => null;
}";
            var comp = CreateCompilation(src);
            comp.VerifyDiagnostics();
        }

        [Fact]
        public void WithExpr6()
        {
            var src = @"
record B
{
    public int X { get; init; }
}
record C : B
{
    public static void Main()
    {
        var c = new C();
        c = c with { };
    }
}";
            var comp = CreateCompilation(src);
            comp.VerifyDiagnostics();
        }

        [Fact]
        public void WithExpr7()
        {
            var src = @"
record B
{
    public int X { get; }
    public virtual B Clone() => null;
}
record C : B
{
    public new int X { get; init; }
    public static void Main()
    {
        var c = new C();
        B b = c;
        b = b with { X = 0 };
        var b2 = c with { X = 0 };
    }
}";
            var comp = CreateCompilation(src);
            comp.VerifyDiagnostics(
                // (14,22): error CS0200: Property or indexer 'B.X' cannot be assigned to -- it is read only
                //         b = b with { X = 0 };
                Diagnostic(ErrorCode.ERR_AssgReadonlyProp, "X").WithArguments("B.X").WithLocation(14, 22)
            );
        }

        [Fact]
        public void WithExpr8()
        {
            var src = @"
record B
{
    public int X { get; }
}
record C : B
{
    public string Y { get; }
    public static void Main()
    {
        var c = new C();
        B b = c;
        b = b with { };
        b = c with { };
    }
}";
            var comp = CreateCompilation(src);
            comp.VerifyDiagnostics();
        }

        [Fact]
        public void WithExpr9()
        {
            var src = @"
record C(int X)
{
    public string Clone() => null;
    public static void Main()
    {
        var c = new C(0);
        c = c with { };
    }
}";
            var comp = CreateCompilation(src);
            comp.VerifyDiagnostics(
            );
        }

        [Fact]
        public void WithExpr11()
        {
            var src = @"
record C(int X)
{
    public C Clone() => null;
    public static void Main()
    {
        var c = new C(0);
        c = c with { X = """"};
    }
}";
            var comp = CreateCompilation(src);
            comp.VerifyDiagnostics(
                // (8,26): error CS0029: Cannot implicitly convert type 'string' to 'int'
                //         c = c with { X = ""};
                Diagnostic(ErrorCode.ERR_NoImplicitConv, @"""""").WithArguments("string", "int").WithLocation(8, 26)
            );
        }

        [Fact]
        public void WithExpr12()
        {
            var src = @"
using System;
record C(int X)
{
    public C Clone() => new C(this.X);
    public static void Main()
    {
        var c = new C(0);
        Console.WriteLine(c.X);
        c = c with { X = 5 };
        Console.WriteLine(c.X);
    }
}";
            var verifier = CompileAndVerify(src, expectedOutput: @"0
5");
            verifier.VerifyIL("C.Main", @"
{
  // Code size       40 (0x28)
  .maxstack  3
  IL_0000:  ldc.i4.0
  IL_0001:  newobj     ""C..ctor(int)""
  IL_0006:  dup
  IL_0007:  callvirt   ""int C.X.get""
  IL_000c:  call       ""void System.Console.WriteLine(int)""
  IL_0011:  callvirt   ""C C.<>Clone()""
  IL_0016:  dup
  IL_0017:  ldc.i4.5
  IL_0018:  callvirt   ""void C.X.init""
  IL_001d:  callvirt   ""int C.X.get""
  IL_0022:  call       ""void System.Console.WriteLine(int)""
  IL_0027:  ret
}");
        }

        [Fact]
        public void WithExpr13()
        {
            var src = @"
using System;
record C(int X, int Y)
{
    public C Clone() => new C(X, Y);
    public override string ToString() => X + "" "" + Y;
    public static void Main()
    {
        var c = new C(0, 1);
        Console.WriteLine(c);
        c = c with { X = 5 };
        Console.WriteLine(c);
    }
}";
            var verifier = CompileAndVerify(src, expectedOutput: @"0 1
5 1");
            verifier.VerifyIL("C.Main", @"
{
  // Code size       31 (0x1f)
  .maxstack  3
  IL_0000:  ldc.i4.0
  IL_0001:  ldc.i4.1
  IL_0002:  newobj     ""C..ctor(int, int)""
  IL_0007:  dup
  IL_0008:  call       ""void System.Console.WriteLine(object)""
  IL_000d:  callvirt   ""C C.<>Clone()""
  IL_0012:  dup
  IL_0013:  ldc.i4.5
  IL_0014:  callvirt   ""void C.X.init""
  IL_0019:  call       ""void System.Console.WriteLine(object)""
  IL_001e:  ret
}");
        }

        [Fact]
        public void WithExpr14()
        {
            var src = @"
using System;
record C(int X, int Y)
{
    public C Clone() => new C(this.X, this.Y);
    public override string ToString() => X + "" "" + Y;
    public static void Main()
    {
        var c = new C(0, 1);
        Console.WriteLine(c);
        c = c with { X = 5 };
        Console.WriteLine(c);
        c = c with { Y = 2 };
        Console.WriteLine(c);
    }
}";
            var verifier = CompileAndVerify(src, expectedOutput: @"0 1
5 1
5 2");
            verifier.VerifyIL("C.Main", @"
{
  // Code size       49 (0x31)
  .maxstack  3
  IL_0000:  ldc.i4.0
  IL_0001:  ldc.i4.1
  IL_0002:  newobj     ""C..ctor(int, int)""
  IL_0007:  dup
  IL_0008:  call       ""void System.Console.WriteLine(object)""
  IL_000d:  callvirt   ""C C.<>Clone()""
  IL_0012:  dup
  IL_0013:  ldc.i4.5
  IL_0014:  callvirt   ""void C.X.init""
  IL_0019:  dup
  IL_001a:  call       ""void System.Console.WriteLine(object)""
  IL_001f:  callvirt   ""C C.<>Clone()""
  IL_0024:  dup
  IL_0025:  ldc.i4.2
  IL_0026:  callvirt   ""void C.Y.init""
  IL_002b:  call       ""void System.Console.WriteLine(object)""
  IL_0030:  ret
}");
        }

        [Fact]
        public void WithExpr15()
        {
            var src = @"
record C(int X, int Y)
{
    public C Clone() => null;
    public static void Main()
    {
        var c = new C(0, 0);
        c = c with { = 5 };
    }
}";
            var comp = CreateCompilation(src);
            comp.VerifyDiagnostics(
                // (8,22): error CS1525: Invalid expression term '='
                //         c = c with { = 5 };
                Diagnostic(ErrorCode.ERR_InvalidExprTerm, "=").WithArguments("=").WithLocation(8, 22)
            );
        }

        [Fact]
        public void WithExpr16()
        {
            var src = @"
record C(int X, int Y)
{
    public C Clone() => null;
    public static void Main()
    {
        var c = new C(0, 0);
        c = c with { X = };
    }
}";
            var comp = CreateCompilation(src);
            comp.VerifyDiagnostics(
                // (8,26): error CS1525: Invalid expression term '}'
                //         c = c with { X = };
                Diagnostic(ErrorCode.ERR_InvalidExprTerm, "}").WithArguments("}").WithLocation(8, 26)
            );
        }

        [Fact(Skip = "https://github.com/dotnet/roslyn/issues/44859")]
        [WorkItem(44859, "https://github.com/dotnet/roslyn/issues/44859")]
        public void WithExpr17()
        {
            var src = @"
record B
{
    public int X { get; }
    private B Clone() => null;
}
record C(int X) : B
{
    public static void Main()
    {
        var b = new B();
        b = b with { };
    }
}";
            var comp = CreateCompilation(src);
            comp.VerifyDiagnostics(
                // (12,13): error CS8803: The 'with' expression requires the receiver type 'B' to have a single accessible non-inherited instance method named "Clone".
                //         b = b with { };
                Diagnostic(ErrorCode.ERR_NoSingleCloneMethod, "b").WithArguments("B").WithLocation(12, 13)
            );
        }

        [Fact(Skip = "https://github.com/dotnet/roslyn/issues/44859")]
        [WorkItem(44859, "https://github.com/dotnet/roslyn/issues/44859")]
        public void WithExpr18()
        {
            var src = @"
class B
{
    public int X { get; }
    protected B Clone() => null;
}
record C(int X) : B
{
    public static void Main()
    {
        var b = new B();
        b = b with { };
    }
}";
            var comp = CreateCompilation(src);
            comp.VerifyDiagnostics(
                // (12,13): error CS8803: The receiver type 'B' does not have an accessible parameterless instance method named "Clone".
                //         b = b with { };
                Diagnostic(ErrorCode.ERR_NoSingleCloneMethod, "b").WithArguments("B").WithLocation(12, 13)
            );
        }

        [Fact]
        public void WithExpr19()
        {
            var src = @"
class B
{
    public int X { get; }
    protected B Clone() => null;
}
record C(int X)
{
    public static void Main()
    {
        var b = new B();
        b = b with { };
    }
}";
            var comp = CreateCompilation(src);
            comp.VerifyDiagnostics(
                // (12,13): error CS8803: The 'with' expression requires the receiver type 'B' to have a single accessible non-inherited instance method named "Clone".
                //         b = b with { };
                Diagnostic(ErrorCode.ERR_NoSingleCloneMethod, "b").WithArguments("B").WithLocation(12, 13)
            );
        }

        [Fact]
        public void WithExpr20()
        {
            var src = @"
using System;
record C
{
    public event Action X;
    public static void Main()
    {
        var c = new C();
        c = c with { X = null };
    }
}
";
            var comp = CreateCompilation(src);
            comp.VerifyDiagnostics(
            );
        }

        [Fact]
        public void WithExpr21()
        {
            var src = @"
record B
{
    public class X { }
}
class C
{
    public static void Main()
    {
        var b = new B();
        b = b with { X = 0 };
    }
}";
            var comp = CreateCompilation(src);
            comp.VerifyDiagnostics(
                // (11,22): error CS0572: 'X': cannot reference a type through an expression; try 'B.X' instead
                //         b = b with { X = 0 };
                Diagnostic(ErrorCode.ERR_BadTypeReference, "X").WithArguments("X", "B.X").WithLocation(11, 22),
                // (11,22): error CS1913: Member 'X' cannot be initialized. It is not a field or property.
                //         b = b with { X = 0 };
                Diagnostic(ErrorCode.ERR_MemberCannotBeInitialized, "X").WithArguments("X").WithLocation(11, 22)
            );
        }

        [Fact]
        public void WithExpr22()
        {
            var src = @"
record B
{
    public int X = 0;
}
class C
{
    public static void Main()
    {
        var b = new B();
        b = b with { };
    }
}";
            var comp = CreateCompilation(src);
            comp.VerifyDiagnostics();
        }

        [Fact]
        public void WithExpr23()
        {
            var src = @"
class B
{
    public int X = 0;
    public B Clone() => null;
}
record C(int X)
{
    public static void Main()
    {
        var b = new B();
        b = b with { Y = 2 };
    }
}";
            var comp = CreateCompilation(src);
            comp.VerifyDiagnostics(
                // (12,13): error CS8858: The receiver type 'B' is not a valid record type.
                //         b = b with { Y = 2 };
                Diagnostic(ErrorCode.ERR_NoSingleCloneMethod, "b").WithArguments("B").WithLocation(12, 13),
                // (12,22): error CS0117: 'B' does not contain a definition for 'Y'
                //         b = b with { Y = 2 };
                Diagnostic(ErrorCode.ERR_NoSuchMember, "Y").WithArguments("B", "Y").WithLocation(12, 22)
            );
        }

        [Fact]
        public void AccessibilityOfBaseCtor_01()
        {
            var src = @"
using System;

record Base
{
    protected Base(int X, int Y)
    {
        Console.WriteLine(X);
        Console.WriteLine(Y);
    }

    public Base() {}

    public static void Main()
    {
        var c = new C(1, 2);
    }
}

record C(int X, int Y) : Base(X, Y);
";
            CompileAndVerify(src, expectedOutput: @"
1
2
");
        }

        [Fact]
        public void AccessibilityOfBaseCtor_02()
        {
            var src = @"
using System;

record Base
{
    protected Base(int X, int Y)
    {
        Console.WriteLine(X);
        Console.WriteLine(Y);
    }

    public Base() {}

    public static void Main()
    {
        var c = new C(1, 2);
    }
}

record C(int X, int Y) : Base(X, Y) {}
";
            CompileAndVerify(src, expectedOutput: @"
1
2
");
        }

        [Fact]
        [WorkItem(44898, "https://github.com/dotnet/roslyn/issues/44898")]
        public void AccessibilityOfBaseCtor_03()
        {
            var src = @"
abstract record A
{
    protected A() {}
    protected A(A x) {}
};
record B(object P) : A;
";

            var comp = CreateCompilation(src);
            comp.VerifyEmitDiagnostics();
        }

        [Fact]
        [WorkItem(44898, "https://github.com/dotnet/roslyn/issues/44898")]
        public void AccessibilityOfBaseCtor_04()
        {
            var src = @"
abstract record A
{
    protected A() {}
    protected A(A x) {}
};
record B(object P) : A {}
";

            var comp = CreateCompilation(src);
            comp.VerifyDiagnostics();
        }

        [Fact]
        [WorkItem(44898, "https://github.com/dotnet/roslyn/issues/44898")]
        public void AccessibilityOfBaseCtor_05()
        {
            var src = @"
abstract record A
{
    protected A() {}
    protected A(A x) {}
};
record B : A;
";

            var comp = CreateCompilation(src);
            comp.VerifyEmitDiagnostics();
        }

        [Fact]
        [WorkItem(44898, "https://github.com/dotnet/roslyn/issues/44898")]
        public void AccessibilityOfBaseCtor_06()
        {
            var src = @"
abstract record A
{
    protected A() {}
    protected A(A x) {}
};
record B : A {}
";

            var comp = CreateCompilation(src);
            comp.VerifyDiagnostics();
        }

        [Fact]
        public void WithExprNestedErrors()
        {
            var src = @"
class C
{
    public int X { get; init; }
    public static void Main()
    {
        var c = new C();
        c = c with { X = """"-3 };
    }
}
";
            var comp = CreateCompilation(src);
            comp.VerifyDiagnostics(
                // (8,13): error CS8808: The receiver type 'C' does not have an accessible parameterless instance method named "Clone".
                //         c = c with { X = ""-3 };
                Diagnostic(ErrorCode.ERR_NoSingleCloneMethod, "c").WithArguments("C").WithLocation(8, 13),
                // (8,26): error CS0019: Operator '-' cannot be applied to operands of type 'string' and 'int'
                //         c = c with { X = ""-3 };
                Diagnostic(ErrorCode.ERR_BadBinaryOps, @"""""-3").WithArguments("-", "string", "int").WithLocation(8, 26)
            );
        }

        [Fact]
        public void WithExprNoExpressionToPropertyTypeConversion()
        {
            var src = @"
record C(int X)
{
    public C Clone() => null;
    public static void Main()
    {
        var c = new C(0);
        c = c with { X = """" };
    }
}
";
            var comp = CreateCompilation(src);
            comp.VerifyDiagnostics(
                // (8,26): error CS0029: Cannot implicitly convert type 'string' to 'int'
                //         c = c with { X = "" };
                Diagnostic(ErrorCode.ERR_NoImplicitConv, @"""""").WithArguments("string", "int").WithLocation(8, 26)
            );
        }

        [Fact]
        public void WithExprPropertyInaccessibleSet()
        {
            var src = @"
record C
{
    public int X { get; private set; }
}
class D
{
    public static void Main()
    {
        var c = new C();
        c = c with { X = 0 };
    }
}";
            var comp = CreateCompilation(src);
            comp.VerifyDiagnostics(
                // (11,22): error CS0272: The property or indexer 'C.X' cannot be used in this context because the set accessor is inaccessible
                //         c = c with { X = 0 };
                Diagnostic(ErrorCode.ERR_InaccessibleSetter, "X").WithArguments("C.X").WithLocation(11, 22)
            );
        }

        [Fact]
        public void WithExprSideEffects1()
        {
            var src = @"
using System;
record C(int X, int Y, int Z)
{
    public C Clone() => new C(X, Y, Z);
    public static void Main()
    {
        var c = new C(0, 1, 2);
        c = c with { Y = W(""Y""), X = W(""X"") };
    }

    public static int W(string s)
    {
        Console.WriteLine(s);
        return 0;
    }
}
";
            var verifier = CompileAndVerify(src, expectedOutput: @"
Y
X");
            verifier.VerifyIL("C.Main", @"
{
  // Code size       47 (0x2f)
  .maxstack  3
  IL_0000:  ldc.i4.0
  IL_0001:  ldc.i4.1
  IL_0002:  ldc.i4.2
  IL_0003:  newobj     ""C..ctor(int, int, int)""
  IL_0008:  callvirt   ""C C.<>Clone()""
  IL_000d:  dup
  IL_000e:  ldstr      ""Y""
  IL_0013:  call       ""int C.W(string)""
  IL_0018:  callvirt   ""void C.Y.init""
  IL_001d:  dup
  IL_001e:  ldstr      ""X""
  IL_0023:  call       ""int C.W(string)""
  IL_0028:  callvirt   ""void C.X.init""
  IL_002d:  pop
  IL_002e:  ret
}");

            var comp = (CSharpCompilation)verifier.Compilation;
            var tree = comp.SyntaxTrees.First();
            var root = tree.GetRoot();
            var model = comp.GetSemanticModel(tree);

            var withExpr1 = root.DescendantNodes().OfType<WithExpressionSyntax>().First();
            comp.VerifyOperationTree(withExpr1, @"
IWithExpressionOperation (OperationKind.WithExpression, Type: C) (Syntax: 'c with { Y  ...  = W(""X"") }')
  Value:
    ILocalReferenceOperation: c (OperationKind.LocalReference, Type: C) (Syntax: 'c')
  CloneMethod: C C.<>Clone()
  Initializer:
    IObjectOrCollectionInitializerOperation (OperationKind.ObjectOrCollectionInitializer, Type: C) (Syntax: '{ Y = W(""Y"" ...  = W(""X"") }')
      Initializers(2):
          ISimpleAssignmentOperation (OperationKind.SimpleAssignment, Type: System.Int32) (Syntax: 'Y = W(""Y"")')
            Left:
              IPropertyReferenceOperation: System.Int32 C.Y { get; init; } (OperationKind.PropertyReference, Type: System.Int32) (Syntax: 'Y')
                Instance Receiver:
                  IInstanceReferenceOperation (ReferenceKind: ImplicitReceiver) (OperationKind.InstanceReference, Type: C, IsImplicit) (Syntax: 'Y')
            Right:
              IInvocationOperation (System.Int32 C.W(System.String s)) (OperationKind.Invocation, Type: System.Int32) (Syntax: 'W(""Y"")')
                Instance Receiver:
                  null
                Arguments(1):
                    IArgumentOperation (ArgumentKind.Explicit, Matching Parameter: s) (OperationKind.Argument, Type: null) (Syntax: '""Y""')
                      ILiteralOperation (OperationKind.Literal, Type: System.String, Constant: ""Y"") (Syntax: '""Y""')
                      InConversion: CommonConversion (Exists: True, IsIdentity: True, IsNumeric: False, IsReference: False, IsUserDefined: False) (MethodSymbol: null)
                      OutConversion: CommonConversion (Exists: True, IsIdentity: True, IsNumeric: False, IsReference: False, IsUserDefined: False) (MethodSymbol: null)
          ISimpleAssignmentOperation (OperationKind.SimpleAssignment, Type: System.Int32) (Syntax: 'X = W(""X"")')
            Left:
              IPropertyReferenceOperation: System.Int32 C.X { get; init; } (OperationKind.PropertyReference, Type: System.Int32) (Syntax: 'X')
                Instance Receiver:
                  IInstanceReferenceOperation (ReferenceKind: ImplicitReceiver) (OperationKind.InstanceReference, Type: C, IsImplicit) (Syntax: 'X')
            Right:
              IInvocationOperation (System.Int32 C.W(System.String s)) (OperationKind.Invocation, Type: System.Int32) (Syntax: 'W(""X"")')
                Instance Receiver:
                  null
                Arguments(1):
                    IArgumentOperation (ArgumentKind.Explicit, Matching Parameter: s) (OperationKind.Argument, Type: null) (Syntax: '""X""')
                      ILiteralOperation (OperationKind.Literal, Type: System.String, Constant: ""X"") (Syntax: '""X""')
                      InConversion: CommonConversion (Exists: True, IsIdentity: True, IsNumeric: False, IsReference: False, IsUserDefined: False) (MethodSymbol: null)
                      OutConversion: CommonConversion (Exists: True, IsIdentity: True, IsNumeric: False, IsReference: False, IsUserDefined: False) (MethodSymbol: null)
");

            var main = root.DescendantNodes().OfType<MethodDeclarationSyntax>().Skip(1).First();
            Assert.Equal("Main", main.Identifier.ToString());
            VerifyFlowGraph(comp, main, expectedFlowGraph: @"
Block[B0] - Entry
    Statements (0)
    Next (Regular) Block[B1]
        Entering: {R1}
.locals {R1}
{
    Locals: [C c]
    Block[B1] - Block
        Predecessors: [B0]
        Statements (1)
            ISimpleAssignmentOperation (OperationKind.SimpleAssignment, Type: C, IsImplicit) (Syntax: 'c = new C(0, 1, 2)')
              Left: 
                ILocalReferenceOperation: c (IsDeclaration: True) (OperationKind.LocalReference, Type: C, IsImplicit) (Syntax: 'c = new C(0, 1, 2)')
              Right: 
                IObjectCreationOperation (Constructor: C..ctor(System.Int32 X, System.Int32 Y, System.Int32 Z)) (OperationKind.ObjectCreation, Type: C) (Syntax: 'new C(0, 1, 2)')
                  Arguments(3):
                      IArgumentOperation (ArgumentKind.Explicit, Matching Parameter: X) (OperationKind.Argument, Type: null) (Syntax: '0')
                        ILiteralOperation (OperationKind.Literal, Type: System.Int32, Constant: 0) (Syntax: '0')
                        InConversion: CommonConversion (Exists: True, IsIdentity: True, IsNumeric: False, IsReference: False, IsUserDefined: False) (MethodSymbol: null)
                        OutConversion: CommonConversion (Exists: True, IsIdentity: True, IsNumeric: False, IsReference: False, IsUserDefined: False) (MethodSymbol: null)
                      IArgumentOperation (ArgumentKind.Explicit, Matching Parameter: Y) (OperationKind.Argument, Type: null) (Syntax: '1')
                        ILiteralOperation (OperationKind.Literal, Type: System.Int32, Constant: 1) (Syntax: '1')
                        InConversion: CommonConversion (Exists: True, IsIdentity: True, IsNumeric: False, IsReference: False, IsUserDefined: False) (MethodSymbol: null)
                        OutConversion: CommonConversion (Exists: True, IsIdentity: True, IsNumeric: False, IsReference: False, IsUserDefined: False) (MethodSymbol: null)
                      IArgumentOperation (ArgumentKind.Explicit, Matching Parameter: Z) (OperationKind.Argument, Type: null) (Syntax: '2')
                        ILiteralOperation (OperationKind.Literal, Type: System.Int32, Constant: 2) (Syntax: '2')
                        InConversion: CommonConversion (Exists: True, IsIdentity: True, IsNumeric: False, IsReference: False, IsUserDefined: False) (MethodSymbol: null)
                        OutConversion: CommonConversion (Exists: True, IsIdentity: True, IsNumeric: False, IsReference: False, IsUserDefined: False) (MethodSymbol: null)
                  Initializer: 
                    null
        Next (Regular) Block[B2]
            Entering: {R2}
    .locals {R2}
    {
        CaptureIds: [0] [1]
        Block[B2] - Block
            Predecessors: [B1]
            Statements (5)
                IFlowCaptureOperation: 0 (OperationKind.FlowCapture, Type: null, IsImplicit) (Syntax: 'c')
                  Value: 
                    ILocalReferenceOperation: c (OperationKind.LocalReference, Type: C) (Syntax: 'c')
                IFlowCaptureOperation: 1 (OperationKind.FlowCapture, Type: null, IsImplicit) (Syntax: 'c with { Y  ...  = W(""X"") }')
                  Value: 
                    IInvocationOperation (virtual C C.<>Clone()) (OperationKind.Invocation, Type: C, IsImplicit) (Syntax: 'c with { Y  ...  = W(""X"") }')
                      Instance Receiver: 
                        ILocalReferenceOperation: c (OperationKind.LocalReference, Type: C) (Syntax: 'c')
                      Arguments(0)
                ISimpleAssignmentOperation (OperationKind.SimpleAssignment, Type: System.Int32) (Syntax: 'Y = W(""Y"")')
                  Left: 
                    IPropertyReferenceOperation: System.Int32 C.Y { get; init; } (OperationKind.PropertyReference, Type: System.Int32) (Syntax: 'Y')
                      Instance Receiver: 
                        IFlowCaptureReferenceOperation: 1 (OperationKind.FlowCaptureReference, Type: C, IsImplicit) (Syntax: 'c with { Y  ...  = W(""X"") }')
                  Right: 
                    IInvocationOperation (System.Int32 C.W(System.String s)) (OperationKind.Invocation, Type: System.Int32) (Syntax: 'W(""Y"")')
                      Instance Receiver: 
                        null
                      Arguments(1):
                          IArgumentOperation (ArgumentKind.Explicit, Matching Parameter: s) (OperationKind.Argument, Type: null) (Syntax: '""Y""')
                            ILiteralOperation (OperationKind.Literal, Type: System.String, Constant: ""Y"") (Syntax: '""Y""')
                            InConversion: CommonConversion (Exists: True, IsIdentity: True, IsNumeric: False, IsReference: False, IsUserDefined: False) (MethodSymbol: null)
                            OutConversion: CommonConversion (Exists: True, IsIdentity: True, IsNumeric: False, IsReference: False, IsUserDefined: False) (MethodSymbol: null)
                ISimpleAssignmentOperation (OperationKind.SimpleAssignment, Type: System.Int32) (Syntax: 'X = W(""X"")')
                  Left: 
                    IPropertyReferenceOperation: System.Int32 C.X { get; init; } (OperationKind.PropertyReference, Type: System.Int32) (Syntax: 'X')
                      Instance Receiver: 
                        IFlowCaptureReferenceOperation: 1 (OperationKind.FlowCaptureReference, Type: C, IsImplicit) (Syntax: 'c with { Y  ...  = W(""X"") }')
                  Right: 
                    IInvocationOperation (System.Int32 C.W(System.String s)) (OperationKind.Invocation, Type: System.Int32) (Syntax: 'W(""X"")')
                      Instance Receiver: 
                        null
                      Arguments(1):
                          IArgumentOperation (ArgumentKind.Explicit, Matching Parameter: s) (OperationKind.Argument, Type: null) (Syntax: '""X""')
                            ILiteralOperation (OperationKind.Literal, Type: System.String, Constant: ""X"") (Syntax: '""X""')
                            InConversion: CommonConversion (Exists: True, IsIdentity: True, IsNumeric: False, IsReference: False, IsUserDefined: False) (MethodSymbol: null)
                            OutConversion: CommonConversion (Exists: True, IsIdentity: True, IsNumeric: False, IsReference: False, IsUserDefined: False) (MethodSymbol: null)
                IExpressionStatementOperation (OperationKind.ExpressionStatement, Type: null) (Syntax: 'c = c with  ... = W(""X"") };')
                  Expression: 
                    ISimpleAssignmentOperation (OperationKind.SimpleAssignment, Type: C) (Syntax: 'c = c with  ...  = W(""X"") }')
                      Left: 
                        IFlowCaptureReferenceOperation: 0 (OperationKind.FlowCaptureReference, Type: C, IsImplicit) (Syntax: 'c')
                      Right: 
                        IFlowCaptureReferenceOperation: 1 (OperationKind.FlowCaptureReference, Type: C, IsImplicit) (Syntax: 'c with { Y  ...  = W(""X"") }')
            Next (Regular) Block[B3]
                Leaving: {R2} {R1}
    }
}
Block[B3] - Exit
    Predecessors: [B2]
    Statements (0)
");
        }

        [Fact]
        public void WithExprConversions1()
        {
            var src = @"
using System;
record C(long X)
{
    public C Clone() => new C(X);
    public static void Main()
    {
        var c = new C(0);
        Console.WriteLine((c with { X = 11 }).X);
    }
}";
            var verifier = CompileAndVerify(src, expectedOutput: "11");
            verifier.VerifyIL("C.Main", @"
{
  // Code size       32 (0x20)
  .maxstack  3
  IL_0000:  ldc.i4.0
  IL_0001:  conv.i8
  IL_0002:  newobj     ""C..ctor(long)""
  IL_0007:  callvirt   ""C C.<>Clone()""
  IL_000c:  dup
  IL_000d:  ldc.i4.s   11
  IL_000f:  conv.i8
  IL_0010:  callvirt   ""void C.X.init""
  IL_0015:  callvirt   ""long C.X.get""
  IL_001a:  call       ""void System.Console.WriteLine(long)""
  IL_001f:  ret
}");
        }

        [Fact]
        public void WithExprConversions2()
        {
            var src = @"
using System;
struct S
{
    private int _i;
    public S(int i)
    {
        _i = i;
    }
    public static implicit operator long(S s)
    {
        Console.WriteLine(""conversion"");
        return s._i;
    }
}
record C(long X)
{
    public C Clone() => new C(X);
    public static void Main()
    {
        var c = new C(0);
        var s = new S(11);
        Console.WriteLine((c with { X = s }).X);
    }
}";
            var verifier = CompileAndVerify(src, expectedOutput: @"
conversion
11");
            verifier.VerifyIL("C.Main", @"
{
  // Code size       44 (0x2c)
  .maxstack  3
  .locals init (S V_0) //s
  IL_0000:  ldc.i4.0
  IL_0001:  conv.i8
  IL_0002:  newobj     ""C..ctor(long)""
  IL_0007:  ldloca.s   V_0
  IL_0009:  ldc.i4.s   11
  IL_000b:  call       ""S..ctor(int)""
  IL_0010:  callvirt   ""C C.<>Clone()""
  IL_0015:  dup
  IL_0016:  ldloc.0
  IL_0017:  call       ""long S.op_Implicit(S)""
  IL_001c:  callvirt   ""void C.X.init""
  IL_0021:  callvirt   ""long C.X.get""
  IL_0026:  call       ""void System.Console.WriteLine(long)""
  IL_002b:  ret
}");
        }

        [Fact]
        public void WithExprConversions3()
        {
            var src = @"
using System;
struct S
{
    private int _i;
    public S(int i)
    {
        _i = i;
    }
    public static explicit operator int(S s)
    {
        Console.WriteLine(""conversion"");
        return s._i;
    }
}
record C(long X)
{
    public C Clone() => new C(X);
    public static void Main()
    {
        var c = new C(0);
        var s = new S(11);
        Console.WriteLine((c with { X = (int)s }).X);
    }
}";
            var verifier = CompileAndVerify(src, expectedOutput: @"
conversion
11");
        }

        [Fact]
        public void WithExprConversions4()
        {
            var src = @"
using System;
struct S
{
    private int _i;
    public S(int i)
    {
        _i = i;
    }
    public static explicit operator long(S s) => s._i;
}
record C(long X)
{
    public C Clone() => new C(X);
    public static void Main()
    {
        var c = new C(0);
        var s = new S(11);
        Console.WriteLine((c with { X = s }).X);
    }
}";
            var comp = CreateCompilation(src);
            comp.VerifyDiagnostics(
                // (19,41): error CS0266: Cannot implicitly convert type 'S' to 'long'. An explicit conversion exists (are you missing a cast?)
                //         Console.WriteLine((c with { X = s }).X);
                Diagnostic(ErrorCode.ERR_NoImplicitConvCast, "s").WithArguments("S", "long").WithLocation(19, 41)
            );
        }

        [Fact]
        public void WithExprConversions5()
        {
            var src = @"
using System;
record C(object X)
{
    public C Clone() => new C(X);
    public static void Main()
    {
        var c = new C(0);
        Console.WriteLine((c with { X = ""abc"" }).X);
    }
}";
            var verifier = CompileAndVerify(src, expectedOutput: "abc");
        }

        [Fact]
        public void WithExprConversions6()
        {
            var src = @"
using System;
struct S
{
    private int _i;
    public S(int i)
    {
        _i = i;
    }
    public static implicit operator int(S s)
    {
        Console.WriteLine(""conversion"");
        return s._i;
    }
}
record C
{
    private readonly long _x;
    public long X { get => _x; init { Console.WriteLine(""set""); _x = value; } }
    public static void Main()
    {
        var c = new C();
        var s = new S(11);
        Console.WriteLine((c with { X = s }).X);
    }
}";
            var verifier = CompileAndVerify(src, expectedOutput: @"
conversion
set
11");
            verifier.VerifyIL("C.Main", @"
{
  // Code size       43 (0x2b)
  .maxstack  3
  .locals init (S V_0) //s
  IL_0000:  newobj     ""C..ctor()""
  IL_0005:  ldloca.s   V_0
  IL_0007:  ldc.i4.s   11
  IL_0009:  call       ""S..ctor(int)""
  IL_000e:  callvirt   ""C C.<>Clone()""
  IL_0013:  dup
  IL_0014:  ldloc.0
  IL_0015:  call       ""int S.op_Implicit(S)""
  IL_001a:  conv.i8
  IL_001b:  callvirt   ""void C.X.init""
  IL_0020:  callvirt   ""long C.X.get""
  IL_0025:  call       ""void System.Console.WriteLine(long)""
  IL_002a:  ret
}");
        }

        [Fact]
        public void WithExprStaticProperty()
        {
            var src = @"
record C
{
    public static int X { get; set; }
    public static void Main()
    {
        var c = new C();
        c = c with { };
        c = c with { X = 11 };
    }
}";
            var comp = CreateCompilation(src);
            comp.VerifyDiagnostics(
                // (9,22): error CS0176: Member 'C.X' cannot be accessed with an instance reference; qualify it with a type name instead
                //         c = c with { X = 11 };
                Diagnostic(ErrorCode.ERR_ObjectProhibited, "X").WithArguments("C.X").WithLocation(9, 22)
            );
        }

        [Fact]
        public void WithExprMethodAsArgument()
        {
            var src = @"
record C
{
    public int X() => 0;
    public static void Main()
    {
        var c = new C();
        c = c with { };
        c = c with { X = 11 };
    }
}";
            var comp = CreateCompilation(src);
            comp.VerifyDiagnostics(
                // (9,22): error CS1913: Member 'X' cannot be initialized. It is not a field or property.
                //         c = c with { X = 11 };
                Diagnostic(ErrorCode.ERR_MemberCannotBeInitialized, "X").WithArguments("X").WithLocation(9, 22)
            );
        }

        [Fact]
        public void WithExprStaticWithMethod()
        {
            var src = @"
class C
{
    public int X = 0;
    public static C Clone() => null;
    public static void Main()
    {
        var c = new C();
        c = c with { };
        c = c with { X = 11 };
    }
}";
            var comp = CreateCompilation(src);
            comp.VerifyDiagnostics(
                // (9,13): error CS8808: The receiver type 'C' does not have an accessible parameterless instance method named "Clone".
                //         c = c with { };
                Diagnostic(ErrorCode.ERR_NoSingleCloneMethod, "c").WithArguments("C").WithLocation(9, 13),
                // (10,13): error CS8808: The receiver type 'C' does not have an accessible parameterless instance method named "Clone".
                //         c = c with { X = 11 };
                Diagnostic(ErrorCode.ERR_NoSingleCloneMethod, "c").WithArguments("C").WithLocation(10, 13)
            );
        }

        [Fact(Skip = "https://github.com/dotnet/roslyn/issues/44859")]
        [WorkItem(44859, "https://github.com/dotnet/roslyn/issues/44859")]
        public void WithExprStaticWithMethod2()
        {
            var src = @"
class B
{
    public B Clone() => null;
}
class C : B
{
    public int X = 0;
    public static new C Clone() => null; // static
    public static void Main()
    {
        var c = new C();
        c = c with { };
        c = c with { X = 11 };
    }
}";
            var comp = CreateCompilation(src);
            comp.VerifyDiagnostics(
                // (13,13): error CS0266: Cannot implicitly convert type 'B' to 'C'. An explicit conversion exists (are you missing a cast?)
                //         c = c with { };
                Diagnostic(ErrorCode.ERR_NoImplicitConvCast, "c with { }").WithArguments("B", "C").WithLocation(13, 13),
                // (14,22): error CS0117: 'B' does not contain a definition for 'X'
                //         c = c with { X = 11 };
                Diagnostic(ErrorCode.ERR_NoSuchMember, "X").WithArguments("B", "X").WithLocation(14, 22)
            );
        }

        [Fact]
        public void WithExprBadMemberBadType()
        {
            var src = @"
record C
{
    public int X { get; init; }
    public static void Main()
    {
        var c = new C();
        c = c with { X = ""a"" };
    }
}";
            var comp = CreateCompilation(src);
            comp.VerifyDiagnostics(
                // (8,26): error CS0029: Cannot implicitly convert type 'string' to 'int'
                //         c = c with { X = "a" };
                Diagnostic(ErrorCode.ERR_NoImplicitConv, @"""a""").WithArguments("string", "int").WithLocation(8, 26)
            );
        }

        [Fact(Skip = "https://github.com/dotnet/roslyn/issues/44859")]
        [WorkItem(44859, "https://github.com/dotnet/roslyn/issues/44859")]
        public void WithExprCloneReturnDifferent()
        {
            var src = @"
class B
{
    public int X { get; init; }
}
class C : B
{
    public B Clone() => new B();
    public static void Main()
    {
        var c = new C();
        var b = c with { X = 0 };
    }
}";
            var comp = CreateCompilation(src);
            comp.VerifyDiagnostics();
        }

        [Fact]
        public void WithSemanticModel1()
        {
            var src = @"
record C(int X, string Y)
{
    public static void Main()
    {
        var c = new C(0, ""a"");
        c = c with { X = 2 };
    }
}";
            var comp = CreateCompilation(src);
            var tree = comp.SyntaxTrees[0];
            var root = tree.GetRoot();
            var model = comp.GetSemanticModel(tree);
            var withExpr = root.DescendantNodes().OfType<WithExpressionSyntax>().Single();
            var typeInfo = model.GetTypeInfo(withExpr);
            var c = comp.GlobalNamespace.GetTypeMember("C");
            Assert.True(c.ISymbol.Equals(typeInfo.Type));

            var x = c.GetMembers("X").Single();
            var xId = withExpr.DescendantNodes().Single(id => id.ToString() == "X");
            var symbolInfo = model.GetSymbolInfo(xId);
            Assert.True(x.ISymbol.Equals(symbolInfo.Symbol));

            comp.VerifyOperationTree(withExpr, @"
IWithExpressionOperation (OperationKind.WithExpression, Type: C) (Syntax: 'c with { X = 2 }')
  Value:
    ILocalReferenceOperation: c (OperationKind.LocalReference, Type: C) (Syntax: 'c')
  CloneMethod: C C.<>Clone()
  Initializer:
    IObjectOrCollectionInitializerOperation (OperationKind.ObjectOrCollectionInitializer, Type: C) (Syntax: '{ X = 2 }')
      Initializers(1):
          ISimpleAssignmentOperation (OperationKind.SimpleAssignment, Type: System.Int32) (Syntax: 'X = 2')
            Left:
              IPropertyReferenceOperation: System.Int32 C.X { get; init; } (OperationKind.PropertyReference, Type: System.Int32) (Syntax: 'X')
                Instance Receiver:
                  IInstanceReferenceOperation (ReferenceKind: ImplicitReceiver) (OperationKind.InstanceReference, Type: C, IsImplicit) (Syntax: 'X')
            Right:
              ILiteralOperation (OperationKind.Literal, Type: System.Int32, Constant: 2) (Syntax: '2')");

            var main = root.DescendantNodes().OfType<MethodDeclarationSyntax>().Single();
            Assert.Equal("Main", main.Identifier.ToString());
            VerifyFlowGraph(comp, main, expectedFlowGraph: @"
Block[B0] - Entry
    Statements (0)
    Next (Regular) Block[B1]
        Entering: {R1}
.locals {R1}
{
    Locals: [C c]
    Block[B1] - Block
        Predecessors: [B0]
        Statements (1)
            ISimpleAssignmentOperation (OperationKind.SimpleAssignment, Type: C, IsImplicit) (Syntax: 'c = new C(0, ""a"")')
              Left: 
                ILocalReferenceOperation: c (IsDeclaration: True) (OperationKind.LocalReference, Type: C, IsImplicit) (Syntax: 'c = new C(0, ""a"")')
              Right: 
                IObjectCreationOperation (Constructor: C..ctor(System.Int32 X, System.String Y)) (OperationKind.ObjectCreation, Type: C) (Syntax: 'new C(0, ""a"")')
                  Arguments(2):
                      IArgumentOperation (ArgumentKind.Explicit, Matching Parameter: X) (OperationKind.Argument, Type: null) (Syntax: '0')
                        ILiteralOperation (OperationKind.Literal, Type: System.Int32, Constant: 0) (Syntax: '0')
                        InConversion: CommonConversion (Exists: True, IsIdentity: True, IsNumeric: False, IsReference: False, IsUserDefined: False) (MethodSymbol: null)
                        OutConversion: CommonConversion (Exists: True, IsIdentity: True, IsNumeric: False, IsReference: False, IsUserDefined: False) (MethodSymbol: null)
                      IArgumentOperation (ArgumentKind.Explicit, Matching Parameter: Y) (OperationKind.Argument, Type: null) (Syntax: '""a""')
                        ILiteralOperation (OperationKind.Literal, Type: System.String, Constant: ""a"") (Syntax: '""a""')
                        InConversion: CommonConversion (Exists: True, IsIdentity: True, IsNumeric: False, IsReference: False, IsUserDefined: False) (MethodSymbol: null)
                        OutConversion: CommonConversion (Exists: True, IsIdentity: True, IsNumeric: False, IsReference: False, IsUserDefined: False) (MethodSymbol: null)
                  Initializer: 
                    null
        Next (Regular) Block[B2]
            Entering: {R2}
    .locals {R2}
    {
        CaptureIds: [0] [1]
        Block[B2] - Block
            Predecessors: [B1]
            Statements (4)
                IFlowCaptureOperation: 0 (OperationKind.FlowCapture, Type: null, IsImplicit) (Syntax: 'c')
                  Value: 
                    ILocalReferenceOperation: c (OperationKind.LocalReference, Type: C) (Syntax: 'c')
                IFlowCaptureOperation: 1 (OperationKind.FlowCapture, Type: null, IsImplicit) (Syntax: 'c with { X = 2 }')
                  Value: 
                    IInvocationOperation (virtual C C.<>Clone()) (OperationKind.Invocation, Type: C, IsImplicit) (Syntax: 'c with { X = 2 }')
                      Instance Receiver: 
                        ILocalReferenceOperation: c (OperationKind.LocalReference, Type: C) (Syntax: 'c')
                      Arguments(0)
                ISimpleAssignmentOperation (OperationKind.SimpleAssignment, Type: System.Int32) (Syntax: 'X = 2')
                  Left: 
                    IPropertyReferenceOperation: System.Int32 C.X { get; init; } (OperationKind.PropertyReference, Type: System.Int32) (Syntax: 'X')
                      Instance Receiver: 
                        IFlowCaptureReferenceOperation: 1 (OperationKind.FlowCaptureReference, Type: C, IsImplicit) (Syntax: 'c with { X = 2 }')
                  Right: 
                    ILiteralOperation (OperationKind.Literal, Type: System.Int32, Constant: 2) (Syntax: '2')
                IExpressionStatementOperation (OperationKind.ExpressionStatement, Type: null) (Syntax: 'c = c with { X = 2 };')
                  Expression: 
                    ISimpleAssignmentOperation (OperationKind.SimpleAssignment, Type: C) (Syntax: 'c = c with { X = 2 }')
                      Left: 
                        IFlowCaptureReferenceOperation: 0 (OperationKind.FlowCaptureReference, Type: C, IsImplicit) (Syntax: 'c')
                      Right: 
                        IFlowCaptureReferenceOperation: 1 (OperationKind.FlowCaptureReference, Type: C, IsImplicit) (Syntax: 'c with { X = 2 }')
            Next (Regular) Block[B3]
                Leaving: {R2} {R1}
    }
}
Block[B3] - Exit
    Predecessors: [B2]
    Statements (0)
");
        }

        [Fact]
        public void NoCloneMethod()
        {
            var src = @"
class C
{
    int X { get; set; }

    public static void Main()
    {
        var c = new C();
        c = c with { X = 2 };
    }
}";
            var comp = CreateCompilation(src);
            var tree = comp.SyntaxTrees[0];
            var root = tree.GetRoot();
            var withExpr = root.DescendantNodes().OfType<WithExpressionSyntax>().Single();

            comp.VerifyOperationTree(withExpr, @"
IWithExpressionOperation (OperationKind.WithExpression, Type: C, IsInvalid) (Syntax: 'c with { X = 2 }')
  Value: 
    ILocalReferenceOperation: c (OperationKind.LocalReference, Type: C, IsInvalid) (Syntax: 'c')
  CloneMethod: null
  Initializer: 
    IObjectOrCollectionInitializerOperation (OperationKind.ObjectOrCollectionInitializer, Type: C) (Syntax: '{ X = 2 }')
      Initializers(1):
          ISimpleAssignmentOperation (OperationKind.SimpleAssignment, Type: System.Int32) (Syntax: 'X = 2')
            Left: 
              IPropertyReferenceOperation: System.Int32 C.X { get; set; } (OperationKind.PropertyReference, Type: System.Int32) (Syntax: 'X')
                Instance Receiver: 
                  IInstanceReferenceOperation (ReferenceKind: ImplicitReceiver) (OperationKind.InstanceReference, Type: C, IsImplicit) (Syntax: 'X')
            Right: 
              ILiteralOperation (OperationKind.Literal, Type: System.Int32, Constant: 2) (Syntax: '2')");

            var main = root.DescendantNodes().OfType<MethodDeclarationSyntax>().Single();
            Assert.Equal("Main", main.Identifier.ToString());
            VerifyFlowGraph(comp, main, expectedFlowGraph: @"
Block[B0] - Entry
    Statements (0)
    Next (Regular) Block[B1]
        Entering: {R1}
.locals {R1}
{
    Locals: [C c]
    Block[B1] - Block
        Predecessors: [B0]
        Statements (1)
            ISimpleAssignmentOperation (OperationKind.SimpleAssignment, Type: C, IsImplicit) (Syntax: 'c = new C()')
              Left: 
                ILocalReferenceOperation: c (IsDeclaration: True) (OperationKind.LocalReference, Type: C, IsImplicit) (Syntax: 'c = new C()')
              Right: 
                IObjectCreationOperation (Constructor: C..ctor()) (OperationKind.ObjectCreation, Type: C) (Syntax: 'new C()')
                  Arguments(0)
                  Initializer: 
                    null
        Next (Regular) Block[B2]
            Entering: {R2}
    .locals {R2}
    {
        CaptureIds: [0] [1]
        Block[B2] - Block
            Predecessors: [B1]
            Statements (4)
                IFlowCaptureOperation: 0 (OperationKind.FlowCapture, Type: null, IsImplicit) (Syntax: 'c')
                  Value: 
                    ILocalReferenceOperation: c (OperationKind.LocalReference, Type: C) (Syntax: 'c')
                IFlowCaptureOperation: 1 (OperationKind.FlowCapture, Type: null, IsInvalid, IsImplicit) (Syntax: 'c')
                  Value: 
                    IInvalidOperation (OperationKind.Invalid, Type: C, IsInvalid, IsImplicit) (Syntax: 'c')
                      Children(1):
                          ILocalReferenceOperation: c (OperationKind.LocalReference, Type: C, IsInvalid) (Syntax: 'c')
                ISimpleAssignmentOperation (OperationKind.SimpleAssignment, Type: System.Int32) (Syntax: 'X = 2')
                  Left: 
                    IPropertyReferenceOperation: System.Int32 C.X { get; set; } (OperationKind.PropertyReference, Type: System.Int32) (Syntax: 'X')
                      Instance Receiver: 
                        IFlowCaptureReferenceOperation: 1 (OperationKind.FlowCaptureReference, Type: C, IsInvalid, IsImplicit) (Syntax: 'c')
                  Right: 
                    ILiteralOperation (OperationKind.Literal, Type: System.Int32, Constant: 2) (Syntax: '2')
                IExpressionStatementOperation (OperationKind.ExpressionStatement, Type: null, IsInvalid) (Syntax: 'c = c with { X = 2 };')
                  Expression: 
                    ISimpleAssignmentOperation (OperationKind.SimpleAssignment, Type: C, IsInvalid) (Syntax: 'c = c with { X = 2 }')
                      Left: 
                        IFlowCaptureReferenceOperation: 0 (OperationKind.FlowCaptureReference, Type: C, IsImplicit) (Syntax: 'c')
                      Right: 
                        IFlowCaptureReferenceOperation: 1 (OperationKind.FlowCaptureReference, Type: C, IsInvalid, IsImplicit) (Syntax: 'c')
            Next (Regular) Block[B3]
                Leaving: {R2} {R1}
    }
}
Block[B3] - Exit
    Predecessors: [B2]
    Statements (0)
");
        }

        [Fact]
        public void WithBadExprArg()
        {
            var src = @"
record C(int X, int Y)
{
    public C Clone() => null;
    public static void Main()
    {
        var c = new C(0, 0);
        c = c with { 5 };
        c = c with { { X = 2 } };
    }
}";

            var comp = CreateCompilation(src);
            comp.VerifyDiagnostics(
                // (8,22): error CS0747: Invalid initializer member declarator
                //         c = c with { 5 };
                Diagnostic(ErrorCode.ERR_InvalidInitializerElementInitializer, "5").WithLocation(8, 22),
                // (9,22): error CS1513: } expected
                //         c = c with { { X = 2 } };
                Diagnostic(ErrorCode.ERR_RbraceExpected, "{").WithLocation(9, 22),
                // (9,22): error CS1002: ; expected
                //         c = c with { { X = 2 } };
                Diagnostic(ErrorCode.ERR_SemicolonExpected, "{").WithLocation(9, 22),
                // (9,24): error CS0120: An object reference is required for the non-static field, method, or property 'C.X'
                //         c = c with { { X = 2 } };
                Diagnostic(ErrorCode.ERR_ObjectRequired, "X").WithArguments("C.X").WithLocation(9, 24),
                // (9,30): error CS1002: ; expected
                //         c = c with { { X = 2 } };
                Diagnostic(ErrorCode.ERR_SemicolonExpected, "}").WithLocation(9, 30),
                // (9,33): error CS1597: Semicolon after method or accessor block is not valid
                //         c = c with { { X = 2 } };
                Diagnostic(ErrorCode.ERR_UnexpectedSemicolon, ";").WithLocation(9, 33),
                // (11,1): error CS1022: Type or namespace definition, or end-of-file expected
                // }
                Diagnostic(ErrorCode.ERR_EOFExpected, "}").WithLocation(11, 1)
            );

            var tree = comp.SyntaxTrees[0];
            var root = tree.GetRoot();
            var model = comp.GetSemanticModel(tree);
            VerifyClone(model);

            var withExpr1 = root.DescendantNodes().OfType<WithExpressionSyntax>().First();
            comp.VerifyOperationTree(withExpr1, @"
IWithExpressionOperation (OperationKind.WithExpression, Type: C, IsInvalid) (Syntax: 'c with { 5 }')
  Value:
    ILocalReferenceOperation: c (OperationKind.LocalReference, Type: C) (Syntax: 'c')
  CloneMethod: C C.<>Clone()
  Initializer:
    IObjectOrCollectionInitializerOperation (OperationKind.ObjectOrCollectionInitializer, Type: C, IsInvalid) (Syntax: '{ 5 }')
      Initializers(1):
          IInvalidOperation (OperationKind.Invalid, Type: System.Int32, IsInvalid, IsImplicit) (Syntax: '5')
            Children(1):
                ILiteralOperation (OperationKind.Literal, Type: System.Int32, Constant: 5, IsInvalid) (Syntax: '5')");

            var withExpr2 = root.DescendantNodes().OfType<WithExpressionSyntax>().Skip(1).Single();
            comp.VerifyOperationTree(withExpr2, @"
IWithExpressionOperation (OperationKind.WithExpression, Type: C, IsInvalid) (Syntax: 'c with { ')
  Value:
    ILocalReferenceOperation: c (OperationKind.LocalReference, Type: C) (Syntax: 'c')
  CloneMethod: C C.<>Clone()
  Initializer:
    IObjectOrCollectionInitializerOperation (OperationKind.ObjectOrCollectionInitializer, Type: C, IsInvalid) (Syntax: '{ ')
      Initializers(0)");
        }

        [Fact]
        public void WithExpr_DefiniteAssignment_01()
        {
            var src = @"
record B(int X)
{
    static void M(B b)
    {
        int y;
        _ = b with { X = y = 42 };
        y.ToString();
    }
}";
            var comp = CreateCompilation(src);
            comp.VerifyDiagnostics();
        }

        [Fact]
        public void WithExpr_DefiniteAssignment_02()
        {
            var src = @"
record B(int X, string Y)
{
    static void M(B b)
    {
        int z;
        _ = b with { X = z = 42, Y = z.ToString() };
    }
}";
            var comp = CreateCompilation(src);
            comp.VerifyDiagnostics();
        }

        [Fact]
        public void WithExpr_DefiniteAssignment_03()
        {
            var src = @"
record B(int X, string Y)
{
    static void M(B b)
    {
        int z;
        _ = b with { Y = z.ToString(), X = z = 42 };
    }
}";
            var comp = CreateCompilation(src);
            comp.VerifyDiagnostics(
                // (7,26): error CS0165: Use of unassigned local variable 'z'
                //         _ = b with { Y = z.ToString(), X = z = 42 };
                Diagnostic(ErrorCode.ERR_UseDefViolation, "z").WithArguments("z").WithLocation(7, 26));
        }

        [Fact]
        public void WithExpr_DefiniteAssignment_04()
        {
            var src = @"
record B(int X)
{
    static void M()
    {
        B b;
        _ = (b = new B(42)) with { X = b.X };
    }
}";
            var comp = CreateCompilation(src);
            comp.VerifyDiagnostics();
        }

        [Fact]
        public void WithExpr_DefiniteAssignment_05()
        {
            var src = @"
record B(int X)
{
    static void M()
    {
        B b;
        _ = new B(b.X) with { X = (b = new B(42)).X };
    }
}";
            var comp = CreateCompilation(src);
            comp.VerifyDiagnostics(
                // (7,19): error CS0165: Use of unassigned local variable 'b'
                //         _ = new B(b.X) with { X = new B(42).X };
                Diagnostic(ErrorCode.ERR_UseDefViolation, "b").WithArguments("b").WithLocation(7, 19));
        }

        [Fact]
        public void WithExpr_DefiniteAssignment_06()
        {
            var src = @"
record B(int X)
{
    static void M(B b)
    {
        int y;
        _ = b with { X = M(out y) };
        y.ToString();
    }

    static int M(out int y) { y = 42; return 43; }
}";
            var comp = CreateCompilation(src);
            comp.VerifyDiagnostics();
        }

        [Fact]
        public void WithExpr_DefiniteAssignment_07()
        {
            var src = @"
record B(int X)
{
    static void M(B b)
    {
        _ = b with { X = M(out int y) };
        y.ToString();
    }

    static int M(out int y) { y = 42; return 43; }
}";
            var comp = CreateCompilation(src);
            comp.VerifyDiagnostics();
        }

        [Fact]
        public void WithExpr_NullableAnalysis_01()
        {
            var src = @"
#nullable enable
record B(int X)
{
    static void M(B b)
    {
        string? s = null;
        _ = b with { X = M(out s) };
        s.ToString();
    }

    static int M(out string s) { s = ""a""; return 42; }
}";
            var comp = CreateCompilation(src);
            comp.VerifyDiagnostics();
        }

        [Fact]
        public void WithExpr_NullableAnalysis_02()
        {
            var src = @"
#nullable enable
record B(string X)
{
    static void M(B b, string? s)
    {
        b.X.ToString();
        _ = b with { X = s }; // 1
        b.X.ToString(); // 2
    }
}";
            var comp = CreateCompilation(src);
            comp.VerifyDiagnostics(
                // (8,26): warning CS8601: Possible null reference assignment.
                //         _ = b with { X = s }; // 1
                Diagnostic(ErrorCode.WRN_NullReferenceAssignment, "s").WithLocation(8, 26));
        }

        [Fact]
        public void WithExpr_NullableAnalysis_03()
        {
            var src = @"
#nullable enable
record B(string? X)
{
    public B Clone() => new B(X);

    static void M1(B b, string s, bool flag)
    {
        if (flag) { b.X.ToString(); } // 1
        _ = b with { X = s };
        if (flag) { b.X.ToString(); } // 2
    }

    static void M2(B b, string s, bool flag)
    {
        if (flag) { b.X.ToString(); } // 3
        b = b with { X = s };
        if (flag) { b.X.ToString(); }
    }
}";
            var comp = CreateCompilation(src);
            comp.VerifyDiagnostics(
                // (9,21): warning CS8602: Dereference of a possibly null reference.
                //         if (flag) { b.X.ToString(); } // 1
                Diagnostic(ErrorCode.WRN_NullReferenceReceiver, "b.X").WithLocation(9, 21),
                // (11,21): warning CS8602: Dereference of a possibly null reference.
                //         if (flag) { b.X.ToString(); } // 2
                Diagnostic(ErrorCode.WRN_NullReferenceReceiver, "b.X").WithLocation(11, 21),
                // (16,21): warning CS8602: Dereference of a possibly null reference.
                //         if (flag) { b.X.ToString(); } // 3
                Diagnostic(ErrorCode.WRN_NullReferenceReceiver, "b.X").WithLocation(16, 21));
        }

        [Fact]
        public void WithExpr_NullableAnalysis_04()
        {
            var src = @"
#nullable enable
record B(int X)
{
    static void M1(B? b)
    {
        var b1 = b with { X = 42 }; // 1
        _ = b.ToString();
        _ = b1.ToString();
    }

    static void M2(B? b)
    {
        (b with { X = 42 }).ToString(); // 2
    }
}";
            var comp = CreateCompilation(src);
            comp.VerifyDiagnostics(
                // (7,18): warning CS8602: Dereference of a possibly null reference.
                //         var b1 = b with { X = 42 }; // 1
                Diagnostic(ErrorCode.WRN_NullReferenceReceiver, "b").WithLocation(7, 18),
                // (14,10): warning CS8602: Dereference of a possibly null reference.
                //         (b with { X = 42 }).ToString(); // 2
                Diagnostic(ErrorCode.WRN_NullReferenceReceiver, "b").WithLocation(14, 10));
        }

        [Fact, WorkItem(44763, "https://github.com/dotnet/roslyn/issues/44763")]
        public void WithExpr_NullableAnalysis_05()
        {
            var src = @"
#nullable enable
record B(string? X, string? Y)
{
    public B Clone() => new B(X, Y);

    static void M1(bool flag)
    {
        B b = new B(""hello"", null);
        if (flag)
        {
            b.X.ToString(); // shouldn't warn
            b.Y.ToString(); // 1
        }

        b = b with { Y = ""world"" };
        b.X.ToString(); // shouldn't warn
        b.Y.ToString();
    }
}";
            // records should propagate the nullability of the
            // constructor arguments to the corresponding properties.
            // https://github.com/dotnet/roslyn/issues/44763
            var comp = CreateCompilation(src);
            comp.VerifyDiagnostics(
                // (12,13): warning CS8602: Dereference of a possibly null reference.
                //             b.X.ToString(); // shouldn't warn
                Diagnostic(ErrorCode.WRN_NullReferenceReceiver, "b.X").WithLocation(12, 13),
                // (13,13): warning CS8602: Dereference of a possibly null reference.
                //             b.Y.ToString(); // 1
                Diagnostic(ErrorCode.WRN_NullReferenceReceiver, "b.Y").WithLocation(13, 13),
                // (17,9): warning CS8602: Dereference of a possibly null reference.
                //         b.X.ToString(); // shouldn't warn
                Diagnostic(ErrorCode.WRN_NullReferenceReceiver, "b.X").WithLocation(17, 9));
        }

        [Fact]
        public void WithExpr_NullableAnalysis_06()
        {
            var src = @"
#nullable enable
record B
{
    public string? X { get; init; }
    public string? Y { get; init; }

    static void M1(bool flag)
    {
        B b = new B { X = ""hello"", Y = null };
        if (flag)
        {
            b.X.ToString();
            b.Y.ToString(); // 1
        }

        b = b with { Y = ""world"" };

        b.X.ToString();
        b.Y.ToString();
    }
}";
            var comp = CreateCompilation(src);
            comp.VerifyDiagnostics(
                // (14,13): warning CS8602: Dereference of a possibly null reference.
                //             b.Y.ToString(); // 1
                Diagnostic(ErrorCode.WRN_NullReferenceReceiver, "b.Y").WithLocation(14, 13)
            );
        }

        [Fact, WorkItem(44691, "https://github.com/dotnet/roslyn/issues/44691")]
        public void WithExpr_NullableAnalysis_07()
        {
            var src = @"
#nullable enable
using System.Diagnostics.CodeAnalysis;

record B([AllowNull] string X)
{
    public B Clone() => new B(X);

    static void M1(B b)
    {
        b.X.ToString();
        b = b with { X = null }; // ok
        b.X.ToString(); // ok
        b = new B((string?)null);
        b.X.ToString(); // ok
    }
}";
            // We should have a way to propagate attributes on
            // positional parameters to the corresponding properties.
            // https://github.com/dotnet/roslyn/issues/44691
            var comp = CreateCompilation(new[] { src, AllowNullAttributeDefinition });
            comp.VerifyDiagnostics(
                // (12,26): warning CS8625: Cannot convert null literal to non-nullable reference type.
                //         b = b with { X = null }; // ok
                Diagnostic(ErrorCode.WRN_NullAsNonNullable, "null").WithLocation(12, 26),
                // (13,9): warning CS8602: Dereference of a possibly null reference.
                //         b.X.ToString(); // ok
                Diagnostic(ErrorCode.WRN_NullReferenceReceiver, "b.X").WithLocation(13, 9));
        }

        [Fact]
        public void WithExpr_NullableAnalysis_08()
        {
            var src = @"
#nullable enable
record B(string? X, string? Y)
{
    public B Clone() => new B(X, Y);

    static void M1(B b1)
    {
        B b2 = b1 with { X = ""hello"" };
        B b3 = b1 with { Y = ""world"" };
        B b4 = b2 with { Y = ""world"" };

        b1.X.ToString(); // 1
        b1.Y.ToString(); // 2
        b2.X.ToString();
        b2.Y.ToString(); // 3
        b3.X.ToString(); // 4
        b3.Y.ToString();
        b4.X.ToString();
        b4.Y.ToString();
    }
}";
            var comp = CreateCompilation(src);
            comp.VerifyDiagnostics(
                // (13,9): warning CS8602: Dereference of a possibly null reference.
                //         b1.X.ToString(); // 1
                Diagnostic(ErrorCode.WRN_NullReferenceReceiver, "b1.X").WithLocation(13, 9),
                // (14,9): warning CS8602: Dereference of a possibly null reference.
                //         b1.Y.ToString(); // 2
                Diagnostic(ErrorCode.WRN_NullReferenceReceiver, "b1.Y").WithLocation(14, 9),
                // (16,9): warning CS8602: Dereference of a possibly null reference.
                //         b2.Y.ToString(); // 3
                Diagnostic(ErrorCode.WRN_NullReferenceReceiver, "b2.Y").WithLocation(16, 9),
                // (17,9): warning CS8602: Dereference of a possibly null reference.
                //         b3.X.ToString(); // 4
                Diagnostic(ErrorCode.WRN_NullReferenceReceiver, "b3.X").WithLocation(17, 9));
        }

        [Fact]
        public void WithExpr_NullableAnalysis_09()
        {
            var src = @"
#nullable enable
record B(string? X, string? Y)
{
    static void M1(B b1)
    {
        string? local = ""hello"";
        _ = b1 with
        {
            X = local = null,
            Y = local.ToString() // 1
        };
    }
}";
            var comp = CreateCompilation(src);
            comp.VerifyDiagnostics(
                // (11,17): warning CS8602: Dereference of a possibly null reference.
                //             Y = local.ToString() // 1
                Diagnostic(ErrorCode.WRN_NullReferenceReceiver, "local").WithLocation(11, 17));
        }

        [Fact]
        public void WithExpr_NullableAnalysis_10()
        {
            var src = @"
#nullable enable
record B(string X, string Y)
{
    static string M0(out string? s) { s = null; return ""hello""; }

    static void M1(B b1)
    {
        string? local = ""world"";
        _ = b1 with
        {
            X = M0(out local),
            Y = local // 1
        };
    }
}";
            var comp = CreateCompilation(src);
            comp.VerifyDiagnostics(
                // (13,17): warning CS8601: Possible null reference assignment.
                //             Y = local // 1
                Diagnostic(ErrorCode.WRN_NullReferenceAssignment, "local").WithLocation(13, 17));
        }

        [Fact]
        public void WithExpr_NullableAnalysis_VariantClone()
        {
            var src = @"
#nullable enable

record A
{
    public string? Y { get; init; }
    public string? Z { get; init; }
}

record B(string? X) : A
{
    public new string Z { get; init; } = ""zed"";

    static void M1(B b1)
    {
        b1.Z.ToString();
        (b1 with { Y = ""hello"" }).Y.ToString();
        (b1 with { Y = ""hello"" }).Z.ToString();
    }
}
";
            var comp = CreateCompilation(src);
            comp.VerifyDiagnostics(
            );
        }

        [Fact(Skip = "https://github.com/dotnet/roslyn/issues/44859")]
        [WorkItem(44859, "https://github.com/dotnet/roslyn/issues/44859")]
        public void WithExpr_NullableAnalysis_NullableClone()
        {
            var src = @"
#nullable enable

record B(string? X)
{
    public B? Clone() => new B(X);

    static void M1(B b1)
    {
        _ = b1 with { X = null }; // 1
        (b1 with { X = null }).ToString(); // 2
    }
}
";
            var comp = CreateCompilation(src);
            comp.VerifyDiagnostics(
                // (10,21): warning CS8602: Dereference of a possibly null reference.
                //         _ = b1 with { X = null }; // 1
                Diagnostic(ErrorCode.WRN_NullReferenceReceiver, "{ X = null }").WithLocation(10, 21),
                // (11,18): warning CS8602: Dereference of a possibly null reference.
                //         (b1 with { X = null }).ToString(); // 2
                Diagnostic(ErrorCode.WRN_NullReferenceReceiver, "{ X = null }").WithLocation(11, 18));
        }

        [Fact(Skip = "https://github.com/dotnet/roslyn/issues/44859")]
        [WorkItem(44859, "https://github.com/dotnet/roslyn/issues/44859")]
        public void WithExpr_NullableAnalysis_MaybeNullClone()
        {
            var src = @"
#nullable enable
using System.Diagnostics.CodeAnalysis;

record B(string? X)
{
    [return: MaybeNull]
    public B Clone() => new B(X);

    static void M1(B b1)
    {
        _ = b1 with { };
        _ = b1 with { X = null }; // 1
        (b1 with { X = null }).ToString(); // 2
    }
}
";
            var comp = CreateCompilation(new[] { src, MaybeNullAttributeDefinition });
            comp.VerifyDiagnostics(
                // (13,21): warning CS8602: Dereference of a possibly null reference.
                //         _ = b1 with { X = null }; // 1
                Diagnostic(ErrorCode.WRN_NullReferenceReceiver, "{ X = null }").WithLocation(13, 21),
                // (14,18): warning CS8602: Dereference of a possibly null reference.
                //         (b1 with { X = null }).ToString(); // 2
                Diagnostic(ErrorCode.WRN_NullReferenceReceiver, "{ X = null }").WithLocation(14, 18));
        }

        [Fact(Skip = "https://github.com/dotnet/roslyn/issues/44859")]
        [WorkItem(44859, "https://github.com/dotnet/roslyn/issues/44859")]
        public void WithExpr_NullableAnalysis_NotNullClone()
        {
            var src = @"
#nullable enable
using System.Diagnostics.CodeAnalysis;

record B(string? X)
{
    [return: NotNull]
    public B? Clone() => new B(X);

    static void M1(B b1)
    {
        _ = b1 with { };
        _ = b1 with { X = null };
        (b1 with { X = null }).ToString();
    }
}
";
            var comp = CreateCompilation(new[] { src, NotNullAttributeDefinition });
            comp.VerifyDiagnostics();
        }

        [Fact(Skip = "https://github.com/dotnet/roslyn/issues/44859")]
        [WorkItem(44859, "https://github.com/dotnet/roslyn/issues/44859")]
        public void WithExpr_NullableAnalysis_NullableClone_NoInitializers()
        {
            var src = @"
#nullable enable

record B(string? X)
{
    public B? Clone() => new B(X);

    static void M1(B b1)
    {
        _ = b1 with { };
        (b1 with { }).ToString(); // 1
    }
}
";
            var comp = CreateCompilation(src);
            // Note: we expect to give a warning on `// 1`, but do not currently
            // due to limitations of object initializer analysis.
            // Tracking in https://github.com/dotnet/roslyn/issues/44759
            comp.VerifyDiagnostics();
        }

        [Fact]
        public void WithExprNominalRecord()
        {
            var src = @"
using System;
record C
{
    public int X { get; set; }
    public string Y { get; init; }
    public long Z;
    public event Action E;
    
    public C() { }
    public C(C other)
    {
        X = other.X;
        Y = other.Y;
        Z = other.Z;
        E = other.E;
    }

    public static void Main()
    {
        var c = new C() { X = 1, Y = ""2"", Z = 3, E = () => { } };
        var c2 = c with {};
        Console.WriteLine(c.Equals(c2));
        Console.WriteLine(ReferenceEquals(c, c2));
        Console.WriteLine(c2.X);
        Console.WriteLine(c2.Y);
        Console.WriteLine(c2.Z);
        Console.WriteLine(ReferenceEquals(c.E, c2.E));
        var c3 = c with { Y = ""3"", X = 2 };
        Console.WriteLine(c.Y);
        Console.WriteLine(c3.Y);
        Console.WriteLine(c.X);
        Console.WriteLine(c3.X);
    }
}";
            var verifier = CompileAndVerify(src, expectedOutput: @"
True
False
1
2
3
True
2
3
1
2");
        }

        [Fact]
        public void WithExprNominalRecord2()
        {
            var comp1 = CreateCompilation(@"
public record C
{
    public int X { get; set; }
    public string Y { get; init; }
    public long Z;
    
    public C() { }
    public C(C other)
    {
        X = other.X;
        Y = other.Y;
        Z = other.Z;
    }
}");
            comp1.VerifyDiagnostics();

            var verifier = CompileAndVerify(@"
class D
{
    public C M(C c) => c with
    {
        X = 5,
        Y = ""a"",
        Z = 2,
    };
}", references: new[] { comp1.EmitToImageReference() });

            verifier.VerifyIL("D.M", @"
{
  // Code size       33 (0x21)
  .maxstack  3
  IL_0000:  ldarg.1
  IL_0001:  callvirt   ""C C.<>Clone()""
  IL_0006:  dup
  IL_0007:  ldc.i4.5
  IL_0008:  callvirt   ""void C.X.set""
  IL_000d:  dup
  IL_000e:  ldstr      ""a""
  IL_0013:  callvirt   ""void C.Y.init""
  IL_0018:  dup
  IL_0019:  ldc.i4.2
  IL_001a:  conv.i8
  IL_001b:  stfld      ""long C.Z""
  IL_0020:  ret
}");
        }

        [Fact]
        public void WithExprAssignToRef1()
        {
            var src = @"
using System;
record C(int Y)
{
    private readonly int[] _a = new[] { 0 };
    public ref int X => ref _a[0];

    public C Clone() => new C(0);

    public static void Main()
    {
        var c = new C(0) { X = 5 };
        Console.WriteLine(c.X);
        c = c with { X = 1 };
        Console.WriteLine(c.X);
    }
}";
            var verifier = CompileAndVerify(src, expectedOutput: @"
5
1");
            verifier.VerifyIL("C.Main", @"
{
  // Code size       51 (0x33)
  .maxstack  3
  IL_0000:  ldc.i4.0
  IL_0001:  newobj     ""C..ctor(int)""
  IL_0006:  dup
  IL_0007:  callvirt   ""ref int C.X.get""
  IL_000c:  ldc.i4.5
  IL_000d:  stind.i4
  IL_000e:  dup
  IL_000f:  callvirt   ""ref int C.X.get""
  IL_0014:  ldind.i4
  IL_0015:  call       ""void System.Console.WriteLine(int)""
  IL_001a:  callvirt   ""C C.<>Clone()""
  IL_001f:  dup
  IL_0020:  callvirt   ""ref int C.X.get""
  IL_0025:  ldc.i4.1
  IL_0026:  stind.i4
  IL_0027:  callvirt   ""ref int C.X.get""
  IL_002c:  ldind.i4
  IL_002d:  call       ""void System.Console.WriteLine(int)""
  IL_0032:  ret
}");
        }

        [Fact]
        public void WithExprAssignToRef2()
        {
            var src = @"
using System;
record C(int Y)
{
    private readonly int[] _a = new[] { 0 };
    public ref int X
    {
        get => ref _a[0];
        set { }
    }

    public C Clone() => new C(0);

    public static void Main()
    {
        var a = new[] { 0 };
        var c = new C(0) { X = ref a[0] };
        Console.WriteLine(c.X);
        c = c with { X = ref a[0] };
        Console.WriteLine(c.X);
    }
}";
            var comp = CreateCompilation(src);
            comp.VerifyDiagnostics(
                // (9,9): error CS8147: Properties which return by reference cannot have set accessors
                //         set { }
                Diagnostic(ErrorCode.ERR_RefPropertyCannotHaveSetAccessor, "set").WithArguments("C.X.set").WithLocation(9, 9),
                // (17,32): error CS1525: Invalid expression term 'ref'
                //         var c = new C(0) { X = ref a[0] };
                Diagnostic(ErrorCode.ERR_InvalidExprTerm, "ref a[0]").WithArguments("ref").WithLocation(17, 32),
                // (17,32): error CS1073: Unexpected token 'ref'
                //         var c = new C(0) { X = ref a[0] };
                Diagnostic(ErrorCode.ERR_UnexpectedToken, "ref").WithArguments("ref").WithLocation(17, 32),
                // (19,26): error CS1073: Unexpected token 'ref'
                //         c = c with { X = ref a[0] };
                Diagnostic(ErrorCode.ERR_UnexpectedToken, "ref").WithArguments("ref").WithLocation(19, 26)
            );
        }

        [Fact]
        public void WithExpressionSameLHS()
        {
            var comp = CreateCompilation(@"
record C(int X)
{
    public static void Main()
    {
        var c = new C(0);
        c = c with { X = 1, X = 2};
    }
}");
            comp.VerifyDiagnostics(
                // (7,29): error CS1912: Duplicate initialization of member 'X'
                //         c = c with { X = 1, X = 2};
                Diagnostic(ErrorCode.ERR_MemberAlreadyInitialized, "X").WithArguments("X").WithLocation(7, 29)
            );
        }

        [WorkItem(44616, "https://github.com/dotnet/roslyn/issues/44616")]
        [Fact]
        public void Inheritance_01()
        {
            var source =
@"record A
{
    internal A() { }
    public object P1 { get; set; }
    internal object P2 { get; set; }
    protected internal object P3 { get; set; }
    protected object P4 { get; set; }
    private protected object P5 { get; set; }
    private object P6 { get; set; }
}
record B(object P1, object P2, object P3, object P4, object P5, object P6) : A
{
}";
            var comp = CreateCompilation(source);
            comp.VerifyDiagnostics();
            var actualMembers = GetProperties(comp, "B").ToTestDisplayStrings();
            var expectedMembers = new[]
            {
                "System.Type B.EqualityContract { get; }",
                "System.Object B.P6 { get; init; }",
            };
            AssertEx.Equal(expectedMembers, actualMembers);
        }

        [WorkItem(44616, "https://github.com/dotnet/roslyn/issues/44616")]
        [Fact]
        public void Inheritance_02()
        {
            var source =
@"record A
{
    internal A() { }
    private protected object P1 { get; set; }
    private object P2 { get; set; }
    private record B(object P1, object P2) : A
    {
    }
}";
            var comp = CreateCompilation(source);
            comp.VerifyDiagnostics();
            var actualMembers = GetProperties(comp, "A.B").ToTestDisplayStrings();
            AssertEx.Equal(new[] { "System.Type A.B.EqualityContract { get; }" }, actualMembers);
        }

        [WorkItem(44616, "https://github.com/dotnet/roslyn/issues/44616")]
        [Theory]
        [InlineData(false)]
        [InlineData(true)]
        public void Inheritance_03(bool useCompilationReference)
        {
            var sourceA =
@"public record A
{
    public A() { }
    internal object P { get; set; }
}
public record B(object Q) : A
{
    public B() : this(null) { }
}
record C1(object P, object Q) : B
{
}";
            var comp = CreateCompilation(sourceA);
            AssertEx.Equal(new[] { "System.Type C1.EqualityContract { get; }" }, GetProperties(comp, "C1").ToTestDisplayStrings());
            var refA = useCompilationReference ? comp.ToMetadataReference() : comp.EmitToImageReference();

            var sourceB =
@"record C2(object P, object Q) : B
{
}";
            comp = CreateCompilation(sourceB, references: new[] { refA }, parseOptions: TestOptions.RegularPreview);
            comp.VerifyDiagnostics();
            AssertEx.Equal(new[] { "System.Type C2.EqualityContract { get; }", "System.Object C2.P { get; init; }" }, GetProperties(comp, "C2").ToTestDisplayStrings());
        }

        [WorkItem(44616, "https://github.com/dotnet/roslyn/issues/44616")]
        [Fact]
        public void Inheritance_04()
        {
            var source =
@"record A
{
    internal A() { }
    public object P1 { get { return null; } set { } }
    public object P2 { get; init; }
    public object P3 { get; }
    public object P4 { set { } }
    public virtual object P5 { get; set; }
    public static object P6 { get; set; }
    public ref object P7 => throw null;
}
record B(object P1, object P2, object P3, object P4, object P5, object P6, object P7) : A
{
}";
            var comp = CreateCompilation(source);
            comp.VerifyDiagnostics();
            var actualMembers = GetProperties(comp, "B").ToTestDisplayStrings();
            AssertEx.Equal(new[] { "System.Type B.EqualityContract { get; }" }, actualMembers);
        }

        [Fact]
        public void Inheritance_05()
        {
            var source =
@"record A
{
    internal A() { }
    public object P1 { get; set; }
    public int P2 { get; set; }
}
record B(int P1, object P2) : A
{
}";
            var comp = CreateCompilation(source);
            comp.VerifyDiagnostics();
            var actualMembers = GetProperties(comp, "B").ToTestDisplayStrings();
            AssertEx.Equal(new[] { "System.Type B.EqualityContract { get; }" }, actualMembers);
        }

        [Fact]
        public void Inheritance_06()
        {
            var source =
@"record A
{
    internal int X { get; set; }
    internal int Y { set { } }
    internal int Z;
}
record B(int X, int Y, int Z) : A
{
}
class Program
{
    static void Main()
    {
        var b = new B(1, 2, 3);
        b.X = 4;
        b.Y = 5;
        b.Z = 6;
        ((A)b).X = 7;
        ((A)b).Y = 8;
        ((A)b).Z = 9;
    }
}";
            var comp = CreateCompilation(source);
            comp.VerifyDiagnostics();
            var actualMembers = GetProperties(comp, "B").ToTestDisplayStrings();
            AssertEx.Equal(new[] { "System.Type B.EqualityContract { get; }" }, actualMembers);
        }

        [WorkItem(44785, "https://github.com/dotnet/roslyn/issues/44785")]
        [Fact]
        public void Inheritance_07()
        {
            var source =
@"abstract record A
{
    public abstract int X { get; }
    public virtual int Y { get; }
}
abstract record B1(int X, int Y) : A
{
}
record B2(int X, int Y) : A
{
}";
            var comp = CreateCompilation(source);
            comp.VerifyDiagnostics(
                // (9,8): error CS0534: 'B2' does not implement inherited abstract member 'A.X.get'
                // record B2(int X, int Y) : A
                Diagnostic(ErrorCode.ERR_UnimplementedAbstractMethod, "B2").WithArguments("B2", "A.X.get").WithLocation(9, 8));

            AssertEx.Equal(new[] { "System.Type B1.EqualityContract { get; }" }, GetProperties(comp, "B1").ToTestDisplayStrings());
            AssertEx.Equal(new[] { "System.Type B2.EqualityContract { get; }" }, GetProperties(comp, "B2").ToTestDisplayStrings());
        }

        [WorkItem(44785, "https://github.com/dotnet/roslyn/issues/44785")]
        [Fact]
        public void Inheritance_08()
        {
            var source =
@"abstract record A
{
    public abstract int X { get; }
    public virtual int Y { get; }
    public virtual int Z { get; }
}
abstract record B : A
{
    public override abstract int Y { get; }
}
record C(int X, int Y, int Z) : B
{
}";
            var comp = CreateCompilation(source);
            comp.VerifyDiagnostics(
                // (11,8): error CS0534: 'C' does not implement inherited abstract member 'B.Y.get'
                // record C(int X, int Y, int Z) : B
                Diagnostic(ErrorCode.ERR_UnimplementedAbstractMethod, "C").WithArguments("C", "B.Y.get").WithLocation(11, 8),
                // (11,8): error CS0534: 'C' does not implement inherited abstract member 'A.X.get'
                // record C(int X, int Y, int Z) : B
                Diagnostic(ErrorCode.ERR_UnimplementedAbstractMethod, "C").WithArguments("C", "A.X.get").WithLocation(11, 8));

            var actualMembers = GetProperties(comp, "C").ToTestDisplayStrings();
            AssertEx.Equal(new[] { "System.Type C.EqualityContract { get; }" }, actualMembers);
        }

        [Fact]
        public void Inheritance_09()
        {
            var source =
@"abstract record C(int X, int Y)
{
    public abstract int X { get; }
    public virtual int Y { get; }
}";
            var comp = CreateCompilation(source);
            comp.VerifyDiagnostics();

            var actualMembers = comp.GetMember<NamedTypeSymbol>("C").GetMembers().ToTestDisplayStrings();
            var expectedMembers = new[]
            {
                "C C.<>Clone()",
                "System.Type C.EqualityContract.get",
                "System.Type C.EqualityContract { get; }",
                "C..ctor(System.Int32 X, System.Int32 Y)",
                "System.Int32 C.X { get; }",
                "System.Int32 C.X.get",
                "System.Int32 C.<Y>k__BackingField",
                "System.Int32 C.Y { get; }",
                "System.Int32 C.Y.get",
                "System.Int32 C.GetHashCode()",
                "System.Boolean C.Equals(System.Object? )",
                "System.Boolean C.Equals(C? )",
                "C..ctor(C )",
            };
            AssertEx.Equal(expectedMembers, actualMembers);
        }

        [Fact]
        public void Inheritance_10()
        {
            var source =
@"using System;
interface IA
{
    int X { get; }
}
interface IB
{
    int Y { get; }
}
record C(int X, int Y) : IA, IB
{
}
class Program
{
    static void Main()
    {
        var c = new C(1, 2);
        Console.WriteLine(""{0}, {1}"", c.X, c.Y);
        Console.WriteLine(""{0}, {1}"", ((IA)c).X, ((IB)c).Y);
    }
}";
            CompileAndVerify(source, expectedOutput:
@"1, 2
1, 2");
        }

        [Fact]
        public void Inheritance_11()
        {
            var source =
@"interface IA
{
    int X { get; }
}
interface IB
{
    object Y { get; set; }
}
record C(object X, object Y) : IA, IB
{
}";
            var comp = CreateCompilation(source);
            comp.VerifyDiagnostics(
                // (9,32): error CS0738: 'C' does not implement interface member 'IA.X'. 'C.X' cannot implement 'IA.X' because it does not have the matching return type of 'int'.
                // record C(object X, object Y) : IA, IB
                Diagnostic(ErrorCode.ERR_CloseUnimplementedInterfaceMemberWrongReturnType, "IA").WithArguments("C", "IA.X", "C.X", "int").WithLocation(9, 32),
                // (9,36): error CS8854: 'C' does not implement interface member 'IB.Y.set'. 'C.Y.init' cannot implement 'IB.Y.set'.
                // record C(object X, object Y) : IA, IB
                Diagnostic(ErrorCode.ERR_CloseUnimplementedInterfaceMemberWrongInitOnly, "IB").WithArguments("C", "IB.Y.set", "C.Y.init").WithLocation(9, 36)
            );
        }

        [Fact]
        public void Inheritance_12()
        {
            var source =
@"record A
{
    public object X { get; }
    public object Y { get; }
}
record B(object X, object Y) : A
{
    public object X { get; }
    public object Y { get; }
}";
            var comp = CreateCompilation(source);
            comp.VerifyDiagnostics(
                // (8,19): warning CS0108: 'B.X' hides inherited member 'A.X'. Use the new keyword if hiding was intended.
                //     public object X { get; }
                Diagnostic(ErrorCode.WRN_NewRequired, "X").WithArguments("B.X", "A.X").WithLocation(8, 19),
                // (9,19): warning CS0108: 'B.Y' hides inherited member 'A.Y'. Use the new keyword if hiding was intended.
                //     public object Y { get; }
                Diagnostic(ErrorCode.WRN_NewRequired, "Y").WithArguments("B.Y", "A.Y").WithLocation(9, 19));
            var actualMembers = GetProperties(comp, "B").ToTestDisplayStrings();
            var expectedMembers = new[]
            {
                "System.Type B.EqualityContract { get; }",
                "System.Object B.X { get; }",
                "System.Object B.Y { get; }",
            };
            AssertEx.Equal(expectedMembers, actualMembers);
        }

        [Fact]
        public void Inheritance_13()
        {
            var source =
@"record A(object X, object Y)
{
    internal A() : this(null, null) { }
}
record B(object X, object Y) : A
{
    public object X { get; }
    public object Y { get; }
}";
            var comp = CreateCompilation(source);
            comp.VerifyDiagnostics(
                // (7,19): warning CS0108: 'B.X' hides inherited member 'A.X'. Use the new keyword if hiding was intended.
                //     public object X { get; }
                Diagnostic(ErrorCode.WRN_NewRequired, "X").WithArguments("B.X", "A.X").WithLocation(7, 19),
                // (8,19): warning CS0108: 'B.Y' hides inherited member 'A.Y'. Use the new keyword if hiding was intended.
                //     public object Y { get; }
                Diagnostic(ErrorCode.WRN_NewRequired, "Y").WithArguments("B.Y", "A.Y").WithLocation(8, 19));
            var actualMembers = GetProperties(comp, "B").ToTestDisplayStrings();
            var expectedMembers = new[]
            {
                "System.Type B.EqualityContract { get; }",
                "System.Object B.X { get; }",
                "System.Object B.Y { get; }",
            };
            AssertEx.Equal(expectedMembers, actualMembers);
        }

        [Fact]
        public void Inheritance_14()
        {
            var source =
@"record A
{
    public object P1 { get; }
    public object P2 { get; }
    public object P3 { get; }
    public object P4 { get; }
}
record B : A
{
    public new int P1 { get; }
    public new int P2 { get; }
}
record C(object P1, int P2, object P3, int P4) : B
{
}";
            var comp = CreateCompilation(source);
            comp.VerifyDiagnostics();
            var actualMembers = GetProperties(comp, "C").ToTestDisplayStrings();
            AssertEx.Equal(new[] { "System.Type C.EqualityContract { get; }" }, actualMembers);
        }

        [Fact]
        public void Inheritance_15()
        {
            var source =
@"record C(int P1, object P2)
{
    public object P1 { get; set; }
    public int P2 { get; set; }
}";
            var comp = CreateCompilation(source);
            comp.VerifyDiagnostics();
            var actualMembers = GetProperties(comp, "C").ToTestDisplayStrings();
            var expectedMembers = new[]
            {
                "System.Type C.EqualityContract { get; }",
                "System.Object C.P1 { get; set; }",
                "System.Int32 C.P2 { get; set; }",
            };
            AssertEx.Equal(expectedMembers, actualMembers);
        }

        [Fact]
        public void Inheritance_16()
        {
            var source =
@"record A
{
    public int P1 { get; }
    public int P2 { get; }
    public int P3 { get; }
    public int P4 { get; }
}
record B(object P1, int P2, object P3, int P4) : A
{
    public new object P1 { get; }
    public new object P2 { get; }
}";
            var comp = CreateCompilation(source);
            comp.VerifyDiagnostics();
            var actualMembers = GetProperties(comp, "B").ToTestDisplayStrings();
            var expectedMembers = new[]
            {
                "System.Type B.EqualityContract { get; }",
                "System.Object B.P1 { get; }",
                "System.Object B.P2 { get; }",
            };
            AssertEx.Equal(expectedMembers, actualMembers);
        }

        [Fact]
        public void Inheritance_17()
        {
            var source =
@"record A
{
    public object P1 { get; }
    public object P2 { get; }
    public object P3 { get; }
    public object P4 { get; }
}
record B(object P1, int P2, object P3, int P4) : A
{
    public new int P1 { get; }
    public new int P2 { get; }
}";
            var comp = CreateCompilation(source);
            comp.VerifyDiagnostics();

            var actualMembers = GetProperties(comp, "B").ToTestDisplayStrings();
            var expectedMembers = new[]
            {
                "System.Type B.EqualityContract { get; }",
                "System.Int32 B.P1 { get; }",
                "System.Int32 B.P2 { get; }",
            };
            AssertEx.Equal(expectedMembers, actualMembers);
        }

        [Fact]
        public void Inheritance_18()
        {
            var source =
@"record C(object P1, object P2, object P3, object P4, object P5)
{
    public object P1 { get { return null; } set { } }
    public object P2 { get; }
    public object P3 { set { } }
    public static object P4 { get; set; }
    public ref object P5 => throw null;
}";
            var comp = CreateCompilation(source);
            comp.VerifyDiagnostics();

            var actualMembers = GetProperties(comp, "C").ToTestDisplayStrings();
            var expectedMembers = new[]
            {
                "System.Type C.EqualityContract { get; }",
                "System.Object C.P1 { get; set; }",
                "System.Object C.P2 { get; }",
                "System.Object C.P3 { set; }",
                "System.Object C.P4 { get; set; }",
                "ref System.Object C.P5 { get; }",
            };
            AssertEx.Equal(expectedMembers, actualMembers);
        }

        [Fact]
        public void Inheritance_19()
        {
            var source =
@"#pragma warning disable 8618
#nullable enable
record A
{
    internal A() { }
    public object P1 { get; }
    public dynamic[] P2 { get; }
    public object? P3 { get; }
    public object[] P4 { get; }
    public (int X, int Y) P5 { get; }
    public (int, int)[] P6 { get; }
    public nint P7 { get; }
    public System.UIntPtr[] P8 { get; }
}
record B(dynamic P1, object[] P2, object P3, object?[] P4, (int, int) P5, (int X, int Y)[] P6, System.IntPtr P7, nuint[] P8) : A
{
}";
            var comp = CreateCompilation(source);
            comp.VerifyDiagnostics();
            var actualMembers = GetProperties(comp, "B").ToTestDisplayStrings();
            AssertEx.Equal(new[] { "System.Type B.EqualityContract { get; }" }, actualMembers);
        }

        [Fact]
        public void Inheritance_20()
        {
            var source =
@"#pragma warning disable 8618
#nullable enable
record C(dynamic P1, object[] P2, object P3, object?[] P4, (int, int) P5, (int X, int Y)[] P6, System.IntPtr P7, nuint[] P8)
{
    public object P1 { get; }
    public dynamic[] P2 { get; }
    public object? P3 { get; }
    public object[] P4 { get; }
    public (int X, int Y) P5 { get; }
    public (int, int)[] P6 { get; }
    public nint P7 { get; }
    public System.UIntPtr[] P8 { get; }
}";
            var comp = CreateCompilation(source);
            comp.VerifyDiagnostics();
            var actualMembers = GetProperties(comp, "C").ToTestDisplayStrings();
            var expectedMembers = new[]
            {
                "System.Type C.EqualityContract { get; }",
                "System.Object C.P1 { get; }",
                "dynamic[] C.P2 { get; }",
                "System.Object? C.P3 { get; }",
                "System.Object[] C.P4 { get; }",
                "(System.Int32 X, System.Int32 Y) C.P5 { get; }",
                "(System.Int32, System.Int32)[] C.P6 { get; }",
                "nint C.P7 { get; }",
                "System.UIntPtr[] C.P8 { get; }"
            };
            AssertEx.Equal(expectedMembers, actualMembers);
        }

        [Theory]
        [InlineData(false)]
        [InlineData(true)]
        public void Inheritance_21(bool useCompilationReference)
        {
            var sourceA =
@"public record A
{
    public object P1 { get; }
    internal object P2 { get; }
}
public record B : A
{
    internal new object P1 { get; }
    public new object P2 { get; }
}";
            var comp = CreateCompilation(sourceA);
            var refA = useCompilationReference ? comp.ToMetadataReference() : comp.EmitToImageReference();

            var sourceB =
@"record C(object P1, object P2) : B
{
}
class Program
{
    static void Main()
    {
        var c = new C(1, 2);
        System.Console.WriteLine(""({0}, {1})"", c.P1, c.P2);
    }
}";
            comp = CreateCompilation(sourceB, references: new[] { refA }, parseOptions: TestOptions.RegularPreview, options: TestOptions.ReleaseExe);
            comp.VerifyDiagnostics();

            var actualMembers = GetProperties(comp, "C").ToTestDisplayStrings();
            AssertEx.Equal(new[] { "System.Type C.EqualityContract { get; }" }, actualMembers);

            var verifier = CompileAndVerify(comp, expectedOutput: "(, )");
            verifier.VerifyIL("C..ctor(object, object)",
@"{
  // Code size        7 (0x7)
  .maxstack  1
  IL_0000:  ldarg.0
  IL_0001:  call       ""B..ctor()""
  IL_0006:  ret
}");
            verifier.VerifyIL("Program.Main",
@"{
  // Code size       41 (0x29)
  .maxstack  3
  .locals init (C V_0) //c
  IL_0000:  ldc.i4.1
  IL_0001:  box        ""int""
  IL_0006:  ldc.i4.2
  IL_0007:  box        ""int""
  IL_000c:  newobj     ""C..ctor(object, object)""
  IL_0011:  stloc.0
  IL_0012:  ldstr      ""({0}, {1})""
  IL_0017:  ldloc.0
  IL_0018:  callvirt   ""object A.P1.get""
  IL_001d:  ldloc.0
  IL_001e:  callvirt   ""object B.P2.get""
  IL_0023:  call       ""void System.Console.WriteLine(string, object, object)""
  IL_0028:  ret
}");
        }

        [Fact]
        public void Inheritance_22()
        {
            var source =
@"record A
{
    public ref object P1 => throw null;
    public object P2 => throw null;
}
record B : A
{
    public new object P1 => throw null;
    public new ref object P2 => throw null;
}
record C(object P1, object P2) : B
{
}";
            var comp = CreateCompilation(source);
            comp.VerifyDiagnostics();
            var actualMembers = GetProperties(comp, "C").ToTestDisplayStrings();
            AssertEx.Equal(new[] { "System.Type C.EqualityContract { get; }" }, actualMembers);
        }

        [Fact]
        public void Inheritance_23()
        {
            var source =
@"record A
{
    public static object P1 { get; }
    public object P2 { get; }
}
record B : A
{
    public new object P1 { get; }
    public new static object P2 { get; }
}
record C(object P1, object P2) : B
{
}";
            var comp = CreateCompilation(source);
            comp.VerifyDiagnostics();
            var actualMembers = GetProperties(comp, "C").ToTestDisplayStrings();
            AssertEx.Equal(new[] { "System.Type C.EqualityContract { get; }" }, actualMembers);
        }

        [Fact]
        public void Inheritance_24()
        {
            var source =
@"record A
{
    public object get_P() => null;
    public object set_Q() => null;
}
record B(object P, object Q) : A
{
}
record C(object P)
{
    public object get_P() => null;
    public object set_Q() => null;
}";
            var comp = CreateCompilation(source);
            comp.VerifyDiagnostics(
                // (9,17): error CS0082: Type 'C' already reserves a member called 'get_P' with the same parameter types
                // record C(object P)
                Diagnostic(ErrorCode.ERR_MemberReserved, "P").WithArguments("get_P", "C").WithLocation(9, 17));

            var expectedMembers = new[]
            {
                "A B.<>Clone()",
                "System.Type B.EqualityContract.get",
                "System.Type B.EqualityContract { get; }",
                "B..ctor(System.Object P, System.Object Q)",
                "System.Object B.<P>k__BackingField",
                "System.Object B.P.get",
                "void modreq(System.Runtime.CompilerServices.IsExternalInit) B.P.init",
                "System.Object B.P { get; init; }",
                "System.Object B.<Q>k__BackingField",
                "System.Object B.Q.get",
                "void modreq(System.Runtime.CompilerServices.IsExternalInit) B.Q.init",
                "System.Object B.Q { get; init; }",
                "System.Int32 B.GetHashCode()",
                "System.Boolean B.Equals(System.Object? )",
                "System.Boolean B.Equals(A? )",
                "System.Boolean B.Equals(B? )",
                "B..ctor(B )",
            };
            AssertEx.Equal(expectedMembers, comp.GetMember<NamedTypeSymbol>("B").GetMembers().ToTestDisplayStrings());

            expectedMembers = new[]
            {
                "C C.<>Clone()",
                "System.Type C.EqualityContract.get",
                "System.Type C.EqualityContract { get; }",
                "C..ctor(System.Object P)",
                "System.Object C.<P>k__BackingField",
                "System.Object C.P.get",
                "void modreq(System.Runtime.CompilerServices.IsExternalInit) C.P.init",
                "System.Object C.P { get; init; }",
                "System.Object C.get_P()",
                "System.Object C.set_Q()",
                "System.Int32 C.GetHashCode()",
                "System.Boolean C.Equals(System.Object? )",
                "System.Boolean C.Equals(C? )",
                "C..ctor(C )",
            };
            AssertEx.Equal(expectedMembers, comp.GetMember<NamedTypeSymbol>("C").GetMembers().ToTestDisplayStrings());
        }

        [Fact]
        public void Inheritance_25()
        {
            var sourceA =
@"public record A
{
    public class P1 { }
    internal object P2 = 2;
    public int P3(object o) => 3;
    internal int P4<T>(T t) => 4;
}";
            var sourceB =
@"record B(object P1, object P2, object P3, object P4) : A
{
}";
            var comp = CreateCompilation(new[] { sourceA, sourceB });
            comp.VerifyDiagnostics();
            var actualMembers = GetProperties(comp, "B").ToTestDisplayStrings();
            var expectedMembers = new[]
            {
                "System.Type B.EqualityContract { get; }",
                "System.Object B.P4 { get; init; }",
            };
            AssertEx.Equal(expectedMembers, actualMembers);

            comp = CreateCompilation(sourceA);
            var refA = comp.EmitToImageReference();
            comp = CreateCompilation(sourceB, references: new[] { refA }, parseOptions: TestOptions.RegularPreview);
            comp.VerifyDiagnostics();
            actualMembers = GetProperties(comp, "B").ToTestDisplayStrings();
            expectedMembers = new[]
            {
                "System.Type B.EqualityContract { get; }",
                "System.Object B.P2 { get; init; }",
                "System.Object B.P4 { get; init; }",
            };
            AssertEx.Equal(expectedMembers, actualMembers);
        }

        [Fact]
        public void Inheritance_26()
        {
            var sourceA =
@"public record A
{
    internal const int P = 4;
}";
            var sourceB =
@"record B(object P) : A
{
}";
            var comp = CreateCompilation(new[] { sourceA, sourceB });
            comp.VerifyDiagnostics();
            AssertEx.Equal(new[] { "System.Type B.EqualityContract { get; }" }, GetProperties(comp, "B").ToTestDisplayStrings());

            comp = CreateCompilation(sourceA);
            var refA = comp.EmitToImageReference();
            comp = CreateCompilation(sourceB, references: new[] { refA }, parseOptions: TestOptions.RegularPreview);
            comp.VerifyDiagnostics();
            AssertEx.Equal(new[] { "System.Type B.EqualityContract { get; }", "System.Object B.P { get; init; }" }, GetProperties(comp, "B").ToTestDisplayStrings());
        }

        [Fact]
        public void Inheritance_27()
        {
            var source =
@"record A
{
    public object P { get; }
    public object Q { get; set; }
}
record B(object get_P, object set_Q) : A
{
}";
            var comp = CreateCompilation(source);
            comp.VerifyDiagnostics();
            var actualMembers = GetProperties(comp, "B").ToTestDisplayStrings();
            var expectedMembers = new[]
            {
                "System.Type B.EqualityContract { get; }",
                "System.Object B.get_P { get; init; }",
                "System.Object B.set_Q { get; init; }",
            };
            AssertEx.Equal(expectedMembers, actualMembers);
        }

        [Fact]
        public void Inheritance_28()
        {
            var source =
@"interface I
{
    object P { get; }
}
record A : I
{
    object I.P => null;
}
record B(object P) : A
{
}
record C(object P) : I
{
    object I.P => null;
}";
            var comp = CreateCompilation(source);
            comp.VerifyDiagnostics();
            AssertEx.Equal(new[] { "System.Type B.EqualityContract { get; }", "System.Object B.P { get; init; }" }, GetProperties(comp, "B").ToTestDisplayStrings());
            AssertEx.Equal(new[] { "System.Type C.EqualityContract { get; }", "System.Object C.P { get; init; }", "System.Object C.I.P { get; }" }, GetProperties(comp, "C").ToTestDisplayStrings());
        }

        [Fact]
        public void Inheritance_29()
        {
            var sourceA =
@"Public Class A
    Public Property P(o As Object) As Object
        Get
            Return Nothing
        End Get
        Set
        End Set
    End Property
    Public Property Q(x As Object, y As Object) As Object
        Get
            Return Nothing
        End Get
        Set
        End Set
    End Property
End Class
";
            var compA = CreateVisualBasicCompilation(sourceA);
            compA.VerifyDiagnostics();
            var refA = compA.EmitToImageReference();

            var sourceB =
@"record B(object P, object Q) : A
{
    object P { get; }
}";
            var compB = CreateCompilation(new[] { sourceB, IsExternalInitTypeDefinition }, references: new[] { refA }, parseOptions: TestOptions.RegularPreview);
            compB.VerifyDiagnostics(
                // (1,32): error CS8864: Records may only inherit from object or another record
                // record B(object P, object Q) : A
                Diagnostic(ErrorCode.ERR_BadRecordBase, "A").WithLocation(1, 32)
            );

            var actualMembers = GetProperties(compB, "B").ToTestDisplayStrings();
            var expectedMembers = new[]
            {
                "System.Type B.EqualityContract { get; }",
                "System.Object B.Q { get; init; }",
                "System.Object B.P { get; }",
            };
            AssertEx.Equal(expectedMembers, actualMembers);
        }

        [Fact]
        public void Inheritance_30()
        {
            var sourceA =
@"Public Class A
    Public ReadOnly Overloads Property P() As Object
        Get
            Return Nothing
        End Get
    End Property
    Public ReadOnly Overloads Property P(o As Object) As Object
        Get
            Return Nothing
        End Get
    End Property
    Public Overloads Property Q(o As Object) As Object
        Get
            Return Nothing
        End Get
        Set
        End Set
    End Property
    Public Overloads Property Q() As Object
        Get
            Return Nothing
        End Get
        Set
        End Set
    End Property
End Class
";
            var compA = CreateVisualBasicCompilation(sourceA);
            compA.VerifyDiagnostics();
            var refA = compA.EmitToImageReference();

            var sourceB =
@"record B(object P, object Q) : A
{
}";
            var compB = CreateCompilation(new[] { sourceB, IsExternalInitTypeDefinition }, references: new[] { refA }, parseOptions: TestOptions.RegularPreview);
            compB.VerifyDiagnostics(
                // (1,32): error CS8864: Records may only inherit from object or another record
                // record B(object P, object Q) : A
                Diagnostic(ErrorCode.ERR_BadRecordBase, "A").WithLocation(1, 32)
            );

            var actualMembers = GetProperties(compB, "B").ToTestDisplayStrings();
            AssertEx.Equal(new[] { "System.Type B.EqualityContract { get; }" }, actualMembers);
        }

        [Fact]
        public void Inheritance_31()
        {
            var sourceA =
@"Public Class A
    Public ReadOnly Property P() As Object
        Get
            Return Nothing
        End Get
    End Property
    Public Property Q(o As Object) As Object
        Get
            Return Nothing
        End Get
        Set
        End Set
    End Property
    Public Property R(o As Object) As Object
        Get
            Return Nothing
        End Get
        Set
        End Set
    End Property
End Class
Public Class B
    Inherits A
    Public ReadOnly Overloads Property P(o As Object) As Object
        Get
            Return Nothing
        End Get
    End Property
    Public Overloads Property Q() As Object
        Get
            Return Nothing
        End Get
        Set
        End Set
    End Property
    Public Overloads Property R(x As Object, y As Object) As Object
        Get
            Return Nothing
        End Get
        Set
        End Set
    End Property
End Class
";
            var compA = CreateVisualBasicCompilation(sourceA);
            compA.VerifyDiagnostics();
            var refA = compA.EmitToImageReference();

            var sourceB =
@"record C(object P, object Q, object R) : B
{
}";
            var compB = CreateCompilation(new[] { sourceB, IsExternalInitTypeDefinition }, references: new[] { refA }, parseOptions: TestOptions.RegularPreview);
            compB.VerifyDiagnostics(
                // (1,42): error CS8864: Records may only inherit from object or another record
                // record C(object P, object Q, object R) : B
                Diagnostic(ErrorCode.ERR_BadRecordBase, "B").WithLocation(1, 42)
            );

            var actualMembers = GetProperties(compB, "C").ToTestDisplayStrings();
            var expectedMembers = new[]
            {
                "System.Type C.EqualityContract { get; }",
                "System.Object C.R { get; init; }",
            };
            AssertEx.Equal(expectedMembers, actualMembers);
        }

        [Fact]
        public void Overrides_01()
        {
            var source =
@"record A
{
    public sealed override bool Equals(object other) => false;
    public sealed override int GetHashCode() => 0;
    public sealed override string ToString() => null;
}
record B(int X, int Y) : A
{
}";
            var comp = CreateCompilation(source);
            comp.VerifyDiagnostics(
                // (7,8): error CS0239: 'B.GetHashCode()': cannot override inherited member 'A.GetHashCode()' because it is sealed
                // record B(int X, int Y) : A
                Diagnostic(ErrorCode.ERR_CantOverrideSealed, "B").WithArguments("B.GetHashCode()", "A.GetHashCode()").WithLocation(7, 8),
                // (7,8): error CS0239: 'B.Equals(object?)': cannot override inherited member 'A.Equals(object)' because it is sealed
                // record B(int X, int Y) : A
                Diagnostic(ErrorCode.ERR_CantOverrideSealed, "B").WithArguments("B.Equals(object?)", "A.Equals(object)").WithLocation(7, 8));

            var actualMembers = comp.GetMember<NamedTypeSymbol>("B").GetMembers().ToTestDisplayStrings();
            var expectedMembers = new[]
            {
                "A B.<>Clone()",
                "System.Type B.EqualityContract.get",
                "System.Type B.EqualityContract { get; }",
                "B..ctor(System.Int32 X, System.Int32 Y)",
                "System.Int32 B.<X>k__BackingField",
                "System.Int32 B.X.get",
                "void modreq(System.Runtime.CompilerServices.IsExternalInit) B.X.init",
                "System.Int32 B.X { get; init; }",
                "System.Int32 B.<Y>k__BackingField",
                "System.Int32 B.Y.get",
                "void modreq(System.Runtime.CompilerServices.IsExternalInit) B.Y.init",
                "System.Int32 B.Y { get; init; }",
                "System.Int32 B.GetHashCode()",
                "System.Boolean B.Equals(System.Object? )",
                "System.Boolean B.Equals(A? )",
                "System.Boolean B.Equals(B? )",
                "B..ctor(B )",
            };
            AssertEx.Equal(expectedMembers, actualMembers);
        }

        [Fact]
        public void Overrides_02()
        {
            var source =
@"abstract record A
{
    public abstract override bool Equals(object other);
    public abstract override int GetHashCode();
    public abstract override string ToString();
}
record B(int X, int Y) : A
{
}";
            var comp = CreateCompilation(source);
            comp.VerifyDiagnostics(
                // (7,8): error CS0534: 'B' does not implement inherited abstract member 'A.ToString()'
                // record B(int X, int Y) : A
                Diagnostic(ErrorCode.ERR_UnimplementedAbstractMethod, "B").WithArguments("B", "A.ToString()").WithLocation(7, 8));

            var actualMembers = comp.GetMember<NamedTypeSymbol>("B").GetMembers().ToTestDisplayStrings();
            var expectedMembers = new[]
            {
                "A B.<>Clone()",
                "System.Type B.EqualityContract.get",
                "System.Type B.EqualityContract { get; }",
                "B..ctor(System.Int32 X, System.Int32 Y)",
                "System.Int32 B.<X>k__BackingField",
                "System.Int32 B.X.get",
                "void modreq(System.Runtime.CompilerServices.IsExternalInit) B.X.init",
                "System.Int32 B.X { get; init; }",
                "System.Int32 B.<Y>k__BackingField",
                "System.Int32 B.Y.get",
                "void modreq(System.Runtime.CompilerServices.IsExternalInit) B.Y.init",
                "System.Int32 B.Y { get; init; }",
                "System.Int32 B.GetHashCode()",
                "System.Boolean B.Equals(System.Object? )",
                "System.Boolean B.Equals(A? )",
                "System.Boolean B.Equals(B? )",
                "B..ctor(B )",
            };
            AssertEx.Equal(expectedMembers, actualMembers);
        }

        [WorkItem(44692, "https://github.com/dotnet/roslyn/issues/44692")]
        [Fact]
        public void DuplicateProperty_01()
        {
            var src =
@"record C(object Q)
{
    public object P { get; }
    public object P { get; }
}";
            var comp = CreateCompilation(src);
            comp.VerifyDiagnostics(
                // (4,19): error CS0102: The type 'C' already contains a definition for 'P'
                //     public object P { get; }
                Diagnostic(ErrorCode.ERR_DuplicateNameInClass, "P").WithArguments("C", "P").WithLocation(4, 19));

            var actualMembers = GetProperties(comp, "C").ToTestDisplayStrings();
            var expectedMembers = new[]
            {
                "System.Type C.EqualityContract { get; }",
                "System.Object C.Q { get; init; }",
                "System.Object C.P { get; }",
                "System.Object C.P { get; }",
            };
            AssertEx.Equal(expectedMembers, actualMembers);
        }

        [WorkItem(44692, "https://github.com/dotnet/roslyn/issues/44692")]
        [Fact]
        public void DuplicateProperty_02()
        {
            var src =
@"record C(object P, object Q)
{
    public object P { get; }
    public int P { get; }
    public int Q { get; }
    public object Q { get; }
}";
            var comp = CreateCompilation(src);
            comp.VerifyDiagnostics(
                // (4,16): error CS0102: The type 'C' already contains a definition for 'P'
                //     public int P { get; }
                Diagnostic(ErrorCode.ERR_DuplicateNameInClass, "P").WithArguments("C", "P").WithLocation(4, 16),
                // (6,19): error CS0102: The type 'C' already contains a definition for 'Q'
                //     public object Q { get; }
                Diagnostic(ErrorCode.ERR_DuplicateNameInClass, "Q").WithArguments("C", "Q").WithLocation(6, 19));

            var actualMembers = GetProperties(comp, "C").ToTestDisplayStrings();
            var expectedMembers = new[]
            {
                "System.Type C.EqualityContract { get; }",
                "System.Object C.P { get; }",
                "System.Int32 C.P { get; }",
                "System.Int32 C.Q { get; }",
                "System.Object C.Q { get; }",
            };
            AssertEx.Equal(expectedMembers, actualMembers);
        }

        [Fact]
        public void DuplicateProperty_03()
        {
            var src =
@"record A
{
    public object P { get; }
    public object P { get; }
    public object Q { get; }
    public int Q { get; }
}
record B(object Q) : A
{
}";
            var comp = CreateCompilation(src);
            comp.VerifyDiagnostics(
                // (4,19): error CS0102: The type 'A' already contains a definition for 'P'
                //     public object P { get; }
                Diagnostic(ErrorCode.ERR_DuplicateNameInClass, "P").WithArguments("A", "P").WithLocation(4, 19),
                // (6,16): error CS0102: The type 'A' already contains a definition for 'Q'
                //     public int Q { get; }
                Diagnostic(ErrorCode.ERR_DuplicateNameInClass, "Q").WithArguments("A", "Q").WithLocation(6, 16));

            var actualMembers = GetProperties(comp, "B").ToTestDisplayStrings();
            AssertEx.Equal(new[] { "System.Type B.EqualityContract { get; }" }, actualMembers);
        }

        [Fact]
        public void NominalRecordWith()
        {
            var src = @"
using System;
record C
{
    public int X { get; init; }
    public string Y;
    public int Z { get; set; }

    public static void Main()
    {
        var c = new C() { X = 1, Y = ""2"", Z = 3 };
        var c2 = new C() { X = 1, Y = ""2"", Z = 3 };
        Console.WriteLine(c.Equals(c2));
        var c3 = c2 with { X = 3, Y = ""2"", Z = 1 };
        Console.WriteLine(c.Equals(c2));
        Console.WriteLine(c3.Equals(c2));
        Console.WriteLine(c2.X + "" "" + c2.Y + "" "" + c2.Z);
    }
}";
            CompileAndVerify(src, expectedOutput: @"
True
True
False
1 2 3");
        }

        [Theory]
        [InlineData(true)]
        [InlineData(false)]
        public void WithExprReference(bool emitRef)
        {
            var src = @"
public record C
{
    public int X { get; init; }
}
public record D(int Y) : C;";
            var comp = CreateCompilation(src);
            comp.VerifyDiagnostics();

            var src2 = @"
using System;
class E
{
    public static void Main()
    {
        var c = new C() { X = 1 };
        var c2 = c with { X = 2 };
        Console.WriteLine(c.X);
        Console.WriteLine(c2.X);

        var d = new D(2) { X = 1 };
        var d2 = d with { X = 2, Y = 3 };
        Console.WriteLine(d.X + "" "" + d.Y);
        Console.WriteLine(d2.X + "" ""  + d2.Y);

        C c3 = d;
        C c4 = d2;
        c3 = c3 with { X = 3 };
        c4 = c4 with { X = 4 };

        d = (D)c3;
        d2 = (D)c4;
        Console.WriteLine(d.X + "" "" + d.Y);
        Console.WriteLine(d2.X + "" ""  + d2.Y);
    }
}";
            var verifier = CompileAndVerify(src2,
                references: new[] { emitRef ? comp.EmitToImageReference() : comp.ToMetadataReference() },
                expectedOutput: @"
1
2
1 2
2 3
3 2
4 3");
            verifier.VerifyIL("E.Main", @"
{
  // Code size      318 (0x13e)
  .maxstack  3
  .locals init (C V_0, //c
                D V_1, //d
                D V_2, //d2
                C V_3, //c3
                C V_4, //c4
                int V_5)
  IL_0000:  newobj     ""C..ctor()""
  IL_0005:  dup
  IL_0006:  ldc.i4.1
  IL_0007:  callvirt   ""void C.X.init""
  IL_000c:  stloc.0
  IL_000d:  ldloc.0
  IL_000e:  callvirt   ""C C.<>Clone()""
  IL_0013:  dup
  IL_0014:  ldc.i4.2
  IL_0015:  callvirt   ""void C.X.init""
  IL_001a:  ldloc.0
  IL_001b:  callvirt   ""int C.X.get""
  IL_0020:  call       ""void System.Console.WriteLine(int)""
  IL_0025:  callvirt   ""int C.X.get""
  IL_002a:  call       ""void System.Console.WriteLine(int)""
  IL_002f:  ldc.i4.2
  IL_0030:  newobj     ""D..ctor(int)""
  IL_0035:  dup
  IL_0036:  ldc.i4.1
  IL_0037:  callvirt   ""void C.X.init""
  IL_003c:  stloc.1
  IL_003d:  ldloc.1
  IL_003e:  callvirt   ""C C.<>Clone()""
  IL_0043:  castclass  ""D""
  IL_0048:  dup
  IL_0049:  ldc.i4.2
  IL_004a:  callvirt   ""void C.X.init""
  IL_004f:  dup
  IL_0050:  ldc.i4.3
  IL_0051:  callvirt   ""void D.Y.init""
  IL_0056:  stloc.2
  IL_0057:  ldloc.1
  IL_0058:  callvirt   ""int C.X.get""
  IL_005d:  stloc.s    V_5
  IL_005f:  ldloca.s   V_5
  IL_0061:  call       ""string int.ToString()""
  IL_0066:  ldstr      "" ""
  IL_006b:  ldloc.1
  IL_006c:  callvirt   ""int D.Y.get""
  IL_0071:  stloc.s    V_5
  IL_0073:  ldloca.s   V_5
  IL_0075:  call       ""string int.ToString()""
  IL_007a:  call       ""string string.Concat(string, string, string)""
  IL_007f:  call       ""void System.Console.WriteLine(string)""
  IL_0084:  ldloc.2
  IL_0085:  callvirt   ""int C.X.get""
  IL_008a:  stloc.s    V_5
  IL_008c:  ldloca.s   V_5
  IL_008e:  call       ""string int.ToString()""
  IL_0093:  ldstr      "" ""
  IL_0098:  ldloc.2
  IL_0099:  callvirt   ""int D.Y.get""
  IL_009e:  stloc.s    V_5
  IL_00a0:  ldloca.s   V_5
  IL_00a2:  call       ""string int.ToString()""
  IL_00a7:  call       ""string string.Concat(string, string, string)""
  IL_00ac:  call       ""void System.Console.WriteLine(string)""
  IL_00b1:  ldloc.1
  IL_00b2:  stloc.3
  IL_00b3:  ldloc.2
  IL_00b4:  stloc.s    V_4
  IL_00b6:  ldloc.3
  IL_00b7:  callvirt   ""C C.<>Clone()""
  IL_00bc:  dup
  IL_00bd:  ldc.i4.3
  IL_00be:  callvirt   ""void C.X.init""
  IL_00c3:  stloc.3
  IL_00c4:  ldloc.s    V_4
  IL_00c6:  callvirt   ""C C.<>Clone()""
  IL_00cb:  dup
  IL_00cc:  ldc.i4.4
  IL_00cd:  callvirt   ""void C.X.init""
  IL_00d2:  stloc.s    V_4
  IL_00d4:  ldloc.3
  IL_00d5:  castclass  ""D""
  IL_00da:  stloc.1
  IL_00db:  ldloc.s    V_4
  IL_00dd:  castclass  ""D""
  IL_00e2:  stloc.2
  IL_00e3:  ldloc.1
  IL_00e4:  callvirt   ""int C.X.get""
  IL_00e9:  stloc.s    V_5
  IL_00eb:  ldloca.s   V_5
  IL_00ed:  call       ""string int.ToString()""
  IL_00f2:  ldstr      "" ""
  IL_00f7:  ldloc.1
  IL_00f8:  callvirt   ""int D.Y.get""
  IL_00fd:  stloc.s    V_5
  IL_00ff:  ldloca.s   V_5
  IL_0101:  call       ""string int.ToString()""
  IL_0106:  call       ""string string.Concat(string, string, string)""
  IL_010b:  call       ""void System.Console.WriteLine(string)""
  IL_0110:  ldloc.2
  IL_0111:  callvirt   ""int C.X.get""
  IL_0116:  stloc.s    V_5
  IL_0118:  ldloca.s   V_5
  IL_011a:  call       ""string int.ToString()""
  IL_011f:  ldstr      "" ""
  IL_0124:  ldloc.2
  IL_0125:  callvirt   ""int D.Y.get""
  IL_012a:  stloc.s    V_5
  IL_012c:  ldloca.s   V_5
  IL_012e:  call       ""string int.ToString()""
  IL_0133:  call       ""string string.Concat(string, string, string)""
  IL_0138:  call       ""void System.Console.WriteLine(string)""
  IL_013d:  ret
}");
        }

        private static ImmutableArray<Symbol> GetProperties(CSharpCompilation comp, string typeName)
        {
            return comp.GetMember<NamedTypeSymbol>(typeName).GetMembers().WhereAsArray(m => m.Kind == SymbolKind.Property);
        }

        [Fact]
        public void BaseArguments_01()
        {
            var src = @"
using System;

record Base
{
    public Base(int X, int Y)
    {
        Console.WriteLine(X);
        Console.WriteLine(Y);
    }

    public Base() {}
}

record C(int X, int Y) : Base(X, Y)
{
    int Z = 123;
    public static void Main()
    {
        var c = new C(1, 2);
        Console.WriteLine(c.Z);
    }
}";
            var verifier = CompileAndVerify(src, expectedOutput: @"
1
2
123");
            verifier.VerifyIL("C..ctor(int, int)", @"

{
  // Code size       31 (0x1f)
  .maxstack  3
  IL_0000:  ldarg.0
  IL_0001:  ldarg.1
  IL_0002:  stfld      ""int C.<X>k__BackingField""
  IL_0007:  ldarg.0
  IL_0008:  ldarg.2
  IL_0009:  stfld      ""int C.<Y>k__BackingField""
  IL_000e:  ldarg.0
  IL_000f:  ldc.i4.s   123
  IL_0011:  stfld      ""int C.Z""
  IL_0016:  ldarg.0
  IL_0017:  ldarg.1
  IL_0018:  ldarg.2
  IL_0019:  call       ""Base..ctor(int, int)""
  IL_001e:  ret
}
");

            var comp = CreateCompilation(src);

            var tree = comp.SyntaxTrees.First();
            var model = comp.GetSemanticModel(tree);

            var x = tree.GetRoot().DescendantNodes().OfType<IdentifierNameSyntax>().Where(id => id.Identifier.ValueText == "X").ElementAt(1);
            Assert.Equal("Base(X, Y)", x.Parent!.Parent!.Parent!.ToString());

            var symbol = model.GetSymbolInfo(x).Symbol;
            Assert.Equal(SymbolKind.Parameter, symbol!.Kind);
            Assert.Equal("System.Int32 X", symbol.ToTestDisplayString());
            Assert.Equal("C..ctor(System.Int32 X, System.Int32 Y)", symbol.ContainingSymbol.ToTestDisplayString());
            Assert.Same(symbol.ContainingSymbol, model.GetEnclosingSymbol(x.SpanStart));
            Assert.Contains(symbol, model.LookupSymbols(x.SpanStart, name: "X"));
            Assert.Contains("X", model.LookupNames(x.SpanStart));
        }

        [Fact]
        public void BaseArguments_02()
        {
            var src = @"
using System;

record Base
{
    public Base(int X, int Y)
    {
        Console.WriteLine(X);
        Console.WriteLine(Y);
    }

    public Base() {}
}

record C(int X) : Base(Test(X, out var y), y)
{
    public static void Main()
    {
        var c = new C(1);
    }

    private static int Test(int x, out int y)
    {
        y = 2;
        return x;
    }
}";
            var verifier = CompileAndVerify(src, expectedOutput: @"
1
2");

            var comp = CreateCompilation(src);

            var tree = comp.SyntaxTrees.First();
            var model = comp.GetSemanticModel(tree);

            var yDecl = OutVarTests.GetOutVarDeclaration(tree, "y");
            var yRef = OutVarTests.GetReferences(tree, "y").ToArray();
            Assert.Equal(2, yRef.Length);
            OutVarTests.VerifyModelForOutVar(model, yDecl, yRef[0]);
            OutVarTests.VerifyNotAnOutLocal(model, yRef[1]);

            var x = tree.GetRoot().DescendantNodes().OfType<IdentifierNameSyntax>().Where(id => id.Identifier.ValueText == "X").ElementAt(1);
            Assert.Equal("Test(X, out var y)", x.Parent!.Parent!.Parent!.ToString());

            var symbol = model.GetSymbolInfo(x).Symbol;
            Assert.Equal(SymbolKind.Parameter, symbol!.Kind);
            Assert.Equal("System.Int32 X", symbol.ToTestDisplayString());
            Assert.Equal("C..ctor(System.Int32 X)", symbol.ContainingSymbol.ToTestDisplayString());
            Assert.Same(symbol.ContainingSymbol, model.GetEnclosingSymbol(x.SpanStart));
            Assert.Contains(symbol, model.LookupSymbols(x.SpanStart, name: "X"));
            Assert.Contains("X", model.LookupNames(x.SpanStart));

            var y = tree.GetRoot().DescendantNodes().OfType<IdentifierNameSyntax>().Where(id => id.Identifier.ValueText == "y").First();
            Assert.Equal("y", y.Parent!.ToString());
            Assert.Equal("(Test(X, out var y), y)", y.Parent!.Parent!.ToString());
            Assert.Equal("Base(Test(X, out var y), y)", y.Parent!.Parent!.Parent!.ToString());

            symbol = model.GetSymbolInfo(y).Symbol;
            Assert.Equal(SymbolKind.Local, symbol!.Kind);
            Assert.Equal("System.Int32 y", symbol.ToTestDisplayString());
            Assert.Equal("C..ctor(System.Int32 X)", symbol.ContainingSymbol.ToTestDisplayString());
            Assert.Same(symbol.ContainingSymbol, model.GetEnclosingSymbol(x.SpanStart));
            Assert.Contains(symbol, model.LookupSymbols(x.SpanStart, name: "y"));
            Assert.Contains("y", model.LookupNames(x.SpanStart));

            var test = tree.GetRoot().DescendantNodes().OfType<IdentifierNameSyntax>().Where(id => id.Identifier.ValueText == "Test").First();
            Assert.Equal("(Test(X, out var y), y)", test.Parent!.Parent!.Parent!.ToString());

            symbol = model.GetSymbolInfo(test).Symbol;
            Assert.Equal(SymbolKind.Method, symbol!.Kind);
            Assert.Equal("System.Int32 C.Test(System.Int32 x, out System.Int32 y)", symbol.ToTestDisplayString());
            Assert.Equal("C", symbol.ContainingSymbol.ToTestDisplayString());
            Assert.Contains(symbol, model.LookupSymbols(x.SpanStart, name: "Test"));
            Assert.Contains("Test", model.LookupNames(x.SpanStart));
        }

        [Fact]
        public void BaseArguments_03()
        {
            var src = @"
using System;

record Base
{
    public Base(int X, int Y)
    {
    }

    public Base() {}
}

record C : Base(X, Y)
{
}
";

            var comp = CreateCompilation(src);
            comp.VerifyEmitDiagnostics(
                // (13,16): error CS8861: Unexpected argument list.
                // record C : Base(X, Y)
                Diagnostic(ErrorCode.ERR_UnexpectedArgumentList, "(").WithLocation(13, 16)
                );

            var tree = comp.SyntaxTrees.First();
            var model = comp.GetSemanticModel(tree);

            var x = tree.GetRoot().DescendantNodes().OfType<IdentifierNameSyntax>().Where(id => id.Identifier.ValueText == "X").First();
            Assert.Equal("Base(X, Y)", x.Parent!.Parent!.Parent!.ToString());

            var symbolInfo = model.GetSymbolInfo(x);
            Assert.Null(symbolInfo.Symbol);
            Assert.Empty(symbolInfo.CandidateSymbols);
            Assert.Equal(CandidateReason.None, symbolInfo.CandidateReason);
            Assert.Same("<global namespace>", model.GetEnclosingSymbol(x.SpanStart).ToTestDisplayString());
            Assert.Empty(model.LookupSymbols(x.SpanStart, name: "X"));
            Assert.DoesNotContain("X", model.LookupNames(x.SpanStart));
        }

        [Fact]
        public void BaseArguments_04()
        {
            var src = @"
using System;

record Base
{
    public Base(int X, int Y)
    {
    }

    public Base() {}
}

partial record C(int X, int Y)
{
}

partial record C : Base(X, Y)
{
}
";

            var comp = CreateCompilation(src);
            comp.VerifyEmitDiagnostics(
                // (17,24): error CS8861: Unexpected argument list.
                // partial record C : Base(X, Y)
                Diagnostic(ErrorCode.ERR_UnexpectedArgumentList, "(").WithLocation(17, 24)
                );

            var tree = comp.SyntaxTrees.First();
            var model = comp.GetSemanticModel(tree);

            var x = tree.GetRoot().DescendantNodes().OfType<IdentifierNameSyntax>().Where(id => id.Identifier.ValueText == "X").First();
            Assert.Equal("Base(X, Y)", x.Parent!.Parent!.Parent!.ToString());

            var symbolInfo = model.GetSymbolInfo(x);
            Assert.Null(symbolInfo.Symbol);
            Assert.Empty(symbolInfo.CandidateSymbols);
            Assert.Equal(CandidateReason.None, symbolInfo.CandidateReason);
            Assert.Same("<global namespace>", model.GetEnclosingSymbol(x.SpanStart).ToTestDisplayString());
            Assert.Empty(model.LookupSymbols(x.SpanStart, name: "X"));
            Assert.DoesNotContain("X", model.LookupNames(x.SpanStart));
        }

        [Fact]
        public void BaseArguments_05()
        {
            var src = @"
using System;

record Base
{
    public Base(int X, int Y)
    {
    }

    public Base() {}
}

partial record C : Base(X, Y)
{
}

partial record C : Base(X, Y)
{
}
";

            var comp = CreateCompilation(src);
            comp.VerifyEmitDiagnostics(
                // (13,24): error CS8861: Unexpected argument list.
                // partial record C : Base(X, Y)
                Diagnostic(ErrorCode.ERR_UnexpectedArgumentList, "(").WithLocation(13, 24),
                // (17,24): error CS8861: Unexpected argument list.
                // partial record C : Base(X, Y)
                Diagnostic(ErrorCode.ERR_UnexpectedArgumentList, "(").WithLocation(17, 24)
                );

            var tree = comp.SyntaxTrees.First();
            var model = comp.GetSemanticModel(tree);

            var xs = tree.GetRoot().DescendantNodes().OfType<IdentifierNameSyntax>().Where(id => id.Identifier.ValueText == "X").ToArray();
            Assert.Equal(2, xs.Length);

            foreach (var x in xs)
            {
                Assert.Equal("Base(X, Y)", x.Parent!.Parent!.Parent!.ToString());

                var symbolInfo = model.GetSymbolInfo(x);
                Assert.Null(symbolInfo.Symbol);
                Assert.Empty(symbolInfo.CandidateSymbols);
                Assert.Equal(CandidateReason.None, symbolInfo.CandidateReason);
                Assert.Same("<global namespace>", model.GetEnclosingSymbol(x.SpanStart).ToTestDisplayString());
                Assert.Empty(model.LookupSymbols(x.SpanStart, name: "X"));
                Assert.DoesNotContain("X", model.LookupNames(x.SpanStart));
            }
        }

        [Fact]
        public void BaseArguments_06()
        {
            var src = @"
using System;

record Base
{
    public Base(int X, int Y)
    {
    }

    public Base() {}
}

partial record C(int X, int Y) : Base(X, Y)
{
}

partial record C : Base(X, Y)
{
}
";

            var comp = CreateCompilation(src);
            comp.VerifyEmitDiagnostics(
                // (17,24): error CS8861: Unexpected argument list.
                // partial record C : Base(X, Y)
                Diagnostic(ErrorCode.ERR_UnexpectedArgumentList, "(").WithLocation(17, 24)
                );

            var tree = comp.SyntaxTrees.First();
            var model = comp.GetSemanticModel(tree);

            var xs = tree.GetRoot().DescendantNodes().OfType<IdentifierNameSyntax>().Where(id => id.Identifier.ValueText == "X").ToArray();
            Assert.Equal(2, xs.Length);

            var x = xs[0];
            Assert.Equal("Base(X, Y)", x.Parent!.Parent!.Parent!.ToString());

            var symbol = model.GetSymbolInfo(x).Symbol;
            Assert.Equal(SymbolKind.Parameter, symbol!.Kind);
            Assert.Equal("System.Int32 X", symbol.ToTestDisplayString());
            Assert.Equal("C..ctor(System.Int32 X, System.Int32 Y)", symbol.ContainingSymbol.ToTestDisplayString());
            Assert.Same(symbol.ContainingSymbol, model.GetEnclosingSymbol(x.SpanStart));
            Assert.Contains(symbol, model.LookupSymbols(x.SpanStart, name: "X"));
            Assert.Contains("X", model.LookupNames(x.SpanStart));

            x = xs[1];
            Assert.Equal("Base(X, Y)", x.Parent!.Parent!.Parent!.ToString());

            var symbolInfo = model.GetSymbolInfo(x);
            Assert.Null(symbolInfo.Symbol);
            Assert.Empty(symbolInfo.CandidateSymbols);
            Assert.Equal(CandidateReason.None, symbolInfo.CandidateReason);
            Assert.Same("<global namespace>", model.GetEnclosingSymbol(x.SpanStart).ToTestDisplayString());
            Assert.Empty(model.LookupSymbols(x.SpanStart, name: "X"));
            Assert.DoesNotContain("X", model.LookupNames(x.SpanStart));
        }

        [Fact]
        public void BaseArguments_07()
        {
            var src = @"
using System;

record Base
{
    public Base(int X, int Y)
    {
    }

    public Base() {}
}

partial record C : Base(X, Y)
{
}

partial record C(int X, int Y) : Base(X, Y)
{
}
";

            var comp = CreateCompilation(src);
            comp.VerifyEmitDiagnostics(
                // (13,24): error CS8861: Unexpected argument list.
                // partial record C : Base(X, Y)
                Diagnostic(ErrorCode.ERR_UnexpectedArgumentList, "(").WithLocation(13, 24)
                );

            var tree = comp.SyntaxTrees.First();
            var model = comp.GetSemanticModel(tree);

            var xs = tree.GetRoot().DescendantNodes().OfType<IdentifierNameSyntax>().Where(id => id.Identifier.ValueText == "X").ToArray();
            Assert.Equal(2, xs.Length);

            var x = xs[1];
            Assert.Equal("Base(X, Y)", x.Parent!.Parent!.Parent!.ToString());

            var symbol = model.GetSymbolInfo(x).Symbol;
            Assert.Equal(SymbolKind.Parameter, symbol!.Kind);
            Assert.Equal("System.Int32 X", symbol.ToTestDisplayString());
            Assert.Equal("C..ctor(System.Int32 X, System.Int32 Y)", symbol.ContainingSymbol.ToTestDisplayString());
            Assert.Same(symbol.ContainingSymbol, model.GetEnclosingSymbol(x.SpanStart));
            Assert.Contains(symbol, model.LookupSymbols(x.SpanStart, name: "X"));
            Assert.Contains("X", model.LookupNames(x.SpanStart));

            x = xs[0];
            Assert.Equal("Base(X, Y)", x.Parent!.Parent!.Parent!.ToString());

            var symbolInfo = model.GetSymbolInfo(x);
            Assert.Null(symbolInfo.Symbol);
            Assert.Empty(symbolInfo.CandidateSymbols);
            Assert.Equal(CandidateReason.None, symbolInfo.CandidateReason);
            Assert.Same("<global namespace>", model.GetEnclosingSymbol(x.SpanStart).ToTestDisplayString());
            Assert.Empty(model.LookupSymbols(x.SpanStart, name: "X"));
            Assert.DoesNotContain("X", model.LookupNames(x.SpanStart));
        }

        [Fact]
        public void BaseArguments_08()
        {
            var src = @"
record Base
{
    public Base(int Y)
    {
    }

    public Base() {}
}

record C(int X) : Base(Y)
{
    public int Y = 0;
}
";

            var comp = CreateCompilation(src);
            comp.VerifyDiagnostics(
                // (11,24): error CS0120: An object reference is required for the non-static field, method, or property 'C.Y'
                // record C(int X) : Base(Y)
                Diagnostic(ErrorCode.ERR_ObjectRequired, "Y").WithArguments("C.Y").WithLocation(11, 24)
                );
        }

        [Fact]
        public void BaseArguments_09()
        {
            var src = @"
record Base
{
    public Base(int X)
    {
    }

    public Base() {}
}

record C(int X) : Base(this.X)
{
    public int Y = 0;
}
";

            var comp = CreateCompilation(src);
            comp.VerifyDiagnostics(
                // (11,24): error CS0027: Keyword 'this' is not available in the current context
                // record C(int X) : Base(this.X)
                Diagnostic(ErrorCode.ERR_ThisInBadContext, "this").WithLocation(11, 24)
                );
        }

        [Fact]
        public void BaseArguments_10()
        {
            var src = @"
record Base
{
    public Base(int X)
    {
    }

    public Base() {}
}

record C(dynamic X) : Base(X)
{
}
";

            var comp = CreateCompilation(src);
            comp.VerifyDiagnostics(
                // (11,27): error CS1975: The constructor call needs to be dynamically dispatched, but cannot be because it is part of a constructor initializer. Consider casting the dynamic arguments.
                // record C(dynamic X) : Base(X)
                Diagnostic(ErrorCode.ERR_NoDynamicPhantomOnBaseCtor, "(X)").WithLocation(11, 27)
                );
        }

        [Fact]
        public void BaseArguments_11()
        {
            var src = @"
record Base
{
    public Base(int X, int Y)
    {
    }

    public Base() {}
}

record C(int X) : Base(Test(X, out var y), y)
{
    int Z = y;

    private static int Test(int x, out int y)
    {
        y = 2;
        return x;
    }
}
";
            var comp = CreateCompilation(src);
            comp.VerifyDiagnostics(
                // (13,13): error CS0103: The name 'y' does not exist in the current context
                //     int Z = y;
                Diagnostic(ErrorCode.ERR_NameNotInContext, "y").WithArguments("y").WithLocation(13, 13)
                );
        }

        [Fact]
        public void BaseArguments_12()
        {
            var src = @"
using System;

class Base
{
    public Base(int X)
    {
    }
}

class C : Base(X)
{
}
";

            var comp = CreateCompilation(src);
            comp.VerifyEmitDiagnostics(
                // (11,7): error CS7036: There is no argument given that corresponds to the required formal parameter 'X' of 'Base.Base(int)'
                // class C : Base(X)
                Diagnostic(ErrorCode.ERR_NoCorrespondingArgument, "C").WithArguments("X", "Base.Base(int)").WithLocation(11, 7),
                // (11,15): error CS8861: Unexpected argument list.
                // class C : Base(X)
                Diagnostic(ErrorCode.ERR_UnexpectedArgumentList, "(").WithLocation(11, 15)
                );

            var tree = comp.SyntaxTrees.First();
            var model = comp.GetSemanticModel(tree);

            var x = tree.GetRoot().DescendantNodes().OfType<IdentifierNameSyntax>().Where(id => id.Identifier.ValueText == "X").First();
            Assert.Equal("Base(X)", x.Parent!.Parent!.Parent!.ToString());

            var symbolInfo = model.GetSymbolInfo(x);
            Assert.Null(symbolInfo.Symbol);
            Assert.Empty(symbolInfo.CandidateSymbols);
            Assert.Equal(CandidateReason.None, symbolInfo.CandidateReason);
            Assert.Same("<global namespace>", model.GetEnclosingSymbol(x.SpanStart).ToTestDisplayString());
            Assert.Empty(model.LookupSymbols(x.SpanStart, name: "X"));
            Assert.DoesNotContain("X", model.LookupNames(x.SpanStart));
        }

        [Fact]
        public void BaseArguments_13()
        {
            var src = @"
using System;

interface Base
{
}

struct C : Base(X)
{
}
";

            var comp = CreateCompilation(src);
            comp.VerifyEmitDiagnostics(
                // (8,16): error CS8861: Unexpected argument list.
                // struct C : Base(X)
                Diagnostic(ErrorCode.ERR_UnexpectedArgumentList, "(").WithLocation(8, 16)
                );

            var tree = comp.SyntaxTrees.First();
            var model = comp.GetSemanticModel(tree);

            var x = tree.GetRoot().DescendantNodes().OfType<IdentifierNameSyntax>().Where(id => id.Identifier.ValueText == "X").First();
            Assert.Equal("Base(X)", x.Parent!.Parent!.Parent!.ToString());

            var symbolInfo = model.GetSymbolInfo(x);
            Assert.Null(symbolInfo.Symbol);
            Assert.Empty(symbolInfo.CandidateSymbols);
            Assert.Equal(CandidateReason.None, symbolInfo.CandidateReason);
            Assert.Same("<global namespace>", model.GetEnclosingSymbol(x.SpanStart).ToTestDisplayString());
            Assert.Empty(model.LookupSymbols(x.SpanStart, name: "X"));
            Assert.DoesNotContain("X", model.LookupNames(x.SpanStart));
        }

        [Fact]
        public void BaseArguments_14()
        {
            var src = @"
using System;

interface Base
{
}

interface C : Base(X)
{
}
";

            var comp = CreateCompilation(src);
            comp.VerifyEmitDiagnostics(
                // (8,19): error CS8861: Unexpected argument list.
                // interface C : Base(X)
                Diagnostic(ErrorCode.ERR_UnexpectedArgumentList, "(").WithLocation(8, 19)
                );

            var tree = comp.SyntaxTrees.First();
            var model = comp.GetSemanticModel(tree);

            var x = tree.GetRoot().DescendantNodes().OfType<IdentifierNameSyntax>().Where(id => id.Identifier.ValueText == "X").First();
            Assert.Equal("Base(X)", x.Parent!.Parent!.Parent!.ToString());

            var symbolInfo = model.GetSymbolInfo(x);
            Assert.Null(symbolInfo.Symbol);
            Assert.Empty(symbolInfo.CandidateSymbols);
            Assert.Equal(CandidateReason.None, symbolInfo.CandidateReason);
            Assert.Same("<global namespace>", model.GetEnclosingSymbol(x.SpanStart).ToTestDisplayString());
            Assert.Empty(model.LookupSymbols(x.SpanStart, name: "X"));
            Assert.DoesNotContain("X", model.LookupNames(x.SpanStart));
        }

        [Fact(Skip = "record struct")]
        public void Equality_01()
        {
            var source =
@"using static System.Console;
data struct S;
class Program
{
    static void Main()
    {
        var x = new S();
        var y = new S();
        WriteLine(x.Equals(y));
        WriteLine(((object)x).Equals(y));
    }
}";
            var comp = CreateCompilation(source, parseOptions: TestOptions.RegularPreview, options: TestOptions.ReleaseExe);
            comp.VerifyDiagnostics();
            var verifier = CompileAndVerify(comp, expectedOutput:
@"True
True");
            verifier.VerifyIL("S.Equals(in S)",
@"{
  // Code size       23 (0x17)
  .maxstack  2
  .locals init (S V_0)
  IL_0000:  ldarg.0
  IL_0001:  call       ""System.Type S.EqualityContract.get""
  IL_0006:  ldarg.1
  IL_0007:  ldobj      ""S""
  IL_000c:  stloc.0
  IL_000d:  ldloca.s   V_0
  IL_000f:  call       ""System.Type S.EqualityContract.get""
  IL_0014:  ceq
  IL_0016:  ret
}");
            verifier.VerifyIL("S.Equals(object)",
@"{
  // Code size       26 (0x1a)
  .maxstack  2
  .locals init (S V_0)
  IL_0000:  ldarg.1
  IL_0001:  isinst     ""S""
  IL_0006:  brtrue.s   IL_000a
  IL_0008:  ldc.i4.0
  IL_0009:  ret
  IL_000a:  ldarg.0
  IL_000b:  ldarg.1
  IL_000c:  unbox.any  ""S""
  IL_0011:  stloc.0
  IL_0012:  ldloca.s   V_0
  IL_0014:  call       ""bool S.Equals(in S)""
  IL_0019:  ret
}");
        }

        [Fact]
        public void Equality_02()
        {
            var source =
@"using static System.Console;
record C;
class Program
{
    static void Main()
    {
        var x = new C();
        var y = new C();
        WriteLine(x.Equals(y));
        WriteLine(((object)x).Equals(y));
    }
}";
            var comp = CreateCompilation(source, parseOptions: TestOptions.RegularPreview, options: TestOptions.ReleaseExe);
            comp.VerifyDiagnostics();
            var verifier = CompileAndVerify(comp, expectedOutput:
@"True
True");
            verifier.VerifyIL("C.Equals(C)",
@"{
  // Code size       20 (0x14)
  .maxstack  2
  IL_0000:  ldarg.1
  IL_0001:  brfalse.s  IL_0012
  IL_0003:  ldarg.0
  IL_0004:  callvirt   ""System.Type C.EqualityContract.get""
  IL_0009:  ldarg.1
  IL_000a:  callvirt   ""System.Type C.EqualityContract.get""
  IL_000f:  ceq
  IL_0011:  ret
  IL_0012:  ldc.i4.0
  IL_0013:  ret
}");
            verifier.VerifyIL("C.Equals(object)",
@"{
  // Code size       13 (0xd)
  .maxstack  2
  IL_0000:  ldarg.0
  IL_0001:  ldarg.1
  IL_0002:  isinst     ""C""
  IL_0007:  callvirt   ""bool C.Equals(C)""
  IL_000c:  ret
}");
        }

        [Fact]
        public void Equality_03()
        {
            var source =
@"using static System.Console;
record C
{
    private static int _nextId = 0;
    private int _id;
    public C() { _id = _nextId++; }
}
class Program
{
    static void Main()
    {
        var x = new C();
        var y = new C();
        WriteLine(x.Equals(x));
        WriteLine(x.Equals(y));
        WriteLine(y.Equals(y));
    }
}";
            var verifier = CompileAndVerify(source, expectedOutput:
@"True
False
True");
            verifier.VerifyIL("C.Equals(C)",
@"{
  // Code size       42 (0x2a)
  .maxstack  3
  IL_0000:  ldarg.1
  IL_0001:  brfalse.s  IL_0028
  IL_0003:  ldarg.0
  IL_0004:  callvirt   ""System.Type C.EqualityContract.get""
  IL_0009:  ldarg.1
  IL_000a:  callvirt   ""System.Type C.EqualityContract.get""
  IL_000f:  bne.un.s   IL_0028
  IL_0011:  call       ""System.Collections.Generic.EqualityComparer<int> System.Collections.Generic.EqualityComparer<int>.Default.get""
  IL_0016:  ldarg.0
  IL_0017:  ldfld      ""int C._id""
  IL_001c:  ldarg.1
  IL_001d:  ldfld      ""int C._id""
  IL_0022:  callvirt   ""bool System.Collections.Generic.EqualityComparer<int>.Equals(int, int)""
  IL_0027:  ret
  IL_0028:  ldc.i4.0
  IL_0029:  ret
}");
        }

        [Fact]
        public void Equality_04()
        {
            var source =
@"using static System.Console;
record A;
record B1(int P) : A
{
    internal B1() : this(0) { } // Use record base call syntax instead
    internal int P { get; set; } // Use record base call syntax instead
}
record B2(int P) : A
{
    internal B2() : this(0) { } // Use record base call syntax instead
    internal int P { get; set; } // Use record base call syntax instead
}
class Program
{
    static B1 NewB1(int p) => new B1 { P = p }; // Use record base call syntax instead
    static B2 NewB2(int p) => new B2 { P = p }; // Use record base call syntax instead
    static void Main()
    {
        WriteLine(new A().Equals(NewB1(1)));
        WriteLine(NewB1(1).Equals(new A()));
        WriteLine(NewB1(1).Equals(NewB2(1)));
        WriteLine(new A().Equals((A)NewB2(1)));
        WriteLine(((A)NewB2(1)).Equals(new A()));
        WriteLine(((A)NewB2(1)).Equals(NewB2(1)));
        WriteLine(NewB2(1).Equals((A)NewB2(1)));
    }
}";
            var comp = CreateCompilation(new[] { source, IsExternalInitTypeDefinition }, parseOptions: TestOptions.RegularPreview, options: TestOptions.ReleaseExe);
            comp.VerifyDiagnostics();
            var verifier = CompileAndVerify(comp, expectedOutput:
@"False
False
False
False
False
True
True");
            verifier.VerifyIL("A.Equals(A)",
@"{
  // Code size       20 (0x14)
  .maxstack  2
  IL_0000:  ldarg.1
  IL_0001:  brfalse.s  IL_0012
  IL_0003:  ldarg.0
  IL_0004:  callvirt   ""System.Type A.EqualityContract.get""
  IL_0009:  ldarg.1
  IL_000a:  callvirt   ""System.Type A.EqualityContract.get""
  IL_000f:  ceq
  IL_0011:  ret
  IL_0012:  ldc.i4.0
  IL_0013:  ret
}");
            verifier.VerifyIL("B1.Equals(B1)",
@"{
  // Code size       34 (0x22)
  .maxstack  3
  IL_0000:  ldarg.0
  IL_0001:  ldarg.1
  IL_0002:  call       ""bool A.Equals(A)""
  IL_0007:  brfalse.s  IL_0020
  IL_0009:  call       ""System.Collections.Generic.EqualityComparer<int> System.Collections.Generic.EqualityComparer<int>.Default.get""
  IL_000e:  ldarg.0
  IL_000f:  ldfld      ""int B1.<P>k__BackingField""
  IL_0014:  ldarg.1
  IL_0015:  ldfld      ""int B1.<P>k__BackingField""
  IL_001a:  callvirt   ""bool System.Collections.Generic.EqualityComparer<int>.Equals(int, int)""
  IL_001f:  ret
  IL_0020:  ldc.i4.0
  IL_0021:  ret
}");
        }

        [Fact]
        public void Equality_05()
        {
            var source =
@"using static System.Console;
record A(int P)
{
    internal A() : this(0) { } // Use record base call syntax instead
    internal int P { get; set; } // Use record base call syntax instead
}
record B1(int P) : A
{
    internal B1() : this(0) { } // Use record base call syntax instead
}
record B2(int P) : A
{
    internal B2() : this(0) { } // Use record base call syntax instead
}
class Program
{
    static A NewA(int p) => new A { P = p }; // Use record base call syntax instead
    static B1 NewB1(int p) => new B1 { P = p }; // Use record base call syntax instead
    static B2 NewB2(int p) => new B2 { P = p }; // Use record base call syntax instead
    static void Main()
    {
        WriteLine(NewA(1).Equals(NewB1(1)));
        WriteLine(NewB1(1).Equals(NewA(1)));
        WriteLine(NewB1(1).Equals(NewB2(1)));
        WriteLine(NewA(1).Equals((A)NewB2(1)));
        WriteLine(((A)NewB2(1)).Equals(NewA(1)));
        WriteLine(((A)NewB2(1)).Equals(NewB2(1)));
        WriteLine(NewB2(1).Equals((A)NewB2(1)));
    }
}";
            var comp = CreateCompilation(new[] { source, IsExternalInitTypeDefinition }, parseOptions: TestOptions.RegularPreview, options: TestOptions.ReleaseExe);
            comp.VerifyDiagnostics();
            var verifier = CompileAndVerify(comp, expectedOutput:
@"False
False
False
False
False
True
True");
            verifier.VerifyIL("A.Equals(A)",
@"{
  // Code size       42 (0x2a)
  .maxstack  3
  IL_0000:  ldarg.1
  IL_0001:  brfalse.s  IL_0028
  IL_0003:  ldarg.0
  IL_0004:  callvirt   ""System.Type A.EqualityContract.get""
  IL_0009:  ldarg.1
  IL_000a:  callvirt   ""System.Type A.EqualityContract.get""
  IL_000f:  bne.un.s   IL_0028
  IL_0011:  call       ""System.Collections.Generic.EqualityComparer<int> System.Collections.Generic.EqualityComparer<int>.Default.get""
  IL_0016:  ldarg.0
  IL_0017:  ldfld      ""int A.<P>k__BackingField""
  IL_001c:  ldarg.1
  IL_001d:  ldfld      ""int A.<P>k__BackingField""
  IL_0022:  callvirt   ""bool System.Collections.Generic.EqualityComparer<int>.Equals(int, int)""
  IL_0027:  ret
  IL_0028:  ldc.i4.0
  IL_0029:  ret
}");
            verifier.VerifyIL("B1.Equals(B1)",
@"{
  // Code size        8 (0x8)
  .maxstack  2
  IL_0000:  ldarg.0
  IL_0001:  ldarg.1
  IL_0002:  call       ""bool A.Equals(A)""
  IL_0007:  ret
}");
        }

        [Fact]
        public void Equality_06()
        {
            var source =
@"
using System;
using static System.Console;
record A;
record B : A
{
    protected override Type EqualityContract => typeof(A);
    public override bool Equals(A a) => base.Equals(a);
    public virtual bool Equals(B b) => base.Equals((A)b);
}
record C : B;
class Program
{
    static void Main()
    {
        WriteLine(new A().Equals(new A()));
        WriteLine(new A().Equals(new B()));
        WriteLine(new A().Equals(new C()));
        WriteLine(new B().Equals(new A()));
        WriteLine(new B().Equals(new B()));
        WriteLine(new B().Equals(new C()));
        WriteLine(new C().Equals(new A()));
        WriteLine(new C().Equals(new B()));
        WriteLine(new C().Equals(new C()));
        WriteLine(((A)new C()).Equals(new A()));
        WriteLine(((A)new C()).Equals(new B()));
        WriteLine(((A)new C()).Equals(new C()));
        WriteLine(new C().Equals((A)new C()));
    }
}";
            var comp = CreateCompilation(new[] { source, IsExternalInitTypeDefinition }, parseOptions: TestOptions.RegularPreview, options: TestOptions.ReleaseExe);
            comp.VerifyDiagnostics();
            var verifier = CompileAndVerify(comp, expectedOutput:
@"True
True
False
True
True
False
False
False
True
False
False
True
True");
            verifier.VerifyIL("A.Equals(A)",
@"{
  // Code size       20 (0x14)
  .maxstack  2
  IL_0000:  ldarg.1
  IL_0001:  brfalse.s  IL_0012
  IL_0003:  ldarg.0
  IL_0004:  callvirt   ""System.Type A.EqualityContract.get""
  IL_0009:  ldarg.1
  IL_000a:  callvirt   ""System.Type A.EqualityContract.get""
  IL_000f:  ceq
  IL_0011:  ret
  IL_0012:  ldc.i4.0
  IL_0013:  ret
}");
            verifier.VerifyIL("C.Equals(A)",
@"{
  // Code size       13 (0xd)
  .maxstack  2
  IL_0000:  ldarg.0
  IL_0001:  ldarg.1
  IL_0002:  isinst     ""C""
  IL_0007:  callvirt   ""bool C.Equals(C)""
  IL_000c:  ret
}");
            verifier.VerifyIL("C.Equals(C)",
@"{
  // Code size        8 (0x8)
  .maxstack  2
  IL_0000:  ldarg.0
  IL_0001:  ldarg.1
  IL_0002:  call       ""bool B.Equals(B)""
  IL_0007:  ret
}");
        }

        [Fact]
        public void Equality_07()
        {
            var source =
@"using static System.Console;
record A;
record B : A;
record C : B;
class Program
{
    static void Main()
    {
        WriteLine(new A().Equals(new A()));
        WriteLine(new A().Equals(new B()));
        WriteLine(new A().Equals(new C()));
        WriteLine(new B().Equals(new A()));
        WriteLine(new B().Equals(new B()));
        WriteLine(new B().Equals(new C()));
        WriteLine(new C().Equals(new A()));
        WriteLine(new C().Equals(new B()));
        WriteLine(new C().Equals(new C()));
        WriteLine(((A)new B()).Equals(new A()));
        WriteLine(((A)new B()).Equals(new B()));
        WriteLine(((A)new B()).Equals(new C()));
        WriteLine(((A)new C()).Equals(new A()));
        WriteLine(((A)new C()).Equals(new B()));
        WriteLine(((A)new C()).Equals(new C()));
        WriteLine(((B)new C()).Equals(new A()));
        WriteLine(((B)new C()).Equals(new B()));
        WriteLine(((B)new C()).Equals(new C()));
        WriteLine(new C().Equals((A)new C()));
    }
}";
            var comp = CreateCompilation(new[] { source, IsExternalInitTypeDefinition }, parseOptions: TestOptions.RegularPreview, options: TestOptions.ReleaseExe);
            comp.VerifyDiagnostics();
            var verifier = CompileAndVerify(comp, expectedOutput:
@"True
False
False
False
True
False
False
False
True
False
True
False
False
False
True
False
False
True
True");
            verifier.VerifyIL("A.Equals(A)",
@"{
  // Code size       20 (0x14)
  .maxstack  2
  IL_0000:  ldarg.1
  IL_0001:  brfalse.s  IL_0012
  IL_0003:  ldarg.0
  IL_0004:  callvirt   ""System.Type A.EqualityContract.get""
  IL_0009:  ldarg.1
  IL_000a:  callvirt   ""System.Type A.EqualityContract.get""
  IL_000f:  ceq
  IL_0011:  ret
  IL_0012:  ldc.i4.0
  IL_0013:  ret
}");
            verifier.VerifyIL("B.Equals(A)",
@"{
  // Code size       13 (0xd)
  .maxstack  2
  IL_0000:  ldarg.0
  IL_0001:  ldarg.1
  IL_0002:  isinst     ""B""
  IL_0007:  callvirt   ""bool B.Equals(B)""
  IL_000c:  ret
}");
            verifier.VerifyIL("C.Equals(A)",
@"{
  // Code size       13 (0xd)
  .maxstack  2
  IL_0000:  ldarg.0
  IL_0001:  ldarg.1
  IL_0002:  isinst     ""C""
  IL_0007:  callvirt   ""bool C.Equals(C)""
  IL_000c:  ret
}");
            verifier.VerifyIL("C.Equals(B)",
@"{
  // Code size       13 (0xd)
  .maxstack  2
  IL_0000:  ldarg.0
  IL_0001:  ldarg.1
  IL_0002:  isinst     ""C""
  IL_0007:  callvirt   ""bool C.Equals(C)""
  IL_000c:  ret
}");
            verifier.VerifyIL("C.Equals(C)",
@"{
  // Code size        8 (0x8)
  .maxstack  2
  IL_0000:  ldarg.0
  IL_0001:  ldarg.1
  IL_0002:  call       ""bool B.Equals(B)""
  IL_0007:  ret
}");

            VerifyVirtualMethod(comp.GetMember<MethodSymbol>("A.get_EqualityContract"), isOverride: false);
            VerifyVirtualMethod(comp.GetMember<MethodSymbol>("B.get_EqualityContract"), isOverride: true);
            VerifyVirtualMethod(comp.GetMember<MethodSymbol>("C.get_EqualityContract"), isOverride: true);

            // Should include <>Clone.

            VerifyVirtualMethod(comp.GetMember<MethodSymbol>("A.GetHashCode"), isOverride: true);
            VerifyVirtualMethod(comp.GetMember<MethodSymbol>("B.GetHashCode"), isOverride: true);
            VerifyVirtualMethod(comp.GetMember<MethodSymbol>("C.GetHashCode"), isOverride: true);

            VerifyVirtualMethods(comp.GetMembers("A.Equals"), ("System.Boolean A.Equals(A? )", false), ("System.Boolean A.Equals(System.Object? )", true));
            VerifyVirtualMethods(comp.GetMembers("B.Equals"), ("System.Boolean B.Equals(B? )", false), ("System.Boolean B.Equals(A? )", true), ("System.Boolean B.Equals(System.Object? )", true));
            VerifyVirtualMethods(comp.GetMembers("C.Equals"), ("System.Boolean C.Equals(C? )", false), ("System.Boolean C.Equals(B? )", true), ("System.Boolean C.Equals(A? )", true), ("System.Boolean C.Equals(System.Object? )", true));
        }

        private static void VerifyVirtualMethod(MethodSymbol method, bool isOverride)
        {
            Assert.Equal(!isOverride, method.IsVirtual);
            Assert.Equal(isOverride, method.IsOverride);
            Assert.True(method.IsMetadataVirtual());
            Assert.Equal(!isOverride, method.IsMetadataNewSlot());
        }

        private static void VerifyVirtualMethods(ImmutableArray<Symbol> members, params (string displayString, bool isOverride)[] values)
        {
            Assert.Equal(members.Length, values.Length);
            for (int i = 0; i < members.Length; i++)
            {
                var method = (MethodSymbol)members[i];
                (string displayString, bool isOverride) = values[i];
                Assert.Equal(displayString, method.ToTestDisplayString(includeNonNullable: true));
                VerifyVirtualMethod(method, isOverride);
            }
        }

        [WorkItem(44895, "https://github.com/dotnet/roslyn/issues/44895")]
        [Fact]
        public void Equality_08()
        {
            var source =
@"
using System;
using static System.Console;
record A(int X)
{
    internal A() : this(0) { } // Use record base call syntax instead
    internal int X { get; set; } // Use record base call syntax instead
}
record B : A
{
    internal B() { } // Use record base call syntax instead
    internal B(int X, int Y) : base(X) { this.Y = Y; }
    internal int Y { get; set; }
    protected override Type EqualityContract => typeof(A);
    public override bool Equals(A a) => base.Equals(a);
    public virtual bool Equals(B b) => base.Equals((A)b);
}
record C(int X, int Y, int Z) : B
{
    internal C() : this(0, 0, 0) { } // Use record base call syntax instead
    internal int Z { get; set; } // Use record base call syntax instead
}
class Program
{
    static A NewA(int x) => new A { X = x }; // Use record base call syntax instead
    static B NewB(int x, int y) => new B { X = x, Y = y };
    static C NewC(int x, int y, int z) => new C { X = x, Y = y, Z = z };
    static void Main()
    {
        WriteLine(NewA(1).Equals(NewA(1)));
        WriteLine(NewA(1).Equals(NewB(1, 2)));
        WriteLine(NewA(1).Equals(NewC(1, 2, 3)));
        WriteLine(NewB(1, 2).Equals(NewA(1)));
        WriteLine(NewB(1, 2).Equals(NewB(1, 2)));
        WriteLine(NewB(1, 2).Equals(NewC(1, 2, 3)));
        WriteLine(NewC(1, 2, 3).Equals(NewA(1)));
        WriteLine(NewC(1, 2, 3).Equals(NewB(1, 2)));
        WriteLine(NewC(1, 2, 3).Equals(NewC(1, 2, 3)));
        WriteLine(NewC(1, 2, 3).Equals(NewC(4, 2, 3)));
        WriteLine(NewC(1, 2, 3).Equals(NewC(1, 4, 3)));
        WriteLine(NewC(1, 2, 3).Equals(NewC(1, 4, 4)));
        WriteLine(((A)NewB(1, 2)).Equals(NewA(1)));
        WriteLine(((A)NewB(1, 2)).Equals(NewB(1, 2)));
        WriteLine(((A)NewB(1, 2)).Equals(NewC(1, 2, 3)));
        WriteLine(((A)NewC(1, 2, 3)).Equals(NewA(1)));
        WriteLine(((A)NewC(1, 2, 3)).Equals(NewB(1, 2)));
        WriteLine(((A)NewC(1, 2, 3)).Equals(NewC(1, 2, 3)));
        WriteLine(((B)NewC(1, 2, 3)).Equals(NewA(1)));
        WriteLine(((B)NewC(1, 2, 3)).Equals(NewB(1, 2)));
        WriteLine(((B)NewC(1, 2, 3)).Equals(NewC(1, 2, 3)));
        WriteLine(NewC(1, 2, 3).Equals((A)NewC(1, 2, 3)));
    }
}";
            // https://github.com/dotnet/roslyn/issues/44895: C.Equals() should compare B.Y.
            var verifier = CompileAndVerify(source, expectedOutput:
@"True
True
False
True
True
False
False
False
True
False
True
False
True
True
False
False
False
True
False
False
True
True");
            verifier.VerifyIL("A.Equals(A)",
@"{
  // Code size       42 (0x2a)
  .maxstack  3
  IL_0000:  ldarg.1
  IL_0001:  brfalse.s  IL_0028
  IL_0003:  ldarg.0
  IL_0004:  callvirt   ""System.Type A.EqualityContract.get""
  IL_0009:  ldarg.1
  IL_000a:  callvirt   ""System.Type A.EqualityContract.get""
  IL_000f:  bne.un.s   IL_0028
  IL_0011:  call       ""System.Collections.Generic.EqualityComparer<int> System.Collections.Generic.EqualityComparer<int>.Default.get""
  IL_0016:  ldarg.0
  IL_0017:  ldfld      ""int A.<X>k__BackingField""
  IL_001c:  ldarg.1
  IL_001d:  ldfld      ""int A.<X>k__BackingField""
  IL_0022:  callvirt   ""bool System.Collections.Generic.EqualityComparer<int>.Equals(int, int)""
  IL_0027:  ret
  IL_0028:  ldc.i4.0
  IL_0029:  ret
}");
            verifier.VerifyIL("C.Equals(A)",
@"{
  // Code size       13 (0xd)
  .maxstack  2
  IL_0000:  ldarg.0
  IL_0001:  ldarg.1
  IL_0002:  isinst     ""C""
  IL_0007:  callvirt   ""bool C.Equals(C)""
  IL_000c:  ret
}");
            // https://github.com/dotnet/roslyn/issues/44895: C.Equals() should compare B.Y.
            verifier.VerifyIL("C.Equals(C)",
@"{
  // Code size       34 (0x22)
  .maxstack  3
  IL_0000:  ldarg.0
  IL_0001:  ldarg.1
  IL_0002:  call       ""bool B.Equals(B)""
  IL_0007:  brfalse.s  IL_0020
  IL_0009:  call       ""System.Collections.Generic.EqualityComparer<int> System.Collections.Generic.EqualityComparer<int>.Default.get""
  IL_000e:  ldarg.0
  IL_000f:  ldfld      ""int C.<Z>k__BackingField""
  IL_0014:  ldarg.1
  IL_0015:  ldfld      ""int C.<Z>k__BackingField""
  IL_001a:  callvirt   ""bool System.Collections.Generic.EqualityComparer<int>.Equals(int, int)""
  IL_001f:  ret
  IL_0020:  ldc.i4.0
  IL_0021:  ret
}");
        }

        [Fact]
        public void Equality_09()
        {
            var source =
@"using static System.Console;
record A(int X)
{
    internal A() : this(0) { } // Use record base call syntax instead
    internal int X { get; set; } // Use record base call syntax instead
}
record B(int X, int Y) : A
{
    internal B() : this(0, 0) { } // Use record base call syntax instead
    internal int Y { get; set; }
}
record C(int X, int Y, int Z) : B
{
    internal C() : this(0, 0, 0) { } // Use record base call syntax instead
    internal int Z { get; set; } // Use record base call syntax instead
}
class Program
{
    static A NewA(int x) => new A { X = x }; // Use record base call syntax instead
    static B NewB(int x, int y) => new B { X = x, Y = y };
    static C NewC(int x, int y, int z) => new C { X = x, Y = y, Z = z };
    static void Main()
    {
        WriteLine(NewA(1).Equals(NewA(1)));
        WriteLine(NewA(1).Equals(NewB(1, 2)));
        WriteLine(NewA(1).Equals(NewC(1, 2, 3)));
        WriteLine(NewB(1, 2).Equals(NewA(1)));
        WriteLine(NewB(1, 2).Equals(NewB(1, 2)));
        WriteLine(NewB(1, 2).Equals(NewC(1, 2, 3)));
        WriteLine(NewC(1, 2, 3).Equals(NewA(1)));
        WriteLine(NewC(1, 2, 3).Equals(NewB(1, 2)));
        WriteLine(NewC(1, 2, 3).Equals(NewC(1, 2, 3)));
        WriteLine(NewC(1, 2, 3).Equals(NewC(4, 2, 3)));
        WriteLine(NewC(1, 2, 3).Equals(NewC(1, 4, 3)));
        WriteLine(NewC(1, 2, 3).Equals(NewC(1, 4, 4)));
        WriteLine(((A)NewB(1, 2)).Equals(NewA(1)));
        WriteLine(((A)NewB(1, 2)).Equals(NewB(1, 2)));
        WriteLine(((A)NewB(1, 2)).Equals(NewC(1, 2, 3)));
        WriteLine(((A)NewC(1, 2, 3)).Equals(NewA(1)));
        WriteLine(((A)NewC(1, 2, 3)).Equals(NewB(1, 2)));
        WriteLine(((A)NewC(1, 2, 3)).Equals(NewC(1, 2, 3)));
        WriteLine(((B)NewC(1, 2, 3)).Equals(NewA(1)));
        WriteLine(((B)NewC(1, 2, 3)).Equals(NewB(1, 2)));
        WriteLine(((B)NewC(1, 2, 3)).Equals(NewC(1, 2, 3)));
        WriteLine(NewC(1, 2, 3).Equals((A)NewC(1, 2, 3)));
    }
}";
            var comp = CreateCompilation(new[] { source, IsExternalInitTypeDefinition }, parseOptions: TestOptions.RegularPreview, options: TestOptions.ReleaseExe);
            comp.VerifyDiagnostics();
            var verifier = CompileAndVerify(comp, expectedOutput:
@"True
False
False
False
True
False
False
False
True
False
False
False
False
True
False
False
False
True
False
False
True
True");
            verifier.VerifyIL("A.Equals(A)",
@"{
  // Code size       42 (0x2a)
  .maxstack  3
  IL_0000:  ldarg.1
  IL_0001:  brfalse.s  IL_0028
  IL_0003:  ldarg.0
  IL_0004:  callvirt   ""System.Type A.EqualityContract.get""
  IL_0009:  ldarg.1
  IL_000a:  callvirt   ""System.Type A.EqualityContract.get""
  IL_000f:  bne.un.s   IL_0028
  IL_0011:  call       ""System.Collections.Generic.EqualityComparer<int> System.Collections.Generic.EqualityComparer<int>.Default.get""
  IL_0016:  ldarg.0
  IL_0017:  ldfld      ""int A.<X>k__BackingField""
  IL_001c:  ldarg.1
  IL_001d:  ldfld      ""int A.<X>k__BackingField""
  IL_0022:  callvirt   ""bool System.Collections.Generic.EqualityComparer<int>.Equals(int, int)""
  IL_0027:  ret
  IL_0028:  ldc.i4.0
  IL_0029:  ret
}");
            verifier.VerifyIL("B.Equals(A)",
@"{
  // Code size       13 (0xd)
  .maxstack  2
  IL_0000:  ldarg.0
  IL_0001:  ldarg.1
  IL_0002:  isinst     ""B""
  IL_0007:  callvirt   ""bool B.Equals(B)""
  IL_000c:  ret
}");
            verifier.VerifyIL("B.Equals(B)",
@"{
  // Code size       34 (0x22)
  .maxstack  3
  IL_0000:  ldarg.0
  IL_0001:  ldarg.1
  IL_0002:  call       ""bool A.Equals(A)""
  IL_0007:  brfalse.s  IL_0020
  IL_0009:  call       ""System.Collections.Generic.EqualityComparer<int> System.Collections.Generic.EqualityComparer<int>.Default.get""
  IL_000e:  ldarg.0
  IL_000f:  ldfld      ""int B.<Y>k__BackingField""
  IL_0014:  ldarg.1
  IL_0015:  ldfld      ""int B.<Y>k__BackingField""
  IL_001a:  callvirt   ""bool System.Collections.Generic.EqualityComparer<int>.Equals(int, int)""
  IL_001f:  ret
  IL_0020:  ldc.i4.0
  IL_0021:  ret
}");
            verifier.VerifyIL("C.Equals(A)",
@"{
  // Code size       13 (0xd)
  .maxstack  2
  IL_0000:  ldarg.0
  IL_0001:  ldarg.1
  IL_0002:  isinst     ""C""
  IL_0007:  callvirt   ""bool C.Equals(C)""
  IL_000c:  ret
}");
            verifier.VerifyIL("C.Equals(B)",
@"{
  // Code size       13 (0xd)
  .maxstack  2
  IL_0000:  ldarg.0
  IL_0001:  ldarg.1
  IL_0002:  isinst     ""C""
  IL_0007:  callvirt   ""bool C.Equals(C)""
  IL_000c:  ret
}");
            verifier.VerifyIL("C.Equals(C)",
@"{
  // Code size       34 (0x22)
  .maxstack  3
  IL_0000:  ldarg.0
  IL_0001:  ldarg.1
  IL_0002:  call       ""bool B.Equals(B)""
  IL_0007:  brfalse.s  IL_0020
  IL_0009:  call       ""System.Collections.Generic.EqualityComparer<int> System.Collections.Generic.EqualityComparer<int>.Default.get""
  IL_000e:  ldarg.0
  IL_000f:  ldfld      ""int C.<Z>k__BackingField""
  IL_0014:  ldarg.1
  IL_0015:  ldfld      ""int C.<Z>k__BackingField""
  IL_001a:  callvirt   ""bool System.Collections.Generic.EqualityComparer<int>.Equals(int, int)""
  IL_001f:  ret
  IL_0020:  ldc.i4.0
  IL_0021:  ret
}");
        }

        [Fact]
        public void Equality_11()
        {
            var source =
@"using System;
record A
{
    protected virtual Type EqualityContract => typeof(object);
}
record B1(object P) : A;
record B2(object P) : A;
class Program
{
    static void Main()
    {
        Console.WriteLine(new A().Equals(new A()));
        Console.WriteLine(new A().Equals(new B1((object)null)));
        Console.WriteLine(new B1((object)null).Equals(new A()));
        Console.WriteLine(new B1((object)null).Equals(new B1((object)null)));
        Console.WriteLine(new B1((object)null).Equals(new B2((object)null)));
    }
}";
            var comp = CreateCompilation(new[] { source, IsExternalInitTypeDefinition }, parseOptions: TestOptions.RegularPreview, options: TestOptions.ReleaseExe);
            comp.VerifyDiagnostics();
            // init-only is unverifiable
            CompileAndVerify(comp, verify: Verification.Skipped, expectedOutput:
@"True
False
False
True
False");
        }

        [Fact]
        public void Equality_12()
        {
            var source =
@"using System;
abstract record A
{
    public A() { }
    protected abstract Type EqualityContract { get; }
}
record B1(object P) : A;
record B2(object P) : A;
class Program
{
    static void Main()
    {
        var b1 = new B1((object)null);
        var b2 = new B2((object)null);
        Console.WriteLine(b1.Equals(b1));
        Console.WriteLine(b1.Equals(b2));
        Console.WriteLine(((A)b1).Equals(b1));
        Console.WriteLine(((A)b1).Equals(b2));
    }
}";
            var comp = CreateCompilation(new[] { source, IsExternalInitTypeDefinition }, parseOptions: TestOptions.RegularPreview, options: TestOptions.ReleaseExe);
            comp.VerifyDiagnostics();
            // init-only is unverifiable
            CompileAndVerify(comp, verify: Verification.Skipped, expectedOutput:
@"True
False
True
False");
        }

        [Fact]
        public void Equality_13()
        {
            var source =
@"record A
{
    protected System.Type EqualityContract => typeof(A);
}
record B : A;
";
            var comp = CreateCompilation(source);
            comp.VerifyDiagnostics(
                // (5,8): error CS0506: 'B.EqualityContract': cannot override inherited member 'A.EqualityContract' because it is not marked virtual, abstract, or override
                // record B : A;
                Diagnostic(ErrorCode.ERR_CantOverrideNonVirtual, "B").WithArguments("B.EqualityContract", "A.EqualityContract").WithLocation(5, 8));
        }

        [Fact]
        public void Equality_14()
        {
            var source =
@"record A;
record B : A
{
    protected sealed override System.Type EqualityContract => typeof(B);
}
record C : B;
";
            var comp = CreateCompilation(source);
            comp.VerifyDiagnostics(
                // (6,8): error CS0239: 'C.EqualityContract': cannot override inherited member 'B.EqualityContract' because it is sealed
                // record C : B;
                Diagnostic(ErrorCode.ERR_CantOverrideSealed, "C").WithArguments("C.EqualityContract", "B.EqualityContract").WithLocation(6, 8));

            var actualMembers = comp.GetMember<NamedTypeSymbol>("B").GetMembers().ToTestDisplayStrings();
            var expectedMembers = new[]
            {
                "A B.<>Clone()",
                "System.Type B.EqualityContract { get; }",
                "System.Type B.EqualityContract.get",
                "System.Int32 B.GetHashCode()",
                "System.Boolean B.Equals(System.Object? )",
                "System.Boolean B.Equals(A? )",
                "System.Boolean B.Equals(B? )",
                "B..ctor(B )",
                "B..ctor()",
            };
            AssertEx.Equal(expectedMembers, actualMembers);
        }

        [Fact]
        public void Equality_15()
        {
            var source =
@"using System;
record A;
record B1 : A
{
    public B1(int p) { P = p; }
<<<<<<< HEAD
    public int P { get; set; }
=======
    public int P { get; set;  }
    protected override Type EqualityContract => typeof(A);
    public virtual bool Equals(B1 o) => base.Equals((A)o);
>>>>>>> 089d7bd1
}
record B2 : A
{
    public B2(int p) { P = p; }
    public int P { get; set; }
    protected override Type EqualityContract => typeof(B2);
    public virtual bool Equals(B2 o) => base.Equals((A)o);
}
class Program
{
    static void Main()
    {
        Console.WriteLine(new B1(1).Equals(new B1(2)));
        Console.WriteLine(new B1(1).Equals(new B2(1)));
        Console.WriteLine(new B2(1).Equals(new B2(2)));
    }
}";
            CompileAndVerify(source, expectedOutput:
@"True
False
True");
        }

        [Fact]
        public void Equality_16()
        {
            var source =
@"using System;
record A;
record B1 : A
{
    public B1(int p) { P = p; }
    public int P { get; set; }
    protected override Type EqualityContract => typeof(string);
    public override bool Equals(A a) => base.Equals(a);
    public virtual bool Equals(B1 b) => base.Equals((A)b);
}
record B2 : A
{
    public B2(int p) { P = p; }
    public int P { get; set; }
    protected override Type EqualityContract => typeof(string);
    public override bool Equals(A a) => base.Equals(a);
    public virtual bool Equals(B2 b) => base.Equals((A)b);
}
class Program
{
    static void Main()
    {
        Console.WriteLine(new B1(1).Equals(new B1(2)));
        Console.WriteLine(new B1(1).Equals(new B2(2)));
        Console.WriteLine(new B2(1).Equals(new B2(2)));
    }
}";
            var comp = CreateCompilation(new[] { source, IsExternalInitTypeDefinition }, parseOptions: TestOptions.RegularPreview, options: TestOptions.ReleaseExe);
            comp.VerifyDiagnostics();
            CompileAndVerify(comp, expectedOutput:
@"True
True
True");
        }

        [Fact]
        public void Equality_17()
        {
            var source =
@"using static System.Console;
record A;
record B1(int P) : A
{
    public override bool Equals(A other) => false;
}
record B2(int P) : A
{
    public override bool Equals(A other) => true;
}
class Program
{
    static void Main()
    {
        WriteLine(new B1(1).Equals(new B1(1)));
        WriteLine(new B1(1).Equals(new B1(2)));
        WriteLine(new B2(3).Equals(new B2(3)));
        WriteLine(new B2(3).Equals(new B2(4)));
        WriteLine(((A)new B1(1)).Equals(new B1(1)));
        WriteLine(((A)new B1(1)).Equals(new B1(2)));
        WriteLine(((A)new B2(3)).Equals(new B2(3)));
        WriteLine(((A)new B2(3)).Equals(new B2(4)));
    }
}";
            var comp = CreateCompilation(new[] { source, IsExternalInitTypeDefinition }, parseOptions: TestOptions.RegularPreview, options: TestOptions.ReleaseExe);
            comp.VerifyDiagnostics();
            // init-only is unverifiable
            CompileAndVerify(comp, verify: Verification.Skipped, expectedOutput:
@"True
False
True
False
False
False
True
True");
            var actualMembers = comp.GetMember<NamedTypeSymbol>("B1").GetMembers().ToTestDisplayStrings();
            var expectedMembers = new[]
            {
                "A B1.<>Clone()",
                "System.Type B1.EqualityContract.get",
                "System.Type B1.EqualityContract { get; }",
                "B1..ctor(System.Int32 P)",
                "System.Int32 B1.<P>k__BackingField",
                "System.Int32 B1.P.get",
                "void modreq(System.Runtime.CompilerServices.IsExternalInit) B1.P.init",
                "System.Int32 B1.P { get; init; }",
                "System.Boolean B1.Equals(A other)",
                "System.Int32 B1.GetHashCode()",
                "System.Boolean B1.Equals(System.Object? )",
                "System.Boolean B1.Equals(B1? )",
                "B1..ctor(B1 )",
            };
            AssertEx.Equal(expectedMembers, actualMembers);
        }

        [Theory]
        [InlineData(false)]
        [InlineData(true)]
        public void Equality_18(bool useCompilationReference)
        {
            var sourceA = @"public record A;";
            var comp = CreateCompilation(sourceA);
            VerifyVirtualMethod(comp.GetMember<MethodSymbol>("A.get_EqualityContract"), isOverride: false);
            VerifyVirtualMethods(comp.GetMembers("A.Equals"), ("System.Boolean A.Equals(A? )", false), ("System.Boolean A.Equals(System.Object? )", true));
            var refA = useCompilationReference ? comp.ToMetadataReference() : comp.EmitToImageReference();

            var sourceB = @"record B : A;";
            comp = CreateCompilation(sourceB, references: new[] { refA }, parseOptions: TestOptions.RegularPreview);
            comp.VerifyDiagnostics();
            VerifyVirtualMethod(comp.GetMember<MethodSymbol>("B.get_EqualityContract"), isOverride: true);
            VerifyVirtualMethods(comp.GetMembers("B.Equals"), ("System.Boolean B.Equals(B? )", false), ("System.Boolean B.Equals(A? )", true), ("System.Boolean B.Equals(System.Object? )", true));
        }

        [Fact]
        public void Equality_19()
        {
            var source =
@"using static System.Console;
record A<T>;
record B : A<int>;
class Program
{
    static void Main()
    {
        WriteLine(new A<int>().Equals(new A<int>()));
        WriteLine(new A<int>().Equals(new B()));
        WriteLine(new B().Equals(new A<int>()));
        WriteLine(new B().Equals(new B()));
        WriteLine(((A<int>)new B()).Equals(new A<int>()));
        WriteLine(((A<int>)new B()).Equals(new B()));
        WriteLine(new B().Equals((A<int>)new B()));
    }
}";
            var comp = CreateCompilation(new[] { source, IsExternalInitTypeDefinition }, parseOptions: TestOptions.RegularPreview, options: TestOptions.ReleaseExe);
            comp.VerifyDiagnostics();
            var verifier = CompileAndVerify(comp, expectedOutput:
@"True
False
False
True
False
True
True");
            verifier.VerifyIL("A<T>.Equals(A<T>)",
@"{
  // Code size       20 (0x14)
  .maxstack  2
  IL_0000:  ldarg.1
  IL_0001:  brfalse.s  IL_0012
  IL_0003:  ldarg.0
  IL_0004:  callvirt   ""System.Type A<T>.EqualityContract.get""
  IL_0009:  ldarg.1
  IL_000a:  callvirt   ""System.Type A<T>.EqualityContract.get""
  IL_000f:  ceq
  IL_0011:  ret
  IL_0012:  ldc.i4.0
  IL_0013:  ret
}");
            verifier.VerifyIL("B.Equals(A<int>)",
@"{
  // Code size       13 (0xd)
  .maxstack  2
  IL_0000:  ldarg.0
  IL_0001:  ldarg.1
  IL_0002:  isinst     ""B""
  IL_0007:  callvirt   ""bool B.Equals(B)""
  IL_000c:  ret
}");
            verifier.VerifyIL("B.Equals(B)",
@"{
  // Code size        8 (0x8)
  .maxstack  2
  IL_0000:  ldarg.0
  IL_0001:  ldarg.1
  IL_0002:  call       ""bool A<int>.Equals(A<int>)""
  IL_0007:  ret
}");
        }
    }
}<|MERGE_RESOLUTION|>--- conflicted
+++ resolved
@@ -5963,13 +5963,9 @@
 record B1 : A
 {
     public B1(int p) { P = p; }
-<<<<<<< HEAD
     public int P { get; set; }
-=======
-    public int P { get; set;  }
     protected override Type EqualityContract => typeof(A);
     public virtual bool Equals(B1 o) => base.Equals((A)o);
->>>>>>> 089d7bd1
 }
 record B2 : A
 {
