--- conflicted
+++ resolved
@@ -1503,8 +1503,7 @@
                 Diagnostic(ErrorCode.ERR_EOFExpected, "}").WithLocation(11, 1)
             );
         }
-<<<<<<< HEAD
-        
+
         public void WithExpr_DefiniteAssignment_01()
         {
             var src = @"
@@ -1919,7 +1918,7 @@
                 // (17,9): warning CS8602: Dereference of a possibly null reference.
                 //         b3.X.ToString(); // 4
                 Diagnostic(ErrorCode.WRN_NullReferenceReceiver, "b3.X").WithLocation(17, 9));
-=======
+        }
 
         [Fact]
         public void Inheritance_01()
@@ -2270,7 +2269,6 @@
         private static ImmutableArray<Symbol> GetProperties(CSharpCompilation comp, string typeName)
         {
             return comp.GetMember<NamedTypeSymbol>(typeName).GetMembers().WhereAsArray(m => m.Kind == SymbolKind.Property);
->>>>>>> 9ebe89c5
         }
     }
 }