﻿// Licensed to the .NET Foundation under one or more agreements.
// The .NET Foundation licenses this file to you under the MIT license.
// See the LICENSE file in the project root for more information.

#nullable enable

using System.Collections.Generic;
using System.Collections.Immutable;
using System.Diagnostics;
using System.Linq;
using Microsoft.CodeAnalysis.CSharp.Symbols;
using Microsoft.CodeAnalysis.CSharp.Syntax;
using Microsoft.CodeAnalysis.CSharp.Test.Utilities;
using Microsoft.CodeAnalysis.Test.Utilities;
using Roslyn.Test.Utilities;
using Xunit;

namespace Microsoft.CodeAnalysis.CSharp.UnitTests.Semantics
{
    public class RecordTests : CompilingTestBase
    {
        private static CSharpCompilation CreateCompilation(CSharpTestSource source)
            => CSharpTestBase.CreateCompilation(new[] { source, IsExternalInitTypeDefinition },
                parseOptions: TestOptions.RegularPreview);

        private CompilationVerifier CompileAndVerify(
            CSharpTestSource src,
            string? expectedOutput = null,
            IEnumerable<MetadataReference>? references = null)
            => base.CompileAndVerify(
                new[] { src, IsExternalInitTypeDefinition },
                expectedOutput: expectedOutput,
                parseOptions: TestOptions.RegularPreview,
                references: references,
                // init-only is unverifiable
                verify: Verification.Skipped);

        [Fact]
        public void RecordLanguageVersion()
        {
            var src1 = @"
class Point(int x, int y);
";
            var src2 = @"
record Point { }
";
            var src3 = @"
record Point(int x, int y);
";
            var comp = CreateCompilation(src1, parseOptions: TestOptions.Regular8);
            comp.VerifyDiagnostics(
                // error CS8805: Program using top-level statements must be an executable.
                Diagnostic(ErrorCode.ERR_SimpleProgramNotAnExecutable).WithLocation(1, 1),
                // (2,12): error CS1514: { expected
                // class Point(int x, int y);
                Diagnostic(ErrorCode.ERR_LbraceExpected, "(").WithLocation(2, 12),
                // (2,12): error CS1513: } expected
                // class Point(int x, int y);
                Diagnostic(ErrorCode.ERR_RbraceExpected, "(").WithLocation(2, 12),
                // (2,12): error CS8652: The feature 'top-level statements' is currently in Preview and *unsupported*. To use Preview features, use the 'preview' language version.
                // class Point(int x, int y);
                Diagnostic(ErrorCode.ERR_FeatureInPreview, "(int x, int y);").WithArguments("top-level statements").WithLocation(2, 12),
                // (2,12): error CS8803: Top-level statements must precede namespace and type declarations.
                // class Point(int x, int y);
                Diagnostic(ErrorCode.ERR_TopLevelStatementAfterNamespaceOrType, "(int x, int y);").WithLocation(2, 12),
                // (2,12): error CS0201: Only assignment, call, increment, decrement, await, and new object expressions can be used as a statement
                // class Point(int x, int y);
                Diagnostic(ErrorCode.ERR_IllegalStatement, "(int x, int y)").WithLocation(2, 12),
                // (2,13): error CS8185: A declaration is not allowed in this context.
                // class Point(int x, int y);
                Diagnostic(ErrorCode.ERR_DeclarationExpressionNotPermitted, "int x").WithLocation(2, 13),
                // (2,13): error CS0165: Use of unassigned local variable 'x'
                // class Point(int x, int y);
                Diagnostic(ErrorCode.ERR_UseDefViolation, "int x").WithArguments("x").WithLocation(2, 13),
                // (2,20): error CS8185: A declaration is not allowed in this context.
                // class Point(int x, int y);
                Diagnostic(ErrorCode.ERR_DeclarationExpressionNotPermitted, "int y").WithLocation(2, 20),
                // (2,20): error CS0165: Use of unassigned local variable 'y'
                // class Point(int x, int y);
                Diagnostic(ErrorCode.ERR_UseDefViolation, "int y").WithArguments("y").WithLocation(2, 20)
            );
            comp = CreateCompilation(src2, parseOptions: TestOptions.Regular8);
            comp.VerifyDiagnostics(
                // (2,1): error CS0246: The type or namespace name 'record' could not be found (are you missing a using directive or an assembly reference?)
                // record Point { }
                Diagnostic(ErrorCode.ERR_SingleTypeNameNotFound, "record").WithArguments("record").WithLocation(2, 1),
                // (2,8): error CS0116: A namespace cannot directly contain members such as fields or methods
                // record Point { }
                Diagnostic(ErrorCode.ERR_NamespaceUnexpected, "Point").WithLocation(2, 8),
                // (2,8): error CS0548: '<invalid-global-code>.Point': property or indexer must have at least one accessor
                // record Point { }
                Diagnostic(ErrorCode.ERR_PropertyWithNoAccessors, "Point").WithArguments("<invalid-global-code>.Point").WithLocation(2, 8)
            );
            comp = CreateCompilation(src3, parseOptions: TestOptions.Regular8);
            comp.VerifyDiagnostics(
                // error CS8805: Program using top-level statements must be an executable.
                Diagnostic(ErrorCode.ERR_SimpleProgramNotAnExecutable).WithLocation(1, 1),
                // (2,1): error CS8652: The feature 'top-level statements' is currently in Preview and *unsupported*. To use Preview features, use the 'preview' language version.
                // record Point(int x, int y);
                Diagnostic(ErrorCode.ERR_FeatureInPreview, "record Point(int x, int y);").WithArguments("top-level statements").WithLocation(2, 1),
                // (2,1): error CS0246: The type or namespace name 'record' could not be found (are you missing a using directive or an assembly reference?)
                // record Point(int x, int y);
                Diagnostic(ErrorCode.ERR_SingleTypeNameNotFound, "record").WithArguments("record").WithLocation(2, 1),
                // (2,8): error CS8112: Local function 'Point(int, int)' must declare a body because it is not marked 'static extern'.
                // record Point(int x, int y);
                Diagnostic(ErrorCode.ERR_LocalFunctionMissingBody, "Point").WithArguments("Point(int, int)").WithLocation(2, 8),
                // (2,8): warning CS8321: The local function 'Point' is declared but never used
                // record Point(int x, int y);
                Diagnostic(ErrorCode.WRN_UnreferencedLocalFunction, "Point").WithArguments("Point").WithLocation(2, 8)
            );

            comp = CreateCompilation(src1);
            comp.VerifyDiagnostics(
                // error CS8805: Program using top-level statements must be an executable.
                Diagnostic(ErrorCode.ERR_SimpleProgramNotAnExecutable).WithLocation(1, 1),
                // (2,12): error CS1514: { expected
                // class Point(int x, int y);
                Diagnostic(ErrorCode.ERR_LbraceExpected, "(").WithLocation(2, 12),
                // (2,12): error CS1513: } expected
                // class Point(int x, int y);
                Diagnostic(ErrorCode.ERR_RbraceExpected, "(").WithLocation(2, 12),
                // (2,12): error CS8803: Top-level statements must precede namespace and type declarations.
                // class Point(int x, int y);
                Diagnostic(ErrorCode.ERR_TopLevelStatementAfterNamespaceOrType, "(int x, int y);").WithLocation(2, 12),
                // (2,12): error CS0201: Only assignment, call, increment, decrement, await, and new object expressions can be used as a statement
                // class Point(int x, int y);
                Diagnostic(ErrorCode.ERR_IllegalStatement, "(int x, int y)").WithLocation(2, 12),
                // (2,13): error CS8185: A declaration is not allowed in this context.
                // class Point(int x, int y);
                Diagnostic(ErrorCode.ERR_DeclarationExpressionNotPermitted, "int x").WithLocation(2, 13),
                // (2,13): error CS0165: Use of unassigned local variable 'x'
                // class Point(int x, int y);
                Diagnostic(ErrorCode.ERR_UseDefViolation, "int x").WithArguments("x").WithLocation(2, 13),
                // (2,20): error CS8185: A declaration is not allowed in this context.
                // class Point(int x, int y);
                Diagnostic(ErrorCode.ERR_DeclarationExpressionNotPermitted, "int y").WithLocation(2, 20),
                // (2,20): error CS0165: Use of unassigned local variable 'y'
                // class Point(int x, int y);
                Diagnostic(ErrorCode.ERR_UseDefViolation, "int y").WithArguments("y").WithLocation(2, 20)
            );
            comp = CreateCompilation(src2);
            comp.VerifyDiagnostics();

            comp = CreateCompilation(src3);
            comp.VerifyDiagnostics();
        }

        [Fact]
        public void RecordProperties_01()
        {
            var src = @"
using System;
record C(int X, int Y)
{
    int Z = 123;
    public static void Main()
    {
        var c = new C(1, 2);
        Console.WriteLine(c.X);
        Console.WriteLine(c.Y);
    }
}";
            var verifier = CompileAndVerify(src, expectedOutput: @"
1
2");
            verifier.VerifyIL("C..ctor(int, int)", @"
{
  // Code size       29 (0x1d)
  .maxstack  2
  IL_0000:  ldarg.0
  IL_0001:  ldarg.1
  IL_0002:  stfld      ""int C.<X>k__BackingField""
  IL_0007:  ldarg.0
  IL_0008:  ldarg.2
  IL_0009:  stfld      ""int C.<Y>k__BackingField""
  IL_000e:  ldarg.0
  IL_000f:  ldc.i4.s   123
  IL_0011:  stfld      ""int C.Z""
  IL_0016:  ldarg.0
  IL_0017:  call       ""object..ctor()""
  IL_001c:  ret
}
");
        }

        [Fact]
        public void RecordProperties_02()
        {
            var src = @"
using System;
record C(int X, int Y)
{
    public C(int a, int b)
    {
    }

    public static void Main()
    {
        var c = new C(1, 2);
        Console.WriteLine(c.X);
        Console.WriteLine(c.Y);
    }
}";
            var comp = CreateCompilation(src);
            comp.VerifyDiagnostics(
                // (3,9): error CS8851: There cannot be a primary constructor and a member constructor with the same parameter types.
                // record C(int X, int Y)
                Diagnostic(ErrorCode.ERR_DuplicateRecordConstructor, "(int X, int Y)").WithLocation(3, 9)
            );
        }

        [Fact]
        public void RecordProperties_03()
        {
            var src = @"
using System;
record C(int X, int Y)
{
    public int X { get; }

    public static void Main()
    {
        var c = new C(1, 2);
        Console.WriteLine(c.X);
        Console.WriteLine(c.Y);
    }
}";
            CompileAndVerify(src, expectedOutput: @"
0
2");
        }

        [Fact]
        public void RecordProperties_04()
        {
            var src = @"
using System;
record C(int X, int Y)
{
    public int X { get; } = 3;

    public static void Main()
    {
        var c = new C(1, 2);
        Console.WriteLine(c.X);
        Console.WriteLine(c.Y);
    }
}";
            CompileAndVerify(src, expectedOutput: @"
3
2");
        }

        [Fact]
        public void RecordProperties_05()
        {
            var src = @"
record C(int X, int X)
{
}";
            var comp = CreateCompilation(src);
            comp.VerifyDiagnostics(
                // (2,21): error CS0100: The parameter name 'X' is a duplicate
                // record C(int X, int X)
                Diagnostic(ErrorCode.ERR_DuplicateParamName, "X").WithArguments("X").WithLocation(2, 21),
                // (2,21): error CS0102: The type 'C' already contains a definition for 'X'
                // record C(int X, int X)
                Diagnostic(ErrorCode.ERR_DuplicateNameInClass, "X").WithArguments("C", "X").WithLocation(2, 21)
            );
        }

        [Fact]
        public void RecordProperties_06()
        {
            var src = @"
record C(int X, int Y)
{
    public void get_X() { }
    public void set_X() { }
    int get_Y(int value) => value;
    int set_Y(int value) => value;
}";
            var comp = CreateCompilation(src);
            comp.VerifyDiagnostics(
                // (2,14): error CS0082: Type 'C' already reserves a member called 'get_X' with the same parameter types
                // record C(int X, int Y)
                Diagnostic(ErrorCode.ERR_MemberReserved, "X").WithArguments("get_X", "C").WithLocation(2, 14),
                // (2,21): error CS0082: Type 'C' already reserves a member called 'set_Y' with the same parameter types
                // record C(int X, int Y)
                Diagnostic(ErrorCode.ERR_MemberReserved, "Y").WithArguments("set_Y", "C").WithLocation(2, 21));

            var actualMembers = comp.GetMember<NamedTypeSymbol>("C").GetMembers().ToTestDisplayStrings();
            var expectedMembers = new[]
            {
                "C C.Clone()",
                "C..ctor(System.Int32 X, System.Int32 Y)",
                "System.Int32 C.<X>k__BackingField",
                "System.Int32 C.X.get",
                "void modreq(System.Runtime.CompilerServices.IsExternalInit) C.X.init",
                "System.Int32 C.X { get; init; }",
                "System.Int32 C.<Y>k__BackingField",
                "System.Int32 C.Y.get",
                "void modreq(System.Runtime.CompilerServices.IsExternalInit) C.Y.init",
                "System.Int32 C.Y { get; init; }",
                "void C.get_X()",
                "void C.set_X()",
                "System.Int32 C.get_Y(System.Int32 value)",
                "System.Int32 C.set_Y(System.Int32 value)",
                "System.Boolean C.Equals(C? )",
                "System.Boolean C.Equals(System.Object? )",
                "System.Int32 C.GetHashCode()",
                "C..ctor(C )",
            };
            AssertEx.Equal(expectedMembers, actualMembers);
        }

        [Fact]
        public void RecordProperties_07()
        {
            var comp = CreateCompilation(@"
record C1(object P, object get_P);
record C2(object get_P, object P);");
            comp.VerifyDiagnostics(
                // (2,18): error CS0102: The type 'C1' already contains a definition for 'get_P'
                // record C1(object P, object get_P);
                Diagnostic(ErrorCode.ERR_DuplicateNameInClass, "P").WithArguments("C1", "get_P").WithLocation(2, 18),
                // (3,32): error CS0102: The type 'C2' already contains a definition for 'get_P'
                // record C2(object get_P, object P);
                Diagnostic(ErrorCode.ERR_DuplicateNameInClass, "P").WithArguments("C2", "get_P").WithLocation(3, 32)
            );
        }

        [Fact]
        public void RecordProperties_08()
        {
            var comp = CreateCompilation(@"
record C1(object O1)
{
    public object O1 { get; } = O1;
    public object O2 { get; } = O1;
}");
            // PROTOTYPE: primary ctor parameters not currently in scope
            comp.VerifyDiagnostics(
                // (4,33): error CS0236: A field initializer cannot reference the non-static field, method, or property 'C1.O1'
                //     public object O1 { get; } = O1;
                Diagnostic(ErrorCode.ERR_FieldInitRefNonstatic, "O1").WithArguments("C1.O1").WithLocation(4, 33),
                // (5,33): error CS0236: A field initializer cannot reference the non-static field, method, or property 'C1.O1'
                //     public object O2 { get; } = O1;
                Diagnostic(ErrorCode.ERR_FieldInitRefNonstatic, "O1").WithArguments("C1.O1").WithLocation(5, 33)
            );
        }

        [Fact]
        public void RecordProperties_09()
        {
            var src =
@"record C(object P1, object P2, object P3, object P4)
{
    class P1 { }
    object P2 = 2;
    int P3(object o) => 3;
    int P4<T>(T t) => 4;
}";
            var comp = CreateCompilation(src);
            comp.VerifyDiagnostics(
                // (1,17): error CS0102: The type 'C' already contains a definition for 'P1'
                // record C(object P1, object P2, object P3, object P4)
                Diagnostic(ErrorCode.ERR_DuplicateNameInClass, "P1").WithArguments("C", "P1").WithLocation(1, 17),
                // (1,28): error CS0102: The type 'C' already contains a definition for 'P2'
                // record C(object P1, object P2, object P3, object P4)
                Diagnostic(ErrorCode.ERR_DuplicateNameInClass, "P2").WithArguments("C", "P2").WithLocation(1, 28),
                // (1,39): error CS0102: The type 'C' already contains a definition for 'P3'
                // record C(object P1, object P2, object P3, object P4)
                Diagnostic(ErrorCode.ERR_DuplicateNameInClass, "P3").WithArguments("C", "P3").WithLocation(1, 39),
                // (1,50): error CS0102: The type 'C' already contains a definition for 'P4'
                // record C(object P1, object P2, object P3, object P4)
                Diagnostic(ErrorCode.ERR_DuplicateNameInClass, "P4").WithArguments("C", "P4").WithLocation(1, 50));
        }

        [Fact]
        public void RecordProperties_10()
        {
            var src =
@"record C(object P)
{
    const int P = 4;
}";
            var comp = CreateCompilation(src);
            comp.VerifyDiagnostics(
                // (1,1): warning CS1717: Assignment made to same variable; did you mean to assign something else?
                // record C(object P)
                Diagnostic(ErrorCode.WRN_AssignmentToSelf, @"record C(object P)
{
    const int P = 4;
}").WithLocation(1, 1),
                // (1,17): error CS0102: The type 'C' already contains a definition for 'P'
                // record C(object P)
                Diagnostic(ErrorCode.ERR_DuplicateNameInClass, "P").WithArguments("C", "P").WithLocation(1, 17));
        }

        [Fact]
        public void EmptyRecord()
        {
            var src = @"
record C(); ";

            var comp = CreateCompilation(src);
            comp.VerifyEmitDiagnostics(
<<<<<<< HEAD
                // (2,13): error CS8770: Records must have both a 'data' modifier and non-empty parameter list
                // data class C();
                Diagnostic(ErrorCode.ERR_BadRecordDeclaration, "()").WithLocation(2, 13)
=======
                // (2,9): error CS8850: A positional record must have both a 'data' modifier and non-empty parameter list
                // record C(); 
                Diagnostic(ErrorCode.ERR_BadRecordDeclaration, "()").WithLocation(2, 9)
>>>>>>> 5e8c7ade
            );
        }

        [Fact(Skip = "record struct")]
        public void StructRecord1()
        {
            var src = @"
data struct Point(int X, int Y);";

            var verifier = CompileAndVerify(src);
            verifier.VerifyIL("Point.Equals(object)", @"
{
  // Code size       26 (0x1a)
  .maxstack  2
  .locals init (Point V_0)
  IL_0000:  ldarg.1
  IL_0001:  isinst     ""Point""
  IL_0006:  brtrue.s   IL_000a
  IL_0008:  ldc.i4.0
  IL_0009:  ret
  IL_000a:  ldarg.0
  IL_000b:  ldarg.1
  IL_000c:  unbox.any  ""Point""
  IL_0011:  stloc.0
  IL_0012:  ldloca.s   V_0
  IL_0014:  call       ""bool Point.Equals(in Point)""
  IL_0019:  ret
}");
            verifier.VerifyIL("Point.Equals(in Point)", @"
{
  // Code size       49 (0x31)
  .maxstack  3
  IL_0000:  call       ""System.Collections.Generic.EqualityComparer<int> System.Collections.Generic.EqualityComparer<int>.Default.get""
  IL_0005:  ldarg.0
  IL_0006:  ldfld      ""int Point.<X>k__BackingField""
  IL_000b:  ldarg.1
  IL_000c:  ldfld      ""int Point.<X>k__BackingField""
  IL_0011:  callvirt   ""bool System.Collections.Generic.EqualityComparer<int>.Equals(int, int)""
  IL_0016:  brfalse.s  IL_002f
  IL_0018:  call       ""System.Collections.Generic.EqualityComparer<int> System.Collections.Generic.EqualityComparer<int>.Default.get""
  IL_001d:  ldarg.0
  IL_001e:  ldfld      ""int Point.<Y>k__BackingField""
  IL_0023:  ldarg.1
  IL_0024:  ldfld      ""int Point.<Y>k__BackingField""
  IL_0029:  callvirt   ""bool System.Collections.Generic.EqualityComparer<int>.Equals(int, int)""
  IL_002e:  ret
  IL_002f:  ldc.i4.0
  IL_0030:  ret
}");
        }

        [Fact(Skip = "record struct")]
        public void StructRecord2()
        {
            var src = @"
using System;
data struct S(int X, int Y)
{
    public static void Main()
    {
        var s1 = new S(0, 1);
        var s2 = new S(0, 1);
        Console.WriteLine(s1.X);
        Console.WriteLine(s1.Y);
        Console.WriteLine(s1.Equals(s2));
        Console.WriteLine(s1.Equals(new S(1, 0)));
    }
}";
            var verifier = CompileAndVerify(src, expectedOutput: @"0
1
True
False");
        }

        [Fact(Skip = "record struct")]
        public void StructRecord3()
        {
            var src = @"
using System;
data struct S(int X, int Y)
{
    public bool Equals(S s) => false;
    public static void Main()
    {
        var s1 = new S(0, 1);
        Console.WriteLine(s1.Equals(s1));
        Console.WriteLine(s1.Equals(in s1));
    }
}";
            var verifier = CompileAndVerify(src, expectedOutput: @"False
True");
            verifier.VerifyIL("S.Main", @"
{
  // Code size       37 (0x25)
  .maxstack  3
  .locals init (S V_0) //s1
  IL_0000:  ldloca.s   V_0
  IL_0002:  ldc.i4.0
  IL_0003:  ldc.i4.1
  IL_0004:  call       ""S..ctor(int, int)""
  IL_0009:  ldloca.s   V_0
  IL_000b:  ldloc.0
  IL_000c:  call       ""bool S.Equals(S)""
  IL_0011:  call       ""void System.Console.WriteLine(bool)""
  IL_0016:  ldloca.s   V_0
  IL_0018:  ldloca.s   V_0
  IL_001a:  call       ""bool S.Equals(in S)""
  IL_001f:  call       ""void System.Console.WriteLine(bool)""
  IL_0024:  ret
}");
        }

        [Fact(Skip = "record struct")]
        public void StructRecord4()
        {
            var src = @"
using System;
data struct S(int X, int Y)
{
    public override bool Equals(object o)
    {
        Console.WriteLine(""obj"");
        return true;
    }
    public bool Equals(in S s)
    {
        Console.WriteLine(""s"");
        return true;
    }
    public static void Main()
    {
        var s1 = new S(0, 1);
        s1.Equals((object)s1);
        s1.Equals(s1);
    }
}";
            var verifier = CompileAndVerify(src, expectedOutput: @"obj
s");
        }

        [Fact(Skip = "record struct")]
        public void StructRecord5()
        {
            var src = @"
using System;
data struct S(int X, int Y)
{
    public bool Equals(in S s)
    {
        Console.WriteLine(""s"");
        return true;
    }
    public static void Main()
    {
        var s1 = new S(0, 1);
        s1.Equals((object)s1);
        s1.Equals(s1);
    }
}";
            var verifier = CompileAndVerify(src, expectedOutput: @"s
s");
        }

        [Fact(Skip = "record struct")]
        public void StructRecordDefaultCtor()
        {
            const string src = @"
public data struct S(int X);";
            const string src2 = @"
class C
{
    public S M() => new S();
}";
            var comp = CreateCompilation(src + src2);
            comp.VerifyDiagnostics();

            comp = CreateCompilation(src);
            var comp2 = CreateCompilation(src2, references: new[] { comp.EmitToImageReference() });
            comp2.VerifyDiagnostics();
        }

        [Fact]
        public void WithExpr1()
        {
            var src = @"
record C(int X)
{
    public static void Main()
    {
        var c = new C(0);
        _ = Main() with { };
        _ = default with { };
        _ = null with { };
    }
}";
            var comp = CreateCompilation(src);
            comp.VerifyDiagnostics(
                // (7,13): error CS8802: The receiver of a `with` expression must have a valid non-void type.
                //         _ = Main() with { };
                Diagnostic(ErrorCode.ERR_InvalidWithReceiverType, "Main()").WithLocation(7, 13),
                // (8,13): error CS8716: There is no target type for the default literal.
                //         _ = default with { };
                Diagnostic(ErrorCode.ERR_DefaultLiteralNoTargetType, "default").WithLocation(8, 13),
                // (9,13): error CS8802: The receiver of a `with` expression must have a valid non-void type.
                //         _ = null with { };
                Diagnostic(ErrorCode.ERR_InvalidWithReceiverType, "null").WithLocation(9, 13)
            );
        }

        [Fact]
        public void WithExpr2()
        {
            var src = @"
using System;
record C(int X)
{
    public static void Main()
    {
        var c1 = new C(1);
        c1 = c1 with { };
        var c2 = c1 with { X = 11 };
        Console.WriteLine(c1.X);
        Console.WriteLine(c2.X);
    }
}";
            var verifier = CompileAndVerify(src, expectedOutput: @"1
11");
        }

        [Fact]
        public void WithExpr3()
        {
            var src = @"
record C(int X)
{
    public static void Main()
    {
        var c = new C(0);
        c = c with { };
    }

    public C Clone() => null;
}";
            var comp = CreateCompilation(src);
            comp.VerifyDiagnostics();

            var root = comp.SyntaxTrees[0].GetRoot();
            var main = root.DescendantNodes().OfType<MethodDeclarationSyntax>().First();
            Assert.Equal("Main", main.Identifier.ToString());
            VerifyFlowGraph(comp, main, expectedFlowGraph: @"
Block[B0] - Entry
    Statements (0)
    Next (Regular) Block[B1]
        Entering: {R1}
.locals {R1}
{
    Locals: [C c]
    Block[B1] - Block
        Predecessors: [B0]
        Statements (2)
            ISimpleAssignmentOperation (OperationKind.SimpleAssignment, Type: C, IsImplicit) (Syntax: 'c = new C(0)')
              Left:
                ILocalReferenceOperation: c (IsDeclaration: True) (OperationKind.LocalReference, Type: C, IsImplicit) (Syntax: 'c = new C(0)')
              Right:
                IObjectCreationOperation (Constructor: C..ctor(System.Int32 X)) (OperationKind.ObjectCreation, Type: C) (Syntax: 'new C(0)')
                  Arguments(1):
                      IArgumentOperation (ArgumentKind.Explicit, Matching Parameter: X) (OperationKind.Argument, Type: null) (Syntax: '0')
                        ILiteralOperation (OperationKind.Literal, Type: System.Int32, Constant: 0) (Syntax: '0')
                        InConversion: CommonConversion (Exists: True, IsIdentity: True, IsNumeric: False, IsReference: False, IsUserDefined: False) (MethodSymbol: null)
                        OutConversion: CommonConversion (Exists: True, IsIdentity: True, IsNumeric: False, IsReference: False, IsUserDefined: False) (MethodSymbol: null)
                  Initializer:
                    null
            IExpressionStatementOperation (OperationKind.ExpressionStatement, Type: null) (Syntax: 'c = c with { };')
              Expression:
                ISimpleAssignmentOperation (OperationKind.SimpleAssignment, Type: C) (Syntax: 'c = c with { }')
                  Left:
                    ILocalReferenceOperation: c (OperationKind.LocalReference, Type: C) (Syntax: 'c')
                  Right:
                    IInvocationOperation ( C C.Clone()) (OperationKind.Invocation, Type: C) (Syntax: 'c with { }')
                      Instance Receiver:
                        ILocalReferenceOperation: c (OperationKind.LocalReference, Type: C) (Syntax: 'c')
                      Arguments(0)
        Next (Regular) Block[B2]
            Leaving: {R1}
}
Block[B2] - Exit
    Predecessors: [B1]
    Statements (0)
");
        }

        [Fact]
        public void WithExpr4()
        {
            var src = @"
class B
{
    public B Clone() => null;
}
record C(int X) : B
{
    public static void Main()
    {
        var c = new C(0);
        c = c with { };
    }

    public new C Clone() => null;
}";
            var comp = CreateCompilation(src);
            comp.VerifyDiagnostics();
        }

        [Fact]
        public void WithExpr6()
        {
            var src = @"
class B
{
    public int X { get; init; }
    public B Clone() => null;
}
class C : B
{
    public static void Main()
    {
        var c = new C();
        c = c with { };
    }
}";
            var comp = CreateCompilation(src);
            comp.VerifyDiagnostics(
                // (12,13): error CS0266: Cannot implicitly convert type 'B' to 'C'. An explicit conversion exists (are you missing a cast?)
                //         c = c with { };
                Diagnostic(ErrorCode.ERR_NoImplicitConvCast, "c with { }").WithArguments("B", "C").WithLocation(12, 13)
            );
        }

        [Fact]
        public void WithExpr7()
        {
            var src = @"
class B
{
    public int X { get; }
    public virtual B Clone() => null;
}
class C : B
{
    public new int X { get; init; }
    public static void Main()
    {
        var c = new C();
        B b = c;
        b = b with { X = 0 };
        var b2 = c with { X = 0 };
    }
    public override B Clone() => null;
}";
            var comp = CreateCompilation(src);
            comp.VerifyDiagnostics(
                // (14,22): error CS0200: Property or indexer 'B.X' cannot be assigned to -- it is read only
                //         b = b with { X = 0 };
                Diagnostic(ErrorCode.ERR_AssgReadonlyProp, "X").WithArguments("B.X").WithLocation(14, 22),
                // (15,27): error CS0200: Property or indexer 'B.X' cannot be assigned to -- it is read only
                //         var b2 = c with { X = 0 };
                Diagnostic(ErrorCode.ERR_AssgReadonlyProp, "X").WithArguments("B.X").WithLocation(15, 27)
            );
        }

        [Fact]
        public void WithExpr8()
        {
            var src = @"
class B
{
    public int X { get; }
    public virtual B Clone() => null;
}
record C(int X) : B
{
    public string Y { get; }
    public static void Main()
    {
        var c = new C(0);
        B b = c;
        b = b with { };
        b = c with { };
    }
    public override B Clone() => null;
}";
            var comp = CreateCompilation(src);
            comp.VerifyDiagnostics();
        }

        [Fact]
        public void WithExpr9()
        {
            var src = @"
record C(int X)
{
    public string Clone() => null;
    public static void Main()
    {
        var c = new C(0);
        c = c with { };
    }
}";
            var comp = CreateCompilation(src);
            comp.VerifyDiagnostics(
                // (8,13): error CS8804: The type of the 'with' expression receiver, 'C', does not derive from the return type of the 'Clone' method, 'string'.
                //         c = c with { };
                Diagnostic(ErrorCode.ERR_ContainingTypeMustDeriveFromWithReturnType, "c").WithArguments("C", "string").WithLocation(8, 13)
            );
        }

        [Fact]
        public void WithExpr11()
        {
            var src = @"
record C(int X)
{
    public C Clone() => null;
    public static void Main()
    {
        var c = new C(0);
        c = c with { X = """"};
    }
}";
            var comp = CreateCompilation(src);
            comp.VerifyDiagnostics(
                // (8,26): error CS0029: Cannot implicitly convert type 'string' to 'int'
                //         c = c with { X = ""};
                Diagnostic(ErrorCode.ERR_NoImplicitConv, @"""""").WithArguments("string", "int").WithLocation(8, 26)
            );
        }

        [Fact]
        public void WithExpr12()
        {
            var src = @"
using System;
record C(int X)
{
    public C Clone() => new C(this.X);
    public static void Main()
    {
        var c = new C(0);
        Console.WriteLine(c.X);
        c = c with { X = 5 };
        Console.WriteLine(c.X);
    }
}";
            var verifier = CompileAndVerify(src, expectedOutput: @"0
5");
            verifier.VerifyIL("C.Main", @"
{
  // Code size       40 (0x28)
  .maxstack  3
  IL_0000:  ldc.i4.0
  IL_0001:  newobj     ""C..ctor(int)""
  IL_0006:  dup
  IL_0007:  callvirt   ""int C.X.get""
  IL_000c:  call       ""void System.Console.WriteLine(int)""
  IL_0011:  callvirt   ""C C.Clone()""
  IL_0016:  dup
  IL_0017:  ldc.i4.5
  IL_0018:  callvirt   ""void C.X.init""
  IL_001d:  callvirt   ""int C.X.get""
  IL_0022:  call       ""void System.Console.WriteLine(int)""
  IL_0027:  ret
}");
        }

        [Fact]
        public void WithExpr13()
        {
            var src = @"
using System;
record C(int X, int Y)
{
    public C Clone() => new C(X, Y);
    public override string ToString() => X + "" "" + Y;
    public static void Main()
    {
        var c = new C(0, 1);
        Console.WriteLine(c);
        c = c with { X = 5 };
        Console.WriteLine(c);
    }
}";
            var verifier = CompileAndVerify(src, expectedOutput: @"0 1
5 1");
            verifier.VerifyIL("C.Main", @"
{
  // Code size       31 (0x1f)
  .maxstack  3
  IL_0000:  ldc.i4.0
  IL_0001:  ldc.i4.1
  IL_0002:  newobj     ""C..ctor(int, int)""
  IL_0007:  dup
  IL_0008:  call       ""void System.Console.WriteLine(object)""
  IL_000d:  callvirt   ""C C.Clone()""
  IL_0012:  dup
  IL_0013:  ldc.i4.5
  IL_0014:  callvirt   ""void C.X.init""
  IL_0019:  call       ""void System.Console.WriteLine(object)""
  IL_001e:  ret
}");
        }

        [Fact]
        public void WithExpr14()
        {
            var src = @"
using System;
record C(int X, int Y)
{
    public C Clone() => new C(this.X, this.Y);
    public override string ToString() => X + "" "" + Y;
    public static void Main()
    {
        var c = new C(0, 1);
        Console.WriteLine(c);
        c = c with { X = 5 };
        Console.WriteLine(c);
        c = c with { Y = 2 };
        Console.WriteLine(c);
    }
}";
            var verifier = CompileAndVerify(src, expectedOutput: @"0 1
5 1
5 2");
            verifier.VerifyIL("C.Main", @"
{
  // Code size       49 (0x31)
  .maxstack  3
  IL_0000:  ldc.i4.0
  IL_0001:  ldc.i4.1
  IL_0002:  newobj     ""C..ctor(int, int)""
  IL_0007:  dup
  IL_0008:  call       ""void System.Console.WriteLine(object)""
  IL_000d:  callvirt   ""C C.Clone()""
  IL_0012:  dup
  IL_0013:  ldc.i4.5
  IL_0014:  callvirt   ""void C.X.init""
  IL_0019:  dup
  IL_001a:  call       ""void System.Console.WriteLine(object)""
  IL_001f:  callvirt   ""C C.Clone()""
  IL_0024:  dup
  IL_0025:  ldc.i4.2
  IL_0026:  callvirt   ""void C.Y.init""
  IL_002b:  call       ""void System.Console.WriteLine(object)""
  IL_0030:  ret
}");
        }

        [Fact]
        public void WithExpr15()
        {
            var src = @"
record C(int X, int Y)
{
    public C Clone() => null;
    public static void Main()
    {
        var c = new C(0, 0);
        c = c with { = 5 };
    }
}";
            var comp = CreateCompilation(src);
            comp.VerifyDiagnostics(
                // (8,22): error CS1525: Invalid expression term '='
                //         c = c with { = 5 };
                Diagnostic(ErrorCode.ERR_InvalidExprTerm, "=").WithArguments("=").WithLocation(8, 22)
            );
        }

        [Fact]
        public void WithExpr16()
        {
            var src = @"
record C(int X, int Y)
{
    public C Clone() => null;
    public static void Main()
    {
        var c = new C(0, 0);
        c = c with { X = };
    }
}";
            var comp = CreateCompilation(src);
            comp.VerifyDiagnostics(
                // (8,26): error CS1525: Invalid expression term '}'
                //         c = c with { X = };
                Diagnostic(ErrorCode.ERR_InvalidExprTerm, "}").WithArguments("}").WithLocation(8, 26)
            );
        }

        [Fact]
        public void WithExpr17()
        {
            var src = @"
class B
{
    public int X { get; }
    private B Clone() => null;
}
record C(int X) : B
{
    public static void Main()
    {
        var b = new B();
        b = b with { };
    }
}";
            var comp = CreateCompilation(src);
            comp.VerifyDiagnostics(
                // (12,13): error CS8803: The 'with' expression requires the receiver type 'B' to have a single accessible non-inherited instance method named "Clone".
                //         b = b with { };
                Diagnostic(ErrorCode.ERR_NoSingleCloneMethod, "b").WithArguments("B").WithLocation(12, 13)
            );
        }

        [Fact]
        public void WithExpr18()
        {
            var src = @"
class B
{
    public int X { get; }
    protected B Clone() => null;
}
record C(int X) : B
{
    public static void Main()
    {
        var b = new B();
        b = b with { };
    }
}";
            var comp = CreateCompilation(src);
            comp.VerifyDiagnostics(
                // (12,13): error CS8803: The receiver type 'B' does not have an accessible parameterless instance method named "Clone".
                //         b = b with { };
                Diagnostic(ErrorCode.ERR_NoSingleCloneMethod, "b").WithArguments("B").WithLocation(12, 13)
            );
        }

        [Fact]
        public void WithExpr19()
        {
            var src = @"
class B
{
    public int X { get; }
    protected B Clone() => null;
}
record C(int X)
{
    public static void Main()
    {
        var b = new B();
        b = b with { };
    }
}";
            var comp = CreateCompilation(src);
            comp.VerifyDiagnostics(
                // (12,13): error CS8803: The 'with' expression requires the receiver type 'B' to have a single accessible non-inherited instance method named "Clone".
                //         b = b with { };
                Diagnostic(ErrorCode.ERR_NoSingleCloneMethod, "b").WithArguments("B").WithLocation(12, 13)
            );
        }

        [Fact]
        public void WithExpr20()
        {
            var src = @"
using System;
class C
{
    public event Action X;
    public C Clone() => null;
    public static void Main()
    {
        var c = new C();
        c = c with { X = null };
    }
}
";
            var comp = CreateCompilation(src);
            comp.VerifyDiagnostics(
                // (5,25): warning CS0067: The event 'C.X' is never used
                //     public event Action X;
                Diagnostic(ErrorCode.WRN_UnreferencedEvent, "X").WithArguments("C.X").WithLocation(5, 25)
            );
        }

        [Fact]
        public void WithExpr21()
        {
            var src = @"
class B
{
    public class X { }
    public B Clone() => null;
}
record C(int X)
{
    public static void Main()
    {
        var b = new B();
        b = b with { X = 0 };
    }
}";
            var comp = CreateCompilation(src);
            comp.VerifyDiagnostics(
                // (12,22): error CS0572: 'X': cannot reference a type through an expression; try 'B.X' instead
                //         b = b with { X = 0 };
                Diagnostic(ErrorCode.ERR_BadTypeReference, "X").WithArguments("X", "B.X").WithLocation(12, 22),
                // (12,22): error CS1913: Member 'X' cannot be initialized. It is not a field or property.
                //         b = b with { X = 0 };
                Diagnostic(ErrorCode.ERR_MemberCannotBeInitialized, "X").WithArguments("X").WithLocation(12, 22)
            );
        }

        [Fact]
        public void WithExpr22()
        {
            var src = @"
class B
{
    public int X = 0;
    public B Clone() => null;
}
record C(int X)
{
    public static void Main()
    {
        var b = new B();
        b = b with { };
    }
}";
            var comp = CreateCompilation(src);
            comp.VerifyDiagnostics();
        }

        [Fact]
        public void WithExpr23()
        {
            var src = @"
class B
{
    public int X = 0;
    public B Clone() => null;
}
record C(int X)
{
    public static void Main()
    {
        var b = new B();
        b = b with { Y = 2 };
    }
}";
            var comp = CreateCompilation(src);
            comp.VerifyDiagnostics(
                // (12,22): error CS0117: 'B' does not contain a definition for 'Y'
                //         b = b with { Y = 2 };
                Diagnostic(ErrorCode.ERR_NoSuchMember, "Y").WithArguments("B", "Y").WithLocation(12, 22)
            );
        }

        [Fact]
        public void WithExprNestedErrors()
        {
            var src = @"
class C
{
    public int X { get; init; }
    public static void Main()
    {
        var c = new C();
        c = c with { X = """"-3 };
    }
}
";
            var comp = CreateCompilation(src);
            comp.VerifyDiagnostics(
                // (8,13): error CS8808: The receiver type 'C' does not have an accessible parameterless instance method named "Clone".
                //         c = c with { X = ""-3 };
                Diagnostic(ErrorCode.ERR_NoSingleCloneMethod, "c").WithArguments("C").WithLocation(8, 13),
                // (8,26): error CS0019: Operator '-' cannot be applied to operands of type 'string' and 'int'
                //         c = c with { X = ""-3 };
                Diagnostic(ErrorCode.ERR_BadBinaryOps, @"""""-3").WithArguments("-", "string", "int").WithLocation(8, 26)
            );
        }

        [Fact]
        public void WithExprNoExpressionToPropertyTypeConversion()
        {
            var src = @"
record C(int X)
{
    public C Clone() => null;
    public static void Main()
    {
        var c = new C(0);
        c = c with { X = """" };
    }
}
";
            var comp = CreateCompilation(src);
            comp.VerifyDiagnostics(
                // (8,26): error CS0029: Cannot implicitly convert type 'string' to 'int'
                //         c = c with { X = "" };
                Diagnostic(ErrorCode.ERR_NoImplicitConv, @"""""").WithArguments("string", "int").WithLocation(8, 26)
            );
        }

        [Fact]
        public void WithExprPropertyInaccessibleSet()
        {
            var src = @"
class C
{
    public int X { get; private set; }
    public C Clone() => null;
}
class D
{
    public static void Main()
    {
        var c = new C();
        c = c with { X = 0 };
    }
}";
            var comp = CreateCompilation(src);
            comp.VerifyDiagnostics(
                // (12,22): error CS0272: The property or indexer 'C.X' cannot be used in this context because the set accessor is inaccessible
                //         c = c with { X = 0 };
                Diagnostic(ErrorCode.ERR_InaccessibleSetter, "X").WithArguments("C.X").WithLocation(12, 22)
            );
        }

        [Fact]
        public void WithExprSideEffects1()
        {
            var src = @"
using System;
record C(int X, int Y, int Z)
{
    public C Clone() => new C(X, Y, Z);
    public static void Main()
    {
        var c = new C(0, 1, 2);
        c = c with { Y = W(""Y""), X = W(""X"") };
    }

    public static int W(string s)
    {
        Console.WriteLine(s);
        return 0;
    }
}
";
            var verifier = CompileAndVerify(src, expectedOutput: @"
Y
X");
            verifier.VerifyIL("C.Main", @"
{
  // Code size       47 (0x2f)
  .maxstack  3
  IL_0000:  ldc.i4.0
  IL_0001:  ldc.i4.1
  IL_0002:  ldc.i4.2
  IL_0003:  newobj     ""C..ctor(int, int, int)""
  IL_0008:  callvirt   ""C C.Clone()""
  IL_000d:  dup
  IL_000e:  ldstr      ""Y""
  IL_0013:  call       ""int C.W(string)""
  IL_0018:  callvirt   ""void C.Y.init""
  IL_001d:  dup
  IL_001e:  ldstr      ""X""
  IL_0023:  call       ""int C.W(string)""
  IL_0028:  callvirt   ""void C.X.init""
  IL_002d:  pop
  IL_002e:  ret
}");

            var comp = (CSharpCompilation)verifier.Compilation;
            var tree = comp.SyntaxTrees.First();
            var root = tree.GetRoot();
            var model = comp.GetSemanticModel(tree);

            var withExpr1 = root.DescendantNodes().OfType<WithExpressionSyntax>().First();
            comp.VerifyOperationTree(withExpr1, @"
IWithExpressionOperation (OperationKind.WithExpression, Type: C) (Syntax: 'c with { Y  ...  = W(""X"") }')
  Value:
    ILocalReferenceOperation: c (OperationKind.LocalReference, Type: C) (Syntax: 'c')
  CloneMethod: C C.Clone()
  Initializer:
    IObjectOrCollectionInitializerOperation (OperationKind.ObjectOrCollectionInitializer, Type: C) (Syntax: '{ Y = W(""Y"" ...  = W(""X"") }')
      Initializers(2):
          ISimpleAssignmentOperation (OperationKind.SimpleAssignment, Type: System.Int32) (Syntax: 'Y = W(""Y"")')
            Left:
              IPropertyReferenceOperation: System.Int32 C.Y { get; init; } (OperationKind.PropertyReference, Type: System.Int32) (Syntax: 'Y')
                Instance Receiver:
                  IInstanceReferenceOperation (ReferenceKind: ImplicitReceiver) (OperationKind.InstanceReference, Type: C, IsImplicit) (Syntax: 'Y')
            Right:
              IInvocationOperation (System.Int32 C.W(System.String s)) (OperationKind.Invocation, Type: System.Int32) (Syntax: 'W(""Y"")')
                Instance Receiver:
                  null
                Arguments(1):
                    IArgumentOperation (ArgumentKind.Explicit, Matching Parameter: s) (OperationKind.Argument, Type: null) (Syntax: '""Y""')
                      ILiteralOperation (OperationKind.Literal, Type: System.String, Constant: ""Y"") (Syntax: '""Y""')
                      InConversion: CommonConversion (Exists: True, IsIdentity: True, IsNumeric: False, IsReference: False, IsUserDefined: False) (MethodSymbol: null)
                      OutConversion: CommonConversion (Exists: True, IsIdentity: True, IsNumeric: False, IsReference: False, IsUserDefined: False) (MethodSymbol: null)
          ISimpleAssignmentOperation (OperationKind.SimpleAssignment, Type: System.Int32) (Syntax: 'X = W(""X"")')
            Left:
              IPropertyReferenceOperation: System.Int32 C.X { get; init; } (OperationKind.PropertyReference, Type: System.Int32) (Syntax: 'X')
                Instance Receiver:
                  IInstanceReferenceOperation (ReferenceKind: ImplicitReceiver) (OperationKind.InstanceReference, Type: C, IsImplicit) (Syntax: 'X')
            Right:
              IInvocationOperation (System.Int32 C.W(System.String s)) (OperationKind.Invocation, Type: System.Int32) (Syntax: 'W(""X"")')
                Instance Receiver:
                  null
                Arguments(1):
                    IArgumentOperation (ArgumentKind.Explicit, Matching Parameter: s) (OperationKind.Argument, Type: null) (Syntax: '""X""')
                      ILiteralOperation (OperationKind.Literal, Type: System.String, Constant: ""X"") (Syntax: '""X""')
                      InConversion: CommonConversion (Exists: True, IsIdentity: True, IsNumeric: False, IsReference: False, IsUserDefined: False) (MethodSymbol: null)
                      OutConversion: CommonConversion (Exists: True, IsIdentity: True, IsNumeric: False, IsReference: False, IsUserDefined: False) (MethodSymbol: null)
");

            var main = root.DescendantNodes().OfType<MethodDeclarationSyntax>().Skip(1).First();
            Assert.Equal("Main", main.Identifier.ToString());
            VerifyFlowGraph(comp, main, expectedFlowGraph: @"
Block[B0] - Entry
    Statements (0)
    Next (Regular) Block[B1]
        Entering: {R1}
.locals {R1}
{
    Locals: [C c]
    Block[B1] - Block
        Predecessors: [B0]
        Statements (1)
            ISimpleAssignmentOperation (OperationKind.SimpleAssignment, Type: C, IsImplicit) (Syntax: 'c = new C(0, 1, 2)')
              Left:
                ILocalReferenceOperation: c (IsDeclaration: True) (OperationKind.LocalReference, Type: C, IsImplicit) (Syntax: 'c = new C(0, 1, 2)')
              Right:
                IObjectCreationOperation (Constructor: C..ctor(System.Int32 X, System.Int32 Y, System.Int32 Z)) (OperationKind.ObjectCreation, Type: C) (Syntax: 'new C(0, 1, 2)')
                  Arguments(3):
                      IArgumentOperation (ArgumentKind.Explicit, Matching Parameter: X) (OperationKind.Argument, Type: null) (Syntax: '0')
                        ILiteralOperation (OperationKind.Literal, Type: System.Int32, Constant: 0) (Syntax: '0')
                        InConversion: CommonConversion (Exists: True, IsIdentity: True, IsNumeric: False, IsReference: False, IsUserDefined: False) (MethodSymbol: null)
                        OutConversion: CommonConversion (Exists: True, IsIdentity: True, IsNumeric: False, IsReference: False, IsUserDefined: False) (MethodSymbol: null)
                      IArgumentOperation (ArgumentKind.Explicit, Matching Parameter: Y) (OperationKind.Argument, Type: null) (Syntax: '1')
                        ILiteralOperation (OperationKind.Literal, Type: System.Int32, Constant: 1) (Syntax: '1')
                        InConversion: CommonConversion (Exists: True, IsIdentity: True, IsNumeric: False, IsReference: False, IsUserDefined: False) (MethodSymbol: null)
                        OutConversion: CommonConversion (Exists: True, IsIdentity: True, IsNumeric: False, IsReference: False, IsUserDefined: False) (MethodSymbol: null)
                      IArgumentOperation (ArgumentKind.Explicit, Matching Parameter: Z) (OperationKind.Argument, Type: null) (Syntax: '2')
                        ILiteralOperation (OperationKind.Literal, Type: System.Int32, Constant: 2) (Syntax: '2')
                        InConversion: CommonConversion (Exists: True, IsIdentity: True, IsNumeric: False, IsReference: False, IsUserDefined: False) (MethodSymbol: null)
                        OutConversion: CommonConversion (Exists: True, IsIdentity: True, IsNumeric: False, IsReference: False, IsUserDefined: False) (MethodSymbol: null)
                  Initializer:
                    null
        Next (Regular) Block[B2]
            Entering: {R2}
    .locals {R2}
    {
        CaptureIds: [0] [1]
        Block[B2] - Block
            Predecessors: [B1]
            Statements (5)
                IFlowCaptureOperation: 0 (OperationKind.FlowCapture, Type: null, IsImplicit) (Syntax: 'c')
                  Value:
                    ILocalReferenceOperation: c (OperationKind.LocalReference, Type: C) (Syntax: 'c')
                IFlowCaptureOperation: 1 (OperationKind.FlowCapture, Type: null, IsImplicit) (Syntax: 'c with { Y  ...  = W(""X"") }')
                  Value:
                    IInvocationOperation ( C C.Clone()) (OperationKind.Invocation, Type: C) (Syntax: 'c with { Y  ...  = W(""X"") }')
                      Instance Receiver:
                        ILocalReferenceOperation: c (OperationKind.LocalReference, Type: C) (Syntax: 'c')
                      Arguments(0)
                ISimpleAssignmentOperation (OperationKind.SimpleAssignment, Type: System.Int32) (Syntax: 'Y = W(""Y"")')
                  Left:
                    IPropertyReferenceOperation: System.Int32 C.Y { get; init; } (OperationKind.PropertyReference, Type: System.Int32) (Syntax: 'Y')
                      Instance Receiver:
                        IFlowCaptureReferenceOperation: 1 (OperationKind.FlowCaptureReference, Type: C, IsImplicit) (Syntax: 'c with { Y  ...  = W(""X"") }')
                  Right:
                    IInvocationOperation (System.Int32 C.W(System.String s)) (OperationKind.Invocation, Type: System.Int32) (Syntax: 'W(""Y"")')
                      Instance Receiver:
                        null
                      Arguments(1):
                          IArgumentOperation (ArgumentKind.Explicit, Matching Parameter: s) (OperationKind.Argument, Type: null) (Syntax: '""Y""')
                            ILiteralOperation (OperationKind.Literal, Type: System.String, Constant: ""Y"") (Syntax: '""Y""')
                            InConversion: CommonConversion (Exists: True, IsIdentity: True, IsNumeric: False, IsReference: False, IsUserDefined: False) (MethodSymbol: null)
                            OutConversion: CommonConversion (Exists: True, IsIdentity: True, IsNumeric: False, IsReference: False, IsUserDefined: False) (MethodSymbol: null)
                ISimpleAssignmentOperation (OperationKind.SimpleAssignment, Type: System.Int32) (Syntax: 'X = W(""X"")')
                  Left:
                    IPropertyReferenceOperation: System.Int32 C.X { get; init; } (OperationKind.PropertyReference, Type: System.Int32) (Syntax: 'X')
                      Instance Receiver:
                        IFlowCaptureReferenceOperation: 1 (OperationKind.FlowCaptureReference, Type: C, IsImplicit) (Syntax: 'c with { Y  ...  = W(""X"") }')
                  Right:
                    IInvocationOperation (System.Int32 C.W(System.String s)) (OperationKind.Invocation, Type: System.Int32) (Syntax: 'W(""X"")')
                      Instance Receiver:
                        null
                      Arguments(1):
                          IArgumentOperation (ArgumentKind.Explicit, Matching Parameter: s) (OperationKind.Argument, Type: null) (Syntax: '""X""')
                            ILiteralOperation (OperationKind.Literal, Type: System.String, Constant: ""X"") (Syntax: '""X""')
                            InConversion: CommonConversion (Exists: True, IsIdentity: True, IsNumeric: False, IsReference: False, IsUserDefined: False) (MethodSymbol: null)
                            OutConversion: CommonConversion (Exists: True, IsIdentity: True, IsNumeric: False, IsReference: False, IsUserDefined: False) (MethodSymbol: null)
                IExpressionStatementOperation (OperationKind.ExpressionStatement, Type: null) (Syntax: 'c = c with  ... = W(""X"") };')
                  Expression:
                    ISimpleAssignmentOperation (OperationKind.SimpleAssignment, Type: C) (Syntax: 'c = c with  ...  = W(""X"") }')
                      Left:
                        IFlowCaptureReferenceOperation: 0 (OperationKind.FlowCaptureReference, Type: C, IsImplicit) (Syntax: 'c')
                      Right:
                        IFlowCaptureReferenceOperation: 1 (OperationKind.FlowCaptureReference, Type: C, IsImplicit) (Syntax: 'c with { Y  ...  = W(""X"") }')
            Next (Regular) Block[B3]
                Leaving: {R2} {R1}
    }
}
Block[B3] - Exit
    Predecessors: [B2]
    Statements (0)
");
        }

        [Fact]
        public void WithExprConversions1()
        {
            var src = @"
using System;
record C(long X)
{
    public C Clone() => new C(X);
    public static void Main()
    {
        var c = new C(0);
        Console.WriteLine((c with { X = 11 }).X);
    }
}";
            var verifier = CompileAndVerify(src, expectedOutput: "11");
            verifier.VerifyIL("C.Main", @"
{
  // Code size       32 (0x20)
  .maxstack  3
  IL_0000:  ldc.i4.0
  IL_0001:  conv.i8
  IL_0002:  newobj     ""C..ctor(long)""
  IL_0007:  callvirt   ""C C.Clone()""
  IL_000c:  dup
  IL_000d:  ldc.i4.s   11
  IL_000f:  conv.i8
  IL_0010:  callvirt   ""void C.X.init""
  IL_0015:  callvirt   ""long C.X.get""
  IL_001a:  call       ""void System.Console.WriteLine(long)""
  IL_001f:  ret
}");
        }

        [Fact]
        public void WithExprConversions2()
        {
            var src = @"
using System;
struct S
{
    private int _i;
    public S(int i)
    {
        _i = i;
    }
    public static implicit operator long(S s)
    {
        Console.WriteLine(""conversion"");
        return s._i;
    }
}
record C(long X)
{
    public C Clone() => new C(X);
    public static void Main()
    {
        var c = new C(0);
        var s = new S(11);
        Console.WriteLine((c with { X = s }).X);
    }
}";
            var verifier = CompileAndVerify(src, expectedOutput: @"
conversion
11");
            verifier.VerifyIL("C.Main", @"
{
  // Code size       44 (0x2c)
  .maxstack  3
  .locals init (S V_0) //s
  IL_0000:  ldc.i4.0
  IL_0001:  conv.i8
  IL_0002:  newobj     ""C..ctor(long)""
  IL_0007:  ldloca.s   V_0
  IL_0009:  ldc.i4.s   11
  IL_000b:  call       ""S..ctor(int)""
  IL_0010:  callvirt   ""C C.Clone()""
  IL_0015:  dup
  IL_0016:  ldloc.0
  IL_0017:  call       ""long S.op_Implicit(S)""
  IL_001c:  callvirt   ""void C.X.init""
  IL_0021:  callvirt   ""long C.X.get""
  IL_0026:  call       ""void System.Console.WriteLine(long)""
  IL_002b:  ret
}");
        }

        [Fact]
        public void WithExprConversions3()
        {
            var src = @"
using System;
struct S
{
    private int _i;
    public S(int i)
    {
        _i = i;
    }
    public static explicit operator int(S s)
    {
        Console.WriteLine(""conversion"");
        return s._i;
    }
}
record C(long X)
{
    public C Clone() => new C(X);
    public static void Main()
    {
        var c = new C(0);
        var s = new S(11);
        Console.WriteLine((c with { X = (int)s }).X);
    }
}";
            var verifier = CompileAndVerify(src, expectedOutput: @"
conversion
11");
        }

        [Fact]
        public void WithExprConversions4()
        {
            var src = @"
using System;
struct S
{
    private int _i;
    public S(int i)
    {
        _i = i;
    }
    public static explicit operator long(S s) => s._i;
}
record C(long X)
{
    public C Clone() => new C(X);
    public static void Main()
    {
        var c = new C(0);
        var s = new S(11);
        Console.WriteLine((c with { X = s }).X);
    }
}";
            var comp = CreateCompilation(src);
            comp.VerifyDiagnostics(
                // (19,41): error CS0266: Cannot implicitly convert type 'S' to 'long'. An explicit conversion exists (are you missing a cast?)
                //         Console.WriteLine((c with { X = s }).X);
                Diagnostic(ErrorCode.ERR_NoImplicitConvCast, "s").WithArguments("S", "long").WithLocation(19, 41)
            );
        }

        [Fact]
        public void WithExprConversions5()
        {
            var src = @"
using System;
record C(object X)
{
    public C Clone() => new C(X);
    public static void Main()
    {
        var c = new C(0);
        Console.WriteLine((c with { X = ""abc"" }).X);
    }
}";
            var verifier = CompileAndVerify(src, expectedOutput: "abc");
        }

        [Fact]
        public void WithExprConversions6()
        {
            var src = @"
using System;
struct S
{
    private int _i;
    public S(int i)
    {
        _i = i;
    }
    public static implicit operator int(S s)
    {
        Console.WriteLine(""conversion"");
        return s._i;
    }
}
class C
{
    private readonly long _x;
    public long X { get => _x; init { Console.WriteLine(""set""); _x = value; } }
    public C Clone() => new C();
    public static void Main()
    {
        var c = new C();
        var s = new S(11);
        Console.WriteLine((c with { X = s }).X);
    }
}";
            var verifier = CompileAndVerify(src, expectedOutput: @"
conversion
set
11");
            verifier.VerifyIL("C.Main", @"
{
  // Code size       43 (0x2b)
  .maxstack  3
  .locals init (S V_0) //s
  IL_0000:  newobj     ""C..ctor()""
  IL_0005:  ldloca.s   V_0
  IL_0007:  ldc.i4.s   11
  IL_0009:  call       ""S..ctor(int)""
  IL_000e:  callvirt   ""C C.Clone()""
  IL_0013:  dup
  IL_0014:  ldloc.0
  IL_0015:  call       ""int S.op_Implicit(S)""
  IL_001a:  conv.i8
  IL_001b:  callvirt   ""void C.X.init""
  IL_0020:  callvirt   ""long C.X.get""
  IL_0025:  call       ""void System.Console.WriteLine(long)""
  IL_002a:  ret
}");
        }

        [Fact]
        public void WithExprStaticProperty()
        {
            var src = @"
class C
{
    public static int X { get; }
    public C Clone() => null;
    public static void Main()
    {
        var c = new C();
        c = c with { };
        c = c with { X = 11 };
    }
}";
            var comp = CreateCompilation(src);
            comp.VerifyDiagnostics(
                // (10,22): error CS0176: Member 'C.X' cannot be accessed with an instance reference; qualify it with a type name instead
                //         c = c with { X = 11 };
                Diagnostic(ErrorCode.ERR_ObjectProhibited, "X").WithArguments("C.X").WithLocation(10, 22)
            );
        }

        [Fact]
        public void WithExprMethodAsArgument()
        {
            var src = @"
class C
{
    public int X() => 0;
    public C Clone() => null;
    public static void Main()
    {
        var c = new C();
        c = c with { };
        c = c with { X = 11 };
    }
}";
            var comp = CreateCompilation(src);
            comp.VerifyDiagnostics(
                // (10,22): error CS1913: Member 'X' cannot be initialized. It is not a field or property.
                //         c = c with { X = 11 };
                Diagnostic(ErrorCode.ERR_MemberCannotBeInitialized, "X").WithArguments("X").WithLocation(10, 22)
            );
        }

        [Fact]
        public void WithExprStaticWithMethod()
        {
            var src = @"
class C
{
    public int X = 0;
    public static C Clone() => null;
    public static void Main()
    {
        var c = new C();
        c = c with { };
        c = c with { X = 11 };
    }
}";
            var comp = CreateCompilation(src);
            comp.VerifyDiagnostics(
                // (9,13): error CS8808: The receiver type 'C' does not have an accessible parameterless instance method named "Clone".
                //         c = c with { };
                Diagnostic(ErrorCode.ERR_NoSingleCloneMethod, "c").WithArguments("C").WithLocation(9, 13),
                // (10,13): error CS8808: The receiver type 'C' does not have an accessible parameterless instance method named "Clone".
                //         c = c with { X = 11 };
                Diagnostic(ErrorCode.ERR_NoSingleCloneMethod, "c").WithArguments("C").WithLocation(10, 13)
            );
        }

        [Fact]
        public void WithExprStaticWithMethod2()
        {
            var src = @"
class B
{
    public B Clone() => null;
}
class C : B
{
    public int X = 0;
    public static new C Clone() => null; // static
    public static void Main()
    {
        var c = new C();
        c = c with { };
        c = c with { X = 11 };
    }
}";
            var comp = CreateCompilation(src);
            comp.VerifyDiagnostics(
                // (13,13): error CS0266: Cannot implicitly convert type 'B' to 'C'. An explicit conversion exists (are you missing a cast?)
                //         c = c with { };
                Diagnostic(ErrorCode.ERR_NoImplicitConvCast, "c with { }").WithArguments("B", "C").WithLocation(13, 13),
                // (14,22): error CS0117: 'B' does not contain a definition for 'X'
                //         c = c with { X = 11 };
                Diagnostic(ErrorCode.ERR_NoSuchMember, "X").WithArguments("B", "X").WithLocation(14, 22)
            );
        }

        [Fact]
        public void WithExprBadMemberBadType()
        {
            var src = @"
class C
{
    public C Clone() => null;
    public int X { get; init; }
    public static void Main()
    {
        var c = new C();
        c = c with { X = ""a"" };
    }
}";
            var comp = CreateCompilation(src);
            comp.VerifyDiagnostics(
                // (9,26): error CS0029: Cannot implicitly convert type 'string' to 'int'
                //         c = c with { X = "a" };
                Diagnostic(ErrorCode.ERR_NoImplicitConv, @"""a""").WithArguments("string", "int").WithLocation(9, 26)
            );
        }

        [Fact]
        public void WithExprCloneReturnDifferent()
        {
            var src = @"
class B
{
    public int X { get; init; }
}
class C : B
{
    public B Clone() => new B();
    public static void Main()
    {
        var c = new C();
        var b = c with { X = 0 };
    }
}";
            var comp = CreateCompilation(src);
            comp.VerifyDiagnostics();
        }

        [Fact]
        public void WithSemanticModel1()
        {
            var src = @"
record C(int X, string Y)
{
    public static void Main()
    {
        var c = new C(0, ""a"");
        c = c with { X = 2 };
    }
}";
            var comp = CreateCompilation(src);
            var tree = comp.SyntaxTrees[0];
            var root = tree.GetRoot();
            var model = comp.GetSemanticModel(tree);
            var withExpr = root.DescendantNodes().OfType<WithExpressionSyntax>().Single();
            var typeInfo = model.GetTypeInfo(withExpr);
            var c = comp.GlobalNamespace.GetTypeMember("C");
            Assert.True(c.ISymbol.Equals(typeInfo.Type));

            var x = c.GetMembers("X").Single();
            var xId = withExpr.DescendantNodes().Single(id => id.ToString() == "X");
            var symbolInfo = model.GetSymbolInfo(xId);
            Assert.True(x.ISymbol.Equals(symbolInfo.Symbol));

            comp.VerifyOperationTree(withExpr, @"
IWithExpressionOperation (OperationKind.WithExpression, Type: C) (Syntax: 'c with { X = 2 }')
  Value:
    ILocalReferenceOperation: c (OperationKind.LocalReference, Type: C) (Syntax: 'c')
  CloneMethod: C C.Clone()
  Initializer:
    IObjectOrCollectionInitializerOperation (OperationKind.ObjectOrCollectionInitializer, Type: C) (Syntax: '{ X = 2 }')
      Initializers(1):
          ISimpleAssignmentOperation (OperationKind.SimpleAssignment, Type: System.Int32) (Syntax: 'X = 2')
            Left:
              IPropertyReferenceOperation: System.Int32 C.X { get; init; } (OperationKind.PropertyReference, Type: System.Int32) (Syntax: 'X')
                Instance Receiver:
                  IInstanceReferenceOperation (ReferenceKind: ImplicitReceiver) (OperationKind.InstanceReference, Type: C, IsImplicit) (Syntax: 'X')
            Right:
              ILiteralOperation (OperationKind.Literal, Type: System.Int32, Constant: 2) (Syntax: '2')");

            var main = root.DescendantNodes().OfType<MethodDeclarationSyntax>().Single();
            Assert.Equal("Main", main.Identifier.ToString());
            VerifyFlowGraph(comp, main, expectedFlowGraph: @"
Block[B0] - Entry
    Statements (0)
    Next (Regular) Block[B1]
        Entering: {R1}
.locals {R1}
{
    Locals: [C c]
    Block[B1] - Block
        Predecessors: [B0]
        Statements (1)
            ISimpleAssignmentOperation (OperationKind.SimpleAssignment, Type: C, IsImplicit) (Syntax: 'c = new C(0, ""a"")')
              Left:
                ILocalReferenceOperation: c (IsDeclaration: True) (OperationKind.LocalReference, Type: C, IsImplicit) (Syntax: 'c = new C(0, ""a"")')
              Right:
                IObjectCreationOperation (Constructor: C..ctor(System.Int32 X, System.String Y)) (OperationKind.ObjectCreation, Type: C) (Syntax: 'new C(0, ""a"")')
                  Arguments(2):
                      IArgumentOperation (ArgumentKind.Explicit, Matching Parameter: X) (OperationKind.Argument, Type: null) (Syntax: '0')
                        ILiteralOperation (OperationKind.Literal, Type: System.Int32, Constant: 0) (Syntax: '0')
                        InConversion: CommonConversion (Exists: True, IsIdentity: True, IsNumeric: False, IsReference: False, IsUserDefined: False) (MethodSymbol: null)
                        OutConversion: CommonConversion (Exists: True, IsIdentity: True, IsNumeric: False, IsReference: False, IsUserDefined: False) (MethodSymbol: null)
                      IArgumentOperation (ArgumentKind.Explicit, Matching Parameter: Y) (OperationKind.Argument, Type: null) (Syntax: '""a""')
                        ILiteralOperation (OperationKind.Literal, Type: System.String, Constant: ""a"") (Syntax: '""a""')
                        InConversion: CommonConversion (Exists: True, IsIdentity: True, IsNumeric: False, IsReference: False, IsUserDefined: False) (MethodSymbol: null)
                        OutConversion: CommonConversion (Exists: True, IsIdentity: True, IsNumeric: False, IsReference: False, IsUserDefined: False) (MethodSymbol: null)
                  Initializer:
                    null
        Next (Regular) Block[B2]
            Entering: {R2}
    .locals {R2}
    {
        CaptureIds: [0] [1]
        Block[B2] - Block
            Predecessors: [B1]
            Statements (4)
                IFlowCaptureOperation: 0 (OperationKind.FlowCapture, Type: null, IsImplicit) (Syntax: 'c')
                  Value:
                    ILocalReferenceOperation: c (OperationKind.LocalReference, Type: C) (Syntax: 'c')
                IFlowCaptureOperation: 1 (OperationKind.FlowCapture, Type: null, IsImplicit) (Syntax: 'c with { X = 2 }')
                  Value:
                    IInvocationOperation ( C C.Clone()) (OperationKind.Invocation, Type: C) (Syntax: 'c with { X = 2 }')
                      Instance Receiver:
                        ILocalReferenceOperation: c (OperationKind.LocalReference, Type: C) (Syntax: 'c')
                      Arguments(0)
                ISimpleAssignmentOperation (OperationKind.SimpleAssignment, Type: System.Int32) (Syntax: 'X = 2')
                  Left:
                    IPropertyReferenceOperation: System.Int32 C.X { get; init; } (OperationKind.PropertyReference, Type: System.Int32) (Syntax: 'X')
                      Instance Receiver:
                        IFlowCaptureReferenceOperation: 1 (OperationKind.FlowCaptureReference, Type: C, IsImplicit) (Syntax: 'c with { X = 2 }')
                  Right:
                    ILiteralOperation (OperationKind.Literal, Type: System.Int32, Constant: 2) (Syntax: '2')
                IExpressionStatementOperation (OperationKind.ExpressionStatement, Type: null) (Syntax: 'c = c with { X = 2 };')
                  Expression:
                    ISimpleAssignmentOperation (OperationKind.SimpleAssignment, Type: C) (Syntax: 'c = c with { X = 2 }')
                      Left:
                        IFlowCaptureReferenceOperation: 0 (OperationKind.FlowCaptureReference, Type: C, IsImplicit) (Syntax: 'c')
                      Right:
                        IFlowCaptureReferenceOperation: 1 (OperationKind.FlowCaptureReference, Type: C, IsImplicit) (Syntax: 'c with { X = 2 }')
            Next (Regular) Block[B3]
                Leaving: {R2} {R1}
    }
}
Block[B3] - Exit
    Predecessors: [B2]
    Statements (0)
");
        }

        [Fact]
        public void WithBadExprArg()
        {
            var src = @"
record C(int X, int Y)
{
    public C Clone() => null;
    public static void Main()
    {
        var c = new C(0, 0);
        c = c with { 5 };
        c = c with { { X = 2 } };
    }
}";

            var comp = CreateCompilation(src);
            comp.VerifyDiagnostics(
                // (8,22): error CS0747: Invalid initializer member declarator
                //         c = c with { 5 };
                Diagnostic(ErrorCode.ERR_InvalidInitializerElementInitializer, "5").WithLocation(8, 22),
                // (9,22): error CS1513: } expected
                //         c = c with { { X = 2 } };
                Diagnostic(ErrorCode.ERR_RbraceExpected, "{").WithLocation(9, 22),
                // (9,22): error CS1002: ; expected
                //         c = c with { { X = 2 } };
                Diagnostic(ErrorCode.ERR_SemicolonExpected, "{").WithLocation(9, 22),
                // (9,24): error CS0120: An object reference is required for the non-static field, method, or property 'C.X'
                //         c = c with { { X = 2 } };
                Diagnostic(ErrorCode.ERR_ObjectRequired, "X").WithArguments("C.X").WithLocation(9, 24),
                // (9,30): error CS1002: ; expected
                //         c = c with { { X = 2 } };
                Diagnostic(ErrorCode.ERR_SemicolonExpected, "}").WithLocation(9, 30),
                // (9,33): error CS1597: Semicolon after method or accessor block is not valid
                //         c = c with { { X = 2 } };
                Diagnostic(ErrorCode.ERR_UnexpectedSemicolon, ";").WithLocation(9, 33),
                // (11,1): error CS1022: Type or namespace definition, or end-of-file expected
                // }
                Diagnostic(ErrorCode.ERR_EOFExpected, "}").WithLocation(11, 1)
            );

            var tree = comp.SyntaxTrees[0];
            var root = tree.GetRoot();
            var model = comp.GetSemanticModel(tree);

            var withExpr1 = root.DescendantNodes().OfType<WithExpressionSyntax>().First();
            comp.VerifyOperationTree(withExpr1, @"
IWithExpressionOperation (OperationKind.WithExpression, Type: C, IsInvalid) (Syntax: 'c with { 5 }')
  Value:
    ILocalReferenceOperation: c (OperationKind.LocalReference, Type: C) (Syntax: 'c')
  CloneMethod: C C.Clone()
  Initializer:
    IObjectOrCollectionInitializerOperation (OperationKind.ObjectOrCollectionInitializer, Type: C, IsInvalid) (Syntax: '{ 5 }')
      Initializers(1):
          IInvalidOperation (OperationKind.Invalid, Type: System.Int32, IsInvalid, IsImplicit) (Syntax: '5')
            Children(1):
                ILiteralOperation (OperationKind.Literal, Type: System.Int32, Constant: 5, IsInvalid) (Syntax: '5')");

            var withExpr2 = root.DescendantNodes().OfType<WithExpressionSyntax>().Skip(1).Single();
            comp.VerifyOperationTree(withExpr2, @"
IWithExpressionOperation (OperationKind.WithExpression, Type: C, IsInvalid) (Syntax: 'c with { ')
  Value:
    ILocalReferenceOperation: c (OperationKind.LocalReference, Type: C) (Syntax: 'c')
  CloneMethod: C C.Clone()
  Initializer:
    IObjectOrCollectionInitializerOperation (OperationKind.ObjectOrCollectionInitializer, Type: C, IsInvalid) (Syntax: '{ ')
      Initializers(0)");
        }

        [Fact]
        public void WithExpr_DefiniteAssignment_01()
        {
            var src = @"
record B(int X)
{
    static void M(B b)
    {
        int y;
        _ = b with { X = y = 42 };
        y.ToString();
    }
}";
            var comp = CreateCompilation(src);
            comp.VerifyDiagnostics();
        }

        [Fact]
        public void WithExpr_DefiniteAssignment_02()
        {
            var src = @"
record B(int X, string Y)
{
    static void M(B b)
    {
        int z;
        _ = b with { X = z = 42, Y = z.ToString() };
    }
}";
            var comp = CreateCompilation(src);
            comp.VerifyDiagnostics();
        }

        [Fact]
        public void WithExpr_DefiniteAssignment_03()
        {
            var src = @"
record B(int X, string Y)
{
    static void M(B b)
    {
        int z;
        _ = b with { Y = z.ToString(), X = z = 42 };
    }
}";
            var comp = CreateCompilation(src);
            comp.VerifyDiagnostics(
                // (7,26): error CS0165: Use of unassigned local variable 'z'
                //         _ = b with { Y = z.ToString(), X = z = 42 };
                Diagnostic(ErrorCode.ERR_UseDefViolation, "z").WithArguments("z").WithLocation(7, 26));
        }

        [Fact]
        public void WithExpr_DefiniteAssignment_04()
        {
            var src = @"
record B(int X)
{
    static void M()
    {
        B b;
        _ = (b = new B(42)) with { X = b.X };
    }
}";
            var comp = CreateCompilation(src);
            comp.VerifyDiagnostics();
        }

        [Fact]
        public void WithExpr_DefiniteAssignment_05()
        {
            var src = @"
record B(int X)
{
    static void M()
    {
        B b;
        _ = new B(b.X) with { X = (b = new B(42)).X };
    }
}";
            var comp = CreateCompilation(src);
            comp.VerifyDiagnostics(
                // (7,19): error CS0165: Use of unassigned local variable 'b'
                //         _ = new B(b.X) with { X = new B(42).X };
                Diagnostic(ErrorCode.ERR_UseDefViolation, "b").WithArguments("b").WithLocation(7, 19));
        }

        [Fact]
        public void WithExpr_DefiniteAssignment_06()
        {
            var src = @"
record B(int X)
{
    static void M(B b)
    {
        int y;
        _ = b with { X = M(out y) };
        y.ToString();
    }

    static int M(out int y) { y = 42; return 43; }
}";
            var comp = CreateCompilation(src);
            comp.VerifyDiagnostics();
        }

        [Fact]
        public void WithExpr_DefiniteAssignment_07()
        {
            var src = @"
record B(int X)
{
    static void M(B b)
    {
        _ = b with { X = M(out int y) };
        y.ToString();
    }

    static int M(out int y) { y = 42; return 43; }
}";
            var comp = CreateCompilation(src);
            comp.VerifyDiagnostics();
        }

        [Fact]
        public void WithExpr_NullableAnalysis_01()
        {
            var src = @"
#nullable enable
record B(int X)
{
    static void M(B b)
    {
        string? s = null;
        _ = b with { X = M(out s) };
        s.ToString();
    }

    static int M(out string s) { s = ""a""; return 42; }
}";
            var comp = CreateCompilation(src);
            comp.VerifyDiagnostics();
        }

        [Fact]
        public void WithExpr_NullableAnalysis_02()
        {
            var src = @"
#nullable enable
record B(string X)
{
    static void M(B b, string? s)
    {
        b.X.ToString();
        _ = b with { X = s }; // 1
        b.X.ToString(); // 2
    }
}";
            var comp = CreateCompilation(src);
            comp.VerifyDiagnostics(
                // (8,26): warning CS8601: Possible null reference assignment.
                //         _ = b with { X = s }; // 1
                Diagnostic(ErrorCode.WRN_NullReferenceAssignment, "s").WithLocation(8, 26));
        }

        [Fact]
        public void WithExpr_NullableAnalysis_03()
        {
            var src = @"
#nullable enable
record B(string? X)
{
    public B Clone() => new B(X);

    static void M1(B b, string s, bool flag)
    {
        if (flag) { b.X.ToString(); } // 1
        _ = b with { X = s };
        if (flag) { b.X.ToString(); } // 2
    }

    static void M2(B b, string s, bool flag)
    {
        if (flag) { b.X.ToString(); } // 3
        b = b with { X = s };
        if (flag) { b.X.ToString(); }
    }
}";
            var comp = CreateCompilation(src);
            comp.VerifyDiagnostics(
                // (9,21): warning CS8602: Dereference of a possibly null reference.
                //         if (flag) { b.X.ToString(); } // 1
                Diagnostic(ErrorCode.WRN_NullReferenceReceiver, "b.X").WithLocation(9, 21),
                // (11,21): warning CS8602: Dereference of a possibly null reference.
                //         if (flag) { b.X.ToString(); } // 2
                Diagnostic(ErrorCode.WRN_NullReferenceReceiver, "b.X").WithLocation(11, 21),
                // (16,21): warning CS8602: Dereference of a possibly null reference.
                //         if (flag) { b.X.ToString(); } // 3
                Diagnostic(ErrorCode.WRN_NullReferenceReceiver, "b.X").WithLocation(16, 21));
        }

        [Fact]
        public void WithExpr_NullableAnalysis_04()
        {
            var src = @"
#nullable enable
record B(int X)
{
    static void M1(B? b)
    {
        var b1 = b with { X = 42 }; // 1
        _ = b.ToString();
        _ = b1.ToString();
    }

    static void M2(B? b)
    {
        (b with { X = 42 }).ToString(); // 2
    }
}";
            var comp = CreateCompilation(src);
            comp.VerifyDiagnostics(
                // (7,18): warning CS8602: Dereference of a possibly null reference.
                //         var b1 = b with { X = 42 }; // 1
                Diagnostic(ErrorCode.WRN_NullReferenceReceiver, "b").WithLocation(7, 18),
                // (14,10): warning CS8602: Dereference of a possibly null reference.
                //         (b with { X = 42 }).ToString(); // 2
                Diagnostic(ErrorCode.WRN_NullReferenceReceiver, "b").WithLocation(14, 10));
        }

        [Fact, WorkItem(44763, "https://github.com/dotnet/roslyn/issues/44763")]
        public void WithExpr_NullableAnalysis_05()
        {
            var src = @"
#nullable enable
record B(string? X, string? Y)
{
    public B Clone() => new B(X, Y);

    static void M1(bool flag)
    {
        B b = new B(""hello"", null);
        if (flag)
        {
            b.X.ToString(); // shouldn't warn
            b.Y.ToString(); // 1
        }

        b = b with { Y = ""world"" };
        b.X.ToString(); // shouldn't warn
        b.Y.ToString();
    }
}";
            // records should propagate the nullability of the
            // constructor arguments to the corresponding properties.
            // https://github.com/dotnet/roslyn/issues/44763
            var comp = CreateCompilation(src);
            comp.VerifyDiagnostics(
                // (12,13): warning CS8602: Dereference of a possibly null reference.
                //             b.X.ToString(); // shouldn't warn
                Diagnostic(ErrorCode.WRN_NullReferenceReceiver, "b.X").WithLocation(12, 13),
                // (13,13): warning CS8602: Dereference of a possibly null reference.
                //             b.Y.ToString(); // 1
                Diagnostic(ErrorCode.WRN_NullReferenceReceiver, "b.Y").WithLocation(13, 13),
                // (17,9): warning CS8602: Dereference of a possibly null reference.
                //         b.X.ToString(); // shouldn't warn
                Diagnostic(ErrorCode.WRN_NullReferenceReceiver, "b.X").WithLocation(17, 9));
        }

        [Fact]
        public void WithExpr_NullableAnalysis_06()
        {
            var src = @"
#nullable enable
class B
{
    public string? X { get; init; }
    public string? Y { get; init; }

    public B Clone() => new B { X = X, Y = Y };

    static void M1(bool flag)
    {
        B b = new B { X = ""hello"", Y = null };
        if (flag)
        {
            b.X.ToString();
            b.Y.ToString(); // 1
        }

        b = b with { Y = ""world"" };

        b.X.ToString();
        b.Y.ToString();
    }
}";
            var comp = CreateCompilation(src);
            comp.VerifyDiagnostics(
                // (16,13): warning CS8602: Dereference of a possibly null reference.
                //             b.Y.ToString(); // 1
                Diagnostic(ErrorCode.WRN_NullReferenceReceiver, "b.Y").WithLocation(16, 13));
        }

        [Fact, WorkItem(44691, "https://github.com/dotnet/roslyn/issues/44691")]
        public void WithExpr_NullableAnalysis_07()
        {
            var src = @"
#nullable enable
using System.Diagnostics.CodeAnalysis;

record B([AllowNull] string X)
{
    public B Clone() => new B(X);

    static void M1(B b)
    {
        b.X.ToString();
        b = b with { X = null }; // ok
        b.X.ToString(); // ok
        b = new B((string?)null);
        b.X.ToString(); // ok
    }
}";
            // We should have a way to propagate attributes on
            // positional parameters to the corresponding properties.
            // https://github.com/dotnet/roslyn/issues/44691
            var comp = CreateCompilation(new[] { src, AllowNullAttributeDefinition });
            comp.VerifyDiagnostics(
                // (12,26): warning CS8625: Cannot convert null literal to non-nullable reference type.
                //         b = b with { X = null }; // ok
                Diagnostic(ErrorCode.WRN_NullAsNonNullable, "null").WithLocation(12, 26),
                // (13,9): warning CS8602: Dereference of a possibly null reference.
                //         b.X.ToString(); // ok
                Diagnostic(ErrorCode.WRN_NullReferenceReceiver, "b.X").WithLocation(13, 9));
        }

        [Fact]
        public void WithExpr_NullableAnalysis_08()
        {
            var src = @"
#nullable enable
record B(string? X, string? Y)
{
    public B Clone() => new B(X, Y);

    static void M1(B b1)
    {
        B b2 = b1 with { X = ""hello"" };
        B b3 = b1 with { Y = ""world"" };
        B b4 = b2 with { Y = ""world"" };

        b1.X.ToString(); // 1
        b1.Y.ToString(); // 2
        b2.X.ToString();
        b2.Y.ToString(); // 3
        b3.X.ToString(); // 4
        b3.Y.ToString();
        b4.X.ToString();
        b4.Y.ToString();
    }
}";
            var comp = CreateCompilation(src);
            comp.VerifyDiagnostics(
                // (13,9): warning CS8602: Dereference of a possibly null reference.
                //         b1.X.ToString(); // 1
                Diagnostic(ErrorCode.WRN_NullReferenceReceiver, "b1.X").WithLocation(13, 9),
                // (14,9): warning CS8602: Dereference of a possibly null reference.
                //         b1.Y.ToString(); // 2
                Diagnostic(ErrorCode.WRN_NullReferenceReceiver, "b1.Y").WithLocation(14, 9),
                // (16,9): warning CS8602: Dereference of a possibly null reference.
                //         b2.Y.ToString(); // 3
                Diagnostic(ErrorCode.WRN_NullReferenceReceiver, "b2.Y").WithLocation(16, 9),
                // (17,9): warning CS8602: Dereference of a possibly null reference.
                //         b3.X.ToString(); // 4
                Diagnostic(ErrorCode.WRN_NullReferenceReceiver, "b3.X").WithLocation(17, 9));
        }

        [Fact]
        public void WithExpr_NullableAnalysis_09()
        {
            var src = @"
#nullable enable
record B(string? X, string? Y)
{
    static void M1(B b1)
    {
        string? local = ""hello"";
        _ = b1 with
        {
            X = local = null,
            Y = local.ToString() // 1
        };
    }
}";
            var comp = CreateCompilation(src);
            comp.VerifyDiagnostics(
                // (11,17): warning CS8602: Dereference of a possibly null reference.
                //             Y = local.ToString() // 1
                Diagnostic(ErrorCode.WRN_NullReferenceReceiver, "local").WithLocation(11, 17));
        }

        [Fact]
        public void WithExpr_NullableAnalysis_10()
        {
            var src = @"
#nullable enable
record B(string X, string Y)
{
    static string M0(out string? s) { s = null; return ""hello""; }

    static void M1(B b1)
    {
        string? local = ""world"";
        _ = b1 with
        {
            X = M0(out local),
            Y = local // 1
        };
    }
}";
            var comp = CreateCompilation(src);
            comp.VerifyDiagnostics(
                // (13,17): warning CS8601: Possible null reference assignment.
                //             Y = local // 1
                Diagnostic(ErrorCode.WRN_NullReferenceAssignment, "local").WithLocation(13, 17));
        }

        [Fact]
        public void WithExpr_NullableAnalysis_VariantClone()
        {
            var src = @"
#nullable enable

class A
{
    public string? Y { get; init; }
    public string? Z { get; init; }
}

record B(string? X) : A
{
    public A Clone() => new B(X) { Y = Y, Z = Z };
    public new string Z { get; init; } = ""zed"";

    static void M1(B b1)
    {
        b1.Z.ToString();
        (b1 with { Y = ""hello"" }).Y.ToString();
        (b1 with { Y = ""hello"" }).Z.ToString(); // 1
    }
}
";
            var comp = CreateCompilation(src);
            comp.VerifyDiagnostics(
                // (19,9): warning CS8602: Dereference of a possibly null reference.
                //         (b1 with { Y = "hello" }).Z.ToString(); // 1
                Diagnostic(ErrorCode.WRN_NullReferenceReceiver, @"(b1 with { Y = ""hello"" }).Z").WithLocation(19, 9));
        }

        [Fact]
        public void WithExpr_NullableAnalysis_NullableClone()
        {
            var src = @"
#nullable enable

record B(string? X)
{
    public B? Clone() => new B(X);

    static void M1(B b1)
    {
        _ = b1 with { X = null }; // 1
        (b1 with { X = null }).ToString(); // 2
    }
}
";
            var comp = CreateCompilation(src);
            comp.VerifyDiagnostics(
                // (10,21): warning CS8602: Dereference of a possibly null reference.
                //         _ = b1 with { X = null }; // 1
                Diagnostic(ErrorCode.WRN_NullReferenceReceiver, "{ X = null }").WithLocation(10, 21),
                // (11,18): warning CS8602: Dereference of a possibly null reference.
                //         (b1 with { X = null }).ToString(); // 2
                Diagnostic(ErrorCode.WRN_NullReferenceReceiver, "{ X = null }").WithLocation(11, 18));
        }

        [Fact]
        public void WithExpr_NullableAnalysis_MaybeNullClone()
        {
            var src = @"
#nullable enable
using System.Diagnostics.CodeAnalysis;

record B(string? X)
{
    [return: MaybeNull]
    public B Clone() => new B(X);

    static void M1(B b1)
    {
        _ = b1 with { };
        _ = b1 with { X = null }; // 1
        (b1 with { X = null }).ToString(); // 2
    }
}
";
            var comp = CreateCompilation(new[] { src, MaybeNullAttributeDefinition });
            comp.VerifyDiagnostics(
                // (13,21): warning CS8602: Dereference of a possibly null reference.
                //         _ = b1 with { X = null }; // 1
                Diagnostic(ErrorCode.WRN_NullReferenceReceiver, "{ X = null }").WithLocation(13, 21),
                // (14,18): warning CS8602: Dereference of a possibly null reference.
                //         (b1 with { X = null }).ToString(); // 2
                Diagnostic(ErrorCode.WRN_NullReferenceReceiver, "{ X = null }").WithLocation(14, 18));
        }

        [Fact]
        public void WithExpr_NullableAnalysis_NotNullClone()
        {
            var src = @"
#nullable enable
using System.Diagnostics.CodeAnalysis;

record B(string? X)
{
    [return: NotNull]
    public B? Clone() => new B(X);

    static void M1(B b1)
    {
        _ = b1 with { };
        _ = b1 with { X = null };
        (b1 with { X = null }).ToString();
    }
}
";
            var comp = CreateCompilation(new[] { src, NotNullAttributeDefinition });
            comp.VerifyDiagnostics();
        }

        [Fact]
        public void WithExpr_NullableAnalysis_NullableClone_NoInitializers()
        {
            var src = @"
#nullable enable

record B(string? X)
{
    public B? Clone() => new B(X);

    static void M1(B b1)
    {
        _ = b1 with { };
        (b1 with { }).ToString(); // 1
    }
}
";
            var comp = CreateCompilation(src);
            // Note: we expect to give a warning on `// 1`, but do not currently
            // due to limitations of object initializer analysis.
            // Tracking in https://github.com/dotnet/roslyn/issues/44759
            comp.VerifyDiagnostics();
        }

        [Fact]
        public void WithExprNotRecord()
        {
            var src = @"
using System;
class C
{
    public int X { get; set; }
    public string Y { get; init; }
    public long Z;
    public event Action E;

    public C Clone() => new C {
            X = this.X,
            Y = this.Y,
            Z = this.Z,
            E = this.E,
    };

    public static void Main()
    {
        var c = new C() { X = 1, Y = ""2"", Z = 3, E = () => { } };
        var c2 = c with {};
        Console.WriteLine(c.Equals(c2));
        Console.WriteLine(c2.X);
        Console.WriteLine(c2.Y);
        Console.WriteLine(c2.Z);
        Console.WriteLine(ReferenceEquals(c.E, c2.E));
        var c3 = c with { Y = ""3"", X = 2 };
        Console.WriteLine(c.Y);
        Console.WriteLine(c3.Y);
        Console.WriteLine(c.X);
        Console.WriteLine(c3.X);
    }
}";
            var verifier = CompileAndVerify(src, expectedOutput: @"
False
1
2
3
True
2
3
1
2");
        }

        [Fact]
        public void WithExprNotRecord2()
        {
            var comp1 = CreateCompilation(@"
public class C
{
    public int X { get; set; }
    public string Y { get; init; }
    public long Z;

    public C Clone() => new C {
            X = this.X,
            Y = this.Y,
            Z = this.Z,
    };
}");
            comp1.VerifyDiagnostics();

            var verifier = CompileAndVerify(@"
class D
{
    public C M(C c) => c with
    {
        X = 5,
        Y = ""a"",
        Z = 2,
    };
}", references: new[] { comp1.EmitToImageReference() });

            verifier.VerifyIL("D.M", @"
{
  // Code size       33 (0x21)
  .maxstack  3
  IL_0000:  ldarg.1
  IL_0001:  callvirt   ""C C.Clone()""
  IL_0006:  dup
  IL_0007:  ldc.i4.5
  IL_0008:  callvirt   ""void C.X.set""
  IL_000d:  dup
  IL_000e:  ldstr      ""a""
  IL_0013:  callvirt   ""void C.Y.init""
  IL_0018:  dup
  IL_0019:  ldc.i4.2
  IL_001a:  conv.i8
  IL_001b:  stfld      ""long C.Z""
  IL_0020:  ret
}");
        }

        [Fact]
        public void WithExprAssignToRef1()
        {
            var src = @"
using System;
record C(int Y)
{
    private readonly int[] _a = new[] { 0 };
    public ref int X => ref _a[0];

    public C Clone() => new C(0);

    public static void Main()
    {
        var c = new C(0) { X = 5 };
        Console.WriteLine(c.X);
        c = c with { X = 1 };
        Console.WriteLine(c.X);
    }
}";
            var verifier = CompileAndVerify(src, expectedOutput: @"
5
1");
            verifier.VerifyIL("C.Main", @"
{
  // Code size       51 (0x33)
  .maxstack  3
  IL_0000:  ldc.i4.0
  IL_0001:  newobj     ""C..ctor(int)""
  IL_0006:  dup
  IL_0007:  callvirt   ""ref int C.X.get""
  IL_000c:  ldc.i4.5
  IL_000d:  stind.i4
  IL_000e:  dup
  IL_000f:  callvirt   ""ref int C.X.get""
  IL_0014:  ldind.i4
  IL_0015:  call       ""void System.Console.WriteLine(int)""
  IL_001a:  callvirt   ""C C.Clone()""
  IL_001f:  dup
  IL_0020:  callvirt   ""ref int C.X.get""
  IL_0025:  ldc.i4.1
  IL_0026:  stind.i4
  IL_0027:  callvirt   ""ref int C.X.get""
  IL_002c:  ldind.i4
  IL_002d:  call       ""void System.Console.WriteLine(int)""
  IL_0032:  ret
}");
        }

        [Fact]
        public void WithExprAssignToRef2()
        {
            var src = @"
using System;
record C(int Y)
{
    private readonly int[] _a = new[] { 0 };
    public ref int X
    {
        get => ref _a[0];
        set { }
    }

    public C Clone() => new C(0);

    public static void Main()
    {
        var a = new[] { 0 };
        var c = new C(0) { X = ref a[0] };
        Console.WriteLine(c.X);
        c = c with { X = ref a[0] };
        Console.WriteLine(c.X);
    }
}";
            var comp = CreateCompilation(src);
            comp.VerifyDiagnostics(
                // (9,9): error CS8147: Properties which return by reference cannot have set accessors
                //         set { }
                Diagnostic(ErrorCode.ERR_RefPropertyCannotHaveSetAccessor, "set").WithArguments("C.X.set").WithLocation(9, 9),
                // (17,32): error CS1525: Invalid expression term 'ref'
                //         var c = new C(0) { X = ref a[0] };
                Diagnostic(ErrorCode.ERR_InvalidExprTerm, "ref a[0]").WithArguments("ref").WithLocation(17, 32),
                // (17,32): error CS1073: Unexpected token 'ref'
                //         var c = new C(0) { X = ref a[0] };
                Diagnostic(ErrorCode.ERR_UnexpectedToken, "ref").WithArguments("ref").WithLocation(17, 32),
                // (19,26): error CS1073: Unexpected token 'ref'
                //         c = c with { X = ref a[0] };
                Diagnostic(ErrorCode.ERR_UnexpectedToken, "ref").WithArguments("ref").WithLocation(19, 26)
            );
        }

        [Fact]
        public void WithExpressionSameLHS()
        {
            var comp = CreateCompilation(@"
record C(int X)
{
    public static void Main()
    {
        var c = new C(0);
        c = c with { X = 1, X = 2};
    }
}");
            comp.VerifyDiagnostics(
                // (7,29): error CS1912: Duplicate initialization of member 'X'
                //         c = c with { X = 1, X = 2};
                Diagnostic(ErrorCode.ERR_MemberAlreadyInitialized, "X").WithArguments("X").WithLocation(7, 29)
            );
        }

        [WorkItem(44616, "https://github.com/dotnet/roslyn/issues/44616")]
        [Fact]
        public void Inheritance_01()
        {
            var source =
@"class A
{
    internal A() { }
    public object P1 { get; set; }
    internal object P2 { get; set; }
    protected internal object P3 { get; set; }
    protected object P4 { get; set; }
    private protected object P5 { get; set; }
    private object P6 { get; set; }
}
record B(object P1, object P2, object P3, object P4, object P5, object P6) : A
{
}";
            var comp = CreateCompilation(source);
            comp.VerifyDiagnostics();
            var actualMembers = GetProperties(comp, "B").ToTestDisplayStrings();
            var expectedMembers = new[]
            {
                "System.Object B.P6 { get; init; }",
            };
            AssertEx.Equal(expectedMembers, actualMembers);
        }

        [WorkItem(44616, "https://github.com/dotnet/roslyn/issues/44616")]
        [Fact]
        public void Inheritance_02()
        {
            var source =
@"class A
{
    internal A() { }
    private protected object P1 { get; set; }
    private object P2 { get; set; }
    private record B(object P1, object P2) : A
    {
    }
}";
            var comp = CreateCompilation(source);
            comp.VerifyDiagnostics();
            var actualMembers = GetProperties(comp, "A.B").ToTestDisplayStrings();
            AssertEx.Equal(new string[0], actualMembers);
        }

        [WorkItem(44616, "https://github.com/dotnet/roslyn/issues/44616")]
        [Theory]
        [InlineData(false)]
        [InlineData(true)]
        public void Inheritance_03(bool useCompilationReference)
        {
            var sourceA =
@"public class A
{
    public A() { }
    internal object P { get; set; }
}
public record B(object Q) : A
{
    public B() : this(null) { }
}
record C1(object P, object Q) : B
{
}";
            var comp = CreateCompilation(sourceA);
            AssertEx.Equal(new string[0], GetProperties(comp, "C1").ToTestDisplayStrings());
            var refA = useCompilationReference ? comp.ToMetadataReference() : comp.EmitToImageReference();

            var sourceB =
@"record C2(object P, object Q) : B
{
}";
            comp = CreateCompilation(sourceB, references: new[] { refA }, parseOptions: TestOptions.RegularPreview);
            comp.VerifyDiagnostics();
            AssertEx.Equal(new[] { "System.Object C2.P { get; init; }" }, GetProperties(comp, "C2").ToTestDisplayStrings());
        }

        [WorkItem(44616, "https://github.com/dotnet/roslyn/issues/44616")]
        [Fact]
        public void Inheritance_04()
        {
            var source =
@"class A
{
    internal A() { }
    public object P1 { get { return null; } set { } }
    public object P2 { get; init; }
    public object P3 { get; }
    public object P4 { set { } }
    public virtual object P5 { get; set; }
    public static object P6 { get; set; }
    public ref object P7 => throw null;
}
record B(object P1, object P2, object P3, object P4, object P5, object P6, object P7) : A
{
}";
            var comp = CreateCompilation(source);
            comp.VerifyDiagnostics();
            var actualMembers = GetProperties(comp, "B").ToTestDisplayStrings();
            AssertEx.Equal(new string[0], actualMembers);
        }

        [Fact]
        public void Inheritance_05()
        {
            var source =
@"class A
{
    internal A() { }
    public object P1 { get; set; }
    public int P2 { get; set; }
}
record B(int P1, object P2) : A
{
}";
            var comp = CreateCompilation(source);
            comp.VerifyDiagnostics();
            var actualMembers = GetProperties(comp, "B").ToTestDisplayStrings();
            AssertEx.Equal(new string[0], actualMembers);
        }

        [Fact]
        public void Inheritance_06()
        {
            var source =
@"class A
{
    internal int X { get; set; }
    internal int Y { set { } }
    internal int Z;
}
record B(int X, int Y, int Z) : A
{
}
class Program
{
    static void Main()
    {
        var b = new B(1, 2, 3);
        b.X = 4;
        b.Y = 5;
        b.Z = 6;
        ((A)b).X = 7;
        ((A)b).Y = 8;
        ((A)b).Z = 9;
    }
}";
            var comp = CreateCompilation(source);
            comp.VerifyDiagnostics();
            var actualMembers = GetProperties(comp, "B").ToTestDisplayStrings();
            AssertEx.Equal(new string[0], actualMembers);
        }

        [WorkItem(44785, "https://github.com/dotnet/roslyn/issues/44785")]
        [Fact]
        public void Inheritance_07()
        {
            var source =
@"abstract class A
{
    public abstract int X { get; }
    public virtual int Y { get; }
}
abstract record B1(int X, int Y) : A
{
}
record B2(int X, int Y) : A
{
}";
            var comp = CreateCompilation(source);
            comp.VerifyDiagnostics(
                // (9,8): error CS0534: 'B2' does not implement inherited abstract member 'A.X.get'
                // record B2(int X, int Y) : A
                Diagnostic(ErrorCode.ERR_UnimplementedAbstractMethod, "B2").WithArguments("B2", "A.X.get").WithLocation(9, 8));

            AssertEx.Equal(new string[0], GetProperties(comp, "B1").ToTestDisplayStrings());
            AssertEx.Equal(new string[0], GetProperties(comp, "B2").ToTestDisplayStrings());
        }

        [WorkItem(44785, "https://github.com/dotnet/roslyn/issues/44785")]
        [Fact]
        public void Inheritance_08()
        {
            var source =
@"abstract class A
{
    public abstract int X { get; }
    public virtual int Y { get; }
    public virtual int Z { get; }
}
abstract class B : A
{
    public override abstract int Y { get; }
}
record C(int X, int Y, int Z) : B
{
}";
            var comp = CreateCompilation(source);
            comp.VerifyDiagnostics(
                // (11,8): error CS0534: 'C' does not implement inherited abstract member 'B.Y.get'
                // record C(int X, int Y, int Z) : B
                Diagnostic(ErrorCode.ERR_UnimplementedAbstractMethod, "C").WithArguments("C", "B.Y.get").WithLocation(11, 8),
                // (11,8): error CS0534: 'C' does not implement inherited abstract member 'A.X.get'
                // record C(int X, int Y, int Z) : B
                Diagnostic(ErrorCode.ERR_UnimplementedAbstractMethod, "C").WithArguments("C", "A.X.get").WithLocation(11, 8));

            var actualMembers = GetProperties(comp, "C").ToTestDisplayStrings();
            AssertEx.Equal(new string[0], actualMembers);
        }

        [Fact]
        public void Inheritance_09()
        {
            var source =
@"abstract record C(int X, int Y)
{
    public abstract int X { get; }
    public virtual int Y { get; }
}";
            var comp = CreateCompilation(source);
            comp.VerifyDiagnostics();

            var actualMembers = comp.GetMember<NamedTypeSymbol>("C").GetMembers().ToTestDisplayStrings();
            var expectedMembers = new[]
            {
                "C C.Clone()",
                "C..ctor(System.Int32 X, System.Int32 Y)",
                "System.Int32 C.X { get; }",
                "System.Int32 C.X.get",
                "System.Int32 C.<Y>k__BackingField",
                "System.Int32 C.Y { get; }",
                "System.Int32 C.Y.get",
                "System.Boolean C.Equals(C? )",
                "System.Boolean C.Equals(System.Object? )",
                "System.Int32 C.GetHashCode()",
                "C..ctor(C )",
            };
            AssertEx.Equal(expectedMembers, actualMembers);
        }

        [Fact]
        public void Inheritance_10()
        {
            var source =
@"using System;
interface IA
{
    int X { get; }
}
interface IB
{
    int Y { get; }
}
record C(int X, int Y) : IA, IB
{
}
class Program
{
    static void Main()
    {
        var c = new C(1, 2);
        Console.WriteLine(""{0}, {1}"", c.X, c.Y);
        Console.WriteLine(""{0}, {1}"", ((IA)c).X, ((IB)c).Y);
    }
}";
            CompileAndVerify(source, expectedOutput:
@"1, 2
1, 2");
        }

        [Fact]
        public void Inheritance_11()
        {
            var source =
@"interface IA
{
    int X { get; }
}
interface IB
{
    object Y { get; set; }
}
record C(object X, object Y) : IA, IB
{
}";
            var comp = CreateCompilation(source);
            comp.VerifyDiagnostics(
                // (9,32): error CS0738: 'C' does not implement interface member 'IA.X'. 'C.X' cannot implement 'IA.X' because it does not have the matching return type of 'int'.
                // record C(object X, object Y) : IA, IB
                Diagnostic(ErrorCode.ERR_CloseUnimplementedInterfaceMemberWrongReturnType, "IA").WithArguments("C", "IA.X", "C.X", "int").WithLocation(9, 32),
                // (9,36): error CS8854: 'C' does not implement interface member 'IB.Y.set'. 'C.Y.init' cannot implement 'IB.Y.set'.
                // record C(object X, object Y) : IA, IB
                Diagnostic(ErrorCode.ERR_CloseUnimplementedInterfaceMemberWrongInitOnly, "IB").WithArguments("C", "IB.Y.set", "C.Y.init").WithLocation(9, 36)
            );
        }

        [Fact]
        public void Inheritance_12()
        {
            var source =
@"class A
{
    public object X { get; }
    public object Y { get; }
}
record B(object X, object Y) : A
{
    public object X { get; }
    public object Y { get; }
}";
            var comp = CreateCompilation(source);
            comp.VerifyDiagnostics(
                // (8,19): warning CS0108: 'B.X' hides inherited member 'A.X'. Use the new keyword if hiding was intended.
                //     public object X { get; }
                Diagnostic(ErrorCode.WRN_NewRequired, "X").WithArguments("B.X", "A.X").WithLocation(8, 19),
                // (9,19): warning CS0108: 'B.Y' hides inherited member 'A.Y'. Use the new keyword if hiding was intended.
                //     public object Y { get; }
                Diagnostic(ErrorCode.WRN_NewRequired, "Y").WithArguments("B.Y", "A.Y").WithLocation(9, 19));
            var actualMembers = GetProperties(comp, "B").ToTestDisplayStrings();
            var expectedMembers = new[]
            {
                "System.Object B.X { get; }",
                "System.Object B.Y { get; }",
            };
            AssertEx.Equal(expectedMembers, actualMembers);
        }

        [Fact]
        public void Inheritance_13()
        {
            var source =
@"record A(object X, object Y)
{
    internal A() : this(null, null) { }
}
record B(object X, object Y) : A
{
    public object X { get; }
    public object Y { get; }
}";
            var comp = CreateCompilation(source);
            comp.VerifyDiagnostics(
                // (7,19): warning CS0108: 'B.X' hides inherited member 'A.X'. Use the new keyword if hiding was intended.
                //     public object X { get; }
                Diagnostic(ErrorCode.WRN_NewRequired, "X").WithArguments("B.X", "A.X").WithLocation(7, 19),
                // (8,19): warning CS0108: 'B.Y' hides inherited member 'A.Y'. Use the new keyword if hiding was intended.
                //     public object Y { get; }
                Diagnostic(ErrorCode.WRN_NewRequired, "Y").WithArguments("B.Y", "A.Y").WithLocation(8, 19));
            var actualMembers = GetProperties(comp, "B").ToTestDisplayStrings();
            var expectedMembers = new[]
            {
                "System.Object B.X { get; }",
                "System.Object B.Y { get; }",
            };
            AssertEx.Equal(expectedMembers, actualMembers);
        }

        [Fact]
        public void Inheritance_14()
        {
            var source =
@"class A
{
    public object P1 { get; }
    public object P2 { get; }
    public object P3 { get; }
    public object P4 { get; }
}
class B : A
{
    public new int P1 { get; }
    public new int P2 { get; }
}
record C(object P1, int P2, object P3, int P4) : B
{
}";
            var comp = CreateCompilation(source);
            comp.VerifyDiagnostics();
            var actualMembers = GetProperties(comp, "C").ToTestDisplayStrings();
            AssertEx.Equal(new string[0], actualMembers);
        }

        [Fact]
        public void Inheritance_15()
        {
            var source =
@"record C(int P1, object P2)
{
    public object P1 { get; set; }
    public int P2 { get; set; }
}";
            var comp = CreateCompilation(source);
            comp.VerifyDiagnostics();
            var actualMembers = GetProperties(comp, "C").ToTestDisplayStrings();
            var expectedMembers = new[]
            {
                "System.Object C.P1 { get; set; }",
                "System.Int32 C.P2 { get; set; }",
            };
            AssertEx.Equal(expectedMembers, actualMembers);
        }

        [Fact]
        public void Inheritance_16()
        {
            var source =
@"class A
{
    public int P1 { get; }
    public int P2 { get; }
    public int P3 { get; }
    public int P4 { get; }
}
record B(object P1, int P2, object P3, int P4) : A
{
    public new object P1 { get; }
    public new object P2 { get; }
}";
            var comp = CreateCompilation(source);
            comp.VerifyDiagnostics();
            var actualMembers = GetProperties(comp, "B").ToTestDisplayStrings();
            var expectedMembers = new[]
            {
                "System.Object B.P1 { get; }",
                "System.Object B.P2 { get; }",
            };
            AssertEx.Equal(expectedMembers, actualMembers);
        }

        [Fact]
        public void Inheritance_17()
        {
            var source =
@"class A
{
    public object P1 { get; }
    public object P2 { get; }
    public object P3 { get; }
    public object P4 { get; }
}
record B(object P1, int P2, object P3, int P4) : A
{
    public new int P1 { get; }
    public new int P2 { get; }
}";
            var comp = CreateCompilation(source);
            comp.VerifyDiagnostics();

            var actualMembers = GetProperties(comp, "B").ToTestDisplayStrings();
            var expectedMembers = new[]
            {
                "System.Int32 B.P1 { get; }",
                "System.Int32 B.P2 { get; }",
            };
            AssertEx.Equal(expectedMembers, actualMembers);
        }

        [Fact]
        public void Inheritance_18()
        {
            var source =
@"record C(object P1, object P2, object P3, object P4, object P5)
{
    public object P1 { get { return null; } set { } }
    public object P2 { get; }
    public object P3 { set { } }
    public static object P4 { get; set; }
    public ref object P5 => throw null;
}";
            var comp = CreateCompilation(source);
            comp.VerifyDiagnostics(
                // (1,1): warning CS1717: Assignment made to same variable; did you mean to assign something else?
                // record C(object P1, object P2, object P3, object P4, object P5)
                Diagnostic(ErrorCode.WRN_AssignmentToSelf, @"record C(object P1, object P2, object P3, object P4, object P5)
{
    public object P1 { get { return null; } set { } }
    public object P2 { get; }
    public object P3 { set { } }
    public static object P4 { get; set; }
    public ref object P5 => throw null;
}").WithLocation(1, 1));

            var actualMembers = GetProperties(comp, "C").ToTestDisplayStrings();
            var expectedMembers = new[]
            {
                "System.Object C.P1 { get; set; }",
                "System.Object C.P2 { get; }",
                "System.Object C.P3 { set; }",
                "System.Object C.P4 { get; set; }",
                "ref System.Object C.P5 { get; }",
            };
            AssertEx.Equal(expectedMembers, actualMembers);
        }

        [Fact]
        public void Inheritance_19()
        {
            var source =
@"#pragma warning disable 8618
#nullable enable
class A
{
    internal A() { }
    public object P1 { get; }
    public dynamic[] P2 { get; }
    public object? P3 { get; }
    public object[] P4 { get; }
    public (int X, int Y) P5 { get; }
    public (int, int)[] P6 { get; }
    public nint P7 { get; }
    public System.UIntPtr[] P8 { get; }
}
record B(dynamic P1, object[] P2, object P3, object?[] P4, (int, int) P5, (int X, int Y)[] P6, System.IntPtr P7, nuint[] P8) : A
{
}";
            var comp = CreateCompilation(source);
            comp.VerifyDiagnostics();
            var actualMembers = GetProperties(comp, "B").ToTestDisplayStrings();
            AssertEx.Equal(new string[0], actualMembers);
        }

        [Fact]
        public void Inheritance_20()
        {
            var source =
@"#pragma warning disable 8618
#nullable enable
record C(dynamic P1, object[] P2, object P3, object?[] P4, (int, int) P5, (int X, int Y)[] P6, System.IntPtr P7, nuint[] P8)
{
    public object P1 { get; }
    public dynamic[] P2 { get; }
    public object? P3 { get; }
    public object[] P4 { get; }
    public (int X, int Y) P5 { get; }
    public (int, int)[] P6 { get; }
    public nint P7 { get; }
    public System.UIntPtr[] P8 { get; }
}";
            var comp = CreateCompilation(source);
            comp.VerifyDiagnostics();
            var actualMembers = GetProperties(comp, "C").ToTestDisplayStrings();
            var expectedMembers = new[]
            {
                "System.Object C.P1 { get; }",
                "dynamic[] C.P2 { get; }",
                "System.Object? C.P3 { get; }",
                "System.Object[] C.P4 { get; }",
                "(System.Int32 X, System.Int32 Y) C.P5 { get; }",
                "(System.Int32, System.Int32)[] C.P6 { get; }",
                "nint C.P7 { get; }",
                "System.UIntPtr[] C.P8 { get; }"
            };
            AssertEx.Equal(expectedMembers, actualMembers);
        }

        [Theory]
        [InlineData(false)]
        [InlineData(true)]
        public void Inheritance_21(bool useCompilationReference)
        {
            var sourceA =
@"public class A
{
    public object P1 { get; }
    internal object P2 { get; }
}
public class B : A
{
    internal new object P1 { get; }
    public new object P2 { get; }
}";
            var comp = CreateCompilation(sourceA);
            var refA = useCompilationReference ? comp.ToMetadataReference() : comp.EmitToImageReference();

            var sourceB =
@"record C(object P1, object P2) : B
{
}
class Program
{
    static void Main()
    {
        var c = new C(1, 2);
        System.Console.WriteLine(""({0}, {1})"", c.P1, c.P2);
    }
}";
            comp = CreateCompilation(sourceB, references: new[] { refA }, parseOptions: TestOptions.RegularPreview, options: TestOptions.ReleaseExe);
            comp.VerifyDiagnostics();

            var actualMembers = GetProperties(comp, "C").ToTestDisplayStrings();
            AssertEx.Equal(new string[0], actualMembers);

            var verifier = CompileAndVerify(comp, expectedOutput: "(, )");
            verifier.VerifyIL("C..ctor(object, object)",
@"{
  // Code size        7 (0x7)
  .maxstack  1
  IL_0000:  ldarg.0
  IL_0001:  call       ""B..ctor()""
  IL_0006:  ret
}");
            verifier.VerifyIL("Program.Main",
@"{
  // Code size       41 (0x29)
  .maxstack  3
  .locals init (C V_0) //c
  IL_0000:  ldc.i4.1
  IL_0001:  box        ""int""
  IL_0006:  ldc.i4.2
  IL_0007:  box        ""int""
  IL_000c:  newobj     ""C..ctor(object, object)""
  IL_0011:  stloc.0
  IL_0012:  ldstr      ""({0}, {1})""
  IL_0017:  ldloc.0
  IL_0018:  callvirt   ""object A.P1.get""
  IL_001d:  ldloc.0
  IL_001e:  callvirt   ""object B.P2.get""
  IL_0023:  call       ""void System.Console.WriteLine(string, object, object)""
  IL_0028:  ret
}");
        }

        [Fact]
        public void Inheritance_22()
        {
            var source =
@"class A
{
    public ref object P1 => throw null;
    public object P2 => throw null;
}
class B : A
{
    public new object P1 => throw null;
    public new ref object P2 => throw null;
}
record C(object P1, object P2) : B
{
}";
            var comp = CreateCompilation(source);
            comp.VerifyDiagnostics();
            var actualMembers = GetProperties(comp, "C").ToTestDisplayStrings();
            AssertEx.Equal(new string[0], actualMembers);
        }

        [Fact]
        public void Inheritance_23()
        {
            var source =
@"class A
{
    public static object P1 { get; }
    public object P2 { get; }
}
class B : A
{
    public new object P1 { get; }
    public new static object P2 { get; }
}
record C(object P1, object P2) : B
{
}";
            var comp = CreateCompilation(source);
            comp.VerifyDiagnostics();
            var actualMembers = GetProperties(comp, "C").ToTestDisplayStrings();
            AssertEx.Equal(new string[0], actualMembers);
        }

        [Fact]
        public void Inheritance_24()
        {
            var source =
@"class A
{
    public object get_P() => null;
    public object set_Q() => null;
}
record B(object P, object Q) : A
{
}
record C(object P)
{
    public object get_P() => null;
    public object set_Q() => null;
}";
            var comp = CreateCompilation(source);
            comp.VerifyDiagnostics(
                // (9,17): error CS0082: Type 'C' already reserves a member called 'get_P' with the same parameter types
                // record C(object P)
                Diagnostic(ErrorCode.ERR_MemberReserved, "P").WithArguments("get_P", "C").WithLocation(9, 17));

            var expectedMembers = new[]
            {
                "B B.Clone()",
                "B..ctor(System.Object P, System.Object Q)",
                "System.Object B.<P>k__BackingField",
                "System.Object B.P.get",
                "void modreq(System.Runtime.CompilerServices.IsExternalInit) B.P.init",
                "System.Object B.P { get; init; }",
                "System.Object B.<Q>k__BackingField",
                "System.Object B.Q.get",
                "void modreq(System.Runtime.CompilerServices.IsExternalInit) B.Q.init",
                "System.Object B.Q { get; init; }",
                "System.Boolean B.Equals(B? )",
                "System.Boolean B.Equals(System.Object? )",
                "System.Int32 B.GetHashCode()",
                "B..ctor(B )",
            };
            AssertEx.Equal(expectedMembers, comp.GetMember<NamedTypeSymbol>("B").GetMembers().ToTestDisplayStrings());

            expectedMembers = new[]
            {
                "C C.Clone()",
                "C..ctor(System.Object P)",
                "System.Object C.<P>k__BackingField",
                "System.Object C.P.get",
                "void modreq(System.Runtime.CompilerServices.IsExternalInit) C.P.init",
                "System.Object C.P { get; init; }",
                "System.Object C.get_P()",
                "System.Object C.set_Q()",
                "System.Boolean C.Equals(C? )",
                "System.Boolean C.Equals(System.Object? )",
                "System.Int32 C.GetHashCode()",
                "C..ctor(C )",
            };
            AssertEx.Equal(expectedMembers, comp.GetMember<NamedTypeSymbol>("C").GetMembers().ToTestDisplayStrings());
        }

        [Fact]
        public void Inheritance_25()
        {
            var sourceA =
@"public class A
{
    public class P1 { }
    internal object P2 = 2;
    public int P3(object o) => 3;
    internal int P4<T>(T t) => 4;
}";
            var sourceB =
@"record B(object P1, object P2, object P3, object P4) : A
{
}";
            var comp = CreateCompilation(new[] { sourceA, sourceB });
            comp.VerifyDiagnostics();
            var actualMembers = GetProperties(comp, "B").ToTestDisplayStrings();
            var expectedMembers = new[]
            {
                "System.Object B.P4 { get; init; }",
            };
            AssertEx.Equal(expectedMembers, actualMembers);

            comp = CreateCompilation(sourceA);
            var refA = comp.EmitToImageReference();
            comp = CreateCompilation(sourceB, references: new[] { refA }, parseOptions: TestOptions.RegularPreview);
            comp.VerifyDiagnostics();
            actualMembers = GetProperties(comp, "B").ToTestDisplayStrings();
            expectedMembers = new[]
            {
                "System.Object B.P2 { get; init; }",
                "System.Object B.P4 { get; init; }",
            };
            AssertEx.Equal(expectedMembers, actualMembers);
        }

        [Fact]
        public void Inheritance_26()
        {
            var sourceA =
@"public class A
{
    internal const int P = 4;
}";
            var sourceB =
@"record B(object P) : A
{
}";
            var comp = CreateCompilation(new[] { sourceA, sourceB });
            comp.VerifyDiagnostics();
            AssertEx.Equal(new string[0], GetProperties(comp, "B").ToTestDisplayStrings());

            comp = CreateCompilation(sourceA);
            var refA = comp.EmitToImageReference();
            comp = CreateCompilation(sourceB, references: new[] { refA }, parseOptions: TestOptions.RegularPreview);
            comp.VerifyDiagnostics();
            AssertEx.Equal(new[] { "System.Object B.P { get; init; }" }, GetProperties(comp, "B").ToTestDisplayStrings());
        }

        [Fact]
        public void Inheritance_27()
        {
            var source =
@"class A
{
    public object P { get; }
    public object Q { get; set; }
}
record B(object get_P, object set_Q) : A
{
}";
            var comp = CreateCompilation(source);
            comp.VerifyDiagnostics();
            var actualMembers = GetProperties(comp, "B").ToTestDisplayStrings();
            var expectedMembers = new[]
            {
                "System.Object B.get_P { get; init; }",
                "System.Object B.set_Q { get; init; }",
            };
            AssertEx.Equal(expectedMembers, actualMembers);
        }

        [Fact]
        public void Inheritance_28()
        {
            var source =
@"interface I
{
    object P { get; }
}
class A : I
{
    object I.P => null;
}
record B(object P) : A
{
}
record C(object P) : I
{
    object I.P => null;
}";
            var comp = CreateCompilation(source);
            comp.VerifyDiagnostics();
            AssertEx.Equal(new[] { "System.Object B.P { get; init; }" }, GetProperties(comp, "B").ToTestDisplayStrings());
            AssertEx.Equal(new[] { "System.Object C.P { get; init; }", "System.Object C.I.P { get; }" }, GetProperties(comp, "C").ToTestDisplayStrings());
        }

        [Fact]
        public void Inheritance_29()
        {
            var sourceA =
@"Public Class A
    Public Property P(o As Object) As Object
        Get
            Return Nothing
        End Get
        Set
        End Set
    End Property
    Public Property Q(x As Object, y As Object) As Object
        Get
            Return Nothing
        End Get
        Set
        End Set
    End Property
End Class
";
            var compA = CreateVisualBasicCompilation(sourceA);
            compA.VerifyDiagnostics();
            var refA = compA.EmitToImageReference();

            var sourceB =
@"record B(object P, object Q) : A
{
    object P { get; }
}";
            var compB = CreateCompilation(new[] { sourceB, IsExternalInitTypeDefinition }, references: new[] { refA }, parseOptions: TestOptions.RegularPreview);
            compB.VerifyDiagnostics();

            var actualMembers = GetProperties(compB, "B").ToTestDisplayStrings();
            var expectedMembers = new[]
            {
                "System.Object B.Q { get; init; }",
                "System.Object B.P { get; }",
            };
            AssertEx.Equal(expectedMembers, actualMembers);
        }

        [Fact]
        public void Inheritance_30()
        {
            var sourceA =
@"Public Class A
    Public ReadOnly Overloads Property P() As Object
        Get
            Return Nothing
        End Get
    End Property
    Public ReadOnly Overloads Property P(o As Object) As Object
        Get
            Return Nothing
        End Get
    End Property
    Public Overloads Property Q(o As Object) As Object
        Get
            Return Nothing
        End Get
        Set
        End Set
    End Property
    Public Overloads Property Q() As Object
        Get
            Return Nothing
        End Get
        Set
        End Set
    End Property
End Class
";
            var compA = CreateVisualBasicCompilation(sourceA);
            compA.VerifyDiagnostics();
            var refA = compA.EmitToImageReference();

            var sourceB =
@"record B(object P, object Q) : A
{
}";
            var compB = CreateCompilation(new[] { sourceB, IsExternalInitTypeDefinition }, references: new[] { refA }, parseOptions: TestOptions.RegularPreview);
            compB.VerifyDiagnostics();

            var actualMembers = GetProperties(compB, "B").ToTestDisplayStrings();
            AssertEx.Equal(new string[0], actualMembers);
        }

        [Fact]
        public void Inheritance_31()
        {
            var sourceA =
@"Public Class A
    Public ReadOnly Property P() As Object
        Get
            Return Nothing
        End Get
    End Property
    Public Property Q(o As Object) As Object
        Get
            Return Nothing
        End Get
        Set
        End Set
    End Property
    Public Property R(o As Object) As Object
        Get
            Return Nothing
        End Get
        Set
        End Set
    End Property
End Class
Public Class B
    Inherits A
    Public ReadOnly Overloads Property P(o As Object) As Object
        Get
            Return Nothing
        End Get
    End Property
    Public Overloads Property Q() As Object
        Get
            Return Nothing
        End Get
        Set
        End Set
    End Property
    Public Overloads Property R(x As Object, y As Object) As Object
        Get
            Return Nothing
        End Get
        Set
        End Set
    End Property
End Class
";
            var compA = CreateVisualBasicCompilation(sourceA);
            compA.VerifyDiagnostics();
            var refA = compA.EmitToImageReference();

            var sourceB =
@"record C(object P, object Q, object R) : B
{
}";
            var compB = CreateCompilation(new[] { sourceB, IsExternalInitTypeDefinition }, references: new[] { refA }, parseOptions: TestOptions.RegularPreview);
            compB.VerifyDiagnostics();

            var actualMembers = GetProperties(compB, "C").ToTestDisplayStrings();
            var expectedMembers = new[]
            {
                "System.Object C.R { get; init; }",
            };
            AssertEx.Equal(expectedMembers, actualMembers);
        }

        [Fact]
        public void Overrides_01()
        {
            var source =
@"class A
{
    public sealed override bool Equals(object other) => false;
    public sealed override int GetHashCode() => 0;
    public sealed override string ToString() => null;
}
record B(int X, int Y) : A
{
}";
            var comp = CreateCompilation(source);
            comp.VerifyDiagnostics(
                // (7,8): error CS0239: 'B.GetHashCode()': cannot override inherited member 'A.GetHashCode()' because it is sealed
                // record B(int X, int Y) : A
                Diagnostic(ErrorCode.ERR_CantOverrideSealed, "B").WithArguments("B.GetHashCode()", "A.GetHashCode()").WithLocation(7, 8),
                // (7,8): error CS0239: 'B.Equals(object?)': cannot override inherited member 'A.Equals(object)' because it is sealed
                // record B(int X, int Y) : A
                Diagnostic(ErrorCode.ERR_CantOverrideSealed, "B").WithArguments("B.Equals(object?)", "A.Equals(object)").WithLocation(7, 8));

            var actualMembers = comp.GetMember<NamedTypeSymbol>("B").GetMembers().ToTestDisplayStrings();
            var expectedMembers = new[]
            {
                "B B.Clone()",
                "B..ctor(System.Int32 X, System.Int32 Y)",
                "System.Int32 B.<X>k__BackingField",
                "System.Int32 B.X.get",
                "void modreq(System.Runtime.CompilerServices.IsExternalInit) B.X.init",
                "System.Int32 B.X { get; init; }",
                "System.Int32 B.<Y>k__BackingField",
                "System.Int32 B.Y.get",
                "void modreq(System.Runtime.CompilerServices.IsExternalInit) B.Y.init",
                "System.Int32 B.Y { get; init; }",
                "System.Boolean B.Equals(B? )",
                "System.Boolean B.Equals(System.Object? )",
                "System.Int32 B.GetHashCode()",
                "B..ctor(B )",
            };
            AssertEx.Equal(expectedMembers, actualMembers);
        }

        [Fact]
        public void Overrides_02()
        {
            var source =
@"abstract class A
{
    public abstract override bool Equals(object other);
    public abstract override int GetHashCode();
    public abstract override string ToString();
}
record B(int X, int Y) : A
{
}";
            var comp = CreateCompilation(source);
            comp.VerifyDiagnostics(
                // (7,8): error CS0534: 'B' does not implement inherited abstract member 'A.ToString()'
                // record B(int X, int Y) : A
                Diagnostic(ErrorCode.ERR_UnimplementedAbstractMethod, "B").WithArguments("B", "A.ToString()").WithLocation(7, 8));

            var actualMembers = comp.GetMember<NamedTypeSymbol>("B").GetMembers().ToTestDisplayStrings();
            var expectedMembers = new[]
            {
                "B B.Clone()",
                "B..ctor(System.Int32 X, System.Int32 Y)",
                "System.Int32 B.<X>k__BackingField",
                "System.Int32 B.X.get",
                "void modreq(System.Runtime.CompilerServices.IsExternalInit) B.X.init",
                "System.Int32 B.X { get; init; }",
                "System.Int32 B.<Y>k__BackingField",
                "System.Int32 B.Y.get",
                "void modreq(System.Runtime.CompilerServices.IsExternalInit) B.Y.init",
                "System.Int32 B.Y { get; init; }",
                "System.Boolean B.Equals(B? )",
                "System.Boolean B.Equals(System.Object? )",
                "System.Int32 B.GetHashCode()",
                "B..ctor(B )",
            };
            AssertEx.Equal(expectedMembers, actualMembers);
        }

        [WorkItem(44692, "https://github.com/dotnet/roslyn/issues/44692")]
        [Fact]
        public void DuplicateProperty_01()
        {
            var src =
@"record C(object Q)
{
    public object P { get; }
    public object P { get; }
}";
            var comp = CreateCompilation(src);
            comp.VerifyDiagnostics(
                // (4,19): error CS0102: The type 'C' already contains a definition for 'P'
                //     public object P { get; }
                Diagnostic(ErrorCode.ERR_DuplicateNameInClass, "P").WithArguments("C", "P").WithLocation(4, 19));

            var actualMembers = GetProperties(comp, "C").ToTestDisplayStrings();
            var expectedMembers = new[]
            {
                "System.Object C.Q { get; init; }",
                "System.Object C.P { get; }",
                "System.Object C.P { get; }",
            };
            AssertEx.Equal(expectedMembers, actualMembers);
        }

        [WorkItem(44692, "https://github.com/dotnet/roslyn/issues/44692")]
        [Fact]
        public void DuplicateProperty_02()
        {
            var src =
@"record C(object P, object Q)
{
    public object P { get; }
    public int P { get; }
    public int Q { get; }
    public object Q { get; }
}";
            var comp = CreateCompilation(src);
            comp.VerifyDiagnostics(
                // (4,16): error CS0102: The type 'C' already contains a definition for 'P'
                //     public int P { get; }
                Diagnostic(ErrorCode.ERR_DuplicateNameInClass, "P").WithArguments("C", "P").WithLocation(4, 16),
                // (6,19): error CS0102: The type 'C' already contains a definition for 'Q'
                //     public object Q { get; }
                Diagnostic(ErrorCode.ERR_DuplicateNameInClass, "Q").WithArguments("C", "Q").WithLocation(6, 19));

            var actualMembers = GetProperties(comp, "C").ToTestDisplayStrings();
            var expectedMembers = new[]
            {
                "System.Object C.P { get; }",
                "System.Int32 C.P { get; }",
                "System.Int32 C.Q { get; }",
                "System.Object C.Q { get; }",
            };
            AssertEx.Equal(expectedMembers, actualMembers);
        }

        [Fact]
        public void DuplicateProperty_03()
        {
            var src =
@"class A
{
    public object P { get; }
    public object P { get; }
    public object Q { get; }
    public int Q { get; }
}
record B(object Q) : A
{
}";
            var comp = CreateCompilation(src);
            comp.VerifyDiagnostics(
                // (4,19): error CS0102: The type 'A' already contains a definition for 'P'
                //     public object P { get; }
                Diagnostic(ErrorCode.ERR_DuplicateNameInClass, "P").WithArguments("A", "P").WithLocation(4, 19),
                // (6,16): error CS0102: The type 'A' already contains a definition for 'Q'
                //     public int Q { get; }
                Diagnostic(ErrorCode.ERR_DuplicateNameInClass, "Q").WithArguments("A", "Q").WithLocation(6, 16));

            var actualMembers = GetProperties(comp, "B").ToTestDisplayStrings();
            AssertEx.Equal(new string[0], actualMembers);
        }

        [Fact]
        public void NominalRecordWith()
        {
            var src = @"
using System;
record C
{
    public int X { get; init; }
    public string Y;
    public int Z { get; set; }

    public static void Main()
    {
        var c = new C() { X = 1, Y = ""2"", Z = 3 };
        var c2 = new C() { X = 1, Y = ""2"", Z = 3 };
        Console.WriteLine(c.Equals(c2));
        var c3 = c2 with { X = 3, Y = ""2"", Z = 1 };
        Console.WriteLine(c.Equals(c2));
        Console.WriteLine(c3.Equals(c2));
        Console.WriteLine(c2.X + "" "" + c2.Y + "" "" + c2.Z);
    }
}";
            CompileAndVerify(src, expectedOutput: @"
True
True
False
1 2 3");
        }

        private static ImmutableArray<Symbol> GetProperties(CSharpCompilation comp, string typeName)
        {
            return comp.GetMember<NamedTypeSymbol>(typeName).GetMembers().WhereAsArray(m => m.Kind == SymbolKind.Property);
        }
    }
}<|MERGE_RESOLUTION|>--- conflicted
+++ resolved
@@ -406,15 +406,9 @@
 
             var comp = CreateCompilation(src);
             comp.VerifyEmitDiagnostics(
-<<<<<<< HEAD
-                // (2,13): error CS8770: Records must have both a 'data' modifier and non-empty parameter list
-                // data class C();
-                Diagnostic(ErrorCode.ERR_BadRecordDeclaration, "()").WithLocation(2, 13)
-=======
                 // (2,9): error CS8850: A positional record must have both a 'data' modifier and non-empty parameter list
                 // record C(); 
                 Diagnostic(ErrorCode.ERR_BadRecordDeclaration, "()").WithLocation(2, 9)
->>>>>>> 5e8c7ade
             );
         }
 
