--- conflicted
+++ resolved
@@ -307,16 +307,11 @@
                 "void C.set_X()",
                 "System.Int32 C.get_Y(System.Int32 value)",
                 "System.Int32 C.set_Y(System.Int32 value)",
-<<<<<<< HEAD
-                "void C.Deconstruct(out System.Int32 X, out System.Int32 Y)",
-                "System.Boolean C.Equals(C? )",
-                "System.Boolean C.Equals(System.Object? )",
-=======
->>>>>>> 64de377f
                 "System.Int32 C.GetHashCode()",
                 "System.Boolean C.Equals(System.Object? )",
                 "System.Boolean C.Equals(C? )",
                 "C..ctor(C )",
+                "void C.Deconstruct(out System.Int32 X, out System.Int32 Y)",
             };
             AssertEx.Equal(expectedMembers, actualMembers);
         }
@@ -2706,16 +2701,11 @@
                 "System.Int32 C.<Y>k__BackingField",
                 "System.Int32 C.Y { get; }",
                 "System.Int32 C.Y.get",
-<<<<<<< HEAD
-                "void C.Deconstruct(out System.Int32 X, out System.Int32 Y)",
-                "System.Boolean C.Equals(C? )",
-                "System.Boolean C.Equals(System.Object? )",
-=======
->>>>>>> 64de377f
                 "System.Int32 C.GetHashCode()",
                 "System.Boolean C.Equals(System.Object? )",
                 "System.Boolean C.Equals(C? )",
                 "C..ctor(C )",
+                "void C.Deconstruct(out System.Int32 X, out System.Int32 Y)",
             };
             AssertEx.Equal(expectedMembers, actualMembers);
         }
@@ -3633,16 +3623,11 @@
                 "System.Object B.Q.get",
                 "void modreq(System.Runtime.CompilerServices.IsExternalInit) B.Q.init",
                 "System.Object B.Q { get; init; }",
-<<<<<<< HEAD
-                "void B.Deconstruct(out System.Object P, out System.Object Q)",
-                "System.Boolean B.Equals(B? )",
-                "System.Boolean B.Equals(System.Object? )",
-=======
->>>>>>> 64de377f
                 "System.Int32 B.GetHashCode()",
                 "System.Boolean B.Equals(System.Object? )",
                 "System.Boolean B.Equals(B? )",
                 "B..ctor(B )",
+                "void B.Deconstruct(out System.Object P, out System.Object Q)",
             };
             AssertEx.Equal(expectedMembers, comp.GetMember<NamedTypeSymbol>("B").GetMembers().ToTestDisplayStrings());
 
@@ -3658,16 +3643,11 @@
                 "System.Object C.P { get; init; }",
                 "System.Object C.get_P()",
                 "System.Object C.set_Q()",
-<<<<<<< HEAD
-                "void C.Deconstruct(out System.Object P)",
-                "System.Boolean C.Equals(C? )",
-                "System.Boolean C.Equals(System.Object? )",
-=======
->>>>>>> 64de377f
                 "System.Int32 C.GetHashCode()",
                 "System.Boolean C.Equals(System.Object? )",
                 "System.Boolean C.Equals(C? )",
                 "C..ctor(C )",
+                "void C.Deconstruct(out System.Object P)",
             };
             AssertEx.Equal(expectedMembers, comp.GetMember<NamedTypeSymbol>("C").GetMembers().ToTestDisplayStrings());
         }
@@ -3978,16 +3958,11 @@
                 "System.Int32 B.Y.get",
                 "void modreq(System.Runtime.CompilerServices.IsExternalInit) B.Y.init",
                 "System.Int32 B.Y { get; init; }",
-<<<<<<< HEAD
-                "void B.Deconstruct(out System.Int32 X, out System.Int32 Y)",
-                "System.Boolean B.Equals(B? )",
-                "System.Boolean B.Equals(System.Object? )",
-=======
->>>>>>> 64de377f
                 "System.Int32 B.GetHashCode()",
                 "System.Boolean B.Equals(System.Object? )",
                 "System.Boolean B.Equals(B? )",
                 "B..ctor(B )",
+                "void B.Deconstruct(out System.Int32 X, out System.Int32 Y)"
             };
             AssertEx.Equal(expectedMembers, actualMembers);
         }
@@ -4026,16 +4001,11 @@
                 "System.Int32 B.Y.get",
                 "void modreq(System.Runtime.CompilerServices.IsExternalInit) B.Y.init",
                 "System.Int32 B.Y { get; init; }",
-<<<<<<< HEAD
-                "void B.Deconstruct(out System.Int32 X, out System.Int32 Y)",
-                "System.Boolean B.Equals(B? )",
-                "System.Boolean B.Equals(System.Object? )",
-=======
->>>>>>> 64de377f
                 "System.Int32 B.GetHashCode()",
                 "System.Boolean B.Equals(System.Object? )",
                 "System.Boolean B.Equals(B? )",
                 "B..ctor(B )",
+                "void B.Deconstruct(out System.Int32 X, out System.Int32 Y)",
             };
             AssertEx.Equal(expectedMembers, actualMembers);
         }
