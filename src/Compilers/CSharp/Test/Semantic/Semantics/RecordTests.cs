--- conflicted
+++ resolved
@@ -3474,7 +3474,6 @@
             AssertEx.Equal(expectedMembers, actualMembers);
         }
 
-<<<<<<< HEAD
         [WorkItem(44692, "https://github.com/dotnet/roslyn/issues/44692")]
         [Fact]
         public void DuplicateProperty_01()
@@ -3558,7 +3557,8 @@
 
             var actualMembers = GetProperties(comp, "B").ToTestDisplayStrings();
             AssertEx.Equal(new string[0], actualMembers);
-=======
+        }
+
         [Fact]
         public void NominalRecordWith()
         {
@@ -3586,7 +3586,6 @@
 True
 False
 1 2 3");
->>>>>>> eebb3e44
         }
 
         private static ImmutableArray<Symbol> GetProperties(CSharpCompilation comp, string typeName)
