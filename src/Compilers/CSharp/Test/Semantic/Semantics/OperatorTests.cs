﻿// Licensed to the .NET Foundation under one or more agreements.
// The .NET Foundation licenses this file to you under the MIT license.
// See the LICENSE file in the project root for more information.

#nullable disable

using System;
using System.Collections.Generic;
using System.Collections.Immutable;
using System.Linq;
using Microsoft.CodeAnalysis.CSharp.Symbols;
using Microsoft.CodeAnalysis.CSharp.Syntax;
using Microsoft.CodeAnalysis.CSharp.Test.Utilities;
using Xunit;
using Roslyn.Test.Utilities;
using Microsoft.CodeAnalysis.Test.Utilities;
using Roslyn.Utilities;

namespace Microsoft.CodeAnalysis.CSharp.UnitTests
{
    public partial class SyntaxBinderTests : CompilingTestBase
    {
        [Fact, WorkItem(5419, "https://github.com/dotnet/roslyn/issues/5419")]
        public void EnumBinaryOps()
        {
            string source = @"
    [Flags]
    internal enum TestEnum
    {
        None,
        Tags,
        FilePath,
        Capabilities,
        Visibility,
        AllProperties = FilePath | Visibility
    }
    class C {
         public void Goo(){
            var x = TestEnum.FilePath | TestEnum.Visibility;
        }
    }
";
            var compilation = CreateCompilation(source);
            var tree = compilation.SyntaxTrees.Single();
            var semanticModel = compilation.GetSemanticModel(tree);

            var orNodes = tree.GetRoot().DescendantNodes().OfType<BinaryExpressionSyntax>().ToArray();
            Assert.Equal(2, orNodes.Length);

            var insideEnumDefinition = semanticModel.GetSymbolInfo(orNodes[0]);
            var insideMethodBody = semanticModel.GetSymbolInfo(orNodes[1]);

            Assert.False(insideEnumDefinition.IsEmpty);
            Assert.False(insideMethodBody.IsEmpty);

            Assert.NotEqual(insideEnumDefinition, insideMethodBody);

            Assert.Equal("System.Int32 System.Int32.op_BitwiseOr(System.Int32 left, System.Int32 right)", insideEnumDefinition.Symbol.ToTestDisplayString());
            Assert.Equal("TestEnum TestEnum.op_BitwiseOr(TestEnum left, TestEnum right)", insideMethodBody.Symbol.ToTestDisplayString());
        }

        [CompilerTrait(CompilerFeature.IOperation)]
        [Fact]
        public void EnumBinaryOps_IOperation()
        {
            string source = @"
using System;

[Flags]
internal enum TestEnum
{
    None,
    Tags,
    FilePath,
    Capabilities,
    Visibility,
    AllProperties = FilePath | Visibility
}
class C
{
    public void Goo()
    {
        var x = /*<bind>*/TestEnum.FilePath | TestEnum.Visibility/*</bind>*/;
        Console.Write(x);
    }
}
";
            string expectedOperationTree = @"
IBinaryOperation (BinaryOperatorKind.Or) (OperationKind.Binary, Type: TestEnum, Constant: 6) (Syntax: 'TestEnum.Fi ... .Visibility')
  Left: 
    IFieldReferenceOperation: TestEnum.FilePath (Static) (OperationKind.FieldReference, Type: TestEnum, Constant: 2) (Syntax: 'TestEnum.FilePath')
      Instance Receiver: 
        null
  Right: 
    IFieldReferenceOperation: TestEnum.Visibility (Static) (OperationKind.FieldReference, Type: TestEnum, Constant: 4) (Syntax: 'TestEnum.Visibility')
      Instance Receiver: 
        null
";
            var expectedDiagnostics = DiagnosticDescription.None;

            VerifyOperationTreeAndDiagnosticsForTest<BinaryExpressionSyntax>(source, expectedOperationTree, expectedDiagnostics);
        }

        [Fact, WorkItem(543895, "http://vstfdevdiv:8080/DevDiv2/DevDiv/_workitems/edit/543895")]
        public void TestBug11947()
        {
            // Due to a long-standing bug, the native compiler allows underlying-enum with the same
            // semantics as enum-underlying. (That is, the math is done in the underlying type and
            // then cast back to the enum type.) 

            string source = @"
using System;
public enum E { Zero, One, Two };
class Test
{
    static void Main()
    {
        E e = E.One;
        int x = 3;
        E r = x - e;
        Console.Write(r);

        E? en = E.Two;
        int? xn = 2;
        E? rn = xn - en;
        Console.Write(rn);
    }
}";
            CompileAndVerify(source: source, expectedOutput: "TwoZero");
        }

        private const string StructWithUserDefinedBooleanOperators = @"
struct S
{
    private int num;
    private string str;

    public S(int num, char chr) 
    { 
        this.num = num;
        this.str = chr.ToString();
    }

    public S(int num, string str) 
    { 
        this.num = num;
        this.str = str;
    }

    public static S operator & (S x, S y) 
    { 
        return new S(x.num & y.num, '(' + x.str + '&' + y.str + ')'); 
    }

    public static S operator | (S x, S y) 
    { 
        return new S(x.num | y.num, '(' + x.str + '|' + y.str + ')'); 
    }

    public static bool operator true(S s) 
    { 
        return s.num != 0; 
    }

    public static bool operator false(S s) 
    { 
        return s.num == 0; 
    }

    public override string ToString() 
    { 
        return this.num.ToString() + ':' + this.str; 
    }
}
";

        [Fact]
        public void TestUserDefinedLogicalOperators()
        {
            string source = @"
using System;

class C
{
    static void Main()
    {
        S f = new S(0, 'f');
        S t = new S(1, 't');
        Console.WriteLine((f && f) && f);
        Console.WriteLine((f && f) && t);
        Console.WriteLine((f && t) && f);
        Console.WriteLine((f && t) && t);
        Console.WriteLine((t && f) && f);
        Console.WriteLine((t && f) && t);
        Console.WriteLine((t && t) && f);
        Console.WriteLine((t && t) && t);
        Console.WriteLine('-');
        Console.WriteLine((f && f) || f);
        Console.WriteLine((f && f) || t);
        Console.WriteLine((f && t) || f);
        Console.WriteLine((f && t) || t);
        Console.WriteLine((t && f) || f);
        Console.WriteLine((t && f) || t);
        Console.WriteLine((t && t) || f);
        Console.WriteLine((t && t) || t);
        Console.WriteLine('-');
        Console.WriteLine((f || f) && f);
        Console.WriteLine((f || f) && t);
        Console.WriteLine((f || t) && f);
        Console.WriteLine((f || t) && t);
        Console.WriteLine((t || f) && f);
        Console.WriteLine((t || f) && t);
        Console.WriteLine((t || t) && f);
        Console.WriteLine((t || t) && t);
        Console.WriteLine('-');
        Console.WriteLine((f || f) || f);
        Console.WriteLine((f || f) || t);
        Console.WriteLine((f || t) || f);
        Console.WriteLine((f || t) || t);
        Console.WriteLine((t || f) || f);
        Console.WriteLine((t || f) || t);
        Console.WriteLine((t || t) || f);
        Console.WriteLine((t || t) || t);
        Console.WriteLine('-');
        Console.WriteLine(f && (f && f));
        Console.WriteLine(f && (f && t));
        Console.WriteLine(f && (t && f));
        Console.WriteLine(f && (t && t));
        Console.WriteLine(t && (f && f));
        Console.WriteLine(t && (f && t));
        Console.WriteLine(t && (t && f));
        Console.WriteLine(t && (t && t));
        Console.WriteLine('-');
        Console.WriteLine(f && (f || f));
        Console.WriteLine(f && (f || t));
        Console.WriteLine(f && (t || f));
        Console.WriteLine(f && (t || t));
        Console.WriteLine(t && (f || f));
        Console.WriteLine(t && (f || t));
        Console.WriteLine(t && (t || f));
        Console.WriteLine(t && (t || t));
        Console.WriteLine('-');
        Console.WriteLine(f || (f && f));
        Console.WriteLine(f || (f && t));
        Console.WriteLine(f || (t && f));
        Console.WriteLine(f || (t && t));
        Console.WriteLine(t || (f && f));
        Console.WriteLine(t || (f && t));
        Console.WriteLine(t || (t && f));
        Console.WriteLine(t || (t && t));
        Console.WriteLine('-');
        Console.WriteLine(f || (f || f));
        Console.WriteLine(f || (f || t));
        Console.WriteLine(f || (t || f));
        Console.WriteLine(f || (t || t));
        Console.WriteLine(t || (f || f));
        Console.WriteLine(t || (f || t));
        Console.WriteLine(t || (t || f));
        Console.WriteLine(t || (t || t));
    }
}

" + StructWithUserDefinedBooleanOperators;

            string output = @"0:f
0:f
0:f
0:f
0:(t&f)
0:(t&f)
0:((t&t)&f)
1:((t&t)&t)
-
0:(f|f)
1:(f|t)
0:(f|f)
1:(f|t)
0:((t&f)|f)
1:((t&f)|t)
1:(t&t)
1:(t&t)
-
0:(f|f)
0:(f|f)
0:((f|t)&f)
1:((f|t)&t)
0:(t&f)
1:(t&t)
0:(t&f)
1:(t&t)
-
0:((f|f)|f)
1:((f|f)|t)
1:(f|t)
1:(f|t)
1:t
1:t
1:t
1:t
-
0:f
0:f
0:f
0:f
0:(t&f)
0:(t&f)
0:(t&(t&f))
1:(t&(t&t))
-
0:f
0:f
0:f
0:f
0:(t&(f|f))
1:(t&(f|t))
1:(t&t)
1:(t&t)
-
0:(f|f)
0:(f|f)
0:(f|(t&f))
1:(f|(t&t))
1:t
1:t
1:t
1:t
-
0:(f|(f|f))
1:(f|(f|t))
1:(f|t)
1:(f|t)
1:t
1:t
1:t
1:t";

            CompileAndVerify(source: source, expectedOutput: output);
        }

        [Fact]
        public void TestUserDefinedLogicalOperators2()
        {
            string source = @"
using System;

class C
{
    static void Main()
    {
        S f = new S(0, 'f');
        S t = new S(1, 't');
        Console.Write((f && f) && f ? 1 : 0);
        Console.Write((f && f) && t ? 1 : 0);
        Console.Write((f && t) && f ? 1 : 0);
        Console.Write((f && t) && t ? 1 : 0);
        Console.Write((t && f) && f ? 1 : 0);
        Console.Write((t && f) && t ? 1 : 0);
        Console.Write((t && t) && f ? 1 : 0);
        Console.Write((t && t) && t ? 1 : 0);
        Console.WriteLine('-');
        Console.Write((f && f) || f ? 1 : 0);
        Console.Write((f && f) || t ? 1 : 0);
        Console.Write((f && t) || f ? 1 : 0);
        Console.Write((f && t) || t ? 1 : 0);
        Console.Write((t && f) || f ? 1 : 0);
        Console.Write((t && f) || t ? 1 : 0);
        Console.Write((t && t) || f ? 1 : 0);
        Console.Write((t && t) || t ? 1 : 0);
        Console.WriteLine('-');
        Console.Write((f || f) && f ? 1 : 0);
        Console.Write((f || f) && t ? 1 : 0);
        Console.Write((f || t) && f ? 1 : 0);
        Console.Write((f || t) && t ? 1 : 0);
        Console.Write((t || f) && f ? 1 : 0);
        Console.Write((t || f) && t ? 1 : 0);
        Console.Write((t || t) && f ? 1 : 0);
        Console.Write((t || t) && t ? 1 : 0);
        Console.WriteLine('-');
        Console.Write((f || f) || f ? 1 : 0);
        Console.Write((f || f) || t ? 1 : 0);
        Console.Write((f || t) || f ? 1 : 0);
        Console.Write((f || t) || t ? 1 : 0);
        Console.Write((t || f) || f ? 1 : 0);
        Console.Write((t || f) || t ? 1 : 0);
        Console.Write((t || t) || f ? 1 : 0);
        Console.Write((t || t) || t ? 1 : 0);
        Console.WriteLine('-');       
        Console.Write(f && (f && f) ? 1 : 0);
        Console.Write(f && (f && t) ? 1 : 0);
        Console.Write(f && (t && f) ? 1 : 0);
        Console.Write(f && (t && t) ? 1 : 0);
        Console.Write(t && (f && f) ? 1 : 0);
        Console.Write(t && (f && t) ? 1 : 0);
        Console.Write(t && (t && f) ? 1 : 0);
        Console.Write(t && (t && t) ? 1 : 0);
        Console.WriteLine('-');      
        Console.Write(f && (f || f) ? 1 : 0);
        Console.Write(f && (f || t) ? 1 : 0);
        Console.Write(f && (t || f) ? 1 : 0);
        Console.Write(f && (t || t) ? 1 : 0);
        Console.Write(t && (f || f) ? 1 : 0);
        Console.Write(t && (f || t) ? 1 : 0);
        Console.Write(t && (t || f) ? 1 : 0);
        Console.Write(t && (t || t) ? 1 : 0);
        Console.WriteLine('-');        
        Console.Write(f || (f && f) ? 1 : 0);
        Console.Write(f || (f && t) ? 1 : 0);
        Console.Write(f || (t && f) ? 1 : 0);
        Console.Write(f || (t && t) ? 1 : 0);
        Console.Write(t || (f && f) ? 1 : 0);
        Console.Write(t || (f && t) ? 1 : 0);
        Console.Write(t || (t && f) ? 1 : 0);
        Console.Write(t || (t && t) ? 1 : 0);
        Console.WriteLine('-');        
        Console.Write(f || (f || f) ? 1 : 0);
        Console.Write(f || (f || t) ? 1 : 0);
        Console.Write(f || (t || f) ? 1 : 0);
        Console.Write(f || (t || t) ? 1 : 0);
        Console.Write(t || (f || f) ? 1 : 0);
        Console.Write(t || (f || t) ? 1 : 0);
        Console.Write(t || (t || f) ? 1 : 0);
        Console.Write(t || (t || t) ? 1 : 0);
    }
}
" + StructWithUserDefinedBooleanOperators;

            string output = @"
00000001-
01010111-
00010101-
01111111-
00000001-
00000111-
00011111-
01111111";

            CompileAndVerify(source: source, expectedOutput: output);
        }

        [Fact]
        public void TestOperatorTrue()
        {
            string source = @"
using System;
struct S
{
    private int x;
    public S(int x) { this.x = x; }
    public static bool operator true(S s) { return s.x != 0; }
    public static bool operator false(S s) { return s.x == 0; }
}

class C
{
    static void Main()
    {
        S zero = new S(0);
        S one = new S(1);

        if (zero)
            Console.Write('a');
        else
            Console.Write('b');

        if (one)
            Console.Write('c');
        else
            Console.Write('d');

        Console.Write( zero ? 'e' : 'f' );
        Console.Write( one ? 'g' : 'h' );

        while(zero)
        {
            Console.Write('i');
        }

        while(one)
        {
            Console.Write('j');
            break;
        }

        do
        {
            Console.Write('k');
        }
        while(zero);

        bool first = true;
        do
        {
            Console.Write('l');
            if (!first) break;
            first = false;
        }
        while(one);

        for( ; zero ; )
        {
            Console.Write('m');
        }

        for( ; one ; )
        {
            Console.Write('n');
            break;
        }
    }
}";
            string output = @"bcfgjklln";

            CompileAndVerify(source: source, expectedOutput: output);
        }

        [CompilerTrait(CompilerFeature.IOperation)]
        [Fact]
        public void TestOperatorTrue_IOperation()
        {
            string source = @"
using System;
struct S
{
    private int x;
    public S(int x) { this.x = x; }
    public static bool operator true(S s) { return s.x != 0; }
    public static bool operator false(S s) { return s.x == 0; }
}

class C
{
    static void Main(S zero, S one)
    /*<bind>*/{
        if (zero)
            Console.Write('a');
        else
            Console.Write('b');

        Console.Write(one ? 'g' : 'h');
    }/*</bind>*/
}
";
            string expectedOperationTree = @"
IBlockOperation (2 statements) (OperationKind.Block, Type: null) (Syntax: '{ ... }')
  IConditionalOperation (OperationKind.Conditional, Type: null) (Syntax: 'if (zero) ... Write('b');')
    Condition: 
      IUnaryOperation (UnaryOperatorKind.True) (OperatorMethod: System.Boolean S.op_True(S s)) (OperationKind.Unary, Type: System.Boolean, IsImplicit) (Syntax: 'zero')
        Operand: 
          IParameterReferenceOperation: zero (OperationKind.ParameterReference, Type: S) (Syntax: 'zero')
    WhenTrue: 
      IExpressionStatementOperation (OperationKind.ExpressionStatement, Type: null) (Syntax: 'Console.Write('a');')
        Expression: 
          IInvocationOperation (void System.Console.Write(System.Char value)) (OperationKind.Invocation, Type: System.Void) (Syntax: 'Console.Write('a')')
            Instance Receiver: 
              null
            Arguments(1):
                IArgumentOperation (ArgumentKind.Explicit, Matching Parameter: value) (OperationKind.Argument, Type: null) (Syntax: ''a'')
                  ILiteralOperation (OperationKind.Literal, Type: System.Char, Constant: a) (Syntax: ''a'')
                  InConversion: CommonConversion (Exists: True, IsIdentity: True, IsNumeric: False, IsReference: False, IsUserDefined: False) (MethodSymbol: null)
                  OutConversion: CommonConversion (Exists: True, IsIdentity: True, IsNumeric: False, IsReference: False, IsUserDefined: False) (MethodSymbol: null)
    WhenFalse: 
      IExpressionStatementOperation (OperationKind.ExpressionStatement, Type: null) (Syntax: 'Console.Write('b');')
        Expression: 
          IInvocationOperation (void System.Console.Write(System.Char value)) (OperationKind.Invocation, Type: System.Void) (Syntax: 'Console.Write('b')')
            Instance Receiver: 
              null
            Arguments(1):
                IArgumentOperation (ArgumentKind.Explicit, Matching Parameter: value) (OperationKind.Argument, Type: null) (Syntax: ''b'')
                  ILiteralOperation (OperationKind.Literal, Type: System.Char, Constant: b) (Syntax: ''b'')
                  InConversion: CommonConversion (Exists: True, IsIdentity: True, IsNumeric: False, IsReference: False, IsUserDefined: False) (MethodSymbol: null)
                  OutConversion: CommonConversion (Exists: True, IsIdentity: True, IsNumeric: False, IsReference: False, IsUserDefined: False) (MethodSymbol: null)
  IExpressionStatementOperation (OperationKind.ExpressionStatement, Type: null) (Syntax: 'Console.Wri ... 'g' : 'h');')
    Expression: 
      IInvocationOperation (void System.Console.Write(System.Char value)) (OperationKind.Invocation, Type: System.Void) (Syntax: 'Console.Wri ...  'g' : 'h')')
        Instance Receiver: 
          null
        Arguments(1):
            IArgumentOperation (ArgumentKind.Explicit, Matching Parameter: value) (OperationKind.Argument, Type: null) (Syntax: 'one ? 'g' : 'h'')
              IConditionalOperation (OperationKind.Conditional, Type: System.Char) (Syntax: 'one ? 'g' : 'h'')
                Condition: 
                  IUnaryOperation (UnaryOperatorKind.True) (OperatorMethod: System.Boolean S.op_True(S s)) (OperationKind.Unary, Type: System.Boolean, IsImplicit) (Syntax: 'one')
                    Operand: 
                      IParameterReferenceOperation: one (OperationKind.ParameterReference, Type: S) (Syntax: 'one')
                WhenTrue: 
                  ILiteralOperation (OperationKind.Literal, Type: System.Char, Constant: g) (Syntax: ''g'')
                WhenFalse: 
                  ILiteralOperation (OperationKind.Literal, Type: System.Char, Constant: h) (Syntax: ''h'')
              InConversion: CommonConversion (Exists: True, IsIdentity: True, IsNumeric: False, IsReference: False, IsUserDefined: False) (MethodSymbol: null)
              OutConversion: CommonConversion (Exists: True, IsIdentity: True, IsNumeric: False, IsReference: False, IsUserDefined: False) (MethodSymbol: null)
";
            var expectedDiagnostics = DiagnosticDescription.None;

            VerifyOperationTreeAndDiagnosticsForTest<BlockSyntax>(source, expectedOperationTree, expectedDiagnostics);
        }

        [Fact]
        public void TestUnaryOperatorOverloading()
        {
            string source = @"
using System;
struct S
{
    private string str;
    public S(char chr) { this.str = chr.ToString(); }
    public S(string str) { this.str = str; }
    public static S operator + (S x) { return new S('(' + ('+' + x.str) + ')'); }
    public static S operator - (S x) { return new S('(' + ('-' + x.str) + ')'); }
    public static S operator ~ (S x) { return new S('(' + ('~' + x.str) + ')'); }
    public static S operator ! (S x) { return new S('(' + ('!' + x.str) + ')'); }
    public static S operator ++(S x) { return new S('(' + x.str + '+' + '1' + ')'); }
    public static S operator --(S x) { return new S('(' + x.str + '-' + '1' + ')'); }
    public override string ToString() { return this.str; }
}

class C
{
    static void Main()
    {
        S a = new S('a');
        S b = new S('b');
        S c = new S('c');
        S d = new S('d');

        Console.Write( + ~ ! - a );
        Console.Write( a );
        Console.Write( a++ );
        Console.Write( a );
        Console.Write( b );
        Console.Write( ++b );
        Console.Write( b );
        Console.Write( c );
        Console.Write( c-- );
        Console.Write( c );
        Console.Write( d );
        Console.Write( --d );
        Console.Write( d );
    }
}";
            string output = "(+(~(!(-a))))aa(a+1)b(b+1)(b+1)cc(c-1)d(d-1)(d-1)";

            CompileAndVerify(source: source, expectedOutput: output);
        }

        [CompilerTrait(CompilerFeature.IOperation)]
        [Fact]
        public void TestUnaryOperatorOverloading_IOperation()
        {
            string source = @"
using System;
struct S
{
    private string str;
    public S(char chr) { this.str = chr.ToString(); }
    public S(string str) { this.str = str; }
    public static S operator +(S x) { return new S('(' + ('+' + x.str) + ')'); }
    public static S operator -(S x) { return new S('(' + ('-' + x.str) + ')'); }
    public static S operator ~(S x) { return new S('(' + ('~' + x.str) + ')'); }
    public static S operator !(S x) { return new S('(' + ('!' + x.str) + ')'); }
    public static S operator ++(S x) { return new S('(' + x.str + '+' + '1' + ')'); }
    public static S operator --(S x) { return new S('(' + x.str + '-' + '1' + ')'); }
    public override string ToString() { return this.str; }
}

class C
{
    static void Method(S a)
    /*<bind>*/{
        Console.Write(+a);
        Console.Write(-a);
        Console.Write(~a);
        Console.Write(!a);
        Console.Write(+~!-a);
    }/*</bind>*/
}
";
            string expectedOperationTree = @"
IBlockOperation (5 statements) (OperationKind.Block, Type: null) (Syntax: '{ ... }')
  IExpressionStatementOperation (OperationKind.ExpressionStatement, Type: null) (Syntax: 'Console.Write(+a);')
    Expression: 
      IInvocationOperation (void System.Console.Write(System.Object value)) (OperationKind.Invocation, Type: System.Void) (Syntax: 'Console.Write(+a)')
        Instance Receiver: 
          null
        Arguments(1):
            IArgumentOperation (ArgumentKind.Explicit, Matching Parameter: value) (OperationKind.Argument, Type: null) (Syntax: '+a')
              IConversionOperation (TryCast: False, Unchecked) (OperationKind.Conversion, Type: System.Object, IsImplicit) (Syntax: '+a')
                Conversion: CommonConversion (Exists: True, IsIdentity: False, IsNumeric: False, IsReference: False, IsUserDefined: False) (MethodSymbol: null)
                Operand: 
                  IUnaryOperation (UnaryOperatorKind.Plus) (OperatorMethod: S S.op_UnaryPlus(S x)) (OperationKind.Unary, Type: S) (Syntax: '+a')
                    Operand: 
                      IParameterReferenceOperation: a (OperationKind.ParameterReference, Type: S) (Syntax: 'a')
              InConversion: CommonConversion (Exists: True, IsIdentity: True, IsNumeric: False, IsReference: False, IsUserDefined: False) (MethodSymbol: null)
              OutConversion: CommonConversion (Exists: True, IsIdentity: True, IsNumeric: False, IsReference: False, IsUserDefined: False) (MethodSymbol: null)
  IExpressionStatementOperation (OperationKind.ExpressionStatement, Type: null) (Syntax: 'Console.Write(-a);')
    Expression: 
      IInvocationOperation (void System.Console.Write(System.Object value)) (OperationKind.Invocation, Type: System.Void) (Syntax: 'Console.Write(-a)')
        Instance Receiver: 
          null
        Arguments(1):
            IArgumentOperation (ArgumentKind.Explicit, Matching Parameter: value) (OperationKind.Argument, Type: null) (Syntax: '-a')
              IConversionOperation (TryCast: False, Unchecked) (OperationKind.Conversion, Type: System.Object, IsImplicit) (Syntax: '-a')
                Conversion: CommonConversion (Exists: True, IsIdentity: False, IsNumeric: False, IsReference: False, IsUserDefined: False) (MethodSymbol: null)
                Operand: 
                  IUnaryOperation (UnaryOperatorKind.Minus) (OperatorMethod: S S.op_UnaryNegation(S x)) (OperationKind.Unary, Type: S) (Syntax: '-a')
                    Operand: 
                      IParameterReferenceOperation: a (OperationKind.ParameterReference, Type: S) (Syntax: 'a')
              InConversion: CommonConversion (Exists: True, IsIdentity: True, IsNumeric: False, IsReference: False, IsUserDefined: False) (MethodSymbol: null)
              OutConversion: CommonConversion (Exists: True, IsIdentity: True, IsNumeric: False, IsReference: False, IsUserDefined: False) (MethodSymbol: null)
  IExpressionStatementOperation (OperationKind.ExpressionStatement, Type: null) (Syntax: 'Console.Write(~a);')
    Expression: 
      IInvocationOperation (void System.Console.Write(System.Object value)) (OperationKind.Invocation, Type: System.Void) (Syntax: 'Console.Write(~a)')
        Instance Receiver: 
          null
        Arguments(1):
            IArgumentOperation (ArgumentKind.Explicit, Matching Parameter: value) (OperationKind.Argument, Type: null) (Syntax: '~a')
              IConversionOperation (TryCast: False, Unchecked) (OperationKind.Conversion, Type: System.Object, IsImplicit) (Syntax: '~a')
                Conversion: CommonConversion (Exists: True, IsIdentity: False, IsNumeric: False, IsReference: False, IsUserDefined: False) (MethodSymbol: null)
                Operand: 
                  IUnaryOperation (UnaryOperatorKind.BitwiseNegation) (OperatorMethod: S S.op_OnesComplement(S x)) (OperationKind.Unary, Type: S) (Syntax: '~a')
                    Operand: 
                      IParameterReferenceOperation: a (OperationKind.ParameterReference, Type: S) (Syntax: 'a')
              InConversion: CommonConversion (Exists: True, IsIdentity: True, IsNumeric: False, IsReference: False, IsUserDefined: False) (MethodSymbol: null)
              OutConversion: CommonConversion (Exists: True, IsIdentity: True, IsNumeric: False, IsReference: False, IsUserDefined: False) (MethodSymbol: null)
  IExpressionStatementOperation (OperationKind.ExpressionStatement, Type: null) (Syntax: 'Console.Write(!a);')
    Expression: 
      IInvocationOperation (void System.Console.Write(System.Object value)) (OperationKind.Invocation, Type: System.Void) (Syntax: 'Console.Write(!a)')
        Instance Receiver: 
          null
        Arguments(1):
            IArgumentOperation (ArgumentKind.Explicit, Matching Parameter: value) (OperationKind.Argument, Type: null) (Syntax: '!a')
              IConversionOperation (TryCast: False, Unchecked) (OperationKind.Conversion, Type: System.Object, IsImplicit) (Syntax: '!a')
                Conversion: CommonConversion (Exists: True, IsIdentity: False, IsNumeric: False, IsReference: False, IsUserDefined: False) (MethodSymbol: null)
                Operand: 
                  IUnaryOperation (UnaryOperatorKind.Not) (OperatorMethod: S S.op_LogicalNot(S x)) (OperationKind.Unary, Type: S) (Syntax: '!a')
                    Operand: 
                      IParameterReferenceOperation: a (OperationKind.ParameterReference, Type: S) (Syntax: 'a')
              InConversion: CommonConversion (Exists: True, IsIdentity: True, IsNumeric: False, IsReference: False, IsUserDefined: False) (MethodSymbol: null)
              OutConversion: CommonConversion (Exists: True, IsIdentity: True, IsNumeric: False, IsReference: False, IsUserDefined: False) (MethodSymbol: null)
  IExpressionStatementOperation (OperationKind.ExpressionStatement, Type: null) (Syntax: 'Console.Write(+~!-a);')
    Expression: 
      IInvocationOperation (void System.Console.Write(System.Object value)) (OperationKind.Invocation, Type: System.Void) (Syntax: 'Console.Write(+~!-a)')
        Instance Receiver: 
          null
        Arguments(1):
            IArgumentOperation (ArgumentKind.Explicit, Matching Parameter: value) (OperationKind.Argument, Type: null) (Syntax: '+~!-a')
              IConversionOperation (TryCast: False, Unchecked) (OperationKind.Conversion, Type: System.Object, IsImplicit) (Syntax: '+~!-a')
                Conversion: CommonConversion (Exists: True, IsIdentity: False, IsNumeric: False, IsReference: False, IsUserDefined: False) (MethodSymbol: null)
                Operand: 
                  IUnaryOperation (UnaryOperatorKind.Plus) (OperatorMethod: S S.op_UnaryPlus(S x)) (OperationKind.Unary, Type: S) (Syntax: '+~!-a')
                    Operand: 
                      IUnaryOperation (UnaryOperatorKind.BitwiseNegation) (OperatorMethod: S S.op_OnesComplement(S x)) (OperationKind.Unary, Type: S) (Syntax: '~!-a')
                        Operand: 
                          IUnaryOperation (UnaryOperatorKind.Not) (OperatorMethod: S S.op_LogicalNot(S x)) (OperationKind.Unary, Type: S) (Syntax: '!-a')
                            Operand: 
                              IUnaryOperation (UnaryOperatorKind.Minus) (OperatorMethod: S S.op_UnaryNegation(S x)) (OperationKind.Unary, Type: S) (Syntax: '-a')
                                Operand: 
                                  IParameterReferenceOperation: a (OperationKind.ParameterReference, Type: S) (Syntax: 'a')
              InConversion: CommonConversion (Exists: True, IsIdentity: True, IsNumeric: False, IsReference: False, IsUserDefined: False) (MethodSymbol: null)
              OutConversion: CommonConversion (Exists: True, IsIdentity: True, IsNumeric: False, IsReference: False, IsUserDefined: False) (MethodSymbol: null)
";
            var expectedDiagnostics = DiagnosticDescription.None;

            VerifyOperationTreeAndDiagnosticsForTest<BlockSyntax>(source, expectedOperationTree, expectedDiagnostics);
        }

        [CompilerTrait(CompilerFeature.IOperation)]
        [Fact]
        public void TestIncrementOperatorOverloading_IOperation()
        {
            string source = @"
using System;
struct S
{
    private string str;
    public S(char chr) { this.str = chr.ToString(); }
    public S(string str) { this.str = str; }
    public static S operator +(S x) { return new S('(' + ('+' + x.str) + ')'); }
    public static S operator -(S x) { return new S('(' + ('-' + x.str) + ')'); }
    public static S operator ~(S x) { return new S('(' + ('~' + x.str) + ')'); }
    public static S operator !(S x) { return new S('(' + ('!' + x.str) + ')'); }
    public static S operator ++(S x) { return new S('(' + x.str + '+' + '1' + ')'); }
    public static S operator --(S x) { return new S('(' + x.str + '-' + '1' + ')'); }
    public override string ToString() { return this.str; }
}

class C
{
    static void Method(S a)
    /*<bind>*/{
        Console.Write(++a);
        Console.Write(a++);
        Console.Write(--a);
        Console.Write(a--);
    }/*</bind>*/
}
";
            string expectedOperationTree = @"
IBlockOperation (4 statements) (OperationKind.Block, Type: null) (Syntax: '{ ... }')
  IExpressionStatementOperation (OperationKind.ExpressionStatement, Type: null) (Syntax: 'Console.Write(++a);')
    Expression: 
      IInvocationOperation (void System.Console.Write(System.Object value)) (OperationKind.Invocation, Type: System.Void) (Syntax: 'Console.Write(++a)')
        Instance Receiver: 
          null
        Arguments(1):
            IArgumentOperation (ArgumentKind.Explicit, Matching Parameter: value) (OperationKind.Argument, Type: null) (Syntax: '++a')
              IConversionOperation (TryCast: False, Unchecked) (OperationKind.Conversion, Type: System.Object, IsImplicit) (Syntax: '++a')
                Conversion: CommonConversion (Exists: True, IsIdentity: False, IsNumeric: False, IsReference: False, IsUserDefined: False) (MethodSymbol: null)
                Operand: 
                  IIncrementOrDecrementOperation (Prefix) (OperatorMethod: S S.op_Increment(S x)) (OperationKind.Increment, Type: S) (Syntax: '++a')
                    Target: 
                      IParameterReferenceOperation: a (OperationKind.ParameterReference, Type: S) (Syntax: 'a')
              InConversion: CommonConversion (Exists: True, IsIdentity: True, IsNumeric: False, IsReference: False, IsUserDefined: False) (MethodSymbol: null)
              OutConversion: CommonConversion (Exists: True, IsIdentity: True, IsNumeric: False, IsReference: False, IsUserDefined: False) (MethodSymbol: null)
  IExpressionStatementOperation (OperationKind.ExpressionStatement, Type: null) (Syntax: 'Console.Write(a++);')
    Expression: 
      IInvocationOperation (void System.Console.Write(System.Object value)) (OperationKind.Invocation, Type: System.Void) (Syntax: 'Console.Write(a++)')
        Instance Receiver: 
          null
        Arguments(1):
            IArgumentOperation (ArgumentKind.Explicit, Matching Parameter: value) (OperationKind.Argument, Type: null) (Syntax: 'a++')
              IConversionOperation (TryCast: False, Unchecked) (OperationKind.Conversion, Type: System.Object, IsImplicit) (Syntax: 'a++')
                Conversion: CommonConversion (Exists: True, IsIdentity: False, IsNumeric: False, IsReference: False, IsUserDefined: False) (MethodSymbol: null)
                Operand: 
                  IIncrementOrDecrementOperation (Postfix) (OperatorMethod: S S.op_Increment(S x)) (OperationKind.Increment, Type: S) (Syntax: 'a++')
                    Target: 
                      IParameterReferenceOperation: a (OperationKind.ParameterReference, Type: S) (Syntax: 'a')
              InConversion: CommonConversion (Exists: True, IsIdentity: True, IsNumeric: False, IsReference: False, IsUserDefined: False) (MethodSymbol: null)
              OutConversion: CommonConversion (Exists: True, IsIdentity: True, IsNumeric: False, IsReference: False, IsUserDefined: False) (MethodSymbol: null)
  IExpressionStatementOperation (OperationKind.ExpressionStatement, Type: null) (Syntax: 'Console.Write(--a);')
    Expression: 
      IInvocationOperation (void System.Console.Write(System.Object value)) (OperationKind.Invocation, Type: System.Void) (Syntax: 'Console.Write(--a)')
        Instance Receiver: 
          null
        Arguments(1):
            IArgumentOperation (ArgumentKind.Explicit, Matching Parameter: value) (OperationKind.Argument, Type: null) (Syntax: '--a')
              IConversionOperation (TryCast: False, Unchecked) (OperationKind.Conversion, Type: System.Object, IsImplicit) (Syntax: '--a')
                Conversion: CommonConversion (Exists: True, IsIdentity: False, IsNumeric: False, IsReference: False, IsUserDefined: False) (MethodSymbol: null)
                Operand: 
                  IIncrementOrDecrementOperation (Prefix) (OperatorMethod: S S.op_Decrement(S x)) (OperationKind.Decrement, Type: S) (Syntax: '--a')
                    Target: 
                      IParameterReferenceOperation: a (OperationKind.ParameterReference, Type: S) (Syntax: 'a')
              InConversion: CommonConversion (Exists: True, IsIdentity: True, IsNumeric: False, IsReference: False, IsUserDefined: False) (MethodSymbol: null)
              OutConversion: CommonConversion (Exists: True, IsIdentity: True, IsNumeric: False, IsReference: False, IsUserDefined: False) (MethodSymbol: null)
  IExpressionStatementOperation (OperationKind.ExpressionStatement, Type: null) (Syntax: 'Console.Write(a--);')
    Expression: 
      IInvocationOperation (void System.Console.Write(System.Object value)) (OperationKind.Invocation, Type: System.Void) (Syntax: 'Console.Write(a--)')
        Instance Receiver: 
          null
        Arguments(1):
            IArgumentOperation (ArgumentKind.Explicit, Matching Parameter: value) (OperationKind.Argument, Type: null) (Syntax: 'a--')
              IConversionOperation (TryCast: False, Unchecked) (OperationKind.Conversion, Type: System.Object, IsImplicit) (Syntax: 'a--')
                Conversion: CommonConversion (Exists: True, IsIdentity: False, IsNumeric: False, IsReference: False, IsUserDefined: False) (MethodSymbol: null)
                Operand: 
                  IIncrementOrDecrementOperation (Postfix) (OperatorMethod: S S.op_Decrement(S x)) (OperationKind.Decrement, Type: S) (Syntax: 'a--')
                    Target: 
                      IParameterReferenceOperation: a (OperationKind.ParameterReference, Type: S) (Syntax: 'a')
              InConversion: CommonConversion (Exists: True, IsIdentity: True, IsNumeric: False, IsReference: False, IsUserDefined: False) (MethodSymbol: null)
              OutConversion: CommonConversion (Exists: True, IsIdentity: True, IsNumeric: False, IsReference: False, IsUserDefined: False) (MethodSymbol: null)
";
            var expectedDiagnostics = DiagnosticDescription.None;

            VerifyOperationTreeAndDiagnosticsForTest<BlockSyntax>(source, expectedOperationTree, expectedDiagnostics);
        }

        [CompilerTrait(CompilerFeature.IOperation)]
        [Fact]
        public void TestIncrementOperatorOverloading_Checked_IOperation()
        {
            string source = @"
using System;
struct S
{
    private string str;
    public S(char chr) { this.str = chr.ToString(); }
    public S(string str) { this.str = str; }
    public static S operator +(S x) { return new S('(' + ('+' + x.str) + ')'); }
    public static S operator -(S x) { return new S('(' + ('-' + x.str) + ')'); }
    public static S operator ~(S x) { return new S('(' + ('~' + x.str) + ')'); }
    public static S operator !(S x) { return new S('(' + ('!' + x.str) + ')'); }
    public static S operator ++(S x) { return new S('(' + x.str + '+' + '1' + ')'); }
    public static S operator --(S x) { return new S('(' + x.str + '-' + '1' + ')'); }
    public override string ToString() { return this.str; }
}

class C
{
    static void Method(S a)
    /*<bind>*/{
        checked
        {
            Console.Write(++a);
            Console.Write(a++);
            Console.Write(--a);
            Console.Write(a--);
        }
    }/*</bind>*/
}
";
            string expectedOperationTree = @"
IBlockOperation (1 statements) (OperationKind.Block, Type: null) (Syntax: '{ ... }')
  IBlockOperation (4 statements) (OperationKind.Block, Type: null) (Syntax: '{ ... }')
    IExpressionStatementOperation (OperationKind.ExpressionStatement, Type: null) (Syntax: 'Console.Write(++a);')
      Expression: 
        IInvocationOperation (void System.Console.Write(System.Object value)) (OperationKind.Invocation, Type: System.Void) (Syntax: 'Console.Write(++a)')
          Instance Receiver: 
            null
          Arguments(1):
              IArgumentOperation (ArgumentKind.Explicit, Matching Parameter: value) (OperationKind.Argument, Type: null) (Syntax: '++a')
                IConversionOperation (TryCast: False, Unchecked) (OperationKind.Conversion, Type: System.Object, IsImplicit) (Syntax: '++a')
                  Conversion: CommonConversion (Exists: True, IsIdentity: False, IsNumeric: False, IsReference: False, IsUserDefined: False) (MethodSymbol: null)
                  Operand: 
                    IIncrementOrDecrementOperation (Prefix) (OperatorMethod: S S.op_Increment(S x)) (OperationKind.Increment, Type: S) (Syntax: '++a')
                      Target: 
                        IParameterReferenceOperation: a (OperationKind.ParameterReference, Type: S) (Syntax: 'a')
                InConversion: CommonConversion (Exists: True, IsIdentity: True, IsNumeric: False, IsReference: False, IsUserDefined: False) (MethodSymbol: null)
                OutConversion: CommonConversion (Exists: True, IsIdentity: True, IsNumeric: False, IsReference: False, IsUserDefined: False) (MethodSymbol: null)
    IExpressionStatementOperation (OperationKind.ExpressionStatement, Type: null) (Syntax: 'Console.Write(a++);')
      Expression: 
        IInvocationOperation (void System.Console.Write(System.Object value)) (OperationKind.Invocation, Type: System.Void) (Syntax: 'Console.Write(a++)')
          Instance Receiver: 
            null
          Arguments(1):
              IArgumentOperation (ArgumentKind.Explicit, Matching Parameter: value) (OperationKind.Argument, Type: null) (Syntax: 'a++')
                IConversionOperation (TryCast: False, Unchecked) (OperationKind.Conversion, Type: System.Object, IsImplicit) (Syntax: 'a++')
                  Conversion: CommonConversion (Exists: True, IsIdentity: False, IsNumeric: False, IsReference: False, IsUserDefined: False) (MethodSymbol: null)
                  Operand: 
                    IIncrementOrDecrementOperation (Postfix) (OperatorMethod: S S.op_Increment(S x)) (OperationKind.Increment, Type: S) (Syntax: 'a++')
                      Target: 
                        IParameterReferenceOperation: a (OperationKind.ParameterReference, Type: S) (Syntax: 'a')
                InConversion: CommonConversion (Exists: True, IsIdentity: True, IsNumeric: False, IsReference: False, IsUserDefined: False) (MethodSymbol: null)
                OutConversion: CommonConversion (Exists: True, IsIdentity: True, IsNumeric: False, IsReference: False, IsUserDefined: False) (MethodSymbol: null)
    IExpressionStatementOperation (OperationKind.ExpressionStatement, Type: null) (Syntax: 'Console.Write(--a);')
      Expression: 
        IInvocationOperation (void System.Console.Write(System.Object value)) (OperationKind.Invocation, Type: System.Void) (Syntax: 'Console.Write(--a)')
          Instance Receiver: 
            null
          Arguments(1):
              IArgumentOperation (ArgumentKind.Explicit, Matching Parameter: value) (OperationKind.Argument, Type: null) (Syntax: '--a')
                IConversionOperation (TryCast: False, Unchecked) (OperationKind.Conversion, Type: System.Object, IsImplicit) (Syntax: '--a')
                  Conversion: CommonConversion (Exists: True, IsIdentity: False, IsNumeric: False, IsReference: False, IsUserDefined: False) (MethodSymbol: null)
                  Operand: 
                    IIncrementOrDecrementOperation (Prefix) (OperatorMethod: S S.op_Decrement(S x)) (OperationKind.Decrement, Type: S) (Syntax: '--a')
                      Target: 
                        IParameterReferenceOperation: a (OperationKind.ParameterReference, Type: S) (Syntax: 'a')
                InConversion: CommonConversion (Exists: True, IsIdentity: True, IsNumeric: False, IsReference: False, IsUserDefined: False) (MethodSymbol: null)
                OutConversion: CommonConversion (Exists: True, IsIdentity: True, IsNumeric: False, IsReference: False, IsUserDefined: False) (MethodSymbol: null)
    IExpressionStatementOperation (OperationKind.ExpressionStatement, Type: null) (Syntax: 'Console.Write(a--);')
      Expression: 
        IInvocationOperation (void System.Console.Write(System.Object value)) (OperationKind.Invocation, Type: System.Void) (Syntax: 'Console.Write(a--)')
          Instance Receiver: 
            null
          Arguments(1):
              IArgumentOperation (ArgumentKind.Explicit, Matching Parameter: value) (OperationKind.Argument, Type: null) (Syntax: 'a--')
                IConversionOperation (TryCast: False, Unchecked) (OperationKind.Conversion, Type: System.Object, IsImplicit) (Syntax: 'a--')
                  Conversion: CommonConversion (Exists: True, IsIdentity: False, IsNumeric: False, IsReference: False, IsUserDefined: False) (MethodSymbol: null)
                  Operand: 
                    IIncrementOrDecrementOperation (Postfix) (OperatorMethod: S S.op_Decrement(S x)) (OperationKind.Decrement, Type: S) (Syntax: 'a--')
                      Target: 
                        IParameterReferenceOperation: a (OperationKind.ParameterReference, Type: S) (Syntax: 'a')
                InConversion: CommonConversion (Exists: True, IsIdentity: True, IsNumeric: False, IsReference: False, IsUserDefined: False) (MethodSymbol: null)
                OutConversion: CommonConversion (Exists: True, IsIdentity: True, IsNumeric: False, IsReference: False, IsUserDefined: False) (MethodSymbol: null)
";
            var expectedDiagnostics = DiagnosticDescription.None;

            VerifyOperationTreeAndDiagnosticsForTest<BlockSyntax>(source, expectedOperationTree, expectedDiagnostics);
        }

        [CompilerTrait(CompilerFeature.IOperation)]
        [Fact]
        public void TestIncrementOperator_IOperation()
        {
            string source = @"
using System;
class C
{
    static void Method(int a)
    /*<bind>*/{
        Console.Write(++a);
        Console.Write(a++);
        Console.Write(--a);
        Console.Write(a--);
    }/*</bind>*/
}
";
            string expectedOperationTree = @"
IBlockOperation (4 statements) (OperationKind.Block, Type: null) (Syntax: '{ ... }')
  IExpressionStatementOperation (OperationKind.ExpressionStatement, Type: null) (Syntax: 'Console.Write(++a);')
    Expression: 
      IInvocationOperation (void System.Console.Write(System.Int32 value)) (OperationKind.Invocation, Type: System.Void) (Syntax: 'Console.Write(++a)')
        Instance Receiver: 
          null
        Arguments(1):
            IArgumentOperation (ArgumentKind.Explicit, Matching Parameter: value) (OperationKind.Argument, Type: null) (Syntax: '++a')
              IIncrementOrDecrementOperation (Prefix) (OperationKind.Increment, Type: System.Int32) (Syntax: '++a')
                Target: 
                  IParameterReferenceOperation: a (OperationKind.ParameterReference, Type: System.Int32) (Syntax: 'a')
              InConversion: CommonConversion (Exists: True, IsIdentity: True, IsNumeric: False, IsReference: False, IsUserDefined: False) (MethodSymbol: null)
              OutConversion: CommonConversion (Exists: True, IsIdentity: True, IsNumeric: False, IsReference: False, IsUserDefined: False) (MethodSymbol: null)
  IExpressionStatementOperation (OperationKind.ExpressionStatement, Type: null) (Syntax: 'Console.Write(a++);')
    Expression: 
      IInvocationOperation (void System.Console.Write(System.Int32 value)) (OperationKind.Invocation, Type: System.Void) (Syntax: 'Console.Write(a++)')
        Instance Receiver: 
          null
        Arguments(1):
            IArgumentOperation (ArgumentKind.Explicit, Matching Parameter: value) (OperationKind.Argument, Type: null) (Syntax: 'a++')
              IIncrementOrDecrementOperation (Postfix) (OperationKind.Increment, Type: System.Int32) (Syntax: 'a++')
                Target: 
                  IParameterReferenceOperation: a (OperationKind.ParameterReference, Type: System.Int32) (Syntax: 'a')
              InConversion: CommonConversion (Exists: True, IsIdentity: True, IsNumeric: False, IsReference: False, IsUserDefined: False) (MethodSymbol: null)
              OutConversion: CommonConversion (Exists: True, IsIdentity: True, IsNumeric: False, IsReference: False, IsUserDefined: False) (MethodSymbol: null)
  IExpressionStatementOperation (OperationKind.ExpressionStatement, Type: null) (Syntax: 'Console.Write(--a);')
    Expression: 
      IInvocationOperation (void System.Console.Write(System.Int32 value)) (OperationKind.Invocation, Type: System.Void) (Syntax: 'Console.Write(--a)')
        Instance Receiver: 
          null
        Arguments(1):
            IArgumentOperation (ArgumentKind.Explicit, Matching Parameter: value) (OperationKind.Argument, Type: null) (Syntax: '--a')
              IIncrementOrDecrementOperation (Prefix) (OperationKind.Decrement, Type: System.Int32) (Syntax: '--a')
                Target: 
                  IParameterReferenceOperation: a (OperationKind.ParameterReference, Type: System.Int32) (Syntax: 'a')
              InConversion: CommonConversion (Exists: True, IsIdentity: True, IsNumeric: False, IsReference: False, IsUserDefined: False) (MethodSymbol: null)
              OutConversion: CommonConversion (Exists: True, IsIdentity: True, IsNumeric: False, IsReference: False, IsUserDefined: False) (MethodSymbol: null)
  IExpressionStatementOperation (OperationKind.ExpressionStatement, Type: null) (Syntax: 'Console.Write(a--);')
    Expression: 
      IInvocationOperation (void System.Console.Write(System.Int32 value)) (OperationKind.Invocation, Type: System.Void) (Syntax: 'Console.Write(a--)')
        Instance Receiver: 
          null
        Arguments(1):
            IArgumentOperation (ArgumentKind.Explicit, Matching Parameter: value) (OperationKind.Argument, Type: null) (Syntax: 'a--')
              IIncrementOrDecrementOperation (Postfix) (OperationKind.Decrement, Type: System.Int32) (Syntax: 'a--')
                Target: 
                  IParameterReferenceOperation: a (OperationKind.ParameterReference, Type: System.Int32) (Syntax: 'a')
              InConversion: CommonConversion (Exists: True, IsIdentity: True, IsNumeric: False, IsReference: False, IsUserDefined: False) (MethodSymbol: null)
              OutConversion: CommonConversion (Exists: True, IsIdentity: True, IsNumeric: False, IsReference: False, IsUserDefined: False) (MethodSymbol: null)
";
            var expectedDiagnostics = DiagnosticDescription.None;

            VerifyOperationTreeAndDiagnosticsForTest<BlockSyntax>(source, expectedOperationTree, expectedDiagnostics);
        }

        [CompilerTrait(CompilerFeature.IOperation)]
        [Fact]
        public void TestIncrementOperator_Checked_IOperation()
        {
            string source = @"
using System;
class C
{
    static void Method(int a)
    /*<bind>*/{
        checked
        {
            Console.Write(++a);
            Console.Write(a++);
            Console.Write(--a);
            Console.Write(a--);
        }
    }/*</bind>*/
}
";
            string expectedOperationTree = @"
IBlockOperation (1 statements) (OperationKind.Block, Type: null) (Syntax: '{ ... }')
  IBlockOperation (4 statements) (OperationKind.Block, Type: null) (Syntax: '{ ... }')
    IExpressionStatementOperation (OperationKind.ExpressionStatement, Type: null) (Syntax: 'Console.Write(++a);')
      Expression: 
        IInvocationOperation (void System.Console.Write(System.Int32 value)) (OperationKind.Invocation, Type: System.Void) (Syntax: 'Console.Write(++a)')
          Instance Receiver: 
            null
          Arguments(1):
              IArgumentOperation (ArgumentKind.Explicit, Matching Parameter: value) (OperationKind.Argument, Type: null) (Syntax: '++a')
                IIncrementOrDecrementOperation (Prefix, Checked) (OperationKind.Increment, Type: System.Int32) (Syntax: '++a')
                  Target: 
                    IParameterReferenceOperation: a (OperationKind.ParameterReference, Type: System.Int32) (Syntax: 'a')
                InConversion: CommonConversion (Exists: True, IsIdentity: True, IsNumeric: False, IsReference: False, IsUserDefined: False) (MethodSymbol: null)
                OutConversion: CommonConversion (Exists: True, IsIdentity: True, IsNumeric: False, IsReference: False, IsUserDefined: False) (MethodSymbol: null)
    IExpressionStatementOperation (OperationKind.ExpressionStatement, Type: null) (Syntax: 'Console.Write(a++);')
      Expression: 
        IInvocationOperation (void System.Console.Write(System.Int32 value)) (OperationKind.Invocation, Type: System.Void) (Syntax: 'Console.Write(a++)')
          Instance Receiver: 
            null
          Arguments(1):
              IArgumentOperation (ArgumentKind.Explicit, Matching Parameter: value) (OperationKind.Argument, Type: null) (Syntax: 'a++')
                IIncrementOrDecrementOperation (Postfix, Checked) (OperationKind.Increment, Type: System.Int32) (Syntax: 'a++')
                  Target: 
                    IParameterReferenceOperation: a (OperationKind.ParameterReference, Type: System.Int32) (Syntax: 'a')
                InConversion: CommonConversion (Exists: True, IsIdentity: True, IsNumeric: False, IsReference: False, IsUserDefined: False) (MethodSymbol: null)
                OutConversion: CommonConversion (Exists: True, IsIdentity: True, IsNumeric: False, IsReference: False, IsUserDefined: False) (MethodSymbol: null)
    IExpressionStatementOperation (OperationKind.ExpressionStatement, Type: null) (Syntax: 'Console.Write(--a);')
      Expression: 
        IInvocationOperation (void System.Console.Write(System.Int32 value)) (OperationKind.Invocation, Type: System.Void) (Syntax: 'Console.Write(--a)')
          Instance Receiver: 
            null
          Arguments(1):
              IArgumentOperation (ArgumentKind.Explicit, Matching Parameter: value) (OperationKind.Argument, Type: null) (Syntax: '--a')
                IIncrementOrDecrementOperation (Prefix, Checked) (OperationKind.Decrement, Type: System.Int32) (Syntax: '--a')
                  Target: 
                    IParameterReferenceOperation: a (OperationKind.ParameterReference, Type: System.Int32) (Syntax: 'a')
                InConversion: CommonConversion (Exists: True, IsIdentity: True, IsNumeric: False, IsReference: False, IsUserDefined: False) (MethodSymbol: null)
                OutConversion: CommonConversion (Exists: True, IsIdentity: True, IsNumeric: False, IsReference: False, IsUserDefined: False) (MethodSymbol: null)
    IExpressionStatementOperation (OperationKind.ExpressionStatement, Type: null) (Syntax: 'Console.Write(a--);')
      Expression: 
        IInvocationOperation (void System.Console.Write(System.Int32 value)) (OperationKind.Invocation, Type: System.Void) (Syntax: 'Console.Write(a--)')
          Instance Receiver: 
            null
          Arguments(1):
              IArgumentOperation (ArgumentKind.Explicit, Matching Parameter: value) (OperationKind.Argument, Type: null) (Syntax: 'a--')
                IIncrementOrDecrementOperation (Postfix, Checked) (OperationKind.Decrement, Type: System.Int32) (Syntax: 'a--')
                  Target: 
                    IParameterReferenceOperation: a (OperationKind.ParameterReference, Type: System.Int32) (Syntax: 'a')
                InConversion: CommonConversion (Exists: True, IsIdentity: True, IsNumeric: False, IsReference: False, IsUserDefined: False) (MethodSymbol: null)
                OutConversion: CommonConversion (Exists: True, IsIdentity: True, IsNumeric: False, IsReference: False, IsUserDefined: False) (MethodSymbol: null)
";
            var expectedDiagnostics = DiagnosticDescription.None;

            VerifyOperationTreeAndDiagnosticsForTest<BlockSyntax>(source, expectedOperationTree, expectedDiagnostics);
        }

        [Fact]
        public void TestBinaryOperatorOverloading()
        {
            string source = @"
using System;
struct S
{
    private string str;
    public S(char chr) { this.str = chr.ToString(); }
    public S(string str) { this.str = str; }
    public static S operator + (S x, S y) { return new S('(' + x.str + '+' + y.str + ')'); }
    public static S operator - (S x, S y) { return new S('(' + x.str + '-' + y.str + ')'); }
    public static S operator % (S x, S y) { return new S('(' + x.str + '%' + y.str + ')'); }
    public static S operator / (S x, S y) { return new S('(' + x.str + '/' + y.str + ')'); }
    public static S operator * (S x, S y) { return new S('(' + x.str + '*' + y.str + ')'); }
    public static S operator & (S x, S y) { return new S('(' + x.str + '&' + y.str + ')'); }
    public static S operator | (S x, S y) { return new S('(' + x.str + '|' + y.str + ')'); }
    public static S operator ^ (S x, S y) { return new S('(' + x.str + '^' + y.str + ')'); }
    public static S operator << (S x, int y) { return new S('(' + x.str + '<' + '<' + y.ToString() + ')'); }
    public static S operator >> (S x, int y) { return new S('(' + x.str + '>' + '>' + y.ToString() + ')'); }
    public static S operator == (S x, S y) { return new S('(' + x.str + '=' + '=' + y.str + ')'); }
    public static S operator != (S x, S y) { return new S('(' + x.str + '!' + '=' + y.str + ')'); }
    public static S operator >= (S x, S y) { return new S('(' + x.str + '>' + '=' + y.str + ')'); }
    public static S operator <= (S x, S y) { return new S('(' + x.str + '<' + '=' + y.str + ')'); }
    public static S operator > (S x, S y) { return new S('(' + x.str + '>' + y.str + ')'); }
    public static S operator < (S x, S y) { return new S('(' + x.str + '<' + y.str + ')'); }
    public override string ToString() { return this.str; }
}

class C
{
    static void Main()
    {
        S a = new S('a');
        S b = new S('b');    
        S c = new S('c');    
        S d = new S('d');    
        S e = new S('e');    
        S f = new S('f');    
        S g = new S('g');    
        S h = new S('h');    
        S i = new S('i');    
        S j = new S('j');    
        S k = new S('k');    
        S l = new S('l');    
        S m = new S('m');    
        S n = new S('n');    
        S o = new S('o');    
        S p = new S('p');    

        Console.WriteLine(
            (a >> 10) + (b << 20) - c * d / e % f & g |
            h ^ i == j != k < l > m <= o >= p);
    }
}";
            string output = @"(((((a>>10)+(b<<20))-(((c*d)/e)%f))&g)|(h^((i==j)!=((((k<l)>m)<=o)>=p))))";

            CompileAndVerify(source: source, expectedOutput: output);
        }

        [CompilerTrait(CompilerFeature.IOperation)]
        [Fact]
        public void TestBinaryOperatorOverloading_IOperation()
        {
            string source = @"
using System;
struct S
{
    private string str;
    public S(char chr) { this.str = chr.ToString(); }
    public S(string str) { this.str = str; }
    public static S operator +(S x, S y) { return new S('(' + x.str + '+' + y.str + ')'); }
    public static S operator -(S x, S y) { return new S('(' + x.str + '-' + y.str + ')'); }
    public static S operator %(S x, S y) { return new S('(' + x.str + '%' + y.str + ')'); }
    public static S operator /(S x, S y) { return new S('(' + x.str + '/' + y.str + ')'); }
    public static S operator *(S x, S y) { return new S('(' + x.str + '*' + y.str + ')'); }
    public static S operator &(S x, S y) { return new S('(' + x.str + '&' + y.str + ')'); }
    public static S operator |(S x, S y) { return new S('(' + x.str + '|' + y.str + ')'); }
    public static S operator ^(S x, S y) { return new S('(' + x.str + '^' + y.str + ')'); }
    public static S operator <<(S x, int y) { return new S('(' + x.str + '<' + '<' + y.ToString() + ')'); }
    public static S operator >>(S x, int y) { return new S('(' + x.str + '>' + '>' + y.ToString() + ')'); }
    public static S operator ==(S x, S y) { return new S('(' + x.str + '=' + '=' + y.str + ')'); }
    public static S operator !=(S x, S y) { return new S('(' + x.str + '!' + '=' + y.str + ')'); }
    public static S operator >=(S x, S y) { return new S('(' + x.str + '>' + '=' + y.str + ')'); }
    public static S operator <=(S x, S y) { return new S('(' + x.str + '<' + '=' + y.str + ')'); }
    public static S operator >(S x, S y) { return new S('(' + x.str + '>' + y.str + ')'); }
    public static S operator <(S x, S y) { return new S('(' + x.str + '<' + y.str + ')'); }
    public override string ToString() { return this.str; }
}

class C
{
    static void Main()
    {
        S a = new S('a');
        S b = new S('b');
        S c = new S('c');
        S d = new S('d');
        S e = new S('e');
        S f = new S('f');
        S g = new S('g');
        S h = new S('h');
        S i = new S('i');
        S j = new S('j');
        S k = new S('k');
        S l = new S('l');
        S m = new S('m');
        S n = new S('n');
        S o = new S('o');
        S p = new S('p');

        Console.WriteLine(
            /*<bind>*/(a >> 10) + (b << 20) - c * d / e % f & g |
            h ^ i == j != k < l > m <= o >= p/*</bind>*/);
    }
}
";
            string expectedOperationTree = @"
IBinaryOperation (BinaryOperatorKind.Or) (OperatorMethod: S S.op_BitwiseOr(S x, S y)) (OperationKind.Binary, Type: S) (Syntax: '(a >> 10) + ... m <= o >= p')
  Left: 
    IBinaryOperation (BinaryOperatorKind.And) (OperatorMethod: S S.op_BitwiseAnd(S x, S y)) (OperationKind.Binary, Type: S) (Syntax: '(a >> 10) + ... / e % f & g')
      Left: 
        IBinaryOperation (BinaryOperatorKind.Subtract) (OperatorMethod: S S.op_Subtraction(S x, S y)) (OperationKind.Binary, Type: S) (Syntax: '(a >> 10) + ... * d / e % f')
          Left: 
            IBinaryOperation (BinaryOperatorKind.Add) (OperatorMethod: S S.op_Addition(S x, S y)) (OperationKind.Binary, Type: S) (Syntax: '(a >> 10) + (b << 20)')
              Left: 
                IBinaryOperation (BinaryOperatorKind.RightShift) (OperatorMethod: S S.op_RightShift(S x, System.Int32 y)) (OperationKind.Binary, Type: S) (Syntax: 'a >> 10')
                  Left: 
                    ILocalReferenceOperation: a (OperationKind.LocalReference, Type: S) (Syntax: 'a')
                  Right: 
                    ILiteralOperation (OperationKind.Literal, Type: System.Int32, Constant: 10) (Syntax: '10')
              Right: 
                IBinaryOperation (BinaryOperatorKind.LeftShift) (OperatorMethod: S S.op_LeftShift(S x, System.Int32 y)) (OperationKind.Binary, Type: S) (Syntax: 'b << 20')
                  Left: 
                    ILocalReferenceOperation: b (OperationKind.LocalReference, Type: S) (Syntax: 'b')
                  Right: 
                    ILiteralOperation (OperationKind.Literal, Type: System.Int32, Constant: 20) (Syntax: '20')
          Right: 
            IBinaryOperation (BinaryOperatorKind.Remainder) (OperatorMethod: S S.op_Modulus(S x, S y)) (OperationKind.Binary, Type: S) (Syntax: 'c * d / e % f')
              Left: 
                IBinaryOperation (BinaryOperatorKind.Divide) (OperatorMethod: S S.op_Division(S x, S y)) (OperationKind.Binary, Type: S) (Syntax: 'c * d / e')
                  Left: 
                    IBinaryOperation (BinaryOperatorKind.Multiply) (OperatorMethod: S S.op_Multiply(S x, S y)) (OperationKind.Binary, Type: S) (Syntax: 'c * d')
                      Left: 
                        ILocalReferenceOperation: c (OperationKind.LocalReference, Type: S) (Syntax: 'c')
                      Right: 
                        ILocalReferenceOperation: d (OperationKind.LocalReference, Type: S) (Syntax: 'd')
                  Right: 
                    ILocalReferenceOperation: e (OperationKind.LocalReference, Type: S) (Syntax: 'e')
              Right: 
                ILocalReferenceOperation: f (OperationKind.LocalReference, Type: S) (Syntax: 'f')
      Right: 
        ILocalReferenceOperation: g (OperationKind.LocalReference, Type: S) (Syntax: 'g')
  Right: 
    IBinaryOperation (BinaryOperatorKind.ExclusiveOr) (OperatorMethod: S S.op_ExclusiveOr(S x, S y)) (OperationKind.Binary, Type: S) (Syntax: 'h ^ i == j  ... m <= o >= p')
      Left: 
        ILocalReferenceOperation: h (OperationKind.LocalReference, Type: S) (Syntax: 'h')
      Right: 
        IBinaryOperation (BinaryOperatorKind.NotEquals) (OperatorMethod: S S.op_Inequality(S x, S y)) (OperationKind.Binary, Type: S) (Syntax: 'i == j != k ... m <= o >= p')
          Left: 
            IBinaryOperation (BinaryOperatorKind.Equals) (OperatorMethod: S S.op_Equality(S x, S y)) (OperationKind.Binary, Type: S) (Syntax: 'i == j')
              Left: 
                ILocalReferenceOperation: i (OperationKind.LocalReference, Type: S) (Syntax: 'i')
              Right: 
                ILocalReferenceOperation: j (OperationKind.LocalReference, Type: S) (Syntax: 'j')
          Right: 
            IBinaryOperation (BinaryOperatorKind.GreaterThanOrEqual) (OperatorMethod: S S.op_GreaterThanOrEqual(S x, S y)) (OperationKind.Binary, Type: S) (Syntax: 'k < l > m <= o >= p')
              Left: 
                IBinaryOperation (BinaryOperatorKind.LessThanOrEqual) (OperatorMethod: S S.op_LessThanOrEqual(S x, S y)) (OperationKind.Binary, Type: S) (Syntax: 'k < l > m <= o')
                  Left: 
                    IBinaryOperation (BinaryOperatorKind.GreaterThan) (OperatorMethod: S S.op_GreaterThan(S x, S y)) (OperationKind.Binary, Type: S) (Syntax: 'k < l > m')
                      Left: 
                        IBinaryOperation (BinaryOperatorKind.LessThan) (OperatorMethod: S S.op_LessThan(S x, S y)) (OperationKind.Binary, Type: S) (Syntax: 'k < l')
                          Left: 
                            ILocalReferenceOperation: k (OperationKind.LocalReference, Type: S) (Syntax: 'k')
                          Right: 
                            ILocalReferenceOperation: l (OperationKind.LocalReference, Type: S) (Syntax: 'l')
                      Right: 
                        ILocalReferenceOperation: m (OperationKind.LocalReference, Type: S) (Syntax: 'm')
                  Right: 
                    ILocalReferenceOperation: o (OperationKind.LocalReference, Type: S) (Syntax: 'o')
              Right: 
                ILocalReferenceOperation: p (OperationKind.LocalReference, Type: S) (Syntax: 'p')
";
            var expectedDiagnostics = new DiagnosticDescription[] {
                // CS0660: 'S' defines operator == or operator != but does not override Object.Equals(object o)
                // struct S
                Diagnostic(ErrorCode.WRN_EqualityOpWithoutEquals, "S").WithArguments("S").WithLocation(3, 8),
                // CS0661: 'S' defines operator == or operator != but does not override Object.GetHashCode()
                // struct S
                Diagnostic(ErrorCode.WRN_EqualityOpWithoutGetHashCode, "S").WithArguments("S").WithLocation(3, 8)
            };

            VerifyOperationTreeAndDiagnosticsForTest<BinaryExpressionSyntax>(source, expectedOperationTree, expectedDiagnostics);
        }

        [Fact, WorkItem(657084, "http://vstfdevdiv:8080/DevDiv2/DevDiv/_workitems/edit/657084")]
        [CompilerTrait(CompilerFeature.IOperation)]
        public void DuplicateOperatorInSubclass()
        {
            string source = @"
class B
{
    public static B operator +(C c, B b) { return null; }
}

class C : B
{
    public static B operator +(C c, B b) { return null; }
}

class Test
{
    public static void Main()
    {
        B b = /*<bind>*/new C() + new B()/*</bind>*/;
    }
}
";
            string expectedOperationTree = @"
IBinaryOperation (BinaryOperatorKind.Add) (OperationKind.Binary, Type: ?, IsInvalid) (Syntax: 'new C() + new B()')
  Left: 
    IObjectCreationOperation (Constructor: C..ctor()) (OperationKind.ObjectCreation, Type: C, IsInvalid) (Syntax: 'new C()')
      Arguments(0)
      Initializer: 
        null
  Right: 
    IObjectCreationOperation (Constructor: B..ctor()) (OperationKind.ObjectCreation, Type: B, IsInvalid) (Syntax: 'new B()')
      Arguments(0)
      Initializer: 
        null
";
            var expectedDiagnostics = new DiagnosticDescription[] {
                // CS0034: Operator '+' is ambiguous on operands of type 'C' and 'B'
                //         B b = /*<bind>*/new C() + new B()/*</bind>*/;
                Diagnostic(ErrorCode.ERR_AmbigBinaryOps, "new C() + new B()").WithArguments("+", "C", "B").WithLocation(16, 25)
            };

            VerifyOperationTreeAndDiagnosticsForTest<BinaryExpressionSyntax>(source, expectedOperationTree, expectedDiagnostics);
        }

        [Fact, WorkItem(624274, "http://vstfdevdiv:8080/DevDiv2/DevDiv/_workitems/edit/624274")]
        public void TestBinaryOperatorOverloading_Enums_Dynamic_Unambiguous()
        {
            string source = @"
#pragma warning disable 219 // The variable is assigned but its value is never used

using System.Collections.Generic;

class C<T>
{    
    enum E { A }  

    public void M()
    {
        var eq1 = C<dynamic>.E.A == C<object>.E.A;
        var eq2 = C<object>.E.A == C<dynamic>.E.A;
        var eq3 = C<Dictionary<object, dynamic>>.E.A == C<Dictionary<dynamic, object>>.E.A;

        var neq1 = C<dynamic>.E.A != C<object>.E.A;
        var neq2 = C<object>.E.A != C<dynamic>.E.A;
        var neq3 = C<Dictionary<object, dynamic>>.E.A != C<Dictionary<dynamic, object>>.E.A;

        var lt1 = C<dynamic>.E.A < C<object>.E.A;
        var lt2 = C<object>.E.A < C<dynamic>.E.A;
        var lt3 = C<Dictionary<object, dynamic>>.E.A < C<Dictionary<dynamic, object>>.E.A;

        var lte1 = C<dynamic>.E.A <= C<object>.E.A;
        var lte2 = C<object>.E.A <= C<dynamic>.E.A;
        var lte3 = C<Dictionary<object, dynamic>>.E.A <= C<Dictionary<dynamic, object>>.E.A;

        var gt1 = C<dynamic>.E.A > C<object>.E.A;
        var gt2 = C<object>.E.A > C<dynamic>.E.A;
        var gt3 = C<Dictionary<object, dynamic>>.E.A > C<Dictionary<dynamic, object>>.E.A;

        var gte1 = C<dynamic>.E.A >= C<object>.E.A;
        var gte2 = C<object>.E.A >= C<dynamic>.E.A;
        var gte3 = C<Dictionary<object, dynamic>>.E.A >= C<Dictionary<dynamic, object>>.E.A;

        var sub1 = C<dynamic>.E.A - C<object>.E.A;
        var sub2 = C<object>.E.A - C<dynamic>.E.A;
        var sub3 = C<Dictionary<object, dynamic>>.E.A - C<Dictionary<dynamic, object>>.E.A;

        var subu1 = C<dynamic>.E.A - 1;
        var subu3 = C<Dictionary<object, dynamic>>.E.A - 1;

        var usub1 = 1 - C<dynamic>.E.A;
        var usub3 = 1 - C<Dictionary<object, dynamic>>.E.A;

        var addu1 = C<dynamic>.E.A + 1;
        var addu3 = C<Dictionary<object, dynamic>>.E.A + 1;

        var uadd1 = 1 + C<dynamic>.E.A;
        var uadd3 = 1 + C<Dictionary<object, dynamic>>.E.A;
    }
}
";
            CreateCompilationWithMscorlib40AndSystemCore(source).VerifyDiagnostics();
        }

        [Fact, WorkItem(624274, "http://vstfdevdiv:8080/DevDiv2/DevDiv/_workitems/edit/624274")]
        [CompilerTrait(CompilerFeature.IOperation)]
        public void TestBinaryOperatorOverloading_Enums_Dynamic_Ambiguous()
        {
            string source = @"
#pragma warning disable 219 // The variable is assigned but its value is never used

class C<T>
{    
    enum E { A }  

    public void M()
    {
        var and = C<dynamic>.E.A & C<object>.E.A;
        var or = C<dynamic>.E.A | C<object>.E.A;
        var xor = C<dynamic>.E.A ^ C<object>.E.A;
    }
}
";
            CreateCompilationWithMscorlib40AndSystemCore(source).VerifyDiagnostics(
                // (10,19): error CS0034: Operator '&' is ambiguous on operands of type 'C<dynamic>.E' and 'C<object>.E'
                Diagnostic(ErrorCode.ERR_AmbigBinaryOps, "C<dynamic>.E.A & C<object>.E.A").WithArguments("&", "C<dynamic>.E", "C<object>.E"),
                // (11,18): error CS0034: Operator '|' is ambiguous on operands of type 'C<dynamic>.E' and 'C<object>.E'
                Diagnostic(ErrorCode.ERR_AmbigBinaryOps, "C<dynamic>.E.A | C<object>.E.A").WithArguments("|", "C<dynamic>.E", "C<object>.E"),
                // (12,19): error CS0034: Operator '^' is ambiguous on operands of type 'C<dynamic>.E' and 'C<object>.E'
                Diagnostic(ErrorCode.ERR_AmbigBinaryOps, "C<dynamic>.E.A ^ C<object>.E.A").WithArguments("^", "C<dynamic>.E", "C<object>.E"));
        }

        [Fact]
        [WorkItem(624270, "http://vstfdevdiv:8080/DevDiv2/DevDiv/_workitems/edit/624270"), WorkItem(624274, "http://vstfdevdiv:8080/DevDiv2/DevDiv/_workitems/edit/624274")]
        public void TestBinaryOperatorOverloading_Delegates_Dynamic_Unambiguous()
        {
            string source = @"
#pragma warning disable 219 // The variable is assigned but its value is never used

class C<T>
{    
    delegate void A<U, V>(U u, V v);

    C<dynamic>.A<object, object> d1 = null;
    C<object>.A<object, object> d2 = null;

    C<dynamic>.A<object, dynamic> d3 = null;
    C<object>.A<dynamic, object> d4 = null;

    public void M()
    {
        var eq1 = d1 == d2;
        var eq2 = d1 == d3;
        var eq3 = d1 == d4;
        var eq4 = d2 == d3;
        
        var neq1 = d1 != d2;
        var neq2 = d1 != d3;
        var neq3 = d1 != d4;
        var neq4 = d2 != d3;
    }      
}
";
            // Dev11 reports error CS0034: Operator '...' is ambiguous on operands ... and ... for all combinations
            CreateCompilationWithMscorlib40AndSystemCore(source).VerifyDiagnostics();
        }

        [Fact]
        public void TestBinaryOperatorOverloading_UserDefined_Dynamic_Unambiguous()
        {
            string source = @"
class D<T>
{
    public class C
    {
        public static int operator +(C x, C y) { return 1; }
    }
}

class X
{
    static void Main()
    {
        var x = new D<object>.C();
        var y = new D<dynamic>.C();
        var z = /*<bind>*/x + y/*</bind>*/;
    }
}
";
            string expectedOperationTree = @"
IBinaryOperation (BinaryOperatorKind.Add) (OperatorMethod: System.Int32 D<System.Object>.C.op_Addition(D<System.Object>.C x, D<System.Object>.C y)) (OperationKind.Binary, Type: System.Int32) (Syntax: 'x + y')
  Left: 
    ILocalReferenceOperation: x (OperationKind.LocalReference, Type: D<System.Object>.C) (Syntax: 'x')
  Right: 
    IConversionOperation (TryCast: False, Unchecked) (OperationKind.Conversion, Type: D<System.Object>.C, IsImplicit) (Syntax: 'y')
      Conversion: CommonConversion (Exists: True, IsIdentity: True, IsNumeric: False, IsReference: False, IsUserDefined: False) (MethodSymbol: null)
      Operand: 
        ILocalReferenceOperation: y (OperationKind.LocalReference, Type: D<dynamic>.C) (Syntax: 'y')
";
            // Dev11 reports error CS0121: The call is ambiguous between the following methods or properties: 
            // 'D<object>.C.operator+(D<object>.C, D<object>.C)' and 'D<dynamic>.C.operator +(D<dynamic>.C, D<dynamic>.C)'
            var expectedDiagnostics = DiagnosticDescription.None;

            VerifyOperationTreeAndDiagnosticsForTest<BinaryExpressionSyntax>(source, expectedOperationTree, expectedDiagnostics);
        }

        [Fact]
        [CompilerTrait(CompilerFeature.IOperation)]
        public void TestBinaryOperatorOverloading_UserDefined_Dynamic_Ambiguous()
        {
            string source = @"
class D<T>
{
    public class C
    {
        public static C operator +(C x, C y) { return null; }
    }
}

class X
{
    static void Main()
    {
        var x = new D<object>.C();
        var y = new D<dynamic>.C();
        var z = /*<bind>*/x + y/*</bind>*/;
    }
}
";
            string expectedOperationTree = @"
IBinaryOperation (BinaryOperatorKind.Add) (OperationKind.Binary, Type: ?, IsInvalid) (Syntax: 'x + y')
  Left: 
    ILocalReferenceOperation: x (OperationKind.LocalReference, Type: D<System.Object>.C, IsInvalid) (Syntax: 'x')
  Right: 
    ILocalReferenceOperation: y (OperationKind.LocalReference, Type: D<dynamic>.C, IsInvalid) (Syntax: 'y')
";
            var expectedDiagnostics = new DiagnosticDescription[] {
                // CS0034: Operator '+' is ambiguous on operands of type 'D<object>.C' and 'D<dynamic>.C'
                //         var z = /*<bind>*/x + y/*</bind>*/;
                Diagnostic(ErrorCode.ERR_AmbigBinaryOps, "x + y").WithArguments("+", "D<object>.C", "D<dynamic>.C").WithLocation(16, 27)
            };

            VerifyOperationTreeAndDiagnosticsForTest<BinaryExpressionSyntax>(source, expectedOperationTree, expectedDiagnostics);
        }

        [Fact]
        [WorkItem(624270, "http://vstfdevdiv:8080/DevDiv2/DevDiv/_workitems/edit/624270"), WorkItem(624274, "http://vstfdevdiv:8080/DevDiv2/DevDiv/_workitems/edit/624274")]
        public void TestBinaryOperatorOverloading_Delegates_Dynamic_Ambiguous()
        {
            string source = @"
#pragma warning disable 219 // The variable is assigned but its value is never used

class C<T>
{    
    delegate void A<U, V>(U u, V v);

    C<dynamic>.A<object, object> d1 = null;
    C<object>.A<object, object> d2 = null;

    C<dynamic>.A<object, dynamic> d3 = null;
    C<object>.A<dynamic, object> d4 = null;

    public void M()
    {
        var add1 = d1 + d2;
        var add2 = d1 + d3;
        var add3 = d1 + d4;
        var add4 = d2 + d3;

        var sub1 = d1 - d2;
        var sub2 = d1 - d3;
        var sub3 = d1 - d4;
        var sub4 = d2 - d3;
    }      
}
";
            CreateCompilationWithMscorlib40AndSystemCore(source).VerifyDiagnostics(
                // (17,20): error CS0034: Operator '+' is ambiguous on operands of type 'C<dynamic>.A<object, object>' and 'C<object>.A<object, object>'
                Diagnostic(ErrorCode.ERR_AmbigBinaryOps, "d1 + d2").WithArguments("+", "C<dynamic>.A<object, object>", "C<object>.A<object, object>"),
                // (18,20): error CS0034: Operator '+' is ambiguous on operands of type 'C<dynamic>.A<object, object>' and 'C<dynamic>.A<object, dynamic>'
                Diagnostic(ErrorCode.ERR_AmbigBinaryOps, "d1 + d3").WithArguments("+", "C<dynamic>.A<object, object>", "C<dynamic>.A<object, dynamic>"),
                // (19,20): error CS0034: Operator '+' is ambiguous on operands of type 'C<dynamic>.A<object, object>' and 'C<object>.A<dynamic, object>'
                Diagnostic(ErrorCode.ERR_AmbigBinaryOps, "d1 + d4").WithArguments("+", "C<dynamic>.A<object, object>", "C<object>.A<dynamic, object>"),
                // (20,20): error CS0034: Operator '+' is ambiguous on operands of type 'C<object>.A<object, object>' and 'C<dynamic>.A<object, dynamic>'
                Diagnostic(ErrorCode.ERR_AmbigBinaryOps, "d2 + d3").WithArguments("+", "C<object>.A<object, object>", "C<dynamic>.A<object, dynamic>"),
                // (22,20): error CS0034: Operator '-' is ambiguous on operands of type 'C<dynamic>.A<object, object>' and 'C<object>.A<object, object>'
                Diagnostic(ErrorCode.ERR_AmbigBinaryOps, "d1 - d2").WithArguments("-", "C<dynamic>.A<object, object>", "C<object>.A<object, object>"),
                // (23,20): error CS0034: Operator '-' is ambiguous on operands of type 'C<dynamic>.A<object, object>' and 'C<dynamic>.A<object, dynamic>'
                Diagnostic(ErrorCode.ERR_AmbigBinaryOps, "d1 - d3").WithArguments("-", "C<dynamic>.A<object, object>", "C<dynamic>.A<object, dynamic>"),
                // (24,20): error CS0034: Operator '-' is ambiguous on operands of type 'C<dynamic>.A<object, object>' and 'C<object>.A<dynamic, object>'
                Diagnostic(ErrorCode.ERR_AmbigBinaryOps, "d1 - d4").WithArguments("-", "C<dynamic>.A<object, object>", "C<object>.A<dynamic, object>"),
                // (25,20): error CS0034: Operator '-' is ambiguous on operands of type 'C<object>.A<object, object>' and 'C<dynamic>.A<object, dynamic>'
                Diagnostic(ErrorCode.ERR_AmbigBinaryOps, "d2 - d3").WithArguments("-", "C<object>.A<object, object>", "C<dynamic>.A<object, dynamic>"));
        }

        [Fact]
        [WorkItem(624270, "http://vstfdevdiv:8080/DevDiv2/DevDiv/_workitems/edit/624270"), WorkItem(624274, "http://vstfdevdiv:8080/DevDiv2/DevDiv/_workitems/edit/624274")]
        public void TestBinaryOperatorOverloading_Delegates_Dynamic_Ambiguous_Inference()
        {
            string source = @"
using System;
 
class Program
{
    static void Main()
    {
        Action<object> a = null;
        Goo(c => c == a);
    }
 
    static void Goo(Func<Action<object>, IComparable> x) { }
    static void Goo(Func<Action<dynamic>, IConvertible> x) { }
}
";
            // Dev11 considers Action<object> == Action<dynamic> ambiguous and thus chooses Goo(Func<Action<object>, IComparable>) overload.

            CreateCompilationWithMscorlib40AndSystemCore(source).VerifyDiagnostics(
                // (9,9): error CS0121: The call is ambiguous between the following methods or properties: 'Program.Goo(System.Func<System.Action<object>, System.IComparable>)' and 'Program.Goo(System.Func<System.Action<dynamic>, System.IConvertible>)'
                Diagnostic(ErrorCode.ERR_AmbigCall, "Goo").WithArguments("Program.Goo(System.Func<System.Action<object>, System.IComparable>)", "Program.Goo(System.Func<System.Action<dynamic>, System.IConvertible>)"));
        }

        [Fact]
        public void TestBinaryOperatorOverloading_Pointers_Dynamic()
        {
            string source = @"
#pragma warning disable 219 // The variable is assigned but its value is never used

using System.Collections.Generic;

unsafe class C<T>
{    
    enum E { A }

    public void M()
    {
        var o = C<object>.E.A;
        var d = C<dynamic>.E.A;
        var dict1 = C<Dictionary<object, dynamic>>.E.A;
        var dict2 = C<Dictionary<dynamic, object>>.E.A;

        var eq1 = &o == &d;
        var eq2 = &d == &o;
        var eq3 = &dict1 == &dict2;
        var eq4 = &dict2 == &dict1;

        var neq1 = &o != &d;
        var neq2 = &d != &o;
        var neq3 = &dict1 != &dict2;
        var neq4 = &dict2 != &dict1;

        var sub1 = &o - &d;
        var sub2 = &d - &o;
        var sub3 = &dict1 - &dict2;
        var sub4 = &dict2 - &dict1;

        var subi1 = &o - 1;
        var subi2 = &d - 1;
        var subi3 = &dict1 - 1;
        var subi4 = &dict2 - 1;

        var addi1 = &o + 1;
        var addi2 = &d + 1;
        var addi3 = &dict1 + 1;
        var addi4 = &dict2 + 1;

        var iadd1 = 1 + &o;
        var iadd2 = 1 + &d;
        var iadd3 = 1 + &dict1;
        var iadd4 = 1 + &dict2;
    }      
}
";
            // Dev11 reports "error CS0034: Operator '-' is ambiguous on operands ... and ..." for all ptr - ptr
            CreateCompilationWithMscorlib40AndSystemCore(source, options: TestOptions.UnsafeReleaseDll).VerifyDiagnostics();
        }

        [Fact]
        public void TestOverloadResolutionTiebreakers()
        {
            string source = @"
using System;
struct S
{
    public static bool operator == (S x, S y) { return true; }
    public static bool operator != (S x, S y) { return false; }
    public static bool operator == (S? x, S? y) { return true; }
    public static bool operator != (S? x, S? y) { return false; }
    public override bool Equals(object s) { return true; }
    public override int GetHashCode() { return 0; }
    public override string ToString() { return this.str; }
}

class X<T> 
{
    public static int operator +(X<T> x, int y) { return 0; }
    public static int operator +(X<T> x, T y) { return 0; }
}

struct Q<U> where U : struct
{
    public static int operator +(Q<U> x, int y) { return 0; }
    public static int? operator +(Q<U>? x, U? y) { return 1; }
}


class C
{
    static void M()
    {
        S s1 = new S();
        S s2 = new S();
        S? s3 = new S();
        S? s4 = null;
        X<int> xint = null;

        int x = xint + 123; //-UserDefinedAddition

        // In this case the native compiler and the spec disagree. Roslyn implements the spec.
        // The tiebreaker is supposed to check for *specificity* first, and then *liftedness*.
        // The native compiler eliminates the lifted operator even if it is more specific:

        int? q = new Q<int>?() + new int?(); //-LiftedUserDefinedAddition

        // All of these go to a user-defined equality operator;
        // the lifted form is always worse than the unlifted form,
        // and the user-defined form is always better than turning
        // '== null' into a call to HasValue().
        bool[] b = 
        {
            s1 == s2,      //-UserDefinedEqual
            s1 == s3,      //-UserDefinedEqual
            s1 == null,    //-UserDefinedEqual
            s3 == s1,      //-UserDefinedEqual
            s3 == s4,      //-UserDefinedEqual
            s3 == null,    //-UserDefinedEqual
            null == s1,    //-UserDefinedEqual
            null == s3     //-UserDefinedEqual
        };
        

    }
}";
            TestOperatorKinds(source);
        }

        [CompilerTrait(CompilerFeature.IOperation)]
        [Fact]
        public void TestOverloadResolutionTiebreakers_IOperation()
        {
            string source = @"
using System;
struct S
{
    public static bool operator ==(S x, S y) { return true; }
    public static bool operator !=(S x, S y) { return false; }
    public static bool operator ==(S? x, S? y) { return true; }
    public static bool operator !=(S? x, S? y) { return false; }
    public override bool Equals(object s) { return true; }
    public override int GetHashCode() { return 0; }
    public override string ToString() { return this.str; }
}

class X<T>
{
    public static int operator +(X<T> x, int y) { return 0; }
    public static int operator +(X<T> x, T y) { return 0; }
}

struct Q<U> where U : struct
{
    public static int operator +(Q<U> x, int y) { return 0; }
    public static int? operator +(Q<U>? x, U? y) { return 1; }
}


class C
{
    static void M(S s1, S s2, S? s3, S? s4, X<int> xint)
    /*<bind>*/{
        int x = xint + 123; //-UserDefinedAddition

        // In this case the native compiler and the spec disagree. Roslyn implements the spec.
        // The tiebreaker is supposed to check for *specificity* first, and then *liftedness*.
        // The native compiler eliminates the lifted operator even if it is more specific:

        int? q = new Q<int>?() + new int?(); //-LiftedUserDefinedAddition

        // All of these go to a user-defined equality operator;
        // the lifted form is always worse than the unlifted form,
        // and the user-defined form is always better than turning
        // '== null' into a call to HasValue().
        bool[] b =
        {
            s1 == s2,      //-UserDefinedEqual
            s1 == s3,      //-UserDefinedEqual
            s1 == null,    //-UserDefinedEqual
            s3 == s1,      //-UserDefinedEqual
            s3 == s4,      //-UserDefinedEqual
            s3 == null,    //-UserDefinedEqual
            null == s1,    //-UserDefinedEqual
            null == s3     //-UserDefinedEqual
        };


    }/*</bind>*/
}
";
            string expectedOperationTree = @"
IBlockOperation (3 statements, 3 locals) (OperationKind.Block, Type: null) (Syntax: '{ ... }')
  Locals: Local_1: System.Int32 x
    Local_2: System.Int32? q
    Local_3: System.Boolean[] b
  IVariableDeclarationGroupOperation (1 declarations) (OperationKind.VariableDeclarationGroup, Type: null) (Syntax: 'int x = xint + 123;')
    IVariableDeclarationOperation (1 declarators) (OperationKind.VariableDeclaration, Type: null) (Syntax: 'int x = xint + 123')
      Declarators:
          IVariableDeclaratorOperation (Symbol: System.Int32 x) (OperationKind.VariableDeclarator, Type: null) (Syntax: 'x = xint + 123')
            Initializer: 
              IVariableInitializerOperation (OperationKind.VariableInitializer, Type: null) (Syntax: '= xint + 123')
                IBinaryOperation (BinaryOperatorKind.Add) (OperatorMethod: System.Int32 X<System.Int32>.op_Addition(X<System.Int32> x, System.Int32 y)) (OperationKind.Binary, Type: System.Int32) (Syntax: 'xint + 123')
                  Left: 
                    IParameterReferenceOperation: xint (OperationKind.ParameterReference, Type: X<System.Int32>) (Syntax: 'xint')
                  Right: 
                    ILiteralOperation (OperationKind.Literal, Type: System.Int32, Constant: 123) (Syntax: '123')
      Initializer: 
        null
  IVariableDeclarationGroupOperation (1 declarations) (OperationKind.VariableDeclarationGroup, Type: null) (Syntax: 'int? q = ne ... new int?();')
    IVariableDeclarationOperation (1 declarators) (OperationKind.VariableDeclaration, Type: null) (Syntax: 'int? q = ne ...  new int?()')
      Declarators:
          IVariableDeclaratorOperation (Symbol: System.Int32? q) (OperationKind.VariableDeclarator, Type: null) (Syntax: 'q = new Q<i ...  new int?()')
            Initializer: 
              IVariableInitializerOperation (OperationKind.VariableInitializer, Type: null) (Syntax: '= new Q<int ...  new int?()')
                IBinaryOperation (BinaryOperatorKind.Add, IsLifted) (OperatorMethod: System.Int32 Q<System.Int32>.op_Addition(Q<System.Int32> x, System.Int32 y)) (OperationKind.Binary, Type: System.Int32?) (Syntax: 'new Q<int>? ...  new int?()')
                  Left: 
                    IObjectCreationOperation (Constructor: Q<System.Int32>?..ctor()) (OperationKind.ObjectCreation, Type: Q<System.Int32>?) (Syntax: 'new Q<int>?()')
                      Arguments(0)
                      Initializer: 
                        null
                  Right: 
                    IObjectCreationOperation (Constructor: System.Int32?..ctor()) (OperationKind.ObjectCreation, Type: System.Int32?) (Syntax: 'new int?()')
                      Arguments(0)
                      Initializer: 
                        null
      Initializer: 
        null
  IVariableDeclarationGroupOperation (1 declarations) (OperationKind.VariableDeclarationGroup, Type: null) (Syntax: 'bool[] b = ... };')
    IVariableDeclarationOperation (1 declarators) (OperationKind.VariableDeclaration, Type: null) (Syntax: 'bool[] b = ... }')
      Declarators:
          IVariableDeclaratorOperation (Symbol: System.Boolean[] b) (OperationKind.VariableDeclarator, Type: null) (Syntax: 'b = ... }')
            Initializer: 
              IVariableInitializerOperation (OperationKind.VariableInitializer, Type: null) (Syntax: '= ... }')
                IArrayCreationOperation (OperationKind.ArrayCreation, Type: System.Boolean[], IsImplicit) (Syntax: '{ ... }')
                  Dimension Sizes(1):
                      ILiteralOperation (OperationKind.Literal, Type: System.Int32, Constant: 8, IsImplicit) (Syntax: '{ ... }')
                  Initializer: 
                    IArrayInitializerOperation (8 elements) (OperationKind.ArrayInitializer, Type: null) (Syntax: '{ ... }')
                      Element Values(8):
                          IBinaryOperation (BinaryOperatorKind.Equals) (OperatorMethod: System.Boolean S.op_Equality(S x, S y)) (OperationKind.Binary, Type: System.Boolean) (Syntax: 's1 == s2')
                            Left: 
                              IParameterReferenceOperation: s1 (OperationKind.ParameterReference, Type: S) (Syntax: 's1')
                            Right: 
                              IParameterReferenceOperation: s2 (OperationKind.ParameterReference, Type: S) (Syntax: 's2')
                          IBinaryOperation (BinaryOperatorKind.Equals) (OperatorMethod: System.Boolean S.op_Equality(S? x, S? y)) (OperationKind.Binary, Type: System.Boolean) (Syntax: 's1 == s3')
                            Left: 
                              IConversionOperation (TryCast: False, Unchecked) (OperationKind.Conversion, Type: S?, IsImplicit) (Syntax: 's1')
                                Conversion: CommonConversion (Exists: True, IsIdentity: False, IsNumeric: False, IsReference: False, IsUserDefined: False) (MethodSymbol: null)
                                Operand: 
                                  IParameterReferenceOperation: s1 (OperationKind.ParameterReference, Type: S) (Syntax: 's1')
                            Right: 
                              IParameterReferenceOperation: s3 (OperationKind.ParameterReference, Type: S?) (Syntax: 's3')
                          IBinaryOperation (BinaryOperatorKind.Equals) (OperatorMethod: System.Boolean S.op_Equality(S? x, S? y)) (OperationKind.Binary, Type: System.Boolean) (Syntax: 's1 == null')
                            Left: 
                              IConversionOperation (TryCast: False, Unchecked) (OperationKind.Conversion, Type: S?, IsImplicit) (Syntax: 's1')
                                Conversion: CommonConversion (Exists: True, IsIdentity: False, IsNumeric: False, IsReference: False, IsUserDefined: False) (MethodSymbol: null)
                                Operand: 
                                  IParameterReferenceOperation: s1 (OperationKind.ParameterReference, Type: S) (Syntax: 's1')
                            Right: 
                              IConversionOperation (TryCast: False, Unchecked) (OperationKind.Conversion, Type: S?, Constant: null, IsImplicit) (Syntax: 'null')
                                Conversion: CommonConversion (Exists: True, IsIdentity: False, IsNumeric: False, IsReference: False, IsUserDefined: False) (MethodSymbol: null)
                                Operand: 
                                  ILiteralOperation (OperationKind.Literal, Type: null, Constant: null) (Syntax: 'null')
                          IBinaryOperation (BinaryOperatorKind.Equals) (OperatorMethod: System.Boolean S.op_Equality(S? x, S? y)) (OperationKind.Binary, Type: System.Boolean) (Syntax: 's3 == s1')
                            Left: 
                              IParameterReferenceOperation: s3 (OperationKind.ParameterReference, Type: S?) (Syntax: 's3')
                            Right: 
                              IConversionOperation (TryCast: False, Unchecked) (OperationKind.Conversion, Type: S?, IsImplicit) (Syntax: 's1')
                                Conversion: CommonConversion (Exists: True, IsIdentity: False, IsNumeric: False, IsReference: False, IsUserDefined: False) (MethodSymbol: null)
                                Operand: 
                                  IParameterReferenceOperation: s1 (OperationKind.ParameterReference, Type: S) (Syntax: 's1')
                          IBinaryOperation (BinaryOperatorKind.Equals) (OperatorMethod: System.Boolean S.op_Equality(S? x, S? y)) (OperationKind.Binary, Type: System.Boolean) (Syntax: 's3 == s4')
                            Left: 
                              IParameterReferenceOperation: s3 (OperationKind.ParameterReference, Type: S?) (Syntax: 's3')
                            Right: 
                              IParameterReferenceOperation: s4 (OperationKind.ParameterReference, Type: S?) (Syntax: 's4')
                          IBinaryOperation (BinaryOperatorKind.Equals) (OperatorMethod: System.Boolean S.op_Equality(S? x, S? y)) (OperationKind.Binary, Type: System.Boolean) (Syntax: 's3 == null')
                            Left: 
                              IParameterReferenceOperation: s3 (OperationKind.ParameterReference, Type: S?) (Syntax: 's3')
                            Right: 
                              IConversionOperation (TryCast: False, Unchecked) (OperationKind.Conversion, Type: S?, Constant: null, IsImplicit) (Syntax: 'null')
                                Conversion: CommonConversion (Exists: True, IsIdentity: False, IsNumeric: False, IsReference: False, IsUserDefined: False) (MethodSymbol: null)
                                Operand: 
                                  ILiteralOperation (OperationKind.Literal, Type: null, Constant: null) (Syntax: 'null')
                          IBinaryOperation (BinaryOperatorKind.Equals) (OperatorMethod: System.Boolean S.op_Equality(S? x, S? y)) (OperationKind.Binary, Type: System.Boolean) (Syntax: 'null == s1')
                            Left: 
                              IConversionOperation (TryCast: False, Unchecked) (OperationKind.Conversion, Type: S?, Constant: null, IsImplicit) (Syntax: 'null')
                                Conversion: CommonConversion (Exists: True, IsIdentity: False, IsNumeric: False, IsReference: False, IsUserDefined: False) (MethodSymbol: null)
                                Operand: 
                                  ILiteralOperation (OperationKind.Literal, Type: null, Constant: null) (Syntax: 'null')
                            Right: 
                              IConversionOperation (TryCast: False, Unchecked) (OperationKind.Conversion, Type: S?, IsImplicit) (Syntax: 's1')
                                Conversion: CommonConversion (Exists: True, IsIdentity: False, IsNumeric: False, IsReference: False, IsUserDefined: False) (MethodSymbol: null)
                                Operand: 
                                  IParameterReferenceOperation: s1 (OperationKind.ParameterReference, Type: S) (Syntax: 's1')
                          IBinaryOperation (BinaryOperatorKind.Equals) (OperatorMethod: System.Boolean S.op_Equality(S? x, S? y)) (OperationKind.Binary, Type: System.Boolean) (Syntax: 'null == s3')
                            Left: 
                              IConversionOperation (TryCast: False, Unchecked) (OperationKind.Conversion, Type: S?, Constant: null, IsImplicit) (Syntax: 'null')
                                Conversion: CommonConversion (Exists: True, IsIdentity: False, IsNumeric: False, IsReference: False, IsUserDefined: False) (MethodSymbol: null)
                                Operand: 
                                  ILiteralOperation (OperationKind.Literal, Type: null, Constant: null) (Syntax: 'null')
                            Right: 
                              IParameterReferenceOperation: s3 (OperationKind.ParameterReference, Type: S?) (Syntax: 's3')
      Initializer: 
        null
";
            var expectedDiagnostics = new DiagnosticDescription[] {
                // CS0458: The result of the expression is always 'null' of type 'int?'
                //         int? q = new Q<int>?() + new int?(); //-LiftedUserDefinedAddition
                Diagnostic(ErrorCode.WRN_AlwaysNull, "new Q<int>?() + new int?()").WithArguments("int?").WithLocation(37, 18),
                // CS1061: 'S' does not contain a definition for 'str' and no extension method 'str' accepting a first argument of type 'S' could be found (are you missing a using directive or an assembly reference?)
                //     public override string ToString() { return this.str; }
                Diagnostic(ErrorCode.ERR_NoSuchMemberOrExtension, "str").WithArguments("S", "str").WithLocation(11, 53)
            };

            VerifyOperationTreeAndDiagnosticsForTest<BlockSyntax>(source, expectedOperationTree, expectedDiagnostics);
        }

        [Fact]
        public void TestUserDefinedCompoundAssignment()
        {
            string source = @"
using System;
struct S
{
    private string str;
    public S(char chr) { this.str = chr.ToString(); }
    public S(string str) { this.str = str; }
    public static S operator + (S x, S y) { return new S('(' + x.str + '+' + y.str + ')'); }
    public static S operator - (S x, S y) { return new S('(' + x.str + '-' + y.str + ')'); }
    public static S operator % (S x, S y) { return new S('(' + x.str + '%' + y.str + ')'); }
    public static S operator / (S x, S y) { return new S('(' + x.str + '/' + y.str + ')'); }
    public static S operator * (S x, S y) { return new S('(' + x.str + '*' + y.str + ')'); }
    public static S operator & (S x, S y) { return new S('(' + x.str + '&' + y.str + ')'); }
    public static S operator | (S x, S y) { return new S('(' + x.str + '|' + y.str + ')'); }
    public static S operator ^ (S x, S y) { return new S('(' + x.str + '^' + y.str + ')'); }
    public static S operator << (S x, int y) { return new S('(' + x.str + '<' + '<' + y.ToString() + ')'); }
    public static S operator >> (S x, int y) { return new S('(' + x.str + '>' + '>' + y.ToString() + ')'); }
    public override string ToString() { return this.str; }
}

class C
{
    static void Main()
    {
        S a = new S('a');
        S b = new S('b'); 
        S c = new S('c'); 
        S d = new S('d'); 
        S e = new S('e'); 
        S f = new S('f'); 
        S g = new S('g'); 
        S h = new S('h');
        S i = new S('i');
        a += b;
        a -= c;
        a *= d;
        a /= e;
        a %= f;
        a <<= 10;
        a >>= 20;
        a &= g;
        a |= h;
        a ^= i;
        Console.WriteLine(a);
    }
}";
            string output = @"((((((((((a+b)-c)*d)/e)%f)<<10)>>20)&g)|h)^i)";

            CompileAndVerify(source: source, expectedOutput: output);
        }

        [CompilerTrait(CompilerFeature.IOperation)]
        [Fact]
        public void TestUserDefinedCompoundAssignment_IOperation()
        {
            string source = @"
using System;
struct S
{
    private string str;
    public S(char chr) { this.str = chr.ToString(); }
    public S(string str) { this.str = str; }
    public static S operator +(S x, S y) { return new S('(' + x.str + '+' + y.str + ')'); }
    public static S operator -(S x, S y) { return new S('(' + x.str + '-' + y.str + ')'); }
    public static S operator %(S x, S y) { return new S('(' + x.str + '%' + y.str + ')'); }
    public static S operator /(S x, S y) { return new S('(' + x.str + '/' + y.str + ')'); }
    public static S operator *(S x, S y) { return new S('(' + x.str + '*' + y.str + ')'); }
    public static S operator &(S x, S y) { return new S('(' + x.str + '&' + y.str + ')'); }
    public static S operator |(S x, S y) { return new S('(' + x.str + '|' + y.str + ')'); }
    public static S operator ^(S x, S y) { return new S('(' + x.str + '^' + y.str + ')'); }
    public static S operator <<(S x, int y) { return new S('(' + x.str + '<' + '<' + y.ToString() + ')'); }
    public static S operator >>(S x, int y) { return new S('(' + x.str + '>' + '>' + y.ToString() + ')'); }
    public override string ToString() { return this.str; }
}

class C
{
    static void Main(S a, S b, S c, S d, S e, S f, S g, S h, S i)
    /*<bind>*/{
        a += b;
        a -= c;
        a *= d;
        a /= e;
        a %= f;
        a <<= 10;
        a >>= 20;
        a &= g;
        a |= h;
        a ^= i;
    }/*</bind>*/
}
";
            string expectedOperationTree = @"
IBlockOperation (10 statements) (OperationKind.Block, Type: null) (Syntax: '{ ... }')
  IExpressionStatementOperation (OperationKind.ExpressionStatement, Type: null) (Syntax: 'a += b;')
    Expression: 
      ICompoundAssignmentOperation (BinaryOperatorKind.Add) (OperatorMethod: S S.op_Addition(S x, S y)) (OperationKind.CompoundAssignment, Type: S) (Syntax: 'a += b')
        InConversion: CommonConversion (Exists: True, IsIdentity: True, IsNumeric: False, IsReference: False, IsUserDefined: False) (MethodSymbol: null)
        OutConversion: CommonConversion (Exists: True, IsIdentity: True, IsNumeric: False, IsReference: False, IsUserDefined: False) (MethodSymbol: null)
        Left: 
          IParameterReferenceOperation: a (OperationKind.ParameterReference, Type: S) (Syntax: 'a')
        Right: 
          IParameterReferenceOperation: b (OperationKind.ParameterReference, Type: S) (Syntax: 'b')
  IExpressionStatementOperation (OperationKind.ExpressionStatement, Type: null) (Syntax: 'a -= c;')
    Expression: 
      ICompoundAssignmentOperation (BinaryOperatorKind.Subtract) (OperatorMethod: S S.op_Subtraction(S x, S y)) (OperationKind.CompoundAssignment, Type: S) (Syntax: 'a -= c')
        InConversion: CommonConversion (Exists: True, IsIdentity: True, IsNumeric: False, IsReference: False, IsUserDefined: False) (MethodSymbol: null)
        OutConversion: CommonConversion (Exists: True, IsIdentity: True, IsNumeric: False, IsReference: False, IsUserDefined: False) (MethodSymbol: null)
        Left: 
          IParameterReferenceOperation: a (OperationKind.ParameterReference, Type: S) (Syntax: 'a')
        Right: 
          IParameterReferenceOperation: c (OperationKind.ParameterReference, Type: S) (Syntax: 'c')
  IExpressionStatementOperation (OperationKind.ExpressionStatement, Type: null) (Syntax: 'a *= d;')
    Expression: 
      ICompoundAssignmentOperation (BinaryOperatorKind.Multiply) (OperatorMethod: S S.op_Multiply(S x, S y)) (OperationKind.CompoundAssignment, Type: S) (Syntax: 'a *= d')
        InConversion: CommonConversion (Exists: True, IsIdentity: True, IsNumeric: False, IsReference: False, IsUserDefined: False) (MethodSymbol: null)
        OutConversion: CommonConversion (Exists: True, IsIdentity: True, IsNumeric: False, IsReference: False, IsUserDefined: False) (MethodSymbol: null)
        Left: 
          IParameterReferenceOperation: a (OperationKind.ParameterReference, Type: S) (Syntax: 'a')
        Right: 
          IParameterReferenceOperation: d (OperationKind.ParameterReference, Type: S) (Syntax: 'd')
  IExpressionStatementOperation (OperationKind.ExpressionStatement, Type: null) (Syntax: 'a /= e;')
    Expression: 
      ICompoundAssignmentOperation (BinaryOperatorKind.Divide) (OperatorMethod: S S.op_Division(S x, S y)) (OperationKind.CompoundAssignment, Type: S) (Syntax: 'a /= e')
        InConversion: CommonConversion (Exists: True, IsIdentity: True, IsNumeric: False, IsReference: False, IsUserDefined: False) (MethodSymbol: null)
        OutConversion: CommonConversion (Exists: True, IsIdentity: True, IsNumeric: False, IsReference: False, IsUserDefined: False) (MethodSymbol: null)
        Left: 
          IParameterReferenceOperation: a (OperationKind.ParameterReference, Type: S) (Syntax: 'a')
        Right: 
          IParameterReferenceOperation: e (OperationKind.ParameterReference, Type: S) (Syntax: 'e')
  IExpressionStatementOperation (OperationKind.ExpressionStatement, Type: null) (Syntax: 'a %= f;')
    Expression: 
      ICompoundAssignmentOperation (BinaryOperatorKind.Remainder) (OperatorMethod: S S.op_Modulus(S x, S y)) (OperationKind.CompoundAssignment, Type: S) (Syntax: 'a %= f')
        InConversion: CommonConversion (Exists: True, IsIdentity: True, IsNumeric: False, IsReference: False, IsUserDefined: False) (MethodSymbol: null)
        OutConversion: CommonConversion (Exists: True, IsIdentity: True, IsNumeric: False, IsReference: False, IsUserDefined: False) (MethodSymbol: null)
        Left: 
          IParameterReferenceOperation: a (OperationKind.ParameterReference, Type: S) (Syntax: 'a')
        Right: 
          IParameterReferenceOperation: f (OperationKind.ParameterReference, Type: S) (Syntax: 'f')
  IExpressionStatementOperation (OperationKind.ExpressionStatement, Type: null) (Syntax: 'a <<= 10;')
    Expression: 
      ICompoundAssignmentOperation (BinaryOperatorKind.LeftShift) (OperatorMethod: S S.op_LeftShift(S x, System.Int32 y)) (OperationKind.CompoundAssignment, Type: S) (Syntax: 'a <<= 10')
        InConversion: CommonConversion (Exists: True, IsIdentity: True, IsNumeric: False, IsReference: False, IsUserDefined: False) (MethodSymbol: null)
        OutConversion: CommonConversion (Exists: True, IsIdentity: True, IsNumeric: False, IsReference: False, IsUserDefined: False) (MethodSymbol: null)
        Left: 
          IParameterReferenceOperation: a (OperationKind.ParameterReference, Type: S) (Syntax: 'a')
        Right: 
          ILiteralOperation (OperationKind.Literal, Type: System.Int32, Constant: 10) (Syntax: '10')
  IExpressionStatementOperation (OperationKind.ExpressionStatement, Type: null) (Syntax: 'a >>= 20;')
    Expression: 
      ICompoundAssignmentOperation (BinaryOperatorKind.RightShift) (OperatorMethod: S S.op_RightShift(S x, System.Int32 y)) (OperationKind.CompoundAssignment, Type: S) (Syntax: 'a >>= 20')
        InConversion: CommonConversion (Exists: True, IsIdentity: True, IsNumeric: False, IsReference: False, IsUserDefined: False) (MethodSymbol: null)
        OutConversion: CommonConversion (Exists: True, IsIdentity: True, IsNumeric: False, IsReference: False, IsUserDefined: False) (MethodSymbol: null)
        Left: 
          IParameterReferenceOperation: a (OperationKind.ParameterReference, Type: S) (Syntax: 'a')
        Right: 
          ILiteralOperation (OperationKind.Literal, Type: System.Int32, Constant: 20) (Syntax: '20')
  IExpressionStatementOperation (OperationKind.ExpressionStatement, Type: null) (Syntax: 'a &= g;')
    Expression: 
      ICompoundAssignmentOperation (BinaryOperatorKind.And) (OperatorMethod: S S.op_BitwiseAnd(S x, S y)) (OperationKind.CompoundAssignment, Type: S) (Syntax: 'a &= g')
        InConversion: CommonConversion (Exists: True, IsIdentity: True, IsNumeric: False, IsReference: False, IsUserDefined: False) (MethodSymbol: null)
        OutConversion: CommonConversion (Exists: True, IsIdentity: True, IsNumeric: False, IsReference: False, IsUserDefined: False) (MethodSymbol: null)
        Left: 
          IParameterReferenceOperation: a (OperationKind.ParameterReference, Type: S) (Syntax: 'a')
        Right: 
          IParameterReferenceOperation: g (OperationKind.ParameterReference, Type: S) (Syntax: 'g')
  IExpressionStatementOperation (OperationKind.ExpressionStatement, Type: null) (Syntax: 'a |= h;')
    Expression: 
      ICompoundAssignmentOperation (BinaryOperatorKind.Or) (OperatorMethod: S S.op_BitwiseOr(S x, S y)) (OperationKind.CompoundAssignment, Type: S) (Syntax: 'a |= h')
        InConversion: CommonConversion (Exists: True, IsIdentity: True, IsNumeric: False, IsReference: False, IsUserDefined: False) (MethodSymbol: null)
        OutConversion: CommonConversion (Exists: True, IsIdentity: True, IsNumeric: False, IsReference: False, IsUserDefined: False) (MethodSymbol: null)
        Left: 
          IParameterReferenceOperation: a (OperationKind.ParameterReference, Type: S) (Syntax: 'a')
        Right: 
          IParameterReferenceOperation: h (OperationKind.ParameterReference, Type: S) (Syntax: 'h')
  IExpressionStatementOperation (OperationKind.ExpressionStatement, Type: null) (Syntax: 'a ^= i;')
    Expression: 
      ICompoundAssignmentOperation (BinaryOperatorKind.ExclusiveOr) (OperatorMethod: S S.op_ExclusiveOr(S x, S y)) (OperationKind.CompoundAssignment, Type: S) (Syntax: 'a ^= i')
        InConversion: CommonConversion (Exists: True, IsIdentity: True, IsNumeric: False, IsReference: False, IsUserDefined: False) (MethodSymbol: null)
        OutConversion: CommonConversion (Exists: True, IsIdentity: True, IsNumeric: False, IsReference: False, IsUserDefined: False) (MethodSymbol: null)
        Left: 
          IParameterReferenceOperation: a (OperationKind.ParameterReference, Type: S) (Syntax: 'a')
        Right: 
          IParameterReferenceOperation: i (OperationKind.ParameterReference, Type: S) (Syntax: 'i')
";
            var expectedDiagnostics = DiagnosticDescription.None;

            VerifyOperationTreeAndDiagnosticsForTest<BlockSyntax>(source, expectedOperationTree, expectedDiagnostics);
        }

        [CompilerTrait(CompilerFeature.IOperation)]
        [Fact]
        public void TestUserDefinedCompoundAssignment_Checked_IOperation()
        {
            string source = @"
using System;
struct S
{
    private string str;
    public S(char chr) { this.str = chr.ToString(); }
    public S(string str) { this.str = str; }
    public static S operator +(S x, S y) { return new S('(' + x.str + '+' + y.str + ')'); }
    public static S operator -(S x, S y) { return new S('(' + x.str + '-' + y.str + ')'); }
    public static S operator %(S x, S y) { return new S('(' + x.str + '%' + y.str + ')'); }
    public static S operator /(S x, S y) { return new S('(' + x.str + '/' + y.str + ')'); }
    public static S operator *(S x, S y) { return new S('(' + x.str + '*' + y.str + ')'); }
    public static S operator &(S x, S y) { return new S('(' + x.str + '&' + y.str + ')'); }
    public static S operator |(S x, S y) { return new S('(' + x.str + '|' + y.str + ')'); }
    public static S operator ^(S x, S y) { return new S('(' + x.str + '^' + y.str + ')'); }
    public static S operator <<(S x, int y) { return new S('(' + x.str + '<' + '<' + y.ToString() + ')'); }
    public static S operator >>(S x, int y) { return new S('(' + x.str + '>' + '>' + y.ToString() + ')'); }
    public override string ToString() { return this.str; }
}

class C
{
    static void Main(S a, S b, S c, S d, S e, S f, S g, S h, S i)
    /*<bind>*/{
        a += b;
        a -= c;
        a *= d;
        a /= e;
        a %= f;
        a <<= 10;
        a >>= 20;
        a &= g;
        a |= h;
        a ^= i;
    }/*</bind>*/
}
";
            string expectedOperationTree = @"
IBlockOperation (10 statements) (OperationKind.Block, Type: null) (Syntax: '{ ... }')
  IExpressionStatementOperation (OperationKind.ExpressionStatement, Type: null) (Syntax: 'a += b;')
    Expression: 
      ICompoundAssignmentOperation (BinaryOperatorKind.Add) (OperatorMethod: S S.op_Addition(S x, S y)) (OperationKind.CompoundAssignment, Type: S) (Syntax: 'a += b')
        InConversion: CommonConversion (Exists: True, IsIdentity: True, IsNumeric: False, IsReference: False, IsUserDefined: False) (MethodSymbol: null)
        OutConversion: CommonConversion (Exists: True, IsIdentity: True, IsNumeric: False, IsReference: False, IsUserDefined: False) (MethodSymbol: null)
        Left: 
          IParameterReferenceOperation: a (OperationKind.ParameterReference, Type: S) (Syntax: 'a')
        Right: 
          IParameterReferenceOperation: b (OperationKind.ParameterReference, Type: S) (Syntax: 'b')
  IExpressionStatementOperation (OperationKind.ExpressionStatement, Type: null) (Syntax: 'a -= c;')
    Expression: 
      ICompoundAssignmentOperation (BinaryOperatorKind.Subtract) (OperatorMethod: S S.op_Subtraction(S x, S y)) (OperationKind.CompoundAssignment, Type: S) (Syntax: 'a -= c')
        InConversion: CommonConversion (Exists: True, IsIdentity: True, IsNumeric: False, IsReference: False, IsUserDefined: False) (MethodSymbol: null)
        OutConversion: CommonConversion (Exists: True, IsIdentity: True, IsNumeric: False, IsReference: False, IsUserDefined: False) (MethodSymbol: null)
        Left: 
          IParameterReferenceOperation: a (OperationKind.ParameterReference, Type: S) (Syntax: 'a')
        Right: 
          IParameterReferenceOperation: c (OperationKind.ParameterReference, Type: S) (Syntax: 'c')
  IExpressionStatementOperation (OperationKind.ExpressionStatement, Type: null) (Syntax: 'a *= d;')
    Expression: 
      ICompoundAssignmentOperation (BinaryOperatorKind.Multiply) (OperatorMethod: S S.op_Multiply(S x, S y)) (OperationKind.CompoundAssignment, Type: S) (Syntax: 'a *= d')
        InConversion: CommonConversion (Exists: True, IsIdentity: True, IsNumeric: False, IsReference: False, IsUserDefined: False) (MethodSymbol: null)
        OutConversion: CommonConversion (Exists: True, IsIdentity: True, IsNumeric: False, IsReference: False, IsUserDefined: False) (MethodSymbol: null)
        Left: 
          IParameterReferenceOperation: a (OperationKind.ParameterReference, Type: S) (Syntax: 'a')
        Right: 
          IParameterReferenceOperation: d (OperationKind.ParameterReference, Type: S) (Syntax: 'd')
  IExpressionStatementOperation (OperationKind.ExpressionStatement, Type: null) (Syntax: 'a /= e;')
    Expression: 
      ICompoundAssignmentOperation (BinaryOperatorKind.Divide) (OperatorMethod: S S.op_Division(S x, S y)) (OperationKind.CompoundAssignment, Type: S) (Syntax: 'a /= e')
        InConversion: CommonConversion (Exists: True, IsIdentity: True, IsNumeric: False, IsReference: False, IsUserDefined: False) (MethodSymbol: null)
        OutConversion: CommonConversion (Exists: True, IsIdentity: True, IsNumeric: False, IsReference: False, IsUserDefined: False) (MethodSymbol: null)
        Left: 
          IParameterReferenceOperation: a (OperationKind.ParameterReference, Type: S) (Syntax: 'a')
        Right: 
          IParameterReferenceOperation: e (OperationKind.ParameterReference, Type: S) (Syntax: 'e')
  IExpressionStatementOperation (OperationKind.ExpressionStatement, Type: null) (Syntax: 'a %= f;')
    Expression: 
      ICompoundAssignmentOperation (BinaryOperatorKind.Remainder) (OperatorMethod: S S.op_Modulus(S x, S y)) (OperationKind.CompoundAssignment, Type: S) (Syntax: 'a %= f')
        InConversion: CommonConversion (Exists: True, IsIdentity: True, IsNumeric: False, IsReference: False, IsUserDefined: False) (MethodSymbol: null)
        OutConversion: CommonConversion (Exists: True, IsIdentity: True, IsNumeric: False, IsReference: False, IsUserDefined: False) (MethodSymbol: null)
        Left: 
          IParameterReferenceOperation: a (OperationKind.ParameterReference, Type: S) (Syntax: 'a')
        Right: 
          IParameterReferenceOperation: f (OperationKind.ParameterReference, Type: S) (Syntax: 'f')
  IExpressionStatementOperation (OperationKind.ExpressionStatement, Type: null) (Syntax: 'a <<= 10;')
    Expression: 
      ICompoundAssignmentOperation (BinaryOperatorKind.LeftShift) (OperatorMethod: S S.op_LeftShift(S x, System.Int32 y)) (OperationKind.CompoundAssignment, Type: S) (Syntax: 'a <<= 10')
        InConversion: CommonConversion (Exists: True, IsIdentity: True, IsNumeric: False, IsReference: False, IsUserDefined: False) (MethodSymbol: null)
        OutConversion: CommonConversion (Exists: True, IsIdentity: True, IsNumeric: False, IsReference: False, IsUserDefined: False) (MethodSymbol: null)
        Left: 
          IParameterReferenceOperation: a (OperationKind.ParameterReference, Type: S) (Syntax: 'a')
        Right: 
          ILiteralOperation (OperationKind.Literal, Type: System.Int32, Constant: 10) (Syntax: '10')
  IExpressionStatementOperation (OperationKind.ExpressionStatement, Type: null) (Syntax: 'a >>= 20;')
    Expression: 
      ICompoundAssignmentOperation (BinaryOperatorKind.RightShift) (OperatorMethod: S S.op_RightShift(S x, System.Int32 y)) (OperationKind.CompoundAssignment, Type: S) (Syntax: 'a >>= 20')
        InConversion: CommonConversion (Exists: True, IsIdentity: True, IsNumeric: False, IsReference: False, IsUserDefined: False) (MethodSymbol: null)
        OutConversion: CommonConversion (Exists: True, IsIdentity: True, IsNumeric: False, IsReference: False, IsUserDefined: False) (MethodSymbol: null)
        Left: 
          IParameterReferenceOperation: a (OperationKind.ParameterReference, Type: S) (Syntax: 'a')
        Right: 
          ILiteralOperation (OperationKind.Literal, Type: System.Int32, Constant: 20) (Syntax: '20')
  IExpressionStatementOperation (OperationKind.ExpressionStatement, Type: null) (Syntax: 'a &= g;')
    Expression: 
      ICompoundAssignmentOperation (BinaryOperatorKind.And) (OperatorMethod: S S.op_BitwiseAnd(S x, S y)) (OperationKind.CompoundAssignment, Type: S) (Syntax: 'a &= g')
        InConversion: CommonConversion (Exists: True, IsIdentity: True, IsNumeric: False, IsReference: False, IsUserDefined: False) (MethodSymbol: null)
        OutConversion: CommonConversion (Exists: True, IsIdentity: True, IsNumeric: False, IsReference: False, IsUserDefined: False) (MethodSymbol: null)
        Left: 
          IParameterReferenceOperation: a (OperationKind.ParameterReference, Type: S) (Syntax: 'a')
        Right: 
          IParameterReferenceOperation: g (OperationKind.ParameterReference, Type: S) (Syntax: 'g')
  IExpressionStatementOperation (OperationKind.ExpressionStatement, Type: null) (Syntax: 'a |= h;')
    Expression: 
      ICompoundAssignmentOperation (BinaryOperatorKind.Or) (OperatorMethod: S S.op_BitwiseOr(S x, S y)) (OperationKind.CompoundAssignment, Type: S) (Syntax: 'a |= h')
        InConversion: CommonConversion (Exists: True, IsIdentity: True, IsNumeric: False, IsReference: False, IsUserDefined: False) (MethodSymbol: null)
        OutConversion: CommonConversion (Exists: True, IsIdentity: True, IsNumeric: False, IsReference: False, IsUserDefined: False) (MethodSymbol: null)
        Left: 
          IParameterReferenceOperation: a (OperationKind.ParameterReference, Type: S) (Syntax: 'a')
        Right: 
          IParameterReferenceOperation: h (OperationKind.ParameterReference, Type: S) (Syntax: 'h')
  IExpressionStatementOperation (OperationKind.ExpressionStatement, Type: null) (Syntax: 'a ^= i;')
    Expression: 
      ICompoundAssignmentOperation (BinaryOperatorKind.ExclusiveOr) (OperatorMethod: S S.op_ExclusiveOr(S x, S y)) (OperationKind.CompoundAssignment, Type: S) (Syntax: 'a ^= i')
        InConversion: CommonConversion (Exists: True, IsIdentity: True, IsNumeric: False, IsReference: False, IsUserDefined: False) (MethodSymbol: null)
        OutConversion: CommonConversion (Exists: True, IsIdentity: True, IsNumeric: False, IsReference: False, IsUserDefined: False) (MethodSymbol: null)
        Left: 
          IParameterReferenceOperation: a (OperationKind.ParameterReference, Type: S) (Syntax: 'a')
        Right: 
          IParameterReferenceOperation: i (OperationKind.ParameterReference, Type: S) (Syntax: 'i')
";
            var expectedDiagnostics = DiagnosticDescription.None;

            VerifyOperationTreeAndDiagnosticsForTest<BlockSyntax>(source, expectedOperationTree, expectedDiagnostics);
        }

        [CompilerTrait(CompilerFeature.IOperation)]
        [Fact]
        public void TestCompoundAssignment_IOperation()
        {
            string source = @"
class C
{
    static void M(int a, int b, int c, int d, int e, int f, int g, int h, int i)
    /*<bind>*/{
        a += b;
        a -= c;
        a *= d;
        a /= e;
        a %= f;
        a <<= 10;
        a >>= 20;
        a &= g;
        a |= h;
        a ^= i;
    }/*</bind>*/
}
";
            string expectedOperationTree = @"
IBlockOperation (10 statements) (OperationKind.Block, Type: null) (Syntax: '{ ... }')
  IExpressionStatementOperation (OperationKind.ExpressionStatement, Type: null) (Syntax: 'a += b;')
    Expression: 
      ICompoundAssignmentOperation (BinaryOperatorKind.Add) (OperationKind.CompoundAssignment, Type: System.Int32) (Syntax: 'a += b')
        InConversion: CommonConversion (Exists: True, IsIdentity: True, IsNumeric: False, IsReference: False, IsUserDefined: False) (MethodSymbol: null)
        OutConversion: CommonConversion (Exists: True, IsIdentity: True, IsNumeric: False, IsReference: False, IsUserDefined: False) (MethodSymbol: null)
        Left: 
          IParameterReferenceOperation: a (OperationKind.ParameterReference, Type: System.Int32) (Syntax: 'a')
        Right: 
          IParameterReferenceOperation: b (OperationKind.ParameterReference, Type: System.Int32) (Syntax: 'b')
  IExpressionStatementOperation (OperationKind.ExpressionStatement, Type: null) (Syntax: 'a -= c;')
    Expression: 
      ICompoundAssignmentOperation (BinaryOperatorKind.Subtract) (OperationKind.CompoundAssignment, Type: System.Int32) (Syntax: 'a -= c')
        InConversion: CommonConversion (Exists: True, IsIdentity: True, IsNumeric: False, IsReference: False, IsUserDefined: False) (MethodSymbol: null)
        OutConversion: CommonConversion (Exists: True, IsIdentity: True, IsNumeric: False, IsReference: False, IsUserDefined: False) (MethodSymbol: null)
        Left: 
          IParameterReferenceOperation: a (OperationKind.ParameterReference, Type: System.Int32) (Syntax: 'a')
        Right: 
          IParameterReferenceOperation: c (OperationKind.ParameterReference, Type: System.Int32) (Syntax: 'c')
  IExpressionStatementOperation (OperationKind.ExpressionStatement, Type: null) (Syntax: 'a *= d;')
    Expression: 
      ICompoundAssignmentOperation (BinaryOperatorKind.Multiply) (OperationKind.CompoundAssignment, Type: System.Int32) (Syntax: 'a *= d')
        InConversion: CommonConversion (Exists: True, IsIdentity: True, IsNumeric: False, IsReference: False, IsUserDefined: False) (MethodSymbol: null)
        OutConversion: CommonConversion (Exists: True, IsIdentity: True, IsNumeric: False, IsReference: False, IsUserDefined: False) (MethodSymbol: null)
        Left: 
          IParameterReferenceOperation: a (OperationKind.ParameterReference, Type: System.Int32) (Syntax: 'a')
        Right: 
          IParameterReferenceOperation: d (OperationKind.ParameterReference, Type: System.Int32) (Syntax: 'd')
  IExpressionStatementOperation (OperationKind.ExpressionStatement, Type: null) (Syntax: 'a /= e;')
    Expression: 
      ICompoundAssignmentOperation (BinaryOperatorKind.Divide) (OperationKind.CompoundAssignment, Type: System.Int32) (Syntax: 'a /= e')
        InConversion: CommonConversion (Exists: True, IsIdentity: True, IsNumeric: False, IsReference: False, IsUserDefined: False) (MethodSymbol: null)
        OutConversion: CommonConversion (Exists: True, IsIdentity: True, IsNumeric: False, IsReference: False, IsUserDefined: False) (MethodSymbol: null)
        Left: 
          IParameterReferenceOperation: a (OperationKind.ParameterReference, Type: System.Int32) (Syntax: 'a')
        Right: 
          IParameterReferenceOperation: e (OperationKind.ParameterReference, Type: System.Int32) (Syntax: 'e')
  IExpressionStatementOperation (OperationKind.ExpressionStatement, Type: null) (Syntax: 'a %= f;')
    Expression: 
      ICompoundAssignmentOperation (BinaryOperatorKind.Remainder) (OperationKind.CompoundAssignment, Type: System.Int32) (Syntax: 'a %= f')
        InConversion: CommonConversion (Exists: True, IsIdentity: True, IsNumeric: False, IsReference: False, IsUserDefined: False) (MethodSymbol: null)
        OutConversion: CommonConversion (Exists: True, IsIdentity: True, IsNumeric: False, IsReference: False, IsUserDefined: False) (MethodSymbol: null)
        Left: 
          IParameterReferenceOperation: a (OperationKind.ParameterReference, Type: System.Int32) (Syntax: 'a')
        Right: 
          IParameterReferenceOperation: f (OperationKind.ParameterReference, Type: System.Int32) (Syntax: 'f')
  IExpressionStatementOperation (OperationKind.ExpressionStatement, Type: null) (Syntax: 'a <<= 10;')
    Expression: 
      ICompoundAssignmentOperation (BinaryOperatorKind.LeftShift) (OperationKind.CompoundAssignment, Type: System.Int32) (Syntax: 'a <<= 10')
        InConversion: CommonConversion (Exists: True, IsIdentity: True, IsNumeric: False, IsReference: False, IsUserDefined: False) (MethodSymbol: null)
        OutConversion: CommonConversion (Exists: True, IsIdentity: True, IsNumeric: False, IsReference: False, IsUserDefined: False) (MethodSymbol: null)
        Left: 
          IParameterReferenceOperation: a (OperationKind.ParameterReference, Type: System.Int32) (Syntax: 'a')
        Right: 
          ILiteralOperation (OperationKind.Literal, Type: System.Int32, Constant: 10) (Syntax: '10')
  IExpressionStatementOperation (OperationKind.ExpressionStatement, Type: null) (Syntax: 'a >>= 20;')
    Expression: 
      ICompoundAssignmentOperation (BinaryOperatorKind.RightShift) (OperationKind.CompoundAssignment, Type: System.Int32) (Syntax: 'a >>= 20')
        InConversion: CommonConversion (Exists: True, IsIdentity: True, IsNumeric: False, IsReference: False, IsUserDefined: False) (MethodSymbol: null)
        OutConversion: CommonConversion (Exists: True, IsIdentity: True, IsNumeric: False, IsReference: False, IsUserDefined: False) (MethodSymbol: null)
        Left: 
          IParameterReferenceOperation: a (OperationKind.ParameterReference, Type: System.Int32) (Syntax: 'a')
        Right: 
          ILiteralOperation (OperationKind.Literal, Type: System.Int32, Constant: 20) (Syntax: '20')
  IExpressionStatementOperation (OperationKind.ExpressionStatement, Type: null) (Syntax: 'a &= g;')
    Expression: 
      ICompoundAssignmentOperation (BinaryOperatorKind.And) (OperationKind.CompoundAssignment, Type: System.Int32) (Syntax: 'a &= g')
        InConversion: CommonConversion (Exists: True, IsIdentity: True, IsNumeric: False, IsReference: False, IsUserDefined: False) (MethodSymbol: null)
        OutConversion: CommonConversion (Exists: True, IsIdentity: True, IsNumeric: False, IsReference: False, IsUserDefined: False) (MethodSymbol: null)
        Left: 
          IParameterReferenceOperation: a (OperationKind.ParameterReference, Type: System.Int32) (Syntax: 'a')
        Right: 
          IParameterReferenceOperation: g (OperationKind.ParameterReference, Type: System.Int32) (Syntax: 'g')
  IExpressionStatementOperation (OperationKind.ExpressionStatement, Type: null) (Syntax: 'a |= h;')
    Expression: 
      ICompoundAssignmentOperation (BinaryOperatorKind.Or) (OperationKind.CompoundAssignment, Type: System.Int32) (Syntax: 'a |= h')
        InConversion: CommonConversion (Exists: True, IsIdentity: True, IsNumeric: False, IsReference: False, IsUserDefined: False) (MethodSymbol: null)
        OutConversion: CommonConversion (Exists: True, IsIdentity: True, IsNumeric: False, IsReference: False, IsUserDefined: False) (MethodSymbol: null)
        Left: 
          IParameterReferenceOperation: a (OperationKind.ParameterReference, Type: System.Int32) (Syntax: 'a')
        Right: 
          IParameterReferenceOperation: h (OperationKind.ParameterReference, Type: System.Int32) (Syntax: 'h')
  IExpressionStatementOperation (OperationKind.ExpressionStatement, Type: null) (Syntax: 'a ^= i;')
    Expression: 
      ICompoundAssignmentOperation (BinaryOperatorKind.ExclusiveOr) (OperationKind.CompoundAssignment, Type: System.Int32) (Syntax: 'a ^= i')
        InConversion: CommonConversion (Exists: True, IsIdentity: True, IsNumeric: False, IsReference: False, IsUserDefined: False) (MethodSymbol: null)
        OutConversion: CommonConversion (Exists: True, IsIdentity: True, IsNumeric: False, IsReference: False, IsUserDefined: False) (MethodSymbol: null)
        Left: 
          IParameterReferenceOperation: a (OperationKind.ParameterReference, Type: System.Int32) (Syntax: 'a')
        Right: 
          IParameterReferenceOperation: i (OperationKind.ParameterReference, Type: System.Int32) (Syntax: 'i')
";
            var expectedDiagnostics = DiagnosticDescription.None;

            VerifyOperationTreeAndDiagnosticsForTest<BlockSyntax>(source, expectedOperationTree, expectedDiagnostics);
        }

        [CompilerTrait(CompilerFeature.IOperation)]
        [Fact, WorkItem(21723, "https://github.com/dotnet/roslyn/issues/21723")]
        public void TestCompoundLiftedAssignment_IOperation()
        {
            string source = @"
class C
{
    static void M(int a, int? b)
    {
        /*<bind>*/a += b/*</bind>*/;
    }
}
";
            string expectedOperationTree = @"
ICompoundAssignmentOperation (BinaryOperatorKind.Add, IsLifted) (OperationKind.CompoundAssignment, Type: System.Int32, IsInvalid) (Syntax: 'a += b')
  InConversion: CommonConversion (Exists: True, IsIdentity: False, IsNumeric: False, IsReference: False, IsUserDefined: False) (MethodSymbol: null)
  OutConversion: CommonConversion (Exists: True, IsIdentity: False, IsNumeric: False, IsReference: False, IsUserDefined: False) (MethodSymbol: null)
  Left: 
    IParameterReferenceOperation: a (OperationKind.ParameterReference, Type: System.Int32, IsInvalid) (Syntax: 'a')
  Right: 
    IParameterReferenceOperation: b (OperationKind.ParameterReference, Type: System.Int32?, IsInvalid) (Syntax: 'b')
";
            var expectedDiagnostics = new DiagnosticDescription[] {
                // CS0266: Cannot implicitly convert type 'int?' to 'int'. An explicit conversion exists (are you missing a cast?)
                //         /*<bind>*/a += b/*</bind>*/;
                Diagnostic(ErrorCode.ERR_NoImplicitConvCast, "a += b").WithArguments("int?", "int").WithLocation(6, 19)
            };

            VerifyOperationTreeAndDiagnosticsForTest<AssignmentExpressionSyntax>(source, expectedOperationTree, expectedDiagnostics);
        }

        [CompilerTrait(CompilerFeature.IOperation)]
        [Fact]
        public void TestCompoundAssignment_Checked_IOperation()
        {
            string source = @"
class C
{
    static void M(int a, int b, int c, int d, int e, int f, int g, int h, int i)
    /*<bind>*/{
        checked
        {
            a += b;
            a -= c;
            a *= d;
            a /= e;
            a %= f;
            a <<= 10;
            a >>= 20;
            a &= g;
            a |= h;
            a ^= i;
        }
    }/*</bind>*/
}
";
            string expectedOperationTree = @"
IBlockOperation (1 statements) (OperationKind.Block, Type: null) (Syntax: '{ ... }')
  IBlockOperation (10 statements) (OperationKind.Block, Type: null) (Syntax: '{ ... }')
    IExpressionStatementOperation (OperationKind.ExpressionStatement, Type: null) (Syntax: 'a += b;')
      Expression: 
        ICompoundAssignmentOperation (BinaryOperatorKind.Add, Checked) (OperationKind.CompoundAssignment, Type: System.Int32) (Syntax: 'a += b')
          InConversion: CommonConversion (Exists: True, IsIdentity: True, IsNumeric: False, IsReference: False, IsUserDefined: False) (MethodSymbol: null)
          OutConversion: CommonConversion (Exists: True, IsIdentity: True, IsNumeric: False, IsReference: False, IsUserDefined: False) (MethodSymbol: null)
          Left: 
            IParameterReferenceOperation: a (OperationKind.ParameterReference, Type: System.Int32) (Syntax: 'a')
          Right: 
            IParameterReferenceOperation: b (OperationKind.ParameterReference, Type: System.Int32) (Syntax: 'b')
    IExpressionStatementOperation (OperationKind.ExpressionStatement, Type: null) (Syntax: 'a -= c;')
      Expression: 
        ICompoundAssignmentOperation (BinaryOperatorKind.Subtract, Checked) (OperationKind.CompoundAssignment, Type: System.Int32) (Syntax: 'a -= c')
          InConversion: CommonConversion (Exists: True, IsIdentity: True, IsNumeric: False, IsReference: False, IsUserDefined: False) (MethodSymbol: null)
          OutConversion: CommonConversion (Exists: True, IsIdentity: True, IsNumeric: False, IsReference: False, IsUserDefined: False) (MethodSymbol: null)
          Left: 
            IParameterReferenceOperation: a (OperationKind.ParameterReference, Type: System.Int32) (Syntax: 'a')
          Right: 
            IParameterReferenceOperation: c (OperationKind.ParameterReference, Type: System.Int32) (Syntax: 'c')
    IExpressionStatementOperation (OperationKind.ExpressionStatement, Type: null) (Syntax: 'a *= d;')
      Expression: 
        ICompoundAssignmentOperation (BinaryOperatorKind.Multiply, Checked) (OperationKind.CompoundAssignment, Type: System.Int32) (Syntax: 'a *= d')
          InConversion: CommonConversion (Exists: True, IsIdentity: True, IsNumeric: False, IsReference: False, IsUserDefined: False) (MethodSymbol: null)
          OutConversion: CommonConversion (Exists: True, IsIdentity: True, IsNumeric: False, IsReference: False, IsUserDefined: False) (MethodSymbol: null)
          Left: 
            IParameterReferenceOperation: a (OperationKind.ParameterReference, Type: System.Int32) (Syntax: 'a')
          Right: 
            IParameterReferenceOperation: d (OperationKind.ParameterReference, Type: System.Int32) (Syntax: 'd')
    IExpressionStatementOperation (OperationKind.ExpressionStatement, Type: null) (Syntax: 'a /= e;')
      Expression: 
        ICompoundAssignmentOperation (BinaryOperatorKind.Divide, Checked) (OperationKind.CompoundAssignment, Type: System.Int32) (Syntax: 'a /= e')
          InConversion: CommonConversion (Exists: True, IsIdentity: True, IsNumeric: False, IsReference: False, IsUserDefined: False) (MethodSymbol: null)
          OutConversion: CommonConversion (Exists: True, IsIdentity: True, IsNumeric: False, IsReference: False, IsUserDefined: False) (MethodSymbol: null)
          Left: 
            IParameterReferenceOperation: a (OperationKind.ParameterReference, Type: System.Int32) (Syntax: 'a')
          Right: 
            IParameterReferenceOperation: e (OperationKind.ParameterReference, Type: System.Int32) (Syntax: 'e')
    IExpressionStatementOperation (OperationKind.ExpressionStatement, Type: null) (Syntax: 'a %= f;')
      Expression: 
        ICompoundAssignmentOperation (BinaryOperatorKind.Remainder) (OperationKind.CompoundAssignment, Type: System.Int32) (Syntax: 'a %= f')
          InConversion: CommonConversion (Exists: True, IsIdentity: True, IsNumeric: False, IsReference: False, IsUserDefined: False) (MethodSymbol: null)
          OutConversion: CommonConversion (Exists: True, IsIdentity: True, IsNumeric: False, IsReference: False, IsUserDefined: False) (MethodSymbol: null)
          Left: 
            IParameterReferenceOperation: a (OperationKind.ParameterReference, Type: System.Int32) (Syntax: 'a')
          Right: 
            IParameterReferenceOperation: f (OperationKind.ParameterReference, Type: System.Int32) (Syntax: 'f')
    IExpressionStatementOperation (OperationKind.ExpressionStatement, Type: null) (Syntax: 'a <<= 10;')
      Expression: 
        ICompoundAssignmentOperation (BinaryOperatorKind.LeftShift) (OperationKind.CompoundAssignment, Type: System.Int32) (Syntax: 'a <<= 10')
          InConversion: CommonConversion (Exists: True, IsIdentity: True, IsNumeric: False, IsReference: False, IsUserDefined: False) (MethodSymbol: null)
          OutConversion: CommonConversion (Exists: True, IsIdentity: True, IsNumeric: False, IsReference: False, IsUserDefined: False) (MethodSymbol: null)
          Left: 
            IParameterReferenceOperation: a (OperationKind.ParameterReference, Type: System.Int32) (Syntax: 'a')
          Right: 
            ILiteralOperation (OperationKind.Literal, Type: System.Int32, Constant: 10) (Syntax: '10')
    IExpressionStatementOperation (OperationKind.ExpressionStatement, Type: null) (Syntax: 'a >>= 20;')
      Expression: 
        ICompoundAssignmentOperation (BinaryOperatorKind.RightShift) (OperationKind.CompoundAssignment, Type: System.Int32) (Syntax: 'a >>= 20')
          InConversion: CommonConversion (Exists: True, IsIdentity: True, IsNumeric: False, IsReference: False, IsUserDefined: False) (MethodSymbol: null)
          OutConversion: CommonConversion (Exists: True, IsIdentity: True, IsNumeric: False, IsReference: False, IsUserDefined: False) (MethodSymbol: null)
          Left: 
            IParameterReferenceOperation: a (OperationKind.ParameterReference, Type: System.Int32) (Syntax: 'a')
          Right: 
            ILiteralOperation (OperationKind.Literal, Type: System.Int32, Constant: 20) (Syntax: '20')
    IExpressionStatementOperation (OperationKind.ExpressionStatement, Type: null) (Syntax: 'a &= g;')
      Expression: 
        ICompoundAssignmentOperation (BinaryOperatorKind.And) (OperationKind.CompoundAssignment, Type: System.Int32) (Syntax: 'a &= g')
          InConversion: CommonConversion (Exists: True, IsIdentity: True, IsNumeric: False, IsReference: False, IsUserDefined: False) (MethodSymbol: null)
          OutConversion: CommonConversion (Exists: True, IsIdentity: True, IsNumeric: False, IsReference: False, IsUserDefined: False) (MethodSymbol: null)
          Left: 
            IParameterReferenceOperation: a (OperationKind.ParameterReference, Type: System.Int32) (Syntax: 'a')
          Right: 
            IParameterReferenceOperation: g (OperationKind.ParameterReference, Type: System.Int32) (Syntax: 'g')
    IExpressionStatementOperation (OperationKind.ExpressionStatement, Type: null) (Syntax: 'a |= h;')
      Expression: 
        ICompoundAssignmentOperation (BinaryOperatorKind.Or) (OperationKind.CompoundAssignment, Type: System.Int32) (Syntax: 'a |= h')
          InConversion: CommonConversion (Exists: True, IsIdentity: True, IsNumeric: False, IsReference: False, IsUserDefined: False) (MethodSymbol: null)
          OutConversion: CommonConversion (Exists: True, IsIdentity: True, IsNumeric: False, IsReference: False, IsUserDefined: False) (MethodSymbol: null)
          Left: 
            IParameterReferenceOperation: a (OperationKind.ParameterReference, Type: System.Int32) (Syntax: 'a')
          Right: 
            IParameterReferenceOperation: h (OperationKind.ParameterReference, Type: System.Int32) (Syntax: 'h')
    IExpressionStatementOperation (OperationKind.ExpressionStatement, Type: null) (Syntax: 'a ^= i;')
      Expression: 
        ICompoundAssignmentOperation (BinaryOperatorKind.ExclusiveOr) (OperationKind.CompoundAssignment, Type: System.Int32) (Syntax: 'a ^= i')
          InConversion: CommonConversion (Exists: True, IsIdentity: True, IsNumeric: False, IsReference: False, IsUserDefined: False) (MethodSymbol: null)
          OutConversion: CommonConversion (Exists: True, IsIdentity: True, IsNumeric: False, IsReference: False, IsUserDefined: False) (MethodSymbol: null)
          Left: 
            IParameterReferenceOperation: a (OperationKind.ParameterReference, Type: System.Int32) (Syntax: 'a')
          Right: 
            IParameterReferenceOperation: i (OperationKind.ParameterReference, Type: System.Int32) (Syntax: 'i')
";
            var expectedDiagnostics = DiagnosticDescription.None;

            VerifyOperationTreeAndDiagnosticsForTest<BlockSyntax>(source, expectedOperationTree, expectedDiagnostics);
        }

        [CompilerTrait(CompilerFeature.IOperation)]
        [Fact]
        public void TestCompoundAssignment_Unchecked_IOperation()
        {
            string source = @"
class C
{
    static void M(int a, int b, int c, int d, int e, int f, int g, int h, int i)
    /*<bind>*/{
        unchecked
        {
            a += b;
            a -= c;
            a *= d;
            a /= e;
            a %= f;
            a <<= 10;
            a >>= 20;
            a &= g;
            a |= h;
            a ^= i;
        }
    }/*</bind>*/
}
";
            string expectedOperationTree = @"
IBlockOperation (1 statements) (OperationKind.Block, Type: null) (Syntax: '{ ... }')
  IBlockOperation (10 statements) (OperationKind.Block, Type: null) (Syntax: '{ ... }')
    IExpressionStatementOperation (OperationKind.ExpressionStatement, Type: null) (Syntax: 'a += b;')
      Expression: 
        ICompoundAssignmentOperation (BinaryOperatorKind.Add) (OperationKind.CompoundAssignment, Type: System.Int32) (Syntax: 'a += b')
          InConversion: CommonConversion (Exists: True, IsIdentity: True, IsNumeric: False, IsReference: False, IsUserDefined: False) (MethodSymbol: null)
          OutConversion: CommonConversion (Exists: True, IsIdentity: True, IsNumeric: False, IsReference: False, IsUserDefined: False) (MethodSymbol: null)
          Left: 
            IParameterReferenceOperation: a (OperationKind.ParameterReference, Type: System.Int32) (Syntax: 'a')
          Right: 
            IParameterReferenceOperation: b (OperationKind.ParameterReference, Type: System.Int32) (Syntax: 'b')
    IExpressionStatementOperation (OperationKind.ExpressionStatement, Type: null) (Syntax: 'a -= c;')
      Expression: 
        ICompoundAssignmentOperation (BinaryOperatorKind.Subtract) (OperationKind.CompoundAssignment, Type: System.Int32) (Syntax: 'a -= c')
          InConversion: CommonConversion (Exists: True, IsIdentity: True, IsNumeric: False, IsReference: False, IsUserDefined: False) (MethodSymbol: null)
          OutConversion: CommonConversion (Exists: True, IsIdentity: True, IsNumeric: False, IsReference: False, IsUserDefined: False) (MethodSymbol: null)
          Left: 
            IParameterReferenceOperation: a (OperationKind.ParameterReference, Type: System.Int32) (Syntax: 'a')
          Right: 
            IParameterReferenceOperation: c (OperationKind.ParameterReference, Type: System.Int32) (Syntax: 'c')
    IExpressionStatementOperation (OperationKind.ExpressionStatement, Type: null) (Syntax: 'a *= d;')
      Expression: 
        ICompoundAssignmentOperation (BinaryOperatorKind.Multiply) (OperationKind.CompoundAssignment, Type: System.Int32) (Syntax: 'a *= d')
          InConversion: CommonConversion (Exists: True, IsIdentity: True, IsNumeric: False, IsReference: False, IsUserDefined: False) (MethodSymbol: null)
          OutConversion: CommonConversion (Exists: True, IsIdentity: True, IsNumeric: False, IsReference: False, IsUserDefined: False) (MethodSymbol: null)
          Left: 
            IParameterReferenceOperation: a (OperationKind.ParameterReference, Type: System.Int32) (Syntax: 'a')
          Right: 
            IParameterReferenceOperation: d (OperationKind.ParameterReference, Type: System.Int32) (Syntax: 'd')
    IExpressionStatementOperation (OperationKind.ExpressionStatement, Type: null) (Syntax: 'a /= e;')
      Expression: 
        ICompoundAssignmentOperation (BinaryOperatorKind.Divide) (OperationKind.CompoundAssignment, Type: System.Int32) (Syntax: 'a /= e')
          InConversion: CommonConversion (Exists: True, IsIdentity: True, IsNumeric: False, IsReference: False, IsUserDefined: False) (MethodSymbol: null)
          OutConversion: CommonConversion (Exists: True, IsIdentity: True, IsNumeric: False, IsReference: False, IsUserDefined: False) (MethodSymbol: null)
          Left: 
            IParameterReferenceOperation: a (OperationKind.ParameterReference, Type: System.Int32) (Syntax: 'a')
          Right: 
            IParameterReferenceOperation: e (OperationKind.ParameterReference, Type: System.Int32) (Syntax: 'e')
    IExpressionStatementOperation (OperationKind.ExpressionStatement, Type: null) (Syntax: 'a %= f;')
      Expression: 
        ICompoundAssignmentOperation (BinaryOperatorKind.Remainder) (OperationKind.CompoundAssignment, Type: System.Int32) (Syntax: 'a %= f')
          InConversion: CommonConversion (Exists: True, IsIdentity: True, IsNumeric: False, IsReference: False, IsUserDefined: False) (MethodSymbol: null)
          OutConversion: CommonConversion (Exists: True, IsIdentity: True, IsNumeric: False, IsReference: False, IsUserDefined: False) (MethodSymbol: null)
          Left: 
            IParameterReferenceOperation: a (OperationKind.ParameterReference, Type: System.Int32) (Syntax: 'a')
          Right: 
            IParameterReferenceOperation: f (OperationKind.ParameterReference, Type: System.Int32) (Syntax: 'f')
    IExpressionStatementOperation (OperationKind.ExpressionStatement, Type: null) (Syntax: 'a <<= 10;')
      Expression: 
        ICompoundAssignmentOperation (BinaryOperatorKind.LeftShift) (OperationKind.CompoundAssignment, Type: System.Int32) (Syntax: 'a <<= 10')
          InConversion: CommonConversion (Exists: True, IsIdentity: True, IsNumeric: False, IsReference: False, IsUserDefined: False) (MethodSymbol: null)
          OutConversion: CommonConversion (Exists: True, IsIdentity: True, IsNumeric: False, IsReference: False, IsUserDefined: False) (MethodSymbol: null)
          Left: 
            IParameterReferenceOperation: a (OperationKind.ParameterReference, Type: System.Int32) (Syntax: 'a')
          Right: 
            ILiteralOperation (OperationKind.Literal, Type: System.Int32, Constant: 10) (Syntax: '10')
    IExpressionStatementOperation (OperationKind.ExpressionStatement, Type: null) (Syntax: 'a >>= 20;')
      Expression: 
        ICompoundAssignmentOperation (BinaryOperatorKind.RightShift) (OperationKind.CompoundAssignment, Type: System.Int32) (Syntax: 'a >>= 20')
          InConversion: CommonConversion (Exists: True, IsIdentity: True, IsNumeric: False, IsReference: False, IsUserDefined: False) (MethodSymbol: null)
          OutConversion: CommonConversion (Exists: True, IsIdentity: True, IsNumeric: False, IsReference: False, IsUserDefined: False) (MethodSymbol: null)
          Left: 
            IParameterReferenceOperation: a (OperationKind.ParameterReference, Type: System.Int32) (Syntax: 'a')
          Right: 
            ILiteralOperation (OperationKind.Literal, Type: System.Int32, Constant: 20) (Syntax: '20')
    IExpressionStatementOperation (OperationKind.ExpressionStatement, Type: null) (Syntax: 'a &= g;')
      Expression: 
        ICompoundAssignmentOperation (BinaryOperatorKind.And) (OperationKind.CompoundAssignment, Type: System.Int32) (Syntax: 'a &= g')
          InConversion: CommonConversion (Exists: True, IsIdentity: True, IsNumeric: False, IsReference: False, IsUserDefined: False) (MethodSymbol: null)
          OutConversion: CommonConversion (Exists: True, IsIdentity: True, IsNumeric: False, IsReference: False, IsUserDefined: False) (MethodSymbol: null)
          Left: 
            IParameterReferenceOperation: a (OperationKind.ParameterReference, Type: System.Int32) (Syntax: 'a')
          Right: 
            IParameterReferenceOperation: g (OperationKind.ParameterReference, Type: System.Int32) (Syntax: 'g')
    IExpressionStatementOperation (OperationKind.ExpressionStatement, Type: null) (Syntax: 'a |= h;')
      Expression: 
        ICompoundAssignmentOperation (BinaryOperatorKind.Or) (OperationKind.CompoundAssignment, Type: System.Int32) (Syntax: 'a |= h')
          InConversion: CommonConversion (Exists: True, IsIdentity: True, IsNumeric: False, IsReference: False, IsUserDefined: False) (MethodSymbol: null)
          OutConversion: CommonConversion (Exists: True, IsIdentity: True, IsNumeric: False, IsReference: False, IsUserDefined: False) (MethodSymbol: null)
          Left: 
            IParameterReferenceOperation: a (OperationKind.ParameterReference, Type: System.Int32) (Syntax: 'a')
          Right: 
            IParameterReferenceOperation: h (OperationKind.ParameterReference, Type: System.Int32) (Syntax: 'h')
    IExpressionStatementOperation (OperationKind.ExpressionStatement, Type: null) (Syntax: 'a ^= i;')
      Expression: 
        ICompoundAssignmentOperation (BinaryOperatorKind.ExclusiveOr) (OperationKind.CompoundAssignment, Type: System.Int32) (Syntax: 'a ^= i')
          InConversion: CommonConversion (Exists: True, IsIdentity: True, IsNumeric: False, IsReference: False, IsUserDefined: False) (MethodSymbol: null)
          OutConversion: CommonConversion (Exists: True, IsIdentity: True, IsNumeric: False, IsReference: False, IsUserDefined: False) (MethodSymbol: null)
          Left: 
            IParameterReferenceOperation: a (OperationKind.ParameterReference, Type: System.Int32) (Syntax: 'a')
          Right: 
            IParameterReferenceOperation: i (OperationKind.ParameterReference, Type: System.Int32) (Syntax: 'i')
";
            var expectedDiagnostics = DiagnosticDescription.None;

            VerifyOperationTreeAndDiagnosticsForTest<BlockSyntax>(source, expectedOperationTree, expectedDiagnostics);
        }

        [Fact]
        public void TestUserDefinedBinaryOperatorOverloadResolution()
        {
            TestOperatorKinds(@"
using System;
struct S
{
    public static int operator + (S x1, S x2) { return 1; }
    public static int? operator - (S x1, S? x2) { return 1; }
    public static S operator & (S x1, S x2) { return x1; }
    public static bool operator true(S? x1) { return true; }
    public static bool operator false(S? x1) { return false; }
  
}

class B
{
    public static bool operator ==(B b1, B b2) { return true; }
    public static bool operator !=(B b1, B b2) { return true; }
}

class D : B {}

class C
{
    static void M()
    {
        bool f;
        B b = null;
        D d = null;
        S s1 = new S();
        S? s2 = s1;
        int i1;
        int? i2;
        
        i1 = s1 + s1; //-UserDefinedAddition
        i2 = s1 + s2; //-LiftedUserDefinedAddition
        i2 = s2 + s1; //-LiftedUserDefinedAddition
        i2 = s2 + s2; //-LiftedUserDefinedAddition

        // No lifted form.
        i2 = s1 - s1; //-UserDefinedSubtraction
        i2 = s1 - s2; //-UserDefinedSubtraction

        f = b == b; //-UserDefinedEqual
        f = b == d; //-UserDefinedEqual
        f = d == b; //-UserDefinedEqual
        f = d == d; //-UserDefinedEqual

        s1 = s1 & s1; //-UserDefinedAnd
        s2 = s2 & s1; //-LiftedUserDefinedAnd
        s2 = s1 & s2; //-LiftedUserDefinedAnd
        s2 = s2 & s2; //-LiftedUserDefinedAnd

        // No lifted form.
        s1 = s1 && s1; //-LogicalUserDefinedAnd

// UNDONE: More tests

    }
}");
        }

        [Fact]
        public void TestUserDefinedUnaryOperatorOverloadResolution()
        {
            TestOperatorKinds(@"
using System;
struct S
{
    public static int operator +(S s) { return 1; }
    public static int operator -(S? s) { return 2; }
    public static int operator !(S s) { return 3; }
    public static int operator ~(S s) { return 4; }
    public static S operator ++(S s) { return s; }
    public static S operator --(S? s) { return (S)s; }
}

class C
{
    static void M()
    {
        S s1 = new S();
        S? s2 = s1;
        int i1;
        int? i2;
        
        i1 = +s1; //-UserDefinedUnaryPlus
        i2 = +s2; //-LiftedUserDefinedUnaryPlus

        // No lifted form.
        i1 = -s1; //-UserDefinedUnaryMinus
        i1 = -s2; //-UserDefinedUnaryMinus   
        
        i1 = !s1; //-UserDefinedLogicalNegation
        i2 = !s2; //-LiftedUserDefinedLogicalNegation
 
        i1 = ~s1; //-UserDefinedBitwiseComplement
        i2 = ~s2; //-LiftedUserDefinedBitwiseComplement

        s1++; //-UserDefinedPostfixIncrement
        s2++; //-LiftedUserDefinedPostfixIncrement

        ++s1; //-UserDefinedPrefixIncrement
        ++s2; //-LiftedUserDefinedPrefixIncrement

        // No lifted form
        s1--; //-UserDefinedPostfixDecrement
        s2--; //-UserDefinedPostfixDecrement
    }
}");
        }

        [CompilerTrait(CompilerFeature.IOperation)]
        [Fact]
        public void TestUserDefinedUnaryOperatorOverloadResolution_IOperation()
        {
            string source = @"
using System;
struct S
{
    public static int operator +(S s) { return 1; }
    public static int operator -(S? s) { return 2; }
    public static int operator !(S s) { return 3; }
    public static int operator ~(S s) { return 4; }
    public static S operator ++(S s) { return s; }
    public static S operator --(S? s) { return (S)s; }
}

class C
{
    static void M(S s1, S? s2, int i1, int? i2)
    /*<bind>*/{
        i1 = +s1; //-UserDefinedUnaryPlus
        i2 = +s2; //-LiftedUserDefinedUnaryPlus

        // No lifted form.
        i1 = -s1; //-UserDefinedUnaryMinus
        i1 = -s2; //-UserDefinedUnaryMinus   

        i1 = !s1; //-UserDefinedLogicalNegation
        i2 = !s2; //-LiftedUserDefinedLogicalNegation

        i1 = ~s1; //-UserDefinedBitwiseComplement
        i2 = ~s2; //-LiftedUserDefinedBitwiseComplement

        s1++; //-UserDefinedPostfixIncrement
        s2++; //-LiftedUserDefinedPostfixIncrement

        ++s1; //-UserDefinedPrefixIncrement
        ++s2; //-LiftedUserDefinedPrefixIncrement

        // No lifted form
        s1--; //-UserDefinedPostfixDecrement
        s2--; //-UserDefinedPostfixDecrement
    }/*</bind>*/
}
";
            string expectedOperationTree = @"
IBlockOperation (14 statements) (OperationKind.Block, Type: null) (Syntax: '{ ... }')
  IExpressionStatementOperation (OperationKind.ExpressionStatement, Type: null) (Syntax: 'i1 = +s1;')
    Expression: 
      ISimpleAssignmentOperation (OperationKind.SimpleAssignment, Type: System.Int32) (Syntax: 'i1 = +s1')
        Left: 
          IParameterReferenceOperation: i1 (OperationKind.ParameterReference, Type: System.Int32) (Syntax: 'i1')
        Right: 
          IUnaryOperation (UnaryOperatorKind.Plus) (OperatorMethod: System.Int32 S.op_UnaryPlus(S s)) (OperationKind.Unary, Type: System.Int32) (Syntax: '+s1')
            Operand: 
              IParameterReferenceOperation: s1 (OperationKind.ParameterReference, Type: S) (Syntax: 's1')
  IExpressionStatementOperation (OperationKind.ExpressionStatement, Type: null) (Syntax: 'i2 = +s2;')
    Expression: 
      ISimpleAssignmentOperation (OperationKind.SimpleAssignment, Type: System.Int32?) (Syntax: 'i2 = +s2')
        Left: 
          IParameterReferenceOperation: i2 (OperationKind.ParameterReference, Type: System.Int32?) (Syntax: 'i2')
        Right: 
          IUnaryOperation (UnaryOperatorKind.Plus, IsLifted) (OperatorMethod: System.Int32 S.op_UnaryPlus(S s)) (OperationKind.Unary, Type: System.Int32?) (Syntax: '+s2')
            Operand: 
              IParameterReferenceOperation: s2 (OperationKind.ParameterReference, Type: S?) (Syntax: 's2')
  IExpressionStatementOperation (OperationKind.ExpressionStatement, Type: null) (Syntax: 'i1 = -s1;')
    Expression: 
      ISimpleAssignmentOperation (OperationKind.SimpleAssignment, Type: System.Int32) (Syntax: 'i1 = -s1')
        Left: 
          IParameterReferenceOperation: i1 (OperationKind.ParameterReference, Type: System.Int32) (Syntax: 'i1')
        Right: 
          IUnaryOperation (UnaryOperatorKind.Minus) (OperatorMethod: System.Int32 S.op_UnaryNegation(S? s)) (OperationKind.Unary, Type: System.Int32) (Syntax: '-s1')
            Operand: 
              IConversionOperation (TryCast: False, Unchecked) (OperationKind.Conversion, Type: S?, IsImplicit) (Syntax: 's1')
                Conversion: CommonConversion (Exists: True, IsIdentity: False, IsNumeric: False, IsReference: False, IsUserDefined: False) (MethodSymbol: null)
                Operand: 
                  IParameterReferenceOperation: s1 (OperationKind.ParameterReference, Type: S) (Syntax: 's1')
  IExpressionStatementOperation (OperationKind.ExpressionStatement, Type: null) (Syntax: 'i1 = -s2;')
    Expression: 
      ISimpleAssignmentOperation (OperationKind.SimpleAssignment, Type: System.Int32) (Syntax: 'i1 = -s2')
        Left: 
          IParameterReferenceOperation: i1 (OperationKind.ParameterReference, Type: System.Int32) (Syntax: 'i1')
        Right: 
          IUnaryOperation (UnaryOperatorKind.Minus) (OperatorMethod: System.Int32 S.op_UnaryNegation(S? s)) (OperationKind.Unary, Type: System.Int32) (Syntax: '-s2')
            Operand: 
              IParameterReferenceOperation: s2 (OperationKind.ParameterReference, Type: S?) (Syntax: 's2')
  IExpressionStatementOperation (OperationKind.ExpressionStatement, Type: null) (Syntax: 'i1 = !s1;')
    Expression: 
      ISimpleAssignmentOperation (OperationKind.SimpleAssignment, Type: System.Int32) (Syntax: 'i1 = !s1')
        Left: 
          IParameterReferenceOperation: i1 (OperationKind.ParameterReference, Type: System.Int32) (Syntax: 'i1')
        Right: 
          IUnaryOperation (UnaryOperatorKind.Not) (OperatorMethod: System.Int32 S.op_LogicalNot(S s)) (OperationKind.Unary, Type: System.Int32) (Syntax: '!s1')
            Operand: 
              IParameterReferenceOperation: s1 (OperationKind.ParameterReference, Type: S) (Syntax: 's1')
  IExpressionStatementOperation (OperationKind.ExpressionStatement, Type: null) (Syntax: 'i2 = !s2;')
    Expression: 
      ISimpleAssignmentOperation (OperationKind.SimpleAssignment, Type: System.Int32?) (Syntax: 'i2 = !s2')
        Left: 
          IParameterReferenceOperation: i2 (OperationKind.ParameterReference, Type: System.Int32?) (Syntax: 'i2')
        Right: 
          IUnaryOperation (UnaryOperatorKind.Not, IsLifted) (OperatorMethod: System.Int32 S.op_LogicalNot(S s)) (OperationKind.Unary, Type: System.Int32?) (Syntax: '!s2')
            Operand: 
              IParameterReferenceOperation: s2 (OperationKind.ParameterReference, Type: S?) (Syntax: 's2')
  IExpressionStatementOperation (OperationKind.ExpressionStatement, Type: null) (Syntax: 'i1 = ~s1;')
    Expression: 
      ISimpleAssignmentOperation (OperationKind.SimpleAssignment, Type: System.Int32) (Syntax: 'i1 = ~s1')
        Left: 
          IParameterReferenceOperation: i1 (OperationKind.ParameterReference, Type: System.Int32) (Syntax: 'i1')
        Right: 
          IUnaryOperation (UnaryOperatorKind.BitwiseNegation) (OperatorMethod: System.Int32 S.op_OnesComplement(S s)) (OperationKind.Unary, Type: System.Int32) (Syntax: '~s1')
            Operand: 
              IParameterReferenceOperation: s1 (OperationKind.ParameterReference, Type: S) (Syntax: 's1')
  IExpressionStatementOperation (OperationKind.ExpressionStatement, Type: null) (Syntax: 'i2 = ~s2;')
    Expression: 
      ISimpleAssignmentOperation (OperationKind.SimpleAssignment, Type: System.Int32?) (Syntax: 'i2 = ~s2')
        Left: 
          IParameterReferenceOperation: i2 (OperationKind.ParameterReference, Type: System.Int32?) (Syntax: 'i2')
        Right: 
          IUnaryOperation (UnaryOperatorKind.BitwiseNegation, IsLifted) (OperatorMethod: System.Int32 S.op_OnesComplement(S s)) (OperationKind.Unary, Type: System.Int32?) (Syntax: '~s2')
            Operand: 
              IParameterReferenceOperation: s2 (OperationKind.ParameterReference, Type: S?) (Syntax: 's2')
  IExpressionStatementOperation (OperationKind.ExpressionStatement, Type: null) (Syntax: 's1++;')
    Expression: 
      IIncrementOrDecrementOperation (Postfix) (OperatorMethod: S S.op_Increment(S s)) (OperationKind.Increment, Type: S) (Syntax: 's1++')
        Target: 
          IParameterReferenceOperation: s1 (OperationKind.ParameterReference, Type: S) (Syntax: 's1')
  IExpressionStatementOperation (OperationKind.ExpressionStatement, Type: null) (Syntax: 's2++;')
    Expression: 
      IIncrementOrDecrementOperation (Postfix, IsLifted) (OperatorMethod: S S.op_Increment(S s)) (OperationKind.Increment, Type: S?) (Syntax: 's2++')
        Target: 
          IParameterReferenceOperation: s2 (OperationKind.ParameterReference, Type: S?) (Syntax: 's2')
  IExpressionStatementOperation (OperationKind.ExpressionStatement, Type: null) (Syntax: '++s1;')
    Expression: 
      IIncrementOrDecrementOperation (Prefix) (OperatorMethod: S S.op_Increment(S s)) (OperationKind.Increment, Type: S) (Syntax: '++s1')
        Target: 
          IParameterReferenceOperation: s1 (OperationKind.ParameterReference, Type: S) (Syntax: 's1')
  IExpressionStatementOperation (OperationKind.ExpressionStatement, Type: null) (Syntax: '++s2;')
    Expression: 
      IIncrementOrDecrementOperation (Prefix, IsLifted) (OperatorMethod: S S.op_Increment(S s)) (OperationKind.Increment, Type: S?) (Syntax: '++s2')
        Target: 
          IParameterReferenceOperation: s2 (OperationKind.ParameterReference, Type: S?) (Syntax: 's2')
  IExpressionStatementOperation (OperationKind.ExpressionStatement, Type: null) (Syntax: 's1--;')
    Expression: 
      IIncrementOrDecrementOperation (Postfix) (OperatorMethod: S S.op_Decrement(S? s)) (OperationKind.Decrement, Type: S) (Syntax: 's1--')
        Target: 
          IParameterReferenceOperation: s1 (OperationKind.ParameterReference, Type: S) (Syntax: 's1')
  IExpressionStatementOperation (OperationKind.ExpressionStatement, Type: null) (Syntax: 's2--;')
    Expression: 
      IIncrementOrDecrementOperation (Postfix) (OperatorMethod: S S.op_Decrement(S? s)) (OperationKind.Decrement, Type: S?) (Syntax: 's2--')
        Target: 
          IParameterReferenceOperation: s2 (OperationKind.ParameterReference, Type: S?) (Syntax: 's2')
";
            var expectedDiagnostics = new DiagnosticDescription[] {
                // CS0448: The return type for ++ or -- operator must match the parameter type or be derived from the parameter type
                //     public static S operator --(S? s) { return (S)s; }
                Diagnostic(ErrorCode.ERR_BadIncDecRetType, "--").WithLocation(10, 30)
            };

            VerifyOperationTreeAndDiagnosticsForTest<BlockSyntax>(source, expectedOperationTree, expectedDiagnostics);
        }

        [Fact]
        public void TestUnaryOperatorOverloadingErrors()
        {
            var source = @"
class C
{
// UNDONE: Write tests for the rest of them
    void M(bool b)
    {
        if(!1) {}
        b++;
        error++;
    }
}
";
            var compilation = CreateCompilation(source);
            compilation.VerifyDiagnostics(
                // (7,12): error CS0023: Operator '!' cannot be applied to operand of type 'int'
                //         if(!1) {}
                Diagnostic(ErrorCode.ERR_BadUnaryOp, "!1").WithArguments("!", "int").WithLocation(7, 12),
                // (8,9): error CS0023: Operator '++' cannot be applied to operand of type 'bool'
                //         b++;
                Diagnostic(ErrorCode.ERR_BadUnaryOp, "b++").WithArguments("++", "bool").WithLocation(8, 9),
                // (9,9): error CS0103: The name 'error' does not exist in the current context
                //         error++;
                Diagnostic(ErrorCode.ERR_NameNotInContext, "error").WithArguments("error").WithLocation(9, 9)
                );

            var tree = compilation.SyntaxTrees.Single();
            var model = compilation.GetSemanticModel(tree);

            var negOne = tree.GetRoot().DescendantNodes().OfType<PrefixUnaryExpressionSyntax>().Single();
            Assert.Equal("!1", negOne.ToString());
            var type1 = model.GetTypeInfo(negOne).Type;
            Assert.Equal("?", type1.ToTestDisplayString());
            Assert.True(type1.IsErrorType());

            var boolPlusPlus = tree.GetRoot().DescendantNodes().OfType<PostfixUnaryExpressionSyntax>().ElementAt(0);
            Assert.Equal("b++", boolPlusPlus.ToString());
            var type2 = model.GetTypeInfo(boolPlusPlus).Type;
            Assert.Equal("?", type2.ToTestDisplayString());
            Assert.True(type2.IsErrorType());

            var errorPlusPlus = tree.GetRoot().DescendantNodes().OfType<PostfixUnaryExpressionSyntax>().ElementAt(1);
            Assert.Equal("error++", errorPlusPlus.ToString());
            var type3 = model.GetTypeInfo(errorPlusPlus).Type;
            Assert.Equal("?", type3.ToTestDisplayString());
            Assert.True(type3.IsErrorType());
        }

        [Fact]
        public void TestBinaryOperatorOverloadingErrors()
        {
            // The native compiler and Roslyn report slightly different errors here.
            // The native compiler reports CS0019 when attempting to add or compare long and ulong:
            // that is "operator cannot be applied to operands of type long and ulong". This is
            // correct but not as specific as it could be; the error is actually because overload
            // resolution is ambiguous. The double + double --> double, float + float --> float
            // and decimal + decimal --> decimal operators are all applicable but overload resolution
            // finds that this set of applicable operators is ambiguous; float is better than double,
            // but neither float nor decimal is better than the other.
            //
            // Roslyn produces the more accurate error; this is an ambiguity.
            //
            // Comparing string and exception is not ambiguous; the only applicable operator
            // is the reference equality operator, and it requires that its operand types be 
            // convertible to each other.

            string source = @"
class C 
{ 
    bool N() { return false; }
    void M() 
    { 
        long i64 = 1;
        ulong ui64 = 1;
        System.String s1 = null;
        System.Exception ex1 = null;
        object o1 = i64 + ui64; // CS0034
        bool b1 = i64 == ui64;  // CS0034
        bool b2 = s1 == ex1;    // CS0019
        bool b3 = (object)s1 == ex1; // legal!
    }
}";
            CreateCompilation(source).VerifyDiagnostics(
// (11,21): error CS0034: Operator '+' is ambiguous on operands of type 'long' and 'ulong'
//         object o1 = i64 + ui64; // CS0034
Diagnostic(ErrorCode.ERR_AmbigBinaryOps, "i64 + ui64").WithArguments("+", "long", "ulong"),
// (12,19): error CS0034: Operator '==' is ambiguous on operands of type 'long' and 'ulong'
//         bool b1 = i64 == ui64;  // CS0034
Diagnostic(ErrorCode.ERR_AmbigBinaryOps, "i64 == ui64").WithArguments("==", "long", "ulong"),
// (13,19): error CS0019: Operator '==' cannot be applied to operands of type 'string' and 'System.Exception'
//         bool b2 = s1 == ex1;    // CS0019
Diagnostic(ErrorCode.ERR_BadBinaryOps, "s1 == ex1").WithArguments("==", "string", "System.Exception"));
        }

        [Fact]
        public void TestCompoundOperatorErrors()
        {
            var source = @"
class C 
{ 
    // UNDONE: Add more error cases

    class D : C {}

    public static C operator + (C c1, C c2) { return c1; }

    public int ReadOnly { get { return 0; } }
    public int WriteOnly { set { } }
    void M()
    {
        C c = new C();
        D d = new D();

        c.ReadOnly += 1;
        c.WriteOnly += 1;
        
        int i32 = 1;
        long i64 = 1;
        
        // If we have x += y and the + is a built-in operator then
        // the result must be *explicitly* convertible to x, and y
        // must be *implicitly* convertible to x.  
        //
        // If the + is a user-defined operator then the result must
        // be *implicitly* convertible to x, and y need not have
        // any relationship with x.

        // Overload resolution resolves this as long + long --> long.
        // The result is explicitly convertible to int, but the right-hand
        // side is not, so this is an error.
        i32 += i64;

        // In the user-defined conversion, the result of the addition must 
        // be *implicitly* convertible to the left hand side:

        d += c;


    }
}";
            CreateCompilation(source).VerifyDiagnostics(
                // (17,9): error CS0200: Property or indexer 'C.ReadOnly' cannot be assigned to -- it is read only
                //         c.ReadOnly += 1;
                Diagnostic(ErrorCode.ERR_AssgReadonlyProp, "c.ReadOnly").WithArguments("C.ReadOnly").WithLocation(17, 9),
                // (18,9): error CS0154: The property or indexer 'C.WriteOnly' cannot be used in this context because it lacks the get accessor
                //         c.WriteOnly += 1;
                Diagnostic(ErrorCode.ERR_PropertyLacksGet, "c.WriteOnly").WithArguments("C.WriteOnly").WithLocation(18, 9),
                // (34,9): error CS0266: Cannot implicitly convert type 'long' to 'int'. An explicit conversion exists (are you missing a cast?)
                //         i32 += i64;
                Diagnostic(ErrorCode.ERR_NoImplicitConvCast, "i32 += i64").WithArguments("long", "int").WithLocation(34, 9),
                // (39,9): error CS0266: Cannot implicitly convert type 'C' to 'C.D'. An explicit conversion exists (are you missing a cast?)
                //         d += c;
                Diagnostic(ErrorCode.ERR_NoImplicitConvCast, "d += c").WithArguments("C", "C.D").WithLocation(39, 9));
        }

        [Fact]
        public void TestOperatorOverloadResolution()
        {
            // UNDONE: User-defined operators

            // UNDONE: TestOverloadResolution(GenerateTest(PostfixIncrementTemplate, "++", "PostfixIncrement"));
            // UNDONE: TestOverloadResolution(GenerateTest(PostfixIncrementTemplate, "--", "PostfixDecrement"));
            TestOperatorKinds(GenerateTest(PrefixIncrementTemplate, "++", "PrefixIncrement"));
            TestOperatorKinds(GenerateTest(PrefixIncrementTemplate, "--", "PrefixDecrement"));
            // UNDONE: Pointer ++ --
            TestOperatorKinds(UnaryPlus);
            TestOperatorKinds(UnaryMinus);
            TestOperatorKinds(LogicalNegation);
            TestOperatorKinds(BitwiseComplement);
            TestOperatorKinds(EnumAddition);
            TestOperatorKinds(StringAddition);
            TestOperatorKinds(DelegateAddition);
            // UNDONE: Pointer addition
            TestOperatorKinds(EnumSubtraction);
            TestOperatorKinds(DelegateSubtraction);
            // UNDONE: Pointer subtraction
            TestOperatorKinds(GenerateTest(ArithmeticTemplate, "+", "Addition"));
            TestOperatorKinds(GenerateTest(ArithmeticTemplate, "-", "Subtraction"));
            TestOperatorKinds(GenerateTest(ArithmeticTemplate, "*", "Multiplication"));
            TestOperatorKinds(GenerateTest(ArithmeticTemplate, "/", "Division"));
            TestOperatorKinds(GenerateTest(ArithmeticTemplate, "%", "Remainder"));
            TestOperatorKinds(GenerateTest(ShiftTemplate, "<<", "LeftShift"));
            TestOperatorKinds(GenerateTest(ShiftTemplate, ">>", "RightShift"));
            TestOperatorKinds(GenerateTest(ShiftTemplate, ">>>", "UnsignedRightShift"));
            TestOperatorKinds(GenerateTest(ArithmeticTemplate, "==", "Equal"));
            TestOperatorKinds(GenerateTest(ArithmeticTemplate, "!=", "NotEqual"));
            TestOperatorKinds(GenerateTest(EqualityTemplate, "!=", "NotEqual"));
            TestOperatorKinds(GenerateTest(EqualityTemplate, "!=", "NotEqual"));
            // UNDONE: Pointer equality
            TestOperatorKinds(GenerateTest(ComparisonTemplate, ">", "GreaterThan"));
            TestOperatorKinds(GenerateTest(ComparisonTemplate, ">=", "GreaterThanOrEqual"));
            TestOperatorKinds(GenerateTest(ComparisonTemplate, "<", "LessThan"));
            TestOperatorKinds(GenerateTest(ComparisonTemplate, "<=", "LessThanOrEqual"));
            TestOperatorKinds(GenerateTest(LogicTemplate, "^", "Xor"));
            TestOperatorKinds(GenerateTest(LogicTemplate, "&", "And"));
            TestOperatorKinds(GenerateTest(LogicTemplate, "|", "Or"));
            TestOperatorKinds(GenerateTest(ShortCircuitTemplate, "&&", "And"));
            TestOperatorKinds(GenerateTest(ShortCircuitTemplate, "||", "Or"));
        }

        [Fact]
        public void TestEnumOperatorOverloadResolution()
        {
            TestOperatorKinds(GenerateTest(EnumLogicTemplate, "^", "Xor"));
            TestOperatorKinds(GenerateTest(EnumLogicTemplate, "&", "And"));
            TestOperatorKinds(GenerateTest(EnumLogicTemplate, "|", "Or"));
        }

        [Fact]
        public void TestConstantOperatorOverloadResolution()
        {
            string code =
@"class C
{
    static void F(object o) { }
    static void M()
    {
        const short ci16 = 1;
        uint u32 = 1;
        F(u32 + 1); //-UIntAddition
        F(2 + u32); //-UIntAddition
        F(u32 + ci16); //-LongAddition
        F(u32 + int.MaxValue); //-UIntAddition
        F(u32 + (-1)); //-LongAddition
        //-IntUnaryMinus
        F(u32 + long.MaxValue); //-LongAddition
        int i32 = 2;
        F(i32 + 1); //-IntAddition
        F(2 + i32); //-IntAddition
        F(i32 + ci16); //-IntAddition
        F(i32 + int.MaxValue); //-IntAddition
        F(i32 + (-1)); //-IntAddition
        //-IntUnaryMinus
    }
}
";
            TestOperatorKinds(code);
        }

        private void TestBoundTree(string source, System.Func<IEnumerable<KeyValuePair<TreeDumperNode, TreeDumperNode>>, IEnumerable<string>> query)
        {
            // The mechanism of this test is: we build the bound tree for the code passed in and then extract
            // from it the nodes that describe the operators. We then compare the description of
            // the operators given to the comment that follows the use of the operator.

            var compilation = CreateCompilation(source, options: TestOptions.ReleaseDll);
            var method = (SourceMemberMethodSymbol)compilation.GlobalNamespace.GetTypeMembers("C").Single().GetMembers("M").Single();
            var diagnostics = new DiagnosticBag();
            var block = MethodCompiler.BindMethodBody(method, new TypeCompilationState(method.ContainingType, compilation, null), new BindingDiagnosticBag(diagnostics));
            var tree = BoundTreeDumperNodeProducer.MakeTree(block);
            var results = string.Join("\n",
                query(tree.PreorderTraversal())
                .ToArray());

            var expected = string.Join("\n", source
                .Split(new[] { Environment.NewLine }, System.StringSplitOptions.RemoveEmptyEntries)
                .Where(x => x.Contains("//-"))
                .Select(x => x.Substring(x.IndexOf("//-", StringComparison.Ordinal) + 3).Trim())
                .ToArray());

            AssertEx.Equal(expected, results);
        }

        private void TestOperatorKinds(string source)
        {
            // The mechanism of this test is: we build the bound tree for the code passed in and then extract
            // from it the nodes that describe the operators. We then compare the description of
            // the operators given to the comment that follows the use of the operator.

            TestBoundTree(source, edges =>
                from edge in edges
                let node = edge.Value
                where node.Text == "operatorKind"
                where node.Value != null
                select node.Value.ToString());
        }

        private void TestCompoundAssignment(string source)
        {
            TestBoundTree(source, edges =>
                from edge in edges
                let node = edge.Value
                where node != null && (node.Text == "eventAssignmentOperator" || node.Text == "compoundAssignmentOperator")
                select string.Join(" ", from child in node.Children
                                        where child.Text == "@operator" ||
                                              child.Text == "isAddition" ||
                                              child.Text == "isDynamic" ||
                                              child.Text == "leftConversion" ||
                                              child.Text == "finalConversion"
                                        select child.Text + ": " +
                                               (child.Text switch
                                               {
                                                   "@operator" => ((BinaryOperatorSignature)child.Value).Kind.ToString(),
                                                   "leftConversion" or "finalConversion" => (child.Children.SingleOrDefault() is TreeDumperNode node ?
                                                                                                (node.Text switch
                                                                                                {
                                                                                                    "conversion" => node.Children.ElementAt(1).Value,
                                                                                                    "valuePlaceholder" => Conversion.Identity,
                                                                                                    _ => throw ExceptionUtilities.UnexpectedValue(node.Text)
                                                                                                }) :
                                                                                                Conversion.NoConversion
                                                                                            ).ToString(),
                                                   _ => child.Value.ToString()
                                               })));
        }

        private void TestTypes(string source)
        {
            TestBoundTree(source, edges =>
                from edge in edges
                let node = edge.Value
                where node.Text == "type"
                select edge.Key.Text + ": " + (node.Value != null ? node.Value.ToString() : "<null>"));
        }

        private static string FormatTypeArgumentList(ImmutableArray<TypeWithAnnotations>? arguments)
        {
            if (arguments == null || arguments.Value.IsEmpty)
            {
                return "";
            }

            string s = "<";
            for (int i = 0; i < arguments.Value.Length; ++i)
            {
                if (i != 0)
                {
                    s += ", ";
                }
                s += arguments.Value[i].Type.ToString();
            }

            return s + ">";
        }

        private void TestDynamicMemberAccessCore(string source)
        {
            TestBoundTree(source, edges =>
                from edge in edges
                let node = edge.Value
                where node.Text == "dynamicMemberAccess"
                let name = node["name"]
                let typeArguments = node["typeArgumentsOpt"].Value as ImmutableArray<TypeWithAnnotations>?
                select name.Value.ToString() + FormatTypeArgumentList(typeArguments));
        }

        private static string GenerateTest(string template, string op, string opkind)
        {
            string result = template.Replace("OPERATOR", op);
            result = result.Replace("KIND", opkind);
            return result;
        }

        #region "Constant String"
        private const string Prefix = @"
class C 
{ 
    enum E { }
    void N(params object[] p) {}
    delegate void D();
    void M() 
    { 
        E e1;
        E e2; 

        string s1 = null;
        string s2 = null;
        object o1 = null;
        object o2 = null;

        bool bln;
        bool? nbln;
        D d1 = null;
        D d2 = null;
        int i = 1;
        E e = 0;
        int? ni = 1;
        E? ne = 0;
        int i1 = 0;
        char chr; 
        sbyte i08 = 1;
        short i16 = 1;
        int i32 = 1;
        long i64 = 1;
        byte u08 = 1;
        ushort u16 = 1;
        uint u32 = 1;
        ulong u64 = 1;
        float r32 = 1;
        double r64 = 1;
        decimal dec; // UNDONE: Decimal constants not supported yet.
        char? nchr = null;
        sbyte? ni08 = 1;
        short? ni16 = 1;
        int? ni32 = 1;
        long? ni64 = 1;
        byte? nu08 = 1;
        ushort? nu16 = 1;
        uint? nu32 = 1;
        ulong? nu64 = 1;
        float? nr32 = 1;
        double? nr64 = 1;
        decimal? ndec; // UNDONE: Decimal constants not supported yet.

        N(
";

        private const string Postfix = @"
        );
    }
}
";

        private const string EnumAddition = Prefix + @"
i + e,          //-UnderlyingAndEnumAddition
i + ne,         //-LiftedUnderlyingAndEnumAddition
e + i,          //-EnumAndUnderlyingAddition
e + ni,         //-LiftedEnumAndUnderlyingAddition
ni + e,         //-LiftedUnderlyingAndEnumAddition
ni + ne,        //-LiftedUnderlyingAndEnumAddition
ne + i,         //-LiftedEnumAndUnderlyingAddition
ne + ni         //-LiftedEnumAndUnderlyingAddition" + Postfix;

        private const string DelegateAddition = Prefix + @"
        d1 + d2 //-DelegateCombination" + Postfix;

        private const string StringAddition = Prefix + @"
        s1 + s1, //-StringConcatenation
        s1 + o1, //-StringAndObjectConcatenation
        i1 + s1  //-ObjectAndStringConcatenation" + Postfix;

        private const string ArithmeticTemplate = Prefix + @"
chr OPERATOR chr,                   //-IntKIND
chr OPERATOR i16,                   //-IntKIND
chr OPERATOR i32,                   //-IntKIND
chr OPERATOR i64,                   //-LongKIND
chr OPERATOR u16,                   //-IntKIND
chr OPERATOR u32,                   //-UIntKIND
chr OPERATOR u64,                   //-ULongKIND
chr OPERATOR r32,                   //-FloatKIND
chr OPERATOR r64,                   //-DoubleKIND
chr OPERATOR dec,                   //-DecimalKIND
chr OPERATOR nchr,                  //-LiftedIntKIND
chr OPERATOR ni16,                  //-LiftedIntKIND
chr OPERATOR ni32,                  //-LiftedIntKIND
chr OPERATOR ni64,                  //-LiftedLongKIND
chr OPERATOR nu16,                  //-LiftedIntKIND
chr OPERATOR nu32,                  //-LiftedUIntKIND
chr OPERATOR nu64,                  //-LiftedULongKIND
chr OPERATOR nr32,                  //-LiftedFloatKIND
chr OPERATOR nr64,                  //-LiftedDoubleKIND
chr OPERATOR ndec,                  //-LiftedDecimalKIND

i16 OPERATOR chr,                   //-IntKIND
i16 OPERATOR i16,                   //-IntKIND
i16 OPERATOR i32,                   //-IntKIND
i16 OPERATOR i64,                   //-LongKIND
i16 OPERATOR u16,                   //-IntKIND
i16 OPERATOR u32,                   //-LongKIND
// i16 OPERATOR u64, (ambiguous)
i16 OPERATOR r32,                   //-FloatKIND
i16 OPERATOR r64,                   //-DoubleKIND
i16 OPERATOR dec,                   //-DecimalKIND
i16 OPERATOR nchr,                   //-LiftedIntKIND
i16 OPERATOR ni16,                  //-LiftedIntKIND
i16 OPERATOR ni32,                  //-LiftedIntKIND
i16 OPERATOR ni64,                  //-LiftedLongKIND
i16 OPERATOR nu16,                  //-LiftedIntKIND
i16 OPERATOR nu32,                  //-LiftedLongKIND
// i16 OPERATOR nu64, (ambiguous)
i16 OPERATOR nr32,                  //-LiftedFloatKIND
i16 OPERATOR nr64,                  //-LiftedDoubleKIND
i16 OPERATOR ndec,                  //-LiftedDecimalKIND

i32 OPERATOR chr,                   //-IntKIND
i32 OPERATOR i16,                   //-IntKIND
i32 OPERATOR i32,                   //-IntKIND
i32 OPERATOR i64,                   //-LongKIND
i32 OPERATOR u16,                   //-IntKIND
i32 OPERATOR u32,                   //-LongKIND
// i32 OPERATOR u64, (ambiguous)
i32 OPERATOR r32,                   //-FloatKIND
i32 OPERATOR r64,                   //-DoubleKIND
i32 OPERATOR dec,                   //-DecimalKIND
i32 OPERATOR nchr,                  //-LiftedIntKIND
i32 OPERATOR ni16,                  //-LiftedIntKIND
i32 OPERATOR ni32,                  //-LiftedIntKIND
i32 OPERATOR ni64,                  //-LiftedLongKIND
i32 OPERATOR nu16,                  //-LiftedIntKIND
i32 OPERATOR nu32,                  //-LiftedLongKIND
// i32 OPERATOR nu64, (ambiguous)
i32 OPERATOR nr32,                  //-LiftedFloatKIND
i32 OPERATOR nr64,                  //-LiftedDoubleKIND
i32 OPERATOR ndec,                  //-LiftedDecimalKIND

i64 OPERATOR chr,                   //-LongKIND
i64 OPERATOR i16,                   //-LongKIND
i64 OPERATOR i32,                   //-LongKIND
i64 OPERATOR i64,                   //-LongKIND
i64 OPERATOR u16,                   //-LongKIND
i64 OPERATOR u32,                   //-LongKIND
// i64 OPERATOR u64, (ambiguous)
i64 OPERATOR r32,                   //-FloatKIND
i64 OPERATOR r64,                   //-DoubleKIND
i64 OPERATOR dec,                   //-DecimalKIND
i64 OPERATOR nchr,                  //-LiftedLongKIND
i64 OPERATOR ni16,                  //-LiftedLongKIND
i64 OPERATOR ni32,                  //-LiftedLongKIND
i64 OPERATOR ni64,                  //-LiftedLongKIND
i64 OPERATOR nu16,                  //-LiftedLongKIND
i64 OPERATOR nu32,                  //-LiftedLongKIND
// i64 OPERATOR nu64, (ambiguous)
i64 OPERATOR nr32,                  //-LiftedFloatKIND
i64 OPERATOR nr64,                  //-LiftedDoubleKIND
i64 OPERATOR ndec,                  //-LiftedDecimalKIND

u16 OPERATOR chr,                   //-IntKIND
u16 OPERATOR i16,                   //-IntKIND
u16 OPERATOR i32,                   //-IntKIND
u16 OPERATOR i64,                   //-LongKIND
u16 OPERATOR u16,                   //-IntKIND
u16 OPERATOR u32,                   //-UIntKIND
u16 OPERATOR u64,                   //-ULongKIND
u16 OPERATOR r32,                   //-FloatKIND
u16 OPERATOR r64,                   //-DoubleKIND
u16 OPERATOR dec,                   //-DecimalKIND
u16 OPERATOR nchr,                  //-LiftedIntKIND
u16 OPERATOR ni16,                  //-LiftedIntKIND
u16 OPERATOR ni32,                  //-LiftedIntKIND
u16 OPERATOR ni64,                  //-LiftedLongKIND
u16 OPERATOR nu16,                  //-LiftedIntKIND
u16 OPERATOR nu32,                  //-LiftedUIntKIND
u16 OPERATOR nu64,                  //-LiftedULongKIND
u16 OPERATOR nr32,                  //-LiftedFloatKIND
u16 OPERATOR nr64,                  //-LiftedDoubleKIND
u16 OPERATOR ndec,                  //-LiftedDecimalKIND

u32 OPERATOR chr,                   //-UIntKIND
u32 OPERATOR i16,                   //-LongKIND
u32 OPERATOR i32,                   //-LongKIND
u32 OPERATOR i64,                   //-LongKIND
u32 OPERATOR u16,                   //-UIntKIND
u32 OPERATOR u32,                   //-UIntKIND
u32 OPERATOR u64,                   //-ULongKIND
u32 OPERATOR r32,                   //-FloatKIND
u32 OPERATOR r64,                   //-DoubleKIND
u32 OPERATOR dec,                   //-DecimalKIND
u32 OPERATOR nchr,                  //-LiftedUIntKIND
u32 OPERATOR ni16,                  //-LiftedLongKIND
u32 OPERATOR ni32,                  //-LiftedLongKIND
u32 OPERATOR ni64,                  //-LiftedLongKIND
u32 OPERATOR nu16,                  //-LiftedUIntKIND
u32 OPERATOR nu32,                  //-LiftedUIntKIND
u32 OPERATOR nu64,                  //-LiftedULongKIND
u32 OPERATOR nr32,                  //-LiftedFloatKIND
u32 OPERATOR nr64,                  //-LiftedDoubleKIND
u32 OPERATOR ndec,                  //-LiftedDecimalKIND

u64 OPERATOR chr,                   //-ULongKIND
// u64 OPERATOR i16, (ambiguous)
// u64 OPERATOR i32, (ambiguous)
// u64 OPERATOR i64, (ambiguous)
u64 OPERATOR u16,                   //-ULongKIND
u64 OPERATOR u32,                   //-ULongKIND
u64 OPERATOR u64,                   //-ULongKIND
u64 OPERATOR r32,                   //-FloatKIND
u64 OPERATOR r64,                   //-DoubleKIND
u64 OPERATOR dec,                   //-DecimalKIND
u64 OPERATOR nchr,                   //-LiftedULongKIND
// u64 OPERATOR ni16, (ambiguous)
// u64 OPERATOR ni32, (ambiguous)
// u64 OPERATOR ni64, (ambiguous)
u64 OPERATOR nu16,                  //-LiftedULongKIND
u64 OPERATOR nu32,                  //-LiftedULongKIND
u64 OPERATOR nu64,                  //-LiftedULongKIND
u64 OPERATOR nr32,                  //-LiftedFloatKIND
u64 OPERATOR nr64,                  //-LiftedDoubleKIND
u64 OPERATOR ndec,                  //-LiftedDecimalKIND

r32 OPERATOR chr,                   //-FloatKIND
r32 OPERATOR i16,                   //-FloatKIND
r32 OPERATOR i32,                   //-FloatKIND
r32 OPERATOR i64,                   //-FloatKIND
r32 OPERATOR u16,                   //-FloatKIND
r32 OPERATOR u32,                   //-FloatKIND
r32 OPERATOR u64,                   //-FloatKIND
r32 OPERATOR r32,                   //-FloatKIND
r32 OPERATOR r64,                   //-DoubleKIND
// r32 OPERATOR dec, (none applicable)
r32 OPERATOR nchr,                  //-LiftedFloatKIND
r32 OPERATOR ni16,                  //-LiftedFloatKIND
r32 OPERATOR ni32,                  //-LiftedFloatKIND
r32 OPERATOR ni64,                  //-LiftedFloatKIND
r32 OPERATOR nu16,                  //-LiftedFloatKIND
r32 OPERATOR nu32,                  //-LiftedFloatKIND
r32 OPERATOR nu64,                  //-LiftedFloatKIND
r32 OPERATOR nr32,                  //-LiftedFloatKIND
r32 OPERATOR nr64,                  //-LiftedDoubleKIND
// r32 OPERATOR ndec, (none applicable)

r64 OPERATOR chr,                   //-DoubleKIND
r64 OPERATOR i16,                   //-DoubleKIND
r64 OPERATOR i32,                   //-DoubleKIND
r64 OPERATOR i64,                   //-DoubleKIND
r64 OPERATOR u16,                   //-DoubleKIND
r64 OPERATOR u32,                   //-DoubleKIND
r64 OPERATOR u64,                   //-DoubleKIND
r64 OPERATOR r32,                   //-DoubleKIND
r64 OPERATOR r64,                   //-DoubleKIND
// r64 OPERATOR dec, (none applicable)
r64 OPERATOR nchr,                  //-LiftedDoubleKIND
r64 OPERATOR ni16,                  //-LiftedDoubleKIND
r64 OPERATOR ni32,                  //-LiftedDoubleKIND
r64 OPERATOR ni64,                  //-LiftedDoubleKIND
r64 OPERATOR nu16,                  //-LiftedDoubleKIND
r64 OPERATOR nu32,                  //-LiftedDoubleKIND
r64 OPERATOR nu64,                  //-LiftedDoubleKIND
r64 OPERATOR nr32,                  //-LiftedDoubleKIND
r64 OPERATOR nr64,                  //-LiftedDoubleKIND
// r64 OPERATOR ndec, (none applicable)

dec OPERATOR chr,                   //-DecimalKIND
dec OPERATOR i16,                   //-DecimalKIND
dec OPERATOR i32,                   //-DecimalKIND
dec OPERATOR i64,                   //-DecimalKIND
dec OPERATOR u16,                   //-DecimalKIND
dec OPERATOR u32,                   //-DecimalKIND
dec OPERATOR u64,                   //-DecimalKIND
// dec OPERATOR r32, (none applicable)
// dec OPERATOR r64, (none applicable)
dec OPERATOR dec,                   //-DecimalKIND
dec OPERATOR nchr,                  //-LiftedDecimalKIND
dec OPERATOR ni16,                  //-LiftedDecimalKIND
dec OPERATOR ni32,                  //-LiftedDecimalKIND
dec OPERATOR ni64,                  //-LiftedDecimalKIND
dec OPERATOR nu16,                  //-LiftedDecimalKIND
dec OPERATOR nu32,                  //-LiftedDecimalKIND
dec OPERATOR nu64,                  //-LiftedDecimalKIND
// dec OPERATOR nr32,   (none applicable)
// dec OPERATOR nr64,  (none applicable)
dec OPERATOR ndec,                   //-LiftedDecimalKIND

nchr OPERATOR chr,                   //-LiftedIntKIND
nchr OPERATOR i16,                   //-LiftedIntKIND
nchr OPERATOR i32,                   //-LiftedIntKIND
nchr OPERATOR i64,                   //-LiftedLongKIND
nchr OPERATOR u16,                   //-LiftedIntKIND
nchr OPERATOR u32,                   //-LiftedUIntKIND
nchr OPERATOR u64,                   //-LiftedULongKIND
nchr OPERATOR r32,                   //-LiftedFloatKIND
nchr OPERATOR r64,                   //-LiftedDoubleKIND
nchr OPERATOR dec,                   //-LiftedDecimalKIND
nchr OPERATOR nchr,                  //-LiftedIntKIND
nchr OPERATOR ni16,                  //-LiftedIntKIND
nchr OPERATOR ni32,                  //-LiftedIntKIND
nchr OPERATOR ni64,                  //-LiftedLongKIND
nchr OPERATOR nu16,                  //-LiftedIntKIND
nchr OPERATOR nu32,                  //-LiftedUIntKIND
nchr OPERATOR nu64,                  //-LiftedULongKIND
nchr OPERATOR nr32,                  //-LiftedFloatKIND
nchr OPERATOR nr64,                  //-LiftedDoubleKIND
nchr OPERATOR ndec,                  //-LiftedDecimalKIND

ni16 OPERATOR chr,                   //-LiftedIntKIND
ni16 OPERATOR i16,                   //-LiftedIntKIND
ni16 OPERATOR i32,                   //-LiftedIntKIND
ni16 OPERATOR i64,                   //-LiftedLongKIND
ni16 OPERATOR u16,                   //-LiftedIntKIND
ni16 OPERATOR u32,                   //-LiftedLongKIND
// ni16 OPERATOR u64, (ambiguous)
ni16 OPERATOR r32,                   //-LiftedFloatKIND
ni16 OPERATOR r64,                   //-LiftedDoubleKIND
ni16 OPERATOR dec,                   //-LiftedDecimalKIND
ni16 OPERATOR nchr,                   //-LiftedIntKIND
ni16 OPERATOR ni16,                  //-LiftedIntKIND
ni16 OPERATOR ni32,                  //-LiftedIntKIND
ni16 OPERATOR ni64,                  //-LiftedLongKIND
ni16 OPERATOR nu16,                  //-LiftedIntKIND
ni16 OPERATOR nu32,                  //-LiftedLongKIND
// ni16 OPERATOR nu64, (ambiguous)
ni16 OPERATOR nr32,                  //-LiftedFloatKIND
ni16 OPERATOR nr64,                  //-LiftedDoubleKIND
ni16 OPERATOR ndec,                  //-LiftedDecimalKIND

ni32 OPERATOR chr,                   //-LiftedIntKIND
ni32 OPERATOR i16,                   //-LiftedIntKIND
ni32 OPERATOR i32,                   //-LiftedIntKIND
ni32 OPERATOR i64,                   //-LiftedLongKIND
ni32 OPERATOR u16,                   //-LiftedIntKIND
ni32 OPERATOR u32,                   //-LiftedLongKIND
// ni32 OPERATOR u64, (ambiguous)
ni32 OPERATOR r32,                   //-LiftedFloatKIND
ni32 OPERATOR r64,                   //-LiftedDoubleKIND
ni32 OPERATOR dec,                   //-LiftedDecimalKIND
ni32 OPERATOR nchr,                   //-LiftedIntKIND
ni32 OPERATOR ni16,                  //-LiftedIntKIND
ni32 OPERATOR ni32,                  //-LiftedIntKIND
ni32 OPERATOR ni64,                  //-LiftedLongKIND
ni32 OPERATOR nu16,                  //-LiftedIntKIND
ni32 OPERATOR nu32,                  //-LiftedLongKIND
// ni32 OPERATOR nu64, (ambiguous)
ni32 OPERATOR nr32,                  //-LiftedFloatKIND
ni32 OPERATOR nr64,                  //-LiftedDoubleKIND
ni32 OPERATOR ndec,                  //-LiftedDecimalKIND

ni64 OPERATOR chr,                   //-LiftedLongKIND
ni64 OPERATOR i16,                   //-LiftedLongKIND
ni64 OPERATOR i32,                   //-LiftedLongKIND
ni64 OPERATOR i64,                   //-LiftedLongKIND
ni64 OPERATOR u16,                   //-LiftedLongKIND
ni64 OPERATOR u32,                   //-LiftedLongKIND
// ni64 OPERATOR u64, (ambiguous)
ni64 OPERATOR r32,                   //-LiftedFloatKIND
ni64 OPERATOR r64,                   //-LiftedDoubleKIND
ni64 OPERATOR dec,                   //-LiftedDecimalKIND
ni64 OPERATOR nchr,                   //-LiftedLongKIND
ni64 OPERATOR ni16,                  //-LiftedLongKIND
ni64 OPERATOR ni32,                  //-LiftedLongKIND
ni64 OPERATOR ni64,                  //-LiftedLongKIND
ni64 OPERATOR nu16,                  //-LiftedLongKIND
ni64 OPERATOR nu32,                  //-LiftedLongKIND
// ni64 OPERATOR nu64, (ambiguous)
ni64 OPERATOR nr32,                  //-LiftedFloatKIND
ni64 OPERATOR nr64,                  //-LiftedDoubleKIND
ni64 OPERATOR ndec,                  //-LiftedDecimalKIND

nu16 OPERATOR chr,                   //-LiftedIntKIND
nu16 OPERATOR i16,                   //-LiftedIntKIND
nu16 OPERATOR i32,                   //-LiftedIntKIND
nu16 OPERATOR i64,                   //-LiftedLongKIND
nu16 OPERATOR u16,                   //-LiftedIntKIND
nu16 OPERATOR u32,                   //-LiftedUIntKIND
nu16 OPERATOR u64,                   //-LiftedULongKIND
nu16 OPERATOR r32,                   //-LiftedFloatKIND
nu16 OPERATOR r64,                   //-LiftedDoubleKIND
nu16 OPERATOR dec,                   //-LiftedDecimalKIND
nu16 OPERATOR nchr,                   //-LiftedIntKIND
nu16 OPERATOR ni16,                  //-LiftedIntKIND
nu16 OPERATOR ni32,                  //-LiftedIntKIND
nu16 OPERATOR ni64,                  //-LiftedLongKIND
nu16 OPERATOR nu16,                  //-LiftedIntKIND
nu16 OPERATOR nu32,                  //-LiftedUIntKIND
nu16 OPERATOR nu64,                  //-LiftedULongKIND
nu16 OPERATOR nr32,                  //-LiftedFloatKIND
nu16 OPERATOR nr64,                  //-LiftedDoubleKIND
nu16 OPERATOR ndec,                  //-LiftedDecimalKIND

nu32 OPERATOR chr,                   //-LiftedUIntKIND
nu32 OPERATOR i16,                   //-LiftedLongKIND
nu32 OPERATOR i32,                   //-LiftedLongKIND
nu32 OPERATOR i64,                   //-LiftedLongKIND
nu32 OPERATOR u16,                   //-LiftedUIntKIND
nu32 OPERATOR u32,                   //-LiftedUIntKIND
nu32 OPERATOR u64,                   //-LiftedULongKIND
nu32 OPERATOR r32,                   //-LiftedFloatKIND
nu32 OPERATOR r64,                   //-LiftedDoubleKIND
nu32 OPERATOR dec,                   //-LiftedDecimalKIND
nu32 OPERATOR nchr,                   //-LiftedUIntKIND
nu32 OPERATOR ni16,                  //-LiftedLongKIND
nu32 OPERATOR ni32,                  //-LiftedLongKIND
nu32 OPERATOR ni64,                  //-LiftedLongKIND
nu32 OPERATOR nu16,                  //-LiftedUIntKIND
nu32 OPERATOR nu32,                  //-LiftedUIntKIND
nu32 OPERATOR nu64,                  //-LiftedULongKIND
nu32 OPERATOR nr32,                  //-LiftedFloatKIND
nu32 OPERATOR nr64,                  //-LiftedDoubleKIND
nu32 OPERATOR ndec,                  //-LiftedDecimalKIND

nu64 OPERATOR chr,                   //-LiftedULongKIND
// nu64 OPERATOR i16, (ambiguous)
// nu64 OPERATOR i32, (ambiguous)
// nu64 OPERATOR i64, (ambiguous)
nu64 OPERATOR u16,                   //-LiftedULongKIND
nu64 OPERATOR u32,                   //-LiftedULongKIND
nu64 OPERATOR u64,                   //-LiftedULongKIND
nu64 OPERATOR r32,                   //-LiftedFloatKIND
nu64 OPERATOR r64,                   //-LiftedDoubleKIND
nu64 OPERATOR dec,                   //-LiftedDecimalKIND
nu64 OPERATOR nchr,                   //-LiftedULongKIND
// nu64 OPERATOR ni16, (ambiguous)
// nu64 OPERATOR ni32, (ambiguous)
// nu64 OPERATOR ni64, (ambiguous)
nu64 OPERATOR nu16,                  //-LiftedULongKIND
nu64 OPERATOR nu32,                  //-LiftedULongKIND
nu64 OPERATOR nu64,                  //-LiftedULongKIND
nu64 OPERATOR nr32,                  //-LiftedFloatKIND
nu64 OPERATOR nr64,                  //-LiftedDoubleKIND
nu64 OPERATOR ndec,                  //-LiftedDecimalKIND

nr32 OPERATOR chr,                   //-LiftedFloatKIND
nr32 OPERATOR i16,                   //-LiftedFloatKIND
nr32 OPERATOR i32,                   //-LiftedFloatKIND
nr32 OPERATOR i64,                   //-LiftedFloatKIND
nr32 OPERATOR u16,                   //-LiftedFloatKIND
nr32 OPERATOR u32,                   //-LiftedFloatKIND
nr32 OPERATOR u64,                   //-LiftedFloatKIND
nr32 OPERATOR r32,                   //-LiftedFloatKIND
nr32 OPERATOR r64,                   //-LiftedDoubleKIND
// nr32 OPERATOR dec, (none applicable)
nr32 OPERATOR nchr,                   //-LiftedFloatKIND
nr32 OPERATOR ni16,                  //-LiftedFloatKIND
nr32 OPERATOR ni32,                  //-LiftedFloatKIND
nr32 OPERATOR ni64,                  //-LiftedFloatKIND
nr32 OPERATOR nu16,                  //-LiftedFloatKIND
nr32 OPERATOR nu32,                  //-LiftedFloatKIND
nr32 OPERATOR nu64,                  //-LiftedFloatKIND
nr32 OPERATOR nr32,                  //-LiftedFloatKIND
nr32 OPERATOR nr64,                  //-LiftedDoubleKIND
// nr32 OPERATOR ndec, (none applicable)

nr64 OPERATOR chr,                   //-LiftedDoubleKIND
nr64 OPERATOR i16,                   //-LiftedDoubleKIND
nr64 OPERATOR i32,                   //-LiftedDoubleKIND
nr64 OPERATOR i64,                   //-LiftedDoubleKIND
nr64 OPERATOR u16,                   //-LiftedDoubleKIND
nr64 OPERATOR u32,                   //-LiftedDoubleKIND
nr64 OPERATOR u64,                   //-LiftedDoubleKIND
nr64 OPERATOR r32,                   //-LiftedDoubleKIND
nr64 OPERATOR r64,                   //-LiftedDoubleKIND
// nr64 OPERATOR dec, (none applicable)
nr64 OPERATOR nchr,                   //-LiftedDoubleKIND
nr64 OPERATOR ni16,                  //-LiftedDoubleKIND
nr64 OPERATOR ni32,                  //-LiftedDoubleKIND
nr64 OPERATOR ni64,                  //-LiftedDoubleKIND
nr64 OPERATOR nu16,                  //-LiftedDoubleKIND
nr64 OPERATOR nu32,                  //-LiftedDoubleKIND
nr64 OPERATOR nu64,                  //-LiftedDoubleKIND
nr64 OPERATOR nr32,                  //-LiftedDoubleKIND
nr64 OPERATOR nr64,                  //-LiftedDoubleKIND
// nr64 OPERATOR ndec, (none applicable)

ndec OPERATOR chr,                   //-LiftedDecimalKIND
ndec OPERATOR i16,                   //-LiftedDecimalKIND
ndec OPERATOR i32,                   //-LiftedDecimalKIND
ndec OPERATOR i64,                   //-LiftedDecimalKIND
ndec OPERATOR u16,                   //-LiftedDecimalKIND
ndec OPERATOR u32,                   //-LiftedDecimalKIND
ndec OPERATOR u64,                   //-LiftedDecimalKIND
// ndec OPERATOR r32, (none applicable)
// ndec OPERATOR r64, (none applicable)
ndec OPERATOR dec,                   //-LiftedDecimalKIND
ndec OPERATOR nchr,                   //-LiftedDecimalKIND
ndec OPERATOR ni16,                  //-LiftedDecimalKIND
ndec OPERATOR ni32,                  //-LiftedDecimalKIND
ndec OPERATOR ni64,                  //-LiftedDecimalKIND
ndec OPERATOR nu16,                  //-LiftedDecimalKIND
ndec OPERATOR nu32,                  //-LiftedDecimalKIND
ndec OPERATOR nu64,                  //-LiftedDecimalKIND
// ndec OPERATOR nr32,   (none applicable)
// ndec OPERATOR nr64,  (none applicable)
ndec OPERATOR ndec                    //-LiftedDecimalKIND" + Postfix;

        private const string EnumSubtraction = Prefix + @"
e - e,      //-EnumSubtraction
e - ne,     //-LiftedEnumSubtraction
e - i,      //-EnumAndUnderlyingSubtraction
e - ni,     //-LiftedEnumAndUnderlyingSubtraction
ne - e,     //-LiftedEnumSubtraction
ne - ne,    //-LiftedEnumSubtraction
ne - i,     //-LiftedEnumAndUnderlyingSubtraction
ne - ni     //-LiftedEnumAndUnderlyingSubtraction" + Postfix;

        private const string DelegateSubtraction = Prefix + "d1 - d2 //-DelegateRemoval" + Postfix;

        private const string ShiftTemplate = Prefix + @"
chr OPERATOR chr,                   //-IntKIND
chr OPERATOR i16,                   //-IntKIND
chr OPERATOR i32,                   //-IntKIND
chr OPERATOR u16,                   //-IntKIND
chr OPERATOR nchr,                  //-LiftedIntKIND
chr OPERATOR ni16,                  //-LiftedIntKIND
chr OPERATOR ni32,                  //-LiftedIntKIND
chr OPERATOR nu16,                  //-LiftedIntKIND

i16 OPERATOR chr,                   //-IntKIND
i16 OPERATOR i16,                   //-IntKIND
i16 OPERATOR i32,                   //-IntKIND
i16 OPERATOR u16,                   //-IntKIND
i16 OPERATOR nchr,                  //-LiftedIntKIND
i16 OPERATOR ni16,                  //-LiftedIntKIND
i16 OPERATOR ni32,                  //-LiftedIntKIND
i16 OPERATOR nu16,                  //-LiftedIntKIND

i32 OPERATOR chr,                   //-IntKIND
i32 OPERATOR i16,                   //-IntKIND
i32 OPERATOR i32,                   //-IntKIND
i32 OPERATOR u16,                   //-IntKIND
i32 OPERATOR nchr,                  //-LiftedIntKIND
i32 OPERATOR ni16,                  //-LiftedIntKIND
i32 OPERATOR ni32,                  //-LiftedIntKIND
i32 OPERATOR nu16,                  //-LiftedIntKIND

i64 OPERATOR chr,                   //-LongKIND
i64 OPERATOR i16,                   //-LongKIND
i64 OPERATOR i32,                   //-LongKIND
i64 OPERATOR u16,                   //-LongKIND
i64 OPERATOR nchr,                  //-LiftedLongKIND
i64 OPERATOR ni16,                  //-LiftedLongKIND
i64 OPERATOR ni32,                  //-LiftedLongKIND
i64 OPERATOR nu16,                  //-LiftedLongKIND

u16 OPERATOR chr,                   //-IntKIND
u16 OPERATOR i16,                   //-IntKIND
u16 OPERATOR i32,                   //-IntKIND
u16 OPERATOR u16,                   //-IntKIND
u16 OPERATOR nchr,                  //-LiftedIntKIND
u16 OPERATOR ni16,                  //-LiftedIntKIND
u16 OPERATOR ni32,                  //-LiftedIntKIND
u16 OPERATOR nu16,                  //-LiftedIntKIND

u32 OPERATOR chr,                   //-UIntKIND
u32 OPERATOR i16,                   //-UIntKIND
u32 OPERATOR i32,                   //-UIntKIND
u32 OPERATOR u16,                   //-UIntKIND
u32 OPERATOR nchr,                  //-LiftedUIntKIND
u32 OPERATOR ni16,                  //-LiftedUIntKIND
u32 OPERATOR ni32,                  //-LiftedUIntKIND
u32 OPERATOR nu16,                  //-LiftedUIntKIND

u64 OPERATOR chr,                   //-ULongKIND
u64 OPERATOR i16,                   //-ULongKIND
u64 OPERATOR i32,                   //-ULongKIND
u64 OPERATOR u16,                   //-ULongKIND
u64 OPERATOR nchr,                  //-LiftedULongKIND
u64 OPERATOR ni16,                  //-LiftedULongKIND
u64 OPERATOR ni32,                  //-LiftedULongKIND
u64 OPERATOR nu16,                  //-LiftedULongKIND

nchr OPERATOR chr,                   //-LiftedIntKIND
nchr OPERATOR i16,                   //-LiftedIntKIND
nchr OPERATOR i32,                   //-LiftedIntKIND
nchr OPERATOR u16,                   //-LiftedIntKIND
nchr OPERATOR nchr,                  //-LiftedIntKIND
nchr OPERATOR ni16,                  //-LiftedIntKIND
nchr OPERATOR ni32,                  //-LiftedIntKIND
nchr OPERATOR nu16,                  //-LiftedIntKIND

ni16 OPERATOR chr,                   //-LiftedIntKIND
ni16 OPERATOR i16,                   //-LiftedIntKIND
ni16 OPERATOR i32,                   //-LiftedIntKIND
ni16 OPERATOR u16,                   //-LiftedIntKIND
ni16 OPERATOR nchr,                  //-LiftedIntKIND
ni16 OPERATOR ni16,                  //-LiftedIntKIND
ni16 OPERATOR ni32,                  //-LiftedIntKIND
ni16 OPERATOR nu16,                  //-LiftedIntKIND

ni32 OPERATOR chr,                   //-LiftedIntKIND
ni32 OPERATOR i16,                   //-LiftedIntKIND
ni32 OPERATOR i32,                   //-LiftedIntKIND
ni32 OPERATOR u16,                   //-LiftedIntKIND
ni32 OPERATOR nchr,                  //-LiftedIntKIND
ni32 OPERATOR ni16,                  //-LiftedIntKIND
ni32 OPERATOR ni32,                  //-LiftedIntKIND
ni32 OPERATOR nu16,                  //-LiftedIntKIND

ni64 OPERATOR chr,                   //-LiftedLongKIND
ni64 OPERATOR i16,                   //-LiftedLongKIND
ni64 OPERATOR i32,                   //-LiftedLongKIND
ni64 OPERATOR u16,                   //-LiftedLongKIND
ni64 OPERATOR nchr,                  //-LiftedLongKIND
ni64 OPERATOR ni16,                  //-LiftedLongKIND
ni64 OPERATOR ni32,                  //-LiftedLongKIND
ni64 OPERATOR nu16,                  //-LiftedLongKIND

nu16 OPERATOR chr,                   //-LiftedIntKIND
nu16 OPERATOR i16,                   //-LiftedIntKIND
nu16 OPERATOR i32,                   //-LiftedIntKIND
nu16 OPERATOR u16,                   //-LiftedIntKIND
nu16 OPERATOR nchr,                  //-LiftedIntKIND
nu16 OPERATOR ni16,                  //-LiftedIntKIND
nu16 OPERATOR ni32,                  //-LiftedIntKIND
nu16 OPERATOR nu16,                  //-LiftedIntKIND

nu32 OPERATOR chr,                   //-LiftedUIntKIND
nu32 OPERATOR i16,                   //-LiftedUIntKIND
nu32 OPERATOR i32,                   //-LiftedUIntKIND
nu32 OPERATOR u16,                   //-LiftedUIntKIND
nu32 OPERATOR nchr,                  //-LiftedUIntKIND
nu32 OPERATOR ni16,                  //-LiftedUIntKIND
nu32 OPERATOR ni32,                  //-LiftedUIntKIND
nu32 OPERATOR nu16,                  //-LiftedUIntKIND

nu64 OPERATOR chr,                   //-LiftedULongKIND
nu64 OPERATOR i16,                   //-LiftedULongKIND
nu64 OPERATOR i32,                   //-LiftedULongKIND
nu64 OPERATOR u16,                   //-LiftedULongKIND
nu64 OPERATOR nchr,                  //-LiftedULongKIND
nu64 OPERATOR ni16,                  //-LiftedULongKIND
nu64 OPERATOR ni32,                  //-LiftedULongKIND
nu64 OPERATOR nu16                   //-LiftedULongKIND
" + Postfix;

        private const string LogicTemplate = Prefix + @"
bln OPERATOR bln,                   //-BoolKIND
bln OPERATOR nbln,                  //-LiftedBoolKIND

nbln OPERATOR bln,                   //-LiftedBoolKIND
nbln OPERATOR nbln,                  //-LiftedBoolKIND

chr OPERATOR chr,                   //-IntKIND
chr OPERATOR i16,                   //-IntKIND
chr OPERATOR i32,                   //-IntKIND
chr OPERATOR i64,                   //-LongKIND
chr OPERATOR u16,                   //-IntKIND
chr OPERATOR u32,                   //-UIntKIND
chr OPERATOR u64,                   //-ULongKIND
chr OPERATOR nchr,                  //-LiftedIntKIND
chr OPERATOR ni16,                  //-LiftedIntKIND
chr OPERATOR ni32,                  //-LiftedIntKIND
chr OPERATOR ni64,                  //-LiftedLongKIND
chr OPERATOR nu16,                  //-LiftedIntKIND
chr OPERATOR nu32,                  //-LiftedUIntKIND
chr OPERATOR nu64,                  //-LiftedULongKIND

i16 OPERATOR chr,                   //-IntKIND
i16 OPERATOR i16,                   //-IntKIND
i16 OPERATOR i32,                   //-IntKIND
i16 OPERATOR i64,                   //-LongKIND
i16 OPERATOR u16,                   //-IntKIND
i16 OPERATOR u32,                   //-LongKIND
// i16 OPERATOR u64,
i16 OPERATOR nchr,                   //-LiftedIntKIND
i16 OPERATOR ni16,                  //-LiftedIntKIND
i16 OPERATOR ni32,                  //-LiftedIntKIND
i16 OPERATOR ni64,                  //-LiftedLongKIND
i16 OPERATOR nu16,                  //-LiftedIntKIND
i16 OPERATOR nu32,                  //-LiftedLongKIND
//i16 OPERATOR nu64,

i32 OPERATOR chr,                   //-IntKIND
i32 OPERATOR i16,                   //-IntKIND
i32 OPERATOR i32,                   //-IntKIND
i32 OPERATOR i64,                   //-LongKIND
i32 OPERATOR u16,                   //-IntKIND
i32 OPERATOR u32,                   //-LongKIND
//i32 OPERATOR u64,
i32 OPERATOR nchr,                  //-LiftedIntKIND
i32 OPERATOR ni16,                  //-LiftedIntKIND
i32 OPERATOR ni32,                  //-LiftedIntKIND
i32 OPERATOR ni64,                  //-LiftedLongKIND
i32 OPERATOR nu16,                  //-LiftedIntKIND
i32 OPERATOR nu32,                  //-LiftedLongKIND
//i32 OPERATOR nu64,

i64 OPERATOR chr,                   //-LongKIND
i64 OPERATOR i16,                   //-LongKIND
i64 OPERATOR i32,                   //-LongKIND
i64 OPERATOR i64,                   //-LongKIND
i64 OPERATOR u16,                   //-LongKIND
i64 OPERATOR u32,                   //-LongKIND
//i64 OPERATOR u64,
i64 OPERATOR nchr,                  //-LiftedLongKIND
i64 OPERATOR ni16,                  //-LiftedLongKIND
i64 OPERATOR ni32,                  //-LiftedLongKIND
i64 OPERATOR ni64,                  //-LiftedLongKIND
i64 OPERATOR nu16,                  //-LiftedLongKIND
i64 OPERATOR nu32,                  //-LiftedLongKIND
//i64 OPERATOR nu64,

u16 OPERATOR chr,                   //-IntKIND
u16 OPERATOR i16,                   //-IntKIND
u16 OPERATOR i32,                   //-IntKIND
u16 OPERATOR i64,                   //-LongKIND
u16 OPERATOR u16,                   //-IntKIND
u16 OPERATOR u32,                   //-UIntKIND
u16 OPERATOR u64,                   //-ULongKIND
u16 OPERATOR nchr,                  //-LiftedIntKIND
u16 OPERATOR ni16,                  //-LiftedIntKIND
u16 OPERATOR ni32,                  //-LiftedIntKIND
u16 OPERATOR ni64,                  //-LiftedLongKIND
u16 OPERATOR nu16,                  //-LiftedIntKIND
u16 OPERATOR nu32,                  //-LiftedUIntKIND
u16 OPERATOR nu64,                  //-LiftedULongKIND

u32 OPERATOR chr,                   //-UIntKIND
u32 OPERATOR i16,                   //-LongKIND
u32 OPERATOR i32,                   //-LongKIND
u32 OPERATOR i64,                   //-LongKIND
u32 OPERATOR u16,                   //-UIntKIND
u32 OPERATOR u32,                   //-UIntKIND
u32 OPERATOR u64,                   //-ULongKIND
u32 OPERATOR nchr,                   //-LiftedUIntKIND
u32 OPERATOR ni16,                  //-LiftedLongKIND
u32 OPERATOR ni32,                  //-LiftedLongKIND
u32 OPERATOR ni64,                  //-LiftedLongKIND
u32 OPERATOR nu16,                  //-LiftedUIntKIND
u32 OPERATOR nu32,                  //-LiftedUIntKIND
u32 OPERATOR nu64,                  //-LiftedULongKIND

u64 OPERATOR chr,                   //-ULongKIND
//u64 OPERATOR i16,
//u64 OPERATOR i32,
//u64 OPERATOR i64,
u64 OPERATOR u16,                   //-ULongKIND
u64 OPERATOR u32,                   //-ULongKIND
u64 OPERATOR u64,                   //-ULongKIND
u64 OPERATOR nchr,                   //-LiftedULongKIND
//u64 OPERATOR ni16,
//u64 OPERATOR ni32,
//u64 OPERATOR ni64,
u64 OPERATOR nu16,                  //-LiftedULongKIND
u64 OPERATOR nu32,                  //-LiftedULongKIND
u64 OPERATOR nu64,                  //-LiftedULongKIND

nchr OPERATOR chr,                   //-LiftedIntKIND
nchr OPERATOR i16,                   //-LiftedIntKIND
nchr OPERATOR i32,                   //-LiftedIntKIND
nchr OPERATOR i64,                   //-LiftedLongKIND
nchr OPERATOR u16,                   //-LiftedIntKIND
nchr OPERATOR u32,                   //-LiftedUIntKIND
nchr OPERATOR u64,                   //-LiftedULongKIND
nchr OPERATOR nchr,                  //-LiftedIntKIND
nchr OPERATOR ni16,                  //-LiftedIntKIND
nchr OPERATOR ni32,                  //-LiftedIntKIND
nchr OPERATOR ni64,                  //-LiftedLongKIND
nchr OPERATOR nu16,                  //-LiftedIntKIND
nchr OPERATOR nu32,                  //-LiftedUIntKIND
nchr OPERATOR nu64,                  //-LiftedULongKIND

ni16 OPERATOR chr,                   //-LiftedIntKIND
ni16 OPERATOR i16,                   //-LiftedIntKIND
ni16 OPERATOR i32,                   //-LiftedIntKIND
ni16 OPERATOR i64,                   //-LiftedLongKIND
ni16 OPERATOR u16,                   //-LiftedIntKIND
ni16 OPERATOR u32,                   //-LiftedLongKIND
//ni16 OPERATOR u64,
ni16 OPERATOR nchr,                   //-LiftedIntKIND
ni16 OPERATOR ni16,                  //-LiftedIntKIND
ni16 OPERATOR ni32,                  //-LiftedIntKIND
ni16 OPERATOR ni64,                  //-LiftedLongKIND
ni16 OPERATOR nu16,                  //-LiftedIntKIND
ni16 OPERATOR nu32,                  //-LiftedLongKIND
//ni16 OPERATOR nu64,

ni32 OPERATOR chr,                   //-LiftedIntKIND
ni32 OPERATOR i16,                   //-LiftedIntKIND
ni32 OPERATOR i32,                   //-LiftedIntKIND
ni32 OPERATOR i64,                   //-LiftedLongKIND
ni32 OPERATOR u16,                   //-LiftedIntKIND
ni32 OPERATOR u32,                   //-LiftedLongKIND
//ni32 OPERATOR u64,
ni32 OPERATOR nchr,                   //-LiftedIntKIND
ni32 OPERATOR ni16,                  //-LiftedIntKIND
ni32 OPERATOR ni32,                  //-LiftedIntKIND
ni32 OPERATOR ni64,                  //-LiftedLongKIND
ni32 OPERATOR nu16,                  //-LiftedIntKIND
ni32 OPERATOR nu32,                  //-LiftedLongKIND
//ni32 OPERATOR nu64,

ni64 OPERATOR chr,                   //-LiftedLongKIND
ni64 OPERATOR i16,                   //-LiftedLongKIND
ni64 OPERATOR i32,                   //-LiftedLongKIND
ni64 OPERATOR i64,                   //-LiftedLongKIND
ni64 OPERATOR u16,                   //-LiftedLongKIND
ni64 OPERATOR u32,                   //-LiftedLongKIND
//ni64 OPERATOR u64,
ni64 OPERATOR nchr,                  //-LiftedLongKIND
ni64 OPERATOR ni16,                  //-LiftedLongKIND
ni64 OPERATOR ni32,                  //-LiftedLongKIND
ni64 OPERATOR ni64,                  //-LiftedLongKIND
ni64 OPERATOR nu16,                  //-LiftedLongKIND
ni64 OPERATOR nu32,                  //-LiftedLongKIND
//ni64 OPERATOR nu64,

nu16 OPERATOR chr,                   //-LiftedIntKIND
nu16 OPERATOR i16,                   //-LiftedIntKIND
nu16 OPERATOR i32,                   //-LiftedIntKIND
nu16 OPERATOR i64,                   //-LiftedLongKIND
nu16 OPERATOR u16,                   //-LiftedIntKIND
nu16 OPERATOR u32,                   //-LiftedUIntKIND
nu16 OPERATOR u64,                   //-LiftedULongKIND
nu16 OPERATOR nchr,                  //-LiftedIntKIND
nu16 OPERATOR ni16,                  //-LiftedIntKIND
nu16 OPERATOR ni32,                  //-LiftedIntKIND
nu16 OPERATOR ni64,                  //-LiftedLongKIND
nu16 OPERATOR nu16,                  //-LiftedIntKIND
nu16 OPERATOR nu32,                  //-LiftedUIntKIND
nu16 OPERATOR nu64,                  //-LiftedULongKIND

nu32 OPERATOR chr,                   //-LiftedUIntKIND
nu32 OPERATOR i16,                   //-LiftedLongKIND
nu32 OPERATOR i32,                   //-LiftedLongKIND
nu32 OPERATOR i64,                   //-LiftedLongKIND
nu32 OPERATOR u16,                   //-LiftedUIntKIND
nu32 OPERATOR u32,                   //-LiftedUIntKIND
nu32 OPERATOR u64,                   //-LiftedULongKIND
nu32 OPERATOR nchr,                   //-LiftedUIntKIND
nu32 OPERATOR ni16,                  //-LiftedLongKIND
nu32 OPERATOR ni32,                  //-LiftedLongKIND
nu32 OPERATOR ni64,                  //-LiftedLongKIND
nu32 OPERATOR nu16,                  //-LiftedUIntKIND
nu32 OPERATOR nu32,                  //-LiftedUIntKIND
nu32 OPERATOR nu64,                  //-LiftedULongKIND

nu64 OPERATOR chr,                   //-LiftedULongKIND
//nu64 OPERATOR i16,
//nu64 OPERATOR i32,
//nu64 OPERATOR i64,
nu64 OPERATOR u16,                   //-LiftedULongKIND
nu64 OPERATOR u32,                   //-LiftedULongKIND
nu64 OPERATOR u64,                   //-LiftedULongKIND
nu64 OPERATOR nchr,                   //-LiftedULongKIND
//nu64 OPERATOR ni16,
//nu64 OPERATOR ni32,
//nu64 OPERATOR ni64,
nu64 OPERATOR nu16,                  //-LiftedULongKIND
nu64 OPERATOR nu32,                  //-LiftedULongKIND
nu64 OPERATOR nu64                  //-LiftedULongKIND
" + Postfix;

        //built-in operator only works for bools (not even lifted bools)
        private const string ShortCircuitTemplate = Prefix + @"
bln OPERATOR bln,                   //-LogicalBoolKIND
" + Postfix;

        private const string EnumLogicTemplate = Prefix + @"
e OPERATOR e,          //-EnumKIND
e OPERATOR ne,         //-LiftedEnumKIND
ne OPERATOR e,         //-LiftedEnumKIND
ne OPERATOR ne         //-LiftedEnumKIND" + Postfix;

        private const string ComparisonTemplate = Prefix + @"
chr OPERATOR chr,                   //-IntKIND
chr OPERATOR i16,                   //-IntKIND
chr OPERATOR i32,                   //-IntKIND
chr OPERATOR i64,                   //-LongKIND
chr OPERATOR u16,                   //-IntKIND
chr OPERATOR u32,                   //-UIntKIND
chr OPERATOR u64,                   //-ULongKIND
chr OPERATOR r32,                   //-FloatKIND
chr OPERATOR r64,                   //-DoubleKIND
chr OPERATOR dec,                   //-DecimalKIND
chr OPERATOR nchr,                  //-LiftedIntKIND
chr OPERATOR ni16,                  //-LiftedIntKIND
chr OPERATOR ni32,                  //-LiftedIntKIND
chr OPERATOR ni64,                  //-LiftedLongKIND
chr OPERATOR nu16,                  //-LiftedIntKIND
chr OPERATOR nu32,                  //-LiftedUIntKIND
chr OPERATOR nu64,                  //-LiftedULongKIND
chr OPERATOR nr32,                  //-LiftedFloatKIND
chr OPERATOR nr64,                  //-LiftedDoubleKIND
chr OPERATOR ndec,                  //-LiftedDecimalKIND

i16 OPERATOR chr,                   //-IntKIND
i16 OPERATOR i16,                   //-IntKIND
i16 OPERATOR i32,                   //-IntKIND
i16 OPERATOR i64,                   //-LongKIND
i16 OPERATOR u16,                   //-IntKIND
i16 OPERATOR u32,                   //-LongKIND
// i16 OPERATOR u64, (ambiguous)
i16 OPERATOR r32,                   //-FloatKIND
i16 OPERATOR r64,                   //-DoubleKIND
i16 OPERATOR dec,                   //-DecimalKIND
i16 OPERATOR nchr,                   //-LiftedIntKIND
i16 OPERATOR ni16,                  //-LiftedIntKIND
i16 OPERATOR ni32,                  //-LiftedIntKIND
i16 OPERATOR ni64,                  //-LiftedLongKIND
i16 OPERATOR nu16,                  //-LiftedIntKIND
i16 OPERATOR nu32,                  //-LiftedLongKIND
// i16 OPERATOR nu64, (ambiguous)
i16 OPERATOR nr32,                  //-LiftedFloatKIND
i16 OPERATOR nr64,                  //-LiftedDoubleKIND
i16 OPERATOR ndec,                  //-LiftedDecimalKIND

i32 OPERATOR chr,                   //-IntKIND
i32 OPERATOR i16,                   //-IntKIND
i32 OPERATOR i32,                   //-IntKIND
i32 OPERATOR i64,                   //-LongKIND
i32 OPERATOR u16,                   //-IntKIND
i32 OPERATOR u32,                   //-LongKIND
// i32 OPERATOR u64, (ambiguous)
i32 OPERATOR r32,                   //-FloatKIND
i32 OPERATOR r64,                   //-DoubleKIND
i32 OPERATOR dec,                   //-DecimalKIND
i32 OPERATOR nchr,                  //-LiftedIntKIND
i32 OPERATOR ni16,                  //-LiftedIntKIND
i32 OPERATOR ni32,                  //-LiftedIntKIND
i32 OPERATOR ni64,                  //-LiftedLongKIND
i32 OPERATOR nu16,                  //-LiftedIntKIND
i32 OPERATOR nu32,                  //-LiftedLongKIND
// i32 OPERATOR nu64, (ambiguous)
i32 OPERATOR nr32,                  //-LiftedFloatKIND
i32 OPERATOR nr64,                  //-LiftedDoubleKIND
i32 OPERATOR ndec,                  //-LiftedDecimalKIND

i64 OPERATOR chr,                   //-LongKIND
i64 OPERATOR i16,                   //-LongKIND
i64 OPERATOR i32,                   //-LongKIND
i64 OPERATOR i64,                   //-LongKIND
i64 OPERATOR u16,                   //-LongKIND
i64 OPERATOR u32,                   //-LongKIND
// i64 OPERATOR u64, (ambiguous)
i64 OPERATOR r32,                   //-FloatKIND
i64 OPERATOR r64,                   //-DoubleKIND
i64 OPERATOR dec,                   //-DecimalKIND
i64 OPERATOR nchr,                  //-LiftedLongKIND
i64 OPERATOR ni16,                  //-LiftedLongKIND
i64 OPERATOR ni32,                  //-LiftedLongKIND
i64 OPERATOR ni64,                  //-LiftedLongKIND
i64 OPERATOR nu16,                  //-LiftedLongKIND
i64 OPERATOR nu32,                  //-LiftedLongKIND
// i64 OPERATOR nu64, (ambiguous)
i64 OPERATOR nr32,                  //-LiftedFloatKIND
i64 OPERATOR nr64,                  //-LiftedDoubleKIND
i64 OPERATOR ndec,                  //-LiftedDecimalKIND

u16 OPERATOR chr,                   //-IntKIND
u16 OPERATOR i16,                   //-IntKIND
u16 OPERATOR i32,                   //-IntKIND
u16 OPERATOR i64,                   //-LongKIND
u16 OPERATOR u16,                   //-IntKIND
u16 OPERATOR u32,                   //-UIntKIND
//u16 OPERATOR u64, (ambiguous)
u16 OPERATOR r32,                   //-FloatKIND
u16 OPERATOR r64,                   //-DoubleKIND
u16 OPERATOR dec,                   //-DecimalKIND
u16 OPERATOR nchr,                  //-LiftedIntKIND
u16 OPERATOR ni16,                  //-LiftedIntKIND
u16 OPERATOR ni32,                  //-LiftedIntKIND
u16 OPERATOR ni64,                  //-LiftedLongKIND
u16 OPERATOR nu16,                  //-LiftedIntKIND
u16 OPERATOR nu32,                  //-LiftedUIntKIND
//u16 OPERATOR nu64, (ambiguous)
u16 OPERATOR nr32,                  //-LiftedFloatKIND
u16 OPERATOR nr64,                  //-LiftedDoubleKIND
u16 OPERATOR ndec,                  //-LiftedDecimalKIND

u32 OPERATOR chr,                   //-UIntKIND
u32 OPERATOR i16,                   //-LongKIND
u32 OPERATOR i32,                   //-LongKIND
u32 OPERATOR i64,                   //-LongKIND
u32 OPERATOR u16,                   //-UIntKIND
u32 OPERATOR u32,                   //-UIntKIND
u32 OPERATOR u64,                   //-ULongKIND
u32 OPERATOR r32,                   //-FloatKIND
u32 OPERATOR r64,                   //-DoubleKIND
u32 OPERATOR dec,                   //-DecimalKIND
u32 OPERATOR nchr,                   //-LiftedUIntKIND
u32 OPERATOR ni16,                  //-LiftedLongKIND
u32 OPERATOR ni32,                  //-LiftedLongKIND
u32 OPERATOR ni64,                  //-LiftedLongKIND
u32 OPERATOR nu16,                  //-LiftedUIntKIND
u32 OPERATOR nu32,                  //-LiftedUIntKIND
u32 OPERATOR nu64,                  //-LiftedULongKIND
u32 OPERATOR nr32,                  //-LiftedFloatKIND
u32 OPERATOR nr64,                  //-LiftedDoubleKIND
u32 OPERATOR ndec,                  //-LiftedDecimalKIND

u64 OPERATOR chr,                   //-ULongKIND
// u64 OPERATOR i16, (ambiguous)
// u64 OPERATOR i32, (ambiguous)
// u64 OPERATOR i64, (ambiguous)
u64 OPERATOR u16,                   //-ULongKIND
u64 OPERATOR u32,                   //-ULongKIND
u64 OPERATOR u64,                   //-ULongKIND
u64 OPERATOR r32,                   //-FloatKIND
u64 OPERATOR r64,                   //-DoubleKIND
u64 OPERATOR dec,                   //-DecimalKIND
u64 OPERATOR nchr,                   //-LiftedULongKIND
// u64 OPERATOR ni16, (ambiguous)
// u64 OPERATOR ni32, (ambiguous)
// u64 OPERATOR ni64, (ambiguous)
u64 OPERATOR nu16,                  //-LiftedULongKIND
u64 OPERATOR nu32,                  //-LiftedULongKIND
u64 OPERATOR nu64,                  //-LiftedULongKIND
u64 OPERATOR nr32,                  //-LiftedFloatKIND
u64 OPERATOR nr64,                  //-LiftedDoubleKIND
u64 OPERATOR ndec,                  //-LiftedDecimalKIND

r32 OPERATOR chr,                   //-FloatKIND
r32 OPERATOR i16,                   //-FloatKIND
r32 OPERATOR i32,                   //-FloatKIND
r32 OPERATOR i64,                   //-FloatKIND
r32 OPERATOR u16,                   //-FloatKIND
r32 OPERATOR u32,                   //-FloatKIND
r32 OPERATOR u64,                   //-FloatKIND
r32 OPERATOR r32,                   //-FloatKIND
r32 OPERATOR r64,                   //-DoubleKIND
// r32 OPERATOR dec, (none applicable)
r32 OPERATOR nchr,                  //-LiftedFloatKIND
r32 OPERATOR ni16,                  //-LiftedFloatKIND
r32 OPERATOR ni32,                  //-LiftedFloatKIND
r32 OPERATOR ni64,                  //-LiftedFloatKIND
r32 OPERATOR nu16,                  //-LiftedFloatKIND
r32 OPERATOR nu32,                  //-LiftedFloatKIND
r32 OPERATOR nu64,                  //-LiftedFloatKIND
r32 OPERATOR nr32,                  //-LiftedFloatKIND
r32 OPERATOR nr64,                  //-LiftedDoubleKIND
// r32 OPERATOR ndec, (none applicable)

r64 OPERATOR chr,                   //-DoubleKIND
r64 OPERATOR i16,                   //-DoubleKIND
r64 OPERATOR i32,                   //-DoubleKIND
r64 OPERATOR i64,                   //-DoubleKIND
r64 OPERATOR u16,                   //-DoubleKIND
r64 OPERATOR u32,                   //-DoubleKIND
r64 OPERATOR u64,                   //-DoubleKIND
r64 OPERATOR r32,                   //-DoubleKIND
r64 OPERATOR r64,                   //-DoubleKIND
// r64 OPERATOR dec, (none applicable)
r64 OPERATOR nchr,                  //-LiftedDoubleKIND
r64 OPERATOR ni16,                  //-LiftedDoubleKIND
r64 OPERATOR ni32,                  //-LiftedDoubleKIND
r64 OPERATOR ni64,                  //-LiftedDoubleKIND
r64 OPERATOR nu16,                  //-LiftedDoubleKIND
r64 OPERATOR nu32,                  //-LiftedDoubleKIND
r64 OPERATOR nu64,                  //-LiftedDoubleKIND
r64 OPERATOR nr32,                  //-LiftedDoubleKIND
r64 OPERATOR nr64,                  //-LiftedDoubleKIND
// r64 OPERATOR ndec, (none applicable)

dec OPERATOR chr,                   //-DecimalKIND
dec OPERATOR i16,                   //-DecimalKIND
dec OPERATOR i32,                   //-DecimalKIND
dec OPERATOR i64,                   //-DecimalKIND
dec OPERATOR u16,                   //-DecimalKIND
dec OPERATOR u32,                   //-DecimalKIND
dec OPERATOR u64,                   //-DecimalKIND
// dec OPERATOR r32, (none applicable)
// dec OPERATOR r64, (none applicable)
dec OPERATOR dec,                   //-DecimalKIND
dec OPERATOR nchr,                  //-LiftedDecimalKIND
dec OPERATOR ni16,                  //-LiftedDecimalKIND
dec OPERATOR ni32,                  //-LiftedDecimalKIND
dec OPERATOR ni64,                  //-LiftedDecimalKIND
dec OPERATOR nu16,                  //-LiftedDecimalKIND
dec OPERATOR nu32,                  //-LiftedDecimalKIND
dec OPERATOR nu64,                  //-LiftedDecimalKIND
// dec OPERATOR nr32,   (none applicable)
// dec OPERATOR nr64,  (none applicable)
dec OPERATOR ndec,                   //-LiftedDecimalKIND

nchr OPERATOR chr,                   //-LiftedIntKIND
nchr OPERATOR i16,                   //-LiftedIntKIND
nchr OPERATOR i32,                   //-LiftedIntKIND
nchr OPERATOR i64,                   //-LiftedLongKIND
nchr OPERATOR u16,                   //-LiftedIntKIND
nchr OPERATOR u32,                   //-LiftedUIntKIND
nchr OPERATOR u64,                   //-LiftedULongKIND
nchr OPERATOR r32,                   //-LiftedFloatKIND
nchr OPERATOR r64,                   //-LiftedDoubleKIND
nchr OPERATOR dec,                   //-LiftedDecimalKIND
nchr OPERATOR nchr,                  //-LiftedIntKIND
nchr OPERATOR ni16,                  //-LiftedIntKIND
nchr OPERATOR ni32,                  //-LiftedIntKIND
nchr OPERATOR ni64,                  //-LiftedLongKIND
nchr OPERATOR nu16,                  //-LiftedIntKIND
nchr OPERATOR nu32,                  //-LiftedUIntKIND
nchr OPERATOR nu64,                  //-LiftedULongKIND
nchr OPERATOR nr32,                  //-LiftedFloatKIND
nchr OPERATOR nr64,                  //-LiftedDoubleKIND
nchr OPERATOR ndec,                  //-LiftedDecimalKIND

ni16 OPERATOR chr,                   //-LiftedIntKIND
ni16 OPERATOR i16,                   //-LiftedIntKIND
ni16 OPERATOR i32,                   //-LiftedIntKIND
ni16 OPERATOR i64,                   //-LiftedLongKIND
ni16 OPERATOR u16,                   //-LiftedIntKIND
ni16 OPERATOR u32,                   //-LiftedLongKIND
// ni16 OPERATOR u64, (ambiguous)
ni16 OPERATOR r32,                   //-LiftedFloatKIND
ni16 OPERATOR r64,                   //-LiftedDoubleKIND
ni16 OPERATOR dec,                   //-LiftedDecimalKIND
ni16 OPERATOR nchr,                   //-LiftedIntKIND
ni16 OPERATOR ni16,                  //-LiftedIntKIND
ni16 OPERATOR ni32,                  //-LiftedIntKIND
ni16 OPERATOR ni64,                  //-LiftedLongKIND
ni16 OPERATOR nu16,                  //-LiftedIntKIND
ni16 OPERATOR nu32,                  //-LiftedLongKIND
// ni16 OPERATOR nu64, (ambiguous)
ni16 OPERATOR nr32,                  //-LiftedFloatKIND
ni16 OPERATOR nr64,                  //-LiftedDoubleKIND
ni16 OPERATOR ndec,                  //-LiftedDecimalKIND

ni32 OPERATOR chr,                   //-LiftedIntKIND
ni32 OPERATOR i16,                   //-LiftedIntKIND
ni32 OPERATOR i32,                   //-LiftedIntKIND
ni32 OPERATOR i64,                   //-LiftedLongKIND
ni32 OPERATOR u16,                   //-LiftedIntKIND
ni32 OPERATOR u32,                   //-LiftedLongKIND
// ni32 OPERATOR u64, (ambiguous)
ni32 OPERATOR r32,                   //-LiftedFloatKIND
ni32 OPERATOR r64,                   //-LiftedDoubleKIND
ni32 OPERATOR dec,                   //-LiftedDecimalKIND
ni32 OPERATOR nchr,                   //-LiftedIntKIND
ni32 OPERATOR ni16,                  //-LiftedIntKIND
ni32 OPERATOR ni32,                  //-LiftedIntKIND
ni32 OPERATOR ni64,                  //-LiftedLongKIND
ni32 OPERATOR nu16,                  //-LiftedIntKIND
ni32 OPERATOR nu32,                  //-LiftedLongKIND
// ni32 OPERATOR nu64, (ambiguous)
ni32 OPERATOR nr32,                  //-LiftedFloatKIND
ni32 OPERATOR nr64,                  //-LiftedDoubleKIND
ni32 OPERATOR ndec,                  //-LiftedDecimalKIND

ni64 OPERATOR chr,                   //-LiftedLongKIND
ni64 OPERATOR i16,                   //-LiftedLongKIND
ni64 OPERATOR i32,                   //-LiftedLongKIND
ni64 OPERATOR i64,                   //-LiftedLongKIND
ni64 OPERATOR u16,                   //-LiftedLongKIND
ni64 OPERATOR u32,                   //-LiftedLongKIND
// ni64 OPERATOR u64, (ambiguous)
ni64 OPERATOR r32,                   //-LiftedFloatKIND
ni64 OPERATOR r64,                   //-LiftedDoubleKIND
ni64 OPERATOR dec,                   //-LiftedDecimalKIND
ni64 OPERATOR nchr,                   //-LiftedLongKIND
ni64 OPERATOR ni16,                  //-LiftedLongKIND
ni64 OPERATOR ni32,                  //-LiftedLongKIND
ni64 OPERATOR ni64,                  //-LiftedLongKIND
ni64 OPERATOR nu16,                  //-LiftedLongKIND
ni64 OPERATOR nu32,                  //-LiftedLongKIND
// ni64 OPERATOR nu64, (ambiguous)
ni64 OPERATOR nr32,                  //-LiftedFloatKIND
ni64 OPERATOR nr64,                  //-LiftedDoubleKIND
ni64 OPERATOR ndec,                  //-LiftedDecimalKIND

nu16 OPERATOR chr,                   //-LiftedIntKIND
nu16 OPERATOR i16,                   //-LiftedIntKIND
nu16 OPERATOR i32,                   //-LiftedIntKIND
nu16 OPERATOR i64,                   //-LiftedLongKIND
nu16 OPERATOR u16,                   //-LiftedIntKIND
nu16 OPERATOR u32,                   //-LiftedUIntKIND
//nu16 OPERATOR u64, (ambiguous)
nu16 OPERATOR r32,                   //-LiftedFloatKIND
nu16 OPERATOR r64,                   //-LiftedDoubleKIND
nu16 OPERATOR dec,                   //-LiftedDecimalKIND
nu16 OPERATOR nchr,                   //-LiftedIntKIND
nu16 OPERATOR ni16,                  //-LiftedIntKIND
nu16 OPERATOR ni32,                  //-LiftedIntKIND
nu16 OPERATOR ni64,                  //-LiftedLongKIND
nu16 OPERATOR nu16,                  //-LiftedIntKIND
nu16 OPERATOR nu32,                  //-LiftedUIntKIND
//nu16 OPERATOR nu64, (ambiguous)
nu16 OPERATOR nr32,                  //-LiftedFloatKIND
nu16 OPERATOR nr64,                  //-LiftedDoubleKIND
nu16 OPERATOR ndec,                  //-LiftedDecimalKIND

nu32 OPERATOR chr,                   //-LiftedUIntKIND
nu32 OPERATOR i16,                   //-LiftedLongKIND
nu32 OPERATOR i32,                   //-LiftedLongKIND
nu32 OPERATOR i64,                   //-LiftedLongKIND
nu32 OPERATOR u16,                   //-LiftedUIntKIND
nu32 OPERATOR u32,                   //-LiftedUIntKIND
nu32 OPERATOR u64,                   //-LiftedULongKIND
nu32 OPERATOR r32,                   //-LiftedFloatKIND
nu32 OPERATOR r64,                   //-LiftedDoubleKIND
nu32 OPERATOR dec,                   //-LiftedDecimalKIND
nu32 OPERATOR nchr,                   //-LiftedUIntKIND
nu32 OPERATOR ni16,                  //-LiftedLongKIND
nu32 OPERATOR ni32,                  //-LiftedLongKIND
nu32 OPERATOR ni64,                  //-LiftedLongKIND
nu32 OPERATOR nu16,                  //-LiftedUIntKIND
nu32 OPERATOR nu32,                  //-LiftedUIntKIND
nu32 OPERATOR nu64,                  //-LiftedULongKIND
nu32 OPERATOR nr32,                  //-LiftedFloatKIND
nu32 OPERATOR nr64,                  //-LiftedDoubleKIND
nu32 OPERATOR ndec,                  //-LiftedDecimalKIND

nu64 OPERATOR chr,                   //-LiftedULongKIND
// nu64 OPERATOR i16, (ambiguous)
// nu64 OPERATOR i32, (ambiguous)
// nu64 OPERATOR i64, (ambiguous)
nu64 OPERATOR u16,                   //-LiftedULongKIND
nu64 OPERATOR u32,                   //-LiftedULongKIND
nu64 OPERATOR u64,                   //-LiftedULongKIND
nu64 OPERATOR r32,                   //-LiftedFloatKIND
nu64 OPERATOR r64,                   //-LiftedDoubleKIND
nu64 OPERATOR dec,                   //-LiftedDecimalKIND
nu64 OPERATOR nchr,                   //-LiftedULongKIND
// nu64 OPERATOR ni16, (ambiguous)
// nu64 OPERATOR ni32, (ambiguous)
// nu64 OPERATOR ni64, (ambiguous)
nu64 OPERATOR nu16,                  //-LiftedULongKIND
nu64 OPERATOR nu32,                  //-LiftedULongKIND
nu64 OPERATOR nu64,                  //-LiftedULongKIND
nu64 OPERATOR nr32,                  //-LiftedFloatKIND
nu64 OPERATOR nr64,                  //-LiftedDoubleKIND
nu64 OPERATOR ndec,                  //-LiftedDecimalKIND

nr32 OPERATOR chr,                   //-LiftedFloatKIND
nr32 OPERATOR i16,                   //-LiftedFloatKIND
nr32 OPERATOR i32,                   //-LiftedFloatKIND
nr32 OPERATOR i64,                   //-LiftedFloatKIND
nr32 OPERATOR u16,                   //-LiftedFloatKIND
nr32 OPERATOR u32,                   //-LiftedFloatKIND
nr32 OPERATOR u64,                   //-LiftedFloatKIND
nr32 OPERATOR r32,                   //-LiftedFloatKIND
nr32 OPERATOR r64,                   //-LiftedDoubleKIND
// nr32 OPERATOR dec, (none applicable)
nr32 OPERATOR nchr,                   //-LiftedFloatKIND
nr32 OPERATOR ni16,                  //-LiftedFloatKIND
nr32 OPERATOR ni32,                  //-LiftedFloatKIND
nr32 OPERATOR ni64,                  //-LiftedFloatKIND
nr32 OPERATOR nu16,                  //-LiftedFloatKIND
nr32 OPERATOR nu32,                  //-LiftedFloatKIND
nr32 OPERATOR nu64,                  //-LiftedFloatKIND
nr32 OPERATOR nr32,                  //-LiftedFloatKIND
nr32 OPERATOR nr64,                  //-LiftedDoubleKIND
// nr32 OPERATOR ndec, (none applicable)

nr64 OPERATOR chr,                   //-LiftedDoubleKIND
nr64 OPERATOR i16,                   //-LiftedDoubleKIND
nr64 OPERATOR i32,                   //-LiftedDoubleKIND
nr64 OPERATOR i64,                   //-LiftedDoubleKIND
nr64 OPERATOR u16,                   //-LiftedDoubleKIND
nr64 OPERATOR u32,                   //-LiftedDoubleKIND
nr64 OPERATOR u64,                   //-LiftedDoubleKIND
nr64 OPERATOR r32,                   //-LiftedDoubleKIND
nr64 OPERATOR r64,                   //-LiftedDoubleKIND
// nr64 OPERATOR dec, (none applicable)
nr64 OPERATOR nchr,                   //-LiftedDoubleKIND
nr64 OPERATOR ni16,                  //-LiftedDoubleKIND
nr64 OPERATOR ni32,                  //-LiftedDoubleKIND
nr64 OPERATOR ni64,                  //-LiftedDoubleKIND
nr64 OPERATOR nu16,                  //-LiftedDoubleKIND
nr64 OPERATOR nu32,                  //-LiftedDoubleKIND
nr64 OPERATOR nu64,                  //-LiftedDoubleKIND
nr64 OPERATOR nr32,                  //-LiftedDoubleKIND
nr64 OPERATOR nr64,                  //-LiftedDoubleKIND
// nr64 OPERATOR ndec, (none applicable)

ndec OPERATOR chr,                   //-LiftedDecimalKIND
ndec OPERATOR i16,                   //-LiftedDecimalKIND
ndec OPERATOR i32,                   //-LiftedDecimalKIND
ndec OPERATOR i64,                   //-LiftedDecimalKIND
ndec OPERATOR u16,                   //-LiftedDecimalKIND
ndec OPERATOR u32,                   //-LiftedDecimalKIND
ndec OPERATOR u64,                   //-LiftedDecimalKIND
// ndec OPERATOR r32, (none applicable)
// ndec OPERATOR r64, (none applicable)
ndec OPERATOR dec,                   //-LiftedDecimalKIND
ndec OPERATOR nchr,                   //-LiftedDecimalKIND
ndec OPERATOR ni16,                  //-LiftedDecimalKIND
ndec OPERATOR ni32,                  //-LiftedDecimalKIND
ndec OPERATOR ni64,                  //-LiftedDecimalKIND
ndec OPERATOR nu16,                  //-LiftedDecimalKIND
ndec OPERATOR nu32,                  //-LiftedDecimalKIND
ndec OPERATOR nu64,                  //-LiftedDecimalKIND
// ndec OPERATOR nr32,   (none applicable)
// ndec OPERATOR nr64,  (none applicable)
ndec OPERATOR ndec                    //-LiftedDecimalKIND
" + Postfix;

        private const string EqualityTemplate = Prefix + @"
e1 OPERATOR e2, //-EnumKIND
e1 OPERATOR o2, //-KIND
d1 OPERATOR d2, //-DelegateKIND
d1 OPERATOR o2, //-ObjectKIND
s1 OPERATOR s2, //-StringKIND
s1 OPERATOR o2, //-ObjectKIND
o1 OPERATOR e2, //-KIND
o1 OPERATOR d2, //-ObjectKIND
o1 OPERATOR s2, //-ObjectKIND
o1 OPERATOR o2  //-ObjectKIND" + Postfix;

        /*
        private const string PostfixIncrementTemplate = Prefix + @"
e   OPERATOR, //-EnumKIND
chr OPERATOR, //-CharKIND
i08 OPERATOR, //-SByteKIND
i16 OPERATOR, //-ShortKIND
i32 OPERATOR, //-IntKIND
i64 OPERATOR, //-LongKIND
u08 OPERATOR, //-ByteKIND
u16 OPERATOR, //-UShortKIND
u32 OPERATOR, //-UIntKIND
u64 OPERATOR, //-ULongKIND
r32 OPERATOR, //-FloatKIND
r64 OPERATOR, //-DoubleKIND
dec OPERATOR, //-DecimalKIND
ne  OPERATOR, //-LiftedEnumKIND
nchr OPERATOR, //-LiftedCharKIND
ni08 OPERATOR, //-LiftedSByteKIND
ni16 OPERATOR, //-LiftedShortKIND
ni32 OPERATOR, //-LiftedIntKIND
ni64 OPERATOR, //-LiftedLongKIND
nu08 OPERATOR, //-LiftedByteKIND
nu16 OPERATOR, //-LiftedUShortKIND
nu32 OPERATOR, //-LiftedUIntKIND
nu64 OPERATOR, //-LiftedULongKIND
nr32 OPERATOR, //-LiftedFloatKIND
nr64 OPERATOR, //-LiftedDoubleKIND
ndec OPERATOR  //-LiftedDecimalKIND
" + Postfix;
        */

        private const string PrefixIncrementTemplate = Prefix + @"
OPERATOR e   , //-EnumKIND
OPERATOR chr , //-CharKIND
OPERATOR i08 , //-SByteKIND
OPERATOR i16 , //-ShortKIND
OPERATOR i32 , //-IntKIND
OPERATOR i64 , //-LongKIND
OPERATOR u08 , //-ByteKIND
OPERATOR u16 , //-UShortKIND
OPERATOR u32 , //-UIntKIND
OPERATOR u64 , //-ULongKIND
OPERATOR r32 , //-FloatKIND
OPERATOR r64 , //-DoubleKIND
OPERATOR dec , //-DecimalKIND
OPERATOR ne  , //-LiftedEnumKIND
OPERATOR nchr , //-LiftedCharKIND
OPERATOR ni08 , //-LiftedSByteKIND
OPERATOR ni16 , //-LiftedShortKIND
OPERATOR ni32 , //-LiftedIntKIND
OPERATOR ni64 , //-LiftedLongKIND
OPERATOR nu08 , //-LiftedByteKIND
OPERATOR nu16 , //-LiftedUShortKIND
OPERATOR nu32 , //-LiftedUIntKIND
OPERATOR nu64 , //-LiftedULongKIND
OPERATOR nr32 , //-LiftedFloatKIND
OPERATOR nr64 , //-LiftedDoubleKIND
OPERATOR ndec   //-LiftedDecimalKIND" + Postfix;

        private const string UnaryPlus = Prefix + @"
+ chr, //-IntUnaryPlus
+ i08, //-IntUnaryPlus
+ i16, //-IntUnaryPlus
+ i32, //-IntUnaryPlus
+ i64, //-LongUnaryPlus
+ u08, //-IntUnaryPlus
+ u16, //-IntUnaryPlus
+ u32, //-UIntUnaryPlus
+ u64, //-ULongUnaryPlus
+ r32, //-FloatUnaryPlus
+ r64, //-DoubleUnaryPlus
+ dec, //-DecimalUnaryPlus
+ nchr, //-LiftedIntUnaryPlus
+ ni08, //-LiftedIntUnaryPlus
+ ni16, //-LiftedIntUnaryPlus
+ ni32, //-LiftedIntUnaryPlus
+ ni64, //-LiftedLongUnaryPlus
+ nu08, //-LiftedIntUnaryPlus
+ nu16, //-LiftedIntUnaryPlus
+ nu32, //-LiftedUIntUnaryPlus
+ nu64, //-LiftedULongUnaryPlus
+ nr32, //-LiftedFloatUnaryPlus
+ nr64, //-LiftedDoubleUnaryPlus
+ ndec  //-LiftedDecimalUnaryPlus" + Postfix;


        private const string UnaryMinus = Prefix + @"
- chr, //-IntUnaryMinus
- i08, //-IntUnaryMinus
- i16, //-IntUnaryMinus
- i32, //-IntUnaryMinus
- i64, //-LongUnaryMinus
- u08, //-IntUnaryMinus
- u16, //-IntUnaryMinus
- u32, //-LongUnaryMinus
- r32, //-FloatUnaryMinus
- r64, //-DoubleUnaryMinus
- dec, //-DecimalUnaryMinus
- nchr, //-LiftedIntUnaryMinus
- ni08, //-LiftedIntUnaryMinus
- ni16, //-LiftedIntUnaryMinus
- ni32, //-LiftedIntUnaryMinus
- ni64, //-LiftedLongUnaryMinus
- nu08, //-LiftedIntUnaryMinus
- nu16, //-LiftedIntUnaryMinus
- nu32, //-LiftedLongUnaryMinus
- nr32, //-LiftedFloatUnaryMinus
- nr64, //-LiftedDoubleUnaryMinus
- ndec  //-LiftedDecimalUnaryMinus" + Postfix;

        private const string LogicalNegation = Prefix + @"
! bln, //-BoolLogicalNegation
! nbln //-LiftedBoolLogicalNegation" + Postfix;


        private const string BitwiseComplement = Prefix + @"
~ e,   //-EnumBitwiseComplement
~ chr, //-IntBitwiseComplement
~ i08, //-IntBitwiseComplement
~ i16, //-IntBitwiseComplement
~ i32, //-IntBitwiseComplement
~ i64, //-LongBitwiseComplement
~ u08, //-IntBitwiseComplement
~ u16, //-IntBitwiseComplement
~ u32, //-UIntBitwiseComplement
~ u64, //-ULongBitwiseComplement
~ ne,   //-LiftedEnumBitwiseComplement
~ nchr, //-LiftedIntBitwiseComplement
~ ni08, //-LiftedIntBitwiseComplement
~ ni16, //-LiftedIntBitwiseComplement
~ ni32, //-LiftedIntBitwiseComplement
~ ni64, //-LiftedLongBitwiseComplement
~ nu08, //-LiftedIntBitwiseComplement
~ nu16, //-LiftedIntBitwiseComplement
~ nu32, //-LiftedUIntBitwiseComplement
~ nu64 //-LiftedULongBitwiseComplement
);
    }
}" + Postfix;

        #endregion

        [Fact, WorkItem(527598, "http://vstfdevdiv:8080/DevDiv2/DevDiv/_workitems/edit/527598")]
        public void UserDefinedOperatorOnPointerType()
        {
            CreateCompilation(@"
unsafe struct A
{
    public static implicit operator int*(A x) { return null; }
    
    static void M()
    {
        var x = new A();
        int* y = null;
        var z = x - y; // Dev11 generates CS0019...should compile
    }
}
", options: TestOptions.UnsafeReleaseDll).VerifyDiagnostics();
            // add better verification once this is implemented
        }

        [Fact, WorkItem(60059, "https://github.com/dotnet/roslyn/issues/60059")]
        public void TestNullCoalesce_Dynamic()
        {
            var source = @"
// a ?? b

public class E : D { } 
public class D { }
public class C
{
    public static int Main()
    {
        Dynamic_b_constant_null_a();
        Dynamic_b_constant_null_a_nullable();
        Dynamic_b_constant_not_null_a_nullable();
        Dynamic_b_not_null_a();
        Dynamic_b_not_null_a_nullable(10);
	    return 0;
    }

    public static D Dynamic_b_constant_null_a()
    {
        dynamic b = new D();
        D a = null;
        dynamic z = a ?? b;
        return z;
    }
    public static D Dynamic_b_constant_null_a_nullable()
    {
        dynamic b = new D();
        int? a = null;
        dynamic z = a ?? b;
        return z;
    }
    public static D Dynamic_b_constant_not_null_a_nullable()
    {
        dynamic b = new D();
        int? a = 10;
        dynamic z = a ?? b;
        return z;
    }
    public static D Dynamic_b_not_null_a()
    {
        dynamic b = new D();
        D a = new E();
        dynamic z = a ?? b;
        return z;
    }
    public static D Dynamic_b_not_null_a_nullable(int? c)
    {
        dynamic b = new D();
        int? a = c;
        dynamic z = a ?? b;
        return z;
    }
}
";
            var compilation = CreateCompilation(source).VerifyDiagnostics();
            compilation.GetEmitDiagnostics();
        }

        [Fact, WorkItem(60059, "https://github.com/dotnet/roslyn/issues/60059")]
        public void TestNullCoalesce_NullableIntAndDynamic()
        {
            var source = @"
int? i = 42;
dynamic d = new object();
System.Console.Write(i ?? d);
";
            var compilation = CreateCompilation(source, references: new[] { CSharpRef });
            compilation.VerifyDiagnostics();
            compilation.GetEmitDiagnostics();
            var verifier = CompileAndVerify(compilation, expectedOutput: "42");
            verifier.VerifyIL("<top-level-statements-entry-point>", @"
{
  // Code size      136 (0x88)
  .maxstack  9
  .locals init (int? V_0, //i
                object V_1, //d
                int? V_2)
  IL_0000:  ldloca.s   V_0
  IL_0002:  ldc.i4.s   42
  IL_0004:  call       ""int?..ctor(int)""
  IL_0009:  newobj     ""object..ctor()""
  IL_000e:  stloc.1
  IL_000f:  ldsfld     ""System.Runtime.CompilerServices.CallSite<System.Action<System.Runtime.CompilerServices.CallSite, System.Type, dynamic>> Program.<>o__0.<>p__0""
  IL_0014:  brtrue.s   IL_0055
  IL_0016:  ldc.i4     0x100
  IL_001b:  ldstr      ""Write""
  IL_0020:  ldnull
  IL_0021:  ldtoken    ""Program""
  IL_0026:  call       ""System.Type System.Type.GetTypeFromHandle(System.RuntimeTypeHandle)""
  IL_002b:  ldc.i4.2
  IL_002c:  newarr     ""Microsoft.CSharp.RuntimeBinder.CSharpArgumentInfo""
  IL_0031:  dup
  IL_0032:  ldc.i4.0
  IL_0033:  ldc.i4.s   33
  IL_0035:  ldnull
  IL_0036:  call       ""Microsoft.CSharp.RuntimeBinder.CSharpArgumentInfo Microsoft.CSharp.RuntimeBinder.CSharpArgumentInfo.Create(Microsoft.CSharp.RuntimeBinder.CSharpArgumentInfoFlags, string)""
  IL_003b:  stelem.ref
  IL_003c:  dup
  IL_003d:  ldc.i4.1
  IL_003e:  ldc.i4.0
  IL_003f:  ldnull
  IL_0040:  call       ""Microsoft.CSharp.RuntimeBinder.CSharpArgumentInfo Microsoft.CSharp.RuntimeBinder.CSharpArgumentInfo.Create(Microsoft.CSharp.RuntimeBinder.CSharpArgumentInfoFlags, string)""
  IL_0045:  stelem.ref
  IL_0046:  call       ""System.Runtime.CompilerServices.CallSiteBinder Microsoft.CSharp.RuntimeBinder.Binder.InvokeMember(Microsoft.CSharp.RuntimeBinder.CSharpBinderFlags, string, System.Collections.Generic.IEnumerable<System.Type>, System.Type, System.Collections.Generic.IEnumerable<Microsoft.CSharp.RuntimeBinder.CSharpArgumentInfo>)""
  IL_004b:  call       ""System.Runtime.CompilerServices.CallSite<System.Action<System.Runtime.CompilerServices.CallSite, System.Type, dynamic>> System.Runtime.CompilerServices.CallSite<System.Action<System.Runtime.CompilerServices.CallSite, System.Type, dynamic>>.Create(System.Runtime.CompilerServices.CallSiteBinder)""
  IL_0050:  stsfld     ""System.Runtime.CompilerServices.CallSite<System.Action<System.Runtime.CompilerServices.CallSite, System.Type, dynamic>> Program.<>o__0.<>p__0""
  IL_0055:  ldsfld     ""System.Runtime.CompilerServices.CallSite<System.Action<System.Runtime.CompilerServices.CallSite, System.Type, dynamic>> Program.<>o__0.<>p__0""
  IL_005a:  ldfld      ""System.Action<System.Runtime.CompilerServices.CallSite, System.Type, dynamic> System.Runtime.CompilerServices.CallSite<System.Action<System.Runtime.CompilerServices.CallSite, System.Type, dynamic>>.Target""
  IL_005f:  ldsfld     ""System.Runtime.CompilerServices.CallSite<System.Action<System.Runtime.CompilerServices.CallSite, System.Type, dynamic>> Program.<>o__0.<>p__0""
  IL_0064:  ldtoken    ""System.Console""
  IL_0069:  call       ""System.Type System.Type.GetTypeFromHandle(System.RuntimeTypeHandle)""
  IL_006e:  ldloc.0
  IL_006f:  stloc.2
  IL_0070:  ldloca.s   V_2
  IL_0072:  call       ""bool int?.HasValue.get""
  IL_0077:  brtrue.s   IL_007c
  IL_0079:  ldloc.1
  IL_007a:  br.s       IL_0082
  IL_007c:  ldloc.2
  IL_007d:  box        ""int?""
  IL_0082:  callvirt   ""void System.Action<System.Runtime.CompilerServices.CallSite, System.Type, dynamic>.Invoke(System.Runtime.CompilerServices.CallSite, System.Type, dynamic)""
  IL_0087:  ret
}
");
        }

        [Fact, WorkItem(60059, "https://github.com/dotnet/roslyn/issues/60059")]
        public void TestNullCoalesce_NullableIntAndObject()
        {
            var source = @"
int? i = 42;
object d = new object();
System.Console.Write(i ?? d);
";
            var compilation = CreateCompilation(source);
            compilation.VerifyDiagnostics();
            compilation.GetEmitDiagnostics();
            var verifier = CompileAndVerify(compilation, expectedOutput: "42");
            verifier.VerifyIL("<top-level-statements-entry-point>", @"
{
  // Code size       44 (0x2c)
  .maxstack  2
  .locals init (object V_0, //d
                int? V_1)
  IL_0000:  ldc.i4.s   42
  IL_0002:  newobj     ""int?..ctor(int)""
  IL_0007:  newobj     ""object..ctor()""
  IL_000c:  stloc.0
  IL_000d:  stloc.1
  IL_000e:  ldloca.s   V_1
  IL_0010:  call       ""bool int?.HasValue.get""
  IL_0015:  brtrue.s   IL_001a
  IL_0017:  ldloc.0
  IL_0018:  br.s       IL_0026
  IL_001a:  ldloca.s   V_1
  IL_001c:  call       ""int int?.GetValueOrDefault()""
  IL_0021:  box        ""int""
  IL_0026:  call       ""void System.Console.Write(object)""
  IL_002b:  ret
}
");
        }

        [Fact, WorkItem(60059, "https://github.com/dotnet/roslyn/issues/60059")]
        public void TestNullCoalesce_NullableLongAndInt()
        {
            var source = @"
long? l = 42;
int i = 43;
System.Console.Write(l ?? i);
";
            var compilation = CreateCompilation(source);
            compilation.VerifyDiagnostics();
            compilation.GetEmitDiagnostics();
            var verifier = CompileAndVerify(compilation, expectedOutput: "42");
            verifier.VerifyIL("<top-level-statements-entry-point>", @"
{
  // Code size       38 (0x26)
  .maxstack  2
  .locals init (int V_0, //i
                long? V_1)
  IL_0000:  ldc.i4.s   42
  IL_0002:  conv.i8
  IL_0003:  newobj     ""long?..ctor(long)""
  IL_0008:  ldc.i4.s   43
  IL_000a:  stloc.0
  IL_000b:  stloc.1
  IL_000c:  ldloca.s   V_1
  IL_000e:  call       ""bool long?.HasValue.get""
  IL_0013:  brtrue.s   IL_0019
  IL_0015:  ldloc.0
  IL_0016:  conv.i8
  IL_0017:  br.s       IL_0020
  IL_0019:  ldloca.s   V_1
  IL_001b:  call       ""long long?.GetValueOrDefault()""
  IL_0020:  call       ""void System.Console.Write(long)""
  IL_0025:  ret
}
");
        }

        [Fact, WorkItem(60059, "https://github.com/dotnet/roslyn/issues/60059")]
        public void TestNullCoalesce_NullableIntAndLong()
        {
            var source = @"
int? i = 42;
long l = 43;
System.Console.Write(i ?? l);
";
            var compilation = CreateCompilation(source);
            compilation.VerifyDiagnostics();
            compilation.GetEmitDiagnostics();
            var verifier = CompileAndVerify(compilation, expectedOutput: "42");
            verifier.VerifyIL("<top-level-statements-entry-point>", @"
{
  // Code size       38 (0x26)
  .maxstack  2
  .locals init (long V_0, //l
                int? V_1)
  IL_0000:  ldc.i4.s   42
  IL_0002:  newobj     ""int?..ctor(int)""
  IL_0007:  ldc.i4.s   43
  IL_0009:  conv.i8
  IL_000a:  stloc.0
  IL_000b:  stloc.1
  IL_000c:  ldloca.s   V_1
  IL_000e:  call       ""bool int?.HasValue.get""
  IL_0013:  brtrue.s   IL_0018
  IL_0015:  ldloc.0
  IL_0016:  br.s       IL_0020
  IL_0018:  ldloca.s   V_1
  IL_001a:  call       ""int int?.GetValueOrDefault()""
  IL_001f:  conv.i8
  IL_0020:  call       ""void System.Console.Write(long)""
  IL_0025:  ret
}
");
        }

        [WorkItem(541147, "http://vstfdevdiv:8080/DevDiv2/DevDiv/_workitems/edit/541147")]
        [Fact]
        public void TestNullCoalesceWithMethodGroup()
        {
            var source = @"
using System;

static class Program
{
    static void Main()
    {
        Action a = Main ?? Main;
    }
}
";
            CreateCompilation(source).VerifyDiagnostics(
                Diagnostic(ErrorCode.ERR_BadBinaryOps, "Main ?? Main").WithArguments("??", "method group", "method group"));
        }

        [WorkItem(541149, "http://vstfdevdiv:8080/DevDiv2/DevDiv/_workitems/edit/541149")]
        [Fact]
        public void TestNullCoalesceWithLambda()
        {
            var source = @"
using System;

static class Program
{
    static void Main()
    {
        const Action<int> a = null;
        var b = a ?? (() => { });
    }
}
";
            CreateCompilation(source).VerifyDiagnostics(
                Diagnostic(ErrorCode.ERR_BadBinaryOps, "a ?? (() => { })").WithArguments("??", "System.Action<int>", "lambda expression"));
        }

        [WorkItem(541148, "http://vstfdevdiv:8080/DevDiv2/DevDiv/_workitems/edit/541148")]
        [Fact]
        public void TestNullCoalesceWithConstNonNullExpression()
        {
            var source = @"
using System;

static class Program
{
    static void Main()
    {
        const string x = ""A"";
        string y;
        string z = x ?? y;
        Console.WriteLine(z);
    }
}
";
            CompileAndVerify(source, expectedOutput: "A");
        }

        [WorkItem(545631, "http://vstfdevdiv:8080/DevDiv2/DevDiv/_workitems/edit/545631")]
        [Fact]
        public void TestNullCoalesceWithInvalidUserDefinedConversions_01()
        {
            var source = @"
class B
{
    static void Main()
    {
        A a = null;
        B b = null;
        var c = a ?? b;
    }
    public static implicit operator A(B x)
    {
        return new A();
    }
}
 
class A
{
    public static implicit operator A(B x)
    {
        return new A();
    }
    public static implicit operator B(A x)
    {
        return new B();
    }
}
";
            CreateCompilation(source).VerifyDiagnostics(
                // (8,22): error CS0457: Ambiguous user defined conversions 'B.implicit operator A(B)' and 'A.implicit operator A(B)' when converting from 'B' to 'A'
                //         var c = a ?? b;
                Diagnostic(ErrorCode.ERR_AmbigUDConv, "b").WithArguments("B.implicit operator A(B)", "A.implicit operator A(B)", "B", "A"));
        }

        [WorkItem(545631, "http://vstfdevdiv:8080/DevDiv2/DevDiv/_workitems/edit/545631")]
        [Fact]
        public void TestNullCoalesceWithInvalidUserDefinedConversions_02()
        {
            var source = @"
struct B
{
    static void Main()
    {
        A? a = null;
        B b;
        var c = a ?? b;
    }
    public static implicit operator A(B x)
    {
        return new A();
    }
}
 
struct A
{
    public static implicit operator A(B x)
    {
        return new A();
    }
    public static implicit operator B(A x)
    {
        return new B();
    }
}
";
            CreateCompilation(source).VerifyDiagnostics(
                // (8,22): error CS0457: Ambiguous user defined conversions 'B.implicit operator A(B)' and 'A.implicit operator A(B)' when converting from 'B' to 'A'
                //         var c = a ?? b;
                Diagnostic(ErrorCode.ERR_AmbigUDConv, "b").WithArguments("B.implicit operator A(B)", "A.implicit operator A(B)", "B", "A"));
        }

        [WorkItem(545631, "http://vstfdevdiv:8080/DevDiv2/DevDiv/_workitems/edit/545631")]
        [Fact]
        public void TestNullCoalesceWithInvalidUserDefinedConversions_03()
        {
            var source = @"
struct B
{
    static void Main()
    {
        A a2;
        B? b2 = null;
        var c2 = b2 ?? a2;
    }

    public static implicit operator A(B x)
    {
        return new A();
    }
}
 
struct A
{
    public static implicit operator A(B x)
    {
        return new A();
    }
}
";
            CreateCompilation(source).VerifyDiagnostics(
                // (8,18): error CS0457: Ambiguous user defined conversions 'B.implicit operator A(B)' and 'A.implicit operator A(B)' when converting from 'B' to 'A'
                //         var c2 = b2 ?? a2;
                Diagnostic(ErrorCode.ERR_AmbigUDConv, "b2 ?? a2").WithArguments("B.implicit operator A(B)", "A.implicit operator A(B)", "B", "A").WithLocation(8, 18));
        }

        [WorkItem(541343, "http://vstfdevdiv:8080/DevDiv2/DevDiv/_workitems/edit/541343")]
        [Fact]
        public void TestAsOperator_Bug8014()
        {
            var source = @"
using System;
 
class Program
{
    static void Main()
    {
        object y = null as object ?? null;
    }
}
";
            CompileAndVerify(source, expectedOutput: string.Empty);
        }

        [WorkItem(542090, "http://vstfdevdiv:8080/DevDiv2/DevDiv/_workitems/edit/542090")]
        [Fact]
        public void TestAsOperatorWithImplicitConversion()
        {
            var source = @"
using System;
 
class Program
{
    static void Main()
    {
        object o = 5 as object;
        string s = ""str"" as string;
        s = null as string;
    }
}
";
            CompileAndVerify(source, expectedOutput: "");
        }

        [Fact]
        public void TestDefaultOperator_ConstantDateTime()
        {
            var source = @"
using System;
namespace N2
{
    class X
    {
        public static void Main()
        {
        }
        public static DateTime Goo()
        {
            return default(DateTime);
        }
    }
}";
            var comp = CompileAndVerify(source);
            comp.VerifyDiagnostics();
        }

        [Fact]
        public void TestDefaultOperator_Dynamic()
        {
            // "default(dynamic)" has constant value null.
            var source = @"
using System;

public class X
{
    public static void Main()
    {
        const object obj = default(dynamic);
        Console.Write(obj == null);
    }
}";
            var comp = CreateCompilationWithMscorlib40AndSystemCore(source, options: TestOptions.ReleaseExe);
            CompileAndVerify(comp, expectedOutput: "True"); ;

            source = @"
using System;

public class C<T> { }
public class X
{
    public X(dynamic param = default(dynamic)) { Console.WriteLine(param == null); }

    public static void Main()
    {
        Console.Write(default(dynamic));
        Console.Write(default(C<dynamic>));

        Console.WriteLine(default(dynamic) == null);
        Console.WriteLine(default(C<dynamic>) == null);

        object x = default(dynamic);
        Console.WriteLine(x == null);

        var unused = new X();
    }
}";
            comp = CreateCompilationWithMscorlib40AndSystemCore(source);
            comp.VerifyDiagnostics();


            // "default(dynamic)" has type dynamic
            source = @"
public class X
{
    public X(object param = default(dynamic)) {}
}";
            comp = CreateCompilationWithMscorlib40AndSystemCore(source);
            comp.VerifyDiagnostics(
                // (4,21): error CS1750: A value of type 'dynamic' cannot be used as a default parameter because there are no standard conversions to type 'object'
                //     public X(object param = default(dynamic)) {}
                Diagnostic(ErrorCode.ERR_NoConversionForDefaultParam, "param").WithArguments("dynamic", "object"));
        }

        [WorkItem(537876, "http://vstfdevdiv:8080/DevDiv2/DevDiv/_workitems/edit/537876")]
        [Fact]
        public void TestEnumOrAssign()
        {
            var source = @"
enum F
{
   A,
   B,
   C
}
class Program
{
    static void Main(string[] args)
    {
        F x = F.A;
        x |= F.B;
    }
}
";
            var comp = CompileAndVerify(source);
            comp.VerifyDiagnostics();
        }

        [WorkItem(542072, "http://vstfdevdiv:8080/DevDiv2/DevDiv/_workitems/edit/542072")]
        [Fact]
        public void TestEnumLogicalWithLiteralZero_9042()
        {
            var source = @"
enum F { A }
class Program
{
    static void Main()
    {
        M(F.A | 0);
        M(0 | F.A);
        M(F.A & 0);
        M(0 & F.A);
        M(F.A ^ 0);
        M(0 ^ F.A);
    }
    static void M(F f) {}
}
";
            var comp = CompileAndVerify(source);
            comp.VerifyDiagnostics();
        }

        [WorkItem(542073, "http://vstfdevdiv:8080/DevDiv2/DevDiv/_workitems/edit/542073")]
        [Fact]
        public void TestEnumCompoundAddition_9043()
        {
            var source = @"
enum F { A, B }
class Program
{
    static void Main()
    {
        F f = F.A;
        f += 1;
    }
} 
";
            var comp = CompileAndVerify(source);
            comp.VerifyDiagnostics();
        }

        [WorkItem(542086, "http://vstfdevdiv:8080/DevDiv2/DevDiv/_workitems/edit/542086")]
        [Fact]
        public void TestStringCompoundAddition_9146()
        {
            var source = @"
class Test
{
    public static void Main()
    {
        int i = 0;
        string s = ""i="";
        s += i;
    }
}
";
            var comp = CompileAndVerify(source);
            comp.VerifyDiagnostics();
        }

        [Fact]
        public void TestOpTrueInBooleanExpression()
        {
            var source = @"
class Program
{
    struct C
    {
        public int x;
        public static bool operator true(C c) { return c.x != 0; }
        public static bool operator false(C c) { return c.x == 0; } 
        public static bool operator true(C? c) { return c.HasValue && c.Value.x != 0; }
        public static bool operator false(C? c) { return c.HasValue && c.Value.x == 0; } 
    }

    static void Main()
    {
        C c = new C();
        c.x = 1;
        if (c) 
        {
            System.Console.WriteLine(1);
        }

        while(c)
        { 
            System.Console.WriteLine(2);
            c.x--;
        }

        for(c.x = 1; c; c.x--)
            System.Console.WriteLine(3);

        c.x = 1;
        do
        {
            System.Console.WriteLine(4);
            c.x--;
        }
        while(c);

        System.Console.WriteLine(c ? 6 : 5);
    
        C? c2 = c;

        System.Console.WriteLine(c2 ? 7 : 8);
    }
}";
            var comp = CreateCompilation(source);
            comp.VerifyDiagnostics();
        }

        [Fact]
        public void TestOpTrueInBooleanExpressionError()
        {
            // operator true does not lift to nullable.
            var source = @"
class Program
{
    struct C
    {
        public int x;
        public static bool operator true(C c) { return c.x != 0; }
        public static bool operator false(C c) { return c.x == 0; } 
    }

    static void Main()
    {
        C? c = new C();
        if (c) 
        {
            System.Console.WriteLine(1);
        }
    }
}";
            var comp = CreateCompilation(source);
            comp.VerifyDiagnostics(
                // (14,13): error CS0029: Cannot implicitly convert type 'Program.C?' to 'bool'
                //         if (c) 
                Diagnostic(ErrorCode.ERR_NoImplicitConv, "c").WithArguments("Program.C?", "bool"),
                // (6,20): warning CS0649: Field 'Program.C.x' is never assigned to, and will always have its default value 0
                //         public int x;
                Diagnostic(ErrorCode.WRN_UnassignedInternalField, "x").WithArguments("Program.C.x", "0")
                );
        }

        [WorkItem(543294, "http://vstfdevdiv:8080/DevDiv2/DevDiv/_workitems/edit/543294")]
        [Fact()]
        public void TestAsOperatorWithTypeParameter()
        {
            // SPEC:    Furthermore, at least one of the following must be true, or otherwise a compile-time error occurs:
            // SPEC:    - An identity (�6.1.1), implicit nullable (�6.1.4), implicit reference (�6.1.6), boxing (�6.1.7), 
            // SPEC:        explicit nullable (�6.2.3), explicit reference (�6.2.4), or unboxing (�6.2.5) conversion exists
            // SPEC:        from E to T.
            // SPEC:    - The type of E or T is an open type.
            // SPEC:    - E is the null literal.

            // SPEC VIOLATION:  The specification unintentionally allows the case where requirement 2 above:
            // SPEC VIOLATION:  "The type of E or T is an open type" is true, but type of E is void type, i.e. T is an open type.
            // SPEC VIOLATION:  Dev10 compiler correctly generates an error for this case and we will maintain compatibility.

            var source = @"
using System;

class Program
{
    static void Main()
    {
        Goo<Action>();
    }

    static void Goo<T>() where T : class
    {
        object o = Main() as T;
    }
}
";
            var comp = CreateCompilation(source);
            comp.VerifyDiagnostics(
                // (13,20): error CS0039: Cannot convert type 'void' to 'T' via a reference conversion, boxing conversion, unboxing conversion, wrapping conversion, or null type conversion
                //         object o = Main() as T;
                Diagnostic(ErrorCode.ERR_NoExplicitBuiltinConv, "Main() as T").WithArguments("void", "T"));
        }

        [WorkItem(543294, "http://vstfdevdiv:8080/DevDiv2/DevDiv/_workitems/edit/543294")]
        [Fact()]
        public void TestIsOperatorWithTypeParameter_01()
        {
            var source = @"
using System;

class Program
{
    static void Main()
    {
        Goo<Action>();
    }

    static void Goo<T>() where T : class
    {
        bool b = Main() is T;
    }
}
";
            // NOTE:    Dev10 violates the SPEC for this test case and generates
            // NOTE:    an error ERR_NoExplicitBuiltinConv if the target type
            // NOTE:    is an open type. According to the specification, the result
            // NOTE:    is always false, but no compile time error occurs.
            // NOTE:    We follow the specification and generate WRN_IsAlwaysFalse
            // NOTE:    instead of an error.

            var comp = CreateCompilation(source);
            comp.VerifyDiagnostics(
                // (13,18): warning CS0184: The given expression is never of the provided ('T') type
                //         bool b = Main() is T;
                Diagnostic(ErrorCode.WRN_IsAlwaysFalse, "Main() is T").WithArguments("T"));
        }

        [Fact]
        [WorkItem(34679, "https://github.com/dotnet/roslyn/issues/34679")]
        public void TestIsOperatorWithTypeParameter_02()
        {
            var source = @"
class A<T>
{
    public virtual void M1<S>(S x) where S : T { }
}

class C : A<int?>
{

    static void Main()
    {
        var x = new C();
        int? y = null;
        x.M1(y);
        x.Test(y);
        y = 0;
        x.M1(y);
        x.Test(y);
    }

    void Test(int? x)
    {
        if (x is System.ValueType)
        {
            System.Console.WriteLine(""Test if"");
        }
        else
        {
            System.Console.WriteLine(""Test else"");
        }
    }

    public override void M1<S>(S x)
    {
        if (x is System.ValueType)
        {
            System.Console.WriteLine(""M1 if"");
        }
        else
        {
            System.Console.WriteLine(""M1 else"");
        }
    }
}
";
            var comp = CreateCompilation(source, options: TestOptions.ReleaseExe);
            comp.VerifyDiagnostics();
            CompileAndVerify(comp, expectedOutput:
@"M1 else
Test else
M1 if
Test if");
        }

        [WorkItem(844635, "http://vstfdevdiv:8080/DevDiv2/DevDiv/_workitems/edit/844635")]
        [Fact()]
        public void TestIsOperatorWithGenericContainingType()
        {
            var source = @"
class Program
{
    static void Goo<T>(
        Outer<T>.C c1, Outer<int>.C c2,
        Outer<T>.S s1, Outer<int>.S s2,
        Outer<T>.E e1, Outer<int>.E e2)
    {
        bool b;
        b = c1 is Outer<T>.C;       // Deferred to runtime - null check.
        b = c1 is Outer<int>.C;     // Deferred to runtime - null check.
        b = c1 is Outer<long>.C;    // Deferred to runtime - null check.

        b = c2 is Outer<T>.C;       // Deferred to runtime - null check.
        b = c2 is Outer<int>.C;     // Deferred to runtime - null check.
        b = c2 is Outer<long>.C;    // Always false.

        b = s1 is Outer<T>.S;       // Always true.
        b = s1 is Outer<int>.S;     // Deferred to runtime - type unification.
        b = s1 is Outer<long>.S;    // Deferred to runtime - type unification.

        b = s2 is Outer<T>.S;       // Deferred to runtime - type unification.
        b = s2 is Outer<int>.S;     // Always true.
        b = s2 is Outer<long>.S;    // Always false.

        b = e1 is Outer<T>.E;       // Always true.
        b = e1 is Outer<int>.E;     // Deferred to runtime - type unification.
        b = e1 is Outer<long>.E;    // Deferred to runtime - type unification.

        b = e2 is Outer<T>.E;       // Deferred to runtime - type unification.
        b = e2 is Outer<int>.E;     // Always true.
        b = e2 is Outer<long>.E;    // Always false.
    }
}

class Outer<T>
{
    public class C { }
    public struct S { }
    public enum E { }
}
";
            CreateCompilation(source).VerifyDiagnostics(
                // (16,13): warning CS0184: The given expression is never of the provided ('Outer<long>.C') type
                //         b = c2 is Outer<long>.C;    // Always false.
                Diagnostic(ErrorCode.WRN_IsAlwaysFalse, "c2 is Outer<long>.C").WithArguments("Outer<long>.C").WithLocation(16, 13),
                // (18,13): warning CS0183: The given expression is always of the provided ('Outer<T>.S') type
                //         b = s1 is Outer<T>.S;       // Always true.
                Diagnostic(ErrorCode.WRN_IsAlwaysTrue, "s1 is Outer<T>.S").WithArguments("Outer<T>.S").WithLocation(18, 13),
                // (23,13): warning CS0183: The given expression is always of the provided ('Outer<int>.S') type
                //         b = s2 is Outer<int>.S;     // Always true.
                Diagnostic(ErrorCode.WRN_IsAlwaysTrue, "s2 is Outer<int>.S").WithArguments("Outer<int>.S").WithLocation(23, 13),
                // (24,13): warning CS0184: The given expression is never of the provided ('Outer<long>.S') type
                //         b = s2 is Outer<long>.S;    // Always false.
                Diagnostic(ErrorCode.WRN_IsAlwaysFalse, "s2 is Outer<long>.S").WithArguments("Outer<long>.S").WithLocation(24, 13),
                // (26,13): warning CS0183: The given expression is always of the provided ('Outer<T>.E') type
                //         b = e1 is Outer<T>.E;       // Always true.
                Diagnostic(ErrorCode.WRN_IsAlwaysTrue, "e1 is Outer<T>.E").WithArguments("Outer<T>.E").WithLocation(26, 13),
                // (31,13): warning CS0183: The given expression is always of the provided ('Outer<int>.E') type
                //         b = e2 is Outer<int>.E;     // Always true.
                Diagnostic(ErrorCode.WRN_IsAlwaysTrue, "e2 is Outer<int>.E").WithArguments("Outer<int>.E").WithLocation(31, 13),
                // (32,13): warning CS0184: The given expression is never of the provided ('Outer<long>.E') type
                //         b = e2 is Outer<long>.E;    // Always false.
                Diagnostic(ErrorCode.WRN_IsAlwaysFalse, "e2 is Outer<long>.E").WithArguments("Outer<long>.E").WithLocation(32, 13));
        }

        [Fact]
        public void TestIsOperatorWithGenericClassAndValueType()
        {
            var source = @"
class Program
{
    static bool Goo<T>(C<T> c)
    {
        return c is int;   // always false
    }
}
class C<T> { }
";
            CreateCompilation(source).VerifyDiagnostics(
                // (6,16): warning CS0184: The given expression is never of the provided ('int') type
                //         return c is int;   // always false
                Diagnostic(ErrorCode.WRN_IsAlwaysFalse, "c is int").WithArguments("int").WithLocation(6, 16)
                );
        }

        [WorkItem(844635, "http://vstfdevdiv:8080/DevDiv2/DevDiv/_workitems/edit/844635")]
        [Fact()]
        public void TestIsOperatorWithTypesThatCannotUnify()
        {
            var source = @"
class Program
{
    static void Goo<T>(Outer<T>.S s1, Outer<T[]>.S s2)
    {
        bool b;
        b = s1 is Outer<int[]>.S;   // T -> int[]
        b = s1 is Outer<T[]>.S;     // Cannot unify - as in dev12, we do not warn.

        b = s2 is Outer<int[]>.S;   // T -> int
        b = s2 is Outer<T[]>.S;     // Always true.
        b = s2 is Outer<T[,]>.S;    // Cannot unify - as in dev12, we do not warn.
    }
}

class Outer<T>
{
    public struct S { }
}
";
            CreateCompilation(source).VerifyDiagnostics(
                // (11,13): warning CS0183: The given expression is always of the provided ('Outer<T[]>.S') type
                //         b = s2 is Outer<T[]>.S;     // Always true.
                Diagnostic(ErrorCode.WRN_IsAlwaysTrue, "s2 is Outer<T[]>.S").WithArguments("Outer<T[]>.S").WithLocation(11, 13));
        }

        [WorkItem(844635, "http://vstfdevdiv:8080/DevDiv2/DevDiv/_workitems/edit/844635")]
        [Fact()]
        public void TestIsOperatorWithSpecialTypes()
        {
            var source = @"
using System;

class Program
{
    static void Goo<T, TClass, TStruct>(Outer<T>.E e1, Outer<int>.E e2, int i, T t, TClass tc, TStruct ts)
        where TClass : class
        where TStruct : struct
    {
        bool b;
        b = e1 is Enum; // Always true.
        b = e2 is Enum; // Always true.
        b = 0 is Enum;  // Always false.
        b = i is Enum;  // Always false.
        b = t is Enum;  // Deferred.
        b = tc is Enum; // Deferred.
        b = ts is Enum; // Deferred.

        b = e1 is ValueType; // Always true.
        b = e2 is ValueType; // Always true.
        b = 0 is ValueType;  // Always true.
        b = i is ValueType;  // Always true.
        b = t is ValueType;  // Deferred - null check.
        b = tc is ValueType; // Deferred - null check.
        b = ts is ValueType; // Always true.

        b = e1 is Object; // Always true.
        b = e2 is Object; // Always true.
        b = 0 is Object;  // Always true.
        b = i is Object;  // Always true.
        b = t is Object;  // Deferred - null check.
        b = tc is Object; // Deferred - null check.
        b = ts is Object; // Always true.
    }
}

class Outer<T>
{
    public enum E { }
}
";
            CreateCompilation(source).VerifyDiagnostics(
                // (11,13): warning CS0183: The given expression is always of the provided ('System.Enum') type
                //         b = e1 is Enum; // Always true.
                Diagnostic(ErrorCode.WRN_IsAlwaysTrue, "e1 is Enum").WithArguments("System.Enum").WithLocation(11, 13),
                // (12,13): warning CS0183: The given expression is always of the provided ('System.Enum') type
                //         b = e2 is Enum; // Always true.
                Diagnostic(ErrorCode.WRN_IsAlwaysTrue, "e2 is Enum").WithArguments("System.Enum").WithLocation(12, 13),
                // (13,13): warning CS0184: The given expression is never of the provided ('System.Enum') type
                //         b = 0 is Enum;  // Always false.
                Diagnostic(ErrorCode.WRN_IsAlwaysFalse, "0 is Enum").WithArguments("System.Enum").WithLocation(13, 13),
                // (14,13): warning CS0184: The given expression is never of the provided ('System.Enum') type
                //         b = i is Enum;  // Always false.
                Diagnostic(ErrorCode.WRN_IsAlwaysFalse, "i is Enum").WithArguments("System.Enum").WithLocation(14, 13),

                // (19,13): warning CS0183: The given expression is always of the provided ('System.ValueType') type
                //         b = e1 is ValueType; // Always true.
                Diagnostic(ErrorCode.WRN_IsAlwaysTrue, "e1 is ValueType").WithArguments("System.ValueType").WithLocation(19, 13),
                // (20,13): warning CS0183: The given expression is always of the provided ('System.ValueType') type
                //         b = e2 is ValueType; // Always true.
                Diagnostic(ErrorCode.WRN_IsAlwaysTrue, "e2 is ValueType").WithArguments("System.ValueType").WithLocation(20, 13),
                // (21,13): warning CS0183: The given expression is always of the provided ('System.ValueType') type
                //         b = 0 is ValueType;  // Always true.
                Diagnostic(ErrorCode.WRN_IsAlwaysTrue, "0 is ValueType").WithArguments("System.ValueType").WithLocation(21, 13),
                // (22,13): warning CS0183: The given expression is always of the provided ('System.ValueType') type
                //         b = i is ValueType;  // Always true.
                Diagnostic(ErrorCode.WRN_IsAlwaysTrue, "i is ValueType").WithArguments("System.ValueType").WithLocation(22, 13),
                // (25,13): warning CS0183: The given expression is always of the provided ('System.ValueType') type
                //         b = ts is ValueType; // Always true.
                Diagnostic(ErrorCode.WRN_IsAlwaysTrue, "ts is ValueType").WithArguments("System.ValueType").WithLocation(25, 13),

                // (27,13): warning CS0183: The given expression is always of the provided ('object') type
                //         b = e1 is Object; // Always true.
                Diagnostic(ErrorCode.WRN_IsAlwaysTrue, "e1 is Object").WithArguments("object").WithLocation(27, 13),
                // (28,13): warning CS0183: The given expression is always of the provided ('object') type
                //         b = e2 is Object; // Always true.
                Diagnostic(ErrorCode.WRN_IsAlwaysTrue, "e2 is Object").WithArguments("object").WithLocation(28, 13),
                // (29,13): warning CS0183: The given expression is always of the provided ('object') type
                //         b = 0 is Object;  // Always true.
                Diagnostic(ErrorCode.WRN_IsAlwaysTrue, "0 is Object").WithArguments("object").WithLocation(29, 13),
                // (30,13): warning CS0183: The given expression is always of the provided ('object') type
                //         b = i is Object;  // Always true.
                Diagnostic(ErrorCode.WRN_IsAlwaysTrue, "i is Object").WithArguments("object").WithLocation(30, 13),
                // (33,13): warning CS0183: The given expression is always of the provided ('object') type
                //         b = ts is Object; // Always true.
                Diagnostic(ErrorCode.WRN_IsAlwaysTrue, "ts is Object").WithArguments("object").WithLocation(33, 13));
        }

        [WorkItem(543294, "http://vstfdevdiv:8080/DevDiv2/DevDiv/_workitems/edit/543294"), WorkItem(546655, "http://vstfdevdiv:8080/DevDiv2/DevDiv/_workitems/edit/546655")]
        [Fact()]
        public void TestAsOperator_SpecErrorCase()
        {
            // SPEC:    Furthermore, at least one of the following must be true, or otherwise a compile-time error occurs:
            // SPEC:    - An identity (�6.1.1), implicit nullable (�6.1.4), implicit reference (�6.1.6), boxing (�6.1.7), 
            // SPEC:        explicit nullable (�6.2.3), explicit reference (�6.2.4), or unboxing (�6.2.5) conversion exists
            // SPEC:        from E to T.
            // SPEC:    - The type of E or T is an open type.
            // SPEC:    - E is the null literal.

            // SPEC VIOLATION:  The specification contains an error in the list of legal conversions above.
            // SPEC VIOLATION:  If we have "class C<T, U> where T : U where U : class" then there is
            // SPEC VIOLATION:  an implicit conversion from T to U, but it is not an identity, reference or
            // SPEC VIOLATION:  boxing conversion. It will be one of those at runtime, but at compile time
            // SPEC VIOLATION:  we do not know which, and therefore cannot classify it as any of those.

            var source = @"
using System;

class Program
{
    static void Main()
    {
        Goo<Action, Action>(null);
    }

    static U Goo<T, U>(T t)
        where T : U
        where U : class
    {
        var s = t is U;
        return t as U;
    }
}
";

            CompileAndVerify(source, expectedOutput: "").VerifyDiagnostics();
        }

        [WorkItem(546655, "http://vstfdevdiv:8080/DevDiv2/DevDiv/_workitems/edit/546655")]
        [Fact()]
        public void TestIsOperatorWithTypeParameter_Bug16461()
        {
            var source = @"
using System;

public class G<T>
{
    public bool M(T t) { return t is object; }
}

public class GG<T, V> where T : V
{
    public bool M(T t) { return t is V; }
}

class Test
{
    static void Main()
    {
      var obj = new G<Test>();
      Console.WriteLine(obj.M( (Test)null ));
 
      var obj1 = new GG<Test, Test>();
      Console.WriteLine(obj1.M( (Test)null ));
    }
}
";
            var comp = CompileAndVerify(source, expectedOutput: @"False
False");
            comp.VerifyDiagnostics();
        }

        [Fact()]
        public void TestIsAsOperator_UserDefinedConversionsNotAllowed()
        {
            var source = @"
// conversion.cs

class Goo { public Goo(Bar b){} }

class Goo2 { public Goo2(Bar b){} }

struct Bar
{
    // Declare an implicit conversion from a int to a Bar
    static public implicit operator Bar(int value) 
    {
       return new Bar();
    }
    
    // Declare an explicit conversion from a Bar to Goo
    static public explicit operator Goo(Bar value)
    {
       return new Goo(value);
    }

    // Declare an implicit conversion from a Bar to Goo2
    static public implicit operator Goo2(Bar value)
    {
       return new Goo2(value);
    }
}

class Test
{
    static public void Main()
    {
        Bar numeral;

        numeral = 10;

        object a1 = numeral as Goo;
        object a2 = 1 as Bar;
        object a3 = numeral as Goo2;

        bool b1 = numeral is Goo;
        bool b2 = 1 is Bar;
        bool b3 = numeral is Goo2;
    }
}
";
            var comp = CreateCompilation(source);
            comp.VerifyDiagnostics(
                // (37,21): error CS0039: Cannot convert type 'Bar' to 'Goo' via a reference conversion, boxing conversion, unboxing conversion, wrapping conversion, or null type conversion
                //         object a1 = numeral as Goo;
                Diagnostic(ErrorCode.ERR_NoExplicitBuiltinConv, "numeral as Goo").WithArguments("Bar", "Goo"),
                // (38,21): error CS0077: The as operator must be used with a reference type or nullable type ('Bar' is a non-nullable value type)
                //         object a2 = 1 as Bar;
                Diagnostic(ErrorCode.ERR_AsMustHaveReferenceType, "1 as Bar").WithArguments("Bar"),
                // (39,21): error CS0039: Cannot convert type 'Bar' to 'Goo2' via a reference conversion, boxing conversion, unboxing conversion, wrapping conversion, or null type conversion
                //         object a3 = numeral as Goo2;
                Diagnostic(ErrorCode.ERR_NoExplicitBuiltinConv, "numeral as Goo2").WithArguments("Bar", "Goo2"),
                // (41,19): warning CS0184: The given expression is never of the provided ('Goo') type
                //         bool b1 = numeral is Goo;
                Diagnostic(ErrorCode.WRN_IsAlwaysFalse, "numeral is Goo").WithArguments("Goo"),
                // (42,19): warning CS0184: The given expression is never of the provided ('Bar') type
                //         bool b2 = 1 is Bar;
                Diagnostic(ErrorCode.WRN_IsAlwaysFalse, "1 is Bar").WithArguments("Bar"),
                // (43,19): warning CS0184: The given expression is never of the provided ('Goo2') type
                //         bool b3 = numeral is Goo2;
                Diagnostic(ErrorCode.WRN_IsAlwaysFalse, "numeral is Goo2").WithArguments("Goo2"));
        }

        [WorkItem(543455, "http://vstfdevdiv:8080/DevDiv2/DevDiv/_workitems/edit/543455")]
        [Fact()]
        public void CS0184WRN_IsAlwaysFalse_Generic()
        {
            var text = @"
public class GenC<T> : GenI<T> where T : struct
{
    public bool Test(T t)
    {
        return (t is C);
    }
}
public interface GenI<T>
{
    bool Test(T t);
}
public class C
{
    public void Method() { }
    public static int Main()
    {
        return 0;
    }
}
";

            CreateCompilation(text).VerifyDiagnostics(
                                Diagnostic(ErrorCode.WRN_IsAlwaysFalse, "t is C").WithArguments("C"));
        }

        [WorkItem(547011, "http://vstfdevdiv:8080/DevDiv2/DevDiv/_workitems/edit/547011")]
        [Fact()]
        public void CS0184WRN_IsAlwaysFalse_IntPtr()
        {
            var text = @"using System;
public enum E
{
  First
}

public class Base
{
    public static void Main()
    {
        E e = E.First;
        Console.WriteLine(e is IntPtr);
        Console.WriteLine(e as IntPtr);
    }
}
";

            CreateCompilation(text).VerifyDiagnostics(
                // (12,27): warning CS0184: The given expression is never of the provided ('System.IntPtr') type
                //         Console.WriteLine(e is IntPtr);
                Diagnostic(ErrorCode.WRN_IsAlwaysFalse, "e is IntPtr").WithArguments("System.IntPtr"),
                // (13,27): error CS0077: The as operator must be used with a reference type or nullable type ('System.IntPtr' is a non-nullable value type)
                //         Console.WriteLine(e as IntPtr);
                Diagnostic(ErrorCode.ERR_AsMustHaveReferenceType, "e as IntPtr").WithArguments("System.IntPtr"));
        }

        [WorkItem(543443, "http://vstfdevdiv:8080/DevDiv2/DevDiv/_workitems/edit/543443")]
        [Fact]
        public void ParamsOperators()
        {
            var text =
@"class X
{
   public static bool operator >(X a, params int[] b)
    {
        return true;
    }
 
    public static bool operator <(X a, params int[] b)
    {
        return false;
    }
}";
            CreateCompilation(text).VerifyDiagnostics(
                // (3,39): error CS1670: params is not valid in this context public static bool operator >(X a, params int[] b)
                Diagnostic(ErrorCode.ERR_IllegalParams, "params"),
                // (8,40): error CS1670: params is not valid in this context
                //     public static bool operator <(X a, params int[] b)
                Diagnostic(ErrorCode.ERR_IllegalParams, "params")
                );
        }

        [WorkItem(543438, "http://vstfdevdiv:8080/DevDiv2/DevDiv/_workitems/edit/543438")]
        [Fact()]
        public void TestNullCoalesce_UserDefinedConversions()
        {
            var text =
@"class B
{
    static void Main()
    {
        A a = null;
        B b = null;
        var c = a ?? b;
    }
}
 
class A
{
    public static implicit operator B(A x)
    {
        return new B();
    }
}";
            CompileAndVerify(text);
        }

        [WorkItem(543503, "http://vstfdevdiv:8080/DevDiv2/DevDiv/_workitems/edit/543503")]
        [Fact()]
        public void TestAsOperator_UserDefinedConversions()
        {
            var text =
@"using System;
 
class C<T>
{
    public static implicit operator string (C<T> x)
    {
        return """";
    }

    string s = new C<T>() as string;
}";
            CompileAndVerify(text);
        }

        [WorkItem(543503, "http://vstfdevdiv:8080/DevDiv2/DevDiv/_workitems/edit/543503")]
        [Fact()]
        public void TestIsOperator_UserDefinedConversions()
        {
            var text =
@"using System;
 
class C<T>
{
    public static implicit operator string (C<T> x)
    {
        return """";
    }
 
    bool b = new C<T>() is string;
}";
            CompileAndVerify(text);
        }

        [WorkItem(543483, "http://vstfdevdiv:8080/DevDiv2/DevDiv/_workitems/edit/543483")]
        [Fact]
        public void TestEqualityOperator_NullableStructs()
        {
            string source1 =
@"
public struct NonGenericStruct { }
public struct GenericStruct<T> { }

public class Goo
{
    public NonGenericStruct? ngsq;
    public GenericStruct<int>? gsiq;
}

public class GenGoo<T>
{
    public GenericStruct<T>? gstq;
}

public class Test
{
    public static bool Run()
    {
        Goo f = new Goo();
        f.ngsq = new NonGenericStruct();
        f.gsiq = new GenericStruct<int>();

        GenGoo<int> gf = new GenGoo<int>();
        gf.gstq = new GenericStruct<int>();

        return (f.ngsq != null) && (f.gsiq != null) && (gf.gstq != null);
    }
    public static void Main()
    {
        System.Console.WriteLine(Run() ? 1 : 0);
    }
}";

            string source2 = @"
struct S 
{
  public static bool operator ==(S? x, decimal? y) { return false; }
  public static bool operator !=(S? x, decimal? y) { return false; }
  public static bool operator ==(S? x, double? y) { return false; }
  public static bool operator !=(S? x, double? y) { return false; }
  public override int GetHashCode() { return 0; }
  public override bool Equals(object x) { return false; }
  static void Main()
  {
    S? s = default(S?);
    // This is *not* equivalent to !s.HasValue because
    // there is an applicable user-defined conversion.
    // Even though the conversion is ambiguous!
    if (s == null) s = default(S);
  }
}

";
            CompileAndVerify(source1, expectedOutput: "1");
            CreateCompilation(source2).VerifyDiagnostics(
// (16,9): error CS0034: Operator '==' is ambiguous on operands of type 'S?' and '<null>'
//     if (s == null) s = default(S);
Diagnostic(ErrorCode.ERR_AmbigBinaryOps, "s == null").WithArguments("==", "S?", "<null>"));
        }

        [WorkItem(543432, "http://vstfdevdiv:8080/DevDiv2/DevDiv/_workitems/edit/543432")]
        [Fact]
        public void NoNewForOperators()
        {
            var text =
@"class A
{
    public static implicit operator A(D x)
    {
        return null;
    }
}
class B : A
{
    public static implicit operator B(D x)
    {
        return null;
    }
}
class D {}";
            CreateCompilation(text).VerifyDiagnostics();
        }

        [Fact(), WorkItem(543433, "http://vstfdevdiv:8080/DevDiv2/DevDiv/_workitems/edit/543433")]
        public void ERR_NoImplicitConvCast_UserDefinedConversions()
        {
            var text =
@"class A
{
    public static A operator ++(A x)
    {
        return new A();
    }
}
 
class B : A
{
    static void Main()
    {
        B b = new B();
        b++;
    }
}
";
            CreateCompilation(text).VerifyDiagnostics(Diagnostic(ErrorCode.ERR_NoImplicitConvCast, "b++").WithArguments("A", "B"));
        }

        [Fact, WorkItem(30668, "https://github.com/dotnet/roslyn/issues/30668")]
        public void TestTupleOperatorIncrement()
        {
            var text = @"
namespace System
{
    struct ValueTuple<T1, T2>
    {
        public static (T1 fst, T2 snd) operator ++((T1 one, T2 two) tuple)
        {
            return tuple;
        }
    }
}
";
            CreateCompilation(text).VerifyDiagnostics();
        }

        [Fact, WorkItem(30668, "https://github.com/dotnet/roslyn/issues/30668")]
        public void TestTupleOperatorConvert()
        {
            var text = @"
namespace System
{
    struct ValueTuple<T1, T2>
    {
        public static explicit operator (T1 fst, T2 snd)((T1 one, T2 two) s)
        {
            return s;
        }
    }
}
";
            CreateCompilation(text).VerifyDiagnostics(
                // (6,41): error CS0555: User-defined operator cannot convert a type to itself
                //         public static explicit operator (T1 fst, T2 snd)((T1 one, T2 two) s)
                Diagnostic(ErrorCode.ERR_IdentityConversion, "(T1 fst, T2 snd)").WithLocation(6, 41));
        }

        [Fact, WorkItem(30668, "https://github.com/dotnet/roslyn/issues/30668")]
        public void TestTupleOperatorConvertToBaseType()
        {
            var text = @"
namespace System
{
    struct ValueTuple<T1, T2>
    {
        public static explicit operator ValueType(ValueTuple<T1, T2> s)
        {
            return s;
        }
    }
}
";
            CreateCompilation(text).GetDiagnostics().Where(d => d.Severity == DiagnosticSeverity.Error).Verify(
                    // (6,41): error CS0553: '(T1, T2).explicit operator ValueType((T1, T2))': user-defined conversions to or from a base type are not allowed
                    //         public static explicit operator ValueType(ValueTuple<T1, T2> s)
                    Diagnostic(ErrorCode.ERR_ConversionWithBase, "ValueType").WithArguments("(T1, T2).explicit operator System.ValueType((T1, T2))").WithLocation(6, 41));
        }

        [Fact, WorkItem(30668, "https://github.com/dotnet/roslyn/issues/30668")]
        public void TestTupleBinaryOperator()
        {
            var text = @"
namespace System
{
    struct ValueTuple<T1, T2>
    {
        public static ValueTuple<T1, T2> operator +((T1 fst, T2 snd) s1, (T1 one, T2 two) s2)
        {
            return s1;
        }
    }
}
";
            CreateCompilation(text).GetDiagnostics().Where(d => d.Severity == DiagnosticSeverity.Error).Verify();
        }

        [WorkItem(543431, "http://vstfdevdiv:8080/DevDiv2/DevDiv/_workitems/edit/543431")]
        [Fact]
        public void TestEqualityOperator_DelegateTypes_01()
        {
            string source =
@"
using System;
 
class C
{
    public static implicit operator Func<int>(C x)
    {
        return null;
    }
}
 
class D
{
    public static implicit operator Action(D x)
    {
        return null;
    }
 
    static void Main()
    {
        Console.WriteLine((C)null == (D)null);
        Console.WriteLine((C)null != (D)null);
    }
}
";
            string expectedOutput = @"True
False";
            CompileAndVerify(source, expectedOutput: expectedOutput);
        }

        [WorkItem(543431, "http://vstfdevdiv:8080/DevDiv2/DevDiv/_workitems/edit/543431")]
        [Fact]
        public void TestEqualityOperator_DelegateTypes_02()
        {
            string source =
@"
using System;
 
class C
{
    public static implicit operator Func<int>(C x)
    {
        return null;
    }
}
 
class D
{
    public static implicit operator Action(D x)
    {
        return null;
    }
 
    static void Main()
    {
        Console.WriteLine((Func<int>)(C)null == (D)null);
        Console.WriteLine((Func<int>)(C)null == (Action)(D)null);
    }
}
";

            CreateCompilation(source).VerifyDiagnostics(
                // (21,27): error CS0019: Operator '==' cannot be applied to operands of type 'System.Func<int>' and 'D'
                //         Console.WriteLine((Func<int>)(C)null == (D)null);
                Diagnostic(ErrorCode.ERR_BadBinaryOps, "(Func<int>)(C)null == (D)null").WithArguments("==", "System.Func<int>", "D"),
                // (22,27): error CS0019: Operator '==' cannot be applied to operands of type 'System.Func<int>' and 'System.Action'
                //         Console.WriteLine((Func<int>)(C)null == (Action)(D)null);
                Diagnostic(ErrorCode.ERR_BadBinaryOps, "(Func<int>)(C)null == (Action)(D)null").WithArguments("==", "System.Func<int>", "System.Action"));
        }

        [WorkItem(543431, "http://vstfdevdiv:8080/DevDiv2/DevDiv/_workitems/edit/543431")]
        [Fact]
        public void TestEqualityOperator_DelegateTypes_03_Ambiguous()
        {
            string source =
@"
using System;
 
class C
{
    public static implicit operator Func<int>(C x)
    {
        return null;
    }
}
 
class D
{
    public static implicit operator Action(D x)
    {
        return null;
    }

    public static implicit operator Func<int>(D x)
    {
        return null;
    }
 
    static void Main()
    {
        Console.WriteLine((C)null == (D)null);
        Console.WriteLine((C)null != (D)null);
    }
}
";

            CreateCompilation(source).VerifyDiagnostics(
                // (26,27): error CS0019: Operator '==' cannot be applied to operands of type 'C' and 'D'
                //         Console.WriteLine((C)null == (D)null);
                Diagnostic(ErrorCode.ERR_BadBinaryOps, "(C)null == (D)null").WithArguments("==", "C", "D"),
                // (27,27): error CS0019: Operator '!=' cannot be applied to operands of type 'C' and 'D'
                //         Console.WriteLine((C)null != (D)null);
                Diagnostic(ErrorCode.ERR_BadBinaryOps, "(C)null != (D)null").WithArguments("!=", "C", "D"));
        }

        [WorkItem(543431, "http://vstfdevdiv:8080/DevDiv2/DevDiv/_workitems/edit/543431")]
        [Fact]
        public void TestEqualityOperator_DelegateTypes_04_BaseTypes()
        {
            string source =
@"
using System;

class A
{
    public static implicit operator Func<int>(A x)
    {
        return null;
    }
}

class C : A
{
}
 
class D
{
    public static implicit operator Func<int>(D x)
    {
        return null;
    }
 
    static void Main()
    {
        Console.WriteLine((C)null == (D)null);
        Console.WriteLine((C)null != (D)null);
    }
}
";
            string expectedOutput = @"True
False";
            CompileAndVerify(source, expectedOutput: expectedOutput);
        }

        [WorkItem(543754, "http://vstfdevdiv:8080/DevDiv2/DevDiv/_workitems/edit/543754")]
        [Fact]
        public void TestEqualityOperator_NullableDecimal()
        {
            string source =
@"
public class Test
{
    public static bool Goo(decimal? deq)
    {
        return deq == null;
    }
    public static void Main()
    {
        Goo(null);
    }
}
";
            CompileAndVerify(source, expectedOutput: "");
        }

        [WorkItem(543910, "http://vstfdevdiv:8080/DevDiv2/DevDiv/_workitems/edit/543910")]
        [Fact]
        public void TypeParameterConstraintToGenericType()
        {
            string source =
@"
public class Gen<T>
{
	public T t;

	public Gen(T t)
	{
		this.t = t;
	}
	
	public static Gen<T> operator + (Gen<T> x, T y)
	{
		return new Gen<T>(y);
	}
}

public class ConstrainedTestContext<T,U> where T : Gen<U>
{
	public static Gen<U> ExecuteOpAddition(T x, U y)
	{
		return x + y;
	}
}
";

            CreateCompilation(source).VerifyDiagnostics();
        }

        [WorkItem(544490, "http://vstfdevdiv:8080/DevDiv2/DevDiv/_workitems/edit/544490")]
        [Fact]
        public void LiftedUserDefinedUnaryOperator()
        {
            string source =
@"
struct S
{
    public static int operator +(S s) { return 1; }
    public static void Main()
    {
        S s = new S();
        S? sq = s;
        var j = +sq;
        System.Console.WriteLine(j);
    }
}
";
            CompileAndVerify(source, expectedOutput: "1");
        }

        [WorkItem(544490, "http://vstfdevdiv:8080/DevDiv2/DevDiv/_workitems/edit/544490")]
        [Fact]
        public void TestDefaultOperatorEnumConstantValue()
        {
            string source =
@"
enum X { F = 0 };
class C
{
    public static int Main()
    {
        const X x = default(X);
	    return (int)x;
    }
}
";
            CompileAndVerify(source, expectedOutput: "");
        }

        [Fact]
        public void OperatorHiding1()
        {
            string source = @"
class Base1
{
    public static Base1 operator +(Base1 b, Derived1 d) { return b; }
}

class Derived1 : Base1
{
    public static Base1 operator +(Base1 b, Derived1 d) { return b; }
}
";
            CreateCompilation(source).VerifyDiagnostics();
        }

        [Fact]
        public void OperatorHiding2()
        {
            string source = @"
class Base2
{
    public static Base2 op_Addition(Base2 b, Derived2 d) { return b; }
}

class Derived2 : Base2
{
    public static Base2 operator +(Base2 b, Derived2 d) { return b; }
}
";
            CreateCompilation(source).VerifyDiagnostics();
        }

        [Fact]
        public void OperatorHiding3()
        {
            string source = @"
class Base3
{
    public static Base3 operator +(Base3 b, Derived3 d) { return b; }
}

class Derived3 : Base3
{
    public static Base3 op_Addition(Base3 b, Derived3 d) { return b; }
}
";
            CreateCompilation(source).VerifyDiagnostics();
        }

        [Fact]
        public void OperatorHiding4()
        {
            string source = @"
class Base4
{
    public static Base4 op_Addition(Base4 b, Derived4 d) { return b; }
}

class Derived4 : Base4
{
    public static Base4 op_Addition(Base4 b, Derived4 d) { return b; }
}
";
            CreateCompilation(source).VerifyDiagnostics(
                // (9,25): warning CS0108: 'Derived4.op_Addition(Base4, Derived4)' hides inherited member 'Base4.op_Addition(Base4, Derived4)'. Use the new keyword if hiding was intended.
                //     public static Base4 op_Addition(Base4 b, Derived4 d) { return b; }
                Diagnostic(ErrorCode.WRN_NewRequired, "op_Addition").WithArguments("Derived4.op_Addition(Base4, Derived4)", "Base4.op_Addition(Base4, Derived4)"));
        }

        [Fact]
        public void ConversionHiding1()
        {
            string source = @"
class Base1
{
    public static implicit operator string(Base1 b) { return null; }
}

class Derived1 : Base1
{
    public static implicit operator string(Base1 b) { return null; } // CS0556, but not CS0108
}
";
            CreateCompilation(source).VerifyDiagnostics(
                // (9,37): error CS0556: User-defined conversion must convert to or from the enclosing type
                //     public static implicit operator string(Base1 b) { return null; }
                Diagnostic(ErrorCode.ERR_ConversionNotInvolvingContainedType, "string"));
        }

        [Fact]
        public void ConversionHiding2()
        {
            string source = @"
class Base2
{
    public static string op_Explicit(Derived2 d) { return null; }
}

class Derived2 : Base2
{
    public static implicit operator string(Derived2 d) { return null; }
}
";
            CreateCompilation(source).VerifyDiagnostics();
        }

        [Fact]
        public void ConversionHiding3()
        {
            string source = @"
class Base3
{
    public static implicit operator string(Base3 b) { return null; }
}

class Derived3 : Base3
{
    public static string op_Explicit(Base3 b) { return null; }
}
";
            CreateCompilation(source).VerifyDiagnostics();
        }

        [Fact]
        public void ConversionHiding4()
        {
            string source = @"
class Base4
{
    public static string op_Explicit(Base4 b) { return null; }
}

class Derived4 : Base4
{
    public static string op_Explicit(Base4 b) { return null; }
}
";
            CreateCompilation(source).VerifyDiagnostics(
                // (9,26): warning CS0108: 'Derived4.op_Explicit(Base4)' hides inherited member 'Base4.op_Explicit(Base4)'. Use the new keyword if hiding was intended.
                //     public static string op_Explicit(Base4 b) { return null; }
                Diagnostic(ErrorCode.WRN_NewRequired, "op_Explicit").WithArguments("Derived4.op_Explicit(Base4)", "Base4.op_Explicit(Base4)"));
        }

        [Fact]
        public void ClassesWithOperatorNames()
        {
            string source = @"
class op_Increment
{
	public static op_Increment operator ++ (op_Increment c) { return null; }
}
class op_Decrement
{
	public static op_Decrement operator -- (op_Decrement c) { return null; }
}
class op_UnaryPlus
{
	public static int operator + (op_UnaryPlus c) { return 0; }
}
class op_UnaryNegation
{
	public static int operator - (op_UnaryNegation c) { return 0; }
}
class op_OnesComplement
{
	public static int operator ~ (op_OnesComplement c) { return 0; }
}
class op_Addition
{
	public static int operator + (op_Addition c, int i) { return 0; }
}
class op_Subtraction
{
	public static int operator - (op_Subtraction c, int i) { return 0; }
}
class op_Multiply
{
	public static int operator * (op_Multiply c, int i) { return 0; }
}
class op_Division
{
	public static int operator / (op_Division c, int i) { return 0; }
}
class op_Modulus
{
	public static int operator % (op_Modulus c, int i) { return 0; }
}
class op_ExclusiveOr
{
	public static int operator ^ (op_ExclusiveOr c, int i) { return 0; }
}
class op_BitwiseAnd
{
	public static int operator & (op_BitwiseAnd c, int i) { return 0; }
}
class op_BitwiseOr
{
	public static int operator | (op_BitwiseOr c, int i) { return 0; }
}
class op_LeftShift
{
	public static long operator <<  (op_LeftShift c, int i) { return 0; }
}
class op_RightShift
{
	public static long operator >>  (op_RightShift c, int i) { return 0; }
}
class op_UnsignedRightShift
{
	public static long operator >>>  (op_UnsignedRightShift c, int i) { return 0; }
}
";
            CreateCompilation(source).VerifyDiagnostics(
                // (4,38): error CS0542: 'op_Increment': member names cannot be the same as their enclosing type
                // 	public static op_Increment operator ++ (op_Increment c) { return null; }
                Diagnostic(ErrorCode.ERR_MemberNameSameAsType, "++").WithArguments("op_Increment"),
                // (8,38): error CS0542: 'op_Decrement': member names cannot be the same as their enclosing type
                // 	public static op_Decrement operator -- (op_Decrement c) { return null; }
                Diagnostic(ErrorCode.ERR_MemberNameSameAsType, "--").WithArguments("op_Decrement"),
                // (12,29): error CS0542: 'op_UnaryPlus': member names cannot be the same as their enclosing type
                // 	public static int operator + (op_UnaryPlus c) { return 0; }
                Diagnostic(ErrorCode.ERR_MemberNameSameAsType, "+").WithArguments("op_UnaryPlus"),
                // (16,39): error CS0542: 'op_UnaryNegation': member names cannot be the same as their enclosing type
                // 	public static int operator - (op_UnaryNegation c) { return 0; }
                Diagnostic(ErrorCode.ERR_MemberNameSameAsType, "-").WithArguments("op_UnaryNegation"),
                // (20,29): error CS0542: 'op_OnesComplement': member names cannot be the same as their enclosing type
                // 	public static int operator ~ (op_OnesComplement c) { return 0; }
                Diagnostic(ErrorCode.ERR_MemberNameSameAsType, "~").WithArguments("op_OnesComplement"),
                // (24,29): error CS0542: 'op_Addition': member names cannot be the same as their enclosing type
                // 	public static int operator + (op_Addition c, int i) { return 0; }
                Diagnostic(ErrorCode.ERR_MemberNameSameAsType, "+").WithArguments("op_Addition"),
                // (28,29): error CS0542: 'op_Subtraction': member names cannot be the same as their enclosing type
                // 	public static int operator - (op_Subtraction c, int i) { return 0; }
                Diagnostic(ErrorCode.ERR_MemberNameSameAsType, "-").WithArguments("op_Subtraction"),
                // (32,29): error CS0542: 'op_Multiply': member names cannot be the same as their enclosing type
                // 	public static int operator * (op_Multiply c, int i) { return 0; }
                Diagnostic(ErrorCode.ERR_MemberNameSameAsType, "*").WithArguments("op_Multiply"),
                // (36,29): error CS0542: 'op_Division': member names cannot be the same as their enclosing type
                // 	public static int operator / (op_Division c, int i) { return 0; }
                Diagnostic(ErrorCode.ERR_MemberNameSameAsType, "/").WithArguments("op_Division"),
                // (40,29): error CS0542: 'op_Modulus': member names cannot be the same as their enclosing type
                // 	public static int operator % (op_Modulus c, int i) { return 0; }
                Diagnostic(ErrorCode.ERR_MemberNameSameAsType, "%").WithArguments("op_Modulus"),
                // (44,29): error CS0542: 'op_ExclusiveOr': member names cannot be the same as their enclosing type
                // 	public static int operator ^ (op_ExclusiveOr c, int i) { return 0; }
                Diagnostic(ErrorCode.ERR_MemberNameSameAsType, "^").WithArguments("op_ExclusiveOr"),
                // (48,29): error CS0542: 'op_BitwiseAnd': member names cannot be the same as their enclosing type
                // 	public static int operator & (op_BitwiseAnd c, int i) { return 0; }
                Diagnostic(ErrorCode.ERR_MemberNameSameAsType, "&").WithArguments("op_BitwiseAnd"),
                // (52,29): error CS0542: 'op_BitwiseOr': member names cannot be the same as their enclosing type
                // 	public static int operator | (op_BitwiseOr c, int i) { return 0; }
                Diagnostic(ErrorCode.ERR_MemberNameSameAsType, "|").WithArguments("op_BitwiseOr"),
                // (56,30): error CS0542: 'op_LeftShift': member names cannot be the same as their enclosing type
                // 	public static long operator <<  (op_LeftShift c, int i) { return 0; }
                Diagnostic(ErrorCode.ERR_MemberNameSameAsType, "<<").WithArguments("op_LeftShift"),
                // (60,30): error CS0542: 'op_RightShift': member names cannot be the same as their enclosing type
                // 	public static long operator >>  (op_RightShift c, int i) { return 0; }
                Diagnostic(ErrorCode.ERR_MemberNameSameAsType, ">>").WithArguments("op_RightShift"),
                // (64,30): error CS0542: 'op_UnsignedRightShift': member names cannot be the same as their enclosing type
                // 	public static long operator >>>  (op_UnsignedRightShift c, int i) { return 0; }
                Diagnostic(ErrorCode.ERR_MemberNameSameAsType, ">>>").WithArguments("op_UnsignedRightShift").WithLocation(64, 30)
                );
        }

        [Fact]
        public void ClassesWithConversionNames()
        {
            string source = @"
class op_Explicit
{
    public static explicit operator op_Explicit(int x) { return null; }
}

class op_Implicit
{
    public static implicit operator op_Implicit(int x) { return null; }
}
";
            CreateCompilation(source).VerifyDiagnostics(
                // (4,37): error CS0542: 'op_Explicit': member names cannot be the same as their enclosing type
                //     public static explicit operator op_Explicit(int x) { return null; }
                Diagnostic(ErrorCode.ERR_MemberNameSameAsType, "op_Explicit").WithArguments("op_Explicit"),
                // (9,37): error CS0542: 'op_Implicit': member names cannot be the same as their enclosing type
                //     public static implicit operator op_Implicit(int x) { return null; }
                Diagnostic(ErrorCode.ERR_MemberNameSameAsType, "op_Implicit").WithArguments("op_Implicit"));
        }

        [Fact, WorkItem(546771, "http://vstfdevdiv:8080/DevDiv2/DevDiv/_workitems/edit/546771")]
        public void TestIsNullable_Bug16777()
        {
            string source = @"
class Program
{
  enum E { }
  static void Main() 
  {
    M(null);
    M(0);
  }
  static void M(E? e)
  {
    System.Console.Write(e is E ? 't' : 'f');
  }
}
";

            CompileAndVerify(source: source, expectedOutput: "ft");
        }

        [Fact]
        public void CompoundOperatorWithThisOnLeft()
        {
            string source =
@"using System;
public struct Value
{
    int value;

    public Value(int value)
    {
        this.value = value;
    }

    public static Value operator +(Value a, int b)
    {
        return new Value(a.value + b);
    }

    public void Test()
    {
        this += 2;
    }

    public void Print()
    {
        Console.WriteLine(this.value);
    }

    public static void Main(string[] args)
    {
        Value v = new Value(1);
        v.Test();
        v.Print();
    }
}";
            string output = @"3";
            CompileAndVerify(source: source, expectedOutput: output);
        }

        [WorkItem(631414, "http://vstfdevdiv:8080/DevDiv2/DevDiv/_workitems/edit/631414")]
        [Fact]
        public void LiftedUserDefinedEquality1()
        {
            string source = @"
struct S1
{
    // Interesting
    public static bool operator ==(S1 x, S1 y) { throw null; }
    public static bool operator ==(S1 x, S2 y) { throw null; }

    // Filler
    public static bool operator !=(S1 x, S1 y) { throw null; }
    public static bool operator !=(S1 x, S2 y) { throw null; }
    public override bool Equals(object o) { throw null; }
    public override int GetHashCode() { throw null; }
}

struct S2
{
}

class Program
{
    bool Test(S1? s1)
    {
        return s1 == null;
    }
}
";
            var comp = CreateCompilation(source);
            comp.VerifyDiagnostics();

            var expectedOperator = comp.GlobalNamespace.GetMember<NamedTypeSymbol>("S1").GetMembers(WellKnownMemberNames.EqualityOperatorName).
                OfType<MethodSymbol>().Single(m => m.ParameterTypesWithAnnotations[0].Equals(m.ParameterTypesWithAnnotations[1], TypeCompareKind.ConsiderEverything));

            var tree = comp.SyntaxTrees.Single();
            var model = comp.GetSemanticModel(tree);

            var syntax = tree.GetRoot().DescendantNodes().OfType<BinaryExpressionSyntax>().Single();

            var info = model.GetSymbolInfo(syntax);
            Assert.Equal(expectedOperator.GetPublicSymbol(), info.Symbol);
        }

        [WorkItem(631414, "http://vstfdevdiv:8080/DevDiv2/DevDiv/_workitems/edit/631414")]
        [Fact]
        public void LiftedUserDefinedEquality2()
        {
            string source = @"
using System;

struct S1
{
    // Interesting
    [Obsolete(""A"")]
    public static bool operator ==(S1 x, S1 y) { throw null; }
    [Obsolete(""B"")]
    public static bool operator ==(S1 x, S2 y) { throw null; }

    // Filler
    public static bool operator !=(S1 x, S1 y) { throw null; }
    public static bool operator !=(S1 x, S2 y) { throw null; }
    public override bool Equals(object o) { throw null; }
    public override int GetHashCode() { throw null; }
}

struct S2
{
}

class Program
{
    bool Test(S1? s1)
    {
        return s1 == null;
    }
}
";
            // CONSIDER: This is a little silly, since that method will never be called.
            CreateCompilation(source).VerifyDiagnostics(
                // (27,16): warning CS0618: 'S1.operator ==(S1, S1)' is obsolete: 'A'
                //         return s1 == null;
                Diagnostic(ErrorCode.WRN_DeprecatedSymbolStr, "s1 == null").WithArguments("S1.operator ==(S1, S1)", "A"));
        }

        [WorkItem(631414, "http://vstfdevdiv:8080/DevDiv2/DevDiv/_workitems/edit/631414")]
        [Fact]
        public void LiftedUserDefinedEquality3()
        {
            string source = @"
struct S1
{
    // Interesting
    public static bool operator ==(S1 x, S2 y) { throw null; }

    // Filler
    public static bool operator !=(S1 x, S2 y) { throw null; }
    public override bool Equals(object o) { throw null; }
    public override int GetHashCode() { throw null; }
}

struct S2
{
}

class Program
{
    bool Test(S1? s1, S2? s2)
    {
        return s1 == s2;
    }
}
";
            // CONSIDER: There is no reason not to allow this, but dev11 doesn't.
            CreateCompilation(source).VerifyDiagnostics(
                // (21,16): error CS0019: Operator '==' cannot be applied to operands of type 'S1?' and 'S2?'
                //         return s1 == s2;
                Diagnostic(ErrorCode.ERR_BadBinaryOps, "s1 == s2").WithArguments("==", "S1?", "S2?"));
        }

        [WorkItem(656739, "http://vstfdevdiv:8080/DevDiv2/DevDiv/_workitems/edit/656739")]
        [Fact]
        public void AmbiguousLogicalOrConversion()
        {
            string source = @"
class InputParameter
{
    public static implicit operator bool(InputParameter inputParameter)
    {
        throw null;
    }

    public static implicit operator int(InputParameter inputParameter)
    {
        throw null;
    }
}

class Program
{
    static void Main(string[] args)
    {
        InputParameter i1 = new InputParameter();
        InputParameter i2 = new InputParameter();
        bool b = i1 || i2;
    }
}
";
            // SPEC VIOLATION: According to the spec, this is ambiguous.  However, we will match the dev11 behavior.
            var comp = CreateCompilation(source);
            comp.VerifyDiagnostics();

            var tree = comp.SyntaxTrees.Single();
            var model = comp.GetSemanticModel(tree);

            var syntax = tree.GetRoot().DescendantNodes().OfType<IdentifierNameSyntax>().Last();
            Assert.Equal("i2", syntax.Identifier.ValueText);

            var info = model.GetTypeInfo(syntax);
            Assert.Equal(comp.GlobalNamespace.GetMember<NamedTypeSymbol>("InputParameter"), info.Type.GetSymbol());
            Assert.Equal(comp.GetSpecialType(SpecialType.System_Boolean), info.ConvertedType.GetSymbol());
        }

        [WorkItem(656739, "http://vstfdevdiv:8080/DevDiv2/DevDiv/_workitems/edit/656739")]
        [Fact]
        public void AmbiguousOrConversion()
        {
            string source = @"
class InputParameter
{
    public static implicit operator bool(InputParameter inputParameter)
    {
        throw null;
    }

    public static implicit operator int(InputParameter inputParameter)
    {
        throw null;
    }
}

class Program
{
    static void Main(string[] args)
    {
        InputParameter i1 = new InputParameter();
        InputParameter i2 = new InputParameter();
        bool b = i1 | i2;
    }
}
";
            CreateCompilation(source).VerifyDiagnostics(
                // (21,18): error CS0034: Operator '|' is ambiguous on operands of type 'InputParameter' and 'InputParameter'
                //         bool b = i1 | i2;
                Diagnostic(ErrorCode.ERR_AmbigBinaryOps, "i1 | i2").WithArguments("|", "InputParameter", "InputParameter"));
        }

        [WorkItem(656739, "http://vstfdevdiv:8080/DevDiv2/DevDiv/_workitems/edit/656739")]
        [Fact]
        public void DynamicAmbiguousLogicalOrConversion()
        {
            string source = @"
using System;

class InputParameter
{
    public static implicit operator bool(InputParameter inputParameter)
    {
        System.Console.WriteLine(""A"");
        return true;
    }

    public static implicit operator int(InputParameter inputParameter)
    {
        System.Console.WriteLine(""B"");
        return 1;
    }
}

class Program
{
    static void Main(string[] args)
    {
        dynamic i1 = new InputParameter();
        dynamic i2 = new InputParameter();
        bool b = i1 || i2;
    }
}
";
            var comp = CreateCompilation(source, new[] { CSharpRef }, TestOptions.ReleaseExe);
            CompileAndVerify(comp, expectedOutput: @"A
A");
        }

        [WorkItem(656739, "http://vstfdevdiv:8080/DevDiv2/DevDiv/_workitems/edit/656739")]
        [ConditionalFact(typeof(DesktopOnly))]
        public void DynamicAmbiguousOrConversion()
        {
            string source = @"
using System;

class InputParameter
{
    public static implicit operator bool(InputParameter inputParameter)
    {
        System.Console.WriteLine(""A"");
        return true;
    }

    public static implicit operator int(InputParameter inputParameter)
    {
        System.Console.WriteLine(""B"");
        return 1;
    }
}

class Program
{
    static void Main(string[] args)
    {
        System.Globalization.CultureInfo saveUICulture = System.Threading.Thread.CurrentThread.CurrentUICulture;
        System.Threading.Thread.CurrentThread.CurrentUICulture = System.Globalization.CultureInfo.InvariantCulture;

        try
        {
            dynamic i1 = new InputParameter();
            dynamic i2 = new InputParameter();
            bool b = i1 | i2;
        }
        finally
        {
            System.Threading.Thread.CurrentThread.CurrentUICulture = saveUICulture;
        }
    }
}
";
            var comp = CreateCompilation(source, new[] { CSharpRef }, TestOptions.ReleaseExe);
            CompileAndVerifyException<Microsoft.CSharp.RuntimeBinder.RuntimeBinderException>(comp,
                "Operator '|' is ambiguous on operands of type 'InputParameter' and 'InputParameter'");
        }

        [WorkItem(656739, "http://vstfdevdiv:8080/DevDiv2/DevDiv/_workitems/edit/656739")]
        [Fact]
        public void UnambiguousLogicalOrConversion1()
        {
            string source = @"
class InputParameter
{
    public static implicit operator bool(InputParameter inputParameter)
    {
        throw null;
    }
}

class Program
{
    static void Main(string[] args)
    {
        InputParameter i1 = new InputParameter();
        InputParameter i2 = new InputParameter();
        bool b = i1 || i2;
    }
}
";
            var comp = CreateCompilation(source);
            comp.VerifyDiagnostics();

            var tree = comp.SyntaxTrees.Single();
            var model = comp.GetSemanticModel(tree);

            var syntax = tree.GetRoot().DescendantNodes().OfType<IdentifierNameSyntax>().Last();
            Assert.Equal("i2", syntax.Identifier.ValueText);

            var info = model.GetTypeInfo(syntax);
            Assert.Equal(comp.GlobalNamespace.GetMember<NamedTypeSymbol>("InputParameter").GetPublicSymbol(), info.Type);
            Assert.Equal(comp.GetSpecialType(SpecialType.System_Boolean).GetPublicSymbol(), info.ConvertedType);
        }

        [WorkItem(656739, "http://vstfdevdiv:8080/DevDiv2/DevDiv/_workitems/edit/656739")]
        [Fact]
        public void UnambiguousLogicalOrConversion2()
        {
            string source = @"
class InputParameter
{
    public static implicit operator int(InputParameter inputParameter)
    {
        throw null;
    }
}

class Program
{
    static void Main(string[] args)
    {
        InputParameter i1 = new InputParameter();
        InputParameter i2 = new InputParameter();
        bool b = i1 || i2;
    }
}
";
            CreateCompilation(source).VerifyDiagnostics(
                // (16,18): error CS0019: Operator '||' cannot be applied to operands of type 'InputParameter' and 'InputParameter'
                //         bool b = i1 || i2;
                Diagnostic(ErrorCode.ERR_BadBinaryOps, "i1 || i2").WithArguments("||", "InputParameter", "InputParameter"));
        }

        [WorkItem(665002, "http://vstfdevdiv:8080/DevDiv2/DevDiv/_workitems/edit/665002")]
        [Fact]
        public void DedupingLiftedUserDefinedOperators()
        {
            string source = @"
using System;
public class RubyTime
{
    public static TimeSpan operator -(RubyTime x, DateTime y)
    {
        throw null;
    }
    public static TimeSpan operator -(RubyTime x, RubyTime y)
    {
        throw null;
    }
    public static implicit operator DateTime(RubyTime time)
    {
        throw null;
    }

    TimeSpan Test(RubyTime x, DateTime y)
    {
        return x - y;
    }
}
";
            CreateCompilation(source).VerifyDiagnostics();
        }

        /// <summary>
        /// Verify operators returned from BinaryOperatorEasyOut match
        /// the operators found from overload resolution.
        /// </summary>
        [Fact]
        public void BinaryOperators_EasyOut()
        {
            var source =
@"class Program
{
    static T F<T>() => throw null;
    static void Main()
    {
        F<object>();
        F<string>();
        F<bool>();
        F<char>();
        F<sbyte>();
        F<short>();
        F<int>();
        F<long>();
        F<byte>();
        F<ushort>();
        F<uint>();
        F<ulong>();
        F<nint>();
        F<nuint>();
        F<float>();
        F<double>();
        F<decimal>();
        F<bool?>();
        F<char?>();
        F<sbyte?>();
        F<short?>();
        F<int?>();
        F<long?>();
        F<byte?>();
        F<ushort?>();
        F<uint?>();
        F<ulong?>();
        F<nint?>();
        F<nuint?>();
        F<float?>();
        F<double?>();
        F<decimal?>();
    }
}";
            var comp = CreateCompilation(source, parseOptions: TestOptions.Regular9);
            comp.VerifyDiagnostics();

            var tree = comp.SyntaxTrees[0];
            var syntax = tree.GetRoot();
            var methodBody = tree.GetRoot().DescendantNodes().OfType<MethodDeclarationSyntax>().Last().Body;
            var model = (CSharpSemanticModel)comp.GetSemanticModel(tree);
            var binder = model.GetEnclosingBinder(methodBody.SpanStart);
            var diagnostics = DiagnosticBag.GetInstance();
            var block = binder.BindEmbeddedBlock(methodBody, diagnostics);
            diagnostics.Free();
            var exprs = block.Statements.SelectAsArray(stmt => ((BoundExpressionStatement)stmt).Expression);
            Assert.Equal(32, exprs.Length);

            var operators = new[]
            {
                BinaryOperatorKind.Addition,
                BinaryOperatorKind.Subtraction,
                BinaryOperatorKind.Multiplication,
                BinaryOperatorKind.Division,
                BinaryOperatorKind.Remainder,
                BinaryOperatorKind.LessThan,
                BinaryOperatorKind.LessThanOrEqual,
                BinaryOperatorKind.GreaterThan,
                BinaryOperatorKind.GreaterThanOrEqual,
                BinaryOperatorKind.LeftShift,
                BinaryOperatorKind.RightShift,
                BinaryOperatorKind.Equal,
                BinaryOperatorKind.NotEqual,
                BinaryOperatorKind.Or,
                BinaryOperatorKind.And,
                BinaryOperatorKind.Xor,
                BinaryOperatorKind.UnsignedRightShift,
            };

            foreach (var op in operators)
            {
                foreach (var left in exprs)
                {
                    foreach (var right in exprs)
                    {
                        var signature1 = getBinaryOperator(binder, op, isChecked: false, left, right, useEasyOut: true);
                        var signature2 = getBinaryOperator(binder, op, isChecked: false, left, right, useEasyOut: false);
                        var signature3 = getBinaryOperator(binder, op, isChecked: true, left, right, useEasyOut: false);
                        Assert.Equal(signature1, signature2);
                        Assert.Equal(signature1, signature3);
                    }
                }
            }

            static BinaryOperatorKind getBinaryOperator(Binder binder, BinaryOperatorKind kind, bool isChecked, BoundExpression left, BoundExpression right, bool useEasyOut)
            {
                var overloadResolution = new OverloadResolution(binder);
                var result = BinaryOperatorOverloadResolutionResult.GetInstance();
                if (useEasyOut)
                {
                    overloadResolution.BinaryOperatorOverloadResolution_EasyOut(kind, left, right, result);
                }
                else
                {
                    var discardedUseSiteInfo = CompoundUseSiteInfo<AssemblySymbol>.Discarded;
                    overloadResolution.BinaryOperatorOverloadResolution_NoEasyOut(kind, isChecked, left, right, result, ref discardedUseSiteInfo);
                }
                var signature = result.Best.Signature.Kind;
                result.Free();
                return signature;
            }
        }

        [Fact()]
        public void UnaryIntrinsicSymbols1()
        {
            UnaryOperatorKind[] operators =
            {
            UnaryOperatorKind.PostfixIncrement,
            UnaryOperatorKind.PostfixDecrement,
            UnaryOperatorKind.PrefixIncrement,
            UnaryOperatorKind.PrefixDecrement,
            UnaryOperatorKind.UnaryPlus,
            UnaryOperatorKind.UnaryMinus,
            UnaryOperatorKind.LogicalNegation,
            UnaryOperatorKind.BitwiseComplement
            };

            string[] opTokens = {"++","--","++","--",
                                 "+","-","!","~"};

            string[] typeNames =
                {
                "System.Object",
                "System.String",
                "System.Double",
                "System.SByte",
                "System.Int16",
                "System.Int32",
                "System.Int64",
                "System.Decimal",
                "System.Single",
                "System.Byte",
                "System.UInt16",
                "System.UInt32",
                "System.UInt64",
                "System.Boolean",
                "System.Char",
                "System.DateTime",
                "System.TypeCode",
                "System.StringComparison",
                "System.Guid",
                "dynamic",
                "byte*"
                };

            var builder = new System.Text.StringBuilder();
            int n = 0;

            builder.Append(
"class Module1\n" +
"{\n");

            foreach (var arg1 in typeNames)
            {
                n += 1;
                builder.AppendFormat(
"void Test{1}({0} x1, System.Nullable<{0}> x2)\n", arg1, n);
                builder.Append(
"{\n");

                for (int k = 0; k < operators.Length; k++)
                {
                    if (operators[k] == UnaryOperatorKind.PostfixDecrement || operators[k] == UnaryOperatorKind.PostfixIncrement)
                    {
                        builder.AppendFormat(
    "    var z{0}_1 = x1 {1};\n" +
    "    var z{0}_2 = x2 {1};\n" +
    "    if (x1 {1}) {{}}\n" +
    "    if (x2 {1}) {{}}\n",
                                             k, opTokens[k]);
                    }
                    else
                    {
                        builder.AppendFormat(
    "    var z{0}_1 = {1} x1;\n" +
    "    var z{0}_2 = {1} x2;\n" +
    "    if ({1} x1) {{}}\n" +
    "    if ({1} x2) {{}}\n",
                                             k, opTokens[k]);
                    }
                }

                builder.Append(
"}\n");
            }

            builder.Append(
"}\n");

            var source = builder.ToString();

            var compilation = CreateCompilation(source, options: TestOptions.ReleaseDll.WithOverflowChecks(true));

            var tree = compilation.SyntaxTrees.Single();
            var semanticModel = compilation.GetSemanticModel(tree);

            var nodes = (from node in tree.GetRoot().DescendantNodes()
                         select ((ExpressionSyntax)(node as PrefixUnaryExpressionSyntax)) ?? node as PostfixUnaryExpressionSyntax).
                         Where(node => (object)node != null).ToArray();

            n = 0;
            for (int name = 0; name < typeNames.Length; name++)
            {
                TypeSymbol type;

                if (name == typeNames.Length - 1)
                {
                    type = compilation.CreatePointerTypeSymbol(compilation.GetSpecialType(SpecialType.System_Byte));
                }
                else if (name == typeNames.Length - 2)
                {
                    type = compilation.DynamicType;
                }
                else
                {
                    type = compilation.GetTypeByMetadataName(typeNames[name]);
                }

                foreach (var op in operators)
                {
                    TestUnaryIntrinsicSymbol(
                        op,
                        type,
                        compilation,
                        semanticModel,
                        nodes[n],
                        nodes[n + 1],
                        nodes[n + 2],
                        nodes[n + 3]);
                    n += 4;
                }
            }

            Assert.Equal(n, nodes.Length);
        }

        private void TestUnaryIntrinsicSymbol(
            UnaryOperatorKind op,
            TypeSymbol type,
            CSharpCompilation compilation,
            SemanticModel semanticModel,
            ExpressionSyntax node1,
            ExpressionSyntax node2,
            ExpressionSyntax node3,
            ExpressionSyntax node4
        )
        {
            SymbolInfo info1 = semanticModel.GetSymbolInfo(node1);
            Assert.Equal(type.IsDynamic() ? CandidateReason.LateBound : CandidateReason.None, info1.CandidateReason);
            Assert.Equal(0, info1.CandidateSymbols.Length);

            var symbol1 = (IMethodSymbol)info1.Symbol;
            var symbol2 = semanticModel.GetSymbolInfo(node2).Symbol;
            var symbol3 = (IMethodSymbol)semanticModel.GetSymbolInfo(node3).Symbol;
            var symbol4 = semanticModel.GetSymbolInfo(node4).Symbol;

            Assert.Equal(symbol1, symbol3);

            if ((object)symbol1 != null)
            {
                Assert.NotSame(symbol1, symbol3);
                Assert.Equal(symbol1.GetHashCode(), symbol3.GetHashCode());

                Assert.Equal(symbol1.Parameters[0], symbol3.Parameters[0]);
                Assert.Equal(symbol1.Parameters[0].GetHashCode(), symbol3.Parameters[0].GetHashCode());
            }

            Assert.Equal(symbol2, symbol4);

            TypeSymbol underlying = type;

            if (op == UnaryOperatorKind.BitwiseComplement ||
                op == UnaryOperatorKind.PrefixDecrement || op == UnaryOperatorKind.PrefixIncrement ||
                op == UnaryOperatorKind.PostfixDecrement || op == UnaryOperatorKind.PostfixIncrement)
            {
                underlying = type.EnumUnderlyingTypeOrSelf();
            }

            UnaryOperatorKind result = OverloadResolution.UnopEasyOut.OpKind(op, underlying);
            UnaryOperatorSignature signature;

            if (result == UnaryOperatorKind.Error)
            {
                if (type.IsDynamic())
                {
                    signature = new UnaryOperatorSignature(op | UnaryOperatorKind.Dynamic, type, type);
                }
                else if (type.IsPointerType() &&
                    (op == UnaryOperatorKind.PrefixDecrement || op == UnaryOperatorKind.PrefixIncrement ||
                        op == UnaryOperatorKind.PostfixDecrement || op == UnaryOperatorKind.PostfixIncrement))
                {
                    signature = new UnaryOperatorSignature(op | UnaryOperatorKind.Pointer, type, type);
                }
                else
                {
                    Assert.Null(symbol1);
                    Assert.Null(symbol2);
                    Assert.Null(symbol3);
                    Assert.Null(symbol4);
                    return;
                }
            }
            else
            {
                signature = compilation.builtInOperators.GetSignature(result);

                if ((object)underlying != (object)type)
                {
                    Assert.Equal(underlying, signature.OperandType);
                    Assert.Equal(underlying, signature.ReturnType);

                    signature = new UnaryOperatorSignature(signature.Kind, type, type);
                }
            }

            Assert.NotNull(symbol1);

            string containerName = signature.OperandType.ToTestDisplayString();
            string returnName = signature.ReturnType.ToTestDisplayString();

            if (op == UnaryOperatorKind.LogicalNegation && type.IsEnumType())
            {
                containerName = type.ToTestDisplayString();
                returnName = containerName;
            }

            Assert.Equal(MethodKind.BuiltinOperator, symbol1.MethodKind);
            Assert.True(symbol1.IsImplicitlyDeclared);

            var synthesizedMethod = compilation.CreateBuiltinOperator(
                symbol1.Name, symbol1.ReturnType, symbol1.Parameters[0].Type);
            Assert.Equal(synthesizedMethod, symbol1);

            bool expectChecked = false;

            switch (op)
            {
                case UnaryOperatorKind.UnaryMinus:
                    expectChecked = (type.IsDynamic() || symbol1.ContainingType.EnumUnderlyingTypeOrSelf().SpecialType.IsIntegralType());
                    break;

                case UnaryOperatorKind.PrefixDecrement:
                case UnaryOperatorKind.PrefixIncrement:
                case UnaryOperatorKind.PostfixDecrement:
                case UnaryOperatorKind.PostfixIncrement:
                    expectChecked = (type.IsDynamic() || type.IsPointerType() ||
                                     symbol1.ContainingType.EnumUnderlyingTypeOrSelf().SpecialType.IsIntegralType() ||
                                     symbol1.ContainingType.SpecialType == SpecialType.System_Char);
                    break;
            }

            Assert.Equal(expectChecked, symbol1.IsCheckedBuiltin);
            Assert.Equal(String.Format("{2} {0}.{1}({0} value)",
                                       containerName,
                                       OperatorFacts.UnaryOperatorNameFromOperatorKind(op, isChecked: expectChecked),
                                       returnName),
                         symbol1.ToTestDisplayString());

            Assert.False(symbol1.IsGenericMethod);
            Assert.False(symbol1.IsExtensionMethod);
            Assert.False(symbol1.IsExtern);
            Assert.False(symbol1.CanBeReferencedByName);
            Assert.Null(symbol1.GetSymbol().DeclaringCompilation);
            Assert.Equal(symbol1.Name, symbol1.MetadataName);
            Assert.Same(symbol1.ContainingSymbol, symbol1.Parameters[0].Type);
            Assert.Equal(0, symbol1.Locations.Length);
            Assert.Null(symbol1.GetDocumentationCommentId());
            Assert.Equal("", symbol1.GetDocumentationCommentXml());

            Assert.True(symbol1.GetSymbol().HasSpecialName);
            Assert.True(symbol1.IsStatic);
            Assert.Equal(Accessibility.Public, symbol1.DeclaredAccessibility);
            Assert.False(symbol1.HidesBaseMethodsByName);
            Assert.False(symbol1.IsOverride);
            Assert.False(symbol1.IsVirtual);
            Assert.False(symbol1.IsAbstract);
            Assert.False(symbol1.IsSealed);
            Assert.Equal(1, symbol1.GetSymbol().ParameterCount);
            Assert.Equal(0, symbol1.Parameters[0].Ordinal);

            var otherSymbol = (IMethodSymbol)semanticModel.GetSymbolInfo(node1).Symbol;
            Assert.Equal(symbol1, otherSymbol);

            if (type.IsValueType && !type.IsPointerType())
            {
                Assert.Equal(symbol1, symbol2);
                return;
            }

            Assert.Null(symbol2);
        }

        [Fact]
        [WorkItem(39975, "https://github.com/dotnet/roslyn/issues/39975")]
        public void CheckedUnaryIntrinsicSymbols()
        {
            var source =
@"
class Module1
{
    void Test(int x)
    {
        var z1 = -x;
        var z2 = --x;
    }
}";

            var compilation = CreateCompilation(source, options: TestOptions.ReleaseDll.WithOverflowChecks(false));

            var tree = compilation.SyntaxTrees.Single();
            var semanticModel = compilation.GetSemanticModel(tree);

            var nodes = (from node in tree.GetRoot().DescendantNodes()
                         select ((ExpressionSyntax)(node as PrefixUnaryExpressionSyntax)) ?? node as PostfixUnaryExpressionSyntax).
                         Where(node => (object)node != null).ToArray();

            Assert.Equal(2, nodes.Length);

            var symbols1 = (from node1 in nodes select (IMethodSymbol)semanticModel.GetSymbolInfo(node1).Symbol).ToArray();
            foreach (var symbol1 in symbols1)
            {
                Assert.False(symbol1.IsCheckedBuiltin);
            }

            compilation = compilation.WithOptions(TestOptions.ReleaseDll.WithOverflowChecks(true));
            semanticModel = compilation.GetSemanticModel(tree);

            var symbols2 = (from node2 in nodes select (IMethodSymbol)semanticModel.GetSymbolInfo(node2).Symbol).ToArray();
            foreach (var symbol2 in symbols2)
            {
                Assert.True(symbol2.IsCheckedBuiltin);
            }

            for (int i = 0; i < symbols1.Length; i++)
            {
                Assert.NotEqual(symbols1[i], symbols2[i]);
            }
        }

        [ConditionalFact(typeof(ClrOnly), typeof(NoIOperationValidation), Reason = "https://github.com/mono/mono/issues/10917")]
        public void BinaryIntrinsicSymbols1()
        {
            BinaryOperatorKind[] operators =
                        {
                        BinaryOperatorKind.Addition,
                        BinaryOperatorKind.Subtraction,
                        BinaryOperatorKind.Multiplication,
                        BinaryOperatorKind.Division,
                        BinaryOperatorKind.Remainder,
                        BinaryOperatorKind.Equal,
                        BinaryOperatorKind.NotEqual,
                        BinaryOperatorKind.LessThanOrEqual,
                        BinaryOperatorKind.GreaterThanOrEqual,
                        BinaryOperatorKind.LessThan,
                        BinaryOperatorKind.GreaterThan,
                        BinaryOperatorKind.LeftShift,
                        BinaryOperatorKind.RightShift,
                        BinaryOperatorKind.Xor,
                        BinaryOperatorKind.Or,
                        BinaryOperatorKind.And,
                        BinaryOperatorKind.LogicalOr,
                        BinaryOperatorKind.LogicalAnd,
                        BinaryOperatorKind.UnsignedRightShift,
                        };

            string[] opTokens = {
                                 "+",
                                 "-",
                                 "*",
                                 "/",
                                 "%",
                                 "==",
                                 "!=",
                                 "<=",
                                 ">=",
                                 "<",
                                 ">",
                                 "<<",
                                 ">>",
                                 "^",
                                 "|",
                                 "&",
                                 "||",
                                 "&&",
                                 ">>>"};

            string[] typeNames =
                            {
                            "System.Object",
                            "System.String",
                            "System.Double",
                            "System.SByte",
                            "System.Int16",
                            "System.Int32",
                            "System.Int64",
                            "System.Decimal",
                            "System.Single",
                            "System.Byte",
                            "System.UInt16",
                            "System.UInt32",
                            "System.UInt64",
                            "System.Boolean",
                            "System.Char",
                            "System.DateTime",
                            "System.TypeCode",
                            "System.StringComparison",
                            "System.Guid",
                            "System.Delegate",
                            "System.Action",
                            "System.AppDomainInitializer",
                            "System.ValueType",
                            "TestStructure",
                            "Module1",
                            "dynamic",
                            "byte*",
                            "sbyte*"
                            };

            var builder = new System.Text.StringBuilder();
            int n = 0;

            builder.Append(
"struct TestStructure\n" +
"{}\n" +
"class Module1\n" +
"{\n");

            foreach (var arg1 in typeNames)
            {
                foreach (var arg2 in typeNames)
                {
                    n += 1;
                    builder.AppendFormat(
"void Test{2}({0} x1, {1} y1, System.Nullable<{0}> x2, System.Nullable<{1}> y2)\n" +
"{{\n", arg1, arg2, n);

                    for (int k = 0; k < opTokens.Length; k++)
                    {
                        builder.AppendFormat(
"    var z{0}_1 = x1 {1} y1;\n" +
"    var z{0}_2 = x2 {1} y2;\n" +
"    var z{0}_3 = x2 {1} y1;\n" +
"    var z{0}_4 = x1 {1} y2;\n" +
"    if (x1 {1} y1) {{}}\n" +
"    if (x2 {1} y2) {{}}\n" +
"    if (x2 {1} y1) {{}}\n" +
"    if (x1 {1} y2) {{}}\n",
                                                k, opTokens[k]);
                    }

                    builder.Append(
"}\n");
                }
            }

            builder.Append(
"}\n");

            var source = builder.ToString();

            var compilation = CreateCompilation(source, targetFramework: TargetFramework.Mscorlib45Extended, options: TestOptions.ReleaseDll.WithOverflowChecks(true));

            var tree = compilation.SyntaxTrees.Single();
            var semanticModel = compilation.GetSemanticModel(tree);

            TypeSymbol[] types = new TypeSymbol[typeNames.Length];

            for (int i = 0; i < typeNames.Length - 3; i++)
            {
                types[i] = compilation.GetTypeByMetadataName(typeNames[i]);
            }

            Assert.Null(types[types.Length - 3]);
            types[types.Length - 3] = compilation.DynamicType;

            Assert.Null(types[types.Length - 2]);
            types[types.Length - 2] = compilation.CreatePointerTypeSymbol(compilation.GetSpecialType(SpecialType.System_Byte));

            Assert.Null(types[types.Length - 1]);
            types[types.Length - 1] = compilation.CreatePointerTypeSymbol(compilation.GetSpecialType(SpecialType.System_SByte));

            var nodes = (from node in tree.GetRoot().DescendantNodes()
                         select (node as BinaryExpressionSyntax)).
                         Where(node => (object)node != null).ToArray();

            n = 0;
            foreach (var leftType in types)
            {
                foreach (var rightType in types)
                {
                    foreach (var op in operators)
                    {
                        TestBinaryIntrinsicSymbol(
                            op,
                            leftType,
                            rightType,
                            compilation,
                            semanticModel,
                            nodes[n],
                            nodes[n + 1],
                            nodes[n + 2],
                            nodes[n + 3],
                            nodes[n + 4],
                            nodes[n + 5],
                            nodes[n + 6],
                            nodes[n + 7]);
                        n += 8;
                    }
                }
            }

            Assert.Equal(n, nodes.Length);
        }

        [ConditionalFact(typeof(NoIOperationValidation))]
        [WorkItem(39975, "https://github.com/dotnet/roslyn/issues/39975")]
        public void BinaryIntrinsicSymbols2()
        {
            BinaryOperatorKind[] operators =
                        {
                        BinaryOperatorKind.Addition,
                        BinaryOperatorKind.Subtraction,
                        BinaryOperatorKind.Multiplication,
                        BinaryOperatorKind.Division,
                        BinaryOperatorKind.Remainder,
                        BinaryOperatorKind.LeftShift,
                        BinaryOperatorKind.RightShift,
                        BinaryOperatorKind.Xor,
                        BinaryOperatorKind.Or,
                        BinaryOperatorKind.And,
                        BinaryOperatorKind.UnsignedRightShift
                        };

            string[] opTokens = {
                                 "+=",
                                 "-=",
                                 "*=",
                                 "/=",
                                 "%=",
                                 "<<=",
                                 ">>=",
                                 "^=",
                                 "|=",
                                 "&=",
                                 ">>>="};

            string[] typeNames =
                            {
                            "System.Object",
                            "System.String",
                            "System.Double",
                            "System.SByte",
                            "System.Int16",
                            "System.Int32",
                            "System.Int64",
                            "System.Decimal",
                            "System.Single",
                            "System.Byte",
                            "System.UInt16",
                            "System.UInt32",
                            "System.UInt64",
                            "System.Boolean",
                            "System.Char",
                            "System.DateTime",
                            "System.TypeCode",
                            "System.StringComparison",
                            "System.Guid",
                            "System.Delegate",
                            "System.Action",
                            "System.AppDomainInitializer",
                            "System.ValueType",
                            "TestStructure",
                            "Module1",
                            "dynamic",
                            "byte*",
                            "sbyte*"
                            };

            var builder = new System.Text.StringBuilder();
            int n = 0;

            builder.Append(
"struct TestStructure\n" +
"{}\n" +
"class Module1\n" +
"{\n");

            foreach (var arg1 in typeNames)
            {
                foreach (var arg2 in typeNames)
                {
                    n += 1;
                    builder.AppendFormat(
"void Test{2}({0} x1, {1} y1, System.Nullable<{0}> x2, System.Nullable<{1}> y2)\n" +
"{{\n", arg1, arg2, n);

                    for (int k = 0; k < opTokens.Length; k++)
                    {
                        builder.AppendFormat(
"    x1 {1} y1;\n" +
"    x2 {1} y2;\n" +
"    x2 {1} y1;\n" +
"    x1 {1} y2;\n" +
"    if (x1 {1} y1) {{}}\n" +
"    if (x2 {1} y2) {{}}\n" +
"    if (x2 {1} y1) {{}}\n" +
"    if (x1 {1} y2) {{}}\n",
                                                k, opTokens[k]);
                    }

                    builder.Append(
"}\n");
                }
            }

            builder.Append(
"}\n");

            var source = builder.ToString();

            var compilation = CreateCompilation(source, targetFramework: TargetFramework.Mscorlib40Extended, options: TestOptions.ReleaseDll.WithOverflowChecks(true));

            var tree = compilation.SyntaxTrees.Single();
            var semanticModel = compilation.GetSemanticModel(tree);

            TypeSymbol[] types = new TypeSymbol[typeNames.Length];

            for (int i = 0; i < typeNames.Length - 3; i++)
            {
                types[i] = compilation.GetTypeByMetadataName(typeNames[i]);
            }

            Assert.Null(types[types.Length - 3]);
            types[types.Length - 3] = compilation.DynamicType;

            Assert.Null(types[types.Length - 2]);
            types[types.Length - 2] = compilation.CreatePointerTypeSymbol(compilation.GetSpecialType(SpecialType.System_Byte));

            Assert.Null(types[types.Length - 1]);
            types[types.Length - 1] = compilation.CreatePointerTypeSymbol(compilation.GetSpecialType(SpecialType.System_SByte));

            var nodes = (from node in tree.GetRoot().DescendantNodes()
                         select (node as AssignmentExpressionSyntax)).
                         Where(node => (object)node != null).ToArray();

            n = 0;
            foreach (var leftType in types)
            {
                foreach (var rightType in types)
                {
                    foreach (var op in operators)
                    {
                        TestBinaryIntrinsicSymbol(
                            op,
                            leftType,
                            rightType,
                            compilation,
                            semanticModel,
                            nodes[n],
                            nodes[n + 1],
                            nodes[n + 2],
                            nodes[n + 3],
                            nodes[n + 4],
                            nodes[n + 5],
                            nodes[n + 6],
                            nodes[n + 7]);
                        n += 8;
                    }
                }
            }

            Assert.Equal(n, nodes.Length);
        }

        private void TestBinaryIntrinsicSymbol(
            BinaryOperatorKind op,
            TypeSymbol leftType,
            TypeSymbol rightType,
            CSharpCompilation compilation,
            SemanticModel semanticModel,
            ExpressionSyntax node1,
            ExpressionSyntax node2,
            ExpressionSyntax node3,
            ExpressionSyntax node4,
            ExpressionSyntax node5,
            ExpressionSyntax node6,
            ExpressionSyntax node7,
            ExpressionSyntax node8
        )
        {
            SymbolInfo info1 = semanticModel.GetSymbolInfo(node1);
            HashSet<DiagnosticInfo> useSiteDiagnostics = null;

            if (info1.Symbol == null)
            {
                if (info1.CandidateSymbols.Length == 0)
                {
                    if (leftType.IsDynamic() || rightType.IsDynamic())
                    {
                        Assert.True(CandidateReason.LateBound == info1.CandidateReason || CandidateReason.None == info1.CandidateReason);
                    }
                    else
                    {
                        Assert.Equal(CandidateReason.None, info1.CandidateReason);
                    }
                }
                else
                {
                    Assert.Equal(CandidateReason.OverloadResolutionFailure, info1.CandidateReason);
                    foreach (MethodSymbol s in info1.CandidateSymbols)
                    {
                        Assert.Equal(MethodKind.UserDefinedOperator, s.MethodKind);
                    }
                }
            }
            else
            {
                Assert.Equal(leftType.IsDynamic() || rightType.IsDynamic() ? CandidateReason.LateBound : CandidateReason.None, info1.CandidateReason);
                Assert.Equal(0, info1.CandidateSymbols.Length);
            }

            var symbol1 = (IMethodSymbol)info1.Symbol;
            var symbol2 = semanticModel.GetSymbolInfo(node2).Symbol;
            var symbol3 = semanticModel.GetSymbolInfo(node3).Symbol;
            var symbol4 = semanticModel.GetSymbolInfo(node4).Symbol;
            var symbol5 = (IMethodSymbol)semanticModel.GetSymbolInfo(node5).Symbol;
            var symbol6 = semanticModel.GetSymbolInfo(node6).Symbol;
            var symbol7 = semanticModel.GetSymbolInfo(node7).Symbol;
            var symbol8 = semanticModel.GetSymbolInfo(node8).Symbol;

            Assert.Equal(symbol1, symbol5);
            Assert.Equal(symbol2, symbol6);
            Assert.Equal(symbol3, symbol7);
            Assert.Equal(symbol4, symbol8);

            if ((object)symbol1 != null && symbol1.IsImplicitlyDeclared)
            {
                Assert.NotSame(symbol1, symbol5);
                Assert.Equal(symbol1.GetHashCode(), symbol5.GetHashCode());

                for (int i = 0; i < 2; i++)
                {
                    Assert.Equal(symbol1.Parameters[i], symbol5.Parameters[i]);
                    Assert.Equal(symbol1.Parameters[i].GetHashCode(), symbol5.Parameters[i].GetHashCode());
                }

                Assert.NotEqual(symbol1.Parameters[0], symbol5.Parameters[1]);
            }

            bool isDynamic = (leftType.IsDynamic() || rightType.IsDynamic());

            switch (op)
            {
                case BinaryOperatorKind.LogicalAnd:
                case BinaryOperatorKind.LogicalOr:
                case BinaryOperatorKind.UnsignedRightShift when isDynamic:
                    Assert.Null(symbol1);
                    Assert.Null(symbol2);
                    Assert.Null(symbol3);
                    Assert.Null(symbol4);
                    return;
            }

            BinaryOperatorKind result = OverloadResolution.BinopEasyOut.OpKind(op, leftType, rightType);
            BinaryOperatorSignature signature;

            if (result == BinaryOperatorKind.Error)
            {
                if (leftType.IsDynamic() && !rightType.IsPointerType() && !rightType.IsRestrictedType())
                {
                    signature = new BinaryOperatorSignature(op | BinaryOperatorKind.Dynamic, leftType, rightType, leftType);
                }
                else if (rightType.IsDynamic() && !leftType.IsPointerType() && !leftType.IsRestrictedType())
                {
                    signature = new BinaryOperatorSignature(op | BinaryOperatorKind.Dynamic, leftType, rightType, rightType);
                }
                else if ((op == BinaryOperatorKind.Equal || op == BinaryOperatorKind.NotEqual) &&
                    leftType.IsReferenceType && rightType.IsReferenceType &&
                    (TypeSymbol.Equals(leftType, rightType, TypeCompareKind.ConsiderEverything2) || compilation.Conversions.ClassifyConversionFromType(leftType, rightType, ref useSiteDiagnostics).IsReference))
                {
                    if (leftType.IsDelegateType() && rightType.IsDelegateType())
                    {
                        Assert.Equal(leftType, rightType);
                        signature = new BinaryOperatorSignature(op | BinaryOperatorKind.Delegate,
                            leftType, // TODO: this feels like a spec violation
                            leftType, // TODO: this feels like a spec violation
                            compilation.GetSpecialType(SpecialType.System_Boolean));
                    }
                    else if (leftType.SpecialType == SpecialType.System_Delegate && rightType.SpecialType == SpecialType.System_Delegate)
                    {
                        signature = new BinaryOperatorSignature(op | BinaryOperatorKind.Delegate,
                            compilation.GetSpecialType(SpecialType.System_Delegate), compilation.GetSpecialType(SpecialType.System_Delegate),
                            compilation.GetSpecialType(SpecialType.System_Boolean));
                    }
                    else
                    {
                        signature = new BinaryOperatorSignature(op | BinaryOperatorKind.Object, compilation.ObjectType, compilation.ObjectType,
                            compilation.GetSpecialType(SpecialType.System_Boolean));
                    }
                }
                else if (op == BinaryOperatorKind.Addition &&
                    ((leftType.IsStringType() && !rightType.IsPointerType()) || (!leftType.IsPointerType() && rightType.IsStringType())))
                {
                    Assert.False(leftType.IsStringType() && rightType.IsStringType());

                    if (leftType.IsStringType())
                    {
                        signature = new BinaryOperatorSignature(op | BinaryOperatorKind.String, leftType, compilation.ObjectType, leftType);
                    }
                    else
                    {
                        Assert.True(rightType.IsStringType());
                        signature = new BinaryOperatorSignature(op | BinaryOperatorKind.String, compilation.ObjectType, rightType, rightType);
                    }
                }
                else if (op == BinaryOperatorKind.Addition &&
                    (((leftType.IsIntegralType() || leftType.IsCharType()) && rightType.IsPointerType()) ||
                    (leftType.IsPointerType() && (rightType.IsIntegralType() || rightType.IsCharType()))))
                {
                    if (leftType.IsPointerType())
                    {
                        signature = new BinaryOperatorSignature(op | BinaryOperatorKind.Pointer, leftType, symbol1.Parameters[1].Type.GetSymbol(), leftType);
                        Assert.True(symbol1.Parameters[1].Type.GetSymbol().IsIntegralType());
                    }
                    else
                    {
                        signature = new BinaryOperatorSignature(op | BinaryOperatorKind.Pointer, symbol1.Parameters[0].Type.GetSymbol(), rightType, rightType);
                        Assert.True(symbol1.Parameters[0].Type.GetSymbol().IsIntegralType());
                    }
                }
                else if (op == BinaryOperatorKind.Subtraction &&
                    (leftType.IsPointerType() && (rightType.IsIntegralType() || rightType.IsCharType())))
                {
                    signature = new BinaryOperatorSignature(op | BinaryOperatorKind.String, leftType, symbol1.Parameters[1].Type.GetSymbol(), leftType);
                    Assert.True(symbol1.Parameters[1].Type.GetSymbol().IsIntegralType());
                }
                else if (op == BinaryOperatorKind.Subtraction && leftType.IsPointerType() && TypeSymbol.Equals(leftType, rightType, TypeCompareKind.ConsiderEverything2))
                {
                    signature = new BinaryOperatorSignature(op | BinaryOperatorKind.Pointer, leftType, rightType, compilation.GetSpecialType(SpecialType.System_Int64));
                }
                else if ((op == BinaryOperatorKind.Addition || op == BinaryOperatorKind.Subtraction) &&
                    leftType.IsEnumType() && (rightType.IsIntegralType() || rightType.IsCharType()) &&
                    (result = OverloadResolution.BinopEasyOut.OpKind(op, leftType.EnumUnderlyingTypeOrSelf(), rightType)) != BinaryOperatorKind.Error &&
                    TypeSymbol.Equals((signature = compilation.builtInOperators.GetSignature(result)).RightType, leftType.EnumUnderlyingTypeOrSelf(), TypeCompareKind.ConsiderEverything2))
                {
                    signature = new BinaryOperatorSignature(signature.Kind | BinaryOperatorKind.EnumAndUnderlying, leftType, signature.RightType, leftType);
                }
                else if ((op == BinaryOperatorKind.Addition || op == BinaryOperatorKind.Subtraction) &&
                    rightType.IsEnumType() && (leftType.IsIntegralType() || leftType.IsCharType()) &&
                    (result = OverloadResolution.BinopEasyOut.OpKind(op, leftType, rightType.EnumUnderlyingTypeOrSelf())) != BinaryOperatorKind.Error &&
                    TypeSymbol.Equals((signature = compilation.builtInOperators.GetSignature(result)).LeftType, rightType.EnumUnderlyingTypeOrSelf(), TypeCompareKind.ConsiderEverything2))
                {
                    signature = new BinaryOperatorSignature(signature.Kind | BinaryOperatorKind.EnumAndUnderlying, signature.LeftType, rightType, rightType);
                }
                else if (op == BinaryOperatorKind.Subtraction &&
                    leftType.IsEnumType() && TypeSymbol.Equals(leftType, rightType, TypeCompareKind.ConsiderEverything2))
                {
                    signature = new BinaryOperatorSignature(op | BinaryOperatorKind.Enum, leftType, rightType, leftType.EnumUnderlyingTypeOrSelf());
                }
                else if ((op == BinaryOperatorKind.Equal ||
                          op == BinaryOperatorKind.NotEqual ||
                          op == BinaryOperatorKind.LessThan ||
                          op == BinaryOperatorKind.LessThanOrEqual ||
                          op == BinaryOperatorKind.GreaterThan ||
                          op == BinaryOperatorKind.GreaterThanOrEqual) &&
                    leftType.IsEnumType() && TypeSymbol.Equals(leftType, rightType, TypeCompareKind.ConsiderEverything2))
                {
                    signature = new BinaryOperatorSignature(op | BinaryOperatorKind.Enum, leftType, rightType, compilation.GetSpecialType(SpecialType.System_Boolean));
                }
                else if ((op == BinaryOperatorKind.Xor ||
                          op == BinaryOperatorKind.And ||
                          op == BinaryOperatorKind.Or) &&
                    leftType.IsEnumType() && TypeSymbol.Equals(leftType, rightType, TypeCompareKind.ConsiderEverything2))
                {
                    signature = new BinaryOperatorSignature(op | BinaryOperatorKind.Enum, leftType, rightType, leftType);
                }
                else if ((op == BinaryOperatorKind.Addition || op == BinaryOperatorKind.Subtraction) &&
                    leftType.IsDelegateType() && TypeSymbol.Equals(leftType, rightType, TypeCompareKind.ConsiderEverything2))
                {
                    signature = new BinaryOperatorSignature(op | BinaryOperatorKind.Delegate, leftType, leftType, leftType);
                }
                else if ((op == BinaryOperatorKind.Equal ||
                          op == BinaryOperatorKind.NotEqual ||
                          op == BinaryOperatorKind.LessThan ||
                          op == BinaryOperatorKind.LessThanOrEqual ||
                          op == BinaryOperatorKind.GreaterThan ||
                          op == BinaryOperatorKind.GreaterThanOrEqual) &&
                    leftType.IsPointerType() && rightType.IsPointerType())
                {
                    signature = new BinaryOperatorSignature(op | BinaryOperatorKind.Pointer,
                        compilation.CreatePointerTypeSymbol(compilation.GetSpecialType(SpecialType.System_Void)),
                        compilation.CreatePointerTypeSymbol(compilation.GetSpecialType(SpecialType.System_Void)),
                        compilation.GetSpecialType(SpecialType.System_Boolean));
                }
                else
                {
                    if ((object)symbol1 != null)
                    {
                        Assert.False(symbol1.IsImplicitlyDeclared);
                        Assert.Equal(MethodKind.UserDefinedOperator, symbol1.MethodKind);

                        if (leftType.IsValueType && !leftType.IsPointerType())
                        {
                            if (rightType.IsValueType && !rightType.IsPointerType())
                            {
                                Assert.Same(symbol1, symbol2);
                                Assert.Same(symbol1, symbol3);
                                Assert.Same(symbol1, symbol4);
                                return;
                            }
                            else
                            {
                                Assert.Null(symbol2);
                                Assert.Same(symbol1, symbol3);
                                Assert.Null(symbol4);
                                return;
                            }
                        }
                        else if (rightType.IsValueType && !rightType.IsPointerType())
                        {
                            Assert.Null(symbol2);
                            Assert.Null(symbol3);
                            Assert.Same(symbol1, symbol4);
                            return;
                        }
                        else
                        {
                            Assert.Null(symbol2);
                            Assert.Null(symbol3);
                            Assert.Null(symbol4);
                            return;
                        }
                    }

                    Assert.Null(symbol1);
                    Assert.Null(symbol2);

                    if (!rightType.IsDynamic())
                    {
                        Assert.Null(symbol3);
                    }

                    if (!leftType.IsDynamic())
                    {
                        Assert.Null(symbol4);
                    }
                    return;
                }
            }
            else if ((op == BinaryOperatorKind.Equal || op == BinaryOperatorKind.NotEqual) &&
                !TypeSymbol.Equals(leftType, rightType, TypeCompareKind.ConsiderEverything2) &&
                (!leftType.IsValueType || !rightType.IsValueType ||
                 leftType.SpecialType == SpecialType.System_Boolean || rightType.SpecialType == SpecialType.System_Boolean ||
                 (leftType.SpecialType == SpecialType.System_Decimal && (rightType.SpecialType == SpecialType.System_Double || rightType.SpecialType == SpecialType.System_Single)) ||
                 (rightType.SpecialType == SpecialType.System_Decimal && (leftType.SpecialType == SpecialType.System_Double || leftType.SpecialType == SpecialType.System_Single))) &&
                (!leftType.IsReferenceType || !rightType.IsReferenceType ||
                 !compilation.Conversions.ClassifyConversionFromType(leftType, rightType, ref useSiteDiagnostics).IsReference))
            {
                Assert.Null(symbol1);
                Assert.Null(symbol2);
                Assert.Null(symbol3);
                Assert.Null(symbol4);
                return;
            }
            else
            {
                signature = compilation.builtInOperators.GetSignature(result);
            }

            Assert.NotNull(symbol1);

            string containerName = signature.LeftType.ToTestDisplayString();
            string leftName = containerName;
            string rightName = signature.RightType.ToTestDisplayString();
            string returnName = signature.ReturnType.ToTestDisplayString();

            if (isDynamic)
            {
                containerName = compilation.DynamicType.ToTestDisplayString();
            }
            else if (op == BinaryOperatorKind.Addition || op == BinaryOperatorKind.Subtraction)
            {
                if (signature.LeftType.IsObjectType() && signature.RightType.IsStringType())
                {
                    containerName = rightName;
                }
                else if ((leftType.IsEnumType() || leftType.IsPointerType()) && (rightType.IsIntegralType() || rightType.IsCharType()))
                {
                    containerName = leftType.ToTestDisplayString();
                    leftName = containerName;
                    returnName = containerName;
                }
                else if ((rightType.IsEnumType() || rightType.IsPointerType()) && (leftType.IsIntegralType() || leftType.IsCharType()))
                {
                    containerName = rightType.ToTestDisplayString();
                    rightName = containerName;
                    returnName = containerName;
                }
            }

            Assert.Equal(isDynamic, signature.ReturnType.IsDynamic());

            Assert.Equal(MethodKind.BuiltinOperator, symbol1.MethodKind);
            Assert.True(symbol1.IsImplicitlyDeclared);

<<<<<<< HEAD
            var synthesizedMethod = compilation.CreateBuiltinOperator(
                symbol1.Name, symbol1.ReturnType, symbol1.Parameters[0].Type, symbol1.Parameters[1].Type);
            Assert.Equal(synthesizedMethod, symbol1);

=======
>>>>>>> f22d054d
            bool isChecked = false;

            switch (op)
            {
                case BinaryOperatorKind.Multiplication:
                case BinaryOperatorKind.Addition:
                case BinaryOperatorKind.Subtraction:
                case BinaryOperatorKind.Division:
                    isChecked = isDynamic || symbol1.ContainingSymbol.Kind == SymbolKind.PointerType || symbol1.ContainingType.EnumUnderlyingTypeOrSelf().SpecialType.IsIntegralType();
                    break;
            }

            string expectedSymbol = String.Format("{4} {0}.{2}({1} left, {3} right)",
                                       containerName,
                                       leftName,
                                       OperatorFacts.BinaryOperatorNameFromOperatorKind(op, isChecked),
                                       rightName,
                                       returnName);
            string actualSymbol = symbol1.ToTestDisplayString();

            Assert.Equal(expectedSymbol, actualSymbol);

            Assert.Equal(isChecked, symbol1.IsCheckedBuiltin);

            Assert.False(symbol1.IsGenericMethod);
            Assert.False(symbol1.IsExtensionMethod);
            Assert.False(symbol1.IsExtern);
            Assert.False(symbol1.CanBeReferencedByName);
            Assert.Null(symbol1.GetSymbol().DeclaringCompilation);
            Assert.Equal(symbol1.Name, symbol1.MetadataName);

            Assert.True(SymbolEqualityComparer.ConsiderEverything.Equals(symbol1.ContainingSymbol, symbol1.Parameters[0].Type) ||
                SymbolEqualityComparer.ConsiderEverything.Equals(symbol1.ContainingSymbol, symbol1.Parameters[1].Type));

            int match = 0;
            if (SymbolEqualityComparer.ConsiderEverything.Equals(symbol1.ContainingSymbol, symbol1.ReturnType))
            {
                match++;
            }

            if (SymbolEqualityComparer.ConsiderEverything.Equals(symbol1.ContainingSymbol, symbol1.Parameters[0].Type))
            {
                match++;
            }

            if (SymbolEqualityComparer.ConsiderEverything.Equals(symbol1.ContainingSymbol, symbol1.Parameters[1].Type))
            {
                match++;
            }

            Assert.True(match >= 2);

            Assert.Equal(0, symbol1.Locations.Length);
            Assert.Null(symbol1.GetDocumentationCommentId());
            Assert.Equal("", symbol1.GetDocumentationCommentXml());

            Assert.True(symbol1.GetSymbol().HasSpecialName);
            Assert.True(symbol1.IsStatic);
            Assert.Equal(Accessibility.Public, symbol1.DeclaredAccessibility);
            Assert.False(symbol1.HidesBaseMethodsByName);
            Assert.False(symbol1.IsOverride);
            Assert.False(symbol1.IsVirtual);
            Assert.False(symbol1.IsAbstract);
            Assert.False(symbol1.IsSealed);
            Assert.Equal(2, symbol1.Parameters.Length);
            Assert.Equal(0, symbol1.Parameters[0].Ordinal);
            Assert.Equal(1, symbol1.Parameters[1].Ordinal);

            var otherSymbol = (IMethodSymbol)semanticModel.GetSymbolInfo(node1).Symbol;
            Assert.Equal(symbol1, otherSymbol);

            if (leftType.IsValueType && !leftType.IsPointerType())
            {
                if (rightType.IsValueType && !rightType.IsPointerType())
                {
                    Assert.Equal(symbol1, symbol2);
                    Assert.Equal(symbol1, symbol3);
                    Assert.Equal(symbol1, symbol4);
                    return;
                }
                else
                {
                    Assert.Null(symbol2);

                    if (rightType.IsDynamic())
                    {
                        Assert.NotEqual(symbol1, symbol3);
                    }
                    else
                    {
                        Assert.Equal(rightType.IsPointerType() ? null : symbol1, symbol3);
                    }

                    Assert.Null(symbol4);
                    return;
                }
            }
            else if (rightType.IsValueType && !rightType.IsPointerType())
            {
                Assert.Null(symbol2);
                Assert.Null(symbol3);

                if (leftType.IsDynamic())
                {
                    Assert.NotEqual(symbol1, symbol4);
                }
                else
                {
                    Assert.Equal(leftType.IsPointerType() ? null : symbol1, symbol4);
                }

                return;
            }

            Assert.Null(symbol2);

            if (rightType.IsDynamic())
            {
                Assert.NotEqual(symbol1, symbol3);
            }
            else
            {
                Assert.Null(symbol3);
            }

            if (leftType.IsDynamic())
            {
                Assert.NotEqual(symbol1, symbol4);
            }
            else
            {
                Assert.Null(symbol4);
            }
        }

        [Fact()]
        public void BinaryIntrinsicSymbols3()
        {
            var source =
@"
class Module1
{
    void Test(object x)
    {
        var z1 = x as string;
        var z2 = x is string;
    }
}";

            var compilation = CreateCompilation(source, options: TestOptions.ReleaseDll);

            var tree = compilation.SyntaxTrees.Single();
            var semanticModel = compilation.GetSemanticModel(tree);

            var nodes = (from node in tree.GetRoot().DescendantNodes()
                         select node as BinaryExpressionSyntax).
                         Where(node => (object)node != null).ToArray();

            Assert.Equal(2, nodes.Length);

            foreach (var node1 in nodes)
            {
                SymbolInfo info1 = semanticModel.GetSymbolInfo(node1);

                Assert.Null(info1.Symbol);
                Assert.Equal(0, info1.CandidateSymbols.Length);
                Assert.Equal(CandidateReason.None, info1.CandidateReason);
            }
        }

        [Fact()]
        public void CheckedBinaryIntrinsicSymbols()
        {
            var source =
@"
class Module1
{
    void Test(int x, int y)
    {
        var z1 = x + y;
        x += y;
    }
}";

            var compilation = CreateCompilation(source, options: TestOptions.ReleaseDll.WithOverflowChecks(false));

            var tree = compilation.SyntaxTrees.Single();
            var semanticModel = compilation.GetSemanticModel(tree);

            var nodes = tree.GetRoot().DescendantNodes().Where(node => node is BinaryExpressionSyntax || node is AssignmentExpressionSyntax).ToArray();

            Assert.Equal(2, nodes.Length);

            var symbols1 = (from node1 in nodes select (IMethodSymbol)semanticModel.GetSymbolInfo(node1).Symbol).ToArray();
            foreach (var symbol1 in symbols1)
            {
                Assert.False(symbol1.IsCheckedBuiltin);
            }

            compilation = compilation.WithOptions(TestOptions.ReleaseDll.WithOverflowChecks(true));
            semanticModel = compilation.GetSemanticModel(tree);

            var symbols2 = (from node2 in nodes select (IMethodSymbol)semanticModel.GetSymbolInfo(node2).Symbol).ToArray();
            foreach (var symbol2 in symbols2)
            {
                Assert.True(symbol2.IsCheckedBuiltin);
            }

            for (int i = 0; i < symbols1.Length; i++)
            {
                Assert.NotEqual(symbols1[i], symbols2[i]);
            }
        }

        [Fact()]
        public void DynamicBinaryIntrinsicSymbols()
        {
            var source =
@"
class Module1
{
    void Test(dynamic x)
    {
        var z1 = x == null;
        var z2 = null == x;
    }
}";

            var compilation = CreateCompilation(source, options: TestOptions.ReleaseDll.WithOverflowChecks(false));

            var tree = compilation.SyntaxTrees.Single();
            var semanticModel = compilation.GetSemanticModel(tree);

            var nodes = (from node in tree.GetRoot().DescendantNodes()
                         select node as BinaryExpressionSyntax).
                         Where(node => (object)node != null).ToArray();

            Assert.Equal(2, nodes.Length);

            var symbols1 = (from node1 in nodes select (IMethodSymbol)semanticModel.GetSymbolInfo(node1).Symbol).ToArray();
            foreach (var symbol1 in symbols1)
            {
                Assert.False(symbol1.IsCheckedBuiltin);
                Assert.True(((ITypeSymbol)symbol1.ContainingSymbol).IsDynamic());
                Assert.Null(symbol1.ContainingType);
            }

            compilation = compilation.WithOptions(TestOptions.ReleaseDll.WithOverflowChecks(true));
            semanticModel = compilation.GetSemanticModel(tree);

            var symbols2 = (from node2 in nodes select (IMethodSymbol)semanticModel.GetSymbolInfo(node2).Symbol).ToArray();
            foreach (var symbol2 in symbols2)
            {
                Assert.False(symbol2.IsCheckedBuiltin);
                Assert.True(((ITypeSymbol)symbol2.ContainingSymbol).IsDynamic());
                Assert.Null(symbol2.ContainingType);
            }

            for (int i = 0; i < symbols1.Length; i++)
            {
                Assert.Equal(symbols1[i], symbols2[i]);
            }
        }

        [Fact]
        public void DynamicBinaryIntrinsicSymbols2()
        {
            var source =
@"
class Module1
{
    void Test(dynamic x)
    {
        var z1 = x + 0;
        var z2 = 0 + x;
    }
}";

            var compilation = CreateCompilation(source, options: TestOptions.ReleaseDll.WithOverflowChecks(false));

            var tree = compilation.SyntaxTrees.Single();
            var semanticModel = compilation.GetSemanticModel(tree);

            var nodes = (from node in tree.GetRoot().DescendantNodes()
                         select node as BinaryExpressionSyntax).
                         Where(node => node is not null).ToArray();

            Assert.Equal(2, nodes.Length);

            var symbols1 = (from node1 in nodes select (IMethodSymbol)semanticModel.GetSymbolInfo(node1).Symbol).ToArray();
            foreach (var symbol1 in symbols1)
            {
                Assert.False(symbol1.IsCheckedBuiltin);
                Assert.True(((ITypeSymbol)symbol1.ContainingSymbol).IsDynamic());
                Assert.Null(symbol1.ContainingType);
            }

            compilation = compilation.WithOptions(TestOptions.ReleaseDll.WithOverflowChecks(true));
            semanticModel = compilation.GetSemanticModel(tree);

            var symbols2 = (from node2 in nodes select (IMethodSymbol)semanticModel.GetSymbolInfo(node2).Symbol).ToArray();
            foreach (var symbol2 in symbols2)
            {
                Assert.True(symbol2.IsCheckedBuiltin);
                Assert.True(((ITypeSymbol)symbol2.ContainingSymbol).IsDynamic());
                Assert.Null(symbol2.ContainingType);
            }

            for (int i = 0; i < symbols1.Length; i++)
            {
                Assert.NotEqual(symbols1[i], symbols2[i]);
            }
        }

        [Fact(), WorkItem(721565, "http://vstfdevdiv:8080/DevDiv2/DevDiv/_workitems/edit/721565")]
        public void Bug721565()
        {
            var source =
@"
class Module1
{
    void Test(TestStr? x, int? y, TestStr? x1, int? y1)
    {
        var z1 = (x == null);
        var z2 = (x != null);
        var z3 = (null == x);
        var z4 = (null != x);
        var z5 = (y == null);
        var z6 = (y != null);
        var z7 = (null == y);
        var z8 = (null != y);

        var z9 = (y == y1);
        var z10 = (y != y1);
        var z11 = (x == x1);
        var z12 = (x != x1);
    }
}

struct TestStr
{}
";

            var compilation = CreateCompilation(source, options: TestOptions.ReleaseDll);

            compilation.VerifyDiagnostics(
    // (17,20): error CS0019: Operator '==' cannot be applied to operands of type 'TestStr?' and 'TestStr?'
    //         var z11 = (x == x1);
    Diagnostic(ErrorCode.ERR_BadBinaryOps, "x == x1").WithArguments("==", "TestStr?", "TestStr?"),
    // (18,20): error CS0019: Operator '!=' cannot be applied to operands of type 'TestStr?' and 'TestStr?'
    //         var z12 = (x != x1);
    Diagnostic(ErrorCode.ERR_BadBinaryOps, "x != x1").WithArguments("!=", "TestStr?", "TestStr?")
                );

            var tree = compilation.SyntaxTrees.Single();
            var semanticModel = compilation.GetSemanticModel(tree);

            var nodes = (from node in tree.GetRoot().DescendantNodes()
                         select node as BinaryExpressionSyntax).
                         Where(node => (object)node != null).ToArray();

            Assert.Equal(12, nodes.Length);

            for (int i = 0; i < 12; i++)
            {
                SymbolInfo info1 = semanticModel.GetSymbolInfo(nodes[i]);

                switch (i)
                {
                    case 0:
                    case 2:
                    case 4:
                    case 6:
                        Assert.Equal("System.Boolean System.Object.op_Equality(System.Object left, System.Object right)", info1.Symbol.ToTestDisplayString());
                        break;
                    case 1:
                    case 3:
                    case 5:
                    case 7:
                        Assert.Equal("System.Boolean System.Object.op_Inequality(System.Object left, System.Object right)", info1.Symbol.ToTestDisplayString());
                        break;
                    case 8:
                        Assert.Equal("System.Boolean System.Int32.op_Equality(System.Int32 left, System.Int32 right)", info1.Symbol.ToTestDisplayString());
                        break;
                    case 9:
                        Assert.Equal("System.Boolean System.Int32.op_Inequality(System.Int32 left, System.Int32 right)", info1.Symbol.ToTestDisplayString());
                        break;
                    case 10:
                    case 11:
                        Assert.Null(info1.Symbol);
                        break;
                    default:
                        throw Roslyn.Utilities.ExceptionUtilities.UnexpectedValue(i);
                }
            }
        }

        [Fact]
        public void IntrinsicBinaryOperatorSignature_EqualsAndGetHashCode()
        {
            var source =
@"class C
{
    static object F(int i)
    {
        return i += 1;
    }
}";
            var compilation = CreateCompilation(source, options: TestOptions.ReleaseDll);
            compilation.VerifyDiagnostics();

            var tree = compilation.SyntaxTrees[0];
            var methodDecl = tree.GetCompilationUnitRoot().DescendantNodes().OfType<MethodDeclarationSyntax>().First();
            var methodBody = methodDecl.Body;
            var model = (CSharpSemanticModel)compilation.GetSemanticModel(tree);
            var binder = model.GetEnclosingBinder(methodBody.SpanStart);
            var diagnostics = DiagnosticBag.GetInstance();
            var block = binder.BindEmbeddedBlock(methodBody, diagnostics);
            diagnostics.Free();

            // Rewriter should use Equals.
            var rewriter = new EmptyRewriter();
            var node = rewriter.Visit(block);
            Assert.Same(node, block);

            var visitor = new FindCompoundAssignmentWalker();
            visitor.Visit(block);
            var op = visitor.FirstNode.Operator;
            Assert.Null(op.Method);
            // Equals and GetHashCode should support null Method.
            Assert.Equal(op, new BinaryOperatorSignature(op.Kind, op.LeftType, op.RightType, op.ReturnType, op.Method, constrainedToTypeOpt: null));
            op.GetHashCode();
        }

        [Fact]
        public void StrictEnumSubtraction()
        {
            var source1 =
@"public enum Color { Red, Blue, Green }
public static class Program
{
    public static void M<T>(T t) {}
    public static void Main(string[] args)
    {
        M(1 - Color.Red);
    }
}";
            CreateCompilation(source1, options: TestOptions.ReleaseDll).VerifyDiagnostics(
                );
            CreateCompilation(source1, options: TestOptions.ReleaseDll, parseOptions: TestOptions.Regular.WithStrictFeature()).VerifyDiagnostics(
                // (7,11): error CS0019: Operator '-' cannot be applied to operands of type 'int' and 'Color'
                //         M(1 - Color.Red);
                Diagnostic(ErrorCode.ERR_BadBinaryOps, "1 - Color.Red").WithArguments("-", "int", "Color").WithLocation(7, 11)
                );
        }

        /// <summary>
        /// Operators &amp;&amp; and || are supported when operators
        /// &amp; and | are defined on the same type or a derived type
        /// from operators true and false only. This matches Dev12.
        /// </summary>
        [WorkItem(1079034, "http://vstfdevdiv:8080/DevDiv2/DevDiv/_workitems/edit/1079034")]
        [Fact]
        public void UserDefinedShortCircuitingOperators_TrueAndFalseOnBaseType()
        {
            var source =
@"class A<T>
{
    public static bool operator true(A<T> o) { return true; }
    public static bool operator false(A<T> o) { return false; }
}
class B : A<object>
{
    public static B operator &(B x, B y) { return x; }
}
class C : B
{
    public static C operator |(C x, C y) { return x; }
}
class P
{
    static void M(C x, C y)
    {
        if (x && y)
        {
        }
        if (x || y)
        {
        }
    }
}";
            var verifier = CompileAndVerify(source);
            verifier.Compilation.VerifyDiagnostics();
            verifier.VerifyIL("P.M",
@"
{
  // Code size       53 (0x35)
  .maxstack  2
  .locals init (B V_0,
                C V_1)
  IL_0000:  ldarg.0
  IL_0001:  stloc.0
  IL_0002:  ldloc.0
  IL_0003:  call       ""bool A<object>.op_False(A<object>)""
  IL_0008:  brtrue.s   IL_0013
  IL_000a:  ldloc.0
  IL_000b:  ldarg.1
  IL_000c:  call       ""B B.op_BitwiseAnd(B, B)""
  IL_0011:  br.s       IL_0014
  IL_0013:  ldloc.0
  IL_0014:  call       ""bool A<object>.op_True(A<object>)""
  IL_0019:  pop
  IL_001a:  ldarg.0
  IL_001b:  stloc.1
  IL_001c:  ldloc.1
  IL_001d:  call       ""bool A<object>.op_True(A<object>)""
  IL_0022:  brtrue.s   IL_002d
  IL_0024:  ldloc.1
  IL_0025:  ldarg.1
  IL_0026:  call       ""C C.op_BitwiseOr(C, C)""
  IL_002b:  br.s       IL_002e
  IL_002d:  ldloc.1
  IL_002e:  call       ""bool A<object>.op_True(A<object>)""
  IL_0033:  pop
  IL_0034:  ret
}");
        }

        /// <summary>
        /// Operators &amp;&amp; and || are supported when operators
        /// &amp; and | are defined on the same type or a derived type
        /// from operators true and false only. This matches Dev12.
        /// </summary>
        [Fact]
        public void UserDefinedShortCircuitingOperators_TrueAndFalseOnDerivedType()
        {
            var source =
@"class A<T>
{
    public static A<T> operator |(A<T> x, A<T> y) { return x; }
}
class B : A<object>
{
    public static B operator &(B x, B y) { return x; }
}
class C : B
{
    public static bool operator true(C o) { return true; }
    public static bool operator false(C o) { return false; }
}
class P
{
    static void M(C x, C y)
    {
        if (x && y)
        {
        }
        if (x || y)
        {
        }
    }
}";
            var compilation = CreateCompilation(source);
            compilation.VerifyDiagnostics(
                // (18,13): error CS0218: In order for 'B.operator &(B, B)' to be applicable as a short circuit operator, its declaring type 'B' must define operator true and operator false
                //         if (x && y)
                Diagnostic(ErrorCode.ERR_MustHaveOpTF, "x && y").WithArguments("B.operator &(B, B)", "B").WithLocation(18, 13),
                // (21,13): error CS0218: In order for 'A<object>.operator |(A<object>, A<object>)' to be applicable as a short circuit operator, its declaring type 'A<object>' must define operator true and operator false
                //         if (x || y)
                Diagnostic(ErrorCode.ERR_MustHaveOpTF, "x || y").WithArguments("A<object>.operator |(A<object>, A<object>)", "A<object>").WithLocation(21, 13));
        }

        private sealed class EmptyRewriter : BoundTreeRewriter
        {
            protected override BoundExpression VisitExpressionWithoutStackGuard(BoundExpression node)
            {
                throw new NotImplementedException();
            }
        }

        private sealed class FindCompoundAssignmentWalker : BoundTreeWalkerWithStackGuardWithoutRecursionOnTheLeftOfBinaryOperator
        {
            internal BoundCompoundAssignmentOperator FirstNode;

            public override BoundNode VisitCompoundAssignmentOperator(BoundCompoundAssignmentOperator node)
            {
                if (FirstNode == null)
                {
                    FirstNode = node;
                }
                return base.VisitCompoundAssignmentOperator(node);
            }
        }

        [Fact, WorkItem(1036392, "http://vstfdevdiv:8080/DevDiv2/DevDiv/_workitems/edit/1036392")]
        public void Bug1036392_0()
        {
            string source = @"
class Program
{
    static void Main()
    {
        E x = 0;
        const int y = 0;
        x -= y;
    }
}
 
enum E : short { }
";
            CompileAndVerify(source: source);
        }

        [Fact, WorkItem(1036392, "http://vstfdevdiv:8080/DevDiv2/DevDiv/_workitems/edit/1036392")]
        public void Bug1036392_1()
        {
            string source = @"
class Program
{
    static void Main()
    {
        E x = 0;
        x -= new Test();
    }
}

enum E : short { }

class Test
{
    public static implicit operator short (Test x)
    {
        System.Console.WriteLine(""implicit operator short"");
        return 0;
    }

    public static implicit operator E(Test x)
    {
        System.Console.WriteLine(""implicit operator E"");
        return 0;
    }
}";
            CompileAndVerify(source: source, expectedOutput: "implicit operator E");
        }

        [Fact, WorkItem(1036392, "http://vstfdevdiv:8080/DevDiv2/DevDiv/_workitems/edit/1036392")]
        public void Bug1036392_2()
        {
            string source = @"
class Program
{
    static void Main()
    {
        E x = 0;
        var y = new Test() - x;
    }
}

enum E : short { }

class Test
{
    public static implicit operator short (Test x)
    {
        System.Console.WriteLine(""implicit operator short"");
        return 0;
    }

    public static implicit operator E(Test x)
    {
        System.Console.WriteLine(""implicit operator E"");
        return 0;
    }
}";
            CompileAndVerify(source: source, expectedOutput: "implicit operator E");
        }

        [Fact, WorkItem(1036392, "http://vstfdevdiv:8080/DevDiv2/DevDiv/_workitems/edit/1036392")]
        public void Bug1036392_3()
        {
            string source = @"
class Program
{
    static void Main()
    {
        E x = 0;
        const int y = 0;
        Print(x - y);
    }

    static void Print<T>(T x)
    {
        System.Console.WriteLine(typeof(T));
    }
}

enum E : short { }";
            CompileAndVerify(source: source, expectedOutput: "System.Int16");
        }

        [Fact, WorkItem(1036392, "http://vstfdevdiv:8080/DevDiv2/DevDiv/_workitems/edit/1036392")]
        public void Bug1036392_4()
        {
            string source = @"
class Program
{
    static void Main()
    {
        E? x = 0;
        x -= new Test?(new Test());
    }
}

enum E : short { }

struct Test
{
    public static implicit operator short (Test x)
    {
        System.Console.WriteLine(""implicit operator short"");
        return 0;
    }

    public static implicit operator E(Test x)
    {
        System.Console.WriteLine(""implicit operator E"");
        return 0;
    }
}";
            CompileAndVerify(source: source, expectedOutput: "implicit operator E");
        }

        [Fact, WorkItem(1036392, "http://vstfdevdiv:8080/DevDiv2/DevDiv/_workitems/edit/1036392")]
        public void Bug1036392_5()
        {
            string source = @"
class Program
{
    static void Main()
    {
        E? x = 0;
        var y = new Test?(new Test());
        var z = y - x;
    }
}

enum E : short { }

struct Test
{
    public static implicit operator short (Test x)
    {
        System.Console.WriteLine(""implicit operator short"");
        return 0;
    }

    public static implicit operator E(Test x)
    {
        System.Console.WriteLine(""implicit operator E"");
        return 0;
    }
}";
            CompileAndVerify(source: source, expectedOutput: "implicit operator E");
        }

        [Fact, WorkItem(1036392, "http://vstfdevdiv:8080/DevDiv2/DevDiv/_workitems/edit/1036392")]
        public void Bug1036392_6()
        {
            string source = @"
class Program
{
    static void Main()
    {
        E? x = 0;
        const int y = 0;
        Print(x - y);
    }

    static void Print<T>(T x)
    {
        System.Console.WriteLine(typeof(T));
    }
}

enum E : short { }";
            CompileAndVerify(source: source, expectedOutput: "System.Nullable`1[System.Int16]");
        }

        [Fact, WorkItem(1036392, "http://vstfdevdiv:8080/DevDiv2/DevDiv/_workitems/edit/1036392")]
        public void Bug1036392_7()
        {
            string source = @"
using System;

class Program
{
    static void Main(string[] args)
    {
        Base64FormattingOptions? xn0 = Base64FormattingOptions.None;
        Print(xn0 - 0);
    }

    static void Print<T>(T x)
    {
        System.Console.WriteLine(typeof(T));
    }
}";
            CompileAndVerify(source: source, expectedOutput: "System.Nullable`1[System.Base64FormattingOptions]");
        }

        [Fact, WorkItem(1036392, "http://vstfdevdiv:8080/DevDiv2/DevDiv/_workitems/edit/1036392")]
        public void Bug1036392_8()
        {
            string source = @"
using System;

class Program
{
    static void Main(string[] args)
    {
        Base64FormattingOptions? xn0 = Base64FormattingOptions.None;
        Print(0 - xn0);
    }

    static void Print<T>(T x)
    {
        System.Console.WriteLine(typeof(T));
    }
}";
            CompileAndVerify(source: source, expectedOutput: "System.Nullable`1[System.Int32]");
        }

        [Fact, WorkItem(1036392, "http://vstfdevdiv:8080/DevDiv2/DevDiv/_workitems/edit/1036392")]
        public void Bug1036392_9()
        {
            string source = @"
using System;

enum MyEnum1 : short
{
    A, B
}
enum MyEnum2
{
    A, B
}
class Program
{
    static void M<T>(T t)
    {
        Console.WriteLine(typeof(T));
    }
    static void Main(string[] args)
    {
        MyEnum1 m1 = (long)0;
        M((short)0 - m1);
        M((int)0 - m1);
        M((long)0 - m1);
        MyEnum2 m2 = 0;
        M((short)0 - m2);
        M((int)0 - m2);
        M((long)0 - m2);
    }
}";
            CompileAndVerify(source: source, expectedOutput:
@"System.Int16
System.Int16
System.Int16
System.Int32
System.Int32
System.Int32");
        }

        [Fact, WorkItem(1036392, "http://vstfdevdiv:8080/DevDiv2/DevDiv/_workitems/edit/1036392")]
        public void Bug1036392_10()
        {
            string source = @"
enum TestEnum : short
{
    A, B
}

class Program
{
    static void Print<T>(T t)
    {
        System.Console.WriteLine(typeof(T));
    }

    static void Main(string[] args)
    {
        Test1();
        Test2();
        Test3();
        Test4();
        Test5();
        Test6();
        Test7();
        Test8();
        Test9();
        Test10();
    }

    static void Test1()
    {
        TestEnum x = 0;
        byte a = 1;
        short b = 1;
        byte e = 0;
        short f = 0;

        Print(x - a);
        Print(x - b);
        Print(x - e);
        Print(x - f);
        Print(a - x);
        Print(b - x);
        Print(e - x);
        Print(f - x);
    }

    static void Test2()
    {
        TestEnum? x = 0;
        byte a = 1;
        short b = 1;
        byte e = 0;
        short f = 0;

        Print(x - a);
        Print(x - b);
        Print(x - e);
        Print(x - f);
        Print(a - x);
        Print(b - x);
        Print(e - x);
        Print(f - x);
    }

    static void Test3()
    {
        TestEnum x = 0;
        byte? a = 1;
        short? b = 1;
        byte? e = 0;
        short? f = 0;

        Print(x - a);
        Print(x - b);
        Print(x - e);
        Print(x - f);
        Print(a - x);
        Print(b - x);
        Print(e - x);
        Print(f - x);
    }

    static void Test4()
    {
        TestEnum? x = 0;
        byte? a = 1;
        short? b = 1;
        byte? e = 0;
        short? f = 0;

        Print(x - a);
        Print(x - b);
        Print(x - e);
        Print(x - f);
        Print(a - x);
        Print(b - x);
        Print(e - x);
        Print(f - x);
    }

    static void Test5()
    {
        TestEnum x = 0;
        const byte a = 1;
        const short b = 1;
        const int c = 1;
        const byte e = 0;
        const short f = 0;
        const int g = 0;
        const long h = 0;

        Print(x - a);
        Print(x - b);
        Print(x - c);
        Print(x - e);
        Print(x - f);
        Print(x - g);
        Print(x - h);
        Print(a - x);
        Print(b - x);
        Print(c - x);
        Print(e - x);
        Print(f - x);
        Print(g - x);
        Print(h - x);
    }

    static void Test6()
    {
        TestEnum? x = 0;
        const byte a = 1;
        const short b = 1;
        const int c = 1;
        const byte e = 0;
        const short f = 0;
        const int g = 0;
        const long h = 0;

        Print(x - a);
        Print(x - b);
        Print(x - c);
        Print(x - e);
        Print(x - f);
        Print(x - g);
        Print(x - h);
        Print(a - x);
        Print(b - x);
        Print(c - x);
        Print(e - x);
        Print(f - x);
        Print(g - x);
        Print(h - x);
    }

    static void Test7()
    {
        TestEnum x = 0;

        Print(x - (byte)1);
        Print(x - (short)1);
        Print(x - (int)1);
        Print(x - (byte)0);
        Print(x - (short)0);
        Print(x - (int)0);
        Print(x - (long)0);
        Print((byte)1 - x);
        Print((short)1 - x);
        Print((int)1 - x);
        Print((byte)0 - x);
        Print((short)0 - x);
        Print((int)0 - x);
        Print((long)0 - x);
    }

    static void Test8()
    {
        TestEnum? x = 0;

        Print(x - (byte)1);
        Print(x - (short)1);
        Print(x - (int)1);
        Print(x - (byte)0);
        Print(x - (short)0);
        Print(x - (int)0);
        Print(x - (long)0);
        Print((byte)1 - x);
        Print((short)1 - x);
        Print((int)1 - x);
        Print((byte)0 - x);
        Print((short)0 - x);
        Print((int)0 - x);
        Print((long)0 - x);
    }

    static void Test9()
    {
        TestEnum x = 0;

        Print(x - 1);
        Print(x - 0);
        Print(1 - x);
        Print(0 - x);
    }

    static void Test10()
    {
        TestEnum? x = 0;

        Print(x - 1);
        Print(x - 0);
        Print(1 - x);
        Print(0 - x);
    }
}";
            CompileAndVerify(source: source, expectedOutput:
@"TestEnum
TestEnum
TestEnum
TestEnum
TestEnum
TestEnum
TestEnum
TestEnum
System.Nullable`1[TestEnum]
System.Nullable`1[TestEnum]
System.Nullable`1[TestEnum]
System.Nullable`1[TestEnum]
System.Nullable`1[TestEnum]
System.Nullable`1[TestEnum]
System.Nullable`1[TestEnum]
System.Nullable`1[TestEnum]
System.Nullable`1[TestEnum]
System.Nullable`1[TestEnum]
System.Nullable`1[TestEnum]
System.Nullable`1[TestEnum]
System.Nullable`1[TestEnum]
System.Nullable`1[TestEnum]
System.Nullable`1[TestEnum]
System.Nullable`1[TestEnum]
System.Nullable`1[TestEnum]
System.Nullable`1[TestEnum]
System.Nullable`1[TestEnum]
System.Nullable`1[TestEnum]
System.Nullable`1[TestEnum]
System.Nullable`1[TestEnum]
System.Nullable`1[TestEnum]
System.Nullable`1[TestEnum]
TestEnum
TestEnum
TestEnum
System.Int16
TestEnum
System.Int16
System.Int16
TestEnum
TestEnum
TestEnum
System.Int16
System.Int16
System.Int16
System.Int16
System.Nullable`1[TestEnum]
System.Nullable`1[TestEnum]
System.Nullable`1[TestEnum]
System.Nullable`1[System.Int16]
System.Nullable`1[TestEnum]
System.Nullable`1[System.Int16]
System.Nullable`1[System.Int16]
System.Nullable`1[TestEnum]
System.Nullable`1[TestEnum]
System.Nullable`1[TestEnum]
System.Nullable`1[System.Int16]
System.Nullable`1[System.Int16]
System.Nullable`1[System.Int16]
System.Nullable`1[System.Int16]
TestEnum
TestEnum
TestEnum
System.Int16
TestEnum
System.Int16
System.Int16
TestEnum
TestEnum
TestEnum
System.Int16
System.Int16
System.Int16
System.Int16
System.Nullable`1[TestEnum]
System.Nullable`1[TestEnum]
System.Nullable`1[TestEnum]
System.Nullable`1[System.Int16]
System.Nullable`1[TestEnum]
System.Nullable`1[System.Int16]
System.Nullable`1[System.Int16]
System.Nullable`1[TestEnum]
System.Nullable`1[TestEnum]
System.Nullable`1[TestEnum]
System.Nullable`1[System.Int16]
System.Nullable`1[System.Int16]
System.Nullable`1[System.Int16]
System.Nullable`1[System.Int16]
TestEnum
System.Int16
TestEnum
System.Int16
System.Nullable`1[TestEnum]
System.Nullable`1[System.Int16]
System.Nullable`1[TestEnum]
System.Nullable`1[System.Int16]
");
        }

        [Fact, WorkItem(1036392, "http://vstfdevdiv:8080/DevDiv2/DevDiv/_workitems/edit/1036392")]
        public void Bug1036392_11()
        {
            string source = @"
enum TestEnum : short
{
    A, B
}

class Program
{
    static void Print<T>(T t)
    {
        System.Console.WriteLine(typeof(T));
    }

    static void Main(string[] args)
    {
    }

    static void Test1()
    {
        TestEnum x = 0;
        int c = 1;
        long d = 1;
        int g = 0;
        long h = 0;

        Print(x - c);
        Print(x - d);
        Print(x - g);
        Print(x - h);
        Print(c - x);
        Print(d - x);
        Print(g - x);
        Print(h - x);
    }

    static void Test2()
    {
        TestEnum? x = 0;
        int c = 1;
        long d = 1;
        int g = 0;
        long h = 0;

        Print(x - c);
        Print(x - d);
        Print(x - g);
        Print(x - h);
        Print(c - x);
        Print(d - x);
        Print(g - x);
        Print(h - x);
    }

    static void Test3()
    {
        TestEnum x = 0;
        int? c = 1;
        long? d = 1;
        int? g = 0;
        long? h = 0;

        Print(x - c);
        Print(x - d);
        Print(x - g);
        Print(x - h);
        Print(c - x);
        Print(d - x);
        Print(g - x);
        Print(h - x);
    }

    static void Test4()
    {
        TestEnum? x = 0;
        int? c = 1;
        long? d = 1;
        int? g = 0;
        long? h = 0;

        Print(x - c);
        Print(x - d);
        Print(x - g);
        Print(x - h);
        Print(c - x);
        Print(d - x);
        Print(g - x);
        Print(h - x);
    }

    static void Test5()
    {
        TestEnum x = 0;
        const long d = 1;

        Print(x - d);
        Print(d - x);
    }

    static void Test6()
    {
        TestEnum? x = 0;
        const long d = 1;

        Print(x - d);
        Print(d - x);
    }

    static void Test7()
    {
        TestEnum x = 0;

        Print(x - (long)1);
        Print((long)1 - x);
    }

    static void Test8()
    {
        TestEnum? x = 0;

        Print(x - (long)1);
        Print((long)1 - x);
    }
}";

            CreateCompilation(source).VerifyDiagnostics(
    // (26,15): error CS0019: Operator '-' cannot be applied to operands of type 'TestEnum' and 'int'
    //         Print(x - c);
    Diagnostic(ErrorCode.ERR_BadBinaryOps, "x - c").WithArguments("-", "TestEnum", "int").WithLocation(26, 15),
    // (27,15): error CS0019: Operator '-' cannot be applied to operands of type 'TestEnum' and 'long'
    //         Print(x - d);
    Diagnostic(ErrorCode.ERR_BadBinaryOps, "x - d").WithArguments("-", "TestEnum", "long").WithLocation(27, 15),
    // (28,15): error CS0019: Operator '-' cannot be applied to operands of type 'TestEnum' and 'int'
    //         Print(x - g);
    Diagnostic(ErrorCode.ERR_BadBinaryOps, "x - g").WithArguments("-", "TestEnum", "int").WithLocation(28, 15),
    // (29,15): error CS0019: Operator '-' cannot be applied to operands of type 'TestEnum' and 'long'
    //         Print(x - h);
    Diagnostic(ErrorCode.ERR_BadBinaryOps, "x - h").WithArguments("-", "TestEnum", "long").WithLocation(29, 15),
    // (30,15): error CS0019: Operator '-' cannot be applied to operands of type 'int' and 'TestEnum'
    //         Print(c - x);
    Diagnostic(ErrorCode.ERR_BadBinaryOps, "c - x").WithArguments("-", "int", "TestEnum").WithLocation(30, 15),
    // (31,15): error CS0019: Operator '-' cannot be applied to operands of type 'long' and 'TestEnum'
    //         Print(d - x);
    Diagnostic(ErrorCode.ERR_BadBinaryOps, "d - x").WithArguments("-", "long", "TestEnum").WithLocation(31, 15),
    // (32,15): error CS0019: Operator '-' cannot be applied to operands of type 'int' and 'TestEnum'
    //         Print(g - x);
    Diagnostic(ErrorCode.ERR_BadBinaryOps, "g - x").WithArguments("-", "int", "TestEnum").WithLocation(32, 15),
    // (33,15): error CS0019: Operator '-' cannot be applied to operands of type 'long' and 'TestEnum'
    //         Print(h - x);
    Diagnostic(ErrorCode.ERR_BadBinaryOps, "h - x").WithArguments("-", "long", "TestEnum").WithLocation(33, 15),
    // (44,15): error CS0019: Operator '-' cannot be applied to operands of type 'TestEnum?' and 'int'
    //         Print(x - c);
    Diagnostic(ErrorCode.ERR_BadBinaryOps, "x - c").WithArguments("-", "TestEnum?", "int").WithLocation(44, 15),
    // (45,15): error CS0019: Operator '-' cannot be applied to operands of type 'TestEnum?' and 'long'
    //         Print(x - d);
    Diagnostic(ErrorCode.ERR_BadBinaryOps, "x - d").WithArguments("-", "TestEnum?", "long").WithLocation(45, 15),
    // (46,15): error CS0019: Operator '-' cannot be applied to operands of type 'TestEnum?' and 'int'
    //         Print(x - g);
    Diagnostic(ErrorCode.ERR_BadBinaryOps, "x - g").WithArguments("-", "TestEnum?", "int").WithLocation(46, 15),
    // (47,15): error CS0019: Operator '-' cannot be applied to operands of type 'TestEnum?' and 'long'
    //         Print(x - h);
    Diagnostic(ErrorCode.ERR_BadBinaryOps, "x - h").WithArguments("-", "TestEnum?", "long").WithLocation(47, 15),
    // (48,15): error CS0019: Operator '-' cannot be applied to operands of type 'int' and 'TestEnum?'
    //         Print(c - x);
    Diagnostic(ErrorCode.ERR_BadBinaryOps, "c - x").WithArguments("-", "int", "TestEnum?").WithLocation(48, 15),
    // (49,15): error CS0019: Operator '-' cannot be applied to operands of type 'long' and 'TestEnum?'
    //         Print(d - x);
    Diagnostic(ErrorCode.ERR_BadBinaryOps, "d - x").WithArguments("-", "long", "TestEnum?").WithLocation(49, 15),
    // (50,15): error CS0019: Operator '-' cannot be applied to operands of type 'int' and 'TestEnum?'
    //         Print(g - x);
    Diagnostic(ErrorCode.ERR_BadBinaryOps, "g - x").WithArguments("-", "int", "TestEnum?").WithLocation(50, 15),
    // (51,15): error CS0019: Operator '-' cannot be applied to operands of type 'long' and 'TestEnum?'
    //         Print(h - x);
    Diagnostic(ErrorCode.ERR_BadBinaryOps, "h - x").WithArguments("-", "long", "TestEnum?").WithLocation(51, 15),
    // (62,15): error CS0019: Operator '-' cannot be applied to operands of type 'TestEnum' and 'int?'
    //         Print(x - c);
    Diagnostic(ErrorCode.ERR_BadBinaryOps, "x - c").WithArguments("-", "TestEnum", "int?").WithLocation(62, 15),
    // (63,15): error CS0019: Operator '-' cannot be applied to operands of type 'TestEnum' and 'long?'
    //         Print(x - d);
    Diagnostic(ErrorCode.ERR_BadBinaryOps, "x - d").WithArguments("-", "TestEnum", "long?").WithLocation(63, 15),
    // (64,15): error CS0019: Operator '-' cannot be applied to operands of type 'TestEnum' and 'int?'
    //         Print(x - g);
    Diagnostic(ErrorCode.ERR_BadBinaryOps, "x - g").WithArguments("-", "TestEnum", "int?").WithLocation(64, 15),
    // (65,15): error CS0019: Operator '-' cannot be applied to operands of type 'TestEnum' and 'long?'
    //         Print(x - h);
    Diagnostic(ErrorCode.ERR_BadBinaryOps, "x - h").WithArguments("-", "TestEnum", "long?").WithLocation(65, 15),
    // (66,15): error CS0019: Operator '-' cannot be applied to operands of type 'int?' and 'TestEnum'
    //         Print(c - x);
    Diagnostic(ErrorCode.ERR_BadBinaryOps, "c - x").WithArguments("-", "int?", "TestEnum").WithLocation(66, 15),
    // (67,15): error CS0019: Operator '-' cannot be applied to operands of type 'long?' and 'TestEnum'
    //         Print(d - x);
    Diagnostic(ErrorCode.ERR_BadBinaryOps, "d - x").WithArguments("-", "long?", "TestEnum").WithLocation(67, 15),
    // (68,15): error CS0019: Operator '-' cannot be applied to operands of type 'int?' and 'TestEnum'
    //         Print(g - x);
    Diagnostic(ErrorCode.ERR_BadBinaryOps, "g - x").WithArguments("-", "int?", "TestEnum").WithLocation(68, 15),
    // (69,15): error CS0019: Operator '-' cannot be applied to operands of type 'long?' and 'TestEnum'
    //         Print(h - x);
    Diagnostic(ErrorCode.ERR_BadBinaryOps, "h - x").WithArguments("-", "long?", "TestEnum").WithLocation(69, 15),
    // (80,15): error CS0019: Operator '-' cannot be applied to operands of type 'TestEnum?' and 'int?'
    //         Print(x - c);
    Diagnostic(ErrorCode.ERR_BadBinaryOps, "x - c").WithArguments("-", "TestEnum?", "int?").WithLocation(80, 15),
    // (81,15): error CS0019: Operator '-' cannot be applied to operands of type 'TestEnum?' and 'long?'
    //         Print(x - d);
    Diagnostic(ErrorCode.ERR_BadBinaryOps, "x - d").WithArguments("-", "TestEnum?", "long?").WithLocation(81, 15),
    // (82,15): error CS0019: Operator '-' cannot be applied to operands of type 'TestEnum?' and 'int?'
    //         Print(x - g);
    Diagnostic(ErrorCode.ERR_BadBinaryOps, "x - g").WithArguments("-", "TestEnum?", "int?").WithLocation(82, 15),
    // (83,15): error CS0019: Operator '-' cannot be applied to operands of type 'TestEnum?' and 'long?'
    //         Print(x - h);
    Diagnostic(ErrorCode.ERR_BadBinaryOps, "x - h").WithArguments("-", "TestEnum?", "long?").WithLocation(83, 15),
    // (84,15): error CS0019: Operator '-' cannot be applied to operands of type 'int?' and 'TestEnum?'
    //         Print(c - x);
    Diagnostic(ErrorCode.ERR_BadBinaryOps, "c - x").WithArguments("-", "int?", "TestEnum?").WithLocation(84, 15),
    // (85,15): error CS0019: Operator '-' cannot be applied to operands of type 'long?' and 'TestEnum?'
    //         Print(d - x);
    Diagnostic(ErrorCode.ERR_BadBinaryOps, "d - x").WithArguments("-", "long?", "TestEnum?").WithLocation(85, 15),
    // (86,15): error CS0019: Operator '-' cannot be applied to operands of type 'int?' and 'TestEnum?'
    //         Print(g - x);
    Diagnostic(ErrorCode.ERR_BadBinaryOps, "g - x").WithArguments("-", "int?", "TestEnum?").WithLocation(86, 15),
    // (87,15): error CS0019: Operator '-' cannot be applied to operands of type 'long?' and 'TestEnum?'
    //         Print(h - x);
    Diagnostic(ErrorCode.ERR_BadBinaryOps, "h - x").WithArguments("-", "long?", "TestEnum?").WithLocation(87, 15),
    // (95,15): error CS0019: Operator '-' cannot be applied to operands of type 'TestEnum' and 'long'
    //         Print(x - d);
    Diagnostic(ErrorCode.ERR_BadBinaryOps, "x - d").WithArguments("-", "TestEnum", "long").WithLocation(95, 15),
    // (96,15): error CS0019: Operator '-' cannot be applied to operands of type 'long' and 'TestEnum'
    //         Print(d - x);
    Diagnostic(ErrorCode.ERR_BadBinaryOps, "d - x").WithArguments("-", "long", "TestEnum").WithLocation(96, 15),
    // (104,15): error CS0019: Operator '-' cannot be applied to operands of type 'TestEnum?' and 'long'
    //         Print(x - d);
    Diagnostic(ErrorCode.ERR_BadBinaryOps, "x - d").WithArguments("-", "TestEnum?", "long").WithLocation(104, 15),
    // (105,15): error CS0019: Operator '-' cannot be applied to operands of type 'long' and 'TestEnum?'
    //         Print(d - x);
    Diagnostic(ErrorCode.ERR_BadBinaryOps, "d - x").WithArguments("-", "long", "TestEnum?").WithLocation(105, 15),
    // (112,15): error CS0019: Operator '-' cannot be applied to operands of type 'TestEnum' and 'long'
    //         Print(x - (long)1);
    Diagnostic(ErrorCode.ERR_BadBinaryOps, "x - (long)1").WithArguments("-", "TestEnum", "long").WithLocation(112, 15),
    // (113,15): error CS0019: Operator '-' cannot be applied to operands of type 'long' and 'TestEnum'
    //         Print((long)1 - x);
    Diagnostic(ErrorCode.ERR_BadBinaryOps, "(long)1 - x").WithArguments("-", "long", "TestEnum").WithLocation(113, 15),
    // (120,15): error CS0019: Operator '-' cannot be applied to operands of type 'TestEnum?' and 'long'
    //         Print(x - (long)1);
    Diagnostic(ErrorCode.ERR_BadBinaryOps, "x - (long)1").WithArguments("-", "TestEnum?", "long").WithLocation(120, 15),
    // (121,15): error CS0019: Operator '-' cannot be applied to operands of type 'long' and 'TestEnum?'
    //         Print((long)1 - x);
    Diagnostic(ErrorCode.ERR_BadBinaryOps, "(long)1 - x").WithArguments("-", "long", "TestEnum?").WithLocation(121, 15)
                );
        }

        [Fact, WorkItem(1036392, "http://vstfdevdiv:8080/DevDiv2/DevDiv/_workitems/edit/1036392")]
        public void Bug1036392_12()
        {
            string source = @"
enum TestEnum : int
{
    A, B
}

class Program
{
    static void Print<T>(T t)
    {
        System.Console.WriteLine(typeof(T));
    }

    static void Main(string[] args)
    {
        Test1();
        Test2();
        Test3();
        Test4();
        Test5();
        Test6();
        Test7();
        Test8();
        Test9();
        Test10();
    }

    static void Test1()
    {
        TestEnum x = 0;
        short b = 1;
        int c = 1;
        short f = 0;
        int g = 0;

        Print(x - b);
        Print(x - c);
        Print(x - f);
        Print(x - g);
        Print(b - x);
        Print(c - x);
        Print(f - x);
        Print(g - x);
    }

    static void Test2()
    {
        TestEnum? x = 0;
        short b = 1;
        int c = 1;
        short f = 0;
        int g = 0;

        Print(x - b);
        Print(x - c);
        Print(x - f);
        Print(x - g);
        Print(b - x);
        Print(c - x);
        Print(f - x);
        Print(g - x);
    }

    static void Test3()
    {
        TestEnum x = 0;
        short? b = 1;
        int? c = 1;
        short? f = 0;
        int? g = 0;

        Print(x - b);
        Print(x - c);
        Print(x - f);
        Print(x - g);
        Print(b - x);
        Print(c - x);
        Print(f - x);
        Print(g - x);
    }

    static void Test4()
    {
        TestEnum? x = 0;
        short? b = 1;
        int? c = 1;
        short? f = 0;
        int? g = 0;

        Print(x - b);
        Print(x - c);
        Print(x - f);
        Print(x - g);
        Print(b - x);
        Print(c - x);
        Print(f - x);
        Print(g - x);
    }

    static void Test5()
    {
        TestEnum x = 0;
        const short b = 1;
        const int c = 1;
        const short f = 0;
        const int g = 0;
        const long h = 0;

        Print(x - b);
        Print(x - c);
        Print(x - f);
        Print(x - g);
        Print(x - h);
        Print(b - x);
        Print(c - x);
        Print(f - x);
        Print(g - x);
        Print(h - x);
    }

    static void Test6()
    {
        TestEnum? x = 0;
        const short b = 1;
        const int c = 1;
        const short f = 0;
        const int g = 0;
        const long h = 0;

        Print(x - b);
        Print(x - c);
        Print(x - f);
        Print(x - g);
        Print(x - h);
        Print(b - x);
        Print(c - x);
        Print(f - x);
        Print(g - x);
        Print(h - x);
    }

    static void Test7()
    {
        TestEnum x = 0;

        Print(x - (short)1);
        Print(x - (int)1);
        Print(x - (short)0);
        Print(x - (int)0);
        Print(x - (long)0);
        Print((short)1 - x);
        Print((int)1 - x);
        Print((short)0 - x);
        Print((int)0 - x);
        Print((long)0 - x);
    }

    static void Test8()
    {
        TestEnum? x = 0;

        Print(x - (short)1);
        Print(x - (int)1);
        Print(x - (short)0);
        Print(x - (int)0);
        Print(x - (long)0);
        Print((short)1 - x);
        Print((int)1 - x);
        Print((short)0 - x);
        Print((int)0 - x);
        Print((long)0 - x);
    }

    static void Test9()
    {
        TestEnum x = 0;

        Print(x - 1);
        Print(x - 0);
        Print(1 - x);
        Print(0 - x);
    }

    static void Test10()
    {
        TestEnum? x = 0;

        Print(x - 1);
        Print(x - 0);
        Print(1 - x);
        Print(0 - x);
    }
}";
            CompileAndVerify(source: source, expectedOutput:
@"TestEnum
TestEnum
TestEnum
TestEnum
TestEnum
TestEnum
TestEnum
TestEnum
System.Nullable`1[TestEnum]
System.Nullable`1[TestEnum]
System.Nullable`1[TestEnum]
System.Nullable`1[TestEnum]
System.Nullable`1[TestEnum]
System.Nullable`1[TestEnum]
System.Nullable`1[TestEnum]
System.Nullable`1[TestEnum]
System.Nullable`1[TestEnum]
System.Nullable`1[TestEnum]
System.Nullable`1[TestEnum]
System.Nullable`1[TestEnum]
System.Nullable`1[TestEnum]
System.Nullable`1[TestEnum]
System.Nullable`1[TestEnum]
System.Nullable`1[TestEnum]
System.Nullable`1[TestEnum]
System.Nullable`1[TestEnum]
System.Nullable`1[TestEnum]
System.Nullable`1[TestEnum]
System.Nullable`1[TestEnum]
System.Nullable`1[TestEnum]
System.Nullable`1[TestEnum]
System.Nullable`1[TestEnum]
TestEnum
TestEnum
System.Int32
TestEnum
System.Int32
TestEnum
TestEnum
System.Int32
System.Int32
System.Int32
System.Nullable`1[TestEnum]
System.Nullable`1[TestEnum]
System.Nullable`1[System.Int32]
System.Nullable`1[TestEnum]
System.Nullable`1[System.Int32]
System.Nullable`1[TestEnum]
System.Nullable`1[TestEnum]
System.Nullable`1[System.Int32]
System.Nullable`1[System.Int32]
System.Nullable`1[System.Int32]
TestEnum
TestEnum
System.Int32
TestEnum
System.Int32
TestEnum
TestEnum
System.Int32
System.Int32
System.Int32
System.Nullable`1[TestEnum]
System.Nullable`1[TestEnum]
System.Nullable`1[System.Int32]
System.Nullable`1[TestEnum]
System.Nullable`1[System.Int32]
System.Nullable`1[TestEnum]
System.Nullable`1[TestEnum]
System.Nullable`1[System.Int32]
System.Nullable`1[System.Int32]
System.Nullable`1[System.Int32]
TestEnum
TestEnum
TestEnum
System.Int32
System.Nullable`1[TestEnum]
System.Nullable`1[TestEnum]
System.Nullable`1[TestEnum]
System.Nullable`1[System.Int32]
");
        }

        [Fact, WorkItem(1036392, "http://vstfdevdiv:8080/DevDiv2/DevDiv/_workitems/edit/1036392")]
        public void Bug1036392_13()
        {
            string source = @"
enum TestEnum : int
{
    A, B
}

class Program
{
    static void Print<T>(T t)
    {
        System.Console.WriteLine(typeof(T));
    }

    static void Main(string[] args)
    {
    }

    static void Test1()
    {
        TestEnum x = 0;
        long d = 1;
        long h = 0;

        Print(x - d);
        Print(x - h);
        Print(d - x);
        Print(h - x);
    }

    static void Test2()
    {
        TestEnum? x = 0;
        long d = 1;
        long h = 0;

        Print(x - d);
        Print(x - h);
        Print(d - x);
        Print(h - x);
    }

    static void Test3()
    {
        TestEnum x = 0;
        long? d = 1;
        long? h = 0;

        Print(x - d);
        Print(x - h);
        Print(d - x);
        Print(h - x);
    }

    static void Test4()
    {
        TestEnum? x = 0;
        long? d = 1;
        long? h = 0;

        Print(x - d);
        Print(x - h);
        Print(d - x);
        Print(h - x);
    }

    static void Test5()
    {
        TestEnum x = 0;
        const long d = 1;

        Print(x - d);
        Print(d - x);
    }

    static void Test6()
    {
        TestEnum? x = 0;
        const long d = 1;

        Print(x - d);
        Print(d - x);
    }

    static void Test7()
    {
        TestEnum x = 0;

        Print(x - (long)1);
        Print((long)1 - x);
    }

    static void Test8()
    {
        TestEnum? x = 0;

        Print(x - (long)1);
        Print((long)1 - x);
    }
}";

            CreateCompilation(source).VerifyDiagnostics(
    // (24,15): error CS0019: Operator '-' cannot be applied to operands of type 'TestEnum' and 'long'
    //         Print(x - d);
    Diagnostic(ErrorCode.ERR_BadBinaryOps, "x - d").WithArguments("-", "TestEnum", "long").WithLocation(24, 15),
    // (25,15): error CS0019: Operator '-' cannot be applied to operands of type 'TestEnum' and 'long'
    //         Print(x - h);
    Diagnostic(ErrorCode.ERR_BadBinaryOps, "x - h").WithArguments("-", "TestEnum", "long").WithLocation(25, 15),
    // (26,15): error CS0019: Operator '-' cannot be applied to operands of type 'long' and 'TestEnum'
    //         Print(d - x);
    Diagnostic(ErrorCode.ERR_BadBinaryOps, "d - x").WithArguments("-", "long", "TestEnum").WithLocation(26, 15),
    // (27,15): error CS0019: Operator '-' cannot be applied to operands of type 'long' and 'TestEnum'
    //         Print(h - x);
    Diagnostic(ErrorCode.ERR_BadBinaryOps, "h - x").WithArguments("-", "long", "TestEnum").WithLocation(27, 15),
    // (36,15): error CS0019: Operator '-' cannot be applied to operands of type 'TestEnum?' and 'long'
    //         Print(x - d);
    Diagnostic(ErrorCode.ERR_BadBinaryOps, "x - d").WithArguments("-", "TestEnum?", "long").WithLocation(36, 15),
    // (37,15): error CS0019: Operator '-' cannot be applied to operands of type 'TestEnum?' and 'long'
    //         Print(x - h);
    Diagnostic(ErrorCode.ERR_BadBinaryOps, "x - h").WithArguments("-", "TestEnum?", "long").WithLocation(37, 15),
    // (38,15): error CS0019: Operator '-' cannot be applied to operands of type 'long' and 'TestEnum?'
    //         Print(d - x);
    Diagnostic(ErrorCode.ERR_BadBinaryOps, "d - x").WithArguments("-", "long", "TestEnum?").WithLocation(38, 15),
    // (39,15): error CS0019: Operator '-' cannot be applied to operands of type 'long' and 'TestEnum?'
    //         Print(h - x);
    Diagnostic(ErrorCode.ERR_BadBinaryOps, "h - x").WithArguments("-", "long", "TestEnum?").WithLocation(39, 15),
    // (48,15): error CS0019: Operator '-' cannot be applied to operands of type 'TestEnum' and 'long?'
    //         Print(x - d);
    Diagnostic(ErrorCode.ERR_BadBinaryOps, "x - d").WithArguments("-", "TestEnum", "long?").WithLocation(48, 15),
    // (49,15): error CS0019: Operator '-' cannot be applied to operands of type 'TestEnum' and 'long?'
    //         Print(x - h);
    Diagnostic(ErrorCode.ERR_BadBinaryOps, "x - h").WithArguments("-", "TestEnum", "long?").WithLocation(49, 15),
    // (50,15): error CS0019: Operator '-' cannot be applied to operands of type 'long?' and 'TestEnum'
    //         Print(d - x);
    Diagnostic(ErrorCode.ERR_BadBinaryOps, "d - x").WithArguments("-", "long?", "TestEnum").WithLocation(50, 15),
    // (51,15): error CS0019: Operator '-' cannot be applied to operands of type 'long?' and 'TestEnum'
    //         Print(h - x);
    Diagnostic(ErrorCode.ERR_BadBinaryOps, "h - x").WithArguments("-", "long?", "TestEnum").WithLocation(51, 15),
    // (60,15): error CS0019: Operator '-' cannot be applied to operands of type 'TestEnum?' and 'long?'
    //         Print(x - d);
    Diagnostic(ErrorCode.ERR_BadBinaryOps, "x - d").WithArguments("-", "TestEnum?", "long?").WithLocation(60, 15),
    // (61,15): error CS0019: Operator '-' cannot be applied to operands of type 'TestEnum?' and 'long?'
    //         Print(x - h);
    Diagnostic(ErrorCode.ERR_BadBinaryOps, "x - h").WithArguments("-", "TestEnum?", "long?").WithLocation(61, 15),
    // (62,15): error CS0019: Operator '-' cannot be applied to operands of type 'long?' and 'TestEnum?'
    //         Print(d - x);
    Diagnostic(ErrorCode.ERR_BadBinaryOps, "d - x").WithArguments("-", "long?", "TestEnum?").WithLocation(62, 15),
    // (63,15): error CS0019: Operator '-' cannot be applied to operands of type 'long?' and 'TestEnum?'
    //         Print(h - x);
    Diagnostic(ErrorCode.ERR_BadBinaryOps, "h - x").WithArguments("-", "long?", "TestEnum?").WithLocation(63, 15),
    // (71,15): error CS0019: Operator '-' cannot be applied to operands of type 'TestEnum' and 'long'
    //         Print(x - d);
    Diagnostic(ErrorCode.ERR_BadBinaryOps, "x - d").WithArguments("-", "TestEnum", "long").WithLocation(71, 15),
    // (72,15): error CS0019: Operator '-' cannot be applied to operands of type 'long' and 'TestEnum'
    //         Print(d - x);
    Diagnostic(ErrorCode.ERR_BadBinaryOps, "d - x").WithArguments("-", "long", "TestEnum").WithLocation(72, 15),
    // (80,15): error CS0019: Operator '-' cannot be applied to operands of type 'TestEnum?' and 'long'
    //         Print(x - d);
    Diagnostic(ErrorCode.ERR_BadBinaryOps, "x - d").WithArguments("-", "TestEnum?", "long").WithLocation(80, 15),
    // (81,15): error CS0019: Operator '-' cannot be applied to operands of type 'long' and 'TestEnum?'
    //         Print(d - x);
    Diagnostic(ErrorCode.ERR_BadBinaryOps, "d - x").WithArguments("-", "long", "TestEnum?").WithLocation(81, 15),
    // (88,15): error CS0019: Operator '-' cannot be applied to operands of type 'TestEnum' and 'long'
    //         Print(x - (long)1);
    Diagnostic(ErrorCode.ERR_BadBinaryOps, "x - (long)1").WithArguments("-", "TestEnum", "long").WithLocation(88, 15),
    // (89,15): error CS0019: Operator '-' cannot be applied to operands of type 'long' and 'TestEnum'
    //         Print((long)1 - x);
    Diagnostic(ErrorCode.ERR_BadBinaryOps, "(long)1 - x").WithArguments("-", "long", "TestEnum").WithLocation(89, 15),
    // (96,15): error CS0019: Operator '-' cannot be applied to operands of type 'TestEnum?' and 'long'
    //         Print(x - (long)1);
    Diagnostic(ErrorCode.ERR_BadBinaryOps, "x - (long)1").WithArguments("-", "TestEnum?", "long").WithLocation(96, 15),
    // (97,15): error CS0019: Operator '-' cannot be applied to operands of type 'long' and 'TestEnum?'
    //         Print((long)1 - x);
    Diagnostic(ErrorCode.ERR_BadBinaryOps, "(long)1 - x").WithArguments("-", "long", "TestEnum?").WithLocation(97, 15)
                );
        }

        [Fact, WorkItem(1036392, "http://vstfdevdiv:8080/DevDiv2/DevDiv/_workitems/edit/1036392")]
        public void Bug1036392_14()
        {
            string source = @"
enum TestEnum : long
{
    A, B
}

class Program
{
    static void Print<T>(T t)
    {
        System.Console.WriteLine(typeof(T));
    }

    static void Main(string[] args)
    {
        Test1();
        Test2();
        Test3();
        Test4();
        Test5();
        Test6();
        Test7();
        Test8();
        Test9();
        Test10();
    }

    static void Test1()
    {
        TestEnum x = 0;
        short b = 1;
        int c = 1;
        long d = 1;
        short f = 0;
        int g = 0;
        long h = 0;

        Print(x - b);
        Print(x - c);
        Print(x - d);
        Print(x - f);
        Print(x - g);
        Print(x - h);
        Print(b - x);
        Print(c - x);
        Print(d - x);
        Print(f - x);
        Print(g - x);
        Print(h - x);
    }

    static void Test2()
    {
        TestEnum? x = 0;
        short b = 1;
        int c = 1;
        long d = 1;
        short f = 0;
        int g = 0;
        long h = 0;

        Print(x - b);
        Print(x - c);
        Print(x - d);
        Print(x - f);
        Print(x - g);
        Print(x - h);
        Print(b - x);
        Print(c - x);
        Print(d - x);
        Print(f - x);
        Print(g - x);
        Print(h - x);
    }

    static void Test3()
    {
        TestEnum x = 0;
        short? b = 1;
        int? c = 1;
        long? d = 1;
        short? f = 0;
        int? g = 0;
        long? h = 0;

        Print(x - b);
        Print(x - c);
        Print(x - d);
        Print(x - f);
        Print(x - g);
        Print(x - h);
        Print(b - x);
        Print(c - x);
        Print(d - x);
        Print(f - x);
        Print(g - x);
        Print(h - x);
    }

    static void Test4()
    {
        TestEnum? x = 0;
        short? b = 1;
        int? c = 1;
        long? d = 1;
        short? f = 0;
        int? g = 0;
        long? h = 0;

        Print(x - b);
        Print(x - c);
        Print(x - d);
        Print(x - f);
        Print(x - g);
        Print(x - h);
        Print(b - x);
        Print(c - x);
        Print(d - x);
        Print(f - x);
        Print(g - x);
        Print(h - x);
    }

    static void Test5()
    {
        TestEnum x = 0;
        const short b = 1;
        const int c = 1;
        const long d = 1;
        const short f = 0;
        const int g = 0;
        const long h = 0;

        Print(x - b);
        Print(x - c);
        Print(x - d);
        Print(x - f);
        Print(x - g);
        Print(x - h);
        Print(b - x);
        Print(c - x);
        Print(d - x);
        Print(f - x);
        Print(g - x);
        Print(h - x);
    }

    static void Test6()
    {
        TestEnum? x = 0;
        const short b = 1;
        const int c = 1;
        const long d = 1;
        const short f = 0;
        const int g = 0;
        const long h = 0;

        Print(x - b);
        Print(x - c);
        Print(x - d);
        Print(x - f);
        Print(x - g);
        Print(x - h);
        Print(b - x);
        Print(c - x);
        Print(d - x);
        Print(f - x);
        Print(g - x);
        Print(h - x);
    }

    static void Test7()
    {
        TestEnum x = 0;

        Print(x - (short)1);
        Print(x - (int)1);
        Print(x - (long)1);
        Print(x - (short)0);
        Print(x - (int)0);
        Print(x - (long)0);
        Print((short)1 - x);
        Print((int)1 - x);
        Print((long)1 - x);
        Print((short)0 - x);
        Print((int)0 - x);
        Print((long)0 - x);
    }

    static void Test8()
    {
        TestEnum? x = 0;

        Print(x - (short)1);
        Print(x - (int)1);
        Print(x - (long)1);
        Print(x - (short)0);
        Print(x - (int)0);
        Print(x - (long)0);
        Print((short)1 - x);
        Print((int)1 - x);
        Print((long)1 - x);
        Print((short)0 - x);
        Print((int)0 - x);
        Print((long)0 - x);
    }

    static void Test9()
    {
        TestEnum x = 0;

        Print(x - 1);
        Print(x - 0);
        Print(1 - x);
        Print(0 - x);
    }

    static void Test10()
    {
        TestEnum? x = 0;

        Print(x - 1);
        Print(x - 0);
        Print(1 - x);
        Print(0 - x);
    }
}";
            CompileAndVerify(source: source, expectedOutput:
@"TestEnum
TestEnum
TestEnum
TestEnum
TestEnum
TestEnum
TestEnum
TestEnum
TestEnum
TestEnum
TestEnum
TestEnum
System.Nullable`1[TestEnum]
System.Nullable`1[TestEnum]
System.Nullable`1[TestEnum]
System.Nullable`1[TestEnum]
System.Nullable`1[TestEnum]
System.Nullable`1[TestEnum]
System.Nullable`1[TestEnum]
System.Nullable`1[TestEnum]
System.Nullable`1[TestEnum]
System.Nullable`1[TestEnum]
System.Nullable`1[TestEnum]
System.Nullable`1[TestEnum]
System.Nullable`1[TestEnum]
System.Nullable`1[TestEnum]
System.Nullable`1[TestEnum]
System.Nullable`1[TestEnum]
System.Nullable`1[TestEnum]
System.Nullable`1[TestEnum]
System.Nullable`1[TestEnum]
System.Nullable`1[TestEnum]
System.Nullable`1[TestEnum]
System.Nullable`1[TestEnum]
System.Nullable`1[TestEnum]
System.Nullable`1[TestEnum]
System.Nullable`1[TestEnum]
System.Nullable`1[TestEnum]
System.Nullable`1[TestEnum]
System.Nullable`1[TestEnum]
System.Nullable`1[TestEnum]
System.Nullable`1[TestEnum]
System.Nullable`1[TestEnum]
System.Nullable`1[TestEnum]
System.Nullable`1[TestEnum]
System.Nullable`1[TestEnum]
System.Nullable`1[TestEnum]
System.Nullable`1[TestEnum]
TestEnum
TestEnum
TestEnum
System.Int64
System.Int64
TestEnum
TestEnum
TestEnum
TestEnum
System.Int64
System.Int64
System.Int64
System.Nullable`1[TestEnum]
System.Nullable`1[TestEnum]
System.Nullable`1[TestEnum]
System.Nullable`1[System.Int64]
System.Nullable`1[System.Int64]
System.Nullable`1[TestEnum]
System.Nullable`1[TestEnum]
System.Nullable`1[TestEnum]
System.Nullable`1[TestEnum]
System.Nullable`1[System.Int64]
System.Nullable`1[System.Int64]
System.Nullable`1[System.Int64]
TestEnum
TestEnum
TestEnum
System.Int64
System.Int64
TestEnum
TestEnum
TestEnum
TestEnum
System.Int64
System.Int64
System.Int64
System.Nullable`1[TestEnum]
System.Nullable`1[TestEnum]
System.Nullable`1[TestEnum]
System.Nullable`1[System.Int64]
System.Nullable`1[System.Int64]
System.Nullable`1[TestEnum]
System.Nullable`1[TestEnum]
System.Nullable`1[TestEnum]
System.Nullable`1[TestEnum]
System.Nullable`1[System.Int64]
System.Nullable`1[System.Int64]
System.Nullable`1[System.Int64]
TestEnum
System.Int64
TestEnum
System.Int64
System.Nullable`1[TestEnum]
System.Nullable`1[System.Int64]
System.Nullable`1[TestEnum]
System.Nullable`1[System.Int64]
");
        }

        [Fact, WorkItem(1036392, "http://vstfdevdiv:8080/DevDiv2/DevDiv/_workitems/edit/1036392")]
        public void Bug1036392_15()
        {
            string source = @"
enum TestEnumShort : short
{}

enum TestEnumInt : int
{ }

enum TestEnumLong : long
{ }

class Program
{
    static void Print<T>(T t)
    {
        System.Console.WriteLine(typeof(T));
    }

    static void Main(string[] args)
    {
        Test1();
        Test2();
        Test3();
    }

    static void Test1()
    {
        TestEnumShort? x = 0;

        Print(x - null);
        Print(null - x);
    }

    static void Test2()
    {
        TestEnumInt? x = 0;

        Print(x - null);
        Print(null - x);
    }

    static void Test3()
    {
        TestEnumLong? x = 0;

        Print(x - null);
        Print(null - x);
    }
}";
            CompileAndVerify(source: source, expectedOutput:
@"System.Nullable`1[System.Int16]
System.Nullable`1[System.Int16]
System.Nullable`1[System.Int32]
System.Nullable`1[System.Int32]
System.Nullable`1[System.Int64]
System.Nullable`1[System.Int64]
");
        }

        [Fact, WorkItem(1036392, "http://vstfdevdiv:8080/DevDiv2/DevDiv/_workitems/edit/1036392")]
        public void Bug1036392_16()
        {
            string source = @"
enum TestEnumShort : short
{}

enum TestEnumInt : int
{ }

enum TestEnumLong : long
{ }

class Program
{
    static void Print<T>(T t)
    {
        System.Console.WriteLine(typeof(T));
    }

    static void Main(string[] args)
    {
        Test1();
        Test2();
        Test3();
    }

    static void Test1()
    {
        TestEnumShort x = 0;

        Print(x - null);
        Print(null - x);
    }

    static void Test2()
    {
        TestEnumInt x = 0;

        Print(x - null);
        Print(null - x);
    }

    static void Test3()
    {
        TestEnumLong x = 0;

        Print(x - null);
        Print(null - x);
    }
}";
            CompileAndVerify(source: source, expectedOutput:
@"System.Nullable`1[System.Int16]
System.Nullable`1[System.Int16]
System.Nullable`1[System.Int32]
System.Nullable`1[System.Int32]
System.Nullable`1[System.Int64]
System.Nullable`1[System.Int64]
");
        }

        [Fact, WorkItem(1090786, "http://vstfdevdiv:8080/DevDiv2/DevDiv/_workitems/edit/1090786")]
        public void Bug1090786_01()
        {
            string source = @"
class Test
{
    static void Main()
    {
        Test0();
        Test1();
        Test2();
        Test3();
        Test4();
    }

    static void Test0()
    {
        Print(((System.TypeCode)0) as int?);
        Print(0 as int?);
        Print(((int?)0) as int?);
        Print(0 as long?);
        Print(0 as ulong?);
        Print(GetNullableInt() as long?);
    }

    static int? GetNullableInt()
    {
        return 0;
    }

    static void Test1()
    {
        var c1 = new C1<int>();
        c1.M1(0);
    }

    static void Test2()
    {
        var c1 = new C1<ulong>();
        c1.M1<ulong>(0);
    }

    static void Test3()
    {
        var c1 = new C2();
        c1.M1(0);
    }

    static void Test4()
    {
        var c1 = new C3();
        c1.M1<int?>(0);
    }

    public static void Print<T>(T? v) where T : struct 
    {
        System.Console.WriteLine(v.HasValue);
    }
}

class C1<T>
{
    public virtual void M1<S>(S x) where S :T
    {
        Test.Print(x as ulong?);
    }
}

class C2 : C1<int>
{
    public override void M1<S>(S x)
    {
        Test.Print(x as ulong?);
    }
}

class C3 : C1<int?>
{
    public override void M1<S>(S x)
    {
        Test.Print(x as ulong?);
    }
}
";
            var verifier = CompileAndVerify(source: source, expectedOutput:
@"False
True
True
False
False
False
False
True
False
False
");

            verifier.VerifyIL("Test.Test0",
@"
{
   // Code size       85 (0x55)
  .maxstack  1
  .locals init (int? V_0,
                long? V_1,
                ulong? V_2)
  IL_0000:  ldloca.s   V_0
  IL_0002:  initobj    ""int?""
  IL_0008:  ldloc.0
  IL_0009:  call       ""void Test.Print<int>(int?)""
  IL_000e:  ldc.i4.0
  IL_000f:  newobj     ""int?..ctor(int)""
  IL_0014:  call       ""void Test.Print<int>(int?)""
  IL_0019:  ldc.i4.0
  IL_001a:  newobj     ""int?..ctor(int)""
  IL_001f:  call       ""void Test.Print<int>(int?)""
  IL_0024:  ldloca.s   V_1
  IL_0026:  initobj    ""long?""
  IL_002c:  ldloc.1
  IL_002d:  call       ""void Test.Print<long>(long?)""
  IL_0032:  ldloca.s   V_2
  IL_0034:  initobj    ""ulong?""
  IL_003a:  ldloc.2
  IL_003b:  call       ""void Test.Print<ulong>(ulong?)""
  IL_0040:  call       ""int? Test.GetNullableInt()""
  IL_0045:  pop
  IL_0046:  ldloca.s   V_1
  IL_0048:  initobj    ""long?""
  IL_004e:  ldloc.1
  IL_004f:  call       ""void Test.Print<long>(long?)""
  IL_0054:  ret
}");

            verifier.VerifyIL("C1<T>.M1<S>",
@"
{
  // Code size       22 (0x16)
  .maxstack  1
  IL_0000:  ldarg.1
  IL_0001:  box        ""S""
  IL_0006:  isinst     ""ulong?""
  IL_000b:  unbox.any  ""ulong?""
  IL_0010:  call       ""void Test.Print<ulong>(ulong?)""
  IL_0015:  ret
}");

            verifier.VerifyIL("C2.M1<S>",
@"
{
  // Code size       22 (0x16)
  .maxstack  1
  IL_0000:  ldarg.1
  IL_0001:  box        ""S""
  IL_0006:  isinst     ""ulong?""
  IL_000b:  unbox.any  ""ulong?""
  IL_0010:  call       ""void Test.Print<ulong>(ulong?)""
  IL_0015:  ret
}");

            verifier.VerifyIL("C3.M1<S>",
@"
{
  // Code size       22 (0x16)
  .maxstack  1
  IL_0000:  ldarg.1
  IL_0001:  box        ""S""
  IL_0006:  isinst     ""ulong?""
  IL_000b:  unbox.any  ""ulong?""
  IL_0010:  call       ""void Test.Print<ulong>(ulong?)""
  IL_0015:  ret
}");

            verifier.VerifyDiagnostics(
    // (15,15): warning CS0458: The result of the expression is always 'null' of type 'int?'
    //         Print(((System.TypeCode)0) as int?);
    Diagnostic(ErrorCode.WRN_AlwaysNull, "((System.TypeCode)0) as int?").WithArguments("int?").WithLocation(15, 15),
    // (18,15): warning CS0458: The result of the expression is always 'null' of type 'long?'
    //         Print(0 as long?);
    Diagnostic(ErrorCode.WRN_AlwaysNull, "0 as long?").WithArguments("long?").WithLocation(18, 15),
    // (19,15): warning CS0458: The result of the expression is always 'null' of type 'ulong?'
    //         Print(0 as ulong?);
    Diagnostic(ErrorCode.WRN_AlwaysNull, "0 as ulong?").WithArguments("ulong?").WithLocation(19, 15),
    // (20,15): warning CS0458: The result of the expression is always 'null' of type 'long?'
    //         Print(GetNullableInt() as long?);
    Diagnostic(ErrorCode.WRN_AlwaysNull, "GetNullableInt() as long?").WithArguments("long?").WithLocation(20, 15)
                );
        }

        [Fact, WorkItem(1090786, "http://vstfdevdiv:8080/DevDiv2/DevDiv/_workitems/edit/1090786")]
        public void Bug1090786_02()
        {
            string source = @"
using System;

class Program
{
    static void Main()
    {
        var x = 0 as long?;
        Console.WriteLine(x.HasValue);

        var y = 0 as ulong?;
        Console.WriteLine(y.HasValue);
    }
}
";
            CompileAndVerify(source: source, expectedOutput:
@"False
False
");
        }

        [Fact, WorkItem(1090786, "http://vstfdevdiv:8080/DevDiv2/DevDiv/_workitems/edit/1090786")]
        public void Bug1090786_03()
        {
            string source = @"
class Test
{
    static void Main()
    {
        Test0();
    }

    static void Test0()
    {
        var c2 = new C2();
        c2.M1<C1>(null);
    }

    public static void Print<T>(T v) where T : class 
    {
        System.Console.WriteLine(v != null);
    }
}

class C1
{}

class C2 
{
    public void M1<S>(C1 x) where S : C1
    {
        Test.Print(x as S);
        Test.Print(((C1)null) as S);
    }
}";
            var verifier = CompileAndVerify(source: source, expectedOutput:
@"False
False
");

            verifier.VerifyIL("C2.M1<S>",
@"
{
  // Code size       31 (0x1f)
  .maxstack  1
  .locals init (S V_0)
  IL_0000:  ldarg.1
  IL_0001:  isinst     ""S""
  IL_0006:  unbox.any  ""S""
  IL_000b:  call       ""void Test.Print<S>(S)""
  IL_0010:  ldloca.s   V_0
  IL_0012:  initobj    ""S""
  IL_0018:  ldloc.0
  IL_0019:  call       ""void Test.Print<S>(S)""
  IL_001e:  ret
}");
        }

        [Fact, WorkItem(2075, "https://github.com/dotnet/roslyn/issues/2075")]
        public void NegateALiteral()
        {
            string source = @"
using System;

namespace roslynChanges
{
    class MainClass
    {
        public static void Main (string[] args)
        {
            Console.WriteLine ((-(2147483648)).GetType ());
            Console.WriteLine ((-2147483648).GetType ());
        }
    }
}";
            CompileAndVerify(source: source, expectedOutput:
@"System.Int64
System.Int32
");
        }

        [Fact, WorkItem(4132, "https://github.com/dotnet/roslyn/issues/4132")]
        public void Issue4132()
        {
            string source = @"
using System;

namespace NullableMathRepro
{
    class Program
    {
        static void Main(string[] args)
        {
            int? x = 0;
            x += 5;
            Console.WriteLine(""'x' is {0}"", x);

            IntHolder? y = 0;
            y += 5;
            Console.WriteLine(""'y' is {0}"", y);
        }
    }

    struct IntHolder
    {
        private int x;

        public static implicit operator int (IntHolder ih)
        {
            Console.WriteLine(""operator int (IntHolder ih)"");
            return ih.x;
        }

        public static implicit operator IntHolder(int i)
        {
            Console.WriteLine(""operator IntHolder(int i)"");
            return new IntHolder { x = i };
        }

        public override string ToString()
        {
            return x.ToString();
        }
    }
}";
            CompileAndVerify(source: source, expectedOutput:
@"'x' is 5
operator IntHolder(int i)
operator int (IntHolder ih)
operator IntHolder(int i)
'y' is 5");
        }

        [Fact, WorkItem(8190, "https://github.com/dotnet/roslyn/issues/8190")]
        public void Issue8190_1()
        {
            string source = @"
using System;

namespace RoslynNullableStringRepro
{
  public class Program
  {
    public static void Main(string[] args)
    {
      NonNullableString? irony = ""abc"";
      irony += ""def"";
      string ynori = ""abc"";
      ynori += (NonNullableString?)""def"";

      Console.WriteLine(irony);
      Console.WriteLine(ynori);

      ynori += (NonNullableString?) null;
      Console.WriteLine(ynori);
    }
  }

  struct NonNullableString
  {
    NonNullableString(string value)
    {
      if (value == null)
      {
        throw new ArgumentNullException(nameof(value));
      }

      this.value = value;
    }

    readonly string value;

    public override string ToString() => value;

    public static implicit operator string(NonNullableString self) => self.value;

    public static implicit operator NonNullableString(string value) => new NonNullableString(value);

    public static string operator +(NonNullableString lhs, NonNullableString rhs) => lhs.value + rhs.value;
  }
}";
            CompileAndVerify(source: source, expectedOutput: "abcdef" + Environment.NewLine + "abcdef" + Environment.NewLine + "abcdef");
        }

        [Fact, WorkItem(8190, "https://github.com/dotnet/roslyn/issues/8190")]
        public void Issue8190_2()
        {
            string source = @"
using System;

namespace RoslynNullableIntRepro
{
  public class Program
  {
    public static void Main(string[] args)
    {
      NonNullableInt? irony = 1;
      irony += 2;
      int? ynori = 1;
      ynori += (NonNullableInt?) 2;

      Console.WriteLine(irony);
      Console.WriteLine(ynori);

      ynori += (NonNullableInt?) null;
      Console.WriteLine(ynori);
    }
  }

  struct NonNullableInt
  {
    NonNullableInt(int? value)
    {
      if (value == null)
      {
        throw new ArgumentNullException();
      }

      this.value = value;
    }

    readonly int? value;

    public override string ToString() {return value.ToString();}

    public static implicit operator int? (NonNullableInt self) {return self.value;}

    public static implicit operator NonNullableInt(int? value) {return new NonNullableInt(value);}

    public static int? operator +(NonNullableInt lhs, NonNullableInt rhs) { return lhs.value + rhs.value; }
  }
}";
            CompileAndVerify(source: source, expectedOutput: "3" + Environment.NewLine + "3" + Environment.NewLine);
        }
        [Fact, WorkItem(4027, "https://github.com/dotnet/roslyn/issues/4027")]
        public void NotSignExtendedOperand()
        {
            string source = @"
class MainClass
{
    public static void Main ()
    {
        short a = 0;
        int b = 0;
        a |= (short)b;
        a = (short)(a | (short)b);
    }
}
";

            var compilation = CreateCompilation(source, options: TestOptions.DebugDll);

            compilation.VerifyDiagnostics();
        }

        [Fact]
        [WorkItem(12345, "https://github.com/dotnet/roslyn/issues/12345")]
        public void Bug12345()
        {
            string source = @"
class EnumRepro
{
    public static void Main()
    {
        EnumWrapper<FlagsEnum> wrappedEnum = FlagsEnum.Goo;
        wrappedEnum |= FlagsEnum.Bar;
        System.Console.Write(wrappedEnum.Enum);
    }
}

public struct EnumWrapper<T>
    where T : struct
{
    public T? Enum { get; private set; }

    public static implicit operator T? (EnumWrapper<T> safeEnum)
    {
        return safeEnum.Enum;
    }

    public static implicit operator EnumWrapper<T>(T source)
    {
        return new EnumWrapper<T> { Enum = source };
    }
}

[System.Flags]
public enum FlagsEnum
{
    None = 0,
    Goo = 1,
    Bar = 2,
}
";
            var verifier = CompileAndVerify(source, expectedOutput: "Goo, Bar");
            verifier.VerifyDiagnostics();
        }

        [Fact]
        public void IsWarningWithNonNullConstant()
        {
            var source =
@"class Program
{
    public static void Main(string[] args)
    {
        const string d = ""goo"";
        var x = d is string;
    }
}
";
            var compilation = CreateCompilation(source)
                .VerifyDiagnostics(
                // (6,17): warning CS0183: The given expression is always of the provided ('string') type
                //         var x = d is string;
                Diagnostic(ErrorCode.WRN_IsAlwaysTrue, "d is string").WithArguments("string").WithLocation(6, 17)
                );
        }

        [Fact, WorkItem(19310, "https://github.com/dotnet/roslyn/issues/19310")]
        public void IsWarningWithTupleConversion()
        {
            var source =
@"using System;
class Program
{
    public static void Main(string[] args)
    {
        var t = (x: 1, y: 2);
        if (t is ValueTuple<long, int>) { }   // too big
        if (t is ValueTuple<short, int>) { }  // too small
        if (t is ValueTuple<int, int>) { }    // goldilocks
    }
}";
            var compilation = CreateCompilationWithMscorlib40(source, references: new[] { ValueTupleRef, SystemRuntimeFacadeRef })
                .VerifyDiagnostics(
                // (7,13): warning CS0184: The given expression is never of the provided ('(long, int)') type
                //         if (t is ValueTuple<long, int>) { }   // too big
                Diagnostic(ErrorCode.WRN_IsAlwaysFalse, "t is ValueTuple<long, int>").WithArguments("(long, int)").WithLocation(7, 13),
                // (8,13): warning CS0184: The given expression is never of the provided ('(short, int)') type
                //         if (t is ValueTuple<short, int>) { }  // too small
                Diagnostic(ErrorCode.WRN_IsAlwaysFalse, "t is ValueTuple<short, int>").WithArguments("(short, int)").WithLocation(8, 13),
                // (9,13): warning CS0183: The given expression is always of the provided ('(int, int)') type
                //         if (t is ValueTuple<int, int>) { }    // goldilocks
                Diagnostic(ErrorCode.WRN_IsAlwaysTrue, "t is ValueTuple<int, int>").WithArguments("(int, int)").WithLocation(9, 13)
                );
        }

        [Fact, WorkItem(21486, "https://github.com/dotnet/roslyn/issues/21486")]
        public void TypeOfErrorUnaryOperator()
        {
            var source =
@"
public class C {
    public void M2() {
        var local = !invalidExpression;
        if (local) { }
    }
}
";
            var compilation = CreateCompilation(source);
            compilation.VerifyDiagnostics(
                // (4,22): error CS0103: The name 'invalidExpression' does not exist in the current context
                //         var local = !invalidExpression;
                Diagnostic(ErrorCode.ERR_NameNotInContext, "invalidExpression").WithArguments("invalidExpression").WithLocation(4, 22)
                );

            var tree = compilation.SyntaxTrees.Single();
            var negNode = tree.GetRoot().DescendantNodes().OfType<PrefixUnaryExpressionSyntax>().Single();
            Assert.Equal("!invalidExpression", negNode.ToString());

            var type = (ITypeSymbol)compilation.GetSemanticModel(tree).GetTypeInfo(negNode).Type;
            Assert.Equal("?", type.ToTestDisplayString());
            Assert.True(type.IsErrorType());
        }

        // Attempting to call `ConstantValue` on every constituent string component realizes every string, effectively
        // replicating the original O(n^2) bug that this test is demonstrating is fixed.
        [ConditionalFact(typeof(NoIOperationValidation))]
        [WorkItem(43019, "https://github.com/dotnet/roslyn/issues/43019"), WorkItem(529600, "DevDiv"), WorkItem(7398, "https://github.com/dotnet/roslyn/issues/7398")]
        public void Bug529600()
        {
            // History of this bug:  When constant folding a long sequence of string concatentations, there is
            // an intermediate constant value for every left-hand operand.  So the total memory consumed to
            // compute the whole concatenation was O(n^2).  The compiler would simply perform this work and
            // eventually run out of memory, simply crashing with no useful diagnostic.  Later, the concatenation
            // implementation was instrumented so it would detect when it was likely to run out of memory soon,
            // and would instead report a diagnostic at the last step.  This test was added to demonstrate that
            // we produced a diagnostic.  However, the compiler still consumed O(n^2) memory for the
            // concatenation and this test used to consume so much memory that it would cause other tests running
            // in parallel to fail because they might not have enough memory to succeed.  So the test was
            // disabled and eventually removed.  The compiler would still crash with programs containing large
            // string concatenations, so the underlying problem had not been addressed.  Now we have revised the
            // implementation of constant folding so that it requires O(n) memory. As a consequence this test now
            // runs very quickly and does not consume gobs of memory.
            string source = $@"
class M
{{
    static void Main()
    {{}}
    const string C0 = ""{new string('0', 65000)}"";
    const string C1 = C0 + C0 + C0 + C0 + C0 + C0 + C0 + C0 + C0 + C0 + C0 + C0 + C0 + C0 + C0 + C0 + C0 + C0 + C0 + C0 +
                      C0 + C0 + C0 + C0 + C0 + C0 + C0 + C0 + C0 + C0 + C0 + C0 + C0 + C0 + C0 + C0 + C0 + C0 + C0 + C0 +
                      C0 + C0 + C0 + C0 + C0 + C0 + C0 + C0 + C0 + C0 + C0 + C0 + C0 + C0 + C0 + C0 + C0 + C0 + C0 + C0 +
                      C0 + C0 + C0 + C0 + C0 + C0 + C0 + C0 + C0 + C0 + C0 + C0 + C0 + C0 + C0 + C0 + C0 + C0 + C0 + C0 +
                      C0 + C0 + C0 + C0 + C0 + C0 + C0 + C0 + C0 + C0 + C0 + C0 + C0 + C0 + C0 + C0 + C0 + C0 + C0 + C0 +
                      C0 + C0 + C0 + C0 + C0 + C0 + C0 + C0 + C0 + C0 + C0 + C0 + C0 + C0 + C0 + C0 + C0 + C0 + C0 + C0 +
                      C0 + C0 + C0 + C0 + C0 + C0 + C0 + C0 + C0 + C0 + C0 + C0 + C0 + C0 + C0 + C0 + C0 + C0 + C0 + C0 +
                      C0 + C0 + C0 + C0 + C0 + C0 + C0 + C0 + C0 + C0 + C0 + C0 + C0 + C0 + C0 + C0 + C0 + C0 + C0 + C0 +
                      C0 + C0 + C0 + C0 + C0 + C0 + C0 + C0 + C0 + C0 + C0 + C0 + C0 + C0 + C0 + C0 + C0 + C0 + C0 + C0 +
                      C0 + C0 + C0 + C0 + C0 + C0 + C0 + C0 + C0 + C0 + C0 + C0 + C0 + C0 + C0 + C0 + C0 + C0 + C0 + C0 +
                      C0 + C0 + C0 + C0 + C0 + C0 + C0 + C0 + C0 + C0 + C0 + C0 + C0 + C0 + C0 + C0 + C0 + C0 + C0 + C0 +
                      C0 + C0 + C0 + C0 + C0 + C0 + C0 + C0 + C0 + C0 + C0 + C0 + C0 + C0 + C0 + C0 + C0 + C0 + C0 + C0 +
                      C0 + C0 + C0 + C0 + C0 + C0 + C0 + C0 + C0 + C0 + C0 + C0 + C0 + C0 + C0 + C0 + C0 + C0 + C0 + C0 +
                      C0 + C0 + C0 + C0 + C0 + C0 + C0 + C0 + C0 + C0 + C0 + C0 + C0 + C0 + C0 + C0 + C0 + C0 + C0 + C0 +
                      C0 + C0 + C0 + C0 + C0 + C0 + C0 + C0 + C0 + C0 + C0 + C0 + C0 + C0 + C0 + C0 + C0 + C0 + C0 + C0 +
                      C0;
     const string C2 = C1 + C1 + C1 + C1 + C1 + C1 + C1 + C1 + C1 + C1 + C1 + C1 + C1 + C1 + C1 + C1 + C1 + C1 + C1 + C1 +
                      C1 + C1 + C1 + C1 + C1 + C1 + C1 + C1 + C1 + C1 + C1 + C1 + C1 + C1 + C1 + C1 + C1 + C1 + C1 + C1 +
                      C1 + C1 + C1 + C1 + C1 + C1 + C1 + C1 + C1 + C1 + C1 + C1 + C1 + C1 + C1 + C1 + C1 + C1 + C1 + C1 +
                      C1 + C1 + C1 + C1 + C1 + C1 + C1 + C1 + C1 + C1 + C1 + C1 + C1 + C1 + C1 + C1 + C1 + C1 + C1 + C1 +
                      C1 + C1 + C1 + C1 + C1 + C1 + C1 + C1 + C1 + C1 + C1 + C1 + C1 + C1 + C1 + C1 + C1 + C1 + C1 + C1 +
                      C1 + C1 + C1 + C1 + C1 + C1 + C1 + C1 + C1 + C1 + C1 + C1 + C1 + C1 + C1 + C1 + C1 + C1 + C1 + C1 +
                      C1 + C1 + C1 + C1 + C1 + C1 + C1 + C1 + C1 + C1 + C1 + C1 + C1 + C1 + C1 + C1 + C1 + C1 + C1 + C1 +
                      C1 + C1 + C1 + C1 + C1 + C1 + C1 + C1 + C1 + C1 + C1 + C1 + C1 + C1 + C1 + C1 + C1 + C1 + C1 + C1 +
                      C1 + C1 + C1 + C1 + C1 + C1 + C1 + C1 + C1 + C1 + C1 + C1 + C1 + C1 + C1 + C1 + C1 + C1 + C1 + C1 +
                      C1 + C1 + C1 + C1 + C1 + C1 + C1 + C1 + C1 + C1 + C1 + C1 + C1 + C1 + C1 + C1 + C1 + C1 + C1 + C1 +
                      C1 + C1 + C1 + C1 + C1 + C1 + C1 + C1 + C1 + C1 + C1 + C1 + C1 + C1 + C1 + C1 + C1 + C1 + C1 + C1 +
                      C1 + C1 + C1 + C1 + C1 + C1 + C1 + C1 + C1 + C1 + C1 + C1 + C1 + C1 + C1 + C1 + C1 + C1 + C1 + C1 +
                      C1 + C1 + C1 + C1 + C1 + C1 + C1 + C1 + C1 + C1 + C1 + C1 + C1 + C1 + C1 + C1 + C1 + C1 + C1 + C1 +
                      C1 + C1 + C1 + C1 + C1 + C1 + C1 + C1 + C1 + C1 + C1 + C1 + C1 + C1 + C1 + C1 + C1 + C1 + C1 + C1 +
                      C1 + C1 + C1 + C1 + C1 + C1 + C1 + C1 + C1 + C1 + C1 + C1 + C1 + C1 + C1 + C1 + C1 + C1 + C1 + C1 +
                      C1;
}}
";
            var comp = CreateCompilation(source);
            comp.VerifyDiagnostics(
                // (28,68): error CS8095: Length of String constant resulting from concatenation exceeds System.Int32.MaxValue.  Try splitting the string into multiple constants.
                //                       C1 + C1 + C1 + C1 + C1 + C1 + C1 + C1 + C1 + C1 + C1 + C1 + C1 + C1 + C1 + C1 + C1 + C1 + C1 + C1 +
                Diagnostic(ErrorCode.ERR_ConstantStringTooLong, "C1").WithLocation(28, 68)
                );

            // If we realize every string constant value when each IOperation is created, then attempting to enumerate all
            // IOperations will consume O(n^2) memory. This demonstrates that these values are not eagerly created, and the
            // test runs quickly and without issue

            var tree = comp.SyntaxTrees[0];
            var model = comp.GetSemanticModel(tree);

            var fieldInitializerOperations = tree.GetRoot().DescendantNodes().OfType<VariableDeclaratorSyntax>()
                .Select(v => v.Initializer.Value)
                .Select(i => model.GetOperation(i));

            int numChildren = 0;

            foreach (var initializerOp in fieldInitializerOperations)
            {
                enumerateChildren(initializerOp);
            }

            Assert.Equal(1203, numChildren);

            void enumerateChildren(IOperation iop)
            {
                numChildren++;
                Assert.NotNull(iop);
                foreach (var child in iop.ChildOperations)
                {
                    enumerateChildren(child);
                }
            }
        }

        [Fact, WorkItem(39975, "https://github.com/dotnet/roslyn/issues/39975")]
        public void EnsureOperandsConvertedInErrorExpression_01()
        {
            string source =
@"class C
{
    static unsafe void M(dynamic d, int* p)
    {
        d += p;
    }
}
";
            CreateCompilation(source, options: TestOptions.ReleaseDll.WithAllowUnsafe(true)).VerifyDiagnostics(
                // (5,9): error CS0019: Operator '+=' cannot be applied to operands of type 'dynamic' and 'int*'
                //         d += p;
                Diagnostic(ErrorCode.ERR_BadBinaryOps, "d += p").WithArguments("+=", "dynamic", "int*").WithLocation(5, 9)
                );
        }

        [Fact, WorkItem(56646, "https://github.com/dotnet/roslyn/issues/56646")]
        public void LiftedUnaryOperator_InvalidTypeArgument01()
        {
            var code = @"
S1? s1 = default;
var s2 = +s1;

struct S1
{
    public static S2 operator+(S1 s1) => throw null;
}

ref struct S2 {}
";

            var comp = CreateCompilation(code);
            comp.VerifyDiagnostics(
                // (3,10): error CS0023: Operator '+' cannot be applied to operand of type 'S1?'
                // var s2 = +s1;
                Diagnostic(ErrorCode.ERR_BadUnaryOp, "+s1").WithArguments("+", "S1?").WithLocation(3, 10)
            );
        }

        [Fact, WorkItem(56646, "https://github.com/dotnet/roslyn/issues/56646")]
        public void LiftedUnaryOperator_InvalidTypeArgument02()
        {
            var code = @"
S1? s1 = default;
var s2 = +s1;

unsafe struct S1
{
    public static unsafe int* operator+(S1 s1) => throw null;
}
";

            var comp = CreateCompilation(code, options: TestOptions.UnsafeReleaseExe);
            comp.VerifyDiagnostics(
                // (3,10): error CS0023: Operator '+' cannot be applied to operand of type 'S1?'
                // var s2 = +s1;
                Diagnostic(ErrorCode.ERR_BadUnaryOp, "+s1").WithArguments("+", "S1?").WithLocation(3, 10)
            );
        }

        [Fact, WorkItem(56646, "https://github.com/dotnet/roslyn/issues/56646")]
        public void LiftedBinaryOperator_InvalidTypeArgument01()
        {
            var code = @"
var x = new S1();
int? y = 1;
(x + y)?.M();

public readonly ref struct S1
{
    public static S1 operator+ (S1 x, int y) => throw null;
    public void M() {}
}
";

            var comp = CreateCompilation(code);
            comp.VerifyDiagnostics(
                // (4,2): error CS0019: Operator '+' cannot be applied to operands of type 'S1' and 'int?'
                // (x + y)?.M();
                Diagnostic(ErrorCode.ERR_BadBinaryOps, "x + y").WithArguments("+", "S1", "int?").WithLocation(4, 2)
            );
        }

        [Fact, WorkItem(56646, "https://github.com/dotnet/roslyn/issues/56646")]
        public void LiftedBinaryOperator_InvalidTypeArgument02()
        {
            var code = @"
var x = new S1();
int? y = 1;
(y + x)?.M();

public readonly ref struct S1
{
    public static S1 operator+ (int y, S1 x) => throw null;
    public void M() {}
}
";

            var comp = CreateCompilation(code);
            comp.VerifyDiagnostics(
                // (4,2): error CS0019: Operator '+' cannot be applied to operands of type 'int?' and 'S1'
                // (y + x)?.M();
                Diagnostic(ErrorCode.ERR_BadBinaryOps, "y + x").WithArguments("+", "int?", "S1").WithLocation(4, 2)
            );
        }

        [Fact, WorkItem(56646, "https://github.com/dotnet/roslyn/issues/56646")]
        public void LiftedBinaryOperator_InvalidTypeArgument03()
        {
            var code = @"
var x = new S1();
int? y = 1;
(y > x).ToString();

public readonly ref struct S1
{
    public static bool operator >(int y, S1 x) => throw null;
    public static bool operator <(int y, S1 x) => throw null;
    public void M() {}
}
";

            var comp = CreateCompilation(code);
            comp.VerifyDiagnostics(
                // (4,2): error CS0019: Operator '>' cannot be applied to operands of type 'int?' and 'S1'
                // (y > x).ToString();
                Diagnostic(ErrorCode.ERR_BadBinaryOps, "y > x").WithArguments(">", "int?", "S1").WithLocation(4, 2)
            );
        }
    }
}<|MERGE_RESOLUTION|>--- conflicted
+++ resolved
@@ -8396,15 +8396,11 @@
             Assert.Equal(MethodKind.BuiltinOperator, symbol1.MethodKind);
             Assert.True(symbol1.IsImplicitlyDeclared);
 
-<<<<<<< HEAD
             var synthesizedMethod = compilation.CreateBuiltinOperator(
                 symbol1.Name, symbol1.ReturnType, symbol1.Parameters[0].Type, symbol1.Parameters[1].Type);
             Assert.Equal(synthesizedMethod, symbol1);
 
-=======
->>>>>>> f22d054d
             bool isChecked = false;
-
             switch (op)
             {
                 case BinaryOperatorKind.Multiplication:
