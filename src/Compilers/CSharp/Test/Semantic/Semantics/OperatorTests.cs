--- conflicted
+++ resolved
@@ -8396,15 +8396,11 @@
             Assert.Equal(MethodKind.BuiltinOperator, symbol1.MethodKind);
             Assert.True(symbol1.IsImplicitlyDeclared);
 
-<<<<<<< HEAD
             var synthesizedMethod = compilation.CreateBuiltinOperator(
                 symbol1.Name, symbol1.ReturnType, symbol1.Parameters[0].Type, symbol1.Parameters[1].Type, symbol1.IsCheckedBuiltin);
             Assert.Equal(synthesizedMethod, symbol1);
 
-            bool isChecked;
-=======
             bool isChecked = false;
->>>>>>> 648f8024
 
             switch (op)
             {
