--- conflicted
+++ resolved
@@ -3705,7 +3705,6 @@
         }
 
         [ConditionalFact(typeof(MonoOrCoreClrOnly))]
-<<<<<<< HEAD
         public void Slice_Await_01()
         {
             var src = @"
@@ -4454,10 +4453,7 @@
         }
 
         [ConditionalFact(typeof(MonoOrCoreClrOnly))]
-        public void ElementAccess_ObjectInitializer_Int()
-=======
         public void ElementAccess_ObjectInitializer_Int_01()
->>>>>>> 326b3c61
         {
             var src = @"
 class C
