--- conflicted
+++ resolved
@@ -1152,15 +1152,10 @@
                 Diagnostic(ErrorCode.ERR_CollectionLiteralNoTargetType, "[]").WithLocation(5, 9),
                 // (6,9): error CS9503: There is no target type for the collection literal.
                 //         []?.GetHashCode();
-<<<<<<< HEAD
-                Diagnostic(ErrorCode.ERR_BadUnaryOp, "?").WithArguments("?", "collection literals").WithLocation(6, 11),
-                // (7,9): error CS0021: Cannot apply indexing with [] to an expression of type 'collection literals'
-=======
                 Diagnostic(ErrorCode.ERR_CollectionLiteralNoTargetType, "[]").WithLocation(6, 9),
-                // (7,9): error CS7014: Attributes are not valid in this context.
->>>>>>> 0d9509c7
+                // (7,9): error CS9503: There is no target type for the collection literal.
                 //         [][0].GetHashCode();
-                Diagnostic(ErrorCode.ERR_BadIndexLHS, "[][0]").WithArguments("collection literals").WithLocation(7, 9));
+                Diagnostic(ErrorCode.ERR_CollectionLiteralNoTargetType, "[]").WithLocation(7, 9));
         }
 
         [Fact]
@@ -1179,15 +1174,15 @@
                 """;
             var comp = CreateCompilation(source);
             comp.VerifyEmitDiagnostics(
-                // (5,13): error CS0117: 'collection literals' does not contain a definition for 'GetHashCode'
+                // (5,9): error CS9503: There is no target type for the collection literal.
                 //         [1].GetHashCode();
-                Diagnostic(ErrorCode.ERR_NoSuchMember, "GetHashCode").WithArguments("collection literals", "GetHashCode").WithLocation(5, 13),
-                // (6,12): error CS0023: Operator '?' cannot be applied to operand of type 'collection literals'
+                Diagnostic(ErrorCode.ERR_CollectionLiteralNoTargetType, "[1]").WithLocation(5, 9),
+                // (6,9): error CS9503: There is no target type for the collection literal.
                 //         [2]?.GetHashCode();
-                Diagnostic(ErrorCode.ERR_BadUnaryOp, "?").WithArguments("?", "collection literals").WithLocation(6, 12),
-                // (7,9): error CS0021: Cannot apply indexing with [] to an expression of type 'collection literals'
+                Diagnostic(ErrorCode.ERR_CollectionLiteralNoTargetType, "[2]").WithLocation(6, 9),
+                // (7,9): error CS9503: There is no target type for the collection literal.
                 //         [3][0].GetHashCode();
-                Diagnostic(ErrorCode.ERR_BadIndexLHS, "[3][0]").WithArguments("collection literals").WithLocation(7, 9));
+                Diagnostic(ErrorCode.ERR_CollectionLiteralNoTargetType, "[3]").WithLocation(7, 9));
         }
 
         [Fact]
