﻿// Licensed to the .NET Foundation under one or more agreements.
// The .NET Foundation licenses this file to you under the MIT license.
// See the LICENSE file in the project root for more information.

#nullable disable

using System.Linq;
using Microsoft.CodeAnalysis.CSharp.Syntax;
using Microsoft.CodeAnalysis.CSharp.Test.Utilities;
using Microsoft.CodeAnalysis.Test.Utilities;
using Roslyn.Test.Utilities;
using Xunit;

namespace Microsoft.CodeAnalysis.CSharp.UnitTests
{
    public class CollectionLiteralTests : CSharpTestBase
    {
        private const string s_collectionExtensions = """
            using System;
            using System.Collections;
            using System.Linq;
            using System.Text;
            static partial class CollectionExtensions
            {
                private static void Append(StringBuilder builder, bool isFirst, object value)
                {
                    if (!isFirst) builder.Append(", ");
                    if (value is IEnumerable e && value is not string)
                    {
                        AppendCollection(builder, e);
                    }
                    else
                    {
                        builder.Append(value is null ? "null" : value.ToString());
                    }
                }
                private static void AppendCollection(StringBuilder builder, IEnumerable e)
                {
                    builder.Append("[");
                    bool isFirst = true;
                    foreach (var i in e)
                    {
                        Append(builder, isFirst, i);
                        isFirst = false;
                    }
                    builder.Append("]");
                }
                internal static void Report(this object o, bool includeType = false)
                {
                    var builder = new StringBuilder();
                    Append(builder, isFirst: true, o);
                    if (includeType) Console.Write(GetTypeName(o.GetType()));
                    Console.Write(builder.ToString());
                    Console.Write(", ");
                }
                private static string GetTypeName(Type type)
                {
                    if (type.IsArray)
                    {
                        return GetTypeName(type.GetElementType()) + "[]";
                    }
                    string typeName = type.Name;
                    int index = typeName.LastIndexOf('`');
                    if (index >= 0)
                    {
                        typeName = typeName.Substring(0, index);
                    }
                    typeName = Concat(type.Namespace, typeName);
                    if (!type.IsGenericType)
                    {
                        return typeName;
                    }
                    return $"{typeName}<{string.Join(", ", type.GetGenericArguments().Select(GetTypeName))}>";
                }
                private static string Concat(string container, string name)
                {
                    return string.IsNullOrEmpty(container) ? name : container + "." + name;
                }
            }
            """;
        private const string s_collectionExtensionsWithSpan = s_collectionExtensions +
            """
            static partial class CollectionExtensions
            {
                internal static void Report<T>(this in Span<T> s)
                {
                    Report((ReadOnlySpan<T>)s);
                }
                internal static void Report<T>(this in ReadOnlySpan<T> s)
                {
                    var builder = new StringBuilder();
                    builder.Append("[");
                    bool isFirst = true;
                    foreach (var i in s)
                    {
                        Append(builder, isFirst, i);
                        isFirst = false;
                    }
                    builder.Append("]");
                    Console.Write(builder.ToString());
                    Console.Write(", ");
                }
            }
            """;

        [Theory]
        [InlineData(LanguageVersion.CSharp11)]
        [InlineData(LanguageVersion.Preview)]
        public void LanguageVersionDiagnostics(LanguageVersion languageVersion)
        {
            string source = """
                using System.Collections.Generic;
                class Program
                {
                    static void Main()
                    {
                        object[] x = [];
                        List<object> y = [1, 2, 3];
                        List<object[]> z = [[]];
                    }
                }
                """;
            var comp = CreateCompilation(source, parseOptions: TestOptions.Regular.WithLanguageVersion(languageVersion));
            if (languageVersion == LanguageVersion.CSharp11)
            {
                comp.VerifyEmitDiagnostics(
                    // (6,22): error CS8652: The feature 'collection literals' is currently in Preview and *unsupported*. To use Preview features, use the 'preview' language version.
                    //         object[] x = [];
                    Diagnostic(ErrorCode.ERR_FeatureInPreview, "[").WithArguments("collection literals").WithLocation(6, 22),
                    // (7,26): error CS8652: The feature 'collection literals' is currently in Preview and *unsupported*. To use Preview features, use the 'preview' language version.
                    //         List<object> y = [1, 2, 3];
                    Diagnostic(ErrorCode.ERR_FeatureInPreview, "[").WithArguments("collection literals").WithLocation(7, 26),
                    // (8,28): error CS8652: The feature 'collection literals' is currently in Preview and *unsupported*. To use Preview features, use the 'preview' language version.
                    //         List<object[]> z = [[]];
                    Diagnostic(ErrorCode.ERR_FeatureInPreview, "[").WithArguments("collection literals").WithLocation(8, 28),
                    // (8,29): error CS8652: The feature 'collection literals' is currently in Preview and *unsupported*. To use Preview features, use the 'preview' language version.
                    //         List<object[]> z = [[]];
                    Diagnostic(ErrorCode.ERR_FeatureInPreview, "[").WithArguments("collection literals").WithLocation(8, 29));
            }
            else
            {
                comp.VerifyEmitDiagnostics();
            }
        }

        [Fact]
        public void NaturalType_01()
        {
            string source = """
                class Program
                {
                    static void Main()
                    {
                        object x = [];
                        dynamic y = [];
                        var z = [];
                    }
                }
                """;
            var comp = CreateCompilation(source);
            comp.VerifyEmitDiagnostics(
                // (5,20): error CS9500: Cannot initialize type 'object' with a collection literal because the type is not constructible.
                //         object x = [];
                Diagnostic(ErrorCode.ERR_CollectionLiteralTargetTypeNotConstructible, "[]").WithArguments("object").WithLocation(5, 20),
                // (6,21): error CS9500: Cannot initialize type 'dynamic' with a collection literal because the type is not constructible.
                //         dynamic y = [];
                Diagnostic(ErrorCode.ERR_CollectionLiteralTargetTypeNotConstructible, "[]").WithArguments("dynamic").WithLocation(6, 21),
                // (7,17): error CS9503: There is no target type for the collection literal.
                //         var z = [];
                Diagnostic(ErrorCode.ERR_CollectionLiteralNoTargetType, "[]").WithLocation(7, 17));

            var tree = comp.SyntaxTrees[0];
            var model = comp.GetSemanticModel(tree);
            var collections = tree.GetRoot().DescendantNodes().OfType<CollectionCreationExpressionSyntax>().ToArray();
            Assert.Equal(3, collections.Length);
            VerifyTypes(model, collections[0], expectedType: null, expectedConvertedType: "System.Object", ConversionKind.NoConversion);
            VerifyTypes(model, collections[1], expectedType: null, expectedConvertedType: "dynamic", ConversionKind.NoConversion);
            VerifyTypes(model, collections[2], expectedType: null, expectedConvertedType: "?", ConversionKind.NoConversion);
        }

        [Fact]
        public void NaturalType_02()
        {
            string source = """
                class Program
                {
                    static void Main()
                    {
                        object x = [1];
                        dynamic y = [2];
                        var z = [3];
                    }
                }
                """;
            var comp = CreateCompilation(source);
            comp.VerifyEmitDiagnostics(
                // (5,20): error CS9500: Cannot initialize type 'object' with a collection literal because the type is not constructible.
                //         object x = [1];
                Diagnostic(ErrorCode.ERR_CollectionLiteralTargetTypeNotConstructible, "[1]").WithArguments("object").WithLocation(5, 20),
                // (6,21): error CS9500: Cannot initialize type 'dynamic' with a collection literal because the type is not constructible.
                //         dynamic y = [2];
                Diagnostic(ErrorCode.ERR_CollectionLiteralTargetTypeNotConstructible, "[2]").WithArguments("dynamic").WithLocation(6, 21),
                // (7,17): error CS9503: There is no target type for the collection literal.
                //         var z = [3];
                Diagnostic(ErrorCode.ERR_CollectionLiteralNoTargetType, "[3]").WithLocation(7, 17));

            var tree = comp.SyntaxTrees[0];
            var model = comp.GetSemanticModel(tree);
            var collections = tree.GetRoot().DescendantNodes().OfType<CollectionCreationExpressionSyntax>().ToArray();
            Assert.Equal(3, collections.Length);
            VerifyTypes(model, collections[0], expectedType: null, expectedConvertedType: "System.Object", ConversionKind.NoConversion);
            VerifyTypes(model, collections[1], expectedType: null, expectedConvertedType: "dynamic", ConversionKind.NoConversion);
            VerifyTypes(model, collections[2], expectedType: null, expectedConvertedType: "?", ConversionKind.NoConversion);
        }

        [Fact]
        public void NaturalType_03()
        {
            string source = """
                class Program
                {
                    static void Main()
                    {
                        object x = [1, ""];
                        dynamic y = [2, ""];
                        var z = [3, ""];
                    }
                }
                """;
            var comp = CreateCompilation(source);
            comp.VerifyEmitDiagnostics(
                // (5,20): error CS9500: Cannot initialize type 'object' with a collection literal because the type is not constructible.
                //         object x = [1, ""];
                Diagnostic(ErrorCode.ERR_CollectionLiteralTargetTypeNotConstructible, @"[1, """"]").WithArguments("object").WithLocation(5, 20),
                // (6,21): error CS9500: Cannot initialize type 'dynamic' with a collection literal because the type is not constructible.
                //         dynamic y = [2, ""];
                Diagnostic(ErrorCode.ERR_CollectionLiteralTargetTypeNotConstructible, @"[2, """"]").WithArguments("dynamic").WithLocation(6, 21),
                // (7,17): error CS9503: There is no target type for the collection literal.
                //         var z = [3, ""];
                Diagnostic(ErrorCode.ERR_CollectionLiteralNoTargetType, @"[3, """"]").WithLocation(7, 17));
        }

        [Fact]
        public void NaturalType_04()
        {
            string source = """
                class Program
                {
                    static void Main()
                    {
                        object x = [null];
                        dynamic y = [null];
                        var z = [null];
                        int?[] w = [null];
                    }
                }
                """;
            var comp = CreateCompilation(source);
            comp.VerifyEmitDiagnostics(
                // (5,20): error CS9500: Cannot initialize type 'object' with a collection literal because the type is not constructible.
                //         object x = [null];
                Diagnostic(ErrorCode.ERR_CollectionLiteralTargetTypeNotConstructible, "[null]").WithArguments("object").WithLocation(5, 20),
                // (6,21): error CS9500: Cannot initialize type 'dynamic' with a collection literal because the type is not constructible.
                //         dynamic y = [null];
                Diagnostic(ErrorCode.ERR_CollectionLiteralTargetTypeNotConstructible, "[null]").WithArguments("dynamic").WithLocation(6, 21),
                // (7,17): error CS9503: There is no target type for the collection literal.
                //         var z = [null];
                Diagnostic(ErrorCode.ERR_CollectionLiteralNoTargetType, "[null]").WithLocation(7, 17));
        }

        [Fact]
        public void NaturalType_05()
        {
            string source = """
                class Program
                {
                    static void Main()
                    {
                        var x = [1, 2, null];
                        object y = [1, 2, null];
                        dynamic z = [1, 2, null];
                        int?[] w = [1, 2, null];
                    }
                }
                """;
            var comp = CreateCompilation(source);
            comp.VerifyEmitDiagnostics(
                // (5,17): error CS9503: There is no target type for the collection literal.
                //         var x = [1, 2, null];
                Diagnostic(ErrorCode.ERR_CollectionLiteralNoTargetType, "[1, 2, null]").WithLocation(5, 17),
                // (6,20): error CS9500: Cannot initialize type 'object' with a collection literal because the type is not constructible.
                //         object y = [1, 2, null];
                Diagnostic(ErrorCode.ERR_CollectionLiteralTargetTypeNotConstructible, "[1, 2, null]").WithArguments("object").WithLocation(6, 20),
                // (7,21): error CS9500: Cannot initialize type 'dynamic' with a collection literal because the type is not constructible.
                //         dynamic z = [1, 2, null];
                Diagnostic(ErrorCode.ERR_CollectionLiteralTargetTypeNotConstructible, "[1, 2, null]").WithArguments("dynamic").WithLocation(7, 21));
        }

        [Fact]
        public void NaturalType_06()
        {
            string source = """
                class Program
                {
                    static void Main()
                    {
                        object[] x = [[]];
                    }
                }
                """;
            var comp = CreateCompilation(source);
            comp.VerifyEmitDiagnostics(
                // (5,23): error CS9500: Cannot initialize type 'object' with a collection literal because the type is not constructible.
                //         object[] x = [[]];
                Diagnostic(ErrorCode.ERR_CollectionLiteralTargetTypeNotConstructible, "[]").WithArguments("object").WithLocation(5, 23));
        }

        [Fact]
        public void NaturalType_07()
        {
            string source = """
                class Program
                {
                    static void Main()
                    {
                        object[] y = [[2]];
                    }
                }
                """;
            var comp = CreateCompilation(source);
            comp.VerifyEmitDiagnostics(
                // (5,23): error CS9500: Cannot initialize type 'object' with a collection literal because the type is not constructible.
                //         object[] y = [[2]];
                Diagnostic(ErrorCode.ERR_CollectionLiteralTargetTypeNotConstructible, "[2]").WithArguments("object").WithLocation(5, 23));
        }

        [Fact]
        public void NaturalType_08()
        {
            string source = """
                class Program
                {
                    static void Main()
                    {
                        var z = [[3]];
                    }
                }
                """;
            var comp = CreateCompilation(source);
            comp.VerifyEmitDiagnostics(
                // (5,17): error CS9503: There is no target type for the collection literal.
                //         var z = [[3]];
                Diagnostic(ErrorCode.ERR_CollectionLiteralNoTargetType, "[[3]]").WithLocation(5, 17));
        }

        [Fact]
        public void NaturalType_09()
        {
            string source = """
                class Program
                {
                    static void Main()
                    {
                        F([]);
                        F([[]]);
                    }
                    static T F<T>(T t) => t;
                }
                """;
            var comp = CreateCompilation(source);
            comp.VerifyEmitDiagnostics(
                // (5,9): error CS0411: The type arguments for method 'Program.F<T>(T)' cannot be inferred from the usage. Try specifying the type arguments explicitly.
                //         F([]);
                Diagnostic(ErrorCode.ERR_CantInferMethTypeArgs, "F").WithArguments("Program.F<T>(T)").WithLocation(5, 9),
                // (6,9): error CS0411: The type arguments for method 'Program.F<T>(T)' cannot be inferred from the usage. Try specifying the type arguments explicitly.
                //         F([[]]);
                Diagnostic(ErrorCode.ERR_CantInferMethTypeArgs, "F").WithArguments("Program.F<T>(T)").WithLocation(6, 9));
        }

        [Fact]
        public void NaturalType_10()
        {
            string source = """
                class Program
                {
                    static void Main()
                    {
                        F([1, 2]).Report();
                        F([[3, 4]]).Report();
                    }
                    static T F<T>(T t) => t;
                }
                """;
            var comp = CreateCompilation(new[] { source, s_collectionExtensions });
            comp.VerifyEmitDiagnostics(
                // 0.cs(5,9): error CS0411: The type arguments for method 'Program.F<T>(T)' cannot be inferred from the usage. Try specifying the type arguments explicitly.
                //         F([1, 2]).Report();
                Diagnostic(ErrorCode.ERR_CantInferMethTypeArgs, "F").WithArguments("Program.F<T>(T)").WithLocation(5, 9),
                // 0.cs(6,9): error CS0411: The type arguments for method 'Program.F<T>(T)' cannot be inferred from the usage. Try specifying the type arguments explicitly.
                //         F([[3, 4]]).Report();
                Diagnostic(ErrorCode.ERR_CantInferMethTypeArgs, "F").WithArguments("Program.F<T>(T)").WithLocation(6, 9));
        }

        [Fact]
        public void NaturalType_11()
        {
            string source = """
                using System;
                class Program
                {
                    static void Main()
                    {
                        var d1 = () => [];
                        Func<int[]> d2 = () => [];
                    }
                }
                """;
            var comp = CreateCompilation(source);
            comp.VerifyEmitDiagnostics(
                // (6,18): error CS8917: The delegate type could not be inferred.
                //         var d1 = () => [];
                Diagnostic(ErrorCode.ERR_CannotInferDelegateType, "() => []").WithLocation(6, 18));
        }

        [Fact]
        public void InterfaceType_01()
        {
            string source = """
                using System.Collections;
                class Program
                {
                    static void Main()
                    {
                        IEnumerable a = [1];
                        ICollection b = [2];
                        IList c = [3];
                        a.Report(includeType: true);
                        b.Report(includeType: true);
                        c.Report(includeType: true);
                    }
                }
                """;
            var comp = CreateCompilation(new[] { source, s_collectionExtensions });
            comp.VerifyEmitDiagnostics(
                // 0.cs(6,25): error CS9500: Cannot initialize type 'IEnumerable' with a collection literal because the type is not constructible.
                //         IEnumerable a = [1];
                Diagnostic(ErrorCode.ERR_CollectionLiteralTargetTypeNotConstructible, "[1]").WithArguments("System.Collections.IEnumerable").WithLocation(6, 25),
                // 0.cs(7,25): error CS9500: Cannot initialize type 'ICollection' with a collection literal because the type is not constructible.
                //         ICollection b = [2];
                Diagnostic(ErrorCode.ERR_CollectionLiteralTargetTypeNotConstructible, "[2]").WithArguments("System.Collections.ICollection").WithLocation(7, 25),
                // 0.cs(8,19): error CS9500: Cannot initialize type 'IList' with a collection literal because the type is not constructible.
                //         IList c = [3];
                Diagnostic(ErrorCode.ERR_CollectionLiteralTargetTypeNotConstructible, "[3]").WithArguments("System.Collections.IList").WithLocation(8, 19));
        }

        [Fact]
        public void InterfaceType_02()
        {
            string source = """
                using System.Collections.Generic;
                class Program
                {
                    static void Main()
                    {
                        IEnumerable<int> a = [];
                        ICollection<int> b = [];
                        IList<int> c = [];
                        IReadOnlyCollection<int> d = [];
                        IReadOnlyList<int> e = [];
                        a.Report(includeType: true);
                        b.Report(includeType: true);
                        c.Report(includeType: true);
                        d.Report(includeType: true);
                        e.Report(includeType: true);
                    }
                }
                """;
            CompileAndVerify(
                new[] { source, s_collectionExtensions },
                expectedOutput: "System.Collections.Generic.List<System.Int32>[], System.Collections.Generic.List<System.Int32>[], System.Collections.Generic.List<System.Int32>[], System.Collections.Generic.List<System.Int32>[], System.Collections.Generic.List<System.Int32>[], ");
        }

        [Fact]
        public void InterfaceType_03()
        {
            string source = """
                using System.Collections.Generic;
                class Program
                {
                    static void Main()
                    {
                        IEnumerable<int> a = [1];
                        ICollection<int> b = [2];
                        IList<int> c = [3];
                        IReadOnlyCollection<int> d = [4];
                        IReadOnlyList<int> e = [5];
                        a.Report(includeType: true);
                        b.Report(includeType: true);
                        c.Report(includeType: true);
                        d.Report(includeType: true);
                        e.Report(includeType: true);
                    }
                }
                """;
            CompileAndVerify(
                new[] { source, s_collectionExtensions },
                expectedOutput: "System.Collections.Generic.List<System.Int32>[1], System.Collections.Generic.List<System.Int32>[2], System.Collections.Generic.List<System.Int32>[3], System.Collections.Generic.List<System.Int32>[4], System.Collections.Generic.List<System.Int32>[5], ");
        }

        [Fact]
        public void NaturalType_23()
        {
            string source = """
                class Program
                {
                    static void Main()
                    {
                        var x = [null, 1];
                        object y = [null, 2];
                        int?[] z = [null, 3];
                    }
                }
                """;
            var comp = CreateCompilation(source);
            comp.VerifyEmitDiagnostics(
                // (5,17): error CS9503: There is no target type for the collection literal.
                //         var x = [null, 1];
                Diagnostic(ErrorCode.ERR_CollectionLiteralNoTargetType, "[null, 1]").WithLocation(5, 17),
                // (6,20): error CS9500: Cannot initialize type 'object' with a collection literal because the type is not constructible.
                //         object y = [null, 2];
                Diagnostic(ErrorCode.ERR_CollectionLiteralTargetTypeNotConstructible, "[null, 2]").WithArguments("object").WithLocation(6, 20));
        }

        [Fact]
        public void NaturalType_24()
        {
            string source = """
                class Program
                {
                    static void F1(int i)
                    {
                        (string, int)[] x1 = [(null, default)];
                        string[] y1 = [i switch {  _ => default }];
                        string[] z1 = [i == 0 ? null : default];
                    }
                    static void F2(int i)
                    /*<bind>*/
                    {
                        var x2 = [(null, default)];
                        var y2 = [i switch { _ => default }];
                        var z2 = [i == 0 ? null : default];
                    }
                    /*</bind>*/
                }
                """;

            var comp = CreateCompilation(source);
            comp.VerifyEmitDiagnostics(
                // (12,18): error CS9503: There is no target type for the collection literal.
                //         var x2 = [(null, default)];
                Diagnostic(ErrorCode.ERR_CollectionLiteralNoTargetType, "[(null, default)]").WithLocation(12, 18),
                // (13,18): error CS9503: There is no target type for the collection literal.
                //         var y2 = [i switch { _ => default }];
                Diagnostic(ErrorCode.ERR_CollectionLiteralNoTargetType, "[i switch { _ => default }]").WithLocation(13, 18),
                // (13,21): error CS8506: No best type was found for the switch expression.
                //         var y2 = [i switch { _ => default }];
                Diagnostic(ErrorCode.ERR_SwitchExpressionNoBestType, "switch").WithLocation(13, 21),
                // (14,18): error CS9503: There is no target type for the collection literal.
                //         var z2 = [i == 0 ? null : default];
                Diagnostic(ErrorCode.ERR_CollectionLiteralNoTargetType, "[i == 0 ? null : default]").WithLocation(14, 18),
                // (14,19): error CS0173: Type of conditional expression cannot be determined because there is no implicit conversion between '<null>' and 'default'
                //         var z2 = [i == 0 ? null : default];
                Diagnostic(ErrorCode.ERR_InvalidQM, "i == 0 ? null : default").WithArguments("<null>", "default").WithLocation(14, 19));

            VerifyOperationTreeForTest<BlockSyntax>(comp,
@"IBlockOperation (3 statements, 3 locals) (OperationKind.Block, Type: null, IsInvalid) (Syntax: '{ ... }')
  Locals: Local_1: ? x2
    Local_2: ? y2
    Local_3: ? z2
  IVariableDeclarationGroupOperation (1 declarations) (OperationKind.VariableDeclarationGroup, Type: null, IsInvalid) (Syntax: 'var x2 = [( ...  default)];')
    IVariableDeclarationOperation (1 declarators) (OperationKind.VariableDeclaration, Type: null, IsInvalid) (Syntax: 'var x2 = [( ... , default)]')
      Declarators:
          IVariableDeclaratorOperation (Symbol: ? x2) (OperationKind.VariableDeclarator, Type: null, IsInvalid) (Syntax: 'x2 = [(null, default)]')
            Initializer:
              IVariableInitializerOperation (OperationKind.VariableInitializer, Type: null, IsInvalid) (Syntax: '= [(null, default)]')
                IInvalidOperation (OperationKind.Invalid, Type: ?, IsInvalid) (Syntax: '[(null, default)]')
                  Children(1):
                      IObjectOrCollectionInitializerOperation (OperationKind.ObjectOrCollectionInitializer, Type: ?, IsInvalid, IsImplicit) (Syntax: '[(null, default)]')
                        Initializers(1):
                            ITupleOperation (OperationKind.Tuple, Type: null, IsInvalid) (Syntax: '(null, default)')
                              NaturalType: null
                              Elements(2):
                                  ILiteralOperation (OperationKind.Literal, Type: null, Constant: null, IsInvalid) (Syntax: 'null')
                                  IDefaultValueOperation (OperationKind.DefaultValue, Type: ?, IsInvalid) (Syntax: 'default')
      Initializer:
        null
  IVariableDeclarationGroupOperation (1 declarations) (OperationKind.VariableDeclarationGroup, Type: null, IsInvalid) (Syntax: 'var y2 = [i ... default }];')
    IVariableDeclarationOperation (1 declarators) (OperationKind.VariableDeclaration, Type: null, IsInvalid) (Syntax: 'var y2 = [i ...  default }]')
      Declarators:
          IVariableDeclaratorOperation (Symbol: ? y2) (OperationKind.VariableDeclarator, Type: null, IsInvalid) (Syntax: 'y2 = [i swi ...  default }]')
            Initializer:
              IVariableInitializerOperation (OperationKind.VariableInitializer, Type: null, IsInvalid) (Syntax: '= [i switch ...  default }]')
                IInvalidOperation (OperationKind.Invalid, Type: ?, IsInvalid) (Syntax: '[i switch { ...  default }]')
                  Children(1):
                      IObjectOrCollectionInitializerOperation (OperationKind.ObjectOrCollectionInitializer, Type: ?, IsInvalid, IsImplicit) (Syntax: '[i switch { ...  default }]')
                        Initializers(1):
                            ISwitchExpressionOperation (1 arms, IsExhaustive: True) (OperationKind.SwitchExpression, Type: ?, IsInvalid) (Syntax: 'i switch {  ... > default }')
                              Value:
                                IParameterReferenceOperation: i (OperationKind.ParameterReference, Type: System.Int32, IsInvalid) (Syntax: 'i')
                              Arms(1):
                                  ISwitchExpressionArmOperation (0 locals) (OperationKind.SwitchExpressionArm, Type: null, IsInvalid) (Syntax: '_ => default')
                                    Pattern:
                                      IDiscardPatternOperation (OperationKind.DiscardPattern, Type: null, IsInvalid) (Syntax: '_') (InputType: System.Int32, NarrowedType: System.Int32)
                                    Value:
                                      IConversionOperation (TryCast: False, Unchecked) (OperationKind.Conversion, Type: ?, IsInvalid, IsImplicit) (Syntax: 'default')
                                        Conversion: CommonConversion (Exists: True, IsIdentity: False, IsNumeric: False, IsReference: False, IsUserDefined: False) (MethodSymbol: null)
                                        Operand:
                                          IDefaultValueOperation (OperationKind.DefaultValue, Type: ?, IsInvalid) (Syntax: 'default')
      Initializer:
        null
  IVariableDeclarationGroupOperation (1 declarations) (OperationKind.VariableDeclarationGroup, Type: null, IsInvalid) (Syntax: 'var z2 = [i ... : default];')
    IVariableDeclarationOperation (1 declarators) (OperationKind.VariableDeclaration, Type: null, IsInvalid) (Syntax: 'var z2 = [i ...  : default]')
      Declarators:
          IVariableDeclaratorOperation (Symbol: ? z2) (OperationKind.VariableDeclarator, Type: null, IsInvalid) (Syntax: 'z2 = [i ==  ...  : default]')
            Initializer:
              IVariableInitializerOperation (OperationKind.VariableInitializer, Type: null, IsInvalid) (Syntax: '= [i == 0 ? ...  : default]')
                IInvalidOperation (OperationKind.Invalid, Type: ?, IsInvalid) (Syntax: '[i == 0 ? n ...  : default]')
                  Children(1):
                      IObjectOrCollectionInitializerOperation (OperationKind.ObjectOrCollectionInitializer, Type: ?, IsInvalid, IsImplicit) (Syntax: '[i == 0 ? n ...  : default]')
                        Initializers(1):
                            IConditionalOperation (OperationKind.Conditional, Type: ?, IsInvalid) (Syntax: 'i == 0 ? null : default')
                              Condition:
                                IBinaryOperation (BinaryOperatorKind.Equals) (OperationKind.Binary, Type: System.Boolean, IsInvalid) (Syntax: 'i == 0')
                                  Left:
                                    IParameterReferenceOperation: i (OperationKind.ParameterReference, Type: System.Int32, IsInvalid) (Syntax: 'i')
                                  Right:
                                    ILiteralOperation (OperationKind.Literal, Type: System.Int32, Constant: 0, IsInvalid) (Syntax: '0')
                              WhenTrue:
                                IConversionOperation (TryCast: False, Unchecked) (OperationKind.Conversion, Type: ?, Constant: null, IsInvalid, IsImplicit) (Syntax: 'null')
                                  Conversion: CommonConversion (Exists: True, IsIdentity: False, IsNumeric: False, IsReference: True, IsUserDefined: False) (MethodSymbol: null)
                                  Operand:
                                    ILiteralOperation (OperationKind.Literal, Type: null, Constant: null, IsInvalid) (Syntax: 'null')
                              WhenFalse:
                                IConversionOperation (TryCast: False, Unchecked) (OperationKind.Conversion, Type: ?, IsInvalid, IsImplicit) (Syntax: 'default')
                                  Conversion: CommonConversion (Exists: True, IsIdentity: False, IsNumeric: False, IsReference: False, IsUserDefined: False) (MethodSymbol: null)
                                  Operand:
                                    IDefaultValueOperation (OperationKind.DefaultValue, Type: ?, IsInvalid) (Syntax: 'default')
      Initializer:
        null
");
        }

        [Fact]
        public void TargetType_01()
        {
            string source = """
                class Program
                {
                    static void F(bool b, object o)
                    {
                        int[] a1 = b ? [1] : [];
                        int[] a2 = b? [] : [2];
                        object[] a3 = b ? [3] : [o];
                        object[] a4 = b ? [o] : [4];
                        int?[] a5 = b ? [5] : [null];
                        int?[] a6 = b ? [null] : [6];
                    }
                }
                """;
            var comp = CreateCompilation(source);
            comp.VerifyEmitDiagnostics();
        }

        [Fact]
        public void TargetType_02()
        {
            string source = """
                using System;
                class Program
                {
                    static void F(bool b, object o)
                    {
                        Func<int[]> f1 = () => { if (b) return [1]; return []; };
                        Func<int[]> f2 = () => { if (b) return []; return [2]; };
                        Func<object[]> f3 = () => { if (b) return [3]; return [o]; };
                        Func<object[]> f4 = () => { if (b) return [o]; return [4]; };
                        Func<int?[]> f5 = () => { if (b) return [5]; return [null]; };
                        Func<int?[]> f6 = () => { if (b) return [null]; return [6]; };
                    }
                }
                """;
            var comp = CreateCompilation(source);
            comp.VerifyEmitDiagnostics();
        }

        // Overload resolution should choose array over interface.
        [Fact]
        public void OverloadResolution_01()
        {
            string source = """
                using System.Collections.Generic;
                class Program
                {
                    static IEnumerable<int> F1(IEnumerable<int> arg) => arg;
                    static int[] F1(int[] arg) => arg;
                    static int[] F2(int[] arg) => arg;
                    static IEnumerable<int> F2(IEnumerable<int> arg) => arg;
                    static void Main()
                    {
                        var x = F1([]);
                        var y = F2([1, 2]);
                        x.Report(includeType: true);
                        y.Report(includeType: true);
                    }
                }
                """;
            CompileAndVerify(new[] { source, s_collectionExtensions }, expectedOutput: "System.Int32[][], System.Int32[][1, 2], ");
        }

        // Overload resolution should choose collection initializer type over interface.
        [Fact]
        public void OverloadResolution_02()
        {
            string source = """
                using System.Collections.Generic;
                class Program
                {
                    static IEnumerable<int> F1(IEnumerable<int> arg) => arg;
                    static List<int> F1(List<int> arg) => arg;
                    static List<int> F2(List<int> arg) => arg;
                    static IEnumerable<int> F2(IEnumerable<int> arg) => arg;
                    static void Main()
                    {
                        var x = F1([]);
                        var y = F2([1, 2]);
                        x.Report(includeType: true);
                        y.Report(includeType: true);
                    }
                }
                """;
            CompileAndVerify(new[] { source, s_collectionExtensions }, expectedOutput: "System.Collections.Generic.List<System.Int32>[], System.Collections.Generic.List<System.Int32>[1, 2], ");
        }

        [Fact]
        public void OverloadResolution_03()
        {
            string source = """
                using System.Collections.Generic;
                class Program
                {
                    static List<int> F(List<int> arg) => arg;
                    static int[] F(int[] arg) => arg;
                    static void Main()
                    {
                        var x = F([]);
                    }
                }
                """;
            var comp = CreateCompilation(source);
            comp.VerifyEmitDiagnostics(
                // (8,17): error CS0121: The call is ambiguous between the following methods or properties: 'Program.F(List<int>)' and 'Program.F(int[])'
                //         var x = F([]);
                Diagnostic(ErrorCode.ERR_AmbigCall, "F").WithArguments("Program.F(System.Collections.Generic.List<int>)", "Program.F(int[])").WithLocation(8, 17));
        }

        [Fact]
        public void OverloadResolution_04()
        {
            string source = """
                using System.Collections.Generic;
                class Program
                {
                    static List<int> F1(List<int> arg) => arg;
                    static int[] F1(int[] arg) => arg;
                    static int[] F2(int[] arg) => arg;
                    static List<int> F2(List<int> arg) => arg;
                    static void Main()
                    {
                        var x = F1([1]);
                        var y = F2([2]);
                    }
                }
                """;
            var comp = CreateCompilation(source);
            comp.VerifyEmitDiagnostics(
                // (10,17): error CS0121: The call is ambiguous between the following methods or properties: 'Program.F1(List<int>)' and 'Program.F1(int[])'
                //         var x = F1([1]);
                Diagnostic(ErrorCode.ERR_AmbigCall, "F1").WithArguments("Program.F1(System.Collections.Generic.List<int>)", "Program.F1(int[])").WithLocation(10, 17),
                // (11,17): error CS0121: The call is ambiguous between the following methods or properties: 'Program.F2(int[])' and 'Program.F2(List<int>)'
                //         var y = F2([2]);
                Diagnostic(ErrorCode.ERR_AmbigCall, "F2").WithArguments("Program.F2(int[])", "Program.F2(System.Collections.Generic.List<int>)").WithLocation(11, 17));
        }

        [Fact]
        public void OverloadResolution_05()
        {
            string source = """
                using System.Collections.Generic;
                class Program
                {
                    static List<int> F1(List<int> arg) => arg;
                    static List<long?> F1(List<long?> arg) => arg;
                    static List<long?> F2(List<long?> arg) => arg;
                    static List<int> F2(List<int> arg) => arg;
                    static void Main()
                    {
                        var x = F1([1]);
                        var y = F2([2]);
                    }
                }
                """;
            var comp = CreateCompilation(source);
            comp.VerifyEmitDiagnostics(
                // (10,17): error CS0121: The call is ambiguous between the following methods or properties: 'Program.F1(List<int>)' and 'Program.F1(List<long?>)'
                //         var x = F1([1]);
                Diagnostic(ErrorCode.ERR_AmbigCall, "F1").WithArguments("Program.F1(System.Collections.Generic.List<int>)", "Program.F1(System.Collections.Generic.List<long?>)").WithLocation(10, 17),
                // (11,17): error CS0121: The call is ambiguous between the following methods or properties: 'Program.F2(List<long?>)' and 'Program.F2(List<int>)'
                //         var y = F2([2]);
                Diagnostic(ErrorCode.ERR_AmbigCall, "F2").WithArguments("Program.F2(System.Collections.Generic.List<long?>)", "Program.F2(System.Collections.Generic.List<int>)").WithLocation(11, 17));
        }

        [Fact]
        public void OverloadResolution_06()
        {
            string source = """
                using System.Collections.Generic;
                class Program
                {
                    static List<int?> F1(List<int?> arg) => arg;
                    static List<long> F1(List<long> arg) => arg;
                    static List<long> F2(List<long> arg) => arg;
                    static List<int?> F2(List<int?> arg) => arg;
                    static void Main()
                    {
                        var x = F1([1]);
                        var y = F2([2]);
                    }
                }
                """;
            var comp = CreateCompilation(source);
            comp.VerifyEmitDiagnostics(
                // 0.cs(10,17): error CS0121: The call is ambiguous between the following methods or properties: 'Program.F1(List<int?>)' and 'Program.F1(List<long>)'
                //         var x = F1([1]);
                Diagnostic(ErrorCode.ERR_AmbigCall, "F1").WithArguments("Program.F1(System.Collections.Generic.List<int?>)", "Program.F1(System.Collections.Generic.List<long>)").WithLocation(10, 17),
                // 0.cs(11,17): error CS0121: The call is ambiguous between the following methods or properties: 'Program.F2(List<long>)' and 'Program.F2(List<int?>)'
                //         var y = F2([2]);
                Diagnostic(ErrorCode.ERR_AmbigCall, "F2").WithArguments("Program.F2(System.Collections.Generic.List<long>)", "Program.F2(System.Collections.Generic.List<int?>)").WithLocation(11, 17));
        }

        [Fact]
        public void OverloadResolution_07()
        {
            string source = """
                using System.Collections;
                using System.Collections.Generic;
                struct S : IEnumerable
                {
                    IEnumerator IEnumerable.GetEnumerator() => null;
                    public void Add(int i) { }
                }
                class Program
                {
                    static S F1(S arg) => arg;
                    static List<int> F1(List<int> arg) => arg;
                    static List<int> F2(List<int> arg) => arg;
                    static S F2(S arg) => arg;
                    static void Main()
                    {
                        var x = F1([1]);
                        var y = F2([2]);
                    }
                }
                """;
            var comp = CreateCompilation(source);
            comp.VerifyEmitDiagnostics(
                // (16,17): error CS0121: The call is ambiguous between the following methods or properties: 'Program.F1(S)' and 'Program.F1(List<int>)'
                //         var x = F1([1]);
                Diagnostic(ErrorCode.ERR_AmbigCall, "F1").WithArguments("Program.F1(S)", "Program.F1(System.Collections.Generic.List<int>)").WithLocation(16, 17),
                // (17,17): error CS0121: The call is ambiguous between the following methods or properties: 'Program.F2(List<int>)' and 'Program.F2(S)'
                //         var y = F2([2]);
                Diagnostic(ErrorCode.ERR_AmbigCall, "F2").WithArguments("Program.F2(System.Collections.Generic.List<int>)", "Program.F2(S)").WithLocation(17, 17));
        }

        [Fact]
        public void OverloadResolution_08()
        {
            string source = """
                using System.Collections.Generic;
                class Program
                {
                    static IEnumerable<T> F1<T>(IEnumerable<T> arg) => arg;
                    static T[] F1<T>(T[] arg) => arg;
                    static T[] F2<T>(T[] arg) => arg;
                    static IEnumerable<T> F2<T>(IEnumerable<T> arg) => arg;
                    static void Main()
                    {
                        var x = F1([1]);
                        var y = F2([2]);
                        x.Report(includeType: true);
                        y.Report(includeType: true);
                    }
                }
                """;
            CompileAndVerify(new[] { source, s_collectionExtensions }, expectedOutput: "System.Int32[][1], System.Int32[][2], ");
        }

        [Fact]
        public void OverloadResolution_09()
        {
            string source = """
                using System.Collections.Generic;
                class Program
                {
                    static int[] F1(int[] arg) => arg;
                    static string[] F1(string[] arg) => arg;
                    static List<int> F2(List<int> arg) => arg;
                    static List<string> F2(List<string> arg) => arg;
                    static string[] F3(string[] arg) => arg;
                    static List<int?> F3(List<int?> arg) => arg;
                    static void Main()
                    {
                        F1([]);
                        F2([]);
                        F3([null]);
                    }
                }
                """;
            var comp = CreateCompilation(source);
            comp.VerifyEmitDiagnostics(
                // (12,9): error CS0121: The call is ambiguous between the following methods or properties: 'Program.F1(int[])' and 'Program.F1(string[])'
                //         F1([]);
                Diagnostic(ErrorCode.ERR_AmbigCall, "F1").WithArguments("Program.F1(int[])", "Program.F1(string[])").WithLocation(12, 9),
                // (13,9): error CS0121: The call is ambiguous between the following methods or properties: 'Program.F2(List<int>)' and 'Program.F2(List<string>)'
                //         F2([]);
                Diagnostic(ErrorCode.ERR_AmbigCall, "F2").WithArguments("Program.F2(System.Collections.Generic.List<int>)", "Program.F2(System.Collections.Generic.List<string>)").WithLocation(13, 9),
                // (14,9): error CS0121: The call is ambiguous between the following methods or properties: 'Program.F3(string[])' and 'Program.F3(List<int?>)'
                //         F3([null]);
                Diagnostic(ErrorCode.ERR_AmbigCall, "F3").WithArguments("Program.F3(string[])", "Program.F3(System.Collections.Generic.List<int?>)").WithLocation(14, 9));
        }

        [Fact]
        public void OverloadResolution_ArgumentErrors()
        {
            string source = """
                using System.Linq;
                class Program
                {
                    static void Main()
                    {
                        [Unknown2].Zip([Unknown1]);
                    }
                }
                """;
            var comp = CreateCompilation(source);
            comp.VerifyEmitDiagnostics(
                // (6,10): error CS0103: The name 'Unknown2' does not exist in the current context
                //         [Unknown2].Zip([Unknown1]);
                Diagnostic(ErrorCode.ERR_NameNotInContext, "Unknown2").WithArguments("Unknown2").WithLocation(6, 10),
                // (6,25): error CS0103: The name 'Unknown1' does not exist in the current context
                //         [Unknown2].Zip([Unknown1]);
                Diagnostic(ErrorCode.ERR_NameNotInContext, "Unknown1").WithArguments("Unknown1").WithLocation(6, 25));
        }

        [Fact]
        public void BestCommonType_01()
        {
            string source = """
                class Program
                {
                    static void Main()
                    {
                        var x = new[] { new int[0], [1, 2, 3] };
                        x.Report(includeType: true);
                        var y = new[] { new[] { new int[0] }, [[1, 2, 3]] };
                        y.Report(includeType: true);
                    }
                }
                """;
            CompileAndVerify(new[] { source, s_collectionExtensions }, expectedOutput: "System.Int32[][][[], [1, 2, 3]], System.Int32[][][][[[]], [[1, 2, 3]]], ");
        }

        [Fact]
        public void BestCommonType_02()
        {
            string source = """
                class Program
                {
                    static void Main()
                    {
                        var x = new[] { new byte[0], [1, 2, 3] };
                        x.Report(includeType: true);
                        var y = new[] { new[] { new byte[0] }, [[1, 2, 3]] };
                        y.Report(includeType: true);
                    }
                }
                """;
            CompileAndVerify(new[] { source, s_collectionExtensions }, expectedOutput: "System.Byte[][][[], [1, 2, 3]], System.Byte[][][][[[]], [[1, 2, 3]]], ");
        }

        [Fact]
        public void BestCommonType_03()
        {
            string source = """
                class Program
                {
                    static void Main(string[] args)
                    {
                        var x = new[] { [ulong.MaxValue], [1, 2, 3] };
                        var y = new[] { [[ulong.MaxValue]], [[1, 2, 3]] };
                    }
                }
                """;
            var comp = CreateCompilation(source);
            comp.VerifyEmitDiagnostics(
                // (5,17): error CS0826: No best type found for implicitly-typed array
                //         var x = new[] { [ulong.MaxValue], [1, 2, 3] };
                Diagnostic(ErrorCode.ERR_ImplicitlyTypedArrayNoBestType, "new[] { [ulong.MaxValue], [1, 2, 3] }").WithLocation(5, 17),
                // (6,17): error CS0826: No best type found for implicitly-typed array
                //         var y = new[] { [[ulong.MaxValue]], [[1, 2, 3]] };
                Diagnostic(ErrorCode.ERR_ImplicitlyTypedArrayNoBestType, "new[] { [[ulong.MaxValue]], [[1, 2, 3]] }").WithLocation(6, 17));
        }

        [Fact]
        public void BestCommonType_04()
        {
            string source = """
                class Program
                {
                    static void Main(string[] args)
                    {
                        var x = new[] { [""], new object[0] };
                        var y = new[] { [[""]], [new object[0]] };
                    }
                }
                """;
            var comp = CreateCompilation(source);
            comp.VerifyEmitDiagnostics(
                // (6,17): error CS0826: No best type found for implicitly-typed array
                //         var y = new[] { [[""]], [new object[0]] };
                Diagnostic(ErrorCode.ERR_ImplicitlyTypedArrayNoBestType, @"new[] { [[""""]], [new object[0]] }").WithLocation(6, 17));
        }

        [Fact]
        public void BestCommonType_05()
        {
            string source = """
                class Program
                {
                    static void Main(string[] args)
                    {
                        var x = args.Length > 0 ? new int[0] : [1, 2, 3];
                        x.Report(includeType: true);
                        var y = args.Length == 0 ? [[4, 5]] : new[] { new byte[0] };
                        y.Report(includeType: true);
                    }
                }
                """;
            CompileAndVerify(new[] { source, s_collectionExtensions }, expectedOutput: "System.Int32[][1, 2, 3], System.Byte[][][[4, 5]], ");
        }

        [Fact]
        public void BestCommonType_06()
        {
            string source = """
                class Program
                {
                    static void Main(string[] args)
                    {
                        bool b = args.Length > 0;
                        var y = b ? [new int[0]] : [[1, 2, 3]];
                    }
                }
                """;
            var comp = CreateCompilation(source);
            comp.VerifyEmitDiagnostics(
                // (6,17): error CS0173: Type of conditional expression cannot be determined because there is no implicit conversion between 'collection literals' and 'collection literals'
                //         var y = b ? [new int[0]] : [[1, 2, 3]];
                Diagnostic(ErrorCode.ERR_InvalidQM, "b ? [new int[0]] : [[1, 2, 3]]").WithArguments("collection literals", "collection literals").WithLocation(6, 17));
        }

        [Fact]
        public void TypeInference_01()
        {
            string source = """
                static class Program
                {
                    static T F<T>(T a, T b)
                    {
                        return b;
                    }
                    static void Main()
                    {
                        var x = F(["str"]);
                        var y = F([[], [1, 2]]);
                    }
                }
                """;
            var comp = CreateCompilation(source);
            comp.VerifyEmitDiagnostics(
                // (9,17): error CS7036: There is no argument given that corresponds to the required parameter 'b' of 'Program.F<T>(T, T)'
                //         var x = F(["str"]);
                Diagnostic(ErrorCode.ERR_NoCorrespondingArgument, "F").WithArguments("b", "Program.F<T>(T, T)").WithLocation(9, 17),
                // (10,17): error CS7036: There is no argument given that corresponds to the required parameter 'b' of 'Program.F<T>(T, T)'
                //         var y = F([[], [1, 2]]);
                Diagnostic(ErrorCode.ERR_NoCorrespondingArgument, "F").WithArguments("b", "Program.F<T>(T, T)").WithLocation(10, 17));
        }

        [Fact]
        public void TypeInference_02()
        {
            string source = """
                static class Program
                {
                    static T F<T>(T a, T b)
                    {
                        return b;
                    }
                    static void Main()
                    {
                        _ = F([new int[0]], new[] { [1, 2, 3] });
                    }
                }
                """;
            var comp = CreateCompilation(source);
            comp.VerifyEmitDiagnostics(
                // (9,29): error CS0826: No best type found for implicitly-typed array
                //         _ = F([new int[0]], new[] { [1, 2, 3] });
                Diagnostic(ErrorCode.ERR_ImplicitlyTypedArrayNoBestType, "new[] { [1, 2, 3] }").WithLocation(9, 29));
        }

        [Fact]
        public void TypeInference_03()
        {
            string source = """
                class Program
                {
                    static T[] AsArray<T>(T[] args)
                    {
                        return args;
                    }
                    static void Main()
                    {
                        var a = AsArray([1, 2, 3]);
                        a.Report();
                    }
                }
                """;
            CompileAndVerify(new[] { source, s_collectionExtensions }, expectedOutput: "[1, 2, 3], ");
        }

        [Fact]
        public void TypeInference_04()
        {
            string source = """
                class Program
                {
                    static T[] AsArray<T>(T[] args)
                    {
                        return args;
                    }
                    static void Main()
                    {
                        AsArray([]);
                        AsArray([1, null]);
                    }
                }
                """;
            var comp = CreateCompilation(source);
            comp.VerifyEmitDiagnostics(
                // (9,9): error CS0411: The type arguments for method 'Program.AsArray<T>(T[])' cannot be inferred from the usage. Try specifying the type arguments explicitly.
                //         AsArray([]);
                Diagnostic(ErrorCode.ERR_CantInferMethTypeArgs, "AsArray").WithArguments("Program.AsArray<T>(T[])").WithLocation(9, 9),
                // (10,21): error CS0037: Cannot convert null to 'int' because it is a non-nullable value type
                //         AsArray([1, null]);
                Diagnostic(ErrorCode.ERR_ValueCantBeNull, "null").WithArguments("int").WithLocation(10, 21));
        }

        [Fact]
        public void TypeInference_05()
        {
            string source = """
                class Program
                {
                    static T[] AsArray<T>(params T[] args)
                    {
                        return args;
                    }
                    static void Main()
                    {
                        var a = AsArray([1, 2, 3]);
                        a.Report();
                    }
                }
                """;
            CompileAndVerify(new[] { source, s_collectionExtensions }, expectedOutput: "[1, 2, 3], ");
        }

        [Fact]
        public void TypeInference_06()
        {
            string source = """
                class Program
                {
                    static T[] AsArray<T>(params T[] args)
                    {
                        return args;
                    }
                    static void F(bool b, int x, int y)
                    {
                        var a = AsArray([.. b ? [x] : [y]]);
                        a.Report();
                    }
                    static void Main()
                    {
                        F(false, 1, 2);
                    }
                }
                """;
            // PROTOTYPE: Should compile and run successfully: expectedOutput: "[1, 2, 3], "
            var comp = CreateCompilation(new[] { source, s_collectionExtensions });
            comp.VerifyEmitDiagnostics(
                // 0.cs(9,29): error CS0173: Type of conditional expression cannot be determined because there is no implicit conversion between 'collection literals' and 'collection literals'
                //         var a = AsArray([.. b ? [x] : [y]]);
                Diagnostic(ErrorCode.ERR_InvalidQM, "b ? [x] : [y]").WithArguments("collection literals", "collection literals").WithLocation(9, 29));
        }

        [Fact]
        public void TypeInference_07()
        {
            string source = """
                static class Program
                {
                    static T[] AsArray<T>(this T[] args)
                    {
                        return args;
                    }
                    static void Main()
                    {
                        var a = [1, 2, 3].AsArray();
                        a.Report();
                    }
                }
                """;
            var comp = CreateCompilation(source);
            comp.VerifyEmitDiagnostics(
<<<<<<< HEAD
                // (9,27): error CS0117: 'collection literals' does not contain a definition for 'AsArray'
=======
                // 0.cs(9,17): error CS9503: There is no target type for the collection literal.
>>>>>>> d11bf96a
                //         var a = [1, 2, 3].AsArray();
                Diagnostic(ErrorCode.ERR_CollectionLiteralNoTargetType, "[1, 2, 3]").WithLocation(9, 17));
        }

        [Fact]
        public void TypeInference_08()
        {
            string source = """
                using System.Collections;
                using System.Collections.Generic;
                struct S<T> : IEnumerable<T>
                {
                    private List<T> _list;
                    public void Add(T t)
                    {
                        _list ??= new List<T>();
                        _list.Add(t);
                    }
                    public IEnumerator<T> GetEnumerator()
                    {
                        _list ??= new List<T>();
                        return _list.GetEnumerator();
                    }
                    IEnumerator IEnumerable.GetEnumerator() => GetEnumerator();
                }
                static class Program
                {
                    static S<T> AsCollection<T>(this S<T> args)
                    {
                        return args;
                    }
                    static void Main()
                    {
                        var a = AsCollection([1, 2, 3]);
                        var b = [4].AsCollection();
                    }
                }
                """;
            var comp = CreateCompilation(source);
            comp.VerifyEmitDiagnostics(
                // (27,21): error CS0117: 'collection literals' does not contain a definition for 'AsCollection'
                //         var b = [4].AsCollection();
                Diagnostic(ErrorCode.ERR_NoSuchMember, "AsCollection").WithArguments("collection literals", "AsCollection").WithLocation(27, 21));
        }

        [Fact]
        public void TypeInference_09()
        {
            string source = """
                using System.Collections;
                struct S<T> : IEnumerable
                {
                    public void Add(T t) { }
                    IEnumerator IEnumerable.GetEnumerator() => null;
                }
                static class Program
                {
                    static S<T> AsCollection<T>(this S<T> args)
                    {
                        return args;
                    }
                    static void Main()
                    {
                        _ = AsCollection([1, 2, 3]);
                        _ = [4].AsCollection();
                    }
                }
                """;
            var comp = CreateCompilation(source);
            comp.VerifyEmitDiagnostics(
                // (15,13): error CS0411: The type arguments for method 'Program.AsCollection<T>(S<T>)' cannot be inferred from the usage. Try specifying the type arguments explicitly.
                //         _ = AsCollection([1, 2, 3]);
                Diagnostic(ErrorCode.ERR_CantInferMethTypeArgs, "AsCollection").WithArguments("Program.AsCollection<T>(S<T>)").WithLocation(15, 13),
                // (16,17): error CS0117: 'collection literals' does not contain a definition for 'AsCollection'
                //         _ = [4].AsCollection();
                Diagnostic(ErrorCode.ERR_NoSuchMember, "AsCollection").WithArguments("collection literals", "AsCollection").WithLocation(16, 17));
        }

        [Fact]
        public void TypeInference_10()
        {
            string source = """
                using System.Collections.Generic;
                class Program
                {
                    static T[] F<T>(T[] arg) => arg;
                    static List<T> F<T>(List<T> arg) => arg;
                    static void Main()
                    {
                        _ = F([1, 2, 3]);
                    }
                }
                """;
            var comp = CreateCompilation(source);
            comp.VerifyEmitDiagnostics(
                // (8,13): error CS0121: The call is ambiguous between the following methods or properties: 'Program.F<T>(T[])' and 'Program.F<T>(List<T>)'
                //         _ = F([1, 2, 3]);
                Diagnostic(ErrorCode.ERR_AmbigCall, "F").WithArguments("Program.F<T>(T[])", "Program.F<T>(System.Collections.Generic.List<T>)").WithLocation(8, 13));
        }

        [Fact]
        public void TypeInference_11()
        {
            string source = """
                using System.Collections;
                struct S<T> : IEnumerable
                {
                    public void Add(T t) { }
                    IEnumerator IEnumerable.GetEnumerator() => throw null;
                }
                class Program
                {
                    static T[] F<T>(T[] arg) => arg;
                    static S<T> F<T>(S<T> arg) => arg;
                    static void Main()
                    {
                        var x = F([1, 2, 3]);
                        x.Report(true);
                    }
                }
                """;
            CompileAndVerify(new[] { source, s_collectionExtensions }, expectedOutput: "System.Int32[][1, 2, 3], ");
        }

        // PROTOTYPE: Test other variance cases.
        [Fact]
        public void TypeInference_12()
        {
            string source = """
                class Program
                {
                    static T[] F<T>(T[] x, T[] y) => x;
                    static void Main()
                    {
                        var x = F(["1"], [(object)"2"]);
                        x.Report(includeType: true);
                        var y = F([(object)"3"], ["4"]);
                        y.Report(includeType: true);
                    }
                }
                """;
            CompileAndVerify(new[] { source, s_collectionExtensions }, expectedOutput: "System.Object[][1], System.Object[][3], ");
        }

        // PROTOTYPE: Test other variance cases. And these are just for array inferences.
        // What about constructed collection type inferences?
        [Fact]
        public void TypeInference_13()
        {
            string source = """
                class Program
                {
                    static T[] F<T>(T[] x, T[] y) => x;
                    static void Main()
                    {
                        var x = F([1], [(long)2]);
                        x.Report(includeType: true);
                        var y = F([(long)3], [4]);
                        y.Report(includeType: true);
                    }
                }
                """;
            CompileAndVerify(new[] { source, s_collectionExtensions }, expectedOutput: "System.Int64[][1], System.Int64[][3], ");
        }

        [Fact]
        public void TypeInference_14()
        {
            string source = """
                class Program
                {
                    static T[] F<T>(T[][] x) => x[0];
                    static void Main()
                    {
                        var x = F([[1, 2, 3]]);
                        x.Report(includeType: true);
                    }
                }
                """;
            CompileAndVerify(new[] { source, s_collectionExtensions }, expectedOutput: "System.Int32[][1, 2, 3], ");
        }

        [Fact]
        public void TypeInference_15()
        {
            string source = """
                class Program
                {
                    static T[] F1<T>(T[] x, T[] y) => y;
                    static T[] F2<T>(T[][] x, T[][] y) => y[0];
                    static void Main()
                    {
                        var x = F1(new byte[0], [1, 2]);
                        var y = F2(new[] { new byte[0] }, [[3, 4]]);
                    }
                }
                """;
            var comp = CreateCompilation(source);
            comp.VerifyEmitDiagnostics(
                // (7,17): error CS0411: The type arguments for method 'Program.F1<T>(T[], T[])' cannot be inferred from the usage. Try specifying the type arguments explicitly.
                //         var x = F1(new byte[0], [1, 2]);
                Diagnostic(ErrorCode.ERR_CantInferMethTypeArgs, "F1").WithArguments("Program.F1<T>(T[], T[])").WithLocation(7, 17),
                // (8,17): error CS0411: The type arguments for method 'Program.F2<T>(T[][], T[][])' cannot be inferred from the usage. Try specifying the type arguments explicitly.
                //         var y = F2(new[] { new byte[0] }, [[3, 4]]);
                Diagnostic(ErrorCode.ERR_CantInferMethTypeArgs, "F2").WithArguments("Program.F2<T>(T[][], T[][])").WithLocation(8, 17));
        }

        [Fact]
        public void TypeInference_16()
        {
            string source = """
                class Program
                {
                    static T[] F1<T>(T[] x, T[] y) => y;
                    static T[] F2<T>(T[][] x, T[][] y) => y[0];
                    static void Main()
                    {
                        var x = F1([1], [(byte)2]);
                        x.Report(true);
                        var y = F2([[3]], [[(byte)4]]);
                        y.Report(true);
                    }
                }
                """;
            CompileAndVerify(new[] { source, s_collectionExtensions }, expectedOutput: "System.Int32[][2], System.Int32[][4], ");
        }

        [Fact]
        public void TypeInference_17()
        {
            string source = """
                class Program
                {
                    static T[] F1<T>(T[] x, T[] y) => y;
                    static T[] F2<T>(T[][] x, T[][] y) => y[0];
                    static void Main()
                    {
                        var x = F1([(long)1], [(int?)2]);
                        var y = F2([[(int?)3]], [[(long)4]]);
                    }
                }
                """;
            var comp = CreateCompilation(source);
            comp.VerifyEmitDiagnostics(
                // (7,17): error CS0411: The type arguments for method 'Program.F1<T>(T[], T[])' cannot be inferred from the usage. Try specifying the type arguments explicitly.
                //         var x = F1([(long)1], [(int?)2]);
                Diagnostic(ErrorCode.ERR_CantInferMethTypeArgs, "F1").WithArguments("Program.F1<T>(T[], T[])").WithLocation(7, 17),
                // (8,17): error CS0411: The type arguments for method 'Program.F2<T>(T[][], T[][])' cannot be inferred from the usage. Try specifying the type arguments explicitly.
                //         var y = F2([[(int?)3]], [[(long)4]]);
                Diagnostic(ErrorCode.ERR_CantInferMethTypeArgs, "F2").WithArguments("Program.F2<T>(T[][], T[][])").WithLocation(8, 17));
        }

        [Fact]
        public void TypeInference_18()
        {
            string source = """
                using System.Collections.Generic;
                class Program
                {
                    static List<T[]> AsListOfArray<T>(List<T[]> arg) => arg;
                    static void Main()
                    {
                        var x = AsListOfArray([[4, 5], []]);
                        x.Report(true);
                    }
                }
                """;
            CompileAndVerify(new[] { source, s_collectionExtensions }, expectedOutput: "System.Collections.Generic.List<System.Int32[]>[[4, 5], []], ");
        }

        [Fact]
        public void TypeInference_19()
        {
            string source = """
                class Program
                {
                    static T[] F<T>(T[][] x) => x[1];
                    static void Main()
                    {
                        var y = F([new byte[0], [1, 2, 3]]);
                    }
                }
                """;
            var comp = CreateCompilation(source);
            comp.VerifyEmitDiagnostics(
                // (6,17): error CS0411: The type arguments for method 'Program.F<T>(T[][])' cannot be inferred from the usage. Try specifying the type arguments explicitly.
                //         var y = F([new byte[0], [1, 2, 3]]);
                Diagnostic(ErrorCode.ERR_CantInferMethTypeArgs, "F").WithArguments("Program.F<T>(T[][])").WithLocation(6, 17));
        }

        [Fact]
        public void TypeInference_20()
        {
            string source = """
                class Program
                {
                    static T[] F<T>(in T[] x, T[] y) => x;
                    static void Main()
                    {
                        var x = F([1], [2]);
                        x.Report(true);
                        var y = F([3], [(object)4]);
                        y.Report(true);
                    }
                }
                """;
            CompileAndVerify(new[] { source, s_collectionExtensions }, expectedOutput: "System.Int32[][1], System.Object[][3], ");
        }

        [Fact]
        public void TypeInference_21()
        {
            string source = """
                class Program
                {
                    static T[] F<T>(in T[] x, T[] y) => x;
                    static void Main()
                    {
                        var y = F(in [3], [(object)4]);
                    }
                }
                """;
            var comp = CreateCompilation(source);
            comp.VerifyEmitDiagnostics(
                // (6,22): error CS8156: An expression cannot be used in this context because it may not be passed or returned by reference
                //         var y = F(in [3], [(object)4]);
                Diagnostic(ErrorCode.ERR_RefReturnLvalueExpected, "[3]").WithLocation(6, 22));
        }

        [Fact]
        public void TypeInference_22()
        {
            string source = """
                class Program
                {
                    static T[] F1<T>(T[] x, T[] y) => y;
                    static T[] F2<T>(T[][] x, T[][] y) => y[0];
                    static void Main()
                    {
                        var x = F1([], [default, 2]);
                        x.Report(true);
                        var y = F2([[null]], [[default, (int?)4]]);
                        y.Report(true);
                    }
                }
                """;
            CompileAndVerify(new[] { source, s_collectionExtensions }, expectedOutput: "System.Int32[][0, 2], System.Nullable<System.Int32>[][null, 4], ");
        }

        [Fact]
        public void TypeInference_23()
        {
            string source = """
                class Program
                {
                    static T[] F1<T>(T[] x, T[] y) => y;
                    static T[] F2<T>(T[][] x, T[][] y) => y[0];
                    static void Main()
                    {
                        var x = F1([], [default]);
                        var y = F2([[null]], [[default]]);
                    }
                }
                """;
            var comp = CreateCompilation(source);
            comp.VerifyEmitDiagnostics(
                // (7,17): error CS0411: The type arguments for method 'Program.F1<T>(T[], T[])' cannot be inferred from the usage. Try specifying the type arguments explicitly.
                //         var x = F1([], [default]);
                Diagnostic(ErrorCode.ERR_CantInferMethTypeArgs, "F1").WithArguments("Program.F1<T>(T[], T[])").WithLocation(7, 17),
                // (8,17): error CS0411: The type arguments for method 'Program.F2<T>(T[][], T[][])' cannot be inferred from the usage. Try specifying the type arguments explicitly.
                //         var y = F2([[null]], [[default]]);
                Diagnostic(ErrorCode.ERR_CantInferMethTypeArgs, "F2").WithArguments("Program.F2<T>(T[][], T[][])").WithLocation(8, 17));
        }

        [ConditionalFact(typeof(CoreClrOnly))]
        public void TypeInference_24()
        {
            string source = """
                using System;
                using System.Collections.Generic;
                class Program
                {
                    static ReadOnlySpan<T> F1<T>(Span<T> x, ReadOnlySpan<T> y) => y;
                    static List<T> F2<T>(Span<T[]> x, ReadOnlySpan<List<T>> y) => y[0];
                    static void Main()
                    {
                        var x = F1([], [default, 2]);
                        x.Report();
                        var y = F2([[null]], [[default, (int?)4]]);
                        y.Report();
                    }
                }
                """;
            CompileAndVerify(
                new[] { source, s_collectionExtensionsWithSpan },
                targetFramework: TargetFramework.Net70,
                verify: Verification.Skipped,
                expectedOutput: "[0, 2], [null, 4], ");
        }

        [ConditionalFact(typeof(CoreClrOnly))]
        public void TypeInference_25()
        {
            string source = """
                using System;
                using System.Collections.Generic;
                class Program
                {
                    static ReadOnlySpan<T> F1<T>(Span<T> x, ReadOnlySpan<T> y) => y;
                    static List<T> F2<T>(Span<T[]> x, ReadOnlySpan<List<T>> y) => y[0];
                    static void Main()
                    {
                        var x = F1([], [default]);
                        var y = F2([[null]], [[default]]);
                    }
                }
                """;
            var comp = CreateCompilation(source, targetFramework: TargetFramework.Net70);
            comp.VerifyEmitDiagnostics(
                // (9,17): error CS0411: The type arguments for method 'Program.F1<T>(Span<T>, ReadOnlySpan<T>)' cannot be inferred from the usage. Try specifying the type arguments explicitly.
                //         var x = F1([], [default]);
                Diagnostic(ErrorCode.ERR_CantInferMethTypeArgs, "F1").WithArguments("Program.F1<T>(System.Span<T>, System.ReadOnlySpan<T>)").WithLocation(9, 17),
                // (10,17): error CS0411: The type arguments for method 'Program.F2<T>(Span<T[]>, ReadOnlySpan<List<T>>)' cannot be inferred from the usage. Try specifying the type arguments explicitly.
                //         var y = F2([[null]], [[default]]);
                Diagnostic(ErrorCode.ERR_CantInferMethTypeArgs, "F2").WithArguments("Program.F2<T>(System.Span<T[]>, System.ReadOnlySpan<System.Collections.Generic.List<T>>)").WithLocation(10, 17));
        }

        [Fact]
        public void TypeInference_26()
        {
            string source = """
                class Program
                {
                    static void F<T>(T x) { }
                    static void Main()
                    {
                        F([]);
                        F([null, default, 0]);
                    }
                }
                """;
            var comp = CreateCompilation(source);
            comp.VerifyEmitDiagnostics(
                // (6,9): error CS0411: The type arguments for method 'Program.F<T>(T)' cannot be inferred from the usage. Try specifying the type arguments explicitly.
                //         F([]);
                Diagnostic(ErrorCode.ERR_CantInferMethTypeArgs, "F").WithArguments("Program.F<T>(T)").WithLocation(6, 9),
                // (7,9): error CS0411: The type arguments for method 'Program.F<T>(T)' cannot be inferred from the usage. Try specifying the type arguments explicitly.
                //         F([null, default, 0]);
                Diagnostic(ErrorCode.ERR_CantInferMethTypeArgs, "F").WithArguments("Program.F<T>(T)").WithLocation(7, 9));
        }

        [Fact]
        public void TypeInference_27()
        {
            string source = """
                class Program
                {
                    static void F<T>(T[,] x) { }
                    static void Main()
                    {
                        F([]);
                        F([null, default, 0]);
                    }
                }
                """;
            var comp = CreateCompilation(source);
            comp.VerifyEmitDiagnostics(
                // (6,9): error CS0411: The type arguments for method 'Program.F<T>(T[*,*])' cannot be inferred from the usage. Try specifying the type arguments explicitly.
                //         F([]);
                Diagnostic(ErrorCode.ERR_CantInferMethTypeArgs, "F").WithArguments("Program.F<T>(T[*,*])").WithLocation(6, 9),
                // (7,11): error CS1503: Argument 1: cannot convert from 'collection literals' to 'int[*,*]'
                //         F([null, default, 0]);
                Diagnostic(ErrorCode.ERR_BadArgType, "[null, default, 0]").WithArguments("1", "collection literals", "int[*,*]").WithLocation(7, 11));
        }

        [Fact]
        public void TypeInference_28()
        {
            string source = """
                class Program
                {
                    static void F<T>(string x, T[] y) { }
                    static void Main()
                    {
                        F([], ['B']);
                        F([default], ['B']);
                        F(['A'], ['B']);
                    }
                }
                """;
            var comp = CreateCompilation(source);
            comp.VerifyEmitDiagnostics(
                // (6,11): error CS1729: 'string' does not contain a constructor that takes 0 arguments
                //         F([], ['B']);
                Diagnostic(ErrorCode.ERR_BadCtorArgCount, "[]").WithArguments("string", "0").WithLocation(6, 11),
                // (7,11): error CS1729: 'string' does not contain a constructor that takes 0 arguments
                //         F([default], ['B']);
                Diagnostic(ErrorCode.ERR_BadCtorArgCount, "[default]").WithArguments("string", "0").WithLocation(7, 11),
                // (7,12): error CS1061: 'string' does not contain a definition for 'Add' and no accessible extension method 'Add' accepting a first argument of type 'string' could be found (are you missing a using directive or an assembly reference?)
                //         F([default], ['B']);
                Diagnostic(ErrorCode.ERR_NoSuchMemberOrExtension, "default").WithArguments("string", "Add").WithLocation(7, 12),
                // (8,11): error CS1729: 'string' does not contain a constructor that takes 0 arguments
                //         F(['A'], ['B']);
                Diagnostic(ErrorCode.ERR_BadCtorArgCount, "['A']").WithArguments("string", "0").WithLocation(8, 11),
                // (8,12): error CS1061: 'string' does not contain a definition for 'Add' and no accessible extension method 'Add' accepting a first argument of type 'string' could be found (are you missing a using directive or an assembly reference?)
                //         F(['A'], ['B']);
                Diagnostic(ErrorCode.ERR_NoSuchMemberOrExtension, "'A'").WithArguments("string", "Add").WithLocation(8, 12));
        }

        [Fact]
        public void TypeInference_29()
        {
            string source = """
                delegate void D();
                enum E { }
                class Program
                {
                    static void F1<T>(dynamic x, T[] y) { }
                    static void F2<T>(D x, T[] y) { }
                    static void F3<T>(E x, T[] y) { }
                    static void Main()
                    {
                        F1([1], [2]);
                        F2([3], [4]);
                        F3([5], [6]);
                    }
                }
                """;
            var comp = CreateCompilation(source);
            comp.VerifyEmitDiagnostics(
                // (10,12): error CS1503: Argument 1: cannot convert from 'collection literals' to 'dynamic'
                //         F1([1], [2]);
                Diagnostic(ErrorCode.ERR_BadArgType, "[1]").WithArguments("1", "collection literals", "dynamic").WithLocation(10, 12),
                // (11,12): error CS1503: Argument 1: cannot convert from 'collection literals' to 'D'
                //         F2([3], [4]);
                Diagnostic(ErrorCode.ERR_BadArgType, "[3]").WithArguments("1", "collection literals", "D").WithLocation(11, 12),
                // (12,12): error CS1503: Argument 1: cannot convert from 'collection literals' to 'E'
                //         F3([5], [6]);
                Diagnostic(ErrorCode.ERR_BadArgType, "[5]").WithArguments("1", "collection literals", "E").WithLocation(12, 12));
        }

        [Fact]
        public void TypeInference_30()
        {
            string source = """
                delegate void D();
                enum E { }
                class Program
                {
                    static void F1<T>(dynamic[] x, T[] y) { }
                    static void F2<T>(D[] x, T[] y) { }
                    static void F3<T>(E[] x, T[] y) { }
                    static void Main()
                    {
                        F1([1], [2]);
                        F2([null], [4]);
                        F3([default], [6]);
                    }
                }
                """;
            var comp = CreateCompilation(source);
            comp.VerifyEmitDiagnostics();
        }

        [Fact]
        public void TypeInference_31()
        {
            string source = """
                class Program
                {
                    static void F<T>(T[] x) { }
                    static void Main()
                    {
                        F([null]);
                        F([Unknown]);
                        F([Main()]);
                    }
                }
                """;
            var comp = CreateCompilation(source);
            comp.VerifyEmitDiagnostics(
                // (6,9): error CS0411: The type arguments for method 'Program.F<T>(T[])' cannot be inferred from the usage. Try specifying the type arguments explicitly.
                //         F([null]);
                Diagnostic(ErrorCode.ERR_CantInferMethTypeArgs, "F").WithArguments("Program.F<T>(T[])").WithLocation(6, 9),
                // (7,12): error CS0103: The name 'Unknown' does not exist in the current context
                //         F([Unknown]);
                Diagnostic(ErrorCode.ERR_NameNotInContext, "Unknown").WithArguments("Unknown").WithLocation(7, 12),
                // (8,9): error CS0411: The type arguments for method 'Program.F<T>(T[])' cannot be inferred from the usage. Try specifying the type arguments explicitly.
                //         F([Main()]);
                Diagnostic(ErrorCode.ERR_CantInferMethTypeArgs, "F").WithArguments("Program.F<T>(T[])").WithLocation(8, 9));
        }

        [Fact]
        public void TypeInference_32()
        {
            string source = """
                delegate void D();
                class Program
                {
                    static T[] F<T>(T[] x) => x;
                    static void Main()
                    {
                        var x = F([null, Main]);
                        x.Report(includeType: true);
                        var y = F([Main, (D)Main]);
                        y.Report(includeType: true);
                    }
                }
                """;
            CompileAndVerify(new[] { source, s_collectionExtensions }, expectedOutput: "System.Action[][null, System.Action], D[][D, D], ");
        }

        [Fact]
        public void TypeInference_33()
        {
            string source = """
                delegate byte D();
                class Program
                {
                    static T[] F<T>(T[] x) => x;
                    static void Main()
                    {
                        var x = F([null, () => 1]);
                        x.Report(includeType: true);
                        var y = F([() => 2, (D)(() => 3)]);
                        y.Report(includeType: true);
                    }
                }
                """;
            CompileAndVerify(new[] { source, s_collectionExtensions }, expectedOutput: "System.Func<System.Int32>[][null, System.Func`1[System.Int32]], D[][D, D], ");
        }

        [Fact]
        public void TypeInference_34()
        {
            string source = """
                using System;
                using System.Collections.Generic;
                class Program
                {
                    static List<Func<T>> F1<T>(List<Func<T>> x) => x;
                    static string F2() => null;
                    static void Main()
                    {
                        var x = F1([F2]);
                        var y = F1([null, () => 1]);
                        var z = F1([() => default, F2]);
                    }
                }
                """;
            var comp = CreateCompilation(source);
            // PROTOTYPE: Should inference succeed?
            comp.VerifyEmitDiagnostics(
                // (9,17): error CS0411: The type arguments for method 'Program.F1<T>(List<Func<T>>)' cannot be inferred from the usage. Try specifying the type arguments explicitly.
                //         var x = F1([F2]);
                Diagnostic(ErrorCode.ERR_CantInferMethTypeArgs, "F1").WithArguments("Program.F1<T>(System.Collections.Generic.List<System.Func<T>>)").WithLocation(9, 17),
                // (10,17): error CS0411: The type arguments for method 'Program.F1<T>(List<Func<T>>)' cannot be inferred from the usage. Try specifying the type arguments explicitly.
                //         var y = F1([null, () => 1]);
                Diagnostic(ErrorCode.ERR_CantInferMethTypeArgs, "F1").WithArguments("Program.F1<T>(System.Collections.Generic.List<System.Func<T>>)").WithLocation(10, 17),
                // (11,17): error CS0411: The type arguments for method 'Program.F1<T>(List<Func<T>>)' cannot be inferred from the usage. Try specifying the type arguments explicitly.
                //         var z = F1([() => default, F2]);
                Diagnostic(ErrorCode.ERR_CantInferMethTypeArgs, "F1").WithArguments("Program.F1<T>(System.Collections.Generic.List<System.Func<T>>)").WithLocation(11, 17));
        }

        [Fact]
        public void TypeInference_35()
        {
            string source = """
                class Program
                {
                    static (T, U)[] F<T, U>((T, U)[] x) => x;
                    static void Main()
                    {
                        var x = F([(1, "2")]);
                        x.Report(includeType: true);
                        var y = F([default, (3, (byte)4)]);
                        y.Report(includeType: true);
                    }
                }
                """;
            CompileAndVerify(
                new[] { source, s_collectionExtensions },
                expectedOutput: "System.ValueTuple<System.Int32, System.String>[][(1, 2)], System.ValueTuple<System.Int32, System.Byte>[][(0, 0), (3, 4)], ");
        }

        [Fact]
        public void TypeInference_36()
        {
            string source = """
                using System;
                class Program
                {
                    static void F(Action[] a) { }
                    static void Main()
                    {
                        F([Main, () => { }]);
                    }
                }
                """;
            var comp = CreateCompilation(source);
            // PROTOTYPE: Unexpected syntax errors.
            comp.VerifyEmitDiagnostics(
                // (7,12): error CS0246: The type or namespace name 'MainAttribute' could not be found (are you missing a using directive or an assembly reference?)
                //         F([Main, () => { }]);
                Diagnostic(ErrorCode.ERR_SingleTypeNameNotFound, "Main").WithArguments("MainAttribute").WithLocation(7, 12),
                // (7,12): error CS0246: The type or namespace name 'Main' could not be found (are you missing a using directive or an assembly reference?)
                //         F([Main, () => { }]);
                Diagnostic(ErrorCode.ERR_SingleTypeNameNotFound, "Main").WithArguments("Main").WithLocation(7, 12),
                // (7,18): error CS1003: Syntax error, ']' expected
                //         F([Main, () => { }]);
                Diagnostic(ErrorCode.ERR_SyntaxError, "(").WithArguments("]").WithLocation(7, 18),
                // (7,27): error CS1026: ) expected
                //         F([Main, () => { }]);
                Diagnostic(ErrorCode.ERR_CloseParenExpected, "]").WithLocation(7, 27),
                // (7,28): error CS1002: ; expected
                //         F([Main, () => { }]);
                Diagnostic(ErrorCode.ERR_SemicolonExpected, ")").WithLocation(7, 28),
                // (7,28): error CS1513: } expected
                //         F([Main, () => { }]);
                Diagnostic(ErrorCode.ERR_RbraceExpected, ")").WithLocation(7, 28));
        }

        [Fact]
        public void MemberAccess_01()
        {
            string source = """
                class Program
                {
                    static void Main()
                    {
                        [].GetHashCode();
                        []?.GetHashCode();
                        [][0].GetHashCode();
                    }
                }
                """;
            var comp = CreateCompilation(source);
            // PROTOTYPE: Unexpected parse errors.
            comp.VerifyEmitDiagnostics(
                // (5,9): error CS9503: There is no target type for the collection literal.
                //         [].GetHashCode();
                Diagnostic(ErrorCode.ERR_CollectionLiteralNoTargetType, "[]").WithLocation(5, 9),
                // (6,9): error CS9503: There is no target type for the collection literal.
                //         []?.GetHashCode();
                Diagnostic(ErrorCode.ERR_CollectionLiteralNoTargetType, "[]").WithLocation(6, 9),
                // (7,9): error CS7014: Attributes are not valid in this context.
                //         [][0].GetHashCode();
                Diagnostic(ErrorCode.ERR_AttributesNotAllowed, "[]").WithLocation(7, 9),
                // (7,10): error CS1001: Identifier expected
                //         [][0].GetHashCode();
                Diagnostic(ErrorCode.ERR_IdentifierExpected, "]").WithLocation(7, 10),
                // (7,12): error CS1001: Identifier expected
                //         [][0].GetHashCode();
                Diagnostic(ErrorCode.ERR_IdentifierExpected, "0").WithLocation(7, 12),
                // (7,12): error CS1003: Syntax error, ']' expected
                //         [][0].GetHashCode();
                Diagnostic(ErrorCode.ERR_SyntaxError, "0").WithArguments("]").WithLocation(7, 12),
                // (7,13): error CS1002: ; expected
                //         [][0].GetHashCode();
                Diagnostic(ErrorCode.ERR_SemicolonExpected, "]").WithLocation(7, 13),
                // (7,13): error CS1513: } expected
                //         [][0].GetHashCode();
                Diagnostic(ErrorCode.ERR_RbraceExpected, "]").WithLocation(7, 13),
                // (7,15): error CS0120: An object reference is required for the non-static field, method, or property 'object.GetHashCode()'
                //         [][0].GetHashCode();
                Diagnostic(ErrorCode.ERR_ObjectRequired, "GetHashCode").WithArguments("object.GetHashCode()").WithLocation(7, 15));
        }

        [Fact]
        public void MemberAccess_02()
        {
            string source = """
                class Program
                {
                    static void Main()
                    {
                        [1].GetHashCode();
                        [2]?.GetHashCode();
                        [3][0].GetHashCode();
                    }
                }
                """;
            var comp = CreateCompilation(source);
            // PROTOTYPE: Unexpected parse errors.
            comp.VerifyEmitDiagnostics(
                // (5,9): error CS7014: Attributes are not valid in this context.
                //         [1].GetHashCode();
                Diagnostic(ErrorCode.ERR_AttributesNotAllowed, "[").WithLocation(5, 9),
                // (5,10): error CS1001: Identifier expected
                //         [1].GetHashCode();
                Diagnostic(ErrorCode.ERR_IdentifierExpected, "1").WithLocation(5, 10),
                // (5,10): error CS1003: Syntax error, ']' expected
                //         [1].GetHashCode();
                Diagnostic(ErrorCode.ERR_SyntaxError, "1").WithArguments("]").WithLocation(5, 10),
                // (5,11): error CS1002: ; expected
                //         [1].GetHashCode();
                Diagnostic(ErrorCode.ERR_SemicolonExpected, "]").WithLocation(5, 11),
                // (5,11): error CS1513: } expected
                //         [1].GetHashCode();
                Diagnostic(ErrorCode.ERR_RbraceExpected, "]").WithLocation(5, 11),
                // (5,13): error CS0120: An object reference is required for the non-static field, method, or property 'object.GetHashCode()'
                //         [1].GetHashCode();
                Diagnostic(ErrorCode.ERR_ObjectRequired, "GetHashCode").WithArguments("object.GetHashCode()").WithLocation(5, 13),
                // (6,9): error CS7014: Attributes are not valid in this context.
                //         [2]?.GetHashCode();
                Diagnostic(ErrorCode.ERR_AttributesNotAllowed, "[").WithLocation(6, 9),
                // (6,10): error CS1001: Identifier expected
                //         [2]?.GetHashCode();
                Diagnostic(ErrorCode.ERR_IdentifierExpected, "2").WithLocation(6, 10),
                // (6,10): error CS1003: Syntax error, ']' expected
                //         [2]?.GetHashCode();
                Diagnostic(ErrorCode.ERR_SyntaxError, "2").WithArguments("]").WithLocation(6, 10),
                // (6,11): error CS1002: ; expected
                //         [2]?.GetHashCode();
                Diagnostic(ErrorCode.ERR_SemicolonExpected, "]").WithLocation(6, 11),
                // (6,11): error CS1513: } expected
                //         [2]?.GetHashCode();
                Diagnostic(ErrorCode.ERR_RbraceExpected, "]").WithLocation(6, 11),
                // (6,14): error CS0120: An object reference is required for the non-static field, method, or property 'object.GetHashCode()'
                //         [2]?.GetHashCode();
                Diagnostic(ErrorCode.ERR_ObjectRequired, "GetHashCode").WithArguments("object.GetHashCode()").WithLocation(6, 14),
                // (7,9): error CS7014: Attributes are not valid in this context.
                //         [3][0].GetHashCode();
                Diagnostic(ErrorCode.ERR_AttributesNotAllowed, "[").WithLocation(7, 9),
                // (7,10): error CS1001: Identifier expected
                //         [3][0].GetHashCode();
                Diagnostic(ErrorCode.ERR_IdentifierExpected, "3").WithLocation(7, 10),
                // (7,10): error CS1003: Syntax error, ']' expected
                //         [3][0].GetHashCode();
                Diagnostic(ErrorCode.ERR_SyntaxError, "3").WithArguments("]").WithLocation(7, 10),
                // (7,11): error CS1002: ; expected
                //         [3][0].GetHashCode();
                Diagnostic(ErrorCode.ERR_SemicolonExpected, "]").WithLocation(7, 11),
                // (7,11): error CS1513: } expected
                //         [3][0].GetHashCode();
                Diagnostic(ErrorCode.ERR_RbraceExpected, "]").WithLocation(7, 11),
                // (7,12): error CS7014: Attributes are not valid in this context.
                //         [3][0].GetHashCode();
                Diagnostic(ErrorCode.ERR_AttributesNotAllowed, "[").WithLocation(7, 12),
                // (7,13): error CS1001: Identifier expected
                //         [3][0].GetHashCode();
                Diagnostic(ErrorCode.ERR_IdentifierExpected, "0").WithLocation(7, 13),
                // (7,13): error CS1003: Syntax error, ']' expected
                //         [3][0].GetHashCode();
                Diagnostic(ErrorCode.ERR_SyntaxError, "0").WithArguments("]").WithLocation(7, 13),
                // (7,14): error CS1002: ; expected
                //         [3][0].GetHashCode();
                Diagnostic(ErrorCode.ERR_SemicolonExpected, "]").WithLocation(7, 14),
                // (7,14): error CS1513: } expected
                //         [3][0].GetHashCode();
                Diagnostic(ErrorCode.ERR_RbraceExpected, "]").WithLocation(7, 14),
                // (7,16): error CS0120: An object reference is required for the non-static field, method, or property 'object.GetHashCode()'
                //         [3][0].GetHashCode();
                Diagnostic(ErrorCode.ERR_ObjectRequired, "GetHashCode").WithArguments("object.GetHashCode()").WithLocation(7, 16));
        }

        [Fact]
        public void MemberAccess_03()
        {
            string source = """
                class Program
                {
                    static void Main()
                    {
                        _ = [].GetHashCode();
                        _ = []?.GetHashCode();
                        _ = [][0].GetHashCode();
                    }
                }
                """;
            var comp = CreateCompilation(source);
            comp.VerifyEmitDiagnostics(
                // (5,13): error CS9503: There is no target type for the collection literal.
                //         _ = [].GetHashCode();
                Diagnostic(ErrorCode.ERR_CollectionLiteralNoTargetType, "[]").WithLocation(5, 13),
                // (6,13): error CS9503: There is no target type for the collection literal.
                //         _ = []?.GetHashCode();
                Diagnostic(ErrorCode.ERR_CollectionLiteralNoTargetType, "[]").WithLocation(6, 13),
                // (7,13): error CS9503: There is no target type for the collection literal.
                //         _ = [][0].GetHashCode();
                Diagnostic(ErrorCode.ERR_CollectionLiteralNoTargetType, "[]").WithLocation(7, 13));
        }

        [Fact]
        public void MemberAccess_04()
        {
            string source = """
                class Program
                {
                    static void Main()
                    {
                        _ = [1].GetHashCode();
                        _ = [2]?.GetHashCode();
                        _ = [3][0].GetHashCode();
                    }
                }
                """;
            var comp = CreateCompilation(source);
            comp.VerifyEmitDiagnostics(
                // (5,13): error CS9503: There is no target type for the collection literal.
                //         _ = [1].GetHashCode();
                Diagnostic(ErrorCode.ERR_CollectionLiteralNoTargetType, "[1]").WithLocation(5, 13),
                // (6,13): error CS9503: There is no target type for the collection literal.
                //         _ = [2]?.GetHashCode();
                Diagnostic(ErrorCode.ERR_CollectionLiteralNoTargetType, "[2]").WithLocation(6, 13),
                // (7,13): error CS9503: There is no target type for the collection literal.
                //         _ = [3][0].GetHashCode();
                Diagnostic(ErrorCode.ERR_CollectionLiteralNoTargetType, "[3]").WithLocation(7, 13));
        }

        [Fact]
        public void ListBase()
        {
            string sourceA = """
                using System.Collections;
                namespace System
                {
                    public class Object { }
                    public abstract class ValueType { }
                    public class String { }
                    public class Type { }
                    public struct Void { }
                    public struct Boolean { }
                    public struct Int32 { }
                }
                namespace System.Collections
                {
                    public interface IEnumerable { }
                }
                namespace System.Collections.Generic
                {
                    public class ListBase<T> : IEnumerable
                    {
                        public void Add(string s) { }
                    }
                    public class List<T> : ListBase<T>
                    {
                        public void Add(T t) { }
                    }
                }
                """;
            string sourceB = """
                using System.Collections.Generic;
                class Program
                {
                    static void Main()
                    {
                        ListBase<int> x = [];
                        ListBase<int> y = [1, 2];
                        ListBase<string> z = ["a", "b"];
                    }
                }
                """;
            // PROTOTYPE: Confirm we should generate ListBase<int> instances for both x and y.
            // (We should use the target type ListBase<int> in each case because it implements IEnumerable, rather than
            // using the natural type List<int>, even though ListBase<int>.Add(string) has the wrong parameter type.)
            // Add similar test where ListBase<T> has no Add method. We should still use ListBase<int> for x and y.
            var comp = CreateEmptyCompilation(new[] { sourceA, sourceB }, parseOptions: TestOptions.RegularPreview.WithNoRefSafetyRulesAttribute());
            comp.VerifyEmitDiagnostics(
                // warning CS8021: No value for RuntimeMetadataVersion found. No assembly containing System.Object was found nor was a value for RuntimeMetadataVersion specified through options.
                Diagnostic(ErrorCode.WRN_NoRuntimeMetadataVersion).WithLocation(1, 1),
                // 1.cs(7,28): error CS1950: The best overloaded Add method 'ListBase<int>.Add(string)' for the collection initializer has some invalid arguments
                //         ListBase<int> y = [1, 2];
                Diagnostic(ErrorCode.ERR_BadArgTypesForCollectionAdd, "1").WithArguments("System.Collections.Generic.ListBase<int>.Add(string)").WithLocation(7, 28),
                // 1.cs(7,28): error CS1503: Argument 1: cannot convert from 'int' to 'string'
                //         ListBase<int> y = [1, 2];
                Diagnostic(ErrorCode.ERR_BadArgType, "1").WithArguments("1", "int", "string").WithLocation(7, 28),
                // 1.cs(7,31): error CS1950: The best overloaded Add method 'ListBase<int>.Add(string)' for the collection initializer has some invalid arguments
                //         ListBase<int> y = [1, 2];
                Diagnostic(ErrorCode.ERR_BadArgTypesForCollectionAdd, "2").WithArguments("System.Collections.Generic.ListBase<int>.Add(string)").WithLocation(7, 31),
                // 1.cs(7,31): error CS1503: Argument 1: cannot convert from 'int' to 'string'
                //         ListBase<int> y = [1, 2];
                Diagnostic(ErrorCode.ERR_BadArgType, "2").WithArguments("1", "int", "string").WithLocation(7, 31));
        }

        [Fact]
        public void ListInterfaces_01()
        {
            string sourceA = """
                namespace System
                {
                    public class Object { }
                    public abstract class ValueType { }
                    public class String { }
                    public class Type { }
                    public struct Void { }
                    public struct Boolean { }
                    public struct Int32 { }
                }
                namespace System.Collections
                {
                    public interface IEnumerable { }
                }
                namespace System.Collections.Generic
                {
                    public interface IA { }
                    public interface IB<T> { }
                    public interface IC<T> { }
                    public interface ID<T1, T2> { }
                    public class List<T> : IEnumerable, IA, IB<T>, IC<object>, ID<T, object>
                    {
                        public void Add(T t) { }
                    }
                }
                """;
            string sourceB = """
                using System.Collections.Generic;
                class Program
                {
                    static void Main()
                    {
                        List<int> l = [1];
                        IA a = [2];
                        IB<object> b = [3];
                        IC<object> c = [4];
                        ID<object, object> d = [5];
                    }
                }
                """;
            var comp = CreateEmptyCompilation(new[] { sourceA, sourceB }, parseOptions: TestOptions.RegularPreview.WithNoRefSafetyRulesAttribute());
            comp.VerifyEmitDiagnostics(
                // warning CS8021: No value for RuntimeMetadataVersion found. No assembly containing System.Object was found nor was a value for RuntimeMetadataVersion specified through options.
                Diagnostic(ErrorCode.WRN_NoRuntimeMetadataVersion).WithLocation(1, 1),
                // 1.cs(7,16): error CS9500: Cannot initialize type 'IA' with a collection literal because the type is not constructible.
                //         IA a = [2];
                Diagnostic(ErrorCode.ERR_CollectionLiteralTargetTypeNotConstructible, "[2]").WithArguments("System.Collections.Generic.IA").WithLocation(7, 16),
                // 1.cs(9,24): error CS9500: Cannot initialize type 'IC<object>' with a collection literal because the type is not constructible.
                //         IC<object> c = [4];
                Diagnostic(ErrorCode.ERR_CollectionLiteralTargetTypeNotConstructible, "[4]").WithArguments("System.Collections.Generic.IC<object>").WithLocation(9, 24),
                // 1.cs(10,32): error CS9500: Cannot initialize type 'ID<object, object>' with a collection literal because the type is not constructible.
                //         ID<object, object> d = [5];
                Diagnostic(ErrorCode.ERR_CollectionLiteralTargetTypeNotConstructible, "[5]").WithArguments("System.Collections.Generic.ID<object, object>").WithLocation(10, 32));
        }

        [Fact]
        public void ListInterfaces_02()
        {
            string sourceA = """
                namespace System
                {
                    public class Object { }
                    public abstract class ValueType { }
                    public class String { }
                    public class Type { }
                    public struct Void { }
                    public struct Boolean { }
                    public struct Int32 { }
                    public interface IEquatable<T>
                    {
                        bool Equals(T other);
                    }
                }
                namespace System.Collections
                {
                    public interface IEnumerable { }
                }
                namespace System.Collections.Generic
                {
                    public class List<T> : IEnumerable, IEquatable<List<T>>
                    {
                        public bool Equals(List<T> other) => false;
                        public void Add(T t) { }
                    }
                }
                """;
            string sourceB = """
                using System;
                using System.Collections.Generic;
                class Program
                {
                    static void Main()
                    {
                        List<int> l = [1];
                        IEquatable<int> e = [2];
                    }
                }
                """;
            var comp = CreateEmptyCompilation(new[] { sourceA, sourceB }, parseOptions: TestOptions.RegularPreview.WithNoRefSafetyRulesAttribute());
            comp.VerifyEmitDiagnostics(
                // warning CS8021: No value for RuntimeMetadataVersion found. No assembly containing System.Object was found nor was a value for RuntimeMetadataVersion specified through options.
                Diagnostic(ErrorCode.WRN_NoRuntimeMetadataVersion).WithLocation(1, 1),
                // 1.cs(8,29): error CS9500: Cannot initialize type 'IEquatable<int>' with a collection literal because the type is not constructible.
                //         IEquatable<int> e = [2];
                Diagnostic(ErrorCode.ERR_CollectionLiteralTargetTypeNotConstructible, "[2]").WithArguments("System.IEquatable<int>").WithLocation(8, 29));
        }

        [Fact]
        public void ListInterfaces_NoInterfaces()
        {
            string sourceA = """
                namespace System
                {
                    public class Object { }
                    public abstract class ValueType { }
                    public class String { }
                    public class Type { }
                    public struct Void { }
                    public struct Boolean { }
                    public struct Int32 { }
                }
                namespace System.Collections.Generic
                {
                    public interface IEnumerable<T> { }
                    public class List<T>
                    {
                        public void Add(T t) { }
                    }
                }
                """;
            string sourceB = """
                using System;
                using System.Collections.Generic;
                class Program
                {
                    static void Main()
                    {
                        List<int> l = [1];
                        IEnumerable<int> e = [2];
                    }
                }
                """;
            var comp = CreateEmptyCompilation(new[] { sourceA, sourceB }, parseOptions: TestOptions.RegularPreview.WithNoRefSafetyRulesAttribute());
            comp.VerifyEmitDiagnostics(
                // warning CS8021: No value for RuntimeMetadataVersion found. No assembly containing System.Object was found nor was a value for RuntimeMetadataVersion specified through options.
                Diagnostic(ErrorCode.WRN_NoRuntimeMetadataVersion).WithLocation(1, 1),
                // 1.cs(7,23): error CS9500: Cannot initialize type 'List<int>' with a collection literal because the type is not constructible.
                //         List<int> l = [1];
                Diagnostic(ErrorCode.ERR_CollectionLiteralTargetTypeNotConstructible, "[1]").WithArguments("System.Collections.Generic.List<int>").WithLocation(7, 23),
                // 1.cs(8,30): error CS9500: Cannot initialize type 'IEnumerable<int>' with a collection literal because the type is not constructible.
                //         IEnumerable<int> e = [2];
                Diagnostic(ErrorCode.ERR_CollectionLiteralTargetTypeNotConstructible, "[2]").WithArguments("System.Collections.Generic.IEnumerable<int>").WithLocation(8, 30));
        }

        [Fact]
        public void ListInterfaces_MissingList()
        {
            string source = """
                using System.Collections.Generic;
                class Program
                {
                    static void Main()
                    {
                        IEnumerable<int> a = [];
                        ICollection<int> b = [2];
                        IList<int> c = [];
                        IReadOnlyCollection<int> d = [3];
                        IReadOnlyList<int> e = [];
                    }
                }
                """;
            var comp = CreateCompilation(source);
            comp.MakeTypeMissing(WellKnownType.System_Collections_Generic_List_T);
            comp.VerifyEmitDiagnostics(
                // (6,30): error CS9500: Cannot initialize type 'IEnumerable<int>' with a collection literal because the type is not constructible.
                //         IEnumerable<int> a = [];
                Diagnostic(ErrorCode.ERR_CollectionLiteralTargetTypeNotConstructible, "[]").WithArguments("System.Collections.Generic.IEnumerable<int>").WithLocation(6, 30),
                // (7,30): error CS9500: Cannot initialize type 'ICollection<int>' with a collection literal because the type is not constructible.
                //         ICollection<int> b = [2];
                Diagnostic(ErrorCode.ERR_CollectionLiteralTargetTypeNotConstructible, "[2]").WithArguments("System.Collections.Generic.ICollection<int>").WithLocation(7, 30),
                // (8,24): error CS9500: Cannot initialize type 'IList<int>' with a collection literal because the type is not constructible.
                //         IList<int> c = [];
                Diagnostic(ErrorCode.ERR_CollectionLiteralTargetTypeNotConstructible, "[]").WithArguments("System.Collections.Generic.IList<int>").WithLocation(8, 24),
                // (9,38): error CS9500: Cannot initialize type 'IReadOnlyCollection<int>' with a collection literal because the type is not constructible.
                //         IReadOnlyCollection<int> d = [3];
                Diagnostic(ErrorCode.ERR_CollectionLiteralTargetTypeNotConstructible, "[3]").WithArguments("System.Collections.Generic.IReadOnlyCollection<int>").WithLocation(9, 38),
                // (10,32): error CS9500: Cannot initialize type 'IReadOnlyList<int>' with a collection literal because the type is not constructible.
                //         IReadOnlyList<int> e = [];
                Diagnostic(ErrorCode.ERR_CollectionLiteralTargetTypeNotConstructible, "[]").WithArguments("System.Collections.Generic.IReadOnlyList<int>").WithLocation(10, 32));
        }

        [Fact]
        public void Array_01()
        {
            string source = """
                class Program
                {
                    static int[] Create1() => [];
                    static object[] Create2() => [1, 2];
                    static int[] Create3() => [3, 4, 5];
                    static long?[] Create4() => [null, 7];
                    static void Main()
                    {
                        Create1().Report();
                        Create2().Report();
                        Create3().Report();
                        Create4().Report();
                    }
                }
                """;
            var verifier = CompileAndVerify(new[] { source, s_collectionExtensions }, expectedOutput: "[], [1, 2], [3, 4, 5], [null, 7], ");
            verifier.VerifyIL("Program.Create1", """
                {
                  // Code size        7 (0x7)
                  .maxstack  1
                  IL_0000:  ldc.i4.0
                  IL_0001:  newarr     "int"
                  IL_0006:  ret
                }
                """);
            verifier.VerifyIL("Program.Create2", """
                {
                  // Code size       25 (0x19)
                  .maxstack  4
                  IL_0000:  ldc.i4.2
                  IL_0001:  newarr     "object"
                  IL_0006:  dup
                  IL_0007:  ldc.i4.0
                  IL_0008:  ldc.i4.1
                  IL_0009:  box        "int"
                  IL_000e:  stelem.ref
                  IL_000f:  dup
                  IL_0010:  ldc.i4.1
                  IL_0011:  ldc.i4.2
                  IL_0012:  box        "int"
                  IL_0017:  stelem.ref
                  IL_0018:  ret
                }
                """);
            verifier.VerifyIL("Program.Create3", """
                {
                  // Code size       18 (0x12)
                  .maxstack  3
                  IL_0000:  ldc.i4.3
                  IL_0001:  newarr     "int"
                  IL_0006:  dup
                  IL_0007:  ldtoken    "<PrivateImplementationDetails>.__StaticArrayInitTypeSize=12 <PrivateImplementationDetails>.CE99AE045C8B2A2A8A58FD1A2120956E74E90322EEF45F7DFE1CA73EEFE655D4"
                  IL_000c:  call       "void System.Runtime.CompilerServices.RuntimeHelpers.InitializeArray(System.Array, System.RuntimeFieldHandle)"
                  IL_0011:  ret
                }
                """);
            verifier.VerifyIL("Program.Create4", """
                {
                  // Code size       21 (0x15)
                  .maxstack  4
                  IL_0000:  ldc.i4.2
                  IL_0001:  newarr     "long?"
                  IL_0006:  dup
                  IL_0007:  ldc.i4.1
                  IL_0008:  ldc.i4.7
                  IL_0009:  conv.i8
                  IL_000a:  newobj     "long?..ctor(long)"
                  IL_000f:  stelem     "long?"
                  IL_0014:  ret
                }
                """);
        }

        [Fact]
        public void Array_02()
        {
            string source = """
                using System;
                class Program
                {
                    static int[][] Create1() => [];
                    static object[][] Create2() => [[]];
                    static object[][] Create3() => [[1], [2, 3]];
                    static void Main()
                    {
                        Report(Create1());
                        Report(Create2());
                        Report(Create3());
                    }
                    static void Report<T>(T[][] a)
                    {
                        Console.Write("Length={0}, ", a.Length);
                        foreach (var x in a)
                        {
                            Console.Write("Length={0}, ", x.Length);
                            foreach (var y in x)
                                Console.Write("{0}, ", y);
                        }
                        Console.WriteLine();
                    }
                }
                """;
            var verifier = CompileAndVerify(source, expectedOutput: """
                Length=0, 
                Length=1, Length=0, 
                Length=2, Length=1, 1, Length=2, 2, 3, 
                """);
            verifier.VerifyIL("Program.Create1", """
                {
                  // Code size        7 (0x7)
                  .maxstack  1
                  IL_0000:  ldc.i4.0
                  IL_0001:  newarr     "int[]"
                  IL_0006:  ret
                }
                """);
            verifier.VerifyIL("Program.Create2", """
                {
                  // Code size       16 (0x10)
                  .maxstack  4
                  IL_0000:  ldc.i4.1
                  IL_0001:  newarr     "object[]"
                  IL_0006:  dup
                  IL_0007:  ldc.i4.0
                  IL_0008:  ldc.i4.0
                  IL_0009:  newarr     "object"
                  IL_000e:  stelem.ref
                  IL_000f:  ret
                }
                """);
            verifier.VerifyIL("Program.Create3", """
                {
                  // Code size       52 (0x34)
                  .maxstack  7
                  IL_0000:  ldc.i4.2
                  IL_0001:  newarr     "object[]"
                  IL_0006:  dup
                  IL_0007:  ldc.i4.0
                  IL_0008:  ldc.i4.1
                  IL_0009:  newarr     "object"
                  IL_000e:  dup
                  IL_000f:  ldc.i4.0
                  IL_0010:  ldc.i4.1
                  IL_0011:  box        "int"
                  IL_0016:  stelem.ref
                  IL_0017:  stelem.ref
                  IL_0018:  dup
                  IL_0019:  ldc.i4.1
                  IL_001a:  ldc.i4.2
                  IL_001b:  newarr     "object"
                  IL_0020:  dup
                  IL_0021:  ldc.i4.0
                  IL_0022:  ldc.i4.2
                  IL_0023:  box        "int"
                  IL_0028:  stelem.ref
                  IL_0029:  dup
                  IL_002a:  ldc.i4.1
                  IL_002b:  ldc.i4.3
                  IL_002c:  box        "int"
                  IL_0031:  stelem.ref
                  IL_0032:  stelem.ref
                  IL_0033:  ret
                }
                """);
        }

        [Fact]
        public void Array_03()
        {
            string source = """
                class Program
                {
                    static void Main()
                    {
                        object o;
                        o = (int[])[];
                        o.Report();
                        o = (long?[])[null, 2];
                        o.Report();
                    }
                }
                """;
            CompileAndVerify(new[] { source, s_collectionExtensions }, expectedOutput: "[], [null, 2], ");
        }

        [Fact]
        public void Array_04()
        {
            string source = """
                class Program
                {
                    static void Main()
                    {
                        object[,] x = [];
                        int[,] y = [null, 2];
                    }
                }
                """;
            var comp = CreateCompilation(source);
            comp.VerifyEmitDiagnostics(
                // (5,23): error CS9500: Cannot initialize type 'object[*,*]' with a collection literal because the type is not constructible.
                //         object[,] x = [];
                Diagnostic(ErrorCode.ERR_CollectionLiteralTargetTypeNotConstructible, "[]").WithArguments("object[*,*]").WithLocation(5, 23),
                // (6,20): error CS9500: Cannot initialize type 'int[*,*]' with a collection literal because the type is not constructible.
                //         int[,] y = [null, 2];
                Diagnostic(ErrorCode.ERR_CollectionLiteralTargetTypeNotConstructible, "[null, 2]").WithArguments("int[*,*]").WithLocation(6, 20));
        }

        [Fact]
        public void Array_05()
        {
            string source = """
                class Program
                {
                    static void Main()
                    {
                        int[,] z = [[1, 2], [3, 4]];
                    }
                }
                """;
            var comp = CreateCompilation(source);
            comp.VerifyEmitDiagnostics(
                // (5,20): error CS9500: Cannot initialize type 'int[*,*]' with a collection literal because the type is not constructible.
                //         int[,] z = [[1, 2], [3, 4]];
                Diagnostic(ErrorCode.ERR_CollectionLiteralTargetTypeNotConstructible, "[[1, 2], [3, 4]]").WithArguments("int[*,*]").WithLocation(5, 20));
        }

        [ConditionalTheory(typeof(CoreClrOnly))]
        [CombinatorialData]
        public void Span_01(bool useReadOnlySpan)
        {
            string spanType = useReadOnlySpan ? "ReadOnlySpan" : "Span";
            string source = $$"""
                using System;
                class Program
                {
                    static {{spanType}}<int> Create1() => [];
                    static {{spanType}}<object> Create2() => [1, 2];
                    static {{spanType}}<int> Create3() => [3, 4, 5];
                    static {{spanType}}<long?> Create4() => [null, 7];
                    static void Main()
                    {
                        Create1().Report();
                        Create2().Report();
                        Create3().Report();
                        Create4().Report();
                    }
                }
                """;
            var verifier = CompileAndVerify(new[] { source, s_collectionExtensionsWithSpan }, targetFramework: TargetFramework.Net70, verify: Verification.Skipped, expectedOutput: "[], [1, 2], [3, 4, 5], [null, 7], ");
            verifier.VerifyIL("Program.Create1", $$"""
                {
                  // Code size       12 (0xc)
                  .maxstack  1
                  IL_0000:  ldc.i4.0
                  IL_0001:  newarr     "int"
                  IL_0006:  newobj     "System.{{spanType}}<int>..ctor(int[])"
                  IL_000b:  ret
                }
                """);
            verifier.VerifyIL("Program.Create2", $$"""
                {
                  // Code size       30 (0x1e)
                  .maxstack  4
                  IL_0000:  ldc.i4.2
                  IL_0001:  newarr     "object"
                  IL_0006:  dup
                  IL_0007:  ldc.i4.0
                  IL_0008:  ldc.i4.1
                  IL_0009:  box        "int"
                  IL_000e:  stelem.ref
                  IL_000f:  dup
                  IL_0010:  ldc.i4.1
                  IL_0011:  ldc.i4.2
                  IL_0012:  box        "int"
                  IL_0017:  stelem.ref
                  IL_0018:  newobj     "System.{{spanType}}<object>..ctor(object[])"
                  IL_001d:  ret
                }
                """);
            if (useReadOnlySpan)
            {
                verifier.VerifyIL("Program.Create3", """
                    {
                      // Code size       11 (0xb)
                      .maxstack  1
                      IL_0000:  ldtoken    "<PrivateImplementationDetails>.__StaticArrayInitTypeSize=12_Align=4 <PrivateImplementationDetails>.CE99AE045C8B2A2A8A58FD1A2120956E74E90322EEF45F7DFE1CA73EEFE655D44"
                      IL_0005:  call       "System.ReadOnlySpan<int> System.Runtime.CompilerServices.RuntimeHelpers.CreateSpan<int>(System.RuntimeFieldHandle)"
                      IL_000a:  ret
                    }
                    """);
            }
            else
            {
                verifier.VerifyIL("Program.Create3", """
                    {
                      // Code size       23 (0x17)
                      .maxstack  3
                      IL_0000:  ldc.i4.3
                      IL_0001:  newarr     "int"
                      IL_0006:  dup
                      IL_0007:  ldtoken    "<PrivateImplementationDetails>.__StaticArrayInitTypeSize=12 <PrivateImplementationDetails>.CE99AE045C8B2A2A8A58FD1A2120956E74E90322EEF45F7DFE1CA73EEFE655D4"
                      IL_000c:  call       "void System.Runtime.CompilerServices.RuntimeHelpers.InitializeArray(System.Array, System.RuntimeFieldHandle)"
                      IL_0011:  newobj     "System.Span<int>..ctor(int[])"
                      IL_0016:  ret
                    }
                    """);
            }
            verifier.VerifyIL("Program.Create4", $$"""
                {
                  // Code size       26 (0x1a)
                  .maxstack  4
                  IL_0000:  ldc.i4.2
                  IL_0001:  newarr     "long?"
                  IL_0006:  dup
                  IL_0007:  ldc.i4.1
                  IL_0008:  ldc.i4.7
                  IL_0009:  conv.i8
                  IL_000a:  newobj     "long?..ctor(long)"
                  IL_000f:  stelem     "long?"
                  IL_0014:  newobj     "System.{{spanType}}<long?>..ctor(long?[])"
                  IL_0019:  ret
                }
                """);
        }

        [ConditionalTheory(typeof(CoreClrOnly))]
        [CombinatorialData]
        public void Span_02(bool useReadOnlySpan)
        {
            string spanType = useReadOnlySpan ? "ReadOnlySpan" : "Span";
            string source = $$"""
                using System;
                class Program
                {
                    static void Main()
                    {
                        {{spanType}}<string> x = [];
                        {{spanType}}<int> y = [1, 2, 3];
                        x.Report();
                        y.Report();
                    }
                }
                """;
            CompileAndVerify(new[] { source, s_collectionExtensionsWithSpan }, targetFramework: TargetFramework.Net70, verify: Verification.Skipped, expectedOutput: "[], [1, 2, 3], ");
        }

        [ConditionalTheory(typeof(CoreClrOnly))]
        [CombinatorialData]
        public void Span_03(bool useReadOnlySpan)
        {
            string spanType = useReadOnlySpan ? "ReadOnlySpan" : "Span";
            string source = $$"""
                using System;
                class Program
                {
                    static void Main()
                    {
                        var x = ({{spanType}}<string>)[];
                        var y = ({{spanType}}<int>)[1, 2, 3];
                        x.Report();
                        y.Report();
                    }
                }
                """;
            CompileAndVerify(new[] { source, s_collectionExtensionsWithSpan }, targetFramework: TargetFramework.Net70, verify: Verification.Skipped, expectedOutput: "[], [1, 2, 3], ");
        }

        [ConditionalTheory(typeof(CoreClrOnly))]
        [CombinatorialData]
        public void Span_04(bool useReadOnlySpan)
        {
            string spanType = useReadOnlySpan ? "ReadOnlySpan" : "Span";
            string source = $$"""
                using System;
                class Program
                {
                    static ref readonly {{spanType}}<int> F1()
                    {
                        return ref F2<int>([]);
                    }
                    static ref readonly {{spanType}}<T> F2<T>(in {{spanType}}<T> s)
                    {
                        return ref s;
                    }
                }
                """;
            var comp = CreateCompilation(source, targetFramework: TargetFramework.Net70);
            comp.VerifyEmitDiagnostics(
                // (6,20): error CS8347: Cannot use a result of 'Program.F2<int>(in Span<int>)' in this context because it may expose variables referenced by parameter 's' outside of their declaration scope
                //         return ref F2<int>([]);
                Diagnostic(ErrorCode.ERR_EscapeCall, "F2<int>([])").WithArguments($"Program.F2<int>(in System.{spanType}<int>)", "s").WithLocation(6, 20),
                // (6,28): error CS8156: An expression cannot be used in this context because it may not be passed or returned by reference
                //         return ref F2<int>([]);
                Diagnostic(ErrorCode.ERR_RefReturnLvalueExpected, "[]").WithLocation(6, 28));
        }

        [ConditionalTheory(typeof(CoreClrOnly))]
        [CombinatorialData]
        public void Span_05(bool useReadOnlySpan)
        {
            string spanType = useReadOnlySpan ? "ReadOnlySpan" : "Span";
            string source = $$"""
                using System;
                class Program
                {
                    static ref readonly {{spanType}}<int> F1()
                    {
                        return ref F2<int>([]);
                    }
                    static ref readonly {{spanType}}<T> F2<T>(scoped in {{spanType}}<T> s)
                    {
                        throw null;
                    }
                }
                """;
            var comp = CreateCompilation(source, targetFramework: TargetFramework.Net70);
            comp.VerifyEmitDiagnostics();
        }

        [ConditionalFact(typeof(CoreClrOnly))]
        public void Span_MissingConstructor()
        {
            string source = """
                using System;
                class Program
                {
                    static void Main()
                    {
                        Span<string> x = [];
                        ReadOnlySpan<int> y = [1, 2, 3];
                    }
                }
                """;

            var comp = CreateCompilation(source, targetFramework: TargetFramework.Net70);
            comp.MakeMemberMissing(WellKnownMember.System_Span_T__ctor_Array);
            comp.VerifyEmitDiagnostics(
                // (6,26): error CS0656: Missing compiler required member 'System.Span`1..ctor'
                //         Span<string> x = [];
                Diagnostic(ErrorCode.ERR_MissingPredefinedMember, "[]").WithArguments("System.Span`1", ".ctor").WithLocation(6, 26));

            comp = CreateCompilation(source, targetFramework: TargetFramework.Net70);
            comp.MakeMemberMissing(WellKnownMember.System_ReadOnlySpan_T__ctor_Array);
            comp.VerifyEmitDiagnostics(
                // (7,31): error CS0656: Missing compiler required member 'System.ReadOnlySpan`1..ctor'
                //         ReadOnlySpan<int> y = [1, 2, 3];
                Diagnostic(ErrorCode.ERR_MissingPredefinedMember, "[1, 2, 3]").WithArguments("System.ReadOnlySpan`1", ".ctor").WithLocation(7, 31));
        }

        [Fact]
        public void InterfaceType()
        {
            string source = """
                using System;
                using System.Collections;
                using System.Runtime.InteropServices;

                [ComImport]
                [Guid("1FC6664D-C61E-4131-81CD-A3EE0DD6098F")]
                [CoClass(typeof(C))]
                interface I : IEnumerable
                {
                    void Add(int i);
                }

                class C : I
                {
                    IEnumerator IEnumerable.GetEnumerator() => null;
                    void I.Add(int i) { }
                }

                class Program
                {
                    static void Main()
                    {
                        I i;
                        i = new() { };
                        i = new() { 1, 2 };
                        i = [];
                        i = [3, 4];
                    }
                }
                """;
            var comp = CreateCompilation(source);
            comp.VerifyEmitDiagnostics(
                // (26,13): error CS9500: Cannot initialize type 'I' with a collection literal because the type is not constructible.
                //         i = [];
                Diagnostic(ErrorCode.ERR_CollectionLiteralTargetTypeNotConstructible, "[]").WithArguments("I").WithLocation(26, 13),
                // (27,13): error CS9500: Cannot initialize type 'I' with a collection literal because the type is not constructible.
                //         i = [3, 4];
                Diagnostic(ErrorCode.ERR_CollectionLiteralTargetTypeNotConstructible, "[3, 4]").WithArguments("I").WithLocation(27, 13));
        }

        [Fact]
        public void EnumType_01()
        {
            string source = """
                enum E { }
                class Program
                {
                    static void Main()
                    {
                        E e;
                        e = [];
                        e = [1, 2];
                    }
                }
                """;
            var comp = CreateCompilation(source);
            comp.VerifyEmitDiagnostics(
                // (7,13): error CS9500: Cannot initialize type 'E' with a collection literal because the type is not constructible.
                //         e = [];
                Diagnostic(ErrorCode.ERR_CollectionLiteralTargetTypeNotConstructible, "[]").WithArguments("E").WithLocation(7, 13),
                // (8,13): error CS9500: Cannot initialize type 'E' with a collection literal because the type is not constructible.
                //         e = [1, 2];
                Diagnostic(ErrorCode.ERR_CollectionLiteralTargetTypeNotConstructible, "[1, 2]").WithArguments("E").WithLocation(8, 13));
        }

        [Fact]
        public void EnumType_02()
        {
            string sourceA = """
                using System.Collections;
                namespace System
                {
                    public class Object { }
                    public abstract class ValueType { }
                    public class String { }
                    public class Type { }
                    public struct Void { }
                    public struct Boolean { }
                    public struct Int32 { }
                    public struct Enum : IEnumerable { }
                }
                namespace System.Collections
                {
                    public interface IEnumerable { }
                }
                namespace System.Collections.Generic
                {
                    public class List<T> : IEnumerable { }
                }
                """;
            string sourceB = """
                enum E { }
                class Program
                {
                    static void Main()
                    {
                        E e;
                        e = [];
                        e = [1, 2];
                    }
                }
                """;
            var comp = CreateEmptyCompilation(new[] { sourceA, sourceB }, parseOptions: TestOptions.RegularPreview.WithNoRefSafetyRulesAttribute());
            // ConversionsBase.GetConstructibleCollectionType() ignores whether the enum
            // implements IEnumerable, so the type is not considered constructible.
            comp.VerifyEmitDiagnostics(
                // warning CS8021: No value for RuntimeMetadataVersion found. No assembly containing System.Object was found nor was a value for RuntimeMetadataVersion specified through options.
                Diagnostic(ErrorCode.WRN_NoRuntimeMetadataVersion).WithLocation(1, 1),
                // 1.cs(7,13): error CS9500: Cannot initialize type 'E' with a collection literal because the type is not constructible.
                //         e = [];
                Diagnostic(ErrorCode.ERR_CollectionLiteralTargetTypeNotConstructible, "[]").WithArguments("E").WithLocation(7, 13),
                // 1.cs(8,13): error CS9500: Cannot initialize type 'E' with a collection literal because the type is not constructible.
                //         e = [1, 2];
                Diagnostic(ErrorCode.ERR_CollectionLiteralTargetTypeNotConstructible, "[1, 2]").WithArguments("E").WithLocation(8, 13));
        }

        [Fact]
        public void DelegateType_01()
        {
            string source = """
                delegate void D();
                class Program
                {
                    static void Main()
                    {
                        D d;
                        d = [];
                        d = [1, 2];
                    }
                }
                """;
            var comp = CreateCompilation(source);
            comp.VerifyEmitDiagnostics(
                // (7,13): error CS9500: Cannot initialize type 'D' with a collection literal because the type is not constructible.
                //         d = [];
                Diagnostic(ErrorCode.ERR_CollectionLiteralTargetTypeNotConstructible, "[]").WithArguments("D").WithLocation(7, 13),
                // (8,13): error CS9500: Cannot initialize type 'D' with a collection literal because the type is not constructible.
                //         d = [1, 2];
                Diagnostic(ErrorCode.ERR_CollectionLiteralTargetTypeNotConstructible, "[1, 2]").WithArguments("D").WithLocation(8, 13));
        }

        [Fact]
        public void DelegateType_02()
        {
            string sourceA = """
                using System.Collections;
                namespace System
                {
                    public class Object { }
                    public abstract class ValueType { }
                    public class String { }
                    public class Type { }
                    public struct Void { }
                    public struct Boolean { }
                    public struct Int32 { }
                    public struct IntPtr { }
                    public abstract class Delegate : IEnumerable { }
                    public abstract class MulticastDelegate : Delegate { }
                }
                namespace System.Collections
                {
                    public interface IEnumerable { }
                }
                namespace System.Collections.Generic
                {
                    public class List<T> : IEnumerable { }
                }
                """;
            string sourceB = """
                delegate void D();
                class Program
                {
                    static void Main()
                    {
                        D d;
                        d = [];
                        d = [1, 2];
                    }
                }
                """;
            var comp = CreateEmptyCompilation(new[] { sourceA, sourceB }, parseOptions: TestOptions.RegularPreview.WithNoRefSafetyRulesAttribute());
            // ConversionsBase.GetConstructibleCollectionType() ignores whether the delegate
            // implements IEnumerable, so the type is not considered constructible.
            comp.VerifyEmitDiagnostics(
                // warning CS8021: No value for RuntimeMetadataVersion found. No assembly containing System.Object was found nor was a value for RuntimeMetadataVersion specified through options.
                Diagnostic(ErrorCode.WRN_NoRuntimeMetadataVersion).WithLocation(1, 1),
                // 1.cs(7,13): error CS9500: Cannot initialize type 'D' with a collection literal because the type is not constructible.
                //         d = [];
                Diagnostic(ErrorCode.ERR_CollectionLiteralTargetTypeNotConstructible, "[]").WithArguments("D").WithLocation(7, 13),
                // 1.cs(8,13): error CS9500: Cannot initialize type 'D' with a collection literal because the type is not constructible.
                //         d = [1, 2];
                Diagnostic(ErrorCode.ERR_CollectionLiteralTargetTypeNotConstructible, "[1, 2]").WithArguments("D").WithLocation(8, 13));
        }

        [Fact]
        public void PointerType_01()
        {
            string source = """
                class Program
                {
                    unsafe static void Main()
                    {
                        int* x = [];
                        int* y = [1, 2];
                        var z = (int*)[3];
                    }
                }
                """;
            var comp = CreateCompilation(source, options: TestOptions.UnsafeReleaseExe);
            comp.VerifyEmitDiagnostics(
                // (5,18): error CS9500: Cannot initialize type 'int*' with a collection literal because the type is not constructible.
                //         int* x = [];
                Diagnostic(ErrorCode.ERR_CollectionLiteralTargetTypeNotConstructible, "[]").WithArguments("int*").WithLocation(5, 18),
                // (6,18): error CS9500: Cannot initialize type 'int*' with a collection literal because the type is not constructible.
                //         int* y = [1, 2];
                Diagnostic(ErrorCode.ERR_CollectionLiteralTargetTypeNotConstructible, "[1, 2]").WithArguments("int*").WithLocation(6, 18),
                // (7,17): error CS9500: Cannot initialize type 'int*' with a collection literal because the type is not constructible.
                //         var z = (int*)[3];
                Diagnostic(ErrorCode.ERR_CollectionLiteralTargetTypeNotConstructible, "(int*)[3]").WithArguments("int*").WithLocation(7, 17));
        }

        [Fact]
        public void PointerType_02()
        {
            string source = """
                class Program
                {
                    unsafe static void Main()
                    {
                        delegate*<void> x = [];
                        delegate*<void> y = [1, 2];
                        var z = (delegate*<void>)[3];
                    }
                }
                """;
            var comp = CreateCompilation(source, options: TestOptions.UnsafeReleaseExe);
            comp.VerifyEmitDiagnostics(
                // (5,29): error CS9500: Cannot initialize type 'delegate*<void>' with a collection literal because the type is not constructible.
                //         delegate*<void> x = [];
                Diagnostic(ErrorCode.ERR_CollectionLiteralTargetTypeNotConstructible, "[]").WithArguments("delegate*<void>").WithLocation(5, 29),
                // (6,29): error CS9500: Cannot initialize type 'delegate*<void>' with a collection literal because the type is not constructible.
                //         delegate*<void> y = [1, 2];
                Diagnostic(ErrorCode.ERR_CollectionLiteralTargetTypeNotConstructible, "[1, 2]").WithArguments("delegate*<void>").WithLocation(6, 29),
                // (7,17): error CS9500: Cannot initialize type 'delegate*<void>' with a collection literal because the type is not constructible.
                //         var z = (delegate*<void>)[3];
                Diagnostic(ErrorCode.ERR_CollectionLiteralTargetTypeNotConstructible, "(delegate*<void>)[3]").WithArguments("delegate*<void>").WithLocation(7, 17));
        }

        [Fact]
        public void PointerType_03()
        {
            string source = """
                class Program
                {
                    unsafe static void Main()
                    {
                        void* p = null;
                        delegate*<void> d = null;
                        var x = [p];
                        var y = [d];
                    }
                }
                """;
            var comp = CreateCompilation(source, options: TestOptions.UnsafeReleaseExe);
            comp.VerifyEmitDiagnostics(
                // (7,17): error CS9503: There is no target type for the collection literal.
                //         var x = [p];
                Diagnostic(ErrorCode.ERR_CollectionLiteralNoTargetType, "[p]").WithLocation(7, 17),
                // (8,17): error CS9503: There is no target type for the collection literal.
                //         var y = [d];
                Diagnostic(ErrorCode.ERR_CollectionLiteralNoTargetType, "[d]").WithLocation(8, 17));
        }

        [Fact]
        public void PointerType_04()
        {
            string source = """
                using System;
                class Program
                {
                    unsafe static void Main()
                    {
                        void*[] a = [null, (void*)2];
                        foreach (void* p in a)
                            Console.Write("{0}, ", (nint)p);
                    }
                }
                """;
            CompileAndVerify(source, options: TestOptions.UnsafeReleaseExe, verify: Verification.Skipped, expectedOutput: "0, 2, ");
        }

        [Fact]
        public void PointerType_05()
        {
            string source = """
                using System.Collections;
                using System.Collections.Generic;
                class C : IEnumerable
                {
                    private List<nint> _list = new List<nint>();
                    unsafe public void Add(void* p) { _list.Add((nint)p); }
                    IEnumerator IEnumerable.GetEnumerator() => _list.GetEnumerator();
                }
                class Program
                {
                    unsafe static void Main()
                    {
                        void* p = (void*)2;
                        C c = [null, p];
                        c.Report();
                    }
                }
                """;
            CompileAndVerify(new[] { source, s_collectionExtensions }, options: TestOptions.UnsafeReleaseExe, verify: Verification.Skipped, expectedOutput: "[0, 2], ");
        }

        [Fact]
        public void CollectionInitializerType_01()
        {
            string source = """
                using System.Collections.Generic;
                class Program
                {
                    static List<int> Create1() => [];
                    static List<object> Create2() => [1, 2];
                    static List<int> Create3() => [3, 4, 5];
                    static List<long?> Create4() => [null, 7];
                    static void Main()
                    {
                        Create1().Report();
                        Create2().Report();
                        Create3().Report();
                        Create4().Report();
                    }
                }
                """;
            var verifier = CompileAndVerify(new[] { source, s_collectionExtensions }, expectedOutput: "[], [1, 2], [3, 4, 5], [null, 7], ");
            verifier.VerifyIL("Program.Create1", """
                {
                  // Code size        6 (0x6)
                  .maxstack  1
                  IL_0000:  newobj     "System.Collections.Generic.List<int>..ctor()"
                  IL_0005:  ret
                }
                """);
            verifier.VerifyIL("Program.Create2", """
                {
                  // Code size       30 (0x1e)
                  .maxstack  3
                  IL_0000:  newobj     "System.Collections.Generic.List<object>..ctor()"
                  IL_0005:  dup
                  IL_0006:  ldc.i4.1
                  IL_0007:  box        "int"
                  IL_000c:  callvirt   "void System.Collections.Generic.List<object>.Add(object)"
                  IL_0011:  dup
                  IL_0012:  ldc.i4.2
                  IL_0013:  box        "int"
                  IL_0018:  callvirt   "void System.Collections.Generic.List<object>.Add(object)"
                  IL_001d:  ret
                }
                """);
            verifier.VerifyIL("Program.Create3", """
                {
                  // Code size       27 (0x1b)
                  .maxstack  3
                  IL_0000:  newobj     "System.Collections.Generic.List<int>..ctor()"
                  IL_0005:  dup
                  IL_0006:  ldc.i4.3
                  IL_0007:  callvirt   "void System.Collections.Generic.List<int>.Add(int)"
                  IL_000c:  dup
                  IL_000d:  ldc.i4.4
                  IL_000e:  callvirt   "void System.Collections.Generic.List<int>.Add(int)"
                  IL_0013:  dup
                  IL_0014:  ldc.i4.5
                  IL_0015:  callvirt   "void System.Collections.Generic.List<int>.Add(int)"
                  IL_001a:  ret
                }
                """);
            verifier.VerifyIL("Program.Create4", """
                {
                  // Code size       34 (0x22)
                  .maxstack  3
                  .locals init (long? V_0)
                  IL_0000:  newobj     "System.Collections.Generic.List<long?>..ctor()"
                  IL_0005:  dup
                  IL_0006:  ldloca.s   V_0
                  IL_0008:  initobj    "long?"
                  IL_000e:  ldloc.0
                  IL_000f:  callvirt   "void System.Collections.Generic.List<long?>.Add(long?)"
                  IL_0014:  dup
                  IL_0015:  ldc.i4.7
                  IL_0016:  conv.i8
                  IL_0017:  newobj     "long?..ctor(long)"
                  IL_001c:  callvirt   "void System.Collections.Generic.List<long?>.Add(long?)"
                  IL_0021:  ret
                }
                """);
        }

        [Fact]
        public void CollectionInitializerType_02()
        {
            string source = """
                S s;
                s = [];
                s = [1, 2];
                s = [default];
                s = [Unknown];
                struct S { }
                """;
            var comp = CreateCompilation(source);
            comp.VerifyEmitDiagnostics(
                // (2,5): error CS9500: Cannot initialize type 'S' with a collection literal because the type is not constructible.
                // s = [];
                Diagnostic(ErrorCode.ERR_CollectionLiteralTargetTypeNotConstructible, "[]").WithArguments("S").WithLocation(2, 5),
                // (3,5): error CS9500: Cannot initialize type 'S' with a collection literal because the type is not constructible.
                // s = [1, 2];
                Diagnostic(ErrorCode.ERR_CollectionLiteralTargetTypeNotConstructible, "[1, 2]").WithArguments("S").WithLocation(3, 5),
                // (4,5): error CS9500: Cannot initialize type 'S' with a collection literal because the type is not constructible.
                // s = [default];
                Diagnostic(ErrorCode.ERR_CollectionLiteralTargetTypeNotConstructible, "[default]").WithArguments("S").WithLocation(4, 5),
                // (5,6): error CS0103: The name 'Unknown' does not exist in the current context
                // s = [Unknown];
                Diagnostic(ErrorCode.ERR_NameNotInContext, "Unknown").WithArguments("Unknown").WithLocation(5, 6));
        }

        [Fact]
        public void CollectionInitializerType_03()
        {
            string source = """
                using System.Collections;
                S s;
                s = [];
                struct S : IEnumerable
                {
                    IEnumerator IEnumerable.GetEnumerator() => throw null;
                }
                """;
            CompileAndVerify(source, expectedOutput: "");

            source = """
                using System.Collections;
                S s;
                s = [1, 2];
                struct S : IEnumerable
                {
                    IEnumerator IEnumerable.GetEnumerator() => throw null;
                }
                """;
            var comp = CreateCompilation(source);
            comp.VerifyEmitDiagnostics(
                // (3,6): error CS1061: 'S' does not contain a definition for 'Add' and no accessible extension method 'Add' accepting a first argument of type 'S' could be found (are you missing a using directive or an assembly reference?)
                // s = [1, 2];
                Diagnostic(ErrorCode.ERR_NoSuchMemberOrExtension, "1").WithArguments("S", "Add").WithLocation(3, 6),
                // (3,9): error CS1061: 'S' does not contain a definition for 'Add' and no accessible extension method 'Add' accepting a first argument of type 'S' could be found (are you missing a using directive or an assembly reference?)
                // s = [1, 2];
                Diagnostic(ErrorCode.ERR_NoSuchMemberOrExtension, "2").WithArguments("S", "Add").WithLocation(3, 9));
        }

        [Fact]
        public void CollectionInitializerType_04()
        {
            string source = """
                using System.Collections;
                C c;
                c = [];
                c = [1, 2];
                class C : IEnumerable
                {
                    C(object o) { }
                    IEnumerator IEnumerable.GetEnumerator() => throw null;
                    public void Add(int i) { }
                }
                """;
            var comp = CreateCompilation(source);
            comp.VerifyEmitDiagnostics(
                // (3,5): error CS1729: 'C' does not contain a constructor that takes 0 arguments
                // c = [];
                Diagnostic(ErrorCode.ERR_BadCtorArgCount, "[]").WithArguments("C", "0").WithLocation(3, 5),
                // (4,5): error CS1729: 'C' does not contain a constructor that takes 0 arguments
                // c = [1, 2];
                Diagnostic(ErrorCode.ERR_BadCtorArgCount, "[1, 2]").WithArguments("C", "0").WithLocation(4, 5));
        }

        [Fact]
        public void CollectionInitializerType_05()
        {
            string source = """
                using System.Collections;
                using System.Collections.Generic;
                class A : IEnumerable<int>
                {
                    A() { }
                    public void Add(int i) { }
                    IEnumerator<int> IEnumerable<int>.GetEnumerator() => null;
                    IEnumerator IEnumerable.GetEnumerator() => null;
                    static A Create1() => [];
                }
                class B
                {
                    static A Create2() => [1, 2];
                }
                """;
            var comp = CreateCompilation(source);
            comp.VerifyEmitDiagnostics(
                // (13,27): error CS0122: 'A.A()' is inaccessible due to its protection level
                //     static A Create2() => [1, 2];
                Diagnostic(ErrorCode.ERR_BadAccess, "[1, 2]").WithArguments("A.A()").WithLocation(13, 27));
        }

        [Fact]
        public void CollectionInitializerType_06()
        {
            string source = """
                using System.Collections;
                using System.Collections.Generic;
                class C<T> : IEnumerable
                {
                    private List<T> _list = new List<T>();
                    public void Add(T t) { _list.Add(t); }
                    IEnumerator IEnumerable.GetEnumerator() => _list.GetEnumerator();
                }
                class Program
                {
                    static void Main()
                    {
                        C<int> c;
                        object o;
                        c = [];
                        o = (C<object>)[];
                        c.Report();
                        o.Report();
                        c = [1, 2];
                        o = (C<object>)[3, 4];
                        c.Report();
                        o.Report();
                    }
                }
                """;
            CompileAndVerify(new[] { source, s_collectionExtensions }, expectedOutput: "[], [], [1, 2], [3, 4], ");
        }

        [Fact]
        public void CollectionInitializerType_ConstructorOptionalParameters()
        {
            string source = """
                using System.Collections;
                using System.Collections.Generic;
                class C : IEnumerable<int>
                {
                    private List<int> _list = new List<int>();
                    internal C(int x = 1, int y = 2) { }
                    public void Add(int i) { _list.Add(i); }
                    IEnumerator<int> IEnumerable<int>.GetEnumerator() => _list.GetEnumerator();
                    IEnumerator IEnumerable.GetEnumerator() => _list.GetEnumerator();
                }
                class Program
                {
                    static void Main()
                    {
                        C c;
                        object o;
                        c = [];
                        o = (C)([]);
                        c.Report();
                        o.Report();
                        c = [1, 2];
                        o = (C)([3, 4]);
                        c.Report();
                        o.Report();
                    }
                }
                """;
            CompileAndVerify(new[] { source, s_collectionExtensions }, expectedOutput: "[], [], [1, 2], [3, 4], ");
        }

        [Fact]
        public void CollectionInitializerType_ConstructorParamsArray()
        {
            string source = """
                using System.Collections;
                using System.Collections.Generic;
                class C : IEnumerable<int>
                {
                    private List<int> _list = new List<int>();
                    internal C(params int[] args) { }
                    public void Add(int i) { _list.Add(i); }
                    IEnumerator<int> IEnumerable<int>.GetEnumerator() => _list.GetEnumerator();
                    IEnumerator IEnumerable.GetEnumerator() => _list.GetEnumerator();
                }
                class Program
                {
                    static void Main()
                    {
                        C c;
                        object o;
                        c = [];
                        o = (C)([]);
                        c.Report();
                        o.Report();
                        c = [1, 2];
                        o = (C)([3, 4]);
                        c.Report();
                        o.Report();
                    }
                }
                """;
            CompileAndVerify(new[] { source, s_collectionExtensions }, expectedOutput: "[], [], [1, 2], [3, 4], ");
        }

        [Fact]
        public void CollectionInitializerType_07()
        {
            string source = """
                using System.Collections;
                using System.Collections.Generic;
                abstract class A : IEnumerable<int>
                {
                    public void Add(int i) { }
                    IEnumerator<int> IEnumerable<int>.GetEnumerator() => null;
                    IEnumerator IEnumerable.GetEnumerator() => null;
                }
                class B : A { }
                class Program
                {
                    static void Main()
                    {
                        A a = [];
                        B b = [];
                    }
                }
                """;
            var comp = CreateCompilation(source);
            comp.VerifyEmitDiagnostics(
                // (14,15): error CS0144: Cannot create an instance of the abstract type or interface 'A'
                //         A a = [];
                Diagnostic(ErrorCode.ERR_NoNewAbstract, "[]").WithArguments("A").WithLocation(14, 15));
        }

        [Fact]
        public void CollectionInitializerType_08()
        {
            string source = """
                using System;
                using System.Collections;
                using System.Collections.Generic;
                struct S0<T> : IEnumerable
                {
                    public void Add(T t) { }
                    IEnumerator IEnumerable.GetEnumerator() => throw null;
                }
                struct S1<T> : IEnumerable<T>
                {
                    public void Add(T t) { }
                    IEnumerator<T> IEnumerable<T>.GetEnumerator() => throw null;
                    IEnumerator IEnumerable.GetEnumerator() => throw null;
                }
                struct S2<T> : IEnumerable<T>
                {
                    public S2() { }
                    public void Add(T t) { }
                    IEnumerator<T> IEnumerable<T>.GetEnumerator() => throw null;
                    IEnumerator IEnumerable.GetEnumerator() => throw null;
                }
                class Program
                {
                    static void M0()
                    {
                        object o = (S0<int>)[];
                        S0<int> s = [1, 2];
                    }
                    static void M1()
                    {
                        object o = (S1<int>)[];
                        S1<int> s = [1, 2];
                    }
                    static void M2()
                    {
                        S2<int> s = [];
                        object o = (S2<int>)[1, 2];
                    }
                }
                """;
            var verifier = CompileAndVerify(source);
            verifier.VerifyIL("Program.M0", """
                {
                  // Code size       35 (0x23)
                  .maxstack  2
                  .locals init (S0<int> V_0)
                  IL_0000:  ldloca.s   V_0
                  IL_0002:  initobj    "S0<int>"
                  IL_0008:  ldloc.0
                  IL_0009:  pop
                  IL_000a:  ldloca.s   V_0
                  IL_000c:  initobj    "S0<int>"
                  IL_0012:  ldloca.s   V_0
                  IL_0014:  ldc.i4.1
                  IL_0015:  call       "void S0<int>.Add(int)"
                  IL_001a:  ldloca.s   V_0
                  IL_001c:  ldc.i4.2
                  IL_001d:  call       "void S0<int>.Add(int)"
                  IL_0022:  ret
                }
                """);
            verifier.VerifyIL("Program.M1", """
                {
                  // Code size       35 (0x23)
                  .maxstack  2
                  .locals init (S1<int> V_0)
                  IL_0000:  ldloca.s   V_0
                  IL_0002:  initobj    "S1<int>"
                  IL_0008:  ldloc.0
                  IL_0009:  pop
                  IL_000a:  ldloca.s   V_0
                  IL_000c:  initobj    "S1<int>"
                  IL_0012:  ldloca.s   V_0
                  IL_0014:  ldc.i4.1
                  IL_0015:  call       "void S1<int>.Add(int)"
                  IL_001a:  ldloca.s   V_0
                  IL_001c:  ldc.i4.2
                  IL_001d:  call       "void S1<int>.Add(int)"
                  IL_0022:  ret
                }
                """);
            verifier.VerifyIL("Program.M2", """
                {
                  // Code size       30 (0x1e)
                  .maxstack  2
                  .locals init (S2<int> V_0)
                  IL_0000:  newobj     "S2<int>..ctor()"
                  IL_0005:  pop
                  IL_0006:  ldloca.s   V_0
                  IL_0008:  call       "S2<int>..ctor()"
                  IL_000d:  ldloca.s   V_0
                  IL_000f:  ldc.i4.1
                  IL_0010:  call       "void S2<int>.Add(int)"
                  IL_0015:  ldloca.s   V_0
                  IL_0017:  ldc.i4.2
                  IL_0018:  call       "void S2<int>.Add(int)"
                  IL_001d:  ret
                }
                """);
        }

        [Fact]
        public void CollectionInitializerType_09()
        {
            string source = """
                using System.Collections;
                using System.Collections.Generic;
                class Program
                {
                    static void Main()
                    {
                        UnknownType u;
                        u = [];
                        u = [null, B];
                    }
                }
                """;
            var comp = CreateCompilation(source);
            comp.VerifyEmitDiagnostics(
                // (7,9): error CS0246: The type or namespace name 'UnknownType' could not be found (are you missing a using directive or an assembly reference?)
                //         UnknownType u;
                Diagnostic(ErrorCode.ERR_SingleTypeNameNotFound, "UnknownType").WithArguments("UnknownType").WithLocation(7, 9),
                // (9,20): error CS0103: The name 'B' does not exist in the current context
                //         u = [null, B];
                Diagnostic(ErrorCode.ERR_NameNotInContext, "B").WithArguments("B").WithLocation(9, 20));
        }

        [Fact]
        public void CollectionInitializerType_10()
        {
            string source = """
                using System.Collections;
                using System.Collections.Generic;
                struct S<T> : IEnumerable<string>
                {
                    public void Add(string i) { }
                    IEnumerator<string> IEnumerable<string>.GetEnumerator() => null;
                    IEnumerator IEnumerable.GetEnumerator() => null;
                }
                class Program
                {
                    static void Main()
                    {
                        S<UnknownType> s;
                        s = [];
                        s = [null, B];
                    }
                }
                """;
            var comp = CreateCompilation(source);
            comp.VerifyEmitDiagnostics(
                // (13,11): error CS0246: The type or namespace name 'UnknownType' could not be found (are you missing a using directive or an assembly reference?)
                //         S<UnknownType> s;
                Diagnostic(ErrorCode.ERR_SingleTypeNameNotFound, "UnknownType").WithArguments("UnknownType").WithLocation(13, 11),
                // (15,20): error CS0103: The name 'B' does not exist in the current context
                //         s = [null, B];
                Diagnostic(ErrorCode.ERR_NameNotInContext, "B").WithArguments("B").WithLocation(15, 20));
        }

        [Fact]
        public void CollectionInitializerType_11()
        {
            string source = """
                using System.Collections.Generic;
                class Program
                {
                    static void Main()
                    {
                        List<List<int>> l;
                        l = [[], [2, 3]];
                        l = [[], {2, 3}];
                    }
                }
                """;
            var comp = CreateCompilation(source);
            comp.VerifyEmitDiagnostics(
                // (8,18): error CS1003: Syntax error, ']' expected
                //         l = [[], {2, 3}];
                Diagnostic(ErrorCode.ERR_SyntaxError, "{").WithArguments("]").WithLocation(8, 18),
                // (8,18): error CS1002: ; expected
                //         l = [[], {2, 3}];
                Diagnostic(ErrorCode.ERR_SemicolonExpected, "{").WithLocation(8, 18),
                // (8,20): error CS1002: ; expected
                //         l = [[], {2, 3}];
                Diagnostic(ErrorCode.ERR_SemicolonExpected, ",").WithLocation(8, 20),
                // (8,20): error CS1513: } expected
                //         l = [[], {2, 3}];
                Diagnostic(ErrorCode.ERR_RbraceExpected, ",").WithLocation(8, 20),
                // (8,23): error CS1002: ; expected
                //         l = [[], {2, 3}];
                Diagnostic(ErrorCode.ERR_SemicolonExpected, "}").WithLocation(8, 23),
                // (8,24): error CS1513: } expected
                //         l = [[], {2, 3}];
                Diagnostic(ErrorCode.ERR_RbraceExpected, "]").WithLocation(8, 24));
        }

        [Fact]
        public void CollectionInitializerType_12()
        {
            string source = """
                using System.Collections;
                using System.Collections.Generic;
                class C : IEnumerable
                {
                    List<string> _list = new List<string>();
                    public void Add(int i) { _list.Add($"i={i}"); }
                    public void Add(object o) { _list.Add($"o={o}"); }
                    IEnumerator IEnumerable.GetEnumerator() => _list.GetEnumerator();
                }
                class Program
                {
                    static void Main()
                    {
                        C x = [];
                        C y = [1, (object)2];
                        x.Report();
                        y.Report();
                    }
                }
                """;
            CompileAndVerify(new[] { source, s_collectionExtensions }, expectedOutput: "[], [i=1, o=2], ");
        }

        [Fact]
        public void CollectionInitializerType_13()
        {
            string source = """
                using System.Collections;
                interface IA { }
                interface IB { }
                class AB : IA, IB { }
                class C : IEnumerable
                {
                    public void Add(IA a) { }
                    public void Add(IB b) { }
                    IEnumerator IEnumerable.GetEnumerator() => null;
                }
                class Program
                {
                    static void Main()
                    {
                        C c = [(IA)null, (IB)null, new AB()];
                    }
                }
                """;
            var comp = CreateCompilation(source);
            comp.VerifyEmitDiagnostics(
                // (15,36): error CS0121: The call is ambiguous between the following methods or properties: 'C.Add(IA)' and 'C.Add(IB)'
                //         C c = [(IA)null, (IB)null, new AB()];
                Diagnostic(ErrorCode.ERR_AmbigCall, "new AB()").WithArguments("C.Add(IA)", "C.Add(IB)").WithLocation(15, 36));
        }

        [Fact]
        public void CollectionInitializerType_14()
        {
            string source = """
                using System.Collections;
                struct S<T> : IEnumerable
                {
                    public void Add(T x, T y) { }
                    IEnumerator IEnumerable.GetEnumerator() => throw null;
                }
                class Program
                {
                    static void Main()
                    {
                        S<int> s;
                        s = [];
                        s = [1, 2];
                    }
                }
                """;
            var comp = CreateCompilation(source);
            comp.VerifyEmitDiagnostics(
                // (13,14): error CS7036: There is no argument given that corresponds to the required parameter 'y' of 'S<int>.Add(int, int)'
                //         s = [1, 2];
                Diagnostic(ErrorCode.ERR_NoCorrespondingArgument, "1").WithArguments("y", "S<int>.Add(int, int)").WithLocation(13, 14),
                // (13,17): error CS7036: There is no argument given that corresponds to the required parameter 'y' of 'S<int>.Add(int, int)'
                //         s = [1, 2];
                Diagnostic(ErrorCode.ERR_NoCorrespondingArgument, "2").WithArguments("y", "S<int>.Add(int, int)").WithLocation(13, 17));
        }

        [Fact]
        public void CollectionInitializerType_15()
        {
            string source = """
                using System.Collections;
                using System.Collections.Generic;
                class C<T> : IEnumerable
                {
                    List<T> _list = new List<T>();
                    public void Add(T t, int index = -1) { _list.Add(t); }
                    IEnumerator IEnumerable.GetEnumerator() => _list.GetEnumerator();
                }
                class Program
                {
                    static void Main()
                    {
                        C<int> c = [1, 2];
                        c.Report();
                    }
                }
                """;
            CompileAndVerify(new[] { source, s_collectionExtensions }, expectedOutput: "[1, 2], ");
        }

        [Fact]
        public void CollectionInitializerType_16()
        {
            string source = """
                using System.Collections;
                using System.Collections.Generic;
                class C<T> : IEnumerable
                {
                    List<T> _list = new List<T>();
                    public void Add(T t, params T[] args) { _list.Add(t); }
                    IEnumerator IEnumerable.GetEnumerator() => _list.GetEnumerator();
                }
                class Program
                {
                    static void Main()
                    {
                        C<int> c = [1, 2];
                        c.Report();
                    }
                }
                """;
            CompileAndVerify(new[] { source, s_collectionExtensions }, expectedOutput: "[1, 2], ");
        }

        [Fact]
        public void CollectionInitializerType_17()
        {
            string source = """
                using System.Collections;
                using System.Collections.Generic;
                class C<T> : IEnumerable
                {
                    List<T> _list = new List<T>();
                    public void Add(params T[] args) { _list.AddRange(args); }
                    IEnumerator IEnumerable.GetEnumerator() => _list.GetEnumerator();
                }
                class Program
                {
                    static void Main()
                    {
                        C<int> c = [[], [1, 2], 3];
                        c.Report();
                    }
                }
                """;
            var verifier = CompileAndVerify(new[] { source, s_collectionExtensions }, expectedOutput: "[1, 2, 3], ");
            verifier.VerifyIL("Program.Main", """
                {
                  // Code size       62 (0x3e)
                  .maxstack  5
                  .locals init (C<int> V_0)
                  IL_0000:  newobj     "C<int>..ctor()"
                  IL_0005:  stloc.0
                  IL_0006:  ldloc.0
                  IL_0007:  ldc.i4.0
                  IL_0008:  newarr     "int"
                  IL_000d:  callvirt   "void C<int>.Add(params int[])"
                  IL_0012:  ldloc.0
                  IL_0013:  ldc.i4.2
                  IL_0014:  newarr     "int"
                  IL_0019:  dup
                  IL_001a:  ldc.i4.0
                  IL_001b:  ldc.i4.1
                  IL_001c:  stelem.i4
                  IL_001d:  dup
                  IL_001e:  ldc.i4.1
                  IL_001f:  ldc.i4.2
                  IL_0020:  stelem.i4
                  IL_0021:  callvirt   "void C<int>.Add(params int[])"
                  IL_0026:  ldloc.0
                  IL_0027:  ldc.i4.1
                  IL_0028:  newarr     "int"
                  IL_002d:  dup
                  IL_002e:  ldc.i4.0
                  IL_002f:  ldc.i4.3
                  IL_0030:  stelem.i4
                  IL_0031:  callvirt   "void C<int>.Add(params int[])"
                  IL_0036:  ldloc.0
                  IL_0037:  ldc.i4.0
                  IL_0038:  call       "void CollectionExtensions.Report(object, bool)"
                  IL_003d:  ret
                }
                """);
        }

        [Fact]
        public void CollectionInitializerType_18()
        {
            string source = """
                using System.Collections;
                class S<T, U> : IEnumerable
                {
                    internal void Add(T t) { }
                    private void Add(U u) { }
                    IEnumerator IEnumerable.GetEnumerator() => throw null;
                    static S<T, U> Create(T t, U u) => [t, u];
                }
                class Program
                {
                    static S<T, U> Create<T, U>(T x, U y) => [x, y];
                }
                """;
            var comp = CreateCompilation(source);
            comp.VerifyEmitDiagnostics(
                // (11,50): error CS1950: The best overloaded Add method 'S<T, U>.Add(T)' for the collection initializer has some invalid arguments
                //     static S<T, U> Create<T, U>(T x, U y) => [x, y];
                Diagnostic(ErrorCode.ERR_BadArgTypesForCollectionAdd, "y").WithArguments("S<T, U>.Add(T)").WithLocation(11, 50),
                // (11,50): error CS1503: Argument 1: cannot convert from 'U' to 'T'
                //     static S<T, U> Create<T, U>(T x, U y) => [x, y];
                Diagnostic(ErrorCode.ERR_BadArgType, "y").WithArguments("1", "U", "T").WithLocation(11, 50));
        }

        [Fact]
        public void CollectionInitializerType_19()
        {
            string source = """
                class Program
                {
                    static void Main()
                    {
                        string s;
                        s = [];
                        s = ['a'];
                    }
                }
                """;
            var comp = CreateCompilation(source);
            comp.VerifyEmitDiagnostics(
                // (6,13): error CS1729: 'string' does not contain a constructor that takes 0 arguments
                //         s = [];
                Diagnostic(ErrorCode.ERR_BadCtorArgCount, "[]").WithArguments("string", "0").WithLocation(6, 13),
                // (7,13): error CS1729: 'string' does not contain a constructor that takes 0 arguments
                //         s = ['a'];
                Diagnostic(ErrorCode.ERR_BadCtorArgCount, "['a']").WithArguments("string", "0").WithLocation(7, 13),
                // (7,14): error CS1061: 'string' does not contain a definition for 'Add' and no accessible extension method 'Add' accepting a first argument of type 'string' could be found (are you missing a using directive or an assembly reference?)
                //         s = ['a'];
                Diagnostic(ErrorCode.ERR_NoSuchMemberOrExtension, "'a'").WithArguments("string", "Add").WithLocation(7, 14));
        }

        [Theory]
        [InlineData("class")]
        [InlineData("struct")]
        public void TypeParameter_01(string type)
        {
            string source = $$"""
                using System;
                using System.Collections;
                using System.Collections.Generic;
                interface I<T> : IEnumerable
                {
                    void Add(T t);
                }
                {{type}} C<T> : I<T>
                {
                    private List<T> _list;
                    public void Add(T t)
                    {
                        GetList().Add(t);
                    }
                    IEnumerator IEnumerable.GetEnumerator()
                    {
                        return GetList().GetEnumerator();
                    }
                    private List<T> GetList() => _list ??= new List<T>();
                }
                class Program
                {
                    static void Main()
                    {
                        CreateEmpty<C<object>, object>().Report();
                        Create<C<long?>, long?>(null, 2).Report();
                    }
                    static T CreateEmpty<T, U>() where T : I<U>, new()
                    {
                        return [];
                    }
                    static T Create<T, U>(U a, U b) where T : I<U>, new()
                    {
                        return [a, b];
                    }
                }
                """;
            var verifier = CompileAndVerify(new[] { source, s_collectionExtensions }, expectedOutput: "[], [null, 2], ");
            verifier.VerifyIL("Program.CreateEmpty<T, U>", """
                {
                  // Code size        6 (0x6)
                  .maxstack  1
                  IL_0000:  call       "T System.Activator.CreateInstance<T>()"
                  IL_0005:  ret
                }
                """);
            verifier.VerifyIL("Program.Create<T, U>", """
                {
                  // Code size       36 (0x24)
                  .maxstack  2
                  .locals init (T V_0)
                  IL_0000:  call       "T System.Activator.CreateInstance<T>()"
                  IL_0005:  stloc.0
                  IL_0006:  ldloca.s   V_0
                  IL_0008:  ldarg.0
                  IL_0009:  constrained. "T"
                  IL_000f:  callvirt   "void I<U>.Add(U)"
                  IL_0014:  ldloca.s   V_0
                  IL_0016:  ldarg.1
                  IL_0017:  constrained. "T"
                  IL_001d:  callvirt   "void I<U>.Add(U)"
                  IL_0022:  ldloc.0
                  IL_0023:  ret
                }
                """);
        }

        [Fact]
        public void TypeParameter_02()
        {
            string source = """
                using System.Collections;
                using System.Collections.Generic;
                interface I<T> : IEnumerable<T>
                {
                    void Add(T t);
                }
                struct S<T> : I<T>
                {
                    public void Add(T t) { }
                    IEnumerator<T> IEnumerable<T>.GetEnumerator() => throw null;
                    IEnumerator IEnumerable.GetEnumerator() => throw null;
                }
                class Program
                {
                    static T Create1<T, U>() where T : struct, I<U> => [];
                    static T? Create2<T, U>() where T : struct, I<U> => [];
                }
                """;
            var comp = CreateCompilation(source);
            comp.VerifyEmitDiagnostics(
                // (16,57): error CS9500: Cannot initialize type 'T?' with a collection literal because the type is not constructible.
                //     static T? Create2<T, U>() where T : struct, I<U> => [];
                Diagnostic(ErrorCode.ERR_CollectionLiteralTargetTypeNotConstructible, "[]").WithArguments("T?").WithLocation(16, 57));
        }

        [Fact]
        public void TypeParameter_03()
        {
            string source = """
                using System.Collections;
                class Program
                {
                    static T Create1<T, U>() where T : IEnumerable => []; // 1
                    static T Create2<T, U>() where T : class, IEnumerable => []; // 2
                    static T Create3<T, U>() where T : struct, IEnumerable => [];
                    static T Create4<T, U>() where T : IEnumerable, new() => [];
                }
                """;
            var comp = CreateCompilation(source);
            comp.VerifyEmitDiagnostics(
                // (4,55): error CS0304: Cannot create an instance of the variable type 'T' because it does not have the new() constraint
                //     static T Create1<T, U>() where T : IEnumerable => []; // 1
                Diagnostic(ErrorCode.ERR_NoNewTyvar, "[]").WithArguments("T").WithLocation(4, 55),
                // (5,62): error CS0304: Cannot create an instance of the variable type 'T' because it does not have the new() constraint
                //     static T Create2<T, U>() where T : class, IEnumerable => []; // 2
                Diagnostic(ErrorCode.ERR_NoNewTyvar, "[]").WithArguments("T").WithLocation(5, 62));
        }

        [Fact]
        public void TypeParameter_04()
        {
            string source = """
                using System.Collections;
                interface IAdd : IEnumerable
                {
                    void Add(int i);
                }
                class Program
                {
                    static T Create1<T>() where T : IAdd => [1]; // 1
                    static T Create2<T>() where T : class, IAdd => [2]; // 2
                    static T Create3<T>() where T : struct, IAdd => [3];
                    static T Create4<T>() where T : IAdd, new() => [4];
                }
                """;
            var comp = CreateCompilation(source);
            comp.VerifyEmitDiagnostics(
                // (8,45): error CS0304: Cannot create an instance of the variable type 'T' because it does not have the new() constraint
                //     static T Create1<T>() where T : IAdd => [1]; // 1
                Diagnostic(ErrorCode.ERR_NoNewTyvar, "[1]").WithArguments("T").WithLocation(8, 45),
                // (9,52): error CS0304: Cannot create an instance of the variable type 'T' because it does not have the new() constraint
                //     static T Create2<T>() where T : class, IAdd => [2]; // 2
                Diagnostic(ErrorCode.ERR_NoNewTyvar, "[2]").WithArguments("T").WithLocation(9, 52));
        }

        [Fact]
        public void CollectionInitializerType_MissingIEnumerable()
        {
            string source = """
                struct S
                {
                }
                class Program
                {
                    static void Main()
                    {
                        S s = [];
                        object o = (S)([1, 2]);
                    }
                }
                """;
            var comp = CreateCompilation(source);
            comp.MakeTypeMissing(SpecialType.System_Collections_IEnumerable);
            comp.VerifyEmitDiagnostics(
                // (8,15): error CS9500: Cannot initialize type 'S' with a collection literal because the type is not constructible.
                //         S s = [];
                Diagnostic(ErrorCode.ERR_CollectionLiteralTargetTypeNotConstructible, "[]").WithArguments("S").WithLocation(8, 15),
                // (9,20): error CS9500: Cannot initialize type 'S' with a collection literal because the type is not constructible.
                //         object o = (S)([1, 2]);
                Diagnostic(ErrorCode.ERR_CollectionLiteralTargetTypeNotConstructible, "(S)([1, 2])").WithArguments("S").WithLocation(9, 20));
        }

        [Fact]
        public void CollectionInitializerType_UseSiteErrors()
        {
            string assemblyA = GetUniqueName();
            string sourceA = """
                public class A1 { }
                public class A2 { }
                """;
            var comp = CreateCompilation(sourceA, assemblyName: assemblyA);
            var refA = comp.EmitToImageReference();

            string sourceB = """
                using System.Collections;
                using System.Collections.Generic;
                public class B1 : IEnumerable
                {
                    List<int> _list = new List<int>();
                    public B1(A1 a = null) { }
                    public void Add(int i) { _list.Add(i); }
                    IEnumerator IEnumerable.GetEnumerator() => _list.GetEnumerator();
                }
                public class B2 : IEnumerable
                {
                    List<int> _list = new List<int>();
                    public void Add(int x, A2 y = null) { _list.Add(x); }
                    IEnumerator IEnumerable.GetEnumerator() => _list.GetEnumerator();
                }
                """;
            comp = CreateCompilation(sourceB, references: new[] { refA });
            var refB = comp.EmitToImageReference();

            string sourceC = """
                class C
                {
                    static void Main()
                    {
                        B1 x;
                        x = [];
                        x.Report();
                        x = [1, 2];
                        x.Report();
                        B2 y;
                        y = [];
                        y.Report();
                        y = [3, 4];
                        y.Report();
                    }
                }
                """;
            CompileAndVerify(new[] { sourceC, s_collectionExtensions }, references: new[] { refA, refB }, expectedOutput: "[], [1, 2], [], [3, 4], ");

            comp = CreateCompilation(new[] { sourceC, s_collectionExtensions }, references: new[] { refB });
            comp.VerifyEmitDiagnostics(
                // (6,13): error CS0012: The type 'A1' is defined in an assembly that is not referenced. You must add a reference to assembly 'a897d975-a839-4fff-828b-deccf9495adc, Version=0.0.0.0, Culture=neutral, PublicKeyToken=null'.
                //         x = [];
                Diagnostic(ErrorCode.ERR_NoTypeDef, "[]").WithArguments("A1", $"{assemblyA}, Version=0.0.0.0, Culture=neutral, PublicKeyToken=null").WithLocation(6, 13),
                // (8,13): error CS0012: The type 'A1' is defined in an assembly that is not referenced. You must add a reference to assembly 'a897d975-a839-4fff-828b-deccf9495adc, Version=0.0.0.0, Culture=neutral, PublicKeyToken=null'.
                //         x = [1, 2];
                Diagnostic(ErrorCode.ERR_NoTypeDef, "[1, 2]").WithArguments("A1", $"{assemblyA}, Version=0.0.0.0, Culture=neutral, PublicKeyToken=null").WithLocation(8, 13),
                // (13,14): error CS0012: The type 'A2' is defined in an assembly that is not referenced. You must add a reference to assembly 'a897d975-a839-4fff-828b-deccf9495adc, Version=0.0.0.0, Culture=neutral, PublicKeyToken=null'.
                //         y = [3, 4];
                Diagnostic(ErrorCode.ERR_NoTypeDef, "3").WithArguments("A2", $"{assemblyA}, Version=0.0.0.0, Culture=neutral, PublicKeyToken=null").WithLocation(13, 14),
                // (13,17): error CS0012: The type 'A2' is defined in an assembly that is not referenced. You must add a reference to assembly 'a897d975-a839-4fff-828b-deccf9495adc, Version=0.0.0.0, Culture=neutral, PublicKeyToken=null'.
                //         y = [3, 4];
                Diagnostic(ErrorCode.ERR_NoTypeDef, "4").WithArguments("A2", $"{assemblyA}, Version=0.0.0.0, Culture=neutral, PublicKeyToken=null").WithLocation(13, 17));
        }

        [Fact]
        public void ConditionalAdd()
        {
            string source = """
                using System.Collections;
                using System.Collections.Generic;
                using System.Diagnostics;
                class C<T, U> : IEnumerable
                {
                    List<object> _list = new List<object>();
                    [Conditional("DEBUG")] internal void Add(T t) { _list.Add(t); }
                    internal void Add(U u) { _list.Add(u); }
                    IEnumerator IEnumerable.GetEnumerator() => _list.GetEnumerator();
                }
                class Program
                {
                    static void Main()
                    {
                        C<int, string> c = [1, "2", 3];
                        c.Report();
                    }
                }
                """;
            var parseOptions = TestOptions.RegularPreview;
            CompileAndVerify(new[] { source, s_collectionExtensions }, parseOptions: parseOptions.WithPreprocessorSymbols("DEBUG"), expectedOutput: "[1, 2, 3], ");
            CompileAndVerify(new[] { source, s_collectionExtensions }, parseOptions: parseOptions, expectedOutput: "[2], ");
        }

        [Fact]
        public void DictionaryElement_01()
        {
            string source = """
                using System.Collections.Generic;
                class Program
                {
                    static void Main()
                    {
                        Dictionary<int, int> d;
                        d = [];
                        d = [new KeyValuePair<int, int>(1, 2)];
                        d = [3:4];
                    }
                }
                """;
            var comp = CreateCompilation(source);
            comp.VerifyEmitDiagnostics(
                // (8,14): error CS7036: There is no argument given that corresponds to the required parameter 'value' of 'Dictionary<int, int>.Add(int, int)'
                //         d = [new KeyValuePair<int, int>(1, 2)];
                Diagnostic(ErrorCode.ERR_NoCorrespondingArgument, "new KeyValuePair<int, int>(1, 2)").WithArguments("value", "System.Collections.Generic.Dictionary<int, int>.Add(int, int)").WithLocation(8, 14),
                // (9,14): error CS9502: Support for collection literal dictionary and spread elements has not been implemented.
                //         d = [3:4];
                Diagnostic(ErrorCode.ERR_CollectionLiteralElementNotImplemented, "3:4").WithLocation(9, 14));
        }

        [ConditionalTheory(typeof(CoreClrOnly))]
        [CombinatorialData]
        public void SpreadElement_01(
            [CombinatorialValues("IEnumerable", "IEnumerable<int>", "int[]", "List<int>", "Span<int>", "ReadOnlySpan<int>")] string spreadType,
            [CombinatorialValues("IEnumerable<int>", "int[]", "List<int>", "Span<int>", "ReadOnlySpan<int>")] string collectionType)
        {
            string source = $$"""
                using System;
                using System.Collections;
                using System.Collections.Generic;
                class Program
                {
                    static void Main()
                    {
                        F([1, 2, 3]).Report();
                    }
                    static {{collectionType}} F({{spreadType}} s) => [..s];
                }
                """;

            // PROTOTYPE: Should IEnumerable contribute object or no type to the best common type?
            if (spreadType == "IEnumerable") return;

            var verifier = CompileAndVerify(
                new[] { source, s_collectionExtensionsWithSpan },
                options: TestOptions.ReleaseExe,
                targetFramework: TargetFramework.Net70,
                verify: Verification.Skipped,
                expectedOutput: "[1, 2, 3], ");

            // Verify some of the cases.
            string expectedIL = (spreadType, collectionType) switch
            {
                ("IEnumerable<int>", "IEnumerable<int>") =>
                    """
                    {
                      // Code size       51 (0x33)
                      .maxstack  2
                      .locals init (System.Collections.Generic.List<int> V_0,
                                    System.Collections.Generic.IEnumerator<int> V_1,
                                    int V_2)
                      IL_0000:  newobj     "System.Collections.Generic.List<int>..ctor()"
                      IL_0005:  stloc.0
                      IL_0006:  ldarg.0
                      IL_0007:  callvirt   "System.Collections.Generic.IEnumerator<int> System.Collections.Generic.IEnumerable<int>.GetEnumerator()"
                      IL_000c:  stloc.1
                      .try
                      {
                        IL_000d:  br.s       IL_001d
                        IL_000f:  ldloc.1
                        IL_0010:  callvirt   "int System.Collections.Generic.IEnumerator<int>.Current.get"
                        IL_0015:  stloc.2
                        IL_0016:  ldloc.0
                        IL_0017:  ldloc.2
                        IL_0018:  callvirt   "void System.Collections.Generic.List<int>.Add(int)"
                        IL_001d:  ldloc.1
                        IL_001e:  callvirt   "bool System.Collections.IEnumerator.MoveNext()"
                        IL_0023:  brtrue.s   IL_000f
                        IL_0025:  leave.s    IL_0031
                      }
                      finally
                      {
                        IL_0027:  ldloc.1
                        IL_0028:  brfalse.s  IL_0030
                        IL_002a:  ldloc.1
                        IL_002b:  callvirt   "void System.IDisposable.Dispose()"
                        IL_0030:  endfinally
                      }
                      IL_0031:  ldloc.0
                      IL_0032:  ret
                    }
                    """,
                ("IEnumerable<int>", "int[]") =>
                    """
                    {
                      // Code size       56 (0x38)
                      .maxstack  2
                      .locals init (System.Collections.Generic.List<int> V_0,
                                    System.Collections.Generic.IEnumerator<int> V_1,
                                    int V_2)
                      IL_0000:  newobj     "System.Collections.Generic.List<int>..ctor()"
                      IL_0005:  stloc.0
                      IL_0006:  ldarg.0
                      IL_0007:  callvirt   "System.Collections.Generic.IEnumerator<int> System.Collections.Generic.IEnumerable<int>.GetEnumerator()"
                      IL_000c:  stloc.1
                      .try
                      {
                        IL_000d:  br.s       IL_001d
                        IL_000f:  ldloc.1
                        IL_0010:  callvirt   "int System.Collections.Generic.IEnumerator<int>.Current.get"
                        IL_0015:  stloc.2
                        IL_0016:  ldloc.0
                        IL_0017:  ldloc.2
                        IL_0018:  callvirt   "void System.Collections.Generic.List<int>.Add(int)"
                        IL_001d:  ldloc.1
                        IL_001e:  callvirt   "bool System.Collections.IEnumerator.MoveNext()"
                        IL_0023:  brtrue.s   IL_000f
                        IL_0025:  leave.s    IL_0031
                      }
                      finally
                      {
                        IL_0027:  ldloc.1
                        IL_0028:  brfalse.s  IL_0030
                        IL_002a:  ldloc.1
                        IL_002b:  callvirt   "void System.IDisposable.Dispose()"
                        IL_0030:  endfinally
                      }
                      IL_0031:  ldloc.0
                      IL_0032:  callvirt   "int[] System.Collections.Generic.List<int>.ToArray()"
                      IL_0037:  ret
                    }
                    """,
                ("int[]", "int[]") =>
                    // PROTOTYPE: Shouldn't require an intermediate List<int> since the compiler can use e.Length directly.
                    """
                    {
                      // Code size       40 (0x28)
                      .maxstack  2
                      .locals init (System.Collections.Generic.List<int> V_0,
                                    int[] V_1,
                                    int V_2,
                                    int V_3)
                      IL_0000:  newobj     "System.Collections.Generic.List<int>..ctor()"
                      IL_0005:  stloc.0
                      IL_0006:  ldarg.0
                      IL_0007:  stloc.1
                      IL_0008:  ldc.i4.0
                      IL_0009:  stloc.2
                      IL_000a:  br.s       IL_001b
                      IL_000c:  ldloc.1
                      IL_000d:  ldloc.2
                      IL_000e:  ldelem.i4
                      IL_000f:  stloc.3
                      IL_0010:  ldloc.0
                      IL_0011:  ldloc.3
                      IL_0012:  callvirt   "void System.Collections.Generic.List<int>.Add(int)"
                      IL_0017:  ldloc.2
                      IL_0018:  ldc.i4.1
                      IL_0019:  add
                      IL_001a:  stloc.2
                      IL_001b:  ldloc.2
                      IL_001c:  ldloc.1
                      IL_001d:  ldlen
                      IL_001e:  conv.i4
                      IL_001f:  blt.s      IL_000c
                      IL_0021:  ldloc.0
                      IL_0022:  callvirt   "int[] System.Collections.Generic.List<int>.ToArray()"
                      IL_0027:  ret
                    }
                    """,
                ("ReadOnlySpan<int>", "ReadOnlySpan<int>") =>
                    // PROTOTYPE: Shouldn't require an intermediate List<int> since the compiler can use e.Length directly.
                    """
                    {
                      // Code size       53 (0x35)
                      .maxstack  2
                      .locals init (System.Collections.Generic.List<int> V_0,
                                    System.ReadOnlySpan<int>.Enumerator V_1,
                                    int V_2)
                      IL_0000:  newobj     "System.Collections.Generic.List<int>..ctor()"
                      IL_0005:  stloc.0
                      IL_0006:  ldarga.s   V_0
                      IL_0008:  call       "System.ReadOnlySpan<int>.Enumerator System.ReadOnlySpan<int>.GetEnumerator()"
                      IL_000d:  stloc.1
                      IL_000e:  br.s       IL_0020
                      IL_0010:  ldloca.s   V_1
                      IL_0012:  call       "ref readonly int System.ReadOnlySpan<int>.Enumerator.Current.get"
                      IL_0017:  ldind.i4
                      IL_0018:  stloc.2
                      IL_0019:  ldloc.0
                      IL_001a:  ldloc.2
                      IL_001b:  callvirt   "void System.Collections.Generic.List<int>.Add(int)"
                      IL_0020:  ldloca.s   V_1
                      IL_0022:  call       "bool System.ReadOnlySpan<int>.Enumerator.MoveNext()"
                      IL_0027:  brtrue.s   IL_0010
                      IL_0029:  ldloc.0
                      IL_002a:  callvirt   "int[] System.Collections.Generic.List<int>.ToArray()"
                      IL_002f:  newobj     "System.ReadOnlySpan<int>..ctor(int[])"
                      IL_0034:  ret
                    }
                    """,
                _ => null
            };
            if (expectedIL is { })
            {
                verifier.VerifyIL("Program.F", expectedIL);
            }
        }

        [ConditionalTheory(typeof(CoreClrOnly))]
        [InlineData("int[]")]
        [InlineData("System.Collections.Generic.List<int>")]
        [InlineData("System.Span<int>")]
        [InlineData("System.ReadOnlySpan<int>")]
        public void SpreadElement_02(string collectionType)
        {
            string source = $$"""
                class Program
                {
                    static void Main()
                    {
                        {{collectionType}} c;
                        c = [];
                        c = Append(c);
                        c.Report();
                    }
                    static {{collectionType}} Append({{collectionType}} x)
                    {
                        {{collectionType}} y = [1, 2];
                        return [..x, ..y];
                    }
                }
                """;

            var verifier = CompileAndVerify(
                new[] { source, s_collectionExtensionsWithSpan },
                options: TestOptions.ReleaseExe,
                targetFramework: TargetFramework.Net70,
                verify: Verification.Skipped,
                expectedOutput: "[1, 2], ");

            if (collectionType == "System.ReadOnlySpan<int>")
            {
                verifier.VerifyIL("Program.Append",
                    """
                    {
                      // Code size       99 (0x63)
                      .maxstack  2
                      .locals init (System.ReadOnlySpan<int> V_0, //y
                                    System.Collections.Generic.List<int> V_1,
                                    System.ReadOnlySpan<int>.Enumerator V_2,
                                    int V_3)
                      IL_0000:  ldtoken    "<PrivateImplementationDetails>.__StaticArrayInitTypeSize=8_Align=4 <PrivateImplementationDetails>.34FB5C825DE7CA4AEA6E712F19D439C1DA0C92C37B423936C5F618545CA4FA1F4"
                      IL_0005:  call       "System.ReadOnlySpan<int> System.Runtime.CompilerServices.RuntimeHelpers.CreateSpan<int>(System.RuntimeFieldHandle)"
                      IL_000a:  stloc.0
                      IL_000b:  newobj     "System.Collections.Generic.List<int>..ctor()"
                      IL_0010:  stloc.1
                      IL_0011:  ldarga.s   V_0
                      IL_0013:  call       "System.ReadOnlySpan<int>.Enumerator System.ReadOnlySpan<int>.GetEnumerator()"
                      IL_0018:  stloc.2
                      IL_0019:  br.s       IL_002b
                      IL_001b:  ldloca.s   V_2
                      IL_001d:  call       "ref readonly int System.ReadOnlySpan<int>.Enumerator.Current.get"
                      IL_0022:  ldind.i4
                      IL_0023:  stloc.3
                      IL_0024:  ldloc.1
                      IL_0025:  ldloc.3
                      IL_0026:  callvirt   "void System.Collections.Generic.List<int>.Add(int)"
                      IL_002b:  ldloca.s   V_2
                      IL_002d:  call       "bool System.ReadOnlySpan<int>.Enumerator.MoveNext()"
                      IL_0032:  brtrue.s   IL_001b
                      IL_0034:  ldloca.s   V_0
                      IL_0036:  call       "System.ReadOnlySpan<int>.Enumerator System.ReadOnlySpan<int>.GetEnumerator()"
                      IL_003b:  stloc.2
                      IL_003c:  br.s       IL_004e
                      IL_003e:  ldloca.s   V_2
                      IL_0040:  call       "ref readonly int System.ReadOnlySpan<int>.Enumerator.Current.get"
                      IL_0045:  ldind.i4
                      IL_0046:  stloc.3
                      IL_0047:  ldloc.1
                      IL_0048:  ldloc.3
                      IL_0049:  callvirt   "void System.Collections.Generic.List<int>.Add(int)"
                      IL_004e:  ldloca.s   V_2
                      IL_0050:  call       "bool System.ReadOnlySpan<int>.Enumerator.MoveNext()"
                      IL_0055:  brtrue.s   IL_003e
                      IL_0057:  ldloc.1
                      IL_0058:  callvirt   "int[] System.Collections.Generic.List<int>.ToArray()"
                      IL_005d:  newobj     "System.ReadOnlySpan<int>..ctor(int[])"
                      IL_0062:  ret
                    }
                    """);
            }
        }

        [Fact]
        public void SpreadElement_03()
        {
            string source = """
                using System.Collections;
                using System.Collections.Generic;
                struct S<T> : IEnumerable<T>
                {
                    private List<T> _list;
                    public void Add(T t)
                    {
                        _list ??= new List<T>();
                        _list.Add(t);
                    }
                    public IEnumerator<T> GetEnumerator()
                    {
                        _list ??= new List<T>();
                        return _list.GetEnumerator();
                    }
                    IEnumerator IEnumerable.GetEnumerator()
                    {
                        return GetEnumerator();
                    }
                }
                class Program
                {
                    static void Main()
                    {
                        S<int> s;
                        s = [];
                        s = Append(s);
                        s.Report();
                    }
                    static S<int> Append(S<int> x)
                    {
                        S<int> y = [1, 2];
                        return [..x, ..y];
                    }
                }
                """;

            var verifier = CompileAndVerify(
                new[] { source, s_collectionExtensions },
                options: TestOptions.ReleaseExe,
                expectedOutput: "[1, 2], ");

            verifier.VerifyIL("Program.Append",
                """
                {
                  // Code size      126 (0x7e)
                  .maxstack  2
                  .locals init (S<int> V_0, //y
                                S<int> V_1,
                                System.Collections.Generic.IEnumerator<int> V_2,
                                int V_3)
                  IL_0000:  ldloca.s   V_1
                  IL_0002:  initobj    "S<int>"
                  IL_0008:  ldloca.s   V_1
                  IL_000a:  ldc.i4.1
                  IL_000b:  call       "void S<int>.Add(int)"
                  IL_0010:  ldloca.s   V_1
                  IL_0012:  ldc.i4.2
                  IL_0013:  call       "void S<int>.Add(int)"
                  IL_0018:  ldloc.1
                  IL_0019:  stloc.0
                  IL_001a:  ldloca.s   V_1
                  IL_001c:  initobj    "S<int>"
                  IL_0022:  ldarga.s   V_0
                  IL_0024:  call       "System.Collections.Generic.IEnumerator<int> S<int>.GetEnumerator()"
                  IL_0029:  stloc.2
                  .try
                  {
                    IL_002a:  br.s       IL_003b
                    IL_002c:  ldloc.2
                    IL_002d:  callvirt   "int System.Collections.Generic.IEnumerator<int>.Current.get"
                    IL_0032:  stloc.3
                    IL_0033:  ldloca.s   V_1
                    IL_0035:  ldloc.3
                    IL_0036:  call       "void S<int>.Add(int)"
                    IL_003b:  ldloc.2
                    IL_003c:  callvirt   "bool System.Collections.IEnumerator.MoveNext()"
                    IL_0041:  brtrue.s   IL_002c
                    IL_0043:  leave.s    IL_004f
                  }
                  finally
                  {
                    IL_0045:  ldloc.2
                    IL_0046:  brfalse.s  IL_004e
                    IL_0048:  ldloc.2
                    IL_0049:  callvirt   "void System.IDisposable.Dispose()"
                    IL_004e:  endfinally
                  }
                  IL_004f:  ldloca.s   V_0
                  IL_0051:  call       "System.Collections.Generic.IEnumerator<int> S<int>.GetEnumerator()"
                  IL_0056:  stloc.2
                  .try
                  {
                    IL_0057:  br.s       IL_0068
                    IL_0059:  ldloc.2
                    IL_005a:  callvirt   "int System.Collections.Generic.IEnumerator<int>.Current.get"
                    IL_005f:  stloc.3
                    IL_0060:  ldloca.s   V_1
                    IL_0062:  ldloc.3
                    IL_0063:  call       "void S<int>.Add(int)"
                    IL_0068:  ldloc.2
                    IL_0069:  callvirt   "bool System.Collections.IEnumerator.MoveNext()"
                    IL_006e:  brtrue.s   IL_0059
                    IL_0070:  leave.s    IL_007c
                  }
                  finally
                  {
                    IL_0072:  ldloc.2
                    IL_0073:  brfalse.s  IL_007b
                    IL_0075:  ldloc.2
                    IL_0076:  callvirt   "void System.IDisposable.Dispose()"
                    IL_007b:  endfinally
                  }
                  IL_007c:  ldloc.1
                  IL_007d:  ret
                }
                """);
        }

        [Fact]
        public void SpreadElement_04()
        {
            string source = """
                class Program
                {
                    static void Main()
                    {
                        var a = [1, 2, ..[]];
                    }
                }
                """;
            var comp = CreateCompilation(source);
            comp.VerifyEmitDiagnostics(
                // (5,26): error CS9503: There is no target type for the collection literal.
                //         var a = [1, 2, ..[]];
                Diagnostic(ErrorCode.ERR_CollectionLiteralNoTargetType, "[]").WithLocation(5, 26));
        }

        [Fact]
        public void SpreadElement_05()
        {
            string source = """
                class Program
                {
                    static void Main()
                    {
                        int[] a = [1, 2];
                        a = [..a, ..[]];
                        a = [..[default]];
                    }
                }
                """;
            var comp = CreateCompilation(source);
            // PROTOTYPE: Should spread elements support target type? (Should we infer IEnumerable<int>?)
            comp.VerifyEmitDiagnostics(
                // (6,21): error CS9503: There is no target type for the collection literal.
                //         a = [..a, ..[]];
                Diagnostic(ErrorCode.ERR_CollectionLiteralNoTargetType, "[]").WithLocation(6, 21),
                // (7,16): error CS9503: There is no target type for the collection literal.
                //         a = [..[default]];
                Diagnostic(ErrorCode.ERR_CollectionLiteralNoTargetType, "[default]").WithLocation(7, 16));
        }

        [Fact]
        public void SpreadElement_06()
        {
            string source = """
                class Program
                {
                    static string[] Append(string a, string b, bool c)
                    {
                        return [a, b, .. c ? [null] : []];
                    }
                }
                """;
            // PROTOTYPE: Should spread elements support target type? (Should we infer IEnumerable<string>?)
            var comp = CreateCompilation(source);
            comp.VerifyEmitDiagnostics(
                // (5,26): error CS0173: Type of conditional expression cannot be determined because there is no implicit conversion between 'collection literals' and 'collection literals'
                //         return [a, b, .. c ? [null] : []];
                Diagnostic(ErrorCode.ERR_InvalidQM, "c ? [null] : []").WithArguments("collection literals", "collection literals").WithLocation(5, 26));
        }

        [Fact]
        public void SpreadElement_07()
        {
            string source = """
                using System.Collections.Generic;
                class Program
                {
                    static void Main()
                    {
                        int[,] a = new[,] { { 1, 2 }, { 3, 4 } };
                        int[] b = F(a);
                        b.Report();
                    }
                    static int[] F(int[,] a) => [..a];
                }
                """;
            var verifier = CompileAndVerify(new[] { source, s_collectionExtensions }, expectedOutput: "[1, 2, 3, 4], ");
            verifier.VerifyIL("Program.F",
                """
                {
                  // Code size       95 (0x5f)
                  .maxstack  3
                  .locals init (System.Collections.Generic.List<int> V_0,
                                int[,] V_1,
                                int V_2,
                                int V_3,
                                int V_4,
                                int V_5,
                                int V_6)
                  IL_0000:  newobj     "System.Collections.Generic.List<int>..ctor()"
                  IL_0005:  stloc.0
                  IL_0006:  ldarg.0
                  IL_0007:  stloc.1
                  IL_0008:  ldloc.1
                  IL_0009:  ldc.i4.0
                  IL_000a:  callvirt   "int System.Array.GetUpperBound(int)"
                  IL_000f:  stloc.2
                  IL_0010:  ldloc.1
                  IL_0011:  ldc.i4.1
                  IL_0012:  callvirt   "int System.Array.GetUpperBound(int)"
                  IL_0017:  stloc.3
                  IL_0018:  ldloc.1
                  IL_0019:  ldc.i4.0
                  IL_001a:  callvirt   "int System.Array.GetLowerBound(int)"
                  IL_001f:  stloc.s    V_4
                  IL_0021:  br.s       IL_0053
                  IL_0023:  ldloc.1
                  IL_0024:  ldc.i4.1
                  IL_0025:  callvirt   "int System.Array.GetLowerBound(int)"
                  IL_002a:  stloc.s    V_5
                  IL_002c:  br.s       IL_0048
                  IL_002e:  ldloc.1
                  IL_002f:  ldloc.s    V_4
                  IL_0031:  ldloc.s    V_5
                  IL_0033:  call       "int[*,*].Get"
                  IL_0038:  stloc.s    V_6
                  IL_003a:  ldloc.0
                  IL_003b:  ldloc.s    V_6
                  IL_003d:  callvirt   "void System.Collections.Generic.List<int>.Add(int)"
                  IL_0042:  ldloc.s    V_5
                  IL_0044:  ldc.i4.1
                  IL_0045:  add
                  IL_0046:  stloc.s    V_5
                  IL_0048:  ldloc.s    V_5
                  IL_004a:  ldloc.3
                  IL_004b:  ble.s      IL_002e
                  IL_004d:  ldloc.s    V_4
                  IL_004f:  ldc.i4.1
                  IL_0050:  add
                  IL_0051:  stloc.s    V_4
                  IL_0053:  ldloc.s    V_4
                  IL_0055:  ldloc.2
                  IL_0056:  ble.s      IL_0023
                  IL_0058:  ldloc.0
                  IL_0059:  callvirt   "int[] System.Collections.Generic.List<int>.ToArray()"
                  IL_005e:  ret
                }
                """);
        }

        [Fact]
        public void SpreadElement_08()
        {
            string source = """
                class Program
                {
                    static void Main()
                    {
                        int[] a = [1, 2, 3];
                        object[] b = F1(a);
                        b.Report();
                        long?[] c = F2(a);
                        c.Report();
                        object[] d = F3<int, object>(a);
                        d.Report();
                    }
                    static object[] F1(int[] a) => [..a];
                    static long?[] F2(int[] a) => [..a];
                    static U[] F3<T, U>(T[] a) where T : U => [..a];
                }
                """;
            var verifier = CompileAndVerify(new[] { source, s_collectionExtensions }, expectedOutput: "[1, 2, 3], [1, 2, 3], [1, 2, 3], ");
            verifier.VerifyIL("Program.F1",
                """
                {
                  // Code size       45 (0x2d)
                  .maxstack  2
                  .locals init (System.Collections.Generic.List<object> V_0,
                                int[] V_1,
                                int V_2,
                                int V_3)
                  IL_0000:  newobj     "System.Collections.Generic.List<object>..ctor()"
                  IL_0005:  stloc.0
                  IL_0006:  ldarg.0
                  IL_0007:  stloc.1
                  IL_0008:  ldc.i4.0
                  IL_0009:  stloc.2
                  IL_000a:  br.s       IL_0020
                  IL_000c:  ldloc.1
                  IL_000d:  ldloc.2
                  IL_000e:  ldelem.i4
                  IL_000f:  stloc.3
                  IL_0010:  ldloc.0
                  IL_0011:  ldloc.3
                  IL_0012:  box        "int"
                  IL_0017:  callvirt   "void System.Collections.Generic.List<object>.Add(object)"
                  IL_001c:  ldloc.2
                  IL_001d:  ldc.i4.1
                  IL_001e:  add
                  IL_001f:  stloc.2
                  IL_0020:  ldloc.2
                  IL_0021:  ldloc.1
                  IL_0022:  ldlen
                  IL_0023:  conv.i4
                  IL_0024:  blt.s      IL_000c
                  IL_0026:  ldloc.0
                  IL_0027:  callvirt   "object[] System.Collections.Generic.List<object>.ToArray()"
                  IL_002c:  ret
                }
                """);
            verifier.VerifyIL("Program.F2",
                """
                {
                  // Code size       46 (0x2e)
                  .maxstack  2
                  .locals init (System.Collections.Generic.List<long?> V_0,
                                int[] V_1,
                                int V_2,
                                int V_3)
                  IL_0000:  newobj     "System.Collections.Generic.List<long?>..ctor()"
                  IL_0005:  stloc.0
                  IL_0006:  ldarg.0
                  IL_0007:  stloc.1
                  IL_0008:  ldc.i4.0
                  IL_0009:  stloc.2
                  IL_000a:  br.s       IL_0021
                  IL_000c:  ldloc.1
                  IL_000d:  ldloc.2
                  IL_000e:  ldelem.i4
                  IL_000f:  stloc.3
                  IL_0010:  ldloc.0
                  IL_0011:  ldloc.3
                  IL_0012:  conv.i8
                  IL_0013:  newobj     "long?..ctor(long)"
                  IL_0018:  callvirt   "void System.Collections.Generic.List<long?>.Add(long?)"
                  IL_001d:  ldloc.2
                  IL_001e:  ldc.i4.1
                  IL_001f:  add
                  IL_0020:  stloc.2
                  IL_0021:  ldloc.2
                  IL_0022:  ldloc.1
                  IL_0023:  ldlen
                  IL_0024:  conv.i4
                  IL_0025:  blt.s      IL_000c
                  IL_0027:  ldloc.0
                  IL_0028:  callvirt   "long?[] System.Collections.Generic.List<long?>.ToArray()"
                  IL_002d:  ret
                }
                """);
            verifier.VerifyIL("Program.F3<T, U>",
                """
                {
                  // Code size       54 (0x36)
                  .maxstack  2
                  .locals init (System.Collections.Generic.List<U> V_0,
                                T[] V_1,
                                int V_2,
                                T V_3)
                  IL_0000:  newobj     "System.Collections.Generic.List<U>..ctor()"
                  IL_0005:  stloc.0
                  IL_0006:  ldarg.0
                  IL_0007:  stloc.1
                  IL_0008:  ldc.i4.0
                  IL_0009:  stloc.2
                  IL_000a:  br.s       IL_0029
                  IL_000c:  ldloc.1
                  IL_000d:  ldloc.2
                  IL_000e:  ldelem     "T"
                  IL_0013:  stloc.3
                  IL_0014:  ldloc.0
                  IL_0015:  ldloc.3
                  IL_0016:  box        "T"
                  IL_001b:  unbox.any  "U"
                  IL_0020:  callvirt   "void System.Collections.Generic.List<U>.Add(U)"
                  IL_0025:  ldloc.2
                  IL_0026:  ldc.i4.1
                  IL_0027:  add
                  IL_0028:  stloc.2
                  IL_0029:  ldloc.2
                  IL_002a:  ldloc.1
                  IL_002b:  ldlen
                  IL_002c:  conv.i4
                  IL_002d:  blt.s      IL_000c
                  IL_002f:  ldloc.0
                  IL_0030:  callvirt   "U[] System.Collections.Generic.List<U>.ToArray()"
                  IL_0035:  ret
                }
                """);
        }

        [ConditionalTheory(typeof(CoreClrOnly))]
        [InlineData("List")]
        [InlineData("Span")]
        [InlineData("ReadOnlySpan")]
        public void SpreadElement_09(string collectionType)
        {
            string source = $$"""
                using System;
                using System.Collections.Generic;
                class Program
                {
                    static void Main()
                    {
                        {{collectionType}}<int> a = [1, 2, 3];
                        {{collectionType}}<object> b;
                        b = F1(a);
                        b.Report();
                        b = F2<int, object>(a);
                        b.Report();
                    }
                    static {{collectionType}}<object> F1({{collectionType}}<int> a) => [..a];
                    static {{collectionType}}<U> F2<T, U>({{collectionType}}<T> a) where T : U => [..a];
                }
                """;
            CompileAndVerify(
                new[] { source, s_collectionExtensionsWithSpan },
                targetFramework: TargetFramework.Net70,
                verify: Verification.Skipped,
                expectedOutput: "[1, 2, 3], [1, 2, 3], ");
        }

        [Fact]
        public void SpreadElement_10()
        {
            string source = """
                using System.Collections;
                class Program
                {
                    static void Main()
                    {
                        IEnumerable a = new[] { 1, 2, 3 };
                        object[] b = [..a, 4];
                        b.Report();
                    }
                }
                """;
            CompileAndVerify(new[] { source, s_collectionExtensions }, expectedOutput: "[1, 2, 3, 4], ");
        }

        [Theory]
        [InlineData("object[]")]
        [InlineData("List<object>")]
        [InlineData("int[]")]
        [InlineData("List<int>")]
        public void SpreadElement_Dynamic_01(string resultType)
        {
            string source = $$"""
                using System.Collections.Generic;
                class Program
                {
                    static {{resultType}} F(List<dynamic> e)
                    {
                        return [..e];
                    }
                    static void Main()
                    {
                        var a = F([1, 2, 3]);
                        a.Report();
                    }
                }
                """;
            var verifier = CompileAndVerify(new[] { source, s_collectionExtensions }, references: new[] { CSharpRef }, options: TestOptions.ReleaseExe, expectedOutput: "[1, 2, 3], ");
            if (resultType == "List<object>")
            {
                verifier.VerifyIL("Program.F",
                    """
                    {
                      // Code size      141 (0x8d)
                      .maxstack  9
                      .locals init (System.Collections.Generic.List<object> V_0,
                                    System.Collections.Generic.List<dynamic>.Enumerator V_1,
                                    object V_2)
                      IL_0000:  newobj     "System.Collections.Generic.List<object>..ctor()"
                      IL_0005:  stloc.0
                      IL_0006:  ldarg.0
                      IL_0007:  callvirt   "System.Collections.Generic.List<dynamic>.Enumerator System.Collections.Generic.List<dynamic>.GetEnumerator()"
                      IL_000c:  stloc.1
                      .try
                      {
                        IL_000d:  br.s       IL_0072
                        IL_000f:  ldloca.s   V_1
                        IL_0011:  call       "dynamic System.Collections.Generic.List<dynamic>.Enumerator.Current.get"
                        IL_0016:  stloc.2
                        IL_0017:  ldsfld     "System.Runtime.CompilerServices.CallSite<System.Action<System.Runtime.CompilerServices.CallSite, System.Collections.Generic.List<object>, dynamic>> Program.<>o__0.<>p__0"
                        IL_001c:  brtrue.s   IL_005c
                        IL_001e:  ldc.i4     0x100
                        IL_0023:  ldstr      "Add"
                        IL_0028:  ldnull
                        IL_0029:  ldtoken    "Program"
                        IL_002e:  call       "System.Type System.Type.GetTypeFromHandle(System.RuntimeTypeHandle)"
                        IL_0033:  ldc.i4.2
                        IL_0034:  newarr     "Microsoft.CSharp.RuntimeBinder.CSharpArgumentInfo"
                        IL_0039:  dup
                        IL_003a:  ldc.i4.0
                        IL_003b:  ldc.i4.1
                        IL_003c:  ldnull
                        IL_003d:  call       "Microsoft.CSharp.RuntimeBinder.CSharpArgumentInfo Microsoft.CSharp.RuntimeBinder.CSharpArgumentInfo.Create(Microsoft.CSharp.RuntimeBinder.CSharpArgumentInfoFlags, string)"
                        IL_0042:  stelem.ref
                        IL_0043:  dup
                        IL_0044:  ldc.i4.1
                        IL_0045:  ldc.i4.0
                        IL_0046:  ldnull
                        IL_0047:  call       "Microsoft.CSharp.RuntimeBinder.CSharpArgumentInfo Microsoft.CSharp.RuntimeBinder.CSharpArgumentInfo.Create(Microsoft.CSharp.RuntimeBinder.CSharpArgumentInfoFlags, string)"
                        IL_004c:  stelem.ref
                        IL_004d:  call       "System.Runtime.CompilerServices.CallSiteBinder Microsoft.CSharp.RuntimeBinder.Binder.InvokeMember(Microsoft.CSharp.RuntimeBinder.CSharpBinderFlags, string, System.Collections.Generic.IEnumerable<System.Type>, System.Type, System.Collections.Generic.IEnumerable<Microsoft.CSharp.RuntimeBinder.CSharpArgumentInfo>)"
                        IL_0052:  call       "System.Runtime.CompilerServices.CallSite<System.Action<System.Runtime.CompilerServices.CallSite, System.Collections.Generic.List<object>, dynamic>> System.Runtime.CompilerServices.CallSite<System.Action<System.Runtime.CompilerServices.CallSite, System.Collections.Generic.List<object>, dynamic>>.Create(System.Runtime.CompilerServices.CallSiteBinder)"
                        IL_0057:  stsfld     "System.Runtime.CompilerServices.CallSite<System.Action<System.Runtime.CompilerServices.CallSite, System.Collections.Generic.List<object>, dynamic>> Program.<>o__0.<>p__0"
                        IL_005c:  ldsfld     "System.Runtime.CompilerServices.CallSite<System.Action<System.Runtime.CompilerServices.CallSite, System.Collections.Generic.List<object>, dynamic>> Program.<>o__0.<>p__0"
                        IL_0061:  ldfld      "System.Action<System.Runtime.CompilerServices.CallSite, System.Collections.Generic.List<object>, dynamic> System.Runtime.CompilerServices.CallSite<System.Action<System.Runtime.CompilerServices.CallSite, System.Collections.Generic.List<object>, dynamic>>.Target"
                        IL_0066:  ldsfld     "System.Runtime.CompilerServices.CallSite<System.Action<System.Runtime.CompilerServices.CallSite, System.Collections.Generic.List<object>, dynamic>> Program.<>o__0.<>p__0"
                        IL_006b:  ldloc.0
                        IL_006c:  ldloc.2
                        IL_006d:  callvirt   "void System.Action<System.Runtime.CompilerServices.CallSite, System.Collections.Generic.List<object>, dynamic>.Invoke(System.Runtime.CompilerServices.CallSite, System.Collections.Generic.List<object>, dynamic)"
                        IL_0072:  ldloca.s   V_1
                        IL_0074:  call       "bool System.Collections.Generic.List<dynamic>.Enumerator.MoveNext()"
                        IL_0079:  brtrue.s   IL_000f
                        IL_007b:  leave.s    IL_008b
                      }
                      finally
                      {
                        IL_007d:  ldloca.s   V_1
                        IL_007f:  constrained. "System.Collections.Generic.List<dynamic>.Enumerator"
                        IL_0085:  callvirt   "void System.IDisposable.Dispose()"
                        IL_008a:  endfinally
                      }
                      IL_008b:  ldloc.0
                      IL_008c:  ret
                    }
                    """);
            }
        }

        [Fact]
        public void SpreadElement_MissingList()
        {
            string source = """
                using System.Collections.Generic;
                class Program
                {
                    static void Main()
                    {
                        int[] a = [1, 2];
                        IEnumerable<int> e = a;
                        int[] b;
                        b = [..a];
                        b = [..e];
                    }
                }
                """;

            var comp = CreateCompilation(source);
            comp.MakeTypeMissing(WellKnownType.System_Collections_Generic_List_T);
            // PROTOTYPE: Should report missing List<T>, and only report for [..e] case only, not [..a].
            comp.VerifyEmitDiagnostics(
                // (9,13): error CS0656: Missing compiler required member 'System.Collections.Generic.List`1.ToArray'
                //         b = [..a];
                Diagnostic(ErrorCode.ERR_MissingPredefinedMember, "[..a]").WithArguments("System.Collections.Generic.List`1", "ToArray").WithLocation(9, 13),
                // (9,13): error CS0518: Predefined type 'System.Collections.Generic.List`1' is not defined or imported
                //         b = [..a];
                Diagnostic(ErrorCode.ERR_PredefinedTypeNotFound, "[..a]").WithArguments("System.Collections.Generic.List`1").WithLocation(9, 13),
                // (10,13): error CS0656: Missing compiler required member 'System.Collections.Generic.List`1.ToArray'
                //         b = [..e];
                Diagnostic(ErrorCode.ERR_MissingPredefinedMember, "[..e]").WithArguments("System.Collections.Generic.List`1", "ToArray").WithLocation(10, 13),
                // (10,13): error CS0518: Predefined type 'System.Collections.Generic.List`1' is not defined or imported
                //         b = [..e];
                Diagnostic(ErrorCode.ERR_PredefinedTypeNotFound, "[..e]").WithArguments("System.Collections.Generic.List`1").WithLocation(10, 13));

            comp = CreateCompilation(source);
            comp.MakeMemberMissing(WellKnownMember.System_Collections_Generic_List_T__ToArray);
            // PROTOTYPE: Should report missing List<T>.ToArray() for [..e] case only, not [..a].
            comp.VerifyEmitDiagnostics(
                // (9,13): error CS0656: Missing compiler required member 'System.Collections.Generic.List`1.ToArray'
                //         b = [..a];
                Diagnostic(ErrorCode.ERR_MissingPredefinedMember, "[..a]").WithArguments("System.Collections.Generic.List`1", "ToArray").WithLocation(9, 13),
                // (10,13): error CS0656: Missing compiler required member 'System.Collections.Generic.List`1.ToArray'
                //         b = [..e];
                Diagnostic(ErrorCode.ERR_MissingPredefinedMember, "[..e]").WithArguments("System.Collections.Generic.List`1", "ToArray").WithLocation(10, 13));
        }

        [Fact]
        public void Nullable_01()
        {
            string source = """
                #nullable enable
                class Program
                {
                    static void Main()
                    {
                        object?[] x = [1];
                        x[0].ToString(); // 1
                        object[] y = [null]; // 2
                        y[0].ToString();
                        y = [2, null]; // 3
                        y[1].ToString();
                        object[]? z = [];
                        z.ToString();
                        z = [3];
                        z.ToString();
                    }
                }
                """;
            var comp = CreateCompilation(source);
            // PROTOTYPE: // 2 should be reported as a warning (compare with array initializer: new object[] { null }).
            comp.VerifyEmitDiagnostics(
                // (7,9): warning CS8602: Dereference of a possibly null reference.
                //         x[0].ToString(); // 1
                Diagnostic(ErrorCode.WRN_NullReferenceReceiver, "x[0]").WithLocation(7, 9));
        }

        [Fact]
        public void Nullable_02()
        {
            string source = """
                #nullable enable
                using System.Collections.Generic;
                class Program
                {
                    static void Main()
                    {
                        List<object?> x = [1];
                        x[0].ToString(); // 1
                        List<object> y = [null]; // 2
                        y[0].ToString();
                        y = [2, null]; // 3
                        y[1].ToString();
                        List<object>? z = [];
                        z.ToString();
                        z = [3];
                        z.ToString();
                    }
                }
                """;
            var comp = CreateCompilation(source);
            comp.VerifyEmitDiagnostics(
                // (8,9): warning CS8602: Dereference of a possibly null reference.
                //         x[0].ToString(); // 1
                Diagnostic(ErrorCode.WRN_NullReferenceReceiver, "x[0]").WithLocation(8, 9),
                // (9,27): warning CS8625: Cannot convert null literal to non-nullable reference type.
                //         List<object> y = [null]; // 2
                Diagnostic(ErrorCode.WRN_NullAsNonNullable, "null").WithLocation(9, 27),
                // (11,17): warning CS8625: Cannot convert null literal to non-nullable reference type.
                //         y = [2, null]; // 3
                Diagnostic(ErrorCode.WRN_NullAsNonNullable, "null").WithLocation(11, 17));
        }

        [Fact]
        public void Nullable_03()
        {
            string source = """
                #nullable enable
                using System.Collections;
                struct S<T> : IEnumerable
                {
                    public void Add(T t) { }
                    public T this[int index] => default!;
                    IEnumerator IEnumerable.GetEnumerator() => default!;
                }
                class Program
                {
                    static void Main()
                    {
                        S<object?> x = [1];
                        x[0].ToString(); // 1
                        S<object> y = [null]; // 2
                        y[0].ToString();
                        y = [2, null]; // 3
                        y[1].ToString();
                    }
                }
                """;
            var comp = CreateCompilation(source);
            comp.VerifyEmitDiagnostics(
                // (14,9): warning CS8602: Dereference of a possibly null reference.
                //         x[0].ToString(); // 1
                Diagnostic(ErrorCode.WRN_NullReferenceReceiver, "x[0]").WithLocation(14, 9),
                // (15,24): warning CS8625: Cannot convert null literal to non-nullable reference type.
                //         S<object> y = [null]; // 2
                Diagnostic(ErrorCode.WRN_NullAsNonNullable, "null").WithLocation(15, 24),
                // (17,17): warning CS8625: Cannot convert null literal to non-nullable reference type.
                //         y = [2, null]; // 3
                Diagnostic(ErrorCode.WRN_NullAsNonNullable, "null").WithLocation(17, 17));
        }

        [Fact]
        public void Nullable_04()
        {
            string source = """
                #nullable enable
                using System.Collections;
                struct S<T> : IEnumerable
                {
                    public void Add(T t) { }
                    public T this[int index] => default!;
                    IEnumerator IEnumerable.GetEnumerator() => default!;
                }
                class Program
                {
                    static void Main()
                    {
                        S<object>? x = [];
                        x = [];
                        S<object>? y = [1];
                        y = [2];
                    }
                }
                """;
            var comp = CreateCompilation(source);
            comp.VerifyEmitDiagnostics(
                // (13,24): error CS9500: Cannot initialize type 'S<object>?' with a collection literal because the type is not constructible.
                //         S<object>? x = [];
                Diagnostic(ErrorCode.ERR_CollectionLiteralTargetTypeNotConstructible, "[]").WithArguments("S<object>?").WithLocation(13, 24),
                // (14,13): error CS9500: Cannot initialize type 'S<object>?' with a collection literal because the type is not constructible.
                //         x = [];
                Diagnostic(ErrorCode.ERR_CollectionLiteralTargetTypeNotConstructible, "[]").WithArguments("S<object>?").WithLocation(14, 13),
                // (15,24): error CS9500: Cannot initialize type 'S<object>?' with a collection literal because the type is not constructible.
                //         S<object>? y = [1];
                Diagnostic(ErrorCode.ERR_CollectionLiteralTargetTypeNotConstructible, "[1]").WithArguments("S<object>?").WithLocation(15, 24),
                // (16,13): error CS9500: Cannot initialize type 'S<object>?' with a collection literal because the type is not constructible.
                //         y = [2];
                Diagnostic(ErrorCode.ERR_CollectionLiteralTargetTypeNotConstructible, "[2]").WithArguments("S<object>?").WithLocation(16, 13));
        }

        [Fact]
        public void OrderOfEvaluation()
        {
            string source = """
                using System;
                using System.Collections;
                using System.Collections.Generic;
                class C<T> : IEnumerable
                {
                    private List<T> _list = new List<T>();
                    public void Add(T t)
                    {
                        Console.WriteLine("Add {0}", t);
                        _list.Add(t);
                    }
                    IEnumerator IEnumerable.GetEnumerator() => _list.GetEnumerator();
                }
                class Program
                {
                    static void Main()
                    {
                        C<int> x = [Get(1), Get(2)];
                        C<C<int>> y = [[Get(3)], [Get(4), Get(5)]];
                    }
                    static int Get(int value)
                    {
                        Console.WriteLine("Get {0}", value);
                        return value;
                    }
                }
                """;
            CompileAndVerify(source, expectedOutput: """
                Get 1
                Add 1
                Get 2
                Add 2
                Get 3
                Add 3
                Add C`1[System.Int32]
                Get 4
                Add 4
                Get 5
                Add 5
                Add C`1[System.Int32]
                """);
        }

        // Ensure collection literal conversions are not standard implicit conversions
        // and, as a result, are ignored when determining user-defined conversions.
        [Fact]
        public void UserDefinedConversions_01()
        {
            string source = """
                struct S
                {
                    public static implicit operator S(int[] a) => default;
                }
                class Program
                {
                    static void Main()
                    {
                        S s = [];
                        s = [1, 2];
                        s = (S)([3, 4]);
                    }
                }
                """;
            var comp = CreateCompilation(source);
            comp.VerifyEmitDiagnostics(
                // (9,15): error CS9500: Cannot initialize type 'S' with a collection literal because the type is not constructible.
                //         S s = [];
                Diagnostic(ErrorCode.ERR_CollectionLiteralTargetTypeNotConstructible, "[]").WithArguments("S").WithLocation(9, 15),
                // (10,13): error CS9500: Cannot initialize type 'S' with a collection literal because the type is not constructible.
                //         s = [1, 2];
                Diagnostic(ErrorCode.ERR_CollectionLiteralTargetTypeNotConstructible, "[1, 2]").WithArguments("S").WithLocation(10, 13),
                // (11,13): error CS9500: Cannot initialize type 'S' with a collection literal because the type is not constructible.
                //         s = (S)([3, 4]);
                Diagnostic(ErrorCode.ERR_CollectionLiteralTargetTypeNotConstructible, "(S)([3, 4])").WithArguments("S").WithLocation(11, 13));
        }

        [Fact]
        public void UserDefinedConversions_02()
        {
            string source = """
                struct S
                {
                    public static explicit operator S(int[] a) => default;
                }
                class Program
                {
                    static void Main()
                    {
                        S s = [];
                        s = [1, 2];
                        s = (S)([3, 4]);
                    }
                }
                """;
            var comp = CreateCompilation(source);
            comp.VerifyEmitDiagnostics(
                // (9,15): error CS9500: Cannot initialize type 'S' with a collection literal because the type is not constructible.
                //         S s = [];
                Diagnostic(ErrorCode.ERR_CollectionLiteralTargetTypeNotConstructible, "[]").WithArguments("S").WithLocation(9, 15),
                // (10,13): error CS9500: Cannot initialize type 'S' with a collection literal because the type is not constructible.
                //         s = [1, 2];
                Diagnostic(ErrorCode.ERR_CollectionLiteralTargetTypeNotConstructible, "[1, 2]").WithArguments("S").WithLocation(10, 13),
                // (11,13): error CS9500: Cannot initialize type 'S' with a collection literal because the type is not constructible.
                //         s = (S)([3, 4]);
                Diagnostic(ErrorCode.ERR_CollectionLiteralTargetTypeNotConstructible, "(S)([3, 4])").WithArguments("S").WithLocation(11, 13));
        }

        [Fact]
        public void PrimaryConstructorParameters_01()
        {
            string source = """
                struct S(int x, int y, int z)
                {
                    int[] F = [x, y];
                    int[] M() => [y];
                    static void Main()
                    {
                        var s = new S(1, 2, 3);
                        s.F.Report();
                        s.M().Report();
                    }
                }
                """;

            var comp = CreateCompilation(new[] { source, s_collectionExtensions }, options: TestOptions.ReleaseExe);
            comp.VerifyEmitDiagnostics(
                // 0.cs(1,28): warning CS9113: Parameter 'z' is unread.
                // struct S(int x, int y, int z)
                Diagnostic(ErrorCode.WRN_UnreadPrimaryConstructorParameter, "z").WithArguments("z").WithLocation(1, 28));

            var verifier = CompileAndVerify(comp, expectedOutput: "[1, 2], [2], ");
            verifier.VerifyIL("S..ctor(int, int, int)",
                """
                {
                  // Code size       33 (0x21)
                  .maxstack  5
                  IL_0000:  ldarg.0
                  IL_0001:  ldarg.2
                  IL_0002:  stfld      "int S.<y>P"
                  IL_0007:  ldarg.0
                  IL_0008:  ldc.i4.2
                  IL_0009:  newarr     "int"
                  IL_000e:  dup
                  IL_000f:  ldc.i4.0
                  IL_0010:  ldarg.1
                  IL_0011:  stelem.i4
                  IL_0012:  dup
                  IL_0013:  ldc.i4.1
                  IL_0014:  ldarg.0
                  IL_0015:  ldfld      "int S.<y>P"
                  IL_001a:  stelem.i4
                  IL_001b:  stfld      "int[] S.F"
                  IL_0020:  ret
                }
                """);
        }

        [Fact]
        public void PrimaryConstructorParameters_02()
        {
            string source = """
                using System;
                class C(int x, int y, int z)
                {
                    Func<int[]> F = () => [x, y];
                    Func<int[]> M() => () => [y];
                    static void Main()
                    {
                        var c = new C(1, 2, 3);
                        c.F().Report();
                        c.M()().Report();
                    }
                }
                """;

            var comp = CreateCompilation(new[] { source, s_collectionExtensions }, options: TestOptions.ReleaseExe);
            comp.VerifyEmitDiagnostics(
                // 0.cs(2,27): warning CS9113: Parameter 'z' is unread.
                // class C(int x, int y, int z)
                Diagnostic(ErrorCode.WRN_UnreadPrimaryConstructorParameter, "z").WithArguments("z").WithLocation(2, 27));

            var verifier = CompileAndVerify(comp, verify: Verification.Fails, expectedOutput: "[1, 2], [2], ");
            verifier.VerifyIL("C..ctor(int, int, int)",
                """
                {
                  // Code size       52 (0x34)
                  .maxstack  3
                  .locals init (C.<>c__DisplayClass0_0 V_0) //CS$<>8__locals0
                  IL_0000:  ldarg.0
                  IL_0001:  ldarg.2
                  IL_0002:  stfld      "int C.<y>P"
                  IL_0007:  newobj     "C.<>c__DisplayClass0_0..ctor()"
                  IL_000c:  stloc.0
                  IL_000d:  ldloc.0
                  IL_000e:  ldarg.1
                  IL_000f:  stfld      "int C.<>c__DisplayClass0_0.x"
                  IL_0014:  ldloc.0
                  IL_0015:  ldarg.0
                  IL_0016:  stfld      "C C.<>c__DisplayClass0_0.<>4__this"
                  IL_001b:  ldarg.0
                  IL_001c:  ldloc.0
                  IL_001d:  ldftn      "int[] C.<>c__DisplayClass0_0.<.ctor>b__0()"
                  IL_0023:  newobj     "System.Func<int[]>..ctor(object, System.IntPtr)"
                  IL_0028:  stfld      "System.Func<int[]> C.F"
                  IL_002d:  ldarg.0
                  IL_002e:  call       "object..ctor()"
                  IL_0033:  ret
                }
                """);
        }

        [Fact]
        public void PrimaryConstructorParameters_03()
        {
            string source = """
                using System.Collections.Generic;
                class A(int[] x, List<int> y)
                {
                    public int[] X = x;
                    public List<int> Y = y;
                }
                class B(int x, int y, int z) : A([y, z], [z])
                {
                }
                class Program
                {
                    static void Main()
                    {
                        var b = new B(1, 2, 3);
                        b.X.Report();
                        b.Y.Report();
                    }
                }
                """;

            var comp = CreateCompilation(new[] { source, s_collectionExtensions }, options: TestOptions.ReleaseExe);
            comp.VerifyEmitDiagnostics(
                // 0.cs(7,13): warning CS9113: Parameter 'x' is unread.
                // class B(int x, int y, int z) : A([y, z], [z])
                Diagnostic(ErrorCode.WRN_UnreadPrimaryConstructorParameter, "x").WithArguments("x").WithLocation(7, 13));

            var verifier = CompileAndVerify(comp, expectedOutput: "[2, 3], [3], ");
            verifier.VerifyIL("B..ctor(int, int, int)",
                """
                {
                  // Code size       33 (0x21)
                  .maxstack  5
                  IL_0000:  ldarg.0
                  IL_0001:  ldc.i4.2
                  IL_0002:  newarr     "int"
                  IL_0007:  dup
                  IL_0008:  ldc.i4.0
                  IL_0009:  ldarg.2
                  IL_000a:  stelem.i4
                  IL_000b:  dup
                  IL_000c:  ldc.i4.1
                  IL_000d:  ldarg.3
                  IL_000e:  stelem.i4
                  IL_000f:  newobj     "System.Collections.Generic.List<int>..ctor()"
                  IL_0014:  dup
                  IL_0015:  ldarg.3
                  IL_0016:  callvirt   "void System.Collections.Generic.List<int>.Add(int)"
                  IL_001b:  call       "A..ctor(int[], System.Collections.Generic.List<int>)"
                  IL_0020:  ret
                }
                """);
        }

        [ConditionalFact(typeof(CoreClrOnly))]
        public void SemanticModel()
        {
            string source = """
                using System;
                using System.Collections;
                using System.Collections.Generic;
                struct S1 : IEnumerable
                {
                    IEnumerator IEnumerable.GetEnumerator() => throw null;
                }
                struct S2
                {
                }
                class Program
                {
                    static void Main()
                    {
                        int[] v1 = [];
                        List<object> v2 = [];
                        Span<int> v3 = [];
                        ReadOnlySpan<object> v4 = [];
                        S1 v5 = [];
                        S2 v6 = [];
                        var v7 = (int[])[];
                        var v8 = (List<object>)[];
                        var v9 = (Span<int>)[];
                        var v10 = (ReadOnlySpan<object>)[];
                        var v11 = (S1)([]);
                        var v12 = (S2)([]);
                    }
                }
                """;
            var comp = CreateCompilation(source, targetFramework: TargetFramework.Net70);
            comp.VerifyEmitDiagnostics(
                // (20,17): error CS9500: Cannot initialize type 'S2' with a collection literal because the type is not constructible.
                //         S2 v6 = [];
                Diagnostic(ErrorCode.ERR_CollectionLiteralTargetTypeNotConstructible, "[]").WithArguments("S2").WithLocation(20, 17),
                // (26,19): error CS9500: Cannot initialize type 'S2' with a collection literal because the type is not constructible.
                //         var v12 = (S2)([]);
                Diagnostic(ErrorCode.ERR_CollectionLiteralTargetTypeNotConstructible, "(S2)([])").WithArguments("S2").WithLocation(26, 19));

            var tree = comp.SyntaxTrees[0];
            var model = comp.GetSemanticModel(tree);
            var collections = tree.GetRoot().DescendantNodes().OfType<CollectionCreationExpressionSyntax>().ToArray();
            Assert.Equal(12, collections.Length);
            VerifyTypes(model, collections[0], expectedType: null, expectedConvertedType: "System.Int32[]", ConversionKind.CollectionLiteral);
            VerifyTypes(model, collections[1], expectedType: null, expectedConvertedType: "System.Collections.Generic.List<System.Object>", ConversionKind.CollectionLiteral);
            VerifyTypes(model, collections[2], expectedType: null, expectedConvertedType: "System.Span<System.Int32>", ConversionKind.CollectionLiteral);
            VerifyTypes(model, collections[3], expectedType: null, expectedConvertedType: "System.ReadOnlySpan<System.Object>", ConversionKind.CollectionLiteral);
            VerifyTypes(model, collections[4], expectedType: null, expectedConvertedType: "S1", ConversionKind.CollectionLiteral);
            VerifyTypes(model, collections[5], expectedType: null, expectedConvertedType: "S2", ConversionKind.NoConversion);
            VerifyTypes(model, collections[6], expectedType: null, expectedConvertedType: "System.Int32[]", ConversionKind.CollectionLiteral);
            VerifyTypes(model, collections[7], expectedType: null, expectedConvertedType: "System.Collections.Generic.List<System.Object>", ConversionKind.CollectionLiteral);
            VerifyTypes(model, collections[8], expectedType: null, expectedConvertedType: "System.Span<System.Int32>", ConversionKind.CollectionLiteral);
            VerifyTypes(model, collections[9], expectedType: null, expectedConvertedType: "System.ReadOnlySpan<System.Object>", ConversionKind.CollectionLiteral);
            VerifyTypes(model, collections[10], expectedType: null, expectedConvertedType: "S1", ConversionKind.CollectionLiteral);
            VerifyTypes(model, collections[11], expectedType: null, expectedConvertedType: "S2", ConversionKind.NoConversion);
        }

        private static void VerifyTypes(SemanticModel model, ExpressionSyntax expr, string expectedType, string expectedConvertedType, ConversionKind expectedConversionKind)
        {
            var typeInfo = model.GetTypeInfo(expr);
            var conversion = model.GetConversion(expr);
            Assert.Equal(expectedType, typeInfo.Type?.ToTestDisplayString());
            Assert.Equal(expectedConvertedType, typeInfo.ConvertedType?.ToTestDisplayString());
            Assert.Equal(expectedConversionKind, conversion.Kind);
        }

        [ConditionalFact(typeof(DesktopOnly))]
        public void RestrictedTypes()
        {
            string source = """
                using System;
                class Program
                {
                    static void Main()
                    {
                        var x = [default(TypedReference)];
                        var y = [default(ArgIterator)];
                        var z = [default(RuntimeArgumentHandle)];
                    }
                }
                """;
            var comp = CreateCompilation(source);
            comp.VerifyEmitDiagnostics(
                // (6,17): error CS9503: There is no target type for the collection literal.
                //         var x = [default(TypedReference)];
                Diagnostic(ErrorCode.ERR_CollectionLiteralNoTargetType, "[default(TypedReference)]").WithLocation(6, 17),
                // (7,17): error CS9503: There is no target type for the collection literal.
                //         var y = [default(ArgIterator)];
                Diagnostic(ErrorCode.ERR_CollectionLiteralNoTargetType, "[default(ArgIterator)]").WithLocation(7, 17),
                // (8,17): error CS9503: There is no target type for the collection literal.
                //         var z = [default(RuntimeArgumentHandle)];
                Diagnostic(ErrorCode.ERR_CollectionLiteralNoTargetType, "[default(RuntimeArgumentHandle)]").WithLocation(8, 17));
        }

        [Fact]
        public void RefStruct_01()
        {
            string source = """
                ref struct R
                {
                    public R(ref int i) { }
                }
                class Program
                {
                    static void Main()
                    {
                        int i = 0;
                        var x = [default(R)];
                        var y = [new R(ref i)];
                    }
                }
                """;
            var comp = CreateCompilation(source);
            comp.VerifyEmitDiagnostics(
                // (10,17): error CS9503: There is no target type for the collection literal.
                //         var x = [default(R)];
                Diagnostic(ErrorCode.ERR_CollectionLiteralNoTargetType, "[default(R)]").WithLocation(10, 17),
                // (11,17): error CS9503: There is no target type for the collection literal.
                //         var y = [new R(ref i)];
                Diagnostic(ErrorCode.ERR_CollectionLiteralNoTargetType, "[new R(ref i)]").WithLocation(11, 17));
        }

        [Fact]
        public void RefStruct_02()
        {
            string source = """
                using System.Collections.Generic;
                ref struct R
                {
                    public int _i;
                    public R(ref int i) { _i = i; }
                    public static implicit operator int(R r) => r._i;
                }
                class Program
                {
                    static void Main()
                    {
                        int i = 1;
                        int[] a = [default(R), new R(ref i)];
                        a.Report();
                    }
                }
                """;
            CompileAndVerify(new[] { source, s_collectionExtensions }, expectedOutput: "[0, 1], ");
        }

        [Fact]
        public void RefStruct_03()
        {
            string source = """
                using System.Collections;
                using System.Collections.Generic;
                class C : IEnumerable
                {
                    private List<int> _list = new List<int>();
                    public void Add(R r) { _list.Add(r._i); }
                    IEnumerator IEnumerable.GetEnumerator() => _list.GetEnumerator();
                }
                ref struct R
                {
                    public int _i;
                    public R(ref int i) { _i = i; }
                }
                class Program
                {
                    static void Main()
                    {
                        int i = 1;
                        C c = [default(R), new R(ref i)];
                        c.Report();
                    }
                }
                """;
            CompileAndVerify(new[] { source, s_collectionExtensions }, expectedOutput: "[0, 1], ");
        }

        [Fact]
        public void ExpressionTrees()
        {
            string source = """
                using System;
                using System.Collections;
                using System.Collections.Generic;
                using System.Linq.Expressions;
                interface I<T> : IEnumerable
                {
                    void Add(T t);
                }
                class Program
                {
                    static Expression<Func<int[]>> Create1()
                    {
                        return () => [];
                    }
                    static Expression<Func<List<object>>> Create2()
                    {
                        return () => [1, 2];
                    }
                    static Expression<Func<T>> Create3<T, U>(U a, U b) where T : I<U>, new()
                    {
                        return () => [a, b];
                    }
                }
                """;
            var comp = CreateCompilation(source);
            comp.VerifyEmitDiagnostics(
                // (13,22): error CS9501: An expression tree may not contain a collection literal.
                //         return () => [];
                Diagnostic(ErrorCode.ERR_ExpressionTreeContainsCollectionLiteral, "[]").WithLocation(13, 22),
                // (17,22): error CS9501: An expression tree may not contain a collection literal.
                //         return () => [1, 2];
                Diagnostic(ErrorCode.ERR_ExpressionTreeContainsCollectionLiteral, "[1, 2]").WithLocation(17, 22),
                // (21,22): error CS9501: An expression tree may not contain a collection literal.
                //         return () => [a, b];
                Diagnostic(ErrorCode.ERR_ExpressionTreeContainsCollectionLiteral, "[a, b]").WithLocation(21, 22));
        }

        [Fact]
        public void IOperation_Array()
        {
            string source = """
                class Program
                {
                    static T[] Create<T>(T a, T b)
                    {
                        return /*<bind>*/[a, b]/*</bind>*/;
                    }
                }
                """;

            var comp = CreateCompilation(source);
            comp.VerifyEmitDiagnostics();

            VerifyOperationTreeForTest<CollectionCreationExpressionSyntax>(comp,
@"IArrayCreationOperation (OperationKind.ArrayCreation, Type: T[]) (Syntax: '[a, b]')
  Dimension Sizes(1):
      ILiteralOperation (OperationKind.Literal, Type: System.Int32, Constant: 2, IsImplicit) (Syntax: '[a, b]')
  Initializer:
    IArrayInitializerOperation (2 elements) (OperationKind.ArrayInitializer, Type: null, IsImplicit) (Syntax: '[a, b]')
      Element Values(2):
          IParameterReferenceOperation: a (OperationKind.ParameterReference, Type: T, IsImplicit) (Syntax: 'a')
          IParameterReferenceOperation: b (OperationKind.ParameterReference, Type: T, IsImplicit) (Syntax: 'b')
");

            var tree = comp.SyntaxTrees[0];
            var method = tree.GetRoot().DescendantNodes().OfType<MethodDeclarationSyntax>().Single(m => m.Identifier.Text == "Create");
            VerifyFlowGraph(comp, method,
@"Block[B0] - Entry
    Statements (0)
    Next (Regular) Block[B1]
Block[B1] - Block
    Predecessors: [B0]
    Statements (0)
    Next (Return) Block[B2]
        IConversionOperation (TryCast: False, Unchecked) (OperationKind.Conversion, Type: T[], IsImplicit) (Syntax: '[a, b]')
          Conversion: CommonConversion (Exists: True, IsIdentity: False, IsNumeric: False, IsReference: False, IsUserDefined: False) (MethodSymbol: null)
            (CollectionLiteral)
          Operand:
            IArrayCreationOperation (OperationKind.ArrayCreation, Type: T[]) (Syntax: '[a, b]')
              Dimension Sizes(1):
                  ILiteralOperation (OperationKind.Literal, Type: System.Int32, Constant: 2, IsImplicit) (Syntax: '[a, b]')
              Initializer:
                IArrayInitializerOperation (2 elements) (OperationKind.ArrayInitializer, Type: null, IsImplicit) (Syntax: '[a, b]')
                  Element Values(2):
                      IParameterReferenceOperation: a (OperationKind.ParameterReference, Type: T, IsImplicit) (Syntax: 'a')
                      IParameterReferenceOperation: b (OperationKind.ParameterReference, Type: T, IsImplicit) (Syntax: 'b')
Block[B2] - Exit
    Predecessors: [B1]
    Statements (0)
");
        }

        [ConditionalFact(typeof(CoreClrOnly))]
        public void IOperation_Span()
        {
            string source = """
                using System;
                class Program
                {
                    static Span<T> Create<T>(T a, T b)
                    {
                        return /*<bind>*/[a, b]/*</bind>*/;
                    }
                }
                """;

            var comp = CreateCompilation(source, targetFramework: TargetFramework.Net70);
            comp.VerifyEmitDiagnostics();

            VerifyOperationTreeForTest<CollectionCreationExpressionSyntax>(comp,
@"IObjectCreationOperation (Constructor: System.Span<T>..ctor(T[]? array)) (OperationKind.ObjectCreation, Type: System.Span<T>) (Syntax: '[a, b]')
  Arguments(1):
      IArgumentOperation (ArgumentKind.Explicit, Matching Parameter: array) (OperationKind.Argument, Type: null, IsImplicit) (Syntax: '[a, b]')
        IArrayCreationOperation (OperationKind.ArrayCreation, Type: T[]?, IsImplicit) (Syntax: '[a, b]')
          Dimension Sizes(1):
              ILiteralOperation (OperationKind.Literal, Type: System.Int32, Constant: 2, IsImplicit) (Syntax: '[a, b]')
          Initializer:
            IArrayInitializerOperation (2 elements) (OperationKind.ArrayInitializer, Type: null, IsImplicit) (Syntax: '[a, b]')
              Element Values(2):
                  IParameterReferenceOperation: a (OperationKind.ParameterReference, Type: T, IsImplicit) (Syntax: 'a')
                  IParameterReferenceOperation: b (OperationKind.ParameterReference, Type: T, IsImplicit) (Syntax: 'b')
        InConversion: CommonConversion (Exists: True, IsIdentity: True, IsNumeric: False, IsReference: False, IsUserDefined: False) (MethodSymbol: null)
        OutConversion: CommonConversion (Exists: True, IsIdentity: True, IsNumeric: False, IsReference: False, IsUserDefined: False) (MethodSymbol: null)
  Initializer:
    null
");

            var tree = comp.SyntaxTrees[0];
            var method = tree.GetRoot().DescendantNodes().OfType<MethodDeclarationSyntax>().Single(m => m.Identifier.Text == "Create");
            VerifyFlowGraph(comp, method,
@"Block[B0] - Entry
    Statements (0)
    Next (Regular) Block[B1]
Block[B1] - Block
    Predecessors: [B0]
    Statements (0)
    Next (Return) Block[B2]
        IConversionOperation (TryCast: False, Unchecked) (OperationKind.Conversion, Type: System.Span<T>, IsImplicit) (Syntax: '[a, b]')
          Conversion: CommonConversion (Exists: True, IsIdentity: False, IsNumeric: False, IsReference: False, IsUserDefined: False) (MethodSymbol: null)
            (CollectionLiteral)
          Operand:
            IObjectCreationOperation (Constructor: System.Span<T>..ctor(T[]? array)) (OperationKind.ObjectCreation, Type: System.Span<T>) (Syntax: '[a, b]')
              Arguments(1):
                  IArgumentOperation (ArgumentKind.Explicit, Matching Parameter: array) (OperationKind.Argument, Type: null, IsImplicit) (Syntax: '[a, b]')
                    IArrayCreationOperation (OperationKind.ArrayCreation, Type: T[]?, IsImplicit) (Syntax: '[a, b]')
                      Dimension Sizes(1):
                          ILiteralOperation (OperationKind.Literal, Type: System.Int32, Constant: 2, IsImplicit) (Syntax: '[a, b]')
                      Initializer:
                        IArrayInitializerOperation (2 elements) (OperationKind.ArrayInitializer, Type: null, IsImplicit) (Syntax: '[a, b]')
                          Element Values(2):
                              IParameterReferenceOperation: a (OperationKind.ParameterReference, Type: T, IsImplicit) (Syntax: 'a')
                              IParameterReferenceOperation: b (OperationKind.ParameterReference, Type: T, IsImplicit) (Syntax: 'b')
                    InConversion: CommonConversion (Exists: True, IsIdentity: True, IsNumeric: False, IsReference: False, IsUserDefined: False) (MethodSymbol: null)
                    OutConversion: CommonConversion (Exists: True, IsIdentity: True, IsNumeric: False, IsReference: False, IsUserDefined: False) (MethodSymbol: null)
              Initializer:
                null
Block[B2] - Exit
    Predecessors: [B1]
    Statements (0)
");
        }

        [Fact]
        public void IOperation_CollectionInitializer()
        {
            string source = """
                using System.Collections;
                using System.Collections.Generic;
                interface I<T> : IEnumerable<T>
                {
                    void Add(T t);
                }
                struct S<T> : I<T>
                {
                    public void Add(T t) { }
                    IEnumerator<T> IEnumerable<T>.GetEnumerator() => throw null;
                    IEnumerator IEnumerable.GetEnumerator() => throw null;
                }
                class Program
                {
                    static S<T> Create<T>(T a, T b)
                    {
                        return /*<bind>*/[a, b]/*</bind>*/;
                    }
                }
                """;

            var comp = CreateCompilation(source);
            comp.VerifyEmitDiagnostics();

            VerifyOperationTreeForTest<CollectionCreationExpressionSyntax>(comp,
@"IObjectCreationOperation (Constructor: S<T>..ctor()) (OperationKind.ObjectCreation, Type: S<T>) (Syntax: '[a, b]')
  Arguments(0)
  Initializer:
    IObjectOrCollectionInitializerOperation (OperationKind.ObjectOrCollectionInitializer, Type: S<T>, IsImplicit) (Syntax: '[a, b]')
      Initializers(2):
          IInvocationOperation ( void S<T>.Add(T t)) (OperationKind.Invocation, Type: System.Void, IsImplicit) (Syntax: 'a')
            Instance Receiver:
              IInstanceReferenceOperation (ReferenceKind: ImplicitReceiver) (OperationKind.InstanceReference, Type: S<T>, IsImplicit) (Syntax: '[a, b]')
            Arguments(1):
                IArgumentOperation (ArgumentKind.Explicit, Matching Parameter: t) (OperationKind.Argument, Type: null, IsImplicit) (Syntax: 'a')
                  IParameterReferenceOperation: a (OperationKind.ParameterReference, Type: T) (Syntax: 'a')
                  InConversion: CommonConversion (Exists: True, IsIdentity: True, IsNumeric: False, IsReference: False, IsUserDefined: False) (MethodSymbol: null)
                  OutConversion: CommonConversion (Exists: True, IsIdentity: True, IsNumeric: False, IsReference: False, IsUserDefined: False) (MethodSymbol: null)
          IInvocationOperation ( void S<T>.Add(T t)) (OperationKind.Invocation, Type: System.Void, IsImplicit) (Syntax: 'b')
            Instance Receiver:
              IInstanceReferenceOperation (ReferenceKind: ImplicitReceiver) (OperationKind.InstanceReference, Type: S<T>, IsImplicit) (Syntax: '[a, b]')
            Arguments(1):
                IArgumentOperation (ArgumentKind.Explicit, Matching Parameter: t) (OperationKind.Argument, Type: null, IsImplicit) (Syntax: 'b')
                  IParameterReferenceOperation: b (OperationKind.ParameterReference, Type: T) (Syntax: 'b')
                  InConversion: CommonConversion (Exists: True, IsIdentity: True, IsNumeric: False, IsReference: False, IsUserDefined: False) (MethodSymbol: null)
                  OutConversion: CommonConversion (Exists: True, IsIdentity: True, IsNumeric: False, IsReference: False, IsUserDefined: False) (MethodSymbol: null)
");

            var tree = comp.SyntaxTrees[0];
            var method = tree.GetRoot().DescendantNodes().OfType<MethodDeclarationSyntax>().Single(m => m.Identifier.Text == "Create");
            VerifyFlowGraph(comp, method,
@"Block[B0] - Entry
    Statements (0)
    Next (Regular) Block[B1]
        Entering: {R1}
.locals {R1}
{
    CaptureIds: [0]
    Block[B1] - Block
        Predecessors: [B0]
        Statements (3)
            IFlowCaptureOperation: 0 (OperationKind.FlowCapture, Type: null, IsImplicit) (Syntax: '[a, b]')
              Value:
                IObjectCreationOperation (Constructor: S<T>..ctor()) (OperationKind.ObjectCreation, Type: S<T>) (Syntax: '[a, b]')
                  Arguments(0)
                  Initializer:
                    null
            IInvocationOperation ( void S<T>.Add(T t)) (OperationKind.Invocation, Type: System.Void, IsImplicit) (Syntax: 'a')
              Instance Receiver:
                IFlowCaptureReferenceOperation: 0 (OperationKind.FlowCaptureReference, Type: S<T>, IsImplicit) (Syntax: '[a, b]')
              Arguments(1):
                  IArgumentOperation (ArgumentKind.Explicit, Matching Parameter: t) (OperationKind.Argument, Type: null, IsImplicit) (Syntax: 'a')
                    IParameterReferenceOperation: a (OperationKind.ParameterReference, Type: T) (Syntax: 'a')
                    InConversion: CommonConversion (Exists: True, IsIdentity: True, IsNumeric: False, IsReference: False, IsUserDefined: False) (MethodSymbol: null)
                    OutConversion: CommonConversion (Exists: True, IsIdentity: True, IsNumeric: False, IsReference: False, IsUserDefined: False) (MethodSymbol: null)
            IInvocationOperation ( void S<T>.Add(T t)) (OperationKind.Invocation, Type: System.Void, IsImplicit) (Syntax: 'b')
              Instance Receiver:
                IFlowCaptureReferenceOperation: 0 (OperationKind.FlowCaptureReference, Type: S<T>, IsImplicit) (Syntax: '[a, b]')
              Arguments(1):
                  IArgumentOperation (ArgumentKind.Explicit, Matching Parameter: t) (OperationKind.Argument, Type: null, IsImplicit) (Syntax: 'b')
                    IParameterReferenceOperation: b (OperationKind.ParameterReference, Type: T) (Syntax: 'b')
                    InConversion: CommonConversion (Exists: True, IsIdentity: True, IsNumeric: False, IsReference: False, IsUserDefined: False) (MethodSymbol: null)
                    OutConversion: CommonConversion (Exists: True, IsIdentity: True, IsNumeric: False, IsReference: False, IsUserDefined: False) (MethodSymbol: null)
        Next (Return) Block[B2]
            IConversionOperation (TryCast: False, Unchecked) (OperationKind.Conversion, Type: S<T>, IsImplicit) (Syntax: '[a, b]')
              Conversion: CommonConversion (Exists: True, IsIdentity: False, IsNumeric: False, IsReference: False, IsUserDefined: False) (MethodSymbol: null)
                (CollectionLiteral)
              Operand:
                IFlowCaptureReferenceOperation: 0 (OperationKind.FlowCaptureReference, Type: S<T>, IsImplicit) (Syntax: '[a, b]')
            Leaving: {R1}
}
Block[B2] - Exit
    Predecessors: [B1]
    Statements (0)
");
        }

        [Fact]
        public void IOperation_TypeParameter()
        {
            string source = """
                using System.Collections;
                using System.Collections.Generic;
                interface I<T> : IEnumerable<T>
                {
                    void Add(T t);
                }
                struct S<T> : I<T>
                {
                    public void Add(T t) { }
                    IEnumerator<T> IEnumerable<T>.GetEnumerator() => throw null;
                    IEnumerator IEnumerable.GetEnumerator() => throw null;
                }
                class Program
                {
                    static T Create<T, U>(U a, U b) where T : I<U>, new()
                    {
                        return /*<bind>*/[a, b]/*</bind>*/;
                    }
                }
                """;

            var comp = CreateCompilation(source);
            comp.VerifyEmitDiagnostics();

            VerifyOperationTreeForTest<CollectionCreationExpressionSyntax>(comp,
@"ITypeParameterObjectCreationOperation (OperationKind.TypeParameterObjectCreation, Type: T) (Syntax: '[a, b]')
  Initializer:
    IObjectOrCollectionInitializerOperation (OperationKind.ObjectOrCollectionInitializer, Type: T, IsImplicit) (Syntax: '[a, b]')
      Initializers(2):
          IInvocationOperation (virtual void I<U>.Add(U t)) (OperationKind.Invocation, Type: System.Void, IsImplicit) (Syntax: 'a')
            Instance Receiver:
              IInstanceReferenceOperation (ReferenceKind: ImplicitReceiver) (OperationKind.InstanceReference, Type: T, IsImplicit) (Syntax: '[a, b]')
            Arguments(1):
                IArgumentOperation (ArgumentKind.Explicit, Matching Parameter: t) (OperationKind.Argument, Type: null, IsImplicit) (Syntax: 'a')
                  IParameterReferenceOperation: a (OperationKind.ParameterReference, Type: U) (Syntax: 'a')
                  InConversion: CommonConversion (Exists: True, IsIdentity: True, IsNumeric: False, IsReference: False, IsUserDefined: False) (MethodSymbol: null)
                  OutConversion: CommonConversion (Exists: True, IsIdentity: True, IsNumeric: False, IsReference: False, IsUserDefined: False) (MethodSymbol: null)
          IInvocationOperation (virtual void I<U>.Add(U t)) (OperationKind.Invocation, Type: System.Void, IsImplicit) (Syntax: 'b')
            Instance Receiver:
              IInstanceReferenceOperation (ReferenceKind: ImplicitReceiver) (OperationKind.InstanceReference, Type: T, IsImplicit) (Syntax: '[a, b]')
            Arguments(1):
                IArgumentOperation (ArgumentKind.Explicit, Matching Parameter: t) (OperationKind.Argument, Type: null, IsImplicit) (Syntax: 'b')
                  IParameterReferenceOperation: b (OperationKind.ParameterReference, Type: U) (Syntax: 'b')
                  InConversion: CommonConversion (Exists: True, IsIdentity: True, IsNumeric: False, IsReference: False, IsUserDefined: False) (MethodSymbol: null)
                  OutConversion: CommonConversion (Exists: True, IsIdentity: True, IsNumeric: False, IsReference: False, IsUserDefined: False) (MethodSymbol: null)
");

            var tree = comp.SyntaxTrees[0];
            var method = tree.GetRoot().DescendantNodes().OfType<MethodDeclarationSyntax>().Single(m => m.Identifier.Text == "Create");
            VerifyFlowGraph(comp, method,
@"Block[B0] - Entry
    Statements (0)
    Next (Regular) Block[B1]
        Entering: {R1}
.locals {R1}
{
    CaptureIds: [0]
    Block[B1] - Block
        Predecessors: [B0]
        Statements (3)
            IFlowCaptureOperation: 0 (OperationKind.FlowCapture, Type: null, IsImplicit) (Syntax: '[a, b]')
              Value:
                ITypeParameterObjectCreationOperation (OperationKind.TypeParameterObjectCreation, Type: T) (Syntax: '[a, b]')
                  Initializer:
                    null
            IInvocationOperation (virtual void I<U>.Add(U t)) (OperationKind.Invocation, Type: System.Void, IsImplicit) (Syntax: 'a')
              Instance Receiver:
                IFlowCaptureReferenceOperation: 0 (OperationKind.FlowCaptureReference, Type: T, IsImplicit) (Syntax: '[a, b]')
              Arguments(1):
                  IArgumentOperation (ArgumentKind.Explicit, Matching Parameter: t) (OperationKind.Argument, Type: null, IsImplicit) (Syntax: 'a')
                    IParameterReferenceOperation: a (OperationKind.ParameterReference, Type: U) (Syntax: 'a')
                    InConversion: CommonConversion (Exists: True, IsIdentity: True, IsNumeric: False, IsReference: False, IsUserDefined: False) (MethodSymbol: null)
                    OutConversion: CommonConversion (Exists: True, IsIdentity: True, IsNumeric: False, IsReference: False, IsUserDefined: False) (MethodSymbol: null)
            IInvocationOperation (virtual void I<U>.Add(U t)) (OperationKind.Invocation, Type: System.Void, IsImplicit) (Syntax: 'b')
              Instance Receiver:
                IFlowCaptureReferenceOperation: 0 (OperationKind.FlowCaptureReference, Type: T, IsImplicit) (Syntax: '[a, b]')
              Arguments(1):
                  IArgumentOperation (ArgumentKind.Explicit, Matching Parameter: t) (OperationKind.Argument, Type: null, IsImplicit) (Syntax: 'b')
                    IParameterReferenceOperation: b (OperationKind.ParameterReference, Type: U) (Syntax: 'b')
                    InConversion: CommonConversion (Exists: True, IsIdentity: True, IsNumeric: False, IsReference: False, IsUserDefined: False) (MethodSymbol: null)
                    OutConversion: CommonConversion (Exists: True, IsIdentity: True, IsNumeric: False, IsReference: False, IsUserDefined: False) (MethodSymbol: null)
        Next (Return) Block[B2]
            IConversionOperation (TryCast: False, Unchecked) (OperationKind.Conversion, Type: T, IsImplicit) (Syntax: '[a, b]')
              Conversion: CommonConversion (Exists: True, IsIdentity: False, IsNumeric: False, IsReference: False, IsUserDefined: False) (MethodSymbol: null)
                (CollectionLiteral)
              Operand:
                IFlowCaptureReferenceOperation: 0 (OperationKind.FlowCaptureReference, Type: T, IsImplicit) (Syntax: '[a, b]')
            Leaving: {R1}
}
Block[B2] - Exit
    Predecessors: [B1]
    Statements (0)
");
        }

        [Fact]
        public void IOperation_Nested()
        {
            string source = """
                using System.Collections.Generic;
                class Program
                {
                    static void Main()
                    {
                        List<List<int>> x = /*<bind>*/[[Get(1)]]/*</bind>*/;
                    }
                    static int Get(int value) => value;
                }
                """;

            var comp = CreateCompilation(source);
            comp.VerifyEmitDiagnostics();

            VerifyOperationTreeForTest<CollectionCreationExpressionSyntax>(comp,
@"IObjectCreationOperation (Constructor: System.Collections.Generic.List<System.Collections.Generic.List<System.Int32>>..ctor()) (OperationKind.ObjectCreation, Type: System.Collections.Generic.List<System.Collections.Generic.List<System.Int32>>) (Syntax: '[[Get(1)]]')
    Arguments(0)
    Initializer:
    IObjectOrCollectionInitializerOperation (OperationKind.ObjectOrCollectionInitializer, Type: System.Collections.Generic.List<System.Collections.Generic.List<System.Int32>>, IsImplicit) (Syntax: '[[Get(1)]]')
        Initializers(1):
            IInvocationOperation ( void System.Collections.Generic.List<System.Collections.Generic.List<System.Int32>>.Add(System.Collections.Generic.List<System.Int32> item)) (OperationKind.Invocation, Type: System.Void, IsImplicit) (Syntax: '[Get(1)]')
            Instance Receiver:
                IInstanceReferenceOperation (ReferenceKind: ImplicitReceiver) (OperationKind.InstanceReference, Type: System.Collections.Generic.List<System.Collections.Generic.List<System.Int32>>, IsImplicit) (Syntax: '[[Get(1)]]')
            Arguments(1):
                IArgumentOperation (ArgumentKind.Explicit, Matching Parameter: item) (OperationKind.Argument, Type: null, IsImplicit) (Syntax: '[Get(1)]')
                    IConversionOperation (TryCast: False, Unchecked) (OperationKind.Conversion, Type: System.Collections.Generic.List<System.Int32>, IsImplicit) (Syntax: '[Get(1)]')
                    Conversion: CommonConversion (Exists: True, IsIdentity: False, IsNumeric: False, IsReference: False, IsUserDefined: False) (MethodSymbol: null)
                    Operand:
                        IObjectCreationOperation (Constructor: System.Collections.Generic.List<System.Int32>..ctor()) (OperationKind.ObjectCreation, Type: System.Collections.Generic.List<System.Int32>) (Syntax: '[Get(1)]')
                        Arguments(0)
                        Initializer:
                            IObjectOrCollectionInitializerOperation (OperationKind.ObjectOrCollectionInitializer, Type: System.Collections.Generic.List<System.Int32>, IsImplicit) (Syntax: '[Get(1)]')
                            Initializers(1):
                                IInvocationOperation ( void System.Collections.Generic.List<System.Int32>.Add(System.Int32 item)) (OperationKind.Invocation, Type: System.Void, IsImplicit) (Syntax: 'Get(1)')
                                    Instance Receiver:
                                    IInstanceReferenceOperation (ReferenceKind: ImplicitReceiver) (OperationKind.InstanceReference, Type: System.Collections.Generic.List<System.Int32>, IsImplicit) (Syntax: '[Get(1)]')
                                    Arguments(1):
                                        IArgumentOperation (ArgumentKind.Explicit, Matching Parameter: item) (OperationKind.Argument, Type: null, IsImplicit) (Syntax: 'Get(1)')
                                        IInvocationOperation (System.Int32 Program.Get(System.Int32 value)) (OperationKind.Invocation, Type: System.Int32) (Syntax: 'Get(1)')
                                            Instance Receiver:
                                            null
                                            Arguments(1):
                                                IArgumentOperation (ArgumentKind.Explicit, Matching Parameter: value) (OperationKind.Argument, Type: null) (Syntax: '1')
                                                ILiteralOperation (OperationKind.Literal, Type: System.Int32, Constant: 1) (Syntax: '1')
                                                InConversion: CommonConversion (Exists: True, IsIdentity: True, IsNumeric: False, IsReference: False, IsUserDefined: False) (MethodSymbol: null)
                                                OutConversion: CommonConversion (Exists: True, IsIdentity: True, IsNumeric: False, IsReference: False, IsUserDefined: False) (MethodSymbol: null)
                                        InConversion: CommonConversion (Exists: True, IsIdentity: True, IsNumeric: False, IsReference: False, IsUserDefined: False) (MethodSymbol: null)
                                        OutConversion: CommonConversion (Exists: True, IsIdentity: True, IsNumeric: False, IsReference: False, IsUserDefined: False) (MethodSymbol: null)
                    InConversion: CommonConversion (Exists: True, IsIdentity: True, IsNumeric: False, IsReference: False, IsUserDefined: False) (MethodSymbol: null)
                    OutConversion: CommonConversion (Exists: True, IsIdentity: True, IsNumeric: False, IsReference: False, IsUserDefined: False) (MethodSymbol: null)
");

            var tree = comp.SyntaxTrees[0];
            var method = tree.GetRoot().DescendantNodes().OfType<MethodDeclarationSyntax>().Single(m => m.Identifier.Text == "Main");
            VerifyFlowGraph(comp, method,
@"Block[B0] - Entry
    Statements (0)
    Next (Regular) Block[B1]
        Entering: {R1}
.locals {R1}
{
    Locals: [System.Collections.Generic.List<System.Collections.Generic.List<System.Int32>> x]
    CaptureIds: [0]
    Block[B1] - Block
        Predecessors: [B0]
        Statements (1)
            IFlowCaptureOperation: 0 (OperationKind.FlowCapture, Type: null, IsImplicit) (Syntax: '[[Get(1)]]')
                Value:
                IObjectCreationOperation (Constructor: System.Collections.Generic.List<System.Collections.Generic.List<System.Int32>>..ctor()) (OperationKind.ObjectCreation, Type: System.Collections.Generic.List<System.Collections.Generic.List<System.Int32>>) (Syntax: '[[Get(1)]]')
                    Arguments(0)
                    Initializer:
                    null
        Next (Regular) Block[B2]
            Entering: {R2}
    .locals {R2}
    {
        CaptureIds: [1]
        Block[B2] - Block
            Predecessors: [B1]
            Statements (3)
                IFlowCaptureOperation: 1 (OperationKind.FlowCapture, Type: null, IsImplicit) (Syntax: '[Get(1)]')
                    Value:
                    IObjectCreationOperation (Constructor: System.Collections.Generic.List<System.Int32>..ctor()) (OperationKind.ObjectCreation, Type: System.Collections.Generic.List<System.Int32>) (Syntax: '[Get(1)]')
                        Arguments(0)
                        Initializer:
                        null
                IInvocationOperation ( void System.Collections.Generic.List<System.Int32>.Add(System.Int32 item)) (OperationKind.Invocation, Type: System.Void, IsImplicit) (Syntax: 'Get(1)')
                    Instance Receiver:
                    IFlowCaptureReferenceOperation: 1 (OperationKind.FlowCaptureReference, Type: System.Collections.Generic.List<System.Int32>, IsImplicit) (Syntax: '[Get(1)]')
                    Arguments(1):
                        IArgumentOperation (ArgumentKind.Explicit, Matching Parameter: item) (OperationKind.Argument, Type: null, IsImplicit) (Syntax: 'Get(1)')
                        IInvocationOperation (System.Int32 Program.Get(System.Int32 value)) (OperationKind.Invocation, Type: System.Int32) (Syntax: 'Get(1)')
                            Instance Receiver:
                            null
                            Arguments(1):
                                IArgumentOperation (ArgumentKind.Explicit, Matching Parameter: value) (OperationKind.Argument, Type: null) (Syntax: '1')
                                ILiteralOperation (OperationKind.Literal, Type: System.Int32, Constant: 1) (Syntax: '1')
                                InConversion: CommonConversion (Exists: True, IsIdentity: True, IsNumeric: False, IsReference: False, IsUserDefined: False) (MethodSymbol: null)
                                OutConversion: CommonConversion (Exists: True, IsIdentity: True, IsNumeric: False, IsReference: False, IsUserDefined: False) (MethodSymbol: null)
                        InConversion: CommonConversion (Exists: True, IsIdentity: True, IsNumeric: False, IsReference: False, IsUserDefined: False) (MethodSymbol: null)
                        OutConversion: CommonConversion (Exists: True, IsIdentity: True, IsNumeric: False, IsReference: False, IsUserDefined: False) (MethodSymbol: null)
                IInvocationOperation ( void System.Collections.Generic.List<System.Collections.Generic.List<System.Int32>>.Add(System.Collections.Generic.List<System.Int32> item)) (OperationKind.Invocation, Type: System.Void, IsImplicit) (Syntax: '[Get(1)]')
                    Instance Receiver:
                    IFlowCaptureReferenceOperation: 0 (OperationKind.FlowCaptureReference, Type: System.Collections.Generic.List<System.Collections.Generic.List<System.Int32>>, IsImplicit) (Syntax: '[[Get(1)]]')
                    Arguments(1):
                        IArgumentOperation (ArgumentKind.Explicit, Matching Parameter: item) (OperationKind.Argument, Type: null, IsImplicit) (Syntax: '[Get(1)]')
                        IConversionOperation (TryCast: False, Unchecked) (OperationKind.Conversion, Type: System.Collections.Generic.List<System.Int32>, IsImplicit) (Syntax: '[Get(1)]')
                            Conversion: CommonConversion (Exists: True, IsIdentity: False, IsNumeric: False, IsReference: False, IsUserDefined: False) (MethodSymbol: null)
                            (CollectionLiteral)
                            Operand:
                            IFlowCaptureReferenceOperation: 1 (OperationKind.FlowCaptureReference, Type: System.Collections.Generic.List<System.Int32>, IsImplicit) (Syntax: '[Get(1)]')
                        InConversion: CommonConversion (Exists: True, IsIdentity: True, IsNumeric: False, IsReference: False, IsUserDefined: False) (MethodSymbol: null)
                        OutConversion: CommonConversion (Exists: True, IsIdentity: True, IsNumeric: False, IsReference: False, IsUserDefined: False) (MethodSymbol: null)
            Next (Regular) Block[B3]
                Leaving: {R2}
    }
    Block[B3] - Block
        Predecessors: [B2]
        Statements (1)
            ISimpleAssignmentOperation (OperationKind.SimpleAssignment, Type: System.Collections.Generic.List<System.Collections.Generic.List<System.Int32>>, IsImplicit) (Syntax: 'x = /*<bind>*/[[Get(1)]]')
                Left:
                ILocalReferenceOperation: x (IsDeclaration: True) (OperationKind.LocalReference, Type: System.Collections.Generic.List<System.Collections.Generic.List<System.Int32>>, IsImplicit) (Syntax: 'x = /*<bind>*/[[Get(1)]]')
                Right:
                IConversionOperation (TryCast: False, Unchecked) (OperationKind.Conversion, Type: System.Collections.Generic.List<System.Collections.Generic.List<System.Int32>>, IsImplicit) (Syntax: '[[Get(1)]]')
                    Conversion: CommonConversion (Exists: True, IsIdentity: False, IsNumeric: False, IsReference: False, IsUserDefined: False) (MethodSymbol: null)
                    (CollectionLiteral)
                    Operand:
                    IFlowCaptureReferenceOperation: 0 (OperationKind.FlowCaptureReference, Type: System.Collections.Generic.List<System.Collections.Generic.List<System.Int32>>, IsImplicit) (Syntax: '[[Get(1)]]')
        Next (Regular) Block[B4]
            Leaving: {R1}
}
Block[B4] - Exit
    Predecessors: [B3]
    Statements (0)
");
        }

        // PROTOTYPE: Handle intermediate List<T> in IOperation.
        [Fact]
        public void IOperation_SpreadElement_01()
        {
            string source = """
                class Program
                {
                    static int[] Append(int[] a)
                    {
                        return /*<bind>*/[..a]/*</bind>*/;
                    }
                }
                """;

            var comp = CreateCompilation(source);
            comp.VerifyEmitDiagnostics();

            VerifyOperationTreeForTest<CollectionCreationExpressionSyntax>(comp,
                """
                IInvalidOperation (OperationKind.Invalid, Type: System.Int32[]) (Syntax: '[..a]')
                  Children(0)
                """);

            var tree = comp.SyntaxTrees[0];
            var method = tree.GetRoot().DescendantNodes().OfType<MethodDeclarationSyntax>().Single(m => m.Identifier.Text == "Append");
            VerifyFlowGraph(comp, method,
                """
                Block[B0] - Entry
                    Statements (0)
                    Next (Regular) Block[B1]
                Block[B1] - Block
                    Predecessors: [B0]
                    Statements (0)
                    Next (Return) Block[B2]
                        IConversionOperation (TryCast: False, Unchecked) (OperationKind.Conversion, Type: System.Int32[], IsImplicit) (Syntax: '[..a]')
                          Conversion: CommonConversion (Exists: True, IsIdentity: False, IsNumeric: False, IsReference: False, IsUserDefined: False) (MethodSymbol: null)
                            (CollectionLiteral)
                          Operand:
                            IInvalidOperation (OperationKind.Invalid, Type: System.Int32[]) (Syntax: '[..a]')
                              Children(0)
                Block[B2] - Exit
                    Predecessors: [B1]
                    Statements (0)
                """);
        }

        [Fact]
        public void IOperation_SpreadElement_02()
        {
            string source = """
                using System.Collections.Generic;
                class Program
                {
                    static List<int> Append(int[] a)
                    {
                        return /*<bind>*/[..a]/*</bind>*/;
                    }
                }
                """;

            var comp = CreateCompilation(source);
            comp.VerifyEmitDiagnostics();

            VerifyOperationTreeForTest<CollectionCreationExpressionSyntax>(comp,
                """
                IObjectCreationOperation (Constructor: System.Collections.Generic.List<System.Int32>..ctor()) (OperationKind.ObjectCreation, Type: System.Collections.Generic.List<System.Int32>) (Syntax: '[..a]')
                  Arguments(0)
                  Initializer:
                    IObjectOrCollectionInitializerOperation (OperationKind.ObjectOrCollectionInitializer, Type: System.Collections.Generic.List<System.Int32>, IsImplicit) (Syntax: '[..a]')
                      Initializers(1):
                          IInvalidOperation (OperationKind.Invalid, Type: System.Collections.IEnumerable, IsImplicit) (Syntax: '..a')
                            Children(1):
                                IConversionOperation (TryCast: False, Unchecked) (OperationKind.Conversion, Type: System.Collections.IEnumerable, IsImplicit) (Syntax: 'a')
                                  Conversion: CommonConversion (Exists: True, IsIdentity: False, IsNumeric: False, IsReference: True, IsUserDefined: False) (MethodSymbol: null)
                                  Operand:
                                    IParameterReferenceOperation: a (OperationKind.ParameterReference, Type: System.Int32[]) (Syntax: 'a')
                """);

            var tree = comp.SyntaxTrees[0];
            var method = tree.GetRoot().DescendantNodes().OfType<MethodDeclarationSyntax>().Single(m => m.Identifier.Text == "Append");
            VerifyFlowGraph(comp, method,
                """
                Block[B0] - Entry
                    Statements (0)
                    Next (Regular) Block[B1]
                        Entering: {R1}
                .locals {R1}
                {
                    CaptureIds: [0]
                    Block[B1] - Block
                        Predecessors: [B0]
                        Statements (2)
                            IFlowCaptureOperation: 0 (OperationKind.FlowCapture, Type: null, IsImplicit) (Syntax: '[..a]')
                              Value:
                                IObjectCreationOperation (Constructor: System.Collections.Generic.List<System.Int32>..ctor()) (OperationKind.ObjectCreation, Type: System.Collections.Generic.List<System.Int32>) (Syntax: '[..a]')
                                  Arguments(0)
                                  Initializer:
                                    null
                            IInvalidOperation (OperationKind.Invalid, Type: System.Collections.IEnumerable, IsImplicit) (Syntax: '..a')
                              Children(1):
                                  IConversionOperation (TryCast: False, Unchecked) (OperationKind.Conversion, Type: System.Collections.IEnumerable, IsImplicit) (Syntax: 'a')
                                    Conversion: CommonConversion (Exists: True, IsIdentity: False, IsNumeric: False, IsReference: True, IsUserDefined: False) (MethodSymbol: null)
                                      (ImplicitReference)
                                    Operand:
                                      IParameterReferenceOperation: a (OperationKind.ParameterReference, Type: System.Int32[]) (Syntax: 'a')
                        Next (Return) Block[B2]
                            IConversionOperation (TryCast: False, Unchecked) (OperationKind.Conversion, Type: System.Collections.Generic.List<System.Int32>, IsImplicit) (Syntax: '[..a]')
                              Conversion: CommonConversion (Exists: True, IsIdentity: False, IsNumeric: False, IsReference: False, IsUserDefined: False) (MethodSymbol: null)
                                (CollectionLiteral)
                              Operand:
                                IFlowCaptureReferenceOperation: 0 (OperationKind.FlowCaptureReference, Type: System.Collections.Generic.List<System.Int32>, IsImplicit) (Syntax: '[..a]')
                            Leaving: {R1}
                }
                Block[B2] - Exit
                    Predecessors: [B1]
                    Statements (0)
                """);
        }

        [Fact]
        public void Async_01()
        {
            string source = """
                using System.Collections.Generic;
                using System.Threading.Tasks;
                class Program
                {
                    static async Task Main()
                    {
                        (await CreateArray()).Report();
                        (await CreateList()).Report();
                    }
                    static async Task<int[]> CreateArray()
                    {
                        return [await F(1), await F(2)];
                    }
                    static async Task<List<int>> CreateList()
                    {
                        return [await F(3), await F(4)];
                    }
                    static async Task<int> F(int i)
                    {
                        await Task.Yield();
                        return i;
                    }
                }
                """;
            CompileAndVerify(new[] { source, s_collectionExtensions }, expectedOutput: "[1, 2], [3, 4], ");
        }

        [ConditionalFact(typeof(NoIOperationValidation))] // PROTOTYPE: CFG failure.
        public void Async_02()
        {
            string source = """
                using System.Collections.Generic;
                using System.Threading.Tasks;
                class Program
                {
                    static async Task Main()
                    {
                        (await F2(F1())).Report();
                    }
                    static async Task<int[]> F1()
                    {
                        return [await F(1), await F(2)];
                    }
                    static async Task<int[]> F2(Task<int[]> e)
                    {
                        return [3, .. await e, 4];
                    }
                    static async Task<T> F<T>(T t)
                    {
                        await Task.Yield();
                        return t;
                    }
                }
                """;
            CompileAndVerify(new[] { source, s_collectionExtensions }, expectedOutput: "[3, 1, 2, 4], ");
        }

        [ConditionalFact(typeof(CoreClrOnly), AlwaysSkip = "PROTOTYPE: 'IAsyncEnumerable<int>' does not contain a definition for 'GetAwaiter'")]
        public void Async_03()
        {
            string source = """
                using System.Collections.Generic;
                using System.Threading.Tasks;
                class Program
                {
                    static async Task Main()
                    {
                        (await F2(F1())).Report();
                    }
                    static async IAsyncEnumerable<int> F1()
                    {
                        await Task.Yield();
                        yield return 1;
                        await Task.Yield();
                        yield return 2;
                    }
                    static async Task<int[]> F2(IAsyncEnumerable<int> e)
                    {
                        return [3, .. await e, 4];
                    }
                }
                """;
            CompileAndVerify(new[] { source, s_collectionExtensions }, targetFramework: TargetFramework.Net70, expectedOutput: "[3, 1, 2, 4], ");
        }
    }
}<|MERGE_RESOLUTION|>--- conflicted
+++ resolved
@@ -1241,13 +1241,9 @@
                     }
                 }
                 """;
-            var comp = CreateCompilation(source);
-            comp.VerifyEmitDiagnostics(
-<<<<<<< HEAD
-                // (9,27): error CS0117: 'collection literals' does not contain a definition for 'AsArray'
-=======
+            var comp = CreateCompilation(new[] { source, s_collectionExtensions });
+            comp.VerifyEmitDiagnostics(
                 // 0.cs(9,17): error CS9503: There is no target type for the collection literal.
->>>>>>> d11bf96a
                 //         var a = [1, 2, 3].AsArray();
                 Diagnostic(ErrorCode.ERR_CollectionLiteralNoTargetType, "[1, 2, 3]").WithLocation(9, 17));
         }
@@ -1288,9 +1284,9 @@
                 """;
             var comp = CreateCompilation(source);
             comp.VerifyEmitDiagnostics(
-                // (27,21): error CS0117: 'collection literals' does not contain a definition for 'AsCollection'
+                // (27,17): error CS9503: There is no target type for the collection literal.
                 //         var b = [4].AsCollection();
-                Diagnostic(ErrorCode.ERR_NoSuchMember, "AsCollection").WithArguments("collection literals", "AsCollection").WithLocation(27, 21));
+                Diagnostic(ErrorCode.ERR_CollectionLiteralNoTargetType, "[4]").WithLocation(27, 17));
         }
 
         [Fact]
@@ -1321,9 +1317,9 @@
                 // (15,13): error CS0411: The type arguments for method 'Program.AsCollection<T>(S<T>)' cannot be inferred from the usage. Try specifying the type arguments explicitly.
                 //         _ = AsCollection([1, 2, 3]);
                 Diagnostic(ErrorCode.ERR_CantInferMethTypeArgs, "AsCollection").WithArguments("Program.AsCollection<T>(S<T>)").WithLocation(15, 13),
-                // (16,17): error CS0117: 'collection literals' does not contain a definition for 'AsCollection'
+                // (16,13): error CS9503: There is no target type for the collection literal.
                 //         _ = [4].AsCollection();
-                Diagnostic(ErrorCode.ERR_NoSuchMember, "AsCollection").WithArguments("collection literals", "AsCollection").WithLocation(16, 17));
+                Diagnostic(ErrorCode.ERR_CollectionLiteralNoTargetType, "[4]").WithLocation(16, 13));
         }
 
         [Fact]
