--- conflicted
+++ resolved
@@ -3032,23 +3032,6 @@
         }
 
         [Fact]
-<<<<<<< HEAD
-        public void NullableArrayDeclarationPattern_Good_01()
-        {
-            var source =
-@"#nullable enable
-public class A
-{
-    static void M(object o, bool c)
-    {
-        if (o is A[]? c && c : c) { }    // ok 3 (for compat)
-        if (o is A[][]? c : c) { }       // ok 4 (for compat)
-    }
-}
-";
-            var compilation = CreatePatternCompilation(source, options: TestOptions.DebugDll);
-            compilation.VerifyDiagnostics(
-=======
         public void MissingValueTuple()
         {
             var source = @"
@@ -3068,12 +3051,72 @@
                 // (9,16): error CS8179: Predefined type 'System.ValueTuple`2' is not defined or imported
                 //         return (x, y) switch { (1, 2) => 1, _ => 2 };
                 Diagnostic(ErrorCode.ERR_PredefinedValueTupleTypeNotFound, "(x, y)").WithArguments("System.ValueTuple`2").WithLocation(9, 16)
->>>>>>> 511c06e0
-                );
-        }
-
-        [Fact]
-<<<<<<< HEAD
+                );
+        }
+
+        [Fact]
+        public void UnmatchedInput_07()
+        {
+            var source =
+@"using System; using System.Runtime.CompilerServices;
+public class C
+{
+    static void Main()
+    {
+        Console.WriteLine(M(1, 2));
+        try
+        {
+            Console.WriteLine(M(1, 3));
+        }
+        catch (SwitchExpressionException ex)
+        {
+            Console.WriteLine($""{ex.GetType().Name}({ex.UnmatchedValue})"");
+        }
+    }
+    public static int M(int x, int y, int a = 3, int b = 4, int c = 5, int d = 6, int e = 7, int f = 8, int g = 9) {
+        return (x, y, a, b, c, d, e, f, g) switch { (1, 2, _, _, _, _, _, _, _) => 3 };
+    }
+}
+namespace System.Runtime.CompilerServices
+{
+    public class SwitchExpressionException : InvalidOperationException
+    {
+        public SwitchExpressionException() => throw null;
+        public SwitchExpressionException(object unmatchedValue) => UnmatchedValue = unmatchedValue;
+        public object UnmatchedValue { get; }
+    }
+}
+";
+            var compilation = CreatePatternCompilation(source);
+            compilation.VerifyDiagnostics(
+                // (17,44): warning CS8509: The switch expression does not handle all possible inputs (it is not exhaustive).
+                //         return (x, y, a, b, c, d, e, f, g) switch { (1, 2, _, _, _, _, _, _, _) => 3 };
+                Diagnostic(ErrorCode.WRN_SwitchExpressionNotExhaustive, "switch").WithLocation(17, 44)
+                );
+            CompileAndVerify(compilation, expectedOutput: @"3
+SwitchExpressionException((1, 3, 3, 4, 5, 6, 7, 8, 9))");
+        }
+
+        [Fact]
+        public void NullableArrayDeclarationPattern_Good_01()
+        {
+            var source =
+@"#nullable enable
+public class A
+{
+    static void M(object o, bool c)
+    {
+        if (o is A[]? c && c : c) { }    // ok 3 (for compat)
+        if (o is A[][]? c : c) { }       // ok 4 (for compat)
+    }
+}
+";
+            var compilation = CreatePatternCompilation(source, options: TestOptions.DebugDll);
+            compilation.VerifyDiagnostics(
+                );
+        }
+
+        [Fact]
         public void NullableArrayDeclarationPattern_Good_02()
         {
             var source =
@@ -3166,48 +3209,6 @@
                 //         _ = o as A[][]?;              // error 10 (can't 'as' nullable reference type)
                 Diagnostic(ErrorCode.ERR_AsNullableType, "A[][]?").WithArguments("A[][]").WithLocation(16, 18)
                 );
-=======
-        public void UnmatchedInput_07()
-        {
-            var source =
-@"using System; using System.Runtime.CompilerServices;
-public class C
-{
-    static void Main()
-    {
-        Console.WriteLine(M(1, 2));
-        try
-        {
-            Console.WriteLine(M(1, 3));
-        }
-        catch (SwitchExpressionException ex)
-        {
-            Console.WriteLine($""{ex.GetType().Name}({ex.UnmatchedValue})"");
-        }
-    }
-    public static int M(int x, int y, int a = 3, int b = 4, int c = 5, int d = 6, int e = 7, int f = 8, int g = 9) {
-        return (x, y, a, b, c, d, e, f, g) switch { (1, 2, _, _, _, _, _, _, _) => 3 };
-    }
-}
-namespace System.Runtime.CompilerServices
-{
-    public class SwitchExpressionException : InvalidOperationException
-    {
-        public SwitchExpressionException() => throw null;
-        public SwitchExpressionException(object unmatchedValue) => UnmatchedValue = unmatchedValue;
-        public object UnmatchedValue { get; }
-    }
-}
-";
-            var compilation = CreatePatternCompilation(source);
-            compilation.VerifyDiagnostics(
-                // (17,44): warning CS8509: The switch expression does not handle all possible inputs (it is not exhaustive).
-                //         return (x, y, a, b, c, d, e, f, g) switch { (1, 2, _, _, _, _, _, _, _) => 3 };
-                Diagnostic(ErrorCode.WRN_SwitchExpressionNotExhaustive, "switch").WithLocation(17, 44)
-                );
-            CompileAndVerify(compilation, expectedOutput: @"3
-SwitchExpressionException((1, 3, 3, 4, 5, 6, 7, 8, 9))");
->>>>>>> 511c06e0
         }
     }
 }