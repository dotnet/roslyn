﻿// Copyright (c) Microsoft.  All Rights Reserved.  Licensed under the Apache License, Version 2.0.  See License.txt in the project root for license information.

using System.Linq;
using Microsoft.CodeAnalysis.CSharp.Syntax;
using Microsoft.CodeAnalysis.CSharp.Test.Utilities;
using Microsoft.CodeAnalysis.Test.Utilities;
using Roslyn.Test.Utilities;
using Xunit;

namespace Microsoft.CodeAnalysis.CSharp.UnitTests.CodeGen
{
    [CompilerTrait(CompilerFeature.Patterns)]
    public class ITuplePatternTests : PatternMatchingTestBase
    {
        [Fact]
        public void TestPresenceOfITuple()
        {
            var source =
@"public class C : System.Runtime.CompilerServices.ITuple
{
    public int Length => 1;
    public object this[int i] => null;
    public static void Main()
    {
        System.Runtime.CompilerServices.ITuple t = new C();
        if (t.Length != 1) throw null;
        if (t[0] != null) throw null;
    }
}
";
            var compilation = CreatePatternCompilation(source);
            compilation.VerifyDiagnostics();
            CompileAndVerify(compilation, expectedOutput: "");
        }

        [Fact]
        public void ITupleFromObject()
        {
            // - should match when input type is object
            var source =
@"using System;
using System.Runtime.CompilerServices;
public class C : ITuple
{
    int ITuple.Length => 3;
    object ITuple.this[int i] => i + 3;
    public static void Main()
    {
        object t = new C();
        Console.WriteLine(t is (3, 4)); // false
        Console.WriteLine(t is (3, 4, 5)); // TRUE
        Console.WriteLine(t is (3, 0, 5)); // false
        Console.WriteLine(t is (3, 4, 5, 6)); // false
        Console.WriteLine(new object() is (3, 4, 5)); // false
        Console.WriteLine((null as object) is (3, 4, 5)); // false
    }
}
";
            var compilation = CreatePatternCompilation(source);
            compilation.VerifyDiagnostics();
            var expectedOutput =
@"False
True
False
False
False
False";
            var compVerifier = CompileAndVerify(compilation, expectedOutput: expectedOutput);
        }

        [Fact]
        public void ITupleMissing()
        {
            // - should not match when ITuple is missing
            var source =
@"using System;
public class C
{
    public static void Main()
    {
        object t = new C();
        Console.WriteLine(t is (3, 4, 5));
    }
}
";
            // Use a version of the platform APIs that lack ITuple
            var compilation = CreateCompilationWithMscorlib40AndSystemCore(source, options: TestOptions.ReleaseExe);
            compilation.VerifyDiagnostics(
                // (7,32): error CS1061: 'object' does not contain a definition for 'Deconstruct' and no accessible extension method 'Deconstruct' accepting a first argument of type 'object' could be found (are you missing a using directive or an assembly reference?)
                //         Console.WriteLine(t is (3, 4, 5));
                Diagnostic(ErrorCode.ERR_NoSuchMemberOrExtension, "(3, 4, 5)").WithArguments("object", "Deconstruct").WithLocation(7, 32),
                // (7,32): error CS8129: No suitable Deconstruct instance or extension method was found for type 'object', with 3 out parameters and a void return type.
                //         Console.WriteLine(t is (3, 4, 5));
                Diagnostic(ErrorCode.ERR_MissingDeconstruct, "(3, 4, 5)").WithArguments("object", "3").WithLocation(7, 32)
                );
        }

        [Fact]
        public void ITupleIsClass()
        {
            // - should not match when ITuple is a class
            var source =
@"using System;
namespace System.Runtime.CompilerServices
{
    public class ITuple
    {
        public int Length => 3;
        public object this[int index] => index + 3;
    }
}
public class C : System.Runtime.CompilerServices.ITuple
{
    public static void Main()
    {
        object t = new C();
        Console.WriteLine(t is (3, 4, 5));
    }
}
";
            // Use a version of the platform APIs that lack ITuple
            var compilation = CreateCompilationWithMscorlib40AndSystemCore(source, options: TestOptions.ReleaseExe);
            compilation.VerifyDiagnostics(
                // (15,32): error CS1061: 'object' does not contain a definition for 'Deconstruct' and no accessible extension method 'Deconstruct' accepting a first argument of type 'object' could be found (are you missing a using directive or an assembly reference?)
                //         Console.WriteLine(t is (3, 4, 5));
                Diagnostic(ErrorCode.ERR_NoSuchMemberOrExtension, "(3, 4, 5)").WithArguments("object", "Deconstruct").WithLocation(15, 32),
                // (15,32): error CS8129: No suitable Deconstruct instance or extension method was found for type 'object', with 3 out parameters and a void return type.
                //         Console.WriteLine(t is (3, 4, 5));
                Diagnostic(ErrorCode.ERR_MissingDeconstruct, "(3, 4, 5)").WithArguments("object", "3").WithLocation(15, 32)
                );
        }

        [Fact]
        public void ITupleFromDynamic()
        {
            // - should match when input type is dynamic
            var source =
@"using System;
using System.Runtime.CompilerServices;
public class C : ITuple
{
    int ITuple.Length => 3;
    object ITuple.this[int i] => i + 3;
    public static void Main()
    {
        dynamic t = new C();
        Console.WriteLine(t is (3, 4)); // false
        Console.WriteLine(t is (3, 4, 5)); // TRUE
        Console.WriteLine(t is (3, 0, 5)); // false
        Console.WriteLine(t is (3, 4, 5, 6)); // false
    }
}
";
            var compilation = CreatePatternCompilation(source);
            compilation.VerifyDiagnostics();
            var expectedOutput =
@"False
True
False
False";
            var compVerifier = CompileAndVerify(compilation, expectedOutput: expectedOutput);
        }

        [Fact]
        public void ITupleFromITuple()
        {
            // - should match when input type is ITuple
            var source =
@"using System;
using System.Runtime.CompilerServices;
public class C : ITuple
{
    int ITuple.Length => 3;
    object ITuple.this[int i] => i + 3;
    public static void Main()
    {
        ITuple t = new C();
        Console.WriteLine(t is (3, 4)); // false
        Console.WriteLine(t is (3, 4, 5)); // TRUE
        Console.WriteLine(t is (3, 0, 5)); // false
        Console.WriteLine(t is (3, 4, 5, 6)); // false
    }
}
";
            var compilation = CreatePatternCompilation(source);
            compilation.VerifyDiagnostics();
            var expectedOutput =
@"False
True
False
False";
            var compVerifier = CompileAndVerify(compilation, expectedOutput: expectedOutput);
        }

        [Fact]
        public void ITuple_01()
        {
            // - should match when input type extends ITuple and has no Deconstruct (struct)
            var source =
@"using System;
using System.Runtime.CompilerServices;
public struct C : ITuple
{
    int ITuple.Length => 3;
    object ITuple.this[int i] => i + 3;
    public static void Main()
    {
        var t = new C();
        Console.WriteLine(t is (3, 4)); // false
        Console.WriteLine(t is (3, 4, 5)); // TRUE
        Console.WriteLine(t is (3, 0, 5)); // false
        Console.WriteLine(t is (3, 4, 5, 6)); // false
    }
}
";
            var compilation = CreatePatternCompilation(source);
            compilation.VerifyDiagnostics();
            var expectedOutput =
@"False
True
False
False";
            var compVerifier = CompileAndVerify(compilation, expectedOutput: expectedOutput);
        }

        [Fact]
        public void ITuple_02()
        {
            // - should not match when input type extends ITuple and has Deconstruct (struct)
            var source =
@"using System;
using System.Runtime.CompilerServices;
public struct C : ITuple
{
    int ITuple.Length => 3;
    object ITuple.this[int i] => i + 3;
    public static void Main()
    {
        var t = new C();
        Console.WriteLine(t is (3, 4)); // false
        Console.WriteLine(t is (3, 4, 5)); // TRUE
        Console.WriteLine(t is (3, 0, 5)); // false
        Console.WriteLine(t is (3, 4, 5, 6)); // false
    }
    public void Deconstruct() {}
}
";
            var compilation = CreatePatternCompilation(source);
            compilation.VerifyDiagnostics(
                // (10,32): error CS1501: No overload for method 'Deconstruct' takes 2 arguments
                //         Console.WriteLine(t is (3, 4)); // false
                Diagnostic(ErrorCode.ERR_BadArgCount, "(3, 4)").WithArguments("Deconstruct", "2").WithLocation(10, 32),
                // (10,32): error CS8129: No suitable Deconstruct instance or extension method was found for type 'C', with 2 out parameters and a void return type.
                //         Console.WriteLine(t is (3, 4)); // false
                Diagnostic(ErrorCode.ERR_MissingDeconstruct, "(3, 4)").WithArguments("C", "2").WithLocation(10, 32),
                // (11,32): error CS1501: No overload for method 'Deconstruct' takes 3 arguments
                //         Console.WriteLine(t is (3, 4, 5)); // TRUE
                Diagnostic(ErrorCode.ERR_BadArgCount, "(3, 4, 5)").WithArguments("Deconstruct", "3").WithLocation(11, 32),
                // (11,32): error CS8129: No suitable Deconstruct instance or extension method was found for type 'C', with 3 out parameters and a void return type.
                //         Console.WriteLine(t is (3, 4, 5)); // TRUE
                Diagnostic(ErrorCode.ERR_MissingDeconstruct, "(3, 4, 5)").WithArguments("C", "3").WithLocation(11, 32),
                // (12,32): error CS1501: No overload for method 'Deconstruct' takes 3 arguments
                //         Console.WriteLine(t is (3, 0, 5)); // false
                Diagnostic(ErrorCode.ERR_BadArgCount, "(3, 0, 5)").WithArguments("Deconstruct", "3").WithLocation(12, 32),
                // (12,32): error CS8129: No suitable Deconstruct instance or extension method was found for type 'C', with 3 out parameters and a void return type.
                //         Console.WriteLine(t is (3, 0, 5)); // false
                Diagnostic(ErrorCode.ERR_MissingDeconstruct, "(3, 0, 5)").WithArguments("C", "3").WithLocation(12, 32),
                // (13,32): error CS1501: No overload for method 'Deconstruct' takes 4 arguments
                //         Console.WriteLine(t is (3, 4, 5, 6)); // false
                Diagnostic(ErrorCode.ERR_BadArgCount, "(3, 4, 5, 6)").WithArguments("Deconstruct", "4").WithLocation(13, 32),
                // (13,32): error CS8129: No suitable Deconstruct instance or extension method was found for type 'C', with 4 out parameters and a void return type.
                //         Console.WriteLine(t is (3, 4, 5, 6)); // false
                Diagnostic(ErrorCode.ERR_MissingDeconstruct, "(3, 4, 5, 6)").WithArguments("C", "4").WithLocation(13, 32)
                );
        }

        [Fact]
        public void ITuple_03()
        {
            // - should match when input type extends ITuple and has no Deconstruct (class)
            var source =
@"using System;
using System.Runtime.CompilerServices;
public class C : ITuple
{
    int ITuple.Length => 3;
    object ITuple.this[int i] => i + 3;
    public static void Main()
    {
        var t = new C();
        Console.WriteLine(t is (3, 4)); // false
        Console.WriteLine(t is (3, 4, 5)); // TRUE
        Console.WriteLine(t is (3, 0, 5)); // false
        Console.WriteLine(t is (3, 4, 5, 6)); // false
    }
}
";
            var compilation = CreatePatternCompilation(source);
            compilation.VerifyDiagnostics();
            var expectedOutput =
@"False
True
False
False";
            var compVerifier = CompileAndVerify(compilation, expectedOutput: expectedOutput);
        }

        [Fact]
        public void ITuple_04()
        {
            // - should not match when input type extends ITuple and has Deconstruct (class)
            var source =
@"using System;
using System.Runtime.CompilerServices;
public class C : ITuple
{
    int ITuple.Length => 3;
    object ITuple.this[int i] => i + 3;
    public static void Main()
    {
        var t = new C();
        Console.WriteLine(t is (3, 4)); // false
        Console.WriteLine(t is (3, 4, 5)); // TRUE
        Console.WriteLine(t is (3, 0, 5)); // false
        Console.WriteLine(t is (3, 4, 5, 6)); // false
    }
    public void Deconstruct() {}
}
";
            var compilation = CreatePatternCompilation(source);
            compilation.VerifyDiagnostics(
                // (10,32): error CS1501: No overload for method 'Deconstruct' takes 2 arguments
                //         Console.WriteLine(t is (3, 4)); // false
                Diagnostic(ErrorCode.ERR_BadArgCount, "(3, 4)").WithArguments("Deconstruct", "2").WithLocation(10, 32),
                // (10,32): error CS8129: No suitable Deconstruct instance or extension method was found for type 'C', with 2 out parameters and a void return type.
                //         Console.WriteLine(t is (3, 4)); // false
                Diagnostic(ErrorCode.ERR_MissingDeconstruct, "(3, 4)").WithArguments("C", "2").WithLocation(10, 32),
                // (11,32): error CS1501: No overload for method 'Deconstruct' takes 3 arguments
                //         Console.WriteLine(t is (3, 4, 5)); // TRUE
                Diagnostic(ErrorCode.ERR_BadArgCount, "(3, 4, 5)").WithArguments("Deconstruct", "3").WithLocation(11, 32),
                // (11,32): error CS8129: No suitable Deconstruct instance or extension method was found for type 'C', with 3 out parameters and a void return type.
                //         Console.WriteLine(t is (3, 4, 5)); // TRUE
                Diagnostic(ErrorCode.ERR_MissingDeconstruct, "(3, 4, 5)").WithArguments("C", "3").WithLocation(11, 32),
                // (12,32): error CS1501: No overload for method 'Deconstruct' takes 3 arguments
                //         Console.WriteLine(t is (3, 0, 5)); // false
                Diagnostic(ErrorCode.ERR_BadArgCount, "(3, 0, 5)").WithArguments("Deconstruct", "3").WithLocation(12, 32),
                // (12,32): error CS8129: No suitable Deconstruct instance or extension method was found for type 'C', with 3 out parameters and a void return type.
                //         Console.WriteLine(t is (3, 0, 5)); // false
                Diagnostic(ErrorCode.ERR_MissingDeconstruct, "(3, 0, 5)").WithArguments("C", "3").WithLocation(12, 32),
                // (13,32): error CS1501: No overload for method 'Deconstruct' takes 4 arguments
                //         Console.WriteLine(t is (3, 4, 5, 6)); // false
                Diagnostic(ErrorCode.ERR_BadArgCount, "(3, 4, 5, 6)").WithArguments("Deconstruct", "4").WithLocation(13, 32),
                // (13,32): error CS8129: No suitable Deconstruct instance or extension method was found for type 'C', with 4 out parameters and a void return type.
                //         Console.WriteLine(t is (3, 4, 5, 6)); // false
                Diagnostic(ErrorCode.ERR_MissingDeconstruct, "(3, 4, 5, 6)").WithArguments("C", "4").WithLocation(13, 32)
                );
        }

        [Fact]
        public void ITuple_05()
        {
            // - should match when input type extends ITuple and has no Deconstruct (type parameter)
            var source =
@"using System;
using System.Runtime.CompilerServices;
public class C : ITuple
{
    int ITuple.Length => 3;
    object ITuple.this[int i] => i + 3;
    public static void Main()
    {
        M(new C());
    }
    public static void M<T>(T t) where T: C
    {
        Console.WriteLine(t is (3, 4)); // false
        Console.WriteLine(t is (3, 4, 5)); // TRUE
        Console.WriteLine(t is (3, 0, 5)); // false
        Console.WriteLine(t is (3, 4, 5, 6)); // false
    }
}
";
            var compilation = CreatePatternCompilation(source);
            compilation.VerifyDiagnostics();
            var expectedOutput =
@"False
True
False
False";
            var compVerifier = CompileAndVerify(compilation, expectedOutput: expectedOutput);
        }

        [Fact]
        public void ITuple_10()
        {
            // - should match when input type extends ITuple and has no Deconstruct (type parameter)
            var source =
@"using System;
using System.Runtime.CompilerServices;
public class C : ITuple
{
    int ITuple.Length => 3;
    object ITuple.this[int i] => i + 3;
    public static void Main()
    {
        M(new C());
    }
    public static void M<T>(T t) where T: ITuple
    {
        Console.WriteLine(t is (3, 4)); // false
        Console.WriteLine(t is (3, 4, 5)); // TRUE
        Console.WriteLine(t is (3, 0, 5)); // false
        Console.WriteLine(t is (3, 4, 5, 6)); // false
    }
}
";
            var compilation = CreatePatternCompilation(source);
            compilation.VerifyDiagnostics();
            var expectedOutput =
@"False
True
False
False";
            var compVerifier = CompileAndVerify(compilation, expectedOutput: expectedOutput);
        }

        [Fact]
        public void ITuple_11()
        {
            // - should not match when input type is an unconstrained type parameter
            var source =
@"using System;
using System.Runtime.CompilerServices;
public class C : ITuple
{
    int ITuple.Length => 3;
    object ITuple.this[int i] => i + 3;
    public static void Main()
    {
        M(new C());
    }
    public static void M<T>(T t)
    {
        Console.WriteLine(t is (3, 4)); // false
        Console.WriteLine(t is (3, 4, 5)); // TRUE
        Console.WriteLine(t is (3, 0, 5)); // false
        Console.WriteLine(t is (3, 4, 5, 6)); // false
    }
}
";
            var compilation = CreatePatternCompilation(source);
            compilation.VerifyDiagnostics(
                // (13,32): error CS1061: 'T' does not contain a definition for 'Deconstruct' and no accessible extension method 'Deconstruct' accepting a first argument of type 'T' could be found (are you missing a using directive or an assembly reference?)
                //         Console.WriteLine(t is (3, 4)); // false
                Diagnostic(ErrorCode.ERR_NoSuchMemberOrExtension, "(3, 4)").WithArguments("T", "Deconstruct").WithLocation(13, 32),
                // (13,32): error CS8129: No suitable Deconstruct instance or extension method was found for type 'T', with 2 out parameters and a void return type.
                //         Console.WriteLine(t is (3, 4)); // false
                Diagnostic(ErrorCode.ERR_MissingDeconstruct, "(3, 4)").WithArguments("T", "2").WithLocation(13, 32),
                // (14,32): error CS1061: 'T' does not contain a definition for 'Deconstruct' and no accessible extension method 'Deconstruct' accepting a first argument of type 'T' could be found (are you missing a using directive or an assembly reference?)
                //         Console.WriteLine(t is (3, 4, 5)); // TRUE
                Diagnostic(ErrorCode.ERR_NoSuchMemberOrExtension, "(3, 4, 5)").WithArguments("T", "Deconstruct").WithLocation(14, 32),
                // (14,32): error CS8129: No suitable Deconstruct instance or extension method was found for type 'T', with 3 out parameters and a void return type.
                //         Console.WriteLine(t is (3, 4, 5)); // TRUE
                Diagnostic(ErrorCode.ERR_MissingDeconstruct, "(3, 4, 5)").WithArguments("T", "3").WithLocation(14, 32),
                // (15,32): error CS1061: 'T' does not contain a definition for 'Deconstruct' and no accessible extension method 'Deconstruct' accepting a first argument of type 'T' could be found (are you missing a using directive or an assembly reference?)
                //         Console.WriteLine(t is (3, 0, 5)); // false
                Diagnostic(ErrorCode.ERR_NoSuchMemberOrExtension, "(3, 0, 5)").WithArguments("T", "Deconstruct").WithLocation(15, 32),
                // (15,32): error CS8129: No suitable Deconstruct instance or extension method was found for type 'T', with 3 out parameters and a void return type.
                //         Console.WriteLine(t is (3, 0, 5)); // false
                Diagnostic(ErrorCode.ERR_MissingDeconstruct, "(3, 0, 5)").WithArguments("T", "3").WithLocation(15, 32),
                // (16,32): error CS1061: 'T' does not contain a definition for 'Deconstruct' and no accessible extension method 'Deconstruct' accepting a first argument of type 'T' could be found (are you missing a using directive or an assembly reference?)
                //         Console.WriteLine(t is (3, 4, 5, 6)); // false
                Diagnostic(ErrorCode.ERR_NoSuchMemberOrExtension, "(3, 4, 5, 6)").WithArguments("T", "Deconstruct").WithLocation(16, 32),
                // (16,32): error CS8129: No suitable Deconstruct instance or extension method was found for type 'T', with 4 out parameters and a void return type.
                //         Console.WriteLine(t is (3, 4, 5, 6)); // false
                Diagnostic(ErrorCode.ERR_MissingDeconstruct, "(3, 4, 5, 6)").WithArguments("T", "4").WithLocation(16, 32)
                );
        }

        [Fact]
        public void ITuple_06()
        {
            // - should not match when input type extends ITuple and has Deconstruct (type parameter)
            var source =
@"using System;
using System.Runtime.CompilerServices;
public class C : ITuple
{
    int ITuple.Length => 3;
    object ITuple.this[int i] => i + 3;
    public static void Main()
    {
        M(new C());
    }
    public static void M<T>(T t) where T: C
    {
        Console.WriteLine(t is (3, 4)); // false
        Console.WriteLine(t is (3, 4, 5)); // TRUE
        Console.WriteLine(t is (3, 0, 5)); // false
        Console.WriteLine(t is (3, 4, 5, 6)); // false
    }
    public void Deconstruct() {}
}
";
            var compilation = CreatePatternCompilation(source);
            compilation.VerifyDiagnostics(
                // (13,32): error CS1501: No overload for method 'Deconstruct' takes 2 arguments
                //         Console.WriteLine(t is (3, 4)); // false
                Diagnostic(ErrorCode.ERR_BadArgCount, "(3, 4)").WithArguments("Deconstruct", "2").WithLocation(13, 32),
                // (13,32): error CS8129: No suitable Deconstruct instance or extension method was found for type 'T', with 2 out parameters and a void return type.
                //         Console.WriteLine(t is (3, 4)); // false
                Diagnostic(ErrorCode.ERR_MissingDeconstruct, "(3, 4)").WithArguments("T", "2").WithLocation(13, 32),
                // (14,32): error CS1501: No overload for method 'Deconstruct' takes 3 arguments
                //         Console.WriteLine(t is (3, 4, 5)); // TRUE
                Diagnostic(ErrorCode.ERR_BadArgCount, "(3, 4, 5)").WithArguments("Deconstruct", "3").WithLocation(14, 32),
                // (14,32): error CS8129: No suitable Deconstruct instance or extension method was found for type 'T', with 3 out parameters and a void return type.
                //         Console.WriteLine(t is (3, 4, 5)); // TRUE
                Diagnostic(ErrorCode.ERR_MissingDeconstruct, "(3, 4, 5)").WithArguments("T", "3").WithLocation(14, 32),
                // (15,32): error CS1501: No overload for method 'Deconstruct' takes 3 arguments
                //         Console.WriteLine(t is (3, 0, 5)); // false
                Diagnostic(ErrorCode.ERR_BadArgCount, "(3, 0, 5)").WithArguments("Deconstruct", "3").WithLocation(15, 32),
                // (15,32): error CS8129: No suitable Deconstruct instance or extension method was found for type 'T', with 3 out parameters and a void return type.
                //         Console.WriteLine(t is (3, 0, 5)); // false
                Diagnostic(ErrorCode.ERR_MissingDeconstruct, "(3, 0, 5)").WithArguments("T", "3").WithLocation(15, 32),
                // (16,32): error CS1501: No overload for method 'Deconstruct' takes 4 arguments
                //         Console.WriteLine(t is (3, 4, 5, 6)); // false
                Diagnostic(ErrorCode.ERR_BadArgCount, "(3, 4, 5, 6)").WithArguments("Deconstruct", "4").WithLocation(16, 32),
                // (16,32): error CS8129: No suitable Deconstruct instance or extension method was found for type 'T', with 4 out parameters and a void return type.
                //         Console.WriteLine(t is (3, 4, 5, 6)); // false
                Diagnostic(ErrorCode.ERR_MissingDeconstruct, "(3, 4, 5, 6)").WithArguments("T", "4").WithLocation(16, 32)
                );
        }

        [Fact]
        public void ITuple_12()
        {
            // - should not match when input type extends ITuple and has Deconstruct (type parameter)
            var source =
@"using System;
using System.Runtime.CompilerServices;
public class C : ITuple
{
    int ITuple.Length => 3;
    object ITuple.this[int i] => i + 3;
    public static void Main()
    {
        M(new C());
    }
    public static void M<T>(T t) where T: C
    {
        Console.WriteLine(t is (3, 4)); // false
        Console.WriteLine(t is (3, 4, 5)); // TRUE
        Console.WriteLine(t is (3, 0, 5)); // false
        Console.WriteLine(t is (3, 4, 5, 6)); // false
    }
    public int Deconstruct() => 0;
}
";
            var compilation = CreatePatternCompilation(source);
            compilation.VerifyDiagnostics(
                // (13,32): error CS1501: No overload for method 'Deconstruct' takes 2 arguments
                //         Console.WriteLine(t is (3, 4)); // false
                Diagnostic(ErrorCode.ERR_BadArgCount, "(3, 4)").WithArguments("Deconstruct", "2").WithLocation(13, 32),
                // (13,32): error CS8129: No suitable Deconstruct instance or extension method was found for type 'T', with 2 out parameters and a void return type.
                //         Console.WriteLine(t is (3, 4)); // false
                Diagnostic(ErrorCode.ERR_MissingDeconstruct, "(3, 4)").WithArguments("T", "2").WithLocation(13, 32),
                // (14,32): error CS1501: No overload for method 'Deconstruct' takes 3 arguments
                //         Console.WriteLine(t is (3, 4, 5)); // TRUE
                Diagnostic(ErrorCode.ERR_BadArgCount, "(3, 4, 5)").WithArguments("Deconstruct", "3").WithLocation(14, 32),
                // (14,32): error CS8129: No suitable Deconstruct instance or extension method was found for type 'T', with 3 out parameters and a void return type.
                //         Console.WriteLine(t is (3, 4, 5)); // TRUE
                Diagnostic(ErrorCode.ERR_MissingDeconstruct, "(3, 4, 5)").WithArguments("T", "3").WithLocation(14, 32),
                // (15,32): error CS1501: No overload for method 'Deconstruct' takes 3 arguments
                //         Console.WriteLine(t is (3, 0, 5)); // false
                Diagnostic(ErrorCode.ERR_BadArgCount, "(3, 0, 5)").WithArguments("Deconstruct", "3").WithLocation(15, 32),
                // (15,32): error CS8129: No suitable Deconstruct instance or extension method was found for type 'T', with 3 out parameters and a void return type.
                //         Console.WriteLine(t is (3, 0, 5)); // false
                Diagnostic(ErrorCode.ERR_MissingDeconstruct, "(3, 0, 5)").WithArguments("T", "3").WithLocation(15, 32),
                // (16,32): error CS1501: No overload for method 'Deconstruct' takes 4 arguments
                //         Console.WriteLine(t is (3, 4, 5, 6)); // false
                Diagnostic(ErrorCode.ERR_BadArgCount, "(3, 4, 5, 6)").WithArguments("Deconstruct", "4").WithLocation(16, 32),
                // (16,32): error CS8129: No suitable Deconstruct instance or extension method was found for type 'T', with 4 out parameters and a void return type.
                //         Console.WriteLine(t is (3, 4, 5, 6)); // false
                Diagnostic(ErrorCode.ERR_MissingDeconstruct, "(3, 4, 5, 6)").WithArguments("T", "4").WithLocation(16, 32)
                );
        }

        [Fact]
        public void ITuple_07()
        {
            // - should not match when input type extends ITuple and has Deconstruct (inherited)
            var source =
@"using System;
using System.Runtime.CompilerServices;
public class B
{
    public void Deconstruct() {}
}
public class C : B, ITuple
{
    int ITuple.Length => 3;
    object ITuple.this[int i] => i + 3;
    public static void Main()
    {
        M(new C());
    }
    public static void M<T>(T t) where T: C
    {
        Console.WriteLine(t is (3, 4)); // false
        Console.WriteLine(t is (3, 4, 5)); // TRUE
        Console.WriteLine(t is (3, 0, 5)); // false
        Console.WriteLine(t is (3, 4, 5, 6)); // false
    }
}
";
            var compilation = CreatePatternCompilation(source);
            compilation.VerifyDiagnostics(
                // (17,32): error CS1501: No overload for method 'Deconstruct' takes 2 arguments
                //         Console.WriteLine(t is (3, 4)); // false
                Diagnostic(ErrorCode.ERR_BadArgCount, "(3, 4)").WithArguments("Deconstruct", "2").WithLocation(17, 32),
                // (17,32): error CS8129: No suitable Deconstruct instance or extension method was found for type 'T', with 2 out parameters and a void return type.
                //         Console.WriteLine(t is (3, 4)); // false
                Diagnostic(ErrorCode.ERR_MissingDeconstruct, "(3, 4)").WithArguments("T", "2").WithLocation(17, 32),
                // (18,32): error CS1501: No overload for method 'Deconstruct' takes 3 arguments
                //         Console.WriteLine(t is (3, 4, 5)); // TRUE
                Diagnostic(ErrorCode.ERR_BadArgCount, "(3, 4, 5)").WithArguments("Deconstruct", "3").WithLocation(18, 32),
                // (18,32): error CS8129: No suitable Deconstruct instance or extension method was found for type 'T', with 3 out parameters and a void return type.
                //         Console.WriteLine(t is (3, 4, 5)); // TRUE
                Diagnostic(ErrorCode.ERR_MissingDeconstruct, "(3, 4, 5)").WithArguments("T", "3").WithLocation(18, 32),
                // (19,32): error CS1501: No overload for method 'Deconstruct' takes 3 arguments
                //         Console.WriteLine(t is (3, 0, 5)); // false
                Diagnostic(ErrorCode.ERR_BadArgCount, "(3, 0, 5)").WithArguments("Deconstruct", "3").WithLocation(19, 32),
                // (19,32): error CS8129: No suitable Deconstruct instance or extension method was found for type 'T', with 3 out parameters and a void return type.
                //         Console.WriteLine(t is (3, 0, 5)); // false
                Diagnostic(ErrorCode.ERR_MissingDeconstruct, "(3, 0, 5)").WithArguments("T", "3").WithLocation(19, 32),
                // (20,32): error CS1501: No overload for method 'Deconstruct' takes 4 arguments
                //         Console.WriteLine(t is (3, 4, 5, 6)); // false
                Diagnostic(ErrorCode.ERR_BadArgCount, "(3, 4, 5, 6)").WithArguments("Deconstruct", "4").WithLocation(20, 32),
                // (20,32): error CS8129: No suitable Deconstruct instance or extension method was found for type 'T', with 4 out parameters and a void return type.
                //         Console.WriteLine(t is (3, 4, 5, 6)); // false
                Diagnostic(ErrorCode.ERR_MissingDeconstruct, "(3, 4, 5, 6)").WithArguments("T", "4").WithLocation(20, 32)
                );
        }

        [Fact]
        public void ITuple_08()
        {
            // - should not match when input type extends ITuple and has Deconstruct (static)
            var source =
@"using System;
using System.Runtime.CompilerServices;
public class B
{
    public static void Deconstruct() {}
}
public class C : B, ITuple
{
    int ITuple.Length => 3;
    object ITuple.this[int i] => i + 3;
    public static void Main()
    {
        M(new C());
    }
    public static void M<T>(T t) where T: C
    {
        Console.WriteLine(t is (3, 4)); // false
        Console.WriteLine(t is (3, 4, 5)); // TRUE
        Console.WriteLine(t is (3, 0, 5)); // false
        Console.WriteLine(t is (3, 4, 5, 6)); // false
    }
}
";
            var compilation = CreatePatternCompilation(source);
            compilation.VerifyDiagnostics(
                // (17,32): error CS1501: No overload for method 'Deconstruct' takes 2 arguments
                //         Console.WriteLine(t is (3, 4)); // false
                Diagnostic(ErrorCode.ERR_BadArgCount, "(3, 4)").WithArguments("Deconstruct", "2").WithLocation(17, 32),
                // (17,32): error CS8129: No suitable Deconstruct instance or extension method was found for type 'T', with 2 out parameters and a void return type.
                //         Console.WriteLine(t is (3, 4)); // false
                Diagnostic(ErrorCode.ERR_MissingDeconstruct, "(3, 4)").WithArguments("T", "2").WithLocation(17, 32),
                // (18,32): error CS1501: No overload for method 'Deconstruct' takes 3 arguments
                //         Console.WriteLine(t is (3, 4, 5)); // TRUE
                Diagnostic(ErrorCode.ERR_BadArgCount, "(3, 4, 5)").WithArguments("Deconstruct", "3").WithLocation(18, 32),
                // (18,32): error CS8129: No suitable Deconstruct instance or extension method was found for type 'T', with 3 out parameters and a void return type.
                //         Console.WriteLine(t is (3, 4, 5)); // TRUE
                Diagnostic(ErrorCode.ERR_MissingDeconstruct, "(3, 4, 5)").WithArguments("T", "3").WithLocation(18, 32),
                // (19,32): error CS1501: No overload for method 'Deconstruct' takes 3 arguments
                //         Console.WriteLine(t is (3, 0, 5)); // false
                Diagnostic(ErrorCode.ERR_BadArgCount, "(3, 0, 5)").WithArguments("Deconstruct", "3").WithLocation(19, 32),
                // (19,32): error CS8129: No suitable Deconstruct instance or extension method was found for type 'T', with 3 out parameters and a void return type.
                //         Console.WriteLine(t is (3, 0, 5)); // false
                Diagnostic(ErrorCode.ERR_MissingDeconstruct, "(3, 0, 5)").WithArguments("T", "3").WithLocation(19, 32),
                // (20,32): error CS1501: No overload for method 'Deconstruct' takes 4 arguments
                //         Console.WriteLine(t is (3, 4, 5, 6)); // false
                Diagnostic(ErrorCode.ERR_BadArgCount, "(3, 4, 5, 6)").WithArguments("Deconstruct", "4").WithLocation(20, 32),
                // (20,32): error CS8129: No suitable Deconstruct instance or extension method was found for type 'T', with 4 out parameters and a void return type.
                //         Console.WriteLine(t is (3, 4, 5, 6)); // false
                Diagnostic(ErrorCode.ERR_MissingDeconstruct, "(3, 4, 5, 6)").WithArguments("T", "4").WithLocation(20, 32)
                );
        }

        [Fact]
        public void ITuple_09()
        {
            // - should match when input type extends ITuple and has only an extension Deconstruct
            var source =
@"using System;
using System.Runtime.CompilerServices;
public class C : ITuple
{
    int ITuple.Length => 3;
    object ITuple.this[int i] => i + 3;
    public static void Main()
    {
        var t = new C();
        Console.WriteLine(t is (3, 4)); // false
        Console.WriteLine(t is (3, 4, 5)); // TRUE
        Console.WriteLine(t is (3, 0, 5)); // false
        Console.WriteLine(t is (3, 4, 5, 6)); // false
    }
}
static class Extensions
{
    public static void Deconstruct(this C c, out int X, out int Y) => (X, Y) = (3, 4);
}
";
            var compilation = CreatePatternCompilation(source);
            compilation.VerifyDiagnostics();
            var expectedOutput =
@"False
True
False
False";
            var compVerifier = CompileAndVerify(compilation, expectedOutput: expectedOutput);
        }

        [Fact]
        public void ITupleLacksLength()
        {
            // - should give an error when ITuple is missing required member (Length)
            var source =
@"using System;
namespace System.Runtime.CompilerServices
{
    public interface ITuple
    {
        // int Length { get; }
        object this[int index] { get; }
    }
}
public class C : System.Runtime.CompilerServices.ITuple
{
    // int System.Runtime.CompilerServices.ITuple.Length => 3;
    object System.Runtime.CompilerServices.ITuple.this[int i] => i + 3;
    public static void Main()
    {
        object t = new C();
        Console.WriteLine(t is (3, 4, 5));
    }
}
";
            // Use a version of the platform APIs that lack ITuple
            var compilation = CreateCompilationWithMscorlib40AndSystemCore(source, options: TestOptions.ReleaseExe);
            compilation.VerifyDiagnostics(
                // (17,32): error CS1061: 'object' does not contain a definition for 'Deconstruct' and no accessible extension method 'Deconstruct' accepting a first argument of type 'object' could be found (are you missing a using directive or an assembly reference?)
                //         Console.WriteLine(t is (3, 4, 5));
                Diagnostic(ErrorCode.ERR_NoSuchMemberOrExtension, "(3, 4, 5)").WithArguments("object", "Deconstruct").WithLocation(17, 32),
                // (17,32): error CS8129: No suitable Deconstruct instance or extension method was found for type 'object', with 3 out parameters and a void return type.
                //         Console.WriteLine(t is (3, 4, 5));
                Diagnostic(ErrorCode.ERR_MissingDeconstruct, "(3, 4, 5)").WithArguments("object", "3").WithLocation(17, 32)
                );
        }

        [Fact]
        public void ITupleLacksIndexer()
        {
            // - should give an error when ITuple is missing required member (indexer)
            var source =
@"using System;
namespace System.Runtime.CompilerServices
{
    public interface ITuple
    {
        int Length { get; }
        // object this[int index] { get; }
    }
}
public class C : System.Runtime.CompilerServices.ITuple
{
    int System.Runtime.CompilerServices.ITuple.Length => 3;
    // object System.Runtime.CompilerServices.ITuple.this[int i] => i + 3;
    public static void Main()
    {
        object t = new C();
        Console.WriteLine(t is (3, 4, 5));
    }
}
";
            // Use a version of the platform APIs that lack ITuple
            var compilation = CreateCompilationWithMscorlib40AndSystemCore(source, options: TestOptions.ReleaseExe);
            compilation.VerifyDiagnostics(
                // (17,32): error CS1061: 'object' does not contain a definition for 'Deconstruct' and no accessible extension method 'Deconstruct' accepting a first argument of type 'object' could be found (are you missing a using directive or an assembly reference?)
                //         Console.WriteLine(t is (3, 4, 5));
                Diagnostic(ErrorCode.ERR_NoSuchMemberOrExtension, "(3, 4, 5)").WithArguments("object", "Deconstruct").WithLocation(17, 32),
                // (17,32): error CS8129: No suitable Deconstruct instance or extension method was found for type 'object', with 3 out parameters and a void return type.
                //         Console.WriteLine(t is (3, 4, 5));
                Diagnostic(ErrorCode.ERR_MissingDeconstruct, "(3, 4, 5)").WithArguments("object", "3").WithLocation(17, 32)
                );
        }

        [Fact]
        public void ObsoleteITuple()
        {
            var source =
@"using System;
namespace System.Runtime.CompilerServices
{
    [Obsolete(""WarningOnly"")]
    public interface ITuple
    {
        int Length { get; }
        object this[int index] { get; }
    }
}
public class C : System.Runtime.CompilerServices.ITuple
{
    int System.Runtime.CompilerServices.ITuple.Length => 3;
    object System.Runtime.CompilerServices.ITuple.this[int i] => i + 3;
    public static void Main()
    {
        object t = new C();
        Console.WriteLine(t is (3, 4, 5));
    }
}
";
            // Use a version of the platform APIs that lack ITuple
            var compilation = CreateCompilationWithMscorlib40AndSystemCore(source, options: TestOptions.ReleaseExe);

            compilation.VerifyDiagnostics(
                // (11,18): warning CS0618: 'ITuple' is obsolete: 'WarningOnly'
                // public class C : System.Runtime.CompilerServices.ITuple
                Diagnostic(ErrorCode.WRN_DeprecatedSymbolStr, "System.Runtime.CompilerServices.ITuple").WithArguments("System.Runtime.CompilerServices.ITuple", "WarningOnly").WithLocation(11, 18)
                );
            var expectedOutput = @"True";
            var compVerifier = CompileAndVerify(compilation, expectedOutput: expectedOutput);
        }

        [Fact]
        public void ArgumentNamesInITuplePositional()
        {
            var source =
@"public class Program
{
    public static void Main()
    {
        object t = null;
        var r = t is (X: 3, Y: 4, Z: 5);
    }
}
";
            var compilation = CreatePatternCompilation(source);
            compilation.VerifyDiagnostics(
                // (6,23): error CS8422: Element names are not permitted when pattern-matching via 'System.Runtime.CompilerServices.ITuple'.
                //         var r = t is (X: 3, Y: 4, Z: 5);
                Diagnostic(ErrorCode.ERR_ArgumentNameInITuplePattern, "X:").WithLocation(6, 23),
                // (6,29): error CS8422: Element names are not permitted when pattern-matching via 'System.Runtime.CompilerServices.ITuple'.
                //         var r = t is (X: 3, Y: 4, Z: 5);
                Diagnostic(ErrorCode.ERR_ArgumentNameInITuplePattern, "Y:").WithLocation(6, 29),
                // (6,35): error CS8422: Element names are not permitted when pattern-matching via 'System.Runtime.CompilerServices.ITuple'.
                //         var r = t is (X: 3, Y: 4, Z: 5);
                Diagnostic(ErrorCode.ERR_ArgumentNameInITuplePattern, "Z:").WithLocation(6, 35)
                );
        }

        [Fact]
        public void SymbolInfoForPositionalSubpattern()
        {
            var source =
@"using C2 = System.ValueTuple<int, int>;
public class Program
{
    public static void Main()
    {
        C1 c1 = null;
        if (c1 is (1, 2)) {}       // [0]
        if (c1 is (1, 2) Z1) {}    // [1]
        if (c1 is (1, 2) {}) {}    // [2]
        if (c1 is C1(1, 2) {}) {}  // [3]

        (int X, int Y) c2 = (1, 2);
        if (c2 is (1, 2)) {}       // [4]
        if (c2 is (1, 2) Z2) {}    // [5]
        if (c2 is (1, 2) {}) {}    // [6]
        if (c2 is C2(1, 2) {}) {}  // [7]
    }
}
class C1
{
    public void Deconstruct(out int X, out int Y) => X = Y = 0;
}
";
            var compilation = CreatePatternCompilation(source);
            compilation.VerifyDiagnostics(
                );
            var tree = compilation.SyntaxTrees[0];
            var model = compilation.GetSemanticModel(tree);
            var dpcss = tree.GetRoot().DescendantNodes().OfType<DeconstructionPatternClauseSyntax>().ToArray();
            for (int i = 0; i < dpcss.Length; i++)
            {
                var dpcs = dpcss[i];
                var symbolInfo = model.GetSymbolInfo(dpcs);
                if (i <= 3)
                {
                    Assert.Equal("void C1.Deconstruct(out System.Int32 X, out System.Int32 Y)", symbolInfo.Symbol.ToTestDisplayString());
                }
                else
                {
                    Assert.Null(symbolInfo.Symbol);
                }

                Assert.Equal(CandidateReason.None, symbolInfo.CandidateReason);
                Assert.Empty(symbolInfo.CandidateSymbols);
            }
        }

        [Fact]
        public void DiscardVsConstantInCase_01()
        {
            var source = @"using System;
class Program
{
    static void Main()
    {
        const int _ = 3;
        for (int i = 0; i < 6; i++)
        {
            switch (i)
            {
                case _:
                    Console.Write(i);
                    break;
            }
        }
    }
}";
            var compilation = CreatePatternCompilation(source);
            compilation.VerifyDiagnostics(
                // (11,22): warning CS8512: The name '_' refers to the constant, not the discard pattern. Use 'var _' to discard the value, or '@_' to refer to a constant by that name.
                //                 case _:
                Diagnostic(ErrorCode.WRN_CaseConstantNamedUnderscore, "_").WithLocation(11, 22)
                );
            CompileAndVerify(compilation, expectedOutput: "3");
        }

        [Fact]
        public void DiscardVsConstantInCase_02()
        {
            var source = @"using System;
class Program
{
    static void Main()
    {
        const int _ = 3;
        for (int i = 0; i < 6; i++)
        {
            switch (i)
            {
                case _ when true:
                    Console.Write(i);
                    break;
            }
        }
    }
}";
            var compilation = CreatePatternCompilation(source);
            compilation.VerifyDiagnostics(
                // (11,22): warning CS8512: The name '_' refers to the constant, not the discard pattern. Use 'var _' to discard the value, or '@_' to refer to a constant by that name.
                //                 case _ when true:
                Diagnostic(ErrorCode.WRN_CaseConstantNamedUnderscore, "_").WithLocation(11, 22)
                );
            CompileAndVerify(compilation, expectedOutput: "3");
        }

        [Fact]
        public void DiscardVsConstantInCase_03()
        {
            var source = @"using System;
class Program
{
    static void Main()
    {
        const int _ = 3;
        for (int i = 0; i < 6; i++)
        {
            switch (i)
            {
                case var _:
                    Console.Write(i);
                    break;
            }
        }
    }
}";
            var compilation = CreatePatternCompilation(source);
            compilation.VerifyDiagnostics(
                // (6,19): warning CS0219: The variable '_' is assigned but its value is never used
                //         const int _ = 3;
                Diagnostic(ErrorCode.WRN_UnreferencedVarAssg, "_").WithArguments("_").WithLocation(6, 19)
                );
            CompileAndVerify(compilation, expectedOutput: "012345");
        }

        [Fact]
        public void DiscardVsConstantInCase_04()
        {
            var source = @"using System;
class Program
{
    static void Main()
    {
        const int _ = 3;
        for (int i = 0; i < 6; i++)
        {
            switch (i)
            {
                case var _ when true:
                    Console.Write(i);
                    break;
            }
        }
    }
}";
            var compilation = CreatePatternCompilation(source);
            compilation.VerifyDiagnostics(
                // (6,19): warning CS0219: The variable '_' is assigned but its value is never used
                //         const int _ = 3;
                Diagnostic(ErrorCode.WRN_UnreferencedVarAssg, "_").WithArguments("_").WithLocation(6, 19)
                );
            CompileAndVerify(compilation, expectedOutput: "012345");
        }

        [Fact]
        public void DiscardVsConstantInCase_05()
        {
            var source = @"using System;
class Program
{
    static void Main()
    {
        const int _ = 3;
        for (int i = 0; i < 6; i++)
        {
            switch (i)
            {
                case @_:
                    Console.Write(i);
                    break;
            }
        }
    }
}";
            var compilation = CreatePatternCompilation(source);
            compilation.VerifyDiagnostics(
                );
            CompileAndVerify(compilation, expectedOutput: "3");
        }

        [Fact]
        public void DiscardVsConstantInCase_06()
        {
            var source = @"using System;
class Program
{
    static void Main()
    {
        const int _ = 3;
        for (int i = 0; i < 6; i++)
        {
            switch (i)
            {
                case @_ when true:
                    Console.Write(i);
                    break;
            }
        }
    }
}";
            var compilation = CreatePatternCompilation(source);
            compilation.VerifyDiagnostics(
                );
            CompileAndVerify(compilation, expectedOutput: "3");
        }

        [Fact]
        public void DiscardVsTypeInCase_01()
        {
            var source = @"
class Program
{
    static void Main()
    {
        object o = new _();
        switch (o)
        {
            case _ x: break;
        }
    }
}
class _
{
}";
            var compilation = CreatePatternCompilation(source);
            compilation.VerifyDiagnostics(
                // (9,18): error CS0119: '_' is a type, which is not valid in the given context
                //             case _ x: break;
                Diagnostic(ErrorCode.ERR_BadSKunknown, "_").WithArguments("_", "type").WithLocation(9, 18),
                // (9,20): error CS1003: Syntax error, ':' expected
                //             case _ x: break;
                Diagnostic(ErrorCode.ERR_SyntaxError, "x").WithArguments(":", "").WithLocation(9, 20),
                // (9,20): warning CS0164: This label has not been referenced
                //             case _ x: break;
                Diagnostic(ErrorCode.WRN_UnreferencedLabel, "x").WithLocation(9, 20)
                );
        }

        [Fact]
        public void DiscardVsTypeInCase_02()
        {
            var source = @"using System;
class Program
{
    static void Main()
    {
        object o = new _();
        foreach (var e in new[] { null, o, null })
        {
            switch (e)
            {
                case @_ x: Console.WriteLine(""3""); break;
            }
        }
    }
}
class _
{
}";
            var compilation = CreatePatternCompilation(source);
            compilation.VerifyDiagnostics(
                );
            CompileAndVerify(compilation, expectedOutput: "3");
        }

        [Fact]
        public void DiscardVsTypeInIs_01()
        {
            var source = @"using System;
class Program
{
    static void Main()
    {
        object o = new _();
        foreach (var e in new[] { null, o, null })
        {
            Console.Write(e is _);
        }
    }
}
class _
{
}";
            var compilation = CreatePatternCompilation(source);
            compilation.VerifyDiagnostics(
                // (9,32): warning CS8513: The name '_' refers to the type '_', not the discard pattern. Use '@_' for the type, or 'var _' to discard.
                //             Console.Write(e is _);
                Diagnostic(ErrorCode.WRN_IsTypeNamedUnderscore, "_").WithArguments("_").WithLocation(9, 32)
                );
            CompileAndVerify(compilation, expectedOutput: "FalseTrueFalse");
        }

        [Fact]
        public void DiscardVsTypeInIs_02()
        {
            var source = @"using System;
class Program
{
    static void Main()
    {
        object o = new _();
        foreach (var e in new[] { null, o, null })
        {
            Console.Write(e is _ x);
        }
    }
}
class _
{
}";
            var compilation = CreatePatternCompilation(source);
            compilation.VerifyDiagnostics(
                // (9,32): warning CS8513: The name '_' refers to the type '_', not the discard pattern. Use '@_' for the type, or 'var _' to discard.
                //             Console.Write(e is _ x);
                Diagnostic(ErrorCode.WRN_IsTypeNamedUnderscore, "_").WithArguments("_").WithLocation(9, 32),
                // (9,34): error CS1003: Syntax error, ',' expected
                //             Console.Write(e is _ x);
                Diagnostic(ErrorCode.ERR_SyntaxError, "x").WithArguments(",", "").WithLocation(9, 34),
                // (9,34): error CS0103: The name 'x' does not exist in the current context
                //             Console.Write(e is _ x);
                Diagnostic(ErrorCode.ERR_NameNotInContext, "x").WithArguments("x").WithLocation(9, 34)
                );
        }

        [Fact]
        public void DiscardVsTypeInIs_03()
        {
            var source = @"using System;
class Program
{
    static void Main()
    {
        object o = new _();
        foreach (var e in new[] { null, o, null })
        {
            Console.Write(e is var _);
        }
    }
}
class _
{
}";
            var compilation = CreatePatternCompilation(source);
            compilation.VerifyDiagnostics(
                );
            CompileAndVerify(compilation, expectedOutput: "TrueTrueTrue");
        }

        [Fact]
        public void DiscardVsTypeInIs_04()
        {
            var source = @"using System;
class Program
{
    static void Main()
    {
        object o = new _();
        foreach (var e in new[] { null, o, null })
        {
            if (e is @_)
            {
                Console.Write(""3"");
            }
        }
    }
}
class _
{
}";
            var compilation = CreatePatternCompilation(source);
            compilation.VerifyDiagnostics(
                );
            CompileAndVerify(compilation, expectedOutput: "3");
        }

        [Fact]
        public void DiscardVsDeclarationInNested_01()
        {
            var source = @"using System;
class Program
{
    static void Main()
    {
        const int _ = 3;
        (object, object) o = (4, 4);
        foreach (var e in new[] { ((object, object)?)null, o, null })
        {
            if (e is (_, _))
            {
                Console.Write(""5"");
            }
        }
    }
}
class _
{
}";
            var compilation = CreatePatternCompilation(source);
            compilation.VerifyDiagnostics(
                // (6,19): warning CS0219: The variable '_' is assigned but its value is never used
                //         const int _ = 3;
                Diagnostic(ErrorCode.WRN_UnreferencedVarAssg, "_").WithArguments("_").WithLocation(6, 19)
                );
            CompileAndVerify(compilation, expectedOutput: "5");
        }

        [Fact]
        public void DiscardVsDeclarationInNested_02()
        {
            var source = @"using System;
class Program
{
    static void Main()
    {
        const int _ = 3;
        (object, object) o = (4, 4);
        foreach (var e in new[] { ((object, object)?)null, o, null })
        {
            if (e is (_ x, _))
            {
                Console.Write(""5"");
            }
        }
    }
}
class _
{
}";
            var compilation = CreatePatternCompilation(source);
            compilation.VerifyDiagnostics(
                // (6,19): warning CS0219: The variable '_' is assigned but its value is never used
                //         const int _ = 3;
                Diagnostic(ErrorCode.WRN_UnreferencedVarAssg, "_").WithArguments("_").WithLocation(6, 19),
                // (10,22): error CS8502: Matching the tuple type '(object, object)' requires '2' subpatterns, but '3' subpatterns are present.
                //             if (e is (_ x, _))
                Diagnostic(ErrorCode.ERR_WrongNumberOfSubpatterns, "(_ x, _)").WithArguments("(object, object)", "2", "3").WithLocation(10, 22),
                // (10,25): error CS1003: Syntax error, ',' expected
                //             if (e is (_ x, _))
                Diagnostic(ErrorCode.ERR_SyntaxError, "x").WithArguments(",", "").WithLocation(10, 25),
                // (10,25): error CS0103: The name 'x' does not exist in the current context
                //             if (e is (_ x, _))
                Diagnostic(ErrorCode.ERR_NameNotInContext, "x").WithArguments("x").WithLocation(10, 25)
                );
        }

        [Fact]
        public void DiscardVsDeclarationInNested_03()
        {
            var source = @"using System;
class Program
{
    static void Main()
    {
        const int _ = 3;
        (object, object) o = (new _(), 4);
        foreach (var e in new[] { ((object, object)?)null, o, (_, 8) })
        {
            if (e is (@_ x, var y))
            {
                Console.Write(y);
            }
        }
    }
}
class _
{
}";
            var compilation = CreatePatternCompilation(source);
            compilation.VerifyDiagnostics(
                );
            CompileAndVerify(compilation, expectedOutput: "4");
        }

        [Fact]
        public void DiscardVsDeclarationInNested_04()
        {
            var source = @"using System;
class Program
{
    static void Main()
    {
        const int _ = 3;
        (object, object) o = (new _(), 4);
        foreach (var e in new[] { ((object, object)?)null, o, (_, 8) })
        {
            if (e is (@_, var y))
            {
                Console.Write(y);
            }
        }
    }
}
class _
{
}";
            var compilation = CreatePatternCompilation(source);
            compilation.VerifyDiagnostics(
                );
            CompileAndVerify(compilation, expectedOutput: "8");
        }

        [Fact]
        public void IgnoreNullInExhaustiveness_01()
        {
            var source =
@"class Program
{
    static void Main() {}
    static int M1(bool? b1, bool? b2)
    {
        return (b1, b2) switch {
            (false, false) => 1,
            (false, true) => 2,
            // (true, false) => 3,
            (true, true) => 4
            };
    }
}
";
            var compilation = CreatePatternCompilation(source);
            compilation.VerifyDiagnostics(
                // (6,25): warning CS8509: The switch expression does not handle all possible inputs (it is not exhaustive).
                //         return (b1, b2) switch {
                Diagnostic(ErrorCode.WRN_SwitchExpressionNotExhaustive, "switch").WithLocation(6, 25)
                );
        }

        [Fact]
        public void IgnoreNullInExhaustiveness_02()
        {
            var source =
@"class Program
{
    static void Main() {}
    static int M1(bool? b1, bool? b2)
    {
        return (b1, b2) switch {
            (false, false) => 1,
            (false, true) => 2,
            (true, false) => 3,
            (true, true) => 4
            };
    }
}
";
            var compilation = CreatePatternCompilation(source);
            compilation.VerifyDiagnostics(
                );
        }

        [Fact]
        public void IgnoreNullInExhaustiveness_03()
        {
            var source =
@"class Program
{
    static void Main() {}
    static int M1(bool? b1, bool? b2)
    {
        (bool? b1, bool? b2)? cond = (b1, b2);
        return cond switch {
            (false, false) => 1,
            (false, true) => 2,
            (true, false) => 3,
            (true, true) => 4,
            (null, true) => 5
            };
    }
}
";
            var compilation = CreatePatternCompilation(source);
            compilation.VerifyDiagnostics(
                );
        }

        [Fact]
        public void IgnoreNullInExhaustiveness_04()
        {
            var source =
@"class Program
{
    static void Main() {}
    static int M1(bool? b1, bool? b2)
    {
        (bool? b1, bool? b2)? cond = (b1, b2);
        return cond switch {
            (false, false) => 1,
            (false, true) => 2,
            (true, false) => 3,
            (true, true) => 4,
            _ => 5,
            (null, true) => 6
            };
    }
}
";
            var compilation = CreatePatternCompilation(source);
            compilation.VerifyDiagnostics(
                // (13,13): error CS8510: The pattern has already been handled by a previous arm of the switch expression.
                //             (null, true) => 6
                Diagnostic(ErrorCode.ERR_SwitchArmSubsumed, "(null, true)").WithLocation(13, 13)
                );
        }

<<<<<<< HEAD
        [Fact]
        public void PointerAsInput_01()
        {
            var source =
@"public class C
{
    public unsafe static void Main()
    {
        int x = 0;
        M(1, null);
        M(2, &x);
    }
    static unsafe void M(int i, int* p)
    {
        if (p is var x)
            System.Console.Write(i);
    }
}
";
            var compilation = CreatePatternCompilation(source, options: TestOptions.DebugExe.WithAllowUnsafe(true));
            compilation.VerifyDiagnostics(
                );
            var expectedOutput = @"12";
            var compVerifier = CompileAndVerify(compilation, expectedOutput: expectedOutput, verify: Verification.Skipped);
        }

        [Fact]
        public void PointerAsInput_02()
        {
            var source =
@"public class C
{
    public unsafe static void Main()
    {
        int x = 0;
        M(1, null);
        M(2, &x);
    }
    static unsafe void M(int i, int* p)
    {
        if (p switch { _ => true })
            System.Console.Write(i);
    }
}
";
            var compilation = CreatePatternCompilation(source, options: TestOptions.DebugExe.WithAllowUnsafe(true));
            compilation.VerifyDiagnostics(
                );
            var expectedOutput = @"12";
            var compVerifier = CompileAndVerify(compilation, expectedOutput: expectedOutput, verify: Verification.Skipped);
        }

        [Fact]
        public void PointerAsInput_03()
        {
            var source =
@"public class C
{
    public unsafe static void Main()
    {
        int x = 0;
        M(1, null);
        M(2, &x);
    }
    static unsafe void M(int i, int* p)
    {
        if (p is null)
            System.Console.Write(i);
    }
}
";
            var compilation = CreatePatternCompilation(source, options: TestOptions.DebugExe.WithAllowUnsafe(true));
            compilation.VerifyDiagnostics(
                );
            var expectedOutput = @"1";
            var compVerifier = CompileAndVerify(compilation, expectedOutput: expectedOutput, verify: Verification.Skipped);
        }

        [Fact]
        public void PointerAsInput_04()
        {
            var source =
@"public class C
{
    static unsafe void M(int* p)
    {
        if (p is {}) { }
        if (p is 1) { }
        if (p is var (x, y)) { }
    }
}
";
            var compilation = CreatePatternCompilation(source, options: TestOptions.DebugDll.WithAllowUnsafe(true));
            compilation.VerifyDiagnostics(
                // (5,18): error CS8521: Pattern-matching is not permitted for pointer types.
                //         if (p is {}) { }
                Diagnostic(ErrorCode.ERR_PointerTypeInPatternMatching, "{}").WithLocation(5, 18),
                // (6,18): error CS0266: Cannot implicitly convert type 'int' to 'int*'. An explicit conversion exists (are you missing a cast?)
                //         if (p is 1) { }
                Diagnostic(ErrorCode.ERR_NoImplicitConvCast, "1").WithArguments("int", "int*").WithLocation(6, 18),
                // (6,18): error CS0150: A constant value is expected
                //         if (p is 1) { }
                Diagnostic(ErrorCode.ERR_ConstantExpected, "1").WithLocation(6, 18),
                // (7,18): error CS8521: Pattern-matching is not permitted for pointer types.
                //         if (p is var (x, y)) { }
                Diagnostic(ErrorCode.ERR_PointerTypeInPatternMatching, "var (x, y)").WithLocation(7, 18)
                );
=======
        [Fact, WorkItem(31167, "https://github.com/dotnet/roslyn/issues/31167")]
        public void NonExhaustiveBoolSwitchExpression()
        {
            var source = @"using System;
class Program
{
    static void Main()
    {
        new Program().Start();
    }
    void Start()
    {
        Console.Write(M(true));
        try
        {
            Console.Write(M(false));
        }
        catch (Exception)
        {
            Console.Write("" throw"");
        }
    }
    public int M(bool b) 
    {
        return b switch
        {
           true => 1
        }; 
    }
}
";
            var compilation = CreatePatternCompilation(source);
            compilation.VerifyDiagnostics(
                // (22,18): warning CS8509: The switch expression does not handle all possible inputs (it is not exhaustive).
                //         return b switch
                Diagnostic(ErrorCode.WRN_SwitchExpressionNotExhaustive, "switch").WithLocation(22, 18)
                );
            CompileAndVerify(compilation, expectedOutput: "1 throw");
>>>>>>> ea9e099e
        }
    }
}<|MERGE_RESOLUTION|>--- conflicted
+++ resolved
@@ -1489,7 +1489,46 @@
                 );
         }
 
-<<<<<<< HEAD
+        [Fact, WorkItem(31167, "https://github.com/dotnet/roslyn/issues/31167")]
+        public void NonExhaustiveBoolSwitchExpression()
+        {
+            var source = @"using System;
+class Program
+{
+    static void Main()
+    {
+        new Program().Start();
+    }
+    void Start()
+    {
+        Console.Write(M(true));
+        try
+        {
+            Console.Write(M(false));
+        }
+        catch (Exception)
+        {
+            Console.Write("" throw"");
+        }
+    }
+    public int M(bool b) 
+    {
+        return b switch
+        {
+           true => 1
+        }; 
+    }
+}
+";
+            var compilation = CreatePatternCompilation(source);
+            compilation.VerifyDiagnostics(
+                // (22,18): warning CS8509: The switch expression does not handle all possible inputs (it is not exhaustive).
+                //         return b switch
+                Diagnostic(ErrorCode.WRN_SwitchExpressionNotExhaustive, "switch").WithLocation(22, 18)
+                );
+            CompileAndVerify(compilation, expectedOutput: "1 throw");
+        }
+
         [Fact]
         public void PointerAsInput_01()
         {
@@ -1597,46 +1636,6 @@
                 //         if (p is var (x, y)) { }
                 Diagnostic(ErrorCode.ERR_PointerTypeInPatternMatching, "var (x, y)").WithLocation(7, 18)
                 );
-=======
-        [Fact, WorkItem(31167, "https://github.com/dotnet/roslyn/issues/31167")]
-        public void NonExhaustiveBoolSwitchExpression()
-        {
-            var source = @"using System;
-class Program
-{
-    static void Main()
-    {
-        new Program().Start();
-    }
-    void Start()
-    {
-        Console.Write(M(true));
-        try
-        {
-            Console.Write(M(false));
-        }
-        catch (Exception)
-        {
-            Console.Write("" throw"");
-        }
-    }
-    public int M(bool b) 
-    {
-        return b switch
-        {
-           true => 1
-        }; 
-    }
-}
-";
-            var compilation = CreatePatternCompilation(source);
-            compilation.VerifyDiagnostics(
-                // (22,18): warning CS8509: The switch expression does not handle all possible inputs (it is not exhaustive).
-                //         return b switch
-                Diagnostic(ErrorCode.WRN_SwitchExpressionNotExhaustive, "switch").WithLocation(22, 18)
-                );
-            CompileAndVerify(compilation, expectedOutput: "1 throw");
->>>>>>> ea9e099e
         }
     }
 }