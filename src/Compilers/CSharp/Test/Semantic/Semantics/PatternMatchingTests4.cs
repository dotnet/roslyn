﻿// Copyright (c) Microsoft.  All Rights Reserved.  Licensed under the Apache License, Version 2.0.  See License.txt in the project root for license information.

using System.Linq;
using Microsoft.CodeAnalysis.CSharp.Syntax;
using Microsoft.CodeAnalysis.CSharp.Test.Utilities;
using Microsoft.CodeAnalysis.Test.Utilities;
using Xunit;

namespace Microsoft.CodeAnalysis.CSharp.UnitTests.CodeGen
{
    [CompilerTrait(CompilerFeature.Patterns)]
    public class ITuplePatternTests : PatternMatchingTestBase
    {
        [Fact]
        public void TestPresenceOfITuple()
        {
            var source =
@"public class C : System.Runtime.CompilerServices.ITuple
{
    public int Length => 1;
    public object this[int i] => null;
    public static void Main()
    {
        System.Runtime.CompilerServices.ITuple t = new C();
        if (t.Length != 1) throw null;
        if (t[0] != null) throw null;
    }
}
";
            var compilation = CreatePatternCompilation(source);
            compilation.VerifyDiagnostics();
            CompileAndVerify(compilation, expectedOutput: "");
        }

        [Fact]
        public void ITupleFromObject()
        {
            // - should match when input type is object
            var source =
@"using System;
using System.Runtime.CompilerServices;
public class C : ITuple
{
    int ITuple.Length => 3;
    object ITuple.this[int i] => i + 3;
    public static void Main()
    {
        object t = new C();
        Console.WriteLine(t is (3, 4)); // false
        Console.WriteLine(t is (3, 4, 5)); // TRUE
        Console.WriteLine(t is (3, 0, 5)); // false
        Console.WriteLine(t is (3, 4, 5, 6)); // false
        Console.WriteLine(new object() is (3, 4, 5)); // false
        Console.WriteLine((null as object) is (3, 4, 5)); // false
    }
}
";
            var compilation = CreatePatternCompilation(source);
            compilation.VerifyDiagnostics();
            var expectedOutput =
@"False
True
False
False
False
False";
            var compVerifier = CompileAndVerify(compilation, expectedOutput: expectedOutput);
        }

        [Fact]
        public void ITupleMissing()
        {
            // - should not match when ITuple is missing
            var source =
@"using System;
public class C
{
    public static void Main()
    {
        object t = new C();
        Console.WriteLine(t is (3, 4, 5));
    }
}
";
            // Use a version of the platform APIs that lack ITuple
            var compilation = CreateCompilationWithMscorlib40AndSystemCore(source, options: TestOptions.ReleaseExe);
            compilation.VerifyDiagnostics(
                // (7,32): error CS1061: 'object' does not contain a definition for 'Deconstruct' and no accessible extension method 'Deconstruct' accepting a first argument of type 'object' could be found (are you missing a using directive or an assembly reference?)
                //         Console.WriteLine(t is (3, 4, 5));
                Diagnostic(ErrorCode.ERR_NoSuchMemberOrExtension, "(3, 4, 5)").WithArguments("object", "Deconstruct").WithLocation(7, 32),
                // (7,32): error CS8129: No suitable Deconstruct instance or extension method was found for type 'object', with 3 out parameters and a void return type.
                //         Console.WriteLine(t is (3, 4, 5));
                Diagnostic(ErrorCode.ERR_MissingDeconstruct, "(3, 4, 5)").WithArguments("object", "3").WithLocation(7, 32)
                );
        }

        [Fact]
        public void ITupleIsClass()
        {
            // - should not match when ITuple is a class
            var source =
@"using System;
namespace System.Runtime.CompilerServices
{
    public class ITuple
    {
        public int Length => 3;
        public object this[int index] => index + 3;
    }
}
public class C : System.Runtime.CompilerServices.ITuple
{
    public static void Main()
    {
        object t = new C();
        Console.WriteLine(t is (3, 4, 5));
    }
}
";
            // Use a version of the platform APIs that lack ITuple
            var compilation = CreateCompilationWithMscorlib40AndSystemCore(source, options: TestOptions.ReleaseExe);
            compilation.VerifyDiagnostics(
                // (15,32): error CS1061: 'object' does not contain a definition for 'Deconstruct' and no accessible extension method 'Deconstruct' accepting a first argument of type 'object' could be found (are you missing a using directive or an assembly reference?)
                //         Console.WriteLine(t is (3, 4, 5));
                Diagnostic(ErrorCode.ERR_NoSuchMemberOrExtension, "(3, 4, 5)").WithArguments("object", "Deconstruct").WithLocation(15, 32),
                // (15,32): error CS8129: No suitable Deconstruct instance or extension method was found for type 'object', with 3 out parameters and a void return type.
                //         Console.WriteLine(t is (3, 4, 5));
                Diagnostic(ErrorCode.ERR_MissingDeconstruct, "(3, 4, 5)").WithArguments("object", "3").WithLocation(15, 32)
                );
        }

        [Fact]
        public void ITupleFromDynamic()
        {
            // - should match when input type is dynamic
            var source =
@"using System;
using System.Runtime.CompilerServices;
public class C : ITuple
{
    int ITuple.Length => 3;
    object ITuple.this[int i] => i + 3;
    public static void Main()
    {
        dynamic t = new C();
        Console.WriteLine(t is (3, 4)); // false
        Console.WriteLine(t is (3, 4, 5)); // TRUE
        Console.WriteLine(t is (3, 0, 5)); // false
        Console.WriteLine(t is (3, 4, 5, 6)); // false
    }
}
";
            var compilation = CreatePatternCompilation(source);
            compilation.VerifyDiagnostics();
            var expectedOutput =
@"False
True
False
False";
            var compVerifier = CompileAndVerify(compilation, expectedOutput: expectedOutput);
        }

        [Fact]
        public void ITupleFromITuple()
        {
            // - should match when input type is ITuple
            var source =
@"using System;
using System.Runtime.CompilerServices;
public class C : ITuple
{
    int ITuple.Length => 3;
    object ITuple.this[int i] => i + 3;
    public static void Main()
    {
        ITuple t = new C();
        Console.WriteLine(t is (3, 4)); // false
        Console.WriteLine(t is (3, 4, 5)); // TRUE
        Console.WriteLine(t is (3, 0, 5)); // false
        Console.WriteLine(t is (3, 4, 5, 6)); // false
    }
}
";
            var compilation = CreatePatternCompilation(source);
            compilation.VerifyDiagnostics();
            var expectedOutput =
@"False
True
False
False";
            var compVerifier = CompileAndVerify(compilation, expectedOutput: expectedOutput);
        }

        [Fact]
        public void ITuple_01()
        {
            // - should match when input type extends ITuple and has no Deconstruct (struct)
            var source =
@"using System;
using System.Runtime.CompilerServices;
public struct C : ITuple
{
    int ITuple.Length => 3;
    object ITuple.this[int i] => i + 3;
    public static void Main()
    {
        var t = new C();
        Console.WriteLine(t is (3, 4)); // false
        Console.WriteLine(t is (3, 4, 5)); // TRUE
        Console.WriteLine(t is (3, 0, 5)); // false
        Console.WriteLine(t is (3, 4, 5, 6)); // false
    }
}
";
            var compilation = CreatePatternCompilation(source);
            compilation.VerifyDiagnostics();
            var expectedOutput =
@"False
True
False
False";
            var compVerifier = CompileAndVerify(compilation, expectedOutput: expectedOutput);
        }

        [Fact]
        public void ITuple_02()
        {
            // - should not match when input type extends ITuple and has Deconstruct (struct)
            var source =
@"using System;
using System.Runtime.CompilerServices;
public struct C : ITuple
{
    int ITuple.Length => 3;
    object ITuple.this[int i] => i + 3;
    public static void Main()
    {
        var t = new C();
        Console.WriteLine(t is (3, 4)); // false
        Console.WriteLine(t is (3, 4, 5)); // TRUE
        Console.WriteLine(t is (3, 0, 5)); // false
        Console.WriteLine(t is (3, 4, 5, 6)); // false
    }
    public void Deconstruct() {}
}
";
            var compilation = CreatePatternCompilation(source);
            compilation.VerifyDiagnostics(
                // (10,32): error CS1501: No overload for method 'Deconstruct' takes 2 arguments
                //         Console.WriteLine(t is (3, 4)); // false
                Diagnostic(ErrorCode.ERR_BadArgCount, "(3, 4)").WithArguments("Deconstruct", "2").WithLocation(10, 32),
                // (10,32): error CS8129: No suitable Deconstruct instance or extension method was found for type 'C', with 2 out parameters and a void return type.
                //         Console.WriteLine(t is (3, 4)); // false
                Diagnostic(ErrorCode.ERR_MissingDeconstruct, "(3, 4)").WithArguments("C", "2").WithLocation(10, 32),
                // (11,32): error CS1501: No overload for method 'Deconstruct' takes 3 arguments
                //         Console.WriteLine(t is (3, 4, 5)); // TRUE
                Diagnostic(ErrorCode.ERR_BadArgCount, "(3, 4, 5)").WithArguments("Deconstruct", "3").WithLocation(11, 32),
                // (11,32): error CS8129: No suitable Deconstruct instance or extension method was found for type 'C', with 3 out parameters and a void return type.
                //         Console.WriteLine(t is (3, 4, 5)); // TRUE
                Diagnostic(ErrorCode.ERR_MissingDeconstruct, "(3, 4, 5)").WithArguments("C", "3").WithLocation(11, 32),
                // (12,32): error CS1501: No overload for method 'Deconstruct' takes 3 arguments
                //         Console.WriteLine(t is (3, 0, 5)); // false
                Diagnostic(ErrorCode.ERR_BadArgCount, "(3, 0, 5)").WithArguments("Deconstruct", "3").WithLocation(12, 32),
                // (12,32): error CS8129: No suitable Deconstruct instance or extension method was found for type 'C', with 3 out parameters and a void return type.
                //         Console.WriteLine(t is (3, 0, 5)); // false
                Diagnostic(ErrorCode.ERR_MissingDeconstruct, "(3, 0, 5)").WithArguments("C", "3").WithLocation(12, 32),
                // (13,32): error CS1501: No overload for method 'Deconstruct' takes 4 arguments
                //         Console.WriteLine(t is (3, 4, 5, 6)); // false
                Diagnostic(ErrorCode.ERR_BadArgCount, "(3, 4, 5, 6)").WithArguments("Deconstruct", "4").WithLocation(13, 32),
                // (13,32): error CS8129: No suitable Deconstruct instance or extension method was found for type 'C', with 4 out parameters and a void return type.
                //         Console.WriteLine(t is (3, 4, 5, 6)); // false
                Diagnostic(ErrorCode.ERR_MissingDeconstruct, "(3, 4, 5, 6)").WithArguments("C", "4").WithLocation(13, 32)
                );
        }

        [Fact]
        public void ITuple_03()
        {
            // - should match when input type extends ITuple and has no Deconstruct (class)
            var source =
@"using System;
using System.Runtime.CompilerServices;
public class C : ITuple
{
    int ITuple.Length => 3;
    object ITuple.this[int i] => i + 3;
    public static void Main()
    {
        var t = new C();
        Console.WriteLine(t is (3, 4)); // false
        Console.WriteLine(t is (3, 4, 5)); // TRUE
        Console.WriteLine(t is (3, 0, 5)); // false
        Console.WriteLine(t is (3, 4, 5, 6)); // false
    }
}
";
            var compilation = CreatePatternCompilation(source);
            compilation.VerifyDiagnostics();
            var expectedOutput =
@"False
True
False
False";
            var compVerifier = CompileAndVerify(compilation, expectedOutput: expectedOutput);
        }

        [Fact]
        public void ITuple_04()
        {
            // - should not match when input type extends ITuple and has Deconstruct (class)
            var source =
@"using System;
using System.Runtime.CompilerServices;
public class C : ITuple
{
    int ITuple.Length => 3;
    object ITuple.this[int i] => i + 3;
    public static void Main()
    {
        var t = new C();
        Console.WriteLine(t is (3, 4)); // false
        Console.WriteLine(t is (3, 4, 5)); // TRUE
        Console.WriteLine(t is (3, 0, 5)); // false
        Console.WriteLine(t is (3, 4, 5, 6)); // false
    }
    public void Deconstruct() {}
}
";
            var compilation = CreatePatternCompilation(source);
            compilation.VerifyDiagnostics(
                // (10,32): error CS1501: No overload for method 'Deconstruct' takes 2 arguments
                //         Console.WriteLine(t is (3, 4)); // false
                Diagnostic(ErrorCode.ERR_BadArgCount, "(3, 4)").WithArguments("Deconstruct", "2").WithLocation(10, 32),
                // (10,32): error CS8129: No suitable Deconstruct instance or extension method was found for type 'C', with 2 out parameters and a void return type.
                //         Console.WriteLine(t is (3, 4)); // false
                Diagnostic(ErrorCode.ERR_MissingDeconstruct, "(3, 4)").WithArguments("C", "2").WithLocation(10, 32),
                // (11,32): error CS1501: No overload for method 'Deconstruct' takes 3 arguments
                //         Console.WriteLine(t is (3, 4, 5)); // TRUE
                Diagnostic(ErrorCode.ERR_BadArgCount, "(3, 4, 5)").WithArguments("Deconstruct", "3").WithLocation(11, 32),
                // (11,32): error CS8129: No suitable Deconstruct instance or extension method was found for type 'C', with 3 out parameters and a void return type.
                //         Console.WriteLine(t is (3, 4, 5)); // TRUE
                Diagnostic(ErrorCode.ERR_MissingDeconstruct, "(3, 4, 5)").WithArguments("C", "3").WithLocation(11, 32),
                // (12,32): error CS1501: No overload for method 'Deconstruct' takes 3 arguments
                //         Console.WriteLine(t is (3, 0, 5)); // false
                Diagnostic(ErrorCode.ERR_BadArgCount, "(3, 0, 5)").WithArguments("Deconstruct", "3").WithLocation(12, 32),
                // (12,32): error CS8129: No suitable Deconstruct instance or extension method was found for type 'C', with 3 out parameters and a void return type.
                //         Console.WriteLine(t is (3, 0, 5)); // false
                Diagnostic(ErrorCode.ERR_MissingDeconstruct, "(3, 0, 5)").WithArguments("C", "3").WithLocation(12, 32),
                // (13,32): error CS1501: No overload for method 'Deconstruct' takes 4 arguments
                //         Console.WriteLine(t is (3, 4, 5, 6)); // false
                Diagnostic(ErrorCode.ERR_BadArgCount, "(3, 4, 5, 6)").WithArguments("Deconstruct", "4").WithLocation(13, 32),
                // (13,32): error CS8129: No suitable Deconstruct instance or extension method was found for type 'C', with 4 out parameters and a void return type.
                //         Console.WriteLine(t is (3, 4, 5, 6)); // false
                Diagnostic(ErrorCode.ERR_MissingDeconstruct, "(3, 4, 5, 6)").WithArguments("C", "4").WithLocation(13, 32)
                );
        }

        [Fact]
        public void ITuple_05()
        {
            // - should match when input type extends ITuple and has no Deconstruct (type parameter)
            var source =
@"using System;
using System.Runtime.CompilerServices;
public class C : ITuple
{
    int ITuple.Length => 3;
    object ITuple.this[int i] => i + 3;
    public static void Main()
    {
        M(new C());
    }
    public static void M<T>(T t) where T: C
    {
        Console.WriteLine(t is (3, 4)); // false
        Console.WriteLine(t is (3, 4, 5)); // TRUE
        Console.WriteLine(t is (3, 0, 5)); // false
        Console.WriteLine(t is (3, 4, 5, 6)); // false
    }
}
";
            var compilation = CreatePatternCompilation(source);
            compilation.VerifyDiagnostics();
            var expectedOutput =
@"False
True
False
False";
            var compVerifier = CompileAndVerify(compilation, expectedOutput: expectedOutput);
        }

        [Fact]
        public void ITuple_10()
        {
            // - should match when input type extends ITuple and has no Deconstruct (type parameter)
            var source =
@"using System;
using System.Runtime.CompilerServices;
public class C : ITuple
{
    int ITuple.Length => 3;
    object ITuple.this[int i] => i + 3;
    public static void Main()
    {
        M(new C());
    }
    public static void M<T>(T t) where T: ITuple
    {
        Console.WriteLine(t is (3, 4)); // false
        Console.WriteLine(t is (3, 4, 5)); // TRUE
        Console.WriteLine(t is (3, 0, 5)); // false
        Console.WriteLine(t is (3, 4, 5, 6)); // false
    }
}
";
            var compilation = CreatePatternCompilation(source);
            compilation.VerifyDiagnostics();
            var expectedOutput =
@"False
True
False
False";
            var compVerifier = CompileAndVerify(compilation, expectedOutput: expectedOutput);
        }

        [Fact]
        public void ITuple_11()
        {
            // - should not match when input type is an unconstrained type parameter
            var source =
@"using System;
using System.Runtime.CompilerServices;
public class C : ITuple
{
    int ITuple.Length => 3;
    object ITuple.this[int i] => i + 3;
    public static void Main()
    {
        M(new C());
    }
    public static void M<T>(T t)
    {
        Console.WriteLine(t is (3, 4)); // false
        Console.WriteLine(t is (3, 4, 5)); // TRUE
        Console.WriteLine(t is (3, 0, 5)); // false
        Console.WriteLine(t is (3, 4, 5, 6)); // false
    }
}
";
            var compilation = CreatePatternCompilation(source);
            compilation.VerifyDiagnostics(
                // (13,32): error CS1061: 'T' does not contain a definition for 'Deconstruct' and no accessible extension method 'Deconstruct' accepting a first argument of type 'T' could be found (are you missing a using directive or an assembly reference?)
                //         Console.WriteLine(t is (3, 4)); // false
                Diagnostic(ErrorCode.ERR_NoSuchMemberOrExtension, "(3, 4)").WithArguments("T", "Deconstruct").WithLocation(13, 32),
                // (13,32): error CS8129: No suitable Deconstruct instance or extension method was found for type 'T', with 2 out parameters and a void return type.
                //         Console.WriteLine(t is (3, 4)); // false
                Diagnostic(ErrorCode.ERR_MissingDeconstruct, "(3, 4)").WithArguments("T", "2").WithLocation(13, 32),
                // (14,32): error CS1061: 'T' does not contain a definition for 'Deconstruct' and no accessible extension method 'Deconstruct' accepting a first argument of type 'T' could be found (are you missing a using directive or an assembly reference?)
                //         Console.WriteLine(t is (3, 4, 5)); // TRUE
                Diagnostic(ErrorCode.ERR_NoSuchMemberOrExtension, "(3, 4, 5)").WithArguments("T", "Deconstruct").WithLocation(14, 32),
                // (14,32): error CS8129: No suitable Deconstruct instance or extension method was found for type 'T', with 3 out parameters and a void return type.
                //         Console.WriteLine(t is (3, 4, 5)); // TRUE
                Diagnostic(ErrorCode.ERR_MissingDeconstruct, "(3, 4, 5)").WithArguments("T", "3").WithLocation(14, 32),
                // (15,32): error CS1061: 'T' does not contain a definition for 'Deconstruct' and no accessible extension method 'Deconstruct' accepting a first argument of type 'T' could be found (are you missing a using directive or an assembly reference?)
                //         Console.WriteLine(t is (3, 0, 5)); // false
                Diagnostic(ErrorCode.ERR_NoSuchMemberOrExtension, "(3, 0, 5)").WithArguments("T", "Deconstruct").WithLocation(15, 32),
                // (15,32): error CS8129: No suitable Deconstruct instance or extension method was found for type 'T', with 3 out parameters and a void return type.
                //         Console.WriteLine(t is (3, 0, 5)); // false
                Diagnostic(ErrorCode.ERR_MissingDeconstruct, "(3, 0, 5)").WithArguments("T", "3").WithLocation(15, 32),
                // (16,32): error CS1061: 'T' does not contain a definition for 'Deconstruct' and no accessible extension method 'Deconstruct' accepting a first argument of type 'T' could be found (are you missing a using directive or an assembly reference?)
                //         Console.WriteLine(t is (3, 4, 5, 6)); // false
                Diagnostic(ErrorCode.ERR_NoSuchMemberOrExtension, "(3, 4, 5, 6)").WithArguments("T", "Deconstruct").WithLocation(16, 32),
                // (16,32): error CS8129: No suitable Deconstruct instance or extension method was found for type 'T', with 4 out parameters and a void return type.
                //         Console.WriteLine(t is (3, 4, 5, 6)); // false
                Diagnostic(ErrorCode.ERR_MissingDeconstruct, "(3, 4, 5, 6)").WithArguments("T", "4").WithLocation(16, 32)
                );
        }

        [Fact]
        public void ITuple_06()
        {
            // - should not match when input type extends ITuple and has Deconstruct (type parameter)
            var source =
@"using System;
using System.Runtime.CompilerServices;
public class C : ITuple
{
    int ITuple.Length => 3;
    object ITuple.this[int i] => i + 3;
    public static void Main()
    {
        M(new C());
    }
    public static void M<T>(T t) where T: C
    {
        Console.WriteLine(t is (3, 4)); // false
        Console.WriteLine(t is (3, 4, 5)); // TRUE
        Console.WriteLine(t is (3, 0, 5)); // false
        Console.WriteLine(t is (3, 4, 5, 6)); // false
    }
    public void Deconstruct() {}
}
";
            var compilation = CreatePatternCompilation(source);
            compilation.VerifyDiagnostics(
                // (13,32): error CS1501: No overload for method 'Deconstruct' takes 2 arguments
                //         Console.WriteLine(t is (3, 4)); // false
                Diagnostic(ErrorCode.ERR_BadArgCount, "(3, 4)").WithArguments("Deconstruct", "2").WithLocation(13, 32),
                // (13,32): error CS8129: No suitable Deconstruct instance or extension method was found for type 'T', with 2 out parameters and a void return type.
                //         Console.WriteLine(t is (3, 4)); // false
                Diagnostic(ErrorCode.ERR_MissingDeconstruct, "(3, 4)").WithArguments("T", "2").WithLocation(13, 32),
                // (14,32): error CS1501: No overload for method 'Deconstruct' takes 3 arguments
                //         Console.WriteLine(t is (3, 4, 5)); // TRUE
                Diagnostic(ErrorCode.ERR_BadArgCount, "(3, 4, 5)").WithArguments("Deconstruct", "3").WithLocation(14, 32),
                // (14,32): error CS8129: No suitable Deconstruct instance or extension method was found for type 'T', with 3 out parameters and a void return type.
                //         Console.WriteLine(t is (3, 4, 5)); // TRUE
                Diagnostic(ErrorCode.ERR_MissingDeconstruct, "(3, 4, 5)").WithArguments("T", "3").WithLocation(14, 32),
                // (15,32): error CS1501: No overload for method 'Deconstruct' takes 3 arguments
                //         Console.WriteLine(t is (3, 0, 5)); // false
                Diagnostic(ErrorCode.ERR_BadArgCount, "(3, 0, 5)").WithArguments("Deconstruct", "3").WithLocation(15, 32),
                // (15,32): error CS8129: No suitable Deconstruct instance or extension method was found for type 'T', with 3 out parameters and a void return type.
                //         Console.WriteLine(t is (3, 0, 5)); // false
                Diagnostic(ErrorCode.ERR_MissingDeconstruct, "(3, 0, 5)").WithArguments("T", "3").WithLocation(15, 32),
                // (16,32): error CS1501: No overload for method 'Deconstruct' takes 4 arguments
                //         Console.WriteLine(t is (3, 4, 5, 6)); // false
                Diagnostic(ErrorCode.ERR_BadArgCount, "(3, 4, 5, 6)").WithArguments("Deconstruct", "4").WithLocation(16, 32),
                // (16,32): error CS8129: No suitable Deconstruct instance or extension method was found for type 'T', with 4 out parameters and a void return type.
                //         Console.WriteLine(t is (3, 4, 5, 6)); // false
                Diagnostic(ErrorCode.ERR_MissingDeconstruct, "(3, 4, 5, 6)").WithArguments("T", "4").WithLocation(16, 32)
                );
        }

        [Fact]
        public void ITuple_12()
        {
            // - should not match when input type extends ITuple and has Deconstruct (type parameter)
            var source =
@"using System;
using System.Runtime.CompilerServices;
public class C : ITuple
{
    int ITuple.Length => 3;
    object ITuple.this[int i] => i + 3;
    public static void Main()
    {
        M(new C());
    }
    public static void M<T>(T t) where T: C
    {
        Console.WriteLine(t is (3, 4)); // false
        Console.WriteLine(t is (3, 4, 5)); // TRUE
        Console.WriteLine(t is (3, 0, 5)); // false
        Console.WriteLine(t is (3, 4, 5, 6)); // false
    }
    public int Deconstruct() => 0;
}
";
            var compilation = CreatePatternCompilation(source);
            compilation.VerifyDiagnostics(
                // (13,32): error CS1501: No overload for method 'Deconstruct' takes 2 arguments
                //         Console.WriteLine(t is (3, 4)); // false
                Diagnostic(ErrorCode.ERR_BadArgCount, "(3, 4)").WithArguments("Deconstruct", "2").WithLocation(13, 32),
                // (13,32): error CS8129: No suitable Deconstruct instance or extension method was found for type 'T', with 2 out parameters and a void return type.
                //         Console.WriteLine(t is (3, 4)); // false
                Diagnostic(ErrorCode.ERR_MissingDeconstruct, "(3, 4)").WithArguments("T", "2").WithLocation(13, 32),
                // (14,32): error CS1501: No overload for method 'Deconstruct' takes 3 arguments
                //         Console.WriteLine(t is (3, 4, 5)); // TRUE
                Diagnostic(ErrorCode.ERR_BadArgCount, "(3, 4, 5)").WithArguments("Deconstruct", "3").WithLocation(14, 32),
                // (14,32): error CS8129: No suitable Deconstruct instance or extension method was found for type 'T', with 3 out parameters and a void return type.
                //         Console.WriteLine(t is (3, 4, 5)); // TRUE
                Diagnostic(ErrorCode.ERR_MissingDeconstruct, "(3, 4, 5)").WithArguments("T", "3").WithLocation(14, 32),
                // (15,32): error CS1501: No overload for method 'Deconstruct' takes 3 arguments
                //         Console.WriteLine(t is (3, 0, 5)); // false
                Diagnostic(ErrorCode.ERR_BadArgCount, "(3, 0, 5)").WithArguments("Deconstruct", "3").WithLocation(15, 32),
                // (15,32): error CS8129: No suitable Deconstruct instance or extension method was found for type 'T', with 3 out parameters and a void return type.
                //         Console.WriteLine(t is (3, 0, 5)); // false
                Diagnostic(ErrorCode.ERR_MissingDeconstruct, "(3, 0, 5)").WithArguments("T", "3").WithLocation(15, 32),
                // (16,32): error CS1501: No overload for method 'Deconstruct' takes 4 arguments
                //         Console.WriteLine(t is (3, 4, 5, 6)); // false
                Diagnostic(ErrorCode.ERR_BadArgCount, "(3, 4, 5, 6)").WithArguments("Deconstruct", "4").WithLocation(16, 32),
                // (16,32): error CS8129: No suitable Deconstruct instance or extension method was found for type 'T', with 4 out parameters and a void return type.
                //         Console.WriteLine(t is (3, 4, 5, 6)); // false
                Diagnostic(ErrorCode.ERR_MissingDeconstruct, "(3, 4, 5, 6)").WithArguments("T", "4").WithLocation(16, 32)
                );
        }

        [Fact]
        public void ITuple_07()
        {
            // - should not match when input type extends ITuple and has Deconstruct (inherited)
            var source =
@"using System;
using System.Runtime.CompilerServices;
public class B
{
    public void Deconstruct() {}
}
public class C : B, ITuple
{
    int ITuple.Length => 3;
    object ITuple.this[int i] => i + 3;
    public static void Main()
    {
        M(new C());
    }
    public static void M<T>(T t) where T: C
    {
        Console.WriteLine(t is (3, 4)); // false
        Console.WriteLine(t is (3, 4, 5)); // TRUE
        Console.WriteLine(t is (3, 0, 5)); // false
        Console.WriteLine(t is (3, 4, 5, 6)); // false
    }
}
";
            var compilation = CreatePatternCompilation(source);
            compilation.VerifyDiagnostics(
                // (17,32): error CS1501: No overload for method 'Deconstruct' takes 2 arguments
                //         Console.WriteLine(t is (3, 4)); // false
                Diagnostic(ErrorCode.ERR_BadArgCount, "(3, 4)").WithArguments("Deconstruct", "2").WithLocation(17, 32),
                // (17,32): error CS8129: No suitable Deconstruct instance or extension method was found for type 'T', with 2 out parameters and a void return type.
                //         Console.WriteLine(t is (3, 4)); // false
                Diagnostic(ErrorCode.ERR_MissingDeconstruct, "(3, 4)").WithArguments("T", "2").WithLocation(17, 32),
                // (18,32): error CS1501: No overload for method 'Deconstruct' takes 3 arguments
                //         Console.WriteLine(t is (3, 4, 5)); // TRUE
                Diagnostic(ErrorCode.ERR_BadArgCount, "(3, 4, 5)").WithArguments("Deconstruct", "3").WithLocation(18, 32),
                // (18,32): error CS8129: No suitable Deconstruct instance or extension method was found for type 'T', with 3 out parameters and a void return type.
                //         Console.WriteLine(t is (3, 4, 5)); // TRUE
                Diagnostic(ErrorCode.ERR_MissingDeconstruct, "(3, 4, 5)").WithArguments("T", "3").WithLocation(18, 32),
                // (19,32): error CS1501: No overload for method 'Deconstruct' takes 3 arguments
                //         Console.WriteLine(t is (3, 0, 5)); // false
                Diagnostic(ErrorCode.ERR_BadArgCount, "(3, 0, 5)").WithArguments("Deconstruct", "3").WithLocation(19, 32),
                // (19,32): error CS8129: No suitable Deconstruct instance or extension method was found for type 'T', with 3 out parameters and a void return type.
                //         Console.WriteLine(t is (3, 0, 5)); // false
                Diagnostic(ErrorCode.ERR_MissingDeconstruct, "(3, 0, 5)").WithArguments("T", "3").WithLocation(19, 32),
                // (20,32): error CS1501: No overload for method 'Deconstruct' takes 4 arguments
                //         Console.WriteLine(t is (3, 4, 5, 6)); // false
                Diagnostic(ErrorCode.ERR_BadArgCount, "(3, 4, 5, 6)").WithArguments("Deconstruct", "4").WithLocation(20, 32),
                // (20,32): error CS8129: No suitable Deconstruct instance or extension method was found for type 'T', with 4 out parameters and a void return type.
                //         Console.WriteLine(t is (3, 4, 5, 6)); // false
                Diagnostic(ErrorCode.ERR_MissingDeconstruct, "(3, 4, 5, 6)").WithArguments("T", "4").WithLocation(20, 32)
                );
        }

        [Fact]
        public void ITuple_08()
        {
            // - should not match when input type extends ITuple and has Deconstruct (static)
            var source =
@"using System;
using System.Runtime.CompilerServices;
public class B
{
    public static void Deconstruct() {}
}
public class C : B, ITuple
{
    int ITuple.Length => 3;
    object ITuple.this[int i] => i + 3;
    public static void Main()
    {
        M(new C());
    }
    public static void M<T>(T t) where T: C
    {
        Console.WriteLine(t is (3, 4)); // false
        Console.WriteLine(t is (3, 4, 5)); // TRUE
        Console.WriteLine(t is (3, 0, 5)); // false
        Console.WriteLine(t is (3, 4, 5, 6)); // false
    }
}
";
            var compilation = CreatePatternCompilation(source);
            compilation.VerifyDiagnostics(
                // (17,32): error CS1501: No overload for method 'Deconstruct' takes 2 arguments
                //         Console.WriteLine(t is (3, 4)); // false
                Diagnostic(ErrorCode.ERR_BadArgCount, "(3, 4)").WithArguments("Deconstruct", "2").WithLocation(17, 32),
                // (17,32): error CS8129: No suitable Deconstruct instance or extension method was found for type 'T', with 2 out parameters and a void return type.
                //         Console.WriteLine(t is (3, 4)); // false
                Diagnostic(ErrorCode.ERR_MissingDeconstruct, "(3, 4)").WithArguments("T", "2").WithLocation(17, 32),
                // (18,32): error CS1501: No overload for method 'Deconstruct' takes 3 arguments
                //         Console.WriteLine(t is (3, 4, 5)); // TRUE
                Diagnostic(ErrorCode.ERR_BadArgCount, "(3, 4, 5)").WithArguments("Deconstruct", "3").WithLocation(18, 32),
                // (18,32): error CS8129: No suitable Deconstruct instance or extension method was found for type 'T', with 3 out parameters and a void return type.
                //         Console.WriteLine(t is (3, 4, 5)); // TRUE
                Diagnostic(ErrorCode.ERR_MissingDeconstruct, "(3, 4, 5)").WithArguments("T", "3").WithLocation(18, 32),
                // (19,32): error CS1501: No overload for method 'Deconstruct' takes 3 arguments
                //         Console.WriteLine(t is (3, 0, 5)); // false
                Diagnostic(ErrorCode.ERR_BadArgCount, "(3, 0, 5)").WithArguments("Deconstruct", "3").WithLocation(19, 32),
                // (19,32): error CS8129: No suitable Deconstruct instance or extension method was found for type 'T', with 3 out parameters and a void return type.
                //         Console.WriteLine(t is (3, 0, 5)); // false
                Diagnostic(ErrorCode.ERR_MissingDeconstruct, "(3, 0, 5)").WithArguments("T", "3").WithLocation(19, 32),
                // (20,32): error CS1501: No overload for method 'Deconstruct' takes 4 arguments
                //         Console.WriteLine(t is (3, 4, 5, 6)); // false
                Diagnostic(ErrorCode.ERR_BadArgCount, "(3, 4, 5, 6)").WithArguments("Deconstruct", "4").WithLocation(20, 32),
                // (20,32): error CS8129: No suitable Deconstruct instance or extension method was found for type 'T', with 4 out parameters and a void return type.
                //         Console.WriteLine(t is (3, 4, 5, 6)); // false
                Diagnostic(ErrorCode.ERR_MissingDeconstruct, "(3, 4, 5, 6)").WithArguments("T", "4").WithLocation(20, 32)
                );
        }

        [Fact]
        public void ITuple_09()
        {
            // - should match when input type extends ITuple and has only an extension Deconstruct
            var source =
@"using System;
using System.Runtime.CompilerServices;
public class C : ITuple
{
    int ITuple.Length => 3;
    object ITuple.this[int i] => i + 3;
    public static void Main()
    {
        var t = new C();
        Console.WriteLine(t is (3, 4)); // false
        Console.WriteLine(t is (3, 4, 5)); // TRUE
        Console.WriteLine(t is (3, 0, 5)); // false
        Console.WriteLine(t is (3, 4, 5, 6)); // false
    }
}
static class Extensions
{
    public static void Deconstruct(this C c, out int X, out int Y) => (X, Y) = (3, 4);
}
";
            var compilation = CreatePatternCompilation(source);
            compilation.VerifyDiagnostics();
            var expectedOutput =
@"False
True
False
False";
            var compVerifier = CompileAndVerify(compilation, expectedOutput: expectedOutput);
        }

        [Fact]
        public void ITupleLacksLength()
        {
            // - should give an error when ITuple is missing required member (Length)
            var source =
@"using System;
namespace System.Runtime.CompilerServices
{
    public interface ITuple
    {
        // int Length { get; }
        object this[int index] { get; }
    }
}
public class C : System.Runtime.CompilerServices.ITuple
{
    // int System.Runtime.CompilerServices.ITuple.Length => 3;
    object System.Runtime.CompilerServices.ITuple.this[int i] => i + 3;
    public static void Main()
    {
        object t = new C();
        Console.WriteLine(t is (3, 4, 5));
    }
}
";
            // Use a version of the platform APIs that lack ITuple
            var compilation = CreateCompilationWithMscorlib40AndSystemCore(source, options: TestOptions.ReleaseExe);
            compilation.VerifyDiagnostics(
                // (17,32): error CS1061: 'object' does not contain a definition for 'Deconstruct' and no accessible extension method 'Deconstruct' accepting a first argument of type 'object' could be found (are you missing a using directive or an assembly reference?)
                //         Console.WriteLine(t is (3, 4, 5));
                Diagnostic(ErrorCode.ERR_NoSuchMemberOrExtension, "(3, 4, 5)").WithArguments("object", "Deconstruct").WithLocation(17, 32),
                // (17,32): error CS8129: No suitable Deconstruct instance or extension method was found for type 'object', with 3 out parameters and a void return type.
                //         Console.WriteLine(t is (3, 4, 5));
                Diagnostic(ErrorCode.ERR_MissingDeconstruct, "(3, 4, 5)").WithArguments("object", "3").WithLocation(17, 32)
                );
        }

        [Fact]
        public void ITupleLacksIndexer()
        {
            // - should give an error when ITuple is missing required member (indexer)
            var source =
@"using System;
namespace System.Runtime.CompilerServices
{
    public interface ITuple
    {
        int Length { get; }
        // object this[int index] { get; }
    }
}
public class C : System.Runtime.CompilerServices.ITuple
{
    int System.Runtime.CompilerServices.ITuple.Length => 3;
    // object System.Runtime.CompilerServices.ITuple.this[int i] => i + 3;
    public static void Main()
    {
        object t = new C();
        Console.WriteLine(t is (3, 4, 5));
    }
}
";
            // Use a version of the platform APIs that lack ITuple
            var compilation = CreateCompilationWithMscorlib40AndSystemCore(source, options: TestOptions.ReleaseExe);
            compilation.VerifyDiagnostics(
                // (17,32): error CS1061: 'object' does not contain a definition for 'Deconstruct' and no accessible extension method 'Deconstruct' accepting a first argument of type 'object' could be found (are you missing a using directive or an assembly reference?)
                //         Console.WriteLine(t is (3, 4, 5));
                Diagnostic(ErrorCode.ERR_NoSuchMemberOrExtension, "(3, 4, 5)").WithArguments("object", "Deconstruct").WithLocation(17, 32),
                // (17,32): error CS8129: No suitable Deconstruct instance or extension method was found for type 'object', with 3 out parameters and a void return type.
                //         Console.WriteLine(t is (3, 4, 5));
                Diagnostic(ErrorCode.ERR_MissingDeconstruct, "(3, 4, 5)").WithArguments("object", "3").WithLocation(17, 32)
                );
        }

        [Fact]
        public void ObsoleteITuple()
        {
            var source =
@"using System;
namespace System.Runtime.CompilerServices
{
    [Obsolete(""WarningOnly"")]
    public interface ITuple
    {
        int Length { get; }
        object this[int index] { get; }
    }
}
public class C : System.Runtime.CompilerServices.ITuple
{
    int System.Runtime.CompilerServices.ITuple.Length => 3;
    object System.Runtime.CompilerServices.ITuple.this[int i] => i + 3;
    public static void Main()
    {
        object t = new C();
        Console.WriteLine(t is (3, 4, 5));
    }
}
";
            // Use a version of the platform APIs that lack ITuple
            var compilation = CreateCompilationWithMscorlib40AndSystemCore(source, options: TestOptions.ReleaseExe);

            compilation.VerifyDiagnostics(
                // (11,18): warning CS0618: 'ITuple' is obsolete: 'WarningOnly'
                // public class C : System.Runtime.CompilerServices.ITuple
                Diagnostic(ErrorCode.WRN_DeprecatedSymbolStr, "System.Runtime.CompilerServices.ITuple").WithArguments("System.Runtime.CompilerServices.ITuple", "WarningOnly").WithLocation(11, 18)
                );
            var expectedOutput = @"True";
            var compVerifier = CompileAndVerify(compilation, expectedOutput: expectedOutput);
        }

        [Fact]
        public void ArgumentNamesInITuplePositional()
        {
            var source =
@"public class Program
{
    public static void Main()
    {
        object t = null;
        var r = t is (X: 3, Y: 4, Z: 5);
    }
}
";
            var compilation = CreatePatternCompilation(source);
            compilation.VerifyDiagnostics(
                // (6,23): error CS8422: Element names are not permitted when pattern-matching via 'System.Runtime.CompilerServices.ITuple'.
                //         var r = t is (X: 3, Y: 4, Z: 5);
                Diagnostic(ErrorCode.ERR_ArgumentNameInITuplePattern, "X:").WithLocation(6, 23),
                // (6,29): error CS8422: Element names are not permitted when pattern-matching via 'System.Runtime.CompilerServices.ITuple'.
                //         var r = t is (X: 3, Y: 4, Z: 5);
                Diagnostic(ErrorCode.ERR_ArgumentNameInITuplePattern, "Y:").WithLocation(6, 29),
                // (6,35): error CS8422: Element names are not permitted when pattern-matching via 'System.Runtime.CompilerServices.ITuple'.
                //         var r = t is (X: 3, Y: 4, Z: 5);
                Diagnostic(ErrorCode.ERR_ArgumentNameInITuplePattern, "Z:").WithLocation(6, 35)
                );
        }

        [Fact]
        public void SymbolInfoForPositionalSubpattern()
        {
            var source =
@"using C2 = System.ValueTuple<int, int>;
public class Program
{
    public static void Main()
    {
        C1 c1 = null;
        if (c1 is (1, 2)) {}       // [0]
        if (c1 is (1, 2) Z1) {}    // [1]
        if (c1 is (1, 2) {}) {}    // [2]
        if (c1 is C1(1, 2) {}) {}  // [3]

        (int X, int Y) c2 = (1, 2);
        if (c2 is (1, 2)) {}       // [4]
        if (c2 is (1, 2) Z2) {}    // [5]
        if (c2 is (1, 2) {}) {}    // [6]
        if (c2 is C2(1, 2) {}) {}  // [7]
    }
}
class C1
{
    public void Deconstruct(out int X, out int Y) => X = Y = 0;
}
";
            var compilation = CreatePatternCompilation(source);
            compilation.VerifyDiagnostics(
                );
            var tree = compilation.SyntaxTrees[0];
            var model = compilation.GetSemanticModel(tree);
            var dpcss = tree.GetRoot().DescendantNodes().OfType<DeconstructionPatternClauseSyntax>().ToArray();
            for (int i = 0; i < dpcss.Length; i++)
            {
                var dpcs = dpcss[i];
                var symbolInfo = model.GetSymbolInfo(dpcs);
                if (i <= 3)
                {
                    Assert.Equal("void C1.Deconstruct(out System.Int32 X, out System.Int32 Y)", symbolInfo.Symbol.ToTestDisplayString());
                }
                else
                {
                    Assert.Null(symbolInfo.Symbol);
                }

                Assert.Equal(CandidateReason.None, symbolInfo.CandidateReason);
                Assert.Empty(symbolInfo.CandidateSymbols);
            }
        }

        [Fact]
<<<<<<< HEAD
        public void PointerAsInput_01()
        {
            var source =
@"public class C
{
    public unsafe static void Main()
    {
        int x = 0;
        M(1, null);
        M(2, &x);
    }
    static unsafe void M(int i, int* p)
    {
        if (p is var x)
            System.Console.Write(i);
    }
}
";
            var compilation = CreatePatternCompilation(source, options: TestOptions.DebugExe.WithAllowUnsafe(true));
            compilation.VerifyDiagnostics(
                );
            var expectedOutput = @"12";
            var compVerifier = CompileAndVerify(compilation, expectedOutput: expectedOutput, verify: Verification.Skipped);
        }

        [Fact]
        public void PointerAsInput_02()
        {
            var source =
@"public class C
{
    public unsafe static void Main()
    {
        int x = 0;
        M(1, null);
        M(2, &x);
    }
    static unsafe void M(int i, int* p)
    {
        if (p switch { _ => true })
            System.Console.Write(i);
    }
}
";
            var compilation = CreatePatternCompilation(source, options: TestOptions.DebugExe.WithAllowUnsafe(true));
            compilation.VerifyDiagnostics(
                );
            var expectedOutput = @"12";
            var compVerifier = CompileAndVerify(compilation, expectedOutput: expectedOutput, verify: Verification.Skipped);
        }

        [Fact]
        public void PointerAsInput_03()
        {
            var source =
@"public class C
{
    public unsafe static void Main()
    {
        int x = 0;
        M(1, null);
        M(2, &x);
    }
    static unsafe void M(int i, int* p)
    {
        if (p is null)
            System.Console.Write(i);
    }
}
";
            var compilation = CreatePatternCompilation(source, options: TestOptions.DebugExe.WithAllowUnsafe(true));
            compilation.VerifyDiagnostics(
                );
            var expectedOutput = @"1";
            var compVerifier = CompileAndVerify(compilation, expectedOutput: expectedOutput, verify: Verification.Skipped);
        }

        [Fact]
        public void PointerAsInput_04()
        {
            var source =
@"public class C
{
    static unsafe void M(int* p)
    {
        if (p is {}) { }
        if (p is 1) { }
        if (p is var (x, y)) { }
    }
}
";
            var compilation = CreatePatternCompilation(source, options: TestOptions.DebugDll.WithAllowUnsafe(true));
            compilation.VerifyDiagnostics(
                // (5,18): error CS8521: Pattern-matching is not permitted for pointer types.
                //         if (p is {}) { }
                Diagnostic(ErrorCode.ERR_PointerTypeInPatternMatching, "{}").WithLocation(5, 18),
                // (6,18): error CS0266: Cannot implicitly convert type 'int' to 'int*'. An explicit conversion exists (are you missing a cast?)
                //         if (p is 1) { }
                Diagnostic(ErrorCode.ERR_NoImplicitConvCast, "1").WithArguments("int", "int*").WithLocation(6, 18),
                // (6,18): error CS0150: A constant value is expected
                //         if (p is 1) { }
                Diagnostic(ErrorCode.ERR_ConstantExpected, "1").WithLocation(6, 18),
                // (7,18): error CS8521: Pattern-matching is not permitted for pointer types.
                //         if (p is var (x, y)) { }
                Diagnostic(ErrorCode.ERR_PointerTypeInPatternMatching, "var (x, y)").WithLocation(7, 18)
                );
=======
        public void DiscardVsConstantInCase_01()
        {
            var source = @"using System;
class Program
{
    static void Main()
    {
        const int _ = 3;
        for (int i = 0; i < 6; i++)
        {
            switch (i)
            {
                case _:
                    Console.Write(i);
                    break;
            }
        }
    }
}";
            var compilation = CreatePatternCompilation(source);
            compilation.VerifyDiagnostics(
                // (11,22): warning CS8512: The name '_' refers to the constant, not the discard pattern. Use 'var _' to discard the value, or '@_' to refer to a constant by that name.
                //                 case _:
                Diagnostic(ErrorCode.WRN_CaseConstantNamedUnderscore, "_").WithLocation(11, 22)
                );
            CompileAndVerify(compilation, expectedOutput: "3");
        }

        [Fact]
        public void DiscardVsConstantInCase_02()
        {
            var source = @"using System;
class Program
{
    static void Main()
    {
        const int _ = 3;
        for (int i = 0; i < 6; i++)
        {
            switch (i)
            {
                case _ when true:
                    Console.Write(i);
                    break;
            }
        }
    }
}";
            var compilation = CreatePatternCompilation(source);
            compilation.VerifyDiagnostics(
                // (11,22): warning CS8512: The name '_' refers to the constant, not the discard pattern. Use 'var _' to discard the value, or '@_' to refer to a constant by that name.
                //                 case _ when true:
                Diagnostic(ErrorCode.WRN_CaseConstantNamedUnderscore, "_").WithLocation(11, 22)
                );
            CompileAndVerify(compilation, expectedOutput: "3");
        }

        [Fact]
        public void DiscardVsConstantInCase_03()
        {
            var source = @"using System;
class Program
{
    static void Main()
    {
        const int _ = 3;
        for (int i = 0; i < 6; i++)
        {
            switch (i)
            {
                case var _:
                    Console.Write(i);
                    break;
            }
        }
    }
}";
            var compilation = CreatePatternCompilation(source);
            compilation.VerifyDiagnostics(
                // (6,19): warning CS0219: The variable '_' is assigned but its value is never used
                //         const int _ = 3;
                Diagnostic(ErrorCode.WRN_UnreferencedVarAssg, "_").WithArguments("_").WithLocation(6, 19)
                );
            CompileAndVerify(compilation, expectedOutput: "012345");
        }

        [Fact]
        public void DiscardVsConstantInCase_04()
        {
            var source = @"using System;
class Program
{
    static void Main()
    {
        const int _ = 3;
        for (int i = 0; i < 6; i++)
        {
            switch (i)
            {
                case var _ when true:
                    Console.Write(i);
                    break;
            }
        }
    }
}";
            var compilation = CreatePatternCompilation(source);
            compilation.VerifyDiagnostics(
                // (6,19): warning CS0219: The variable '_' is assigned but its value is never used
                //         const int _ = 3;
                Diagnostic(ErrorCode.WRN_UnreferencedVarAssg, "_").WithArguments("_").WithLocation(6, 19)
                );
            CompileAndVerify(compilation, expectedOutput: "012345");
        }

        [Fact]
        public void DiscardVsConstantInCase_05()
        {
            var source = @"using System;
class Program
{
    static void Main()
    {
        const int _ = 3;
        for (int i = 0; i < 6; i++)
        {
            switch (i)
            {
                case @_:
                    Console.Write(i);
                    break;
            }
        }
    }
}";
            var compilation = CreatePatternCompilation(source);
            compilation.VerifyDiagnostics(
                );
            CompileAndVerify(compilation, expectedOutput: "3");
        }

        [Fact]
        public void DiscardVsConstantInCase_06()
        {
            var source = @"using System;
class Program
{
    static void Main()
    {
        const int _ = 3;
        for (int i = 0; i < 6; i++)
        {
            switch (i)
            {
                case @_ when true:
                    Console.Write(i);
                    break;
            }
        }
    }
}";
            var compilation = CreatePatternCompilation(source);
            compilation.VerifyDiagnostics(
                );
            CompileAndVerify(compilation, expectedOutput: "3");
        }

        [Fact]
        public void DiscardVsTypeInCase_01()
        {
            var source = @"
class Program
{
    static void Main()
    {
        object o = new _();
        switch (o)
        {
            case _ x: break;
        }
    }
}
class _
{
}";
            var compilation = CreatePatternCompilation(source);
            compilation.VerifyDiagnostics(
                // (9,18): error CS0119: '_' is a type, which is not valid in the given context
                //             case _ x: break;
                Diagnostic(ErrorCode.ERR_BadSKunknown, "_").WithArguments("_", "type").WithLocation(9, 18),
                // (9,20): error CS1003: Syntax error, ':' expected
                //             case _ x: break;
                Diagnostic(ErrorCode.ERR_SyntaxError, "x").WithArguments(":", "").WithLocation(9, 20),
                // (9,20): warning CS0164: This label has not been referenced
                //             case _ x: break;
                Diagnostic(ErrorCode.WRN_UnreferencedLabel, "x").WithLocation(9, 20)
                );
        }

        [Fact]
        public void DiscardVsTypeInCase_02()
        {
            var source = @"using System;
class Program
{
    static void Main()
    {
        object o = new _();
        foreach (var e in new[] { null, o, null })
        {
            switch (e)
            {
                case @_ x: Console.WriteLine(""3""); break;
            }
        }
    }
}
class _
{
}";
            var compilation = CreatePatternCompilation(source);
            compilation.VerifyDiagnostics(
                );
            CompileAndVerify(compilation, expectedOutput: "3");
        }

        [Fact]
        public void DiscardVsTypeInIs_01()
        {
            var source = @"using System;
class Program
{
    static void Main()
    {
        object o = new _();
        foreach (var e in new[] { null, o, null })
        {
            Console.Write(e is _);
        }
    }
}
class _
{
}";
            var compilation = CreatePatternCompilation(source);
            compilation.VerifyDiagnostics(
                // (9,32): warning CS8513: The name '_' refers to the type '_', not the discard pattern. Use '@_' for the type, or 'var _' to discard.
                //             Console.Write(e is _);
                Diagnostic(ErrorCode.WRN_IsTypeNamedUnderscore, "_").WithArguments("_").WithLocation(9, 32)
                );
            CompileAndVerify(compilation, expectedOutput: "FalseTrueFalse");
        }

        [Fact]
        public void DiscardVsTypeInIs_02()
        {
            var source = @"using System;
class Program
{
    static void Main()
    {
        object o = new _();
        foreach (var e in new[] { null, o, null })
        {
            Console.Write(e is _ x);
        }
    }
}
class _
{
}";
            var compilation = CreatePatternCompilation(source);
            compilation.VerifyDiagnostics(
                // (9,32): warning CS8513: The name '_' refers to the type '_', not the discard pattern. Use '@_' for the type, or 'var _' to discard.
                //             Console.Write(e is _ x);
                Diagnostic(ErrorCode.WRN_IsTypeNamedUnderscore, "_").WithArguments("_").WithLocation(9, 32),
                // (9,34): error CS1003: Syntax error, ',' expected
                //             Console.Write(e is _ x);
                Diagnostic(ErrorCode.ERR_SyntaxError, "x").WithArguments(",", "").WithLocation(9, 34),
                // (9,34): error CS0103: The name 'x' does not exist in the current context
                //             Console.Write(e is _ x);
                Diagnostic(ErrorCode.ERR_NameNotInContext, "x").WithArguments("x").WithLocation(9, 34)
                );
        }

        [Fact]
        public void DiscardVsTypeInIs_03()
        {
            var source = @"using System;
class Program
{
    static void Main()
    {
        object o = new _();
        foreach (var e in new[] { null, o, null })
        {
            Console.Write(e is var _);
        }
    }
}
class _
{
}";
            var compilation = CreatePatternCompilation(source);
            compilation.VerifyDiagnostics(
                );
            CompileAndVerify(compilation, expectedOutput: "TrueTrueTrue");
        }

        [Fact]
        public void DiscardVsTypeInIs_04()
        {
            var source = @"using System;
class Program
{
    static void Main()
    {
        object o = new _();
        foreach (var e in new[] { null, o, null })
        {
            if (e is @_)
            {
                Console.Write(""3"");
            }
        }
    }
}
class _
{
}";
            var compilation = CreatePatternCompilation(source);
            compilation.VerifyDiagnostics(
                );
            CompileAndVerify(compilation, expectedOutput: "3");
        }

        [Fact]
        public void DiscardVsDeclarationInNested_01()
        {
            var source = @"using System;
class Program
{
    static void Main()
    {
        const int _ = 3;
        (object, object) o = (4, 4);
        foreach (var e in new[] { ((object, object)?)null, o, null })
        {
            if (e is (_, _))
            {
                Console.Write(""5"");
            }
        }
    }
}
class _
{
}";
            var compilation = CreatePatternCompilation(source);
            compilation.VerifyDiagnostics(
                // (6,19): warning CS0219: The variable '_' is assigned but its value is never used
                //         const int _ = 3;
                Diagnostic(ErrorCode.WRN_UnreferencedVarAssg, "_").WithArguments("_").WithLocation(6, 19)
                );
            CompileAndVerify(compilation, expectedOutput: "5");
        }

        [Fact]
        public void DiscardVsDeclarationInNested_02()
        {
            var source = @"using System;
class Program
{
    static void Main()
    {
        const int _ = 3;
        (object, object) o = (4, 4);
        foreach (var e in new[] { ((object, object)?)null, o, null })
        {
            if (e is (_ x, _))
            {
                Console.Write(""5"");
            }
        }
    }
}
class _
{
}";
            var compilation = CreatePatternCompilation(source);
            compilation.VerifyDiagnostics(
                // (6,19): warning CS0219: The variable '_' is assigned but its value is never used
                //         const int _ = 3;
                Diagnostic(ErrorCode.WRN_UnreferencedVarAssg, "_").WithArguments("_").WithLocation(6, 19),
                // (10,22): error CS8502: Matching the tuple type '(object, object)' requires '2' subpatterns, but '3' subpatterns are present.
                //             if (e is (_ x, _))
                Diagnostic(ErrorCode.ERR_WrongNumberOfSubpatterns, "(_ x, _)").WithArguments("(object, object)", "2", "3").WithLocation(10, 22),
                // (10,25): error CS1003: Syntax error, ',' expected
                //             if (e is (_ x, _))
                Diagnostic(ErrorCode.ERR_SyntaxError, "x").WithArguments(",", "").WithLocation(10, 25),
                // (10,25): error CS0103: The name 'x' does not exist in the current context
                //             if (e is (_ x, _))
                Diagnostic(ErrorCode.ERR_NameNotInContext, "x").WithArguments("x").WithLocation(10, 25)
                );
        }

        [Fact]
        public void DiscardVsDeclarationInNested_03()
        {
            var source = @"using System;
class Program
{
    static void Main()
    {
        const int _ = 3;
        (object, object) o = (new _(), 4);
        foreach (var e in new[] { ((object, object)?)null, o, (_, 8) })
        {
            if (e is (@_ x, var y))
            {
                Console.Write(y);
            }
        }
    }
}
class _
{
}";
            var compilation = CreatePatternCompilation(source);
            compilation.VerifyDiagnostics(
                );
            CompileAndVerify(compilation, expectedOutput: "4");
        }

        [Fact]
        public void DiscardVsDeclarationInNested_04()
        {
            var source = @"using System;
class Program
{
    static void Main()
    {
        const int _ = 3;
        (object, object) o = (new _(), 4);
        foreach (var e in new[] { ((object, object)?)null, o, (_, 8) })
        {
            if (e is (@_, var y))
            {
                Console.Write(y);
            }
        }
    }
}
class _
{
}";
            var compilation = CreatePatternCompilation(source);
            compilation.VerifyDiagnostics(
                );
            CompileAndVerify(compilation, expectedOutput: "8");
>>>>>>> 69c39edf
        }
    }
}<|MERGE_RESOLUTION|>--- conflicted
+++ resolved
@@ -923,7 +923,469 @@
         }
 
         [Fact]
-<<<<<<< HEAD
+        public void DiscardVsConstantInCase_01()
+        {
+            var source = @"using System;
+class Program
+{
+    static void Main()
+    {
+        const int _ = 3;
+        for (int i = 0; i < 6; i++)
+        {
+            switch (i)
+            {
+                case _:
+                    Console.Write(i);
+                    break;
+            }
+        }
+    }
+}";
+            var compilation = CreatePatternCompilation(source);
+            compilation.VerifyDiagnostics(
+                // (11,22): warning CS8512: The name '_' refers to the constant, not the discard pattern. Use 'var _' to discard the value, or '@_' to refer to a constant by that name.
+                //                 case _:
+                Diagnostic(ErrorCode.WRN_CaseConstantNamedUnderscore, "_").WithLocation(11, 22)
+                );
+            CompileAndVerify(compilation, expectedOutput: "3");
+        }
+
+        [Fact]
+        public void DiscardVsConstantInCase_02()
+        {
+            var source = @"using System;
+class Program
+{
+    static void Main()
+    {
+        const int _ = 3;
+        for (int i = 0; i < 6; i++)
+        {
+            switch (i)
+            {
+                case _ when true:
+                    Console.Write(i);
+                    break;
+            }
+        }
+    }
+}";
+            var compilation = CreatePatternCompilation(source);
+            compilation.VerifyDiagnostics(
+                // (11,22): warning CS8512: The name '_' refers to the constant, not the discard pattern. Use 'var _' to discard the value, or '@_' to refer to a constant by that name.
+                //                 case _ when true:
+                Diagnostic(ErrorCode.WRN_CaseConstantNamedUnderscore, "_").WithLocation(11, 22)
+                );
+            CompileAndVerify(compilation, expectedOutput: "3");
+        }
+
+        [Fact]
+        public void DiscardVsConstantInCase_03()
+        {
+            var source = @"using System;
+class Program
+{
+    static void Main()
+    {
+        const int _ = 3;
+        for (int i = 0; i < 6; i++)
+        {
+            switch (i)
+            {
+                case var _:
+                    Console.Write(i);
+                    break;
+            }
+        }
+    }
+}";
+            var compilation = CreatePatternCompilation(source);
+            compilation.VerifyDiagnostics(
+                // (6,19): warning CS0219: The variable '_' is assigned but its value is never used
+                //         const int _ = 3;
+                Diagnostic(ErrorCode.WRN_UnreferencedVarAssg, "_").WithArguments("_").WithLocation(6, 19)
+                );
+            CompileAndVerify(compilation, expectedOutput: "012345");
+        }
+
+        [Fact]
+        public void DiscardVsConstantInCase_04()
+        {
+            var source = @"using System;
+class Program
+{
+    static void Main()
+    {
+        const int _ = 3;
+        for (int i = 0; i < 6; i++)
+        {
+            switch (i)
+            {
+                case var _ when true:
+                    Console.Write(i);
+                    break;
+            }
+        }
+    }
+}";
+            var compilation = CreatePatternCompilation(source);
+            compilation.VerifyDiagnostics(
+                // (6,19): warning CS0219: The variable '_' is assigned but its value is never used
+                //         const int _ = 3;
+                Diagnostic(ErrorCode.WRN_UnreferencedVarAssg, "_").WithArguments("_").WithLocation(6, 19)
+                );
+            CompileAndVerify(compilation, expectedOutput: "012345");
+        }
+
+        [Fact]
+        public void DiscardVsConstantInCase_05()
+        {
+            var source = @"using System;
+class Program
+{
+    static void Main()
+    {
+        const int _ = 3;
+        for (int i = 0; i < 6; i++)
+        {
+            switch (i)
+            {
+                case @_:
+                    Console.Write(i);
+                    break;
+            }
+        }
+    }
+}";
+            var compilation = CreatePatternCompilation(source);
+            compilation.VerifyDiagnostics(
+                );
+            CompileAndVerify(compilation, expectedOutput: "3");
+        }
+
+        [Fact]
+        public void DiscardVsConstantInCase_06()
+        {
+            var source = @"using System;
+class Program
+{
+    static void Main()
+    {
+        const int _ = 3;
+        for (int i = 0; i < 6; i++)
+        {
+            switch (i)
+            {
+                case @_ when true:
+                    Console.Write(i);
+                    break;
+            }
+        }
+    }
+}";
+            var compilation = CreatePatternCompilation(source);
+            compilation.VerifyDiagnostics(
+                );
+            CompileAndVerify(compilation, expectedOutput: "3");
+        }
+
+        [Fact]
+        public void DiscardVsTypeInCase_01()
+        {
+            var source = @"
+class Program
+{
+    static void Main()
+    {
+        object o = new _();
+        switch (o)
+        {
+            case _ x: break;
+        }
+    }
+}
+class _
+{
+}";
+            var compilation = CreatePatternCompilation(source);
+            compilation.VerifyDiagnostics(
+                // (9,18): error CS0119: '_' is a type, which is not valid in the given context
+                //             case _ x: break;
+                Diagnostic(ErrorCode.ERR_BadSKunknown, "_").WithArguments("_", "type").WithLocation(9, 18),
+                // (9,20): error CS1003: Syntax error, ':' expected
+                //             case _ x: break;
+                Diagnostic(ErrorCode.ERR_SyntaxError, "x").WithArguments(":", "").WithLocation(9, 20),
+                // (9,20): warning CS0164: This label has not been referenced
+                //             case _ x: break;
+                Diagnostic(ErrorCode.WRN_UnreferencedLabel, "x").WithLocation(9, 20)
+                );
+        }
+
+        [Fact]
+        public void DiscardVsTypeInCase_02()
+        {
+            var source = @"using System;
+class Program
+{
+    static void Main()
+    {
+        object o = new _();
+        foreach (var e in new[] { null, o, null })
+        {
+            switch (e)
+            {
+                case @_ x: Console.WriteLine(""3""); break;
+            }
+        }
+    }
+}
+class _
+{
+}";
+            var compilation = CreatePatternCompilation(source);
+            compilation.VerifyDiagnostics(
+                );
+            CompileAndVerify(compilation, expectedOutput: "3");
+        }
+
+        [Fact]
+        public void DiscardVsTypeInIs_01()
+        {
+            var source = @"using System;
+class Program
+{
+    static void Main()
+    {
+        object o = new _();
+        foreach (var e in new[] { null, o, null })
+        {
+            Console.Write(e is _);
+        }
+    }
+}
+class _
+{
+}";
+            var compilation = CreatePatternCompilation(source);
+            compilation.VerifyDiagnostics(
+                // (9,32): warning CS8513: The name '_' refers to the type '_', not the discard pattern. Use '@_' for the type, or 'var _' to discard.
+                //             Console.Write(e is _);
+                Diagnostic(ErrorCode.WRN_IsTypeNamedUnderscore, "_").WithArguments("_").WithLocation(9, 32)
+                );
+            CompileAndVerify(compilation, expectedOutput: "FalseTrueFalse");
+        }
+
+        [Fact]
+        public void DiscardVsTypeInIs_02()
+        {
+            var source = @"using System;
+class Program
+{
+    static void Main()
+    {
+        object o = new _();
+        foreach (var e in new[] { null, o, null })
+        {
+            Console.Write(e is _ x);
+        }
+    }
+}
+class _
+{
+}";
+            var compilation = CreatePatternCompilation(source);
+            compilation.VerifyDiagnostics(
+                // (9,32): warning CS8513: The name '_' refers to the type '_', not the discard pattern. Use '@_' for the type, or 'var _' to discard.
+                //             Console.Write(e is _ x);
+                Diagnostic(ErrorCode.WRN_IsTypeNamedUnderscore, "_").WithArguments("_").WithLocation(9, 32),
+                // (9,34): error CS1003: Syntax error, ',' expected
+                //             Console.Write(e is _ x);
+                Diagnostic(ErrorCode.ERR_SyntaxError, "x").WithArguments(",", "").WithLocation(9, 34),
+                // (9,34): error CS0103: The name 'x' does not exist in the current context
+                //             Console.Write(e is _ x);
+                Diagnostic(ErrorCode.ERR_NameNotInContext, "x").WithArguments("x").WithLocation(9, 34)
+                );
+        }
+
+        [Fact]
+        public void DiscardVsTypeInIs_03()
+        {
+            var source = @"using System;
+class Program
+{
+    static void Main()
+    {
+        object o = new _();
+        foreach (var e in new[] { null, o, null })
+        {
+            Console.Write(e is var _);
+        }
+    }
+}
+class _
+{
+}";
+            var compilation = CreatePatternCompilation(source);
+            compilation.VerifyDiagnostics(
+                );
+            CompileAndVerify(compilation, expectedOutput: "TrueTrueTrue");
+        }
+
+        [Fact]
+        public void DiscardVsTypeInIs_04()
+        {
+            var source = @"using System;
+class Program
+{
+    static void Main()
+    {
+        object o = new _();
+        foreach (var e in new[] { null, o, null })
+        {
+            if (e is @_)
+            {
+                Console.Write(""3"");
+            }
+        }
+    }
+}
+class _
+{
+}";
+            var compilation = CreatePatternCompilation(source);
+            compilation.VerifyDiagnostics(
+                );
+            CompileAndVerify(compilation, expectedOutput: "3");
+        }
+
+        [Fact]
+        public void DiscardVsDeclarationInNested_01()
+        {
+            var source = @"using System;
+class Program
+{
+    static void Main()
+    {
+        const int _ = 3;
+        (object, object) o = (4, 4);
+        foreach (var e in new[] { ((object, object)?)null, o, null })
+        {
+            if (e is (_, _))
+            {
+                Console.Write(""5"");
+            }
+        }
+    }
+}
+class _
+{
+}";
+            var compilation = CreatePatternCompilation(source);
+            compilation.VerifyDiagnostics(
+                // (6,19): warning CS0219: The variable '_' is assigned but its value is never used
+                //         const int _ = 3;
+                Diagnostic(ErrorCode.WRN_UnreferencedVarAssg, "_").WithArguments("_").WithLocation(6, 19)
+                );
+            CompileAndVerify(compilation, expectedOutput: "5");
+        }
+
+        [Fact]
+        public void DiscardVsDeclarationInNested_02()
+        {
+            var source = @"using System;
+class Program
+{
+    static void Main()
+    {
+        const int _ = 3;
+        (object, object) o = (4, 4);
+        foreach (var e in new[] { ((object, object)?)null, o, null })
+        {
+            if (e is (_ x, _))
+            {
+                Console.Write(""5"");
+            }
+        }
+    }
+}
+class _
+{
+}";
+            var compilation = CreatePatternCompilation(source);
+            compilation.VerifyDiagnostics(
+                // (6,19): warning CS0219: The variable '_' is assigned but its value is never used
+                //         const int _ = 3;
+                Diagnostic(ErrorCode.WRN_UnreferencedVarAssg, "_").WithArguments("_").WithLocation(6, 19),
+                // (10,22): error CS8502: Matching the tuple type '(object, object)' requires '2' subpatterns, but '3' subpatterns are present.
+                //             if (e is (_ x, _))
+                Diagnostic(ErrorCode.ERR_WrongNumberOfSubpatterns, "(_ x, _)").WithArguments("(object, object)", "2", "3").WithLocation(10, 22),
+                // (10,25): error CS1003: Syntax error, ',' expected
+                //             if (e is (_ x, _))
+                Diagnostic(ErrorCode.ERR_SyntaxError, "x").WithArguments(",", "").WithLocation(10, 25),
+                // (10,25): error CS0103: The name 'x' does not exist in the current context
+                //             if (e is (_ x, _))
+                Diagnostic(ErrorCode.ERR_NameNotInContext, "x").WithArguments("x").WithLocation(10, 25)
+                );
+        }
+
+        [Fact]
+        public void DiscardVsDeclarationInNested_03()
+        {
+            var source = @"using System;
+class Program
+{
+    static void Main()
+    {
+        const int _ = 3;
+        (object, object) o = (new _(), 4);
+        foreach (var e in new[] { ((object, object)?)null, o, (_, 8) })
+        {
+            if (e is (@_ x, var y))
+            {
+                Console.Write(y);
+            }
+        }
+    }
+}
+class _
+{
+}";
+            var compilation = CreatePatternCompilation(source);
+            compilation.VerifyDiagnostics(
+                );
+            CompileAndVerify(compilation, expectedOutput: "4");
+        }
+
+        [Fact]
+        public void DiscardVsDeclarationInNested_04()
+        {
+            var source = @"using System;
+class Program
+{
+    static void Main()
+    {
+        const int _ = 3;
+        (object, object) o = (new _(), 4);
+        foreach (var e in new[] { ((object, object)?)null, o, (_, 8) })
+        {
+            if (e is (@_, var y))
+            {
+                Console.Write(y);
+            }
+        }
+    }
+}
+class _
+{
+}";
+            var compilation = CreatePatternCompilation(source);
+            compilation.VerifyDiagnostics(
+                );
+            CompileAndVerify(compilation, expectedOutput: "8");
+        }
+
+        [Fact]
         public void PointerAsInput_01()
         {
             var source =
@@ -1030,468 +1492,6 @@
                 //         if (p is var (x, y)) { }
                 Diagnostic(ErrorCode.ERR_PointerTypeInPatternMatching, "var (x, y)").WithLocation(7, 18)
                 );
-=======
-        public void DiscardVsConstantInCase_01()
-        {
-            var source = @"using System;
-class Program
-{
-    static void Main()
-    {
-        const int _ = 3;
-        for (int i = 0; i < 6; i++)
-        {
-            switch (i)
-            {
-                case _:
-                    Console.Write(i);
-                    break;
-            }
-        }
-    }
-}";
-            var compilation = CreatePatternCompilation(source);
-            compilation.VerifyDiagnostics(
-                // (11,22): warning CS8512: The name '_' refers to the constant, not the discard pattern. Use 'var _' to discard the value, or '@_' to refer to a constant by that name.
-                //                 case _:
-                Diagnostic(ErrorCode.WRN_CaseConstantNamedUnderscore, "_").WithLocation(11, 22)
-                );
-            CompileAndVerify(compilation, expectedOutput: "3");
-        }
-
-        [Fact]
-        public void DiscardVsConstantInCase_02()
-        {
-            var source = @"using System;
-class Program
-{
-    static void Main()
-    {
-        const int _ = 3;
-        for (int i = 0; i < 6; i++)
-        {
-            switch (i)
-            {
-                case _ when true:
-                    Console.Write(i);
-                    break;
-            }
-        }
-    }
-}";
-            var compilation = CreatePatternCompilation(source);
-            compilation.VerifyDiagnostics(
-                // (11,22): warning CS8512: The name '_' refers to the constant, not the discard pattern. Use 'var _' to discard the value, or '@_' to refer to a constant by that name.
-                //                 case _ when true:
-                Diagnostic(ErrorCode.WRN_CaseConstantNamedUnderscore, "_").WithLocation(11, 22)
-                );
-            CompileAndVerify(compilation, expectedOutput: "3");
-        }
-
-        [Fact]
-        public void DiscardVsConstantInCase_03()
-        {
-            var source = @"using System;
-class Program
-{
-    static void Main()
-    {
-        const int _ = 3;
-        for (int i = 0; i < 6; i++)
-        {
-            switch (i)
-            {
-                case var _:
-                    Console.Write(i);
-                    break;
-            }
-        }
-    }
-}";
-            var compilation = CreatePatternCompilation(source);
-            compilation.VerifyDiagnostics(
-                // (6,19): warning CS0219: The variable '_' is assigned but its value is never used
-                //         const int _ = 3;
-                Diagnostic(ErrorCode.WRN_UnreferencedVarAssg, "_").WithArguments("_").WithLocation(6, 19)
-                );
-            CompileAndVerify(compilation, expectedOutput: "012345");
-        }
-
-        [Fact]
-        public void DiscardVsConstantInCase_04()
-        {
-            var source = @"using System;
-class Program
-{
-    static void Main()
-    {
-        const int _ = 3;
-        for (int i = 0; i < 6; i++)
-        {
-            switch (i)
-            {
-                case var _ when true:
-                    Console.Write(i);
-                    break;
-            }
-        }
-    }
-}";
-            var compilation = CreatePatternCompilation(source);
-            compilation.VerifyDiagnostics(
-                // (6,19): warning CS0219: The variable '_' is assigned but its value is never used
-                //         const int _ = 3;
-                Diagnostic(ErrorCode.WRN_UnreferencedVarAssg, "_").WithArguments("_").WithLocation(6, 19)
-                );
-            CompileAndVerify(compilation, expectedOutput: "012345");
-        }
-
-        [Fact]
-        public void DiscardVsConstantInCase_05()
-        {
-            var source = @"using System;
-class Program
-{
-    static void Main()
-    {
-        const int _ = 3;
-        for (int i = 0; i < 6; i++)
-        {
-            switch (i)
-            {
-                case @_:
-                    Console.Write(i);
-                    break;
-            }
-        }
-    }
-}";
-            var compilation = CreatePatternCompilation(source);
-            compilation.VerifyDiagnostics(
-                );
-            CompileAndVerify(compilation, expectedOutput: "3");
-        }
-
-        [Fact]
-        public void DiscardVsConstantInCase_06()
-        {
-            var source = @"using System;
-class Program
-{
-    static void Main()
-    {
-        const int _ = 3;
-        for (int i = 0; i < 6; i++)
-        {
-            switch (i)
-            {
-                case @_ when true:
-                    Console.Write(i);
-                    break;
-            }
-        }
-    }
-}";
-            var compilation = CreatePatternCompilation(source);
-            compilation.VerifyDiagnostics(
-                );
-            CompileAndVerify(compilation, expectedOutput: "3");
-        }
-
-        [Fact]
-        public void DiscardVsTypeInCase_01()
-        {
-            var source = @"
-class Program
-{
-    static void Main()
-    {
-        object o = new _();
-        switch (o)
-        {
-            case _ x: break;
-        }
-    }
-}
-class _
-{
-}";
-            var compilation = CreatePatternCompilation(source);
-            compilation.VerifyDiagnostics(
-                // (9,18): error CS0119: '_' is a type, which is not valid in the given context
-                //             case _ x: break;
-                Diagnostic(ErrorCode.ERR_BadSKunknown, "_").WithArguments("_", "type").WithLocation(9, 18),
-                // (9,20): error CS1003: Syntax error, ':' expected
-                //             case _ x: break;
-                Diagnostic(ErrorCode.ERR_SyntaxError, "x").WithArguments(":", "").WithLocation(9, 20),
-                // (9,20): warning CS0164: This label has not been referenced
-                //             case _ x: break;
-                Diagnostic(ErrorCode.WRN_UnreferencedLabel, "x").WithLocation(9, 20)
-                );
-        }
-
-        [Fact]
-        public void DiscardVsTypeInCase_02()
-        {
-            var source = @"using System;
-class Program
-{
-    static void Main()
-    {
-        object o = new _();
-        foreach (var e in new[] { null, o, null })
-        {
-            switch (e)
-            {
-                case @_ x: Console.WriteLine(""3""); break;
-            }
-        }
-    }
-}
-class _
-{
-}";
-            var compilation = CreatePatternCompilation(source);
-            compilation.VerifyDiagnostics(
-                );
-            CompileAndVerify(compilation, expectedOutput: "3");
-        }
-
-        [Fact]
-        public void DiscardVsTypeInIs_01()
-        {
-            var source = @"using System;
-class Program
-{
-    static void Main()
-    {
-        object o = new _();
-        foreach (var e in new[] { null, o, null })
-        {
-            Console.Write(e is _);
-        }
-    }
-}
-class _
-{
-}";
-            var compilation = CreatePatternCompilation(source);
-            compilation.VerifyDiagnostics(
-                // (9,32): warning CS8513: The name '_' refers to the type '_', not the discard pattern. Use '@_' for the type, or 'var _' to discard.
-                //             Console.Write(e is _);
-                Diagnostic(ErrorCode.WRN_IsTypeNamedUnderscore, "_").WithArguments("_").WithLocation(9, 32)
-                );
-            CompileAndVerify(compilation, expectedOutput: "FalseTrueFalse");
-        }
-
-        [Fact]
-        public void DiscardVsTypeInIs_02()
-        {
-            var source = @"using System;
-class Program
-{
-    static void Main()
-    {
-        object o = new _();
-        foreach (var e in new[] { null, o, null })
-        {
-            Console.Write(e is _ x);
-        }
-    }
-}
-class _
-{
-}";
-            var compilation = CreatePatternCompilation(source);
-            compilation.VerifyDiagnostics(
-                // (9,32): warning CS8513: The name '_' refers to the type '_', not the discard pattern. Use '@_' for the type, or 'var _' to discard.
-                //             Console.Write(e is _ x);
-                Diagnostic(ErrorCode.WRN_IsTypeNamedUnderscore, "_").WithArguments("_").WithLocation(9, 32),
-                // (9,34): error CS1003: Syntax error, ',' expected
-                //             Console.Write(e is _ x);
-                Diagnostic(ErrorCode.ERR_SyntaxError, "x").WithArguments(",", "").WithLocation(9, 34),
-                // (9,34): error CS0103: The name 'x' does not exist in the current context
-                //             Console.Write(e is _ x);
-                Diagnostic(ErrorCode.ERR_NameNotInContext, "x").WithArguments("x").WithLocation(9, 34)
-                );
-        }
-
-        [Fact]
-        public void DiscardVsTypeInIs_03()
-        {
-            var source = @"using System;
-class Program
-{
-    static void Main()
-    {
-        object o = new _();
-        foreach (var e in new[] { null, o, null })
-        {
-            Console.Write(e is var _);
-        }
-    }
-}
-class _
-{
-}";
-            var compilation = CreatePatternCompilation(source);
-            compilation.VerifyDiagnostics(
-                );
-            CompileAndVerify(compilation, expectedOutput: "TrueTrueTrue");
-        }
-
-        [Fact]
-        public void DiscardVsTypeInIs_04()
-        {
-            var source = @"using System;
-class Program
-{
-    static void Main()
-    {
-        object o = new _();
-        foreach (var e in new[] { null, o, null })
-        {
-            if (e is @_)
-            {
-                Console.Write(""3"");
-            }
-        }
-    }
-}
-class _
-{
-}";
-            var compilation = CreatePatternCompilation(source);
-            compilation.VerifyDiagnostics(
-                );
-            CompileAndVerify(compilation, expectedOutput: "3");
-        }
-
-        [Fact]
-        public void DiscardVsDeclarationInNested_01()
-        {
-            var source = @"using System;
-class Program
-{
-    static void Main()
-    {
-        const int _ = 3;
-        (object, object) o = (4, 4);
-        foreach (var e in new[] { ((object, object)?)null, o, null })
-        {
-            if (e is (_, _))
-            {
-                Console.Write(""5"");
-            }
-        }
-    }
-}
-class _
-{
-}";
-            var compilation = CreatePatternCompilation(source);
-            compilation.VerifyDiagnostics(
-                // (6,19): warning CS0219: The variable '_' is assigned but its value is never used
-                //         const int _ = 3;
-                Diagnostic(ErrorCode.WRN_UnreferencedVarAssg, "_").WithArguments("_").WithLocation(6, 19)
-                );
-            CompileAndVerify(compilation, expectedOutput: "5");
-        }
-
-        [Fact]
-        public void DiscardVsDeclarationInNested_02()
-        {
-            var source = @"using System;
-class Program
-{
-    static void Main()
-    {
-        const int _ = 3;
-        (object, object) o = (4, 4);
-        foreach (var e in new[] { ((object, object)?)null, o, null })
-        {
-            if (e is (_ x, _))
-            {
-                Console.Write(""5"");
-            }
-        }
-    }
-}
-class _
-{
-}";
-            var compilation = CreatePatternCompilation(source);
-            compilation.VerifyDiagnostics(
-                // (6,19): warning CS0219: The variable '_' is assigned but its value is never used
-                //         const int _ = 3;
-                Diagnostic(ErrorCode.WRN_UnreferencedVarAssg, "_").WithArguments("_").WithLocation(6, 19),
-                // (10,22): error CS8502: Matching the tuple type '(object, object)' requires '2' subpatterns, but '3' subpatterns are present.
-                //             if (e is (_ x, _))
-                Diagnostic(ErrorCode.ERR_WrongNumberOfSubpatterns, "(_ x, _)").WithArguments("(object, object)", "2", "3").WithLocation(10, 22),
-                // (10,25): error CS1003: Syntax error, ',' expected
-                //             if (e is (_ x, _))
-                Diagnostic(ErrorCode.ERR_SyntaxError, "x").WithArguments(",", "").WithLocation(10, 25),
-                // (10,25): error CS0103: The name 'x' does not exist in the current context
-                //             if (e is (_ x, _))
-                Diagnostic(ErrorCode.ERR_NameNotInContext, "x").WithArguments("x").WithLocation(10, 25)
-                );
-        }
-
-        [Fact]
-        public void DiscardVsDeclarationInNested_03()
-        {
-            var source = @"using System;
-class Program
-{
-    static void Main()
-    {
-        const int _ = 3;
-        (object, object) o = (new _(), 4);
-        foreach (var e in new[] { ((object, object)?)null, o, (_, 8) })
-        {
-            if (e is (@_ x, var y))
-            {
-                Console.Write(y);
-            }
-        }
-    }
-}
-class _
-{
-}";
-            var compilation = CreatePatternCompilation(source);
-            compilation.VerifyDiagnostics(
-                );
-            CompileAndVerify(compilation, expectedOutput: "4");
-        }
-
-        [Fact]
-        public void DiscardVsDeclarationInNested_04()
-        {
-            var source = @"using System;
-class Program
-{
-    static void Main()
-    {
-        const int _ = 3;
-        (object, object) o = (new _(), 4);
-        foreach (var e in new[] { ((object, object)?)null, o, (_, 8) })
-        {
-            if (e is (@_, var y))
-            {
-                Console.Write(y);
-            }
-        }
-    }
-}
-class _
-{
-}";
-            var compilation = CreatePatternCompilation(source);
-            compilation.VerifyDiagnostics(
-                );
-            CompileAndVerify(compilation, expectedOutput: "8");
->>>>>>> 69c39edf
         }
     }
 }