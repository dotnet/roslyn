--- conflicted
+++ resolved
@@ -1386,7 +1386,109 @@
         }
 
         [Fact]
-<<<<<<< HEAD
+        public void IgnoreNullInExhaustiveness_01()
+        {
+            var source =
+@"class Program
+{
+    static void Main() {}
+    static int M1(bool? b1, bool? b2)
+    {
+        return (b1, b2) switch {
+            (false, false) => 1,
+            (false, true) => 2,
+            // (true, false) => 3,
+            (true, true) => 4
+            };
+    }
+}
+";
+            var compilation = CreatePatternCompilation(source);
+            compilation.VerifyDiagnostics(
+                // (6,25): warning CS8509: The switch expression does not handle all possible inputs (it is not exhaustive).
+                //         return (b1, b2) switch {
+                Diagnostic(ErrorCode.WRN_SwitchExpressionNotExhaustive, "switch").WithLocation(6, 25)
+                );
+        }
+
+        [Fact]
+        public void IgnoreNullInExhaustiveness_02()
+        {
+            var source =
+@"class Program
+{
+    static void Main() {}
+    static int M1(bool? b1, bool? b2)
+    {
+        return (b1, b2) switch {
+            (false, false) => 1,
+            (false, true) => 2,
+            (true, false) => 3,
+            (true, true) => 4
+            };
+    }
+}
+";
+            var compilation = CreatePatternCompilation(source);
+            compilation.VerifyDiagnostics(
+                );
+        }
+
+        [Fact]
+        public void IgnoreNullInExhaustiveness_03()
+        {
+            var source =
+@"class Program
+{
+    static void Main() {}
+    static int M1(bool? b1, bool? b2)
+    {
+        (bool? b1, bool? b2)? cond = (b1, b2);
+        return cond switch {
+            (false, false) => 1,
+            (false, true) => 2,
+            (true, false) => 3,
+            (true, true) => 4,
+            (null, true) => 5
+            };
+    }
+}
+";
+            var compilation = CreatePatternCompilation(source);
+            compilation.VerifyDiagnostics(
+                );
+        }
+
+        [Fact]
+        public void IgnoreNullInExhaustiveness_04()
+        {
+            var source =
+@"class Program
+{
+    static void Main() {}
+    static int M1(bool? b1, bool? b2)
+    {
+        (bool? b1, bool? b2)? cond = (b1, b2);
+        return cond switch {
+            (false, false) => 1,
+            (false, true) => 2,
+            (true, false) => 3,
+            (true, true) => 4,
+            _ => 5,
+            (null, true) => 6
+            };
+    }
+}
+";
+            var compilation = CreatePatternCompilation(source);
+            compilation.VerifyDiagnostics(
+                // (13,13): error CS8510: The pattern has already been handled by a previous arm of the switch expression.
+                //             (null, true) => 6
+                Diagnostic(ErrorCode.ERR_SwitchArmSubsumed, "(null, true)").WithLocation(13, 13)
+                );
+        }
+
+        [Fact]
         public void PointerAsInput_01()
         {
             var source =
@@ -1492,107 +1594,6 @@
                 // (7,18): error CS8521: Pattern-matching is not permitted for pointer types.
                 //         if (p is var (x, y)) { }
                 Diagnostic(ErrorCode.ERR_PointerTypeInPatternMatching, "var (x, y)").WithLocation(7, 18)
-=======
-        public void IgnoreNullInExhaustiveness_01()
-        {
-            var source =
-@"class Program
-{
-    static void Main() {}
-    static int M1(bool? b1, bool? b2)
-    {
-        return (b1, b2) switch {
-            (false, false) => 1,
-            (false, true) => 2,
-            // (true, false) => 3,
-            (true, true) => 4
-            };
-    }
-}
-";
-            var compilation = CreatePatternCompilation(source);
-            compilation.VerifyDiagnostics(
-                // (6,25): warning CS8509: The switch expression does not handle all possible inputs (it is not exhaustive).
-                //         return (b1, b2) switch {
-                Diagnostic(ErrorCode.WRN_SwitchExpressionNotExhaustive, "switch").WithLocation(6, 25)
-                );
-        }
-
-        [Fact]
-        public void IgnoreNullInExhaustiveness_02()
-        {
-            var source =
-@"class Program
-{
-    static void Main() {}
-    static int M1(bool? b1, bool? b2)
-    {
-        return (b1, b2) switch {
-            (false, false) => 1,
-            (false, true) => 2,
-            (true, false) => 3,
-            (true, true) => 4
-            };
-    }
-}
-";
-            var compilation = CreatePatternCompilation(source);
-            compilation.VerifyDiagnostics(
-                );
-        }
-
-        [Fact]
-        public void IgnoreNullInExhaustiveness_03()
-        {
-            var source =
-@"class Program
-{
-    static void Main() {}
-    static int M1(bool? b1, bool? b2)
-    {
-        (bool? b1, bool? b2)? cond = (b1, b2);
-        return cond switch {
-            (false, false) => 1,
-            (false, true) => 2,
-            (true, false) => 3,
-            (true, true) => 4,
-            (null, true) => 5
-            };
-    }
-}
-";
-            var compilation = CreatePatternCompilation(source);
-            compilation.VerifyDiagnostics(
-                );
-        }
-
-        [Fact]
-        public void IgnoreNullInExhaustiveness_04()
-        {
-            var source =
-@"class Program
-{
-    static void Main() {}
-    static int M1(bool? b1, bool? b2)
-    {
-        (bool? b1, bool? b2)? cond = (b1, b2);
-        return cond switch {
-            (false, false) => 1,
-            (false, true) => 2,
-            (true, false) => 3,
-            (true, true) => 4,
-            _ => 5,
-            (null, true) => 6
-            };
-    }
-}
-";
-            var compilation = CreatePatternCompilation(source);
-            compilation.VerifyDiagnostics(
-                // (13,13): error CS8510: The pattern has already been handled by a previous arm of the switch expression.
-                //             (null, true) => 6
-                Diagnostic(ErrorCode.ERR_SwitchArmSubsumed, "(null, true)").WithLocation(13, 13)
->>>>>>> 75e6fde2
                 );
         }
     }
