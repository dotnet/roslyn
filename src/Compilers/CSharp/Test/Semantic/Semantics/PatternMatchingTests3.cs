--- conflicted
+++ resolved
@@ -1639,326 +1639,12 @@
             var comp = CompileAndVerify(compilation, expectedOutput: expectedOutput);
         }
 
-<<<<<<< HEAD
-        [Fact, WorkItem(40149, "https://github.com/dotnet/roslyn/issues/40149")]
-        public void ArrayTypePattern_01()
-=======
         [Fact, WorkItem(40533, "https://github.com/dotnet/roslyn/issues/40533")]
         public void DisallowDesignatorsUnderNotAndOr()
->>>>>>> c0e6baf0
         {
             var source = @"
 class C
 {
-<<<<<<< HEAD
-    static void Main()
-    {
-        M1(new int[0]);
-        M1(new long[0]);
-        M1(new A[0]);
-        M1(new G<B>[0]);
-        M1(new N.G<B>[0]);
-    }
-    static void M1(object o)
-    {
-        switch (o)
-        {
-            case int[]: System.Console.WriteLine(""int[]""); break;
-            case System.Int64[]: System.Console.WriteLine(""long[]""); break;
-            case A[]: System.Console.WriteLine(""A[]""); break;
-            case G<B>[]: System.Console.WriteLine(""G<B>[]""); break;
-            case N.G<B>[]: System.Console.WriteLine(""N.G<B>[]""); break;
-        }
-        System.Console.WriteLine(o switch
-        {
-            int[] => ""int[]"",
-            System.Int64[] => ""long[]"",
-            A[] => ""A[]"",
-            G<B>[] => ""G<B>[]"",
-            N.G<B>[] => ""N.G<B>[]"",
-            _ => throw null,
-        });
-        if (o is int[]) System.Console.WriteLine(""int[]"");
-        if (o is System.Int32[]) System.Console.WriteLine(""long[]"");
-        if (o is A[]) System.Console.WriteLine(""A[]"");
-        if (o is G<B>[]) System.Console.WriteLine(""G<B>[]"");
-        if (o is N.G<B>[]) System.Console.WriteLine(""N.G<B>[]"");
-        if ((o, o) is (A[], A[])) System.Console.WriteLine(""Twice."");
-    }
-}
-class A { }
-class G<T> { }
-class B { }
-namespace N
-{
-    class G<T> { }
-}
-";
-            var expectedOutput =
-@"int[]
-int[]
-int[]
-long[]
-long[]
-long[]
-A[]
-A[]
-A[]
-Twice.
-G<B>[]
-G<B>[]
-G<B>[]
-N.G<B>[]
-N.G<B>[]
-N.G<B>[]
-";
-            var compilation = CreateCompilation(source, parseOptions: TestOptions.Regular.WithLanguageVersion(LanguageVersion.Preview), options: TestOptions.DebugExe);
-            compilation.VerifyDiagnostics(
-                );
-            var comp = CompileAndVerify(compilation, expectedOutput: expectedOutput);
-        }
-
-        [Fact, WorkItem(40149, "https://github.com/dotnet/roslyn/issues/40149")]
-        public void ArrayTypePattern_02()
-        {
-            var source = @"
-class C
-{
-    static void Main()
-    {
-        M1(new int[0]);
-        M1(new long[0]);
-        M1(new A[0]);
-        M1(new G<B>[0]);
-        M1(new N.G<B>[0]);
-    }
-    static void M1(object o)
-    {
-        switch (o)
-        {
-            case (int[]): System.Console.WriteLine(""int[]""); break;
-            case (System.Int64[]): System.Console.WriteLine(""long[]""); break;
-            case (A[]): System.Console.WriteLine(""A[]""); break;
-            case (G<B>[]): System.Console.WriteLine(""G<B>[]""); break;
-            case (N.G<B>[]): System.Console.WriteLine(""N.G<B>[]""); break;
-        }
-        System.Console.WriteLine(o switch
-        {
-            (int[]) => ""int[]"",
-            (System.Int64[]) => ""long[]"",
-            (A[]) => ""A[]"",
-            (G<B>[]) => ""G<B>[]"",
-            (N.G<B>[]) => ""N.G<B>[]"",
-            (_) => throw null,
-        });
-        if (o is (int[])) System.Console.WriteLine(""int[]"");
-        if (o is (System.Int32[])) System.Console.WriteLine(""long[]"");
-        if (o is (A[])) System.Console.WriteLine(""A[]"");
-        if (o is (G<B>[])) System.Console.WriteLine(""G<B>[]"");
-        if (o is (N.G<B>[])) System.Console.WriteLine(""N.G<B>[]"");
-        if ((o, o) is ((A[]), (A[]))) System.Console.WriteLine(""Twice."");
-    }
-}
-class A { }
-class G<T> { }
-class B { }
-namespace N
-{
-    class G<T> { }
-}
-";
-            var expectedOutput =
-@"int[]
-int[]
-int[]
-long[]
-long[]
-long[]
-A[]
-A[]
-A[]
-Twice.
-G<B>[]
-G<B>[]
-G<B>[]
-N.G<B>[]
-N.G<B>[]
-N.G<B>[]";
-            var compilation = CreateCompilation(source, parseOptions: TestOptions.Regular.WithLanguageVersion(LanguageVersion.Preview), options: TestOptions.DebugExe);
-            compilation.VerifyDiagnostics(
-                );
-            var comp = CompileAndVerify(compilation, expectedOutput: expectedOutput);
-        }
-
-        [Fact, WorkItem(40149, "https://github.com/dotnet/roslyn/issues/40149")]
-        public void ArrayTypePattern_03()
-        {
-            var source = @"
-class C
-{
-    static void Main()
-    {
-        M1(new int[0]);
-        M1(new long[0]);
-        M1(new A[0]);
-        M1(new G<B>[0]);
-        M1(new N.G<B>[0]);
-    }
-    static void M1(object o)
-    {
-        switch (o)
-        {
-            case ((int[])): System.Console.WriteLine(""int[]""); break;
-            case ((System.Int64[])): System.Console.WriteLine(""long[]""); break;
-            case ((A[])): System.Console.WriteLine(""A[]""); break;
-            case ((G<B>[])): System.Console.WriteLine(""G<B>[]""); break;
-            case ((N.G<B>[])): System.Console.WriteLine(""N.G<B>[]""); break;
-        }
-        System.Console.WriteLine(o switch
-        {
-            ((int[])) => ""int[]"",
-            ((System.Int64[])) => ""long[]"",
-            ((A[])) => ""A[]"",
-            ((G<B>[])) => ""G<B>[]"",
-            ((N.G<B>[])) => ""N.G<B>[]"",
-            ((_)) => throw null,
-        });
-        if (o is ((int[]))) System.Console.WriteLine(""int[]"");
-        if (o is ((System.Int32[]))) System.Console.WriteLine(""long[]"");
-        if (o is ((A[]))) System.Console.WriteLine(""A[]"");
-        if (o is ((G<B>[]))) System.Console.WriteLine(""G<B>[]"");
-        if (o is ((N.G<B>[]))) System.Console.WriteLine(""N.G<B>[]"");
-        if ((o, o) is ((((A[])), ((A[]))))) System.Console.WriteLine(""Twice."");
-    }
-}
-class A { }
-class G<T> { }
-class B { }
-namespace N
-{
-    class G<T> { }
-}
-";
-            var expectedOutput =
-@"int[]
-int[]
-int[]
-long[]
-long[]
-long[]
-A[]
-A[]
-A[]
-Twice.
-G<B>[]
-G<B>[]
-G<B>[]
-N.G<B>[]
-N.G<B>[]
-N.G<B>[]";
-            var compilation = CreateCompilation(source, parseOptions: TestOptions.Regular.WithLanguageVersion(LanguageVersion.Preview), options: TestOptions.DebugExe);
-            compilation.VerifyDiagnostics(
-                );
-            var comp = CompileAndVerify(compilation, expectedOutput: expectedOutput);
-        }
-
-        [Fact, WorkItem(40149, "https://github.com/dotnet/roslyn/issues/40149")]
-        public void ParsedAsExpressionBoundAsType_01()
-        {
-            var source = @"
-class C
-{
-    static void Main()
-    {
-        M1(new A());
-        M1(new G<B>.D());
-        M1(new N.G<B>.D());
-        M1(0);
-    }
-    static void M1(object o)
-    {
-        switch (o)
-        {
-            case A: System.Console.WriteLine(""A""); break;
-            case G<B>.D: System.Console.WriteLine(""G<B>.D""); break;
-            case N.G<B>.D: System.Console.WriteLine(""N.G<B>.D""); break;
-            case System.Int32: System.Console.WriteLine(""System.Int32""); break;
-        }
-    }
-}
-class A { }
-class G<T>
-{
-    public class D { }
-}
-class B { }
-namespace N
-{
-    class G<T>
-    {
-        public class D { }
-    }
-}
-";
-            var expectedOutput =
-@"A
-G<B>.D
-N.G<B>.D
-System.Int32";
-            var compilation = CreateCompilation(source, parseOptions: TestOptions.Regular.WithLanguageVersion(LanguageVersion.Preview), options: TestOptions.DebugExe);
-            compilation.VerifyDiagnostics(
-                );
-            var comp = CompileAndVerify(compilation, expectedOutput: expectedOutput);
-        }
-
-        [Fact, WorkItem(40149, "https://github.com/dotnet/roslyn/issues/40149")]
-        public void ParsedAsExpressionBoundAsType_02()
-        {
-            var source = @"
-class C
-{
-    static void Main()
-    {
-        M1(new A());
-        M1(new G<B>.D());
-        M1(new N.G<B>.D());
-        M1(0);
-    }
-    static void M1(object o)
-    {
-        switch (o)
-        {
-            case (A): System.Console.WriteLine(""A""); break;
-            case (G<B>.D): System.Console.WriteLine(""G<B>.D""); break;
-            case (N.G<B>.D): System.Console.WriteLine(""N.G<B>.D""); break;
-            case (System.Int32): System.Console.WriteLine(""System.Int32""); break;
-        }
-    }
-}
-class A { }
-class G<T>
-{
-    public class D { }
-}
-class B { }
-namespace N
-{
-    class G<T>
-    {
-        public class D { }
-    }
-}
-";
-            var expectedOutput =
-@"A
-G<B>.D
-N.G<B>.D
-System.Int32";
-            var compilation = CreateCompilation(source, parseOptions: TestOptions.Regular.WithLanguageVersion(LanguageVersion.Preview), options: TestOptions.DebugExe);
-            compilation.VerifyDiagnostics(
-                );
-            var comp = CompileAndVerify(compilation, expectedOutput: expectedOutput);
-=======
     void Good(object o)
     {
         if (o is int and 1) { }
@@ -2029,7 +1715,321 @@
                 //         if (o is object or (1 or var y9)) { }
                 Diagnostic(ErrorCode.ERR_DesignatorBeneathPatternCombinator, "y9").WithLocation(24, 38)
                 );
->>>>>>> c0e6baf0
+        }
+
+        [Fact, WorkItem(40149, "https://github.com/dotnet/roslyn/issues/40149")]
+        public void ArrayTypePattern_01()
+        {
+            var source = @"
+class C
+{
+    static void Main()
+    {
+        M1(new int[0]);
+        M1(new long[0]);
+        M1(new A[0]);
+        M1(new G<B>[0]);
+        M1(new N.G<B>[0]);
+    }
+    static void M1(object o)
+    {
+        switch (o)
+        {
+            case int[]: System.Console.WriteLine(""int[]""); break;
+            case System.Int64[]: System.Console.WriteLine(""long[]""); break;
+            case A[]: System.Console.WriteLine(""A[]""); break;
+            case G<B>[]: System.Console.WriteLine(""G<B>[]""); break;
+            case N.G<B>[]: System.Console.WriteLine(""N.G<B>[]""); break;
+        }
+        System.Console.WriteLine(o switch
+        {
+            int[] => ""int[]"",
+            System.Int64[] => ""long[]"",
+            A[] => ""A[]"",
+            G<B>[] => ""G<B>[]"",
+            N.G<B>[] => ""N.G<B>[]"",
+            _ => throw null,
+        });
+        if (o is int[]) System.Console.WriteLine(""int[]"");
+        if (o is System.Int32[]) System.Console.WriteLine(""long[]"");
+        if (o is A[]) System.Console.WriteLine(""A[]"");
+        if (o is G<B>[]) System.Console.WriteLine(""G<B>[]"");
+        if (o is N.G<B>[]) System.Console.WriteLine(""N.G<B>[]"");
+        if ((o, o) is (A[], A[])) System.Console.WriteLine(""Twice."");
+    }
+}
+class A { }
+class G<T> { }
+class B { }
+namespace N
+{
+    class G<T> { }
+}
+";
+            var expectedOutput =
+@"int[]
+int[]
+int[]
+long[]
+long[]
+long[]
+A[]
+A[]
+A[]
+Twice.
+G<B>[]
+G<B>[]
+G<B>[]
+N.G<B>[]
+N.G<B>[]
+N.G<B>[]
+";
+            var compilation = CreateCompilation(source, parseOptions: TestOptions.Regular.WithLanguageVersion(LanguageVersion.Preview), options: TestOptions.DebugExe);
+            compilation.VerifyDiagnostics(
+                );
+            var comp = CompileAndVerify(compilation, expectedOutput: expectedOutput);
+        }
+
+        [Fact, WorkItem(40149, "https://github.com/dotnet/roslyn/issues/40149")]
+        public void ArrayTypePattern_02()
+        {
+            var source = @"
+class C
+{
+    static void Main()
+    {
+        M1(new int[0]);
+        M1(new long[0]);
+        M1(new A[0]);
+        M1(new G<B>[0]);
+        M1(new N.G<B>[0]);
+    }
+    static void M1(object o)
+    {
+        switch (o)
+        {
+            case (int[]): System.Console.WriteLine(""int[]""); break;
+            case (System.Int64[]): System.Console.WriteLine(""long[]""); break;
+            case (A[]): System.Console.WriteLine(""A[]""); break;
+            case (G<B>[]): System.Console.WriteLine(""G<B>[]""); break;
+            case (N.G<B>[]): System.Console.WriteLine(""N.G<B>[]""); break;
+        }
+        System.Console.WriteLine(o switch
+        {
+            (int[]) => ""int[]"",
+            (System.Int64[]) => ""long[]"",
+            (A[]) => ""A[]"",
+            (G<B>[]) => ""G<B>[]"",
+            (N.G<B>[]) => ""N.G<B>[]"",
+            (_) => throw null,
+        });
+        if (o is (int[])) System.Console.WriteLine(""int[]"");
+        if (o is (System.Int32[])) System.Console.WriteLine(""long[]"");
+        if (o is (A[])) System.Console.WriteLine(""A[]"");
+        if (o is (G<B>[])) System.Console.WriteLine(""G<B>[]"");
+        if (o is (N.G<B>[])) System.Console.WriteLine(""N.G<B>[]"");
+        if ((o, o) is ((A[]), (A[]))) System.Console.WriteLine(""Twice."");
+    }
+}
+class A { }
+class G<T> { }
+class B { }
+namespace N
+{
+    class G<T> { }
+}
+";
+            var expectedOutput =
+@"int[]
+int[]
+int[]
+long[]
+long[]
+long[]
+A[]
+A[]
+A[]
+Twice.
+G<B>[]
+G<B>[]
+G<B>[]
+N.G<B>[]
+N.G<B>[]
+N.G<B>[]";
+            var compilation = CreateCompilation(source, parseOptions: TestOptions.Regular.WithLanguageVersion(LanguageVersion.Preview), options: TestOptions.DebugExe);
+            compilation.VerifyDiagnostics(
+                );
+            var comp = CompileAndVerify(compilation, expectedOutput: expectedOutput);
+        }
+
+        [Fact, WorkItem(40149, "https://github.com/dotnet/roslyn/issues/40149")]
+        public void ArrayTypePattern_03()
+        {
+            var source = @"
+class C
+{
+    static void Main()
+    {
+        M1(new int[0]);
+        M1(new long[0]);
+        M1(new A[0]);
+        M1(new G<B>[0]);
+        M1(new N.G<B>[0]);
+    }
+    static void M1(object o)
+    {
+        switch (o)
+        {
+            case ((int[])): System.Console.WriteLine(""int[]""); break;
+            case ((System.Int64[])): System.Console.WriteLine(""long[]""); break;
+            case ((A[])): System.Console.WriteLine(""A[]""); break;
+            case ((G<B>[])): System.Console.WriteLine(""G<B>[]""); break;
+            case ((N.G<B>[])): System.Console.WriteLine(""N.G<B>[]""); break;
+        }
+        System.Console.WriteLine(o switch
+        {
+            ((int[])) => ""int[]"",
+            ((System.Int64[])) => ""long[]"",
+            ((A[])) => ""A[]"",
+            ((G<B>[])) => ""G<B>[]"",
+            ((N.G<B>[])) => ""N.G<B>[]"",
+            ((_)) => throw null,
+        });
+        if (o is ((int[]))) System.Console.WriteLine(""int[]"");
+        if (o is ((System.Int32[]))) System.Console.WriteLine(""long[]"");
+        if (o is ((A[]))) System.Console.WriteLine(""A[]"");
+        if (o is ((G<B>[]))) System.Console.WriteLine(""G<B>[]"");
+        if (o is ((N.G<B>[]))) System.Console.WriteLine(""N.G<B>[]"");
+        if ((o, o) is ((((A[])), ((A[]))))) System.Console.WriteLine(""Twice."");
+    }
+}
+class A { }
+class G<T> { }
+class B { }
+namespace N
+{
+    class G<T> { }
+}
+";
+            var expectedOutput =
+@"int[]
+int[]
+int[]
+long[]
+long[]
+long[]
+A[]
+A[]
+A[]
+Twice.
+G<B>[]
+G<B>[]
+G<B>[]
+N.G<B>[]
+N.G<B>[]
+N.G<B>[]";
+            var compilation = CreateCompilation(source, parseOptions: TestOptions.Regular.WithLanguageVersion(LanguageVersion.Preview), options: TestOptions.DebugExe);
+            compilation.VerifyDiagnostics(
+                );
+            var comp = CompileAndVerify(compilation, expectedOutput: expectedOutput);
+        }
+
+        [Fact, WorkItem(40149, "https://github.com/dotnet/roslyn/issues/40149")]
+        public void ParsedAsExpressionBoundAsType_01()
+        {
+            var source = @"
+class C
+{
+    static void Main()
+    {
+        M1(new A());
+        M1(new G<B>.D());
+        M1(new N.G<B>.D());
+        M1(0);
+    }
+    static void M1(object o)
+    {
+        switch (o)
+        {
+            case A: System.Console.WriteLine(""A""); break;
+            case G<B>.D: System.Console.WriteLine(""G<B>.D""); break;
+            case N.G<B>.D: System.Console.WriteLine(""N.G<B>.D""); break;
+            case System.Int32: System.Console.WriteLine(""System.Int32""); break;
+        }
+    }
+}
+class A { }
+class G<T>
+{
+    public class D { }
+}
+class B { }
+namespace N
+{
+    class G<T>
+    {
+        public class D { }
+    }
+}
+";
+            var expectedOutput =
+@"A
+G<B>.D
+N.G<B>.D
+System.Int32";
+            var compilation = CreateCompilation(source, parseOptions: TestOptions.Regular.WithLanguageVersion(LanguageVersion.Preview), options: TestOptions.DebugExe);
+            compilation.VerifyDiagnostics(
+                );
+            var comp = CompileAndVerify(compilation, expectedOutput: expectedOutput);
+        }
+
+        [Fact, WorkItem(40149, "https://github.com/dotnet/roslyn/issues/40149")]
+        public void ParsedAsExpressionBoundAsType_02()
+        {
+            var source = @"
+class C
+{
+    static void Main()
+    {
+        M1(new A());
+        M1(new G<B>.D());
+        M1(new N.G<B>.D());
+        M1(0);
+    }
+    static void M1(object o)
+    {
+        switch (o)
+        {
+            case (A): System.Console.WriteLine(""A""); break;
+            case (G<B>.D): System.Console.WriteLine(""G<B>.D""); break;
+            case (N.G<B>.D): System.Console.WriteLine(""N.G<B>.D""); break;
+            case (System.Int32): System.Console.WriteLine(""System.Int32""); break;
+        }
+    }
+}
+class A { }
+class G<T>
+{
+    public class D { }
+}
+class B { }
+namespace N
+{
+    class G<T>
+    {
+        public class D { }
+    }
+}
+";
+            var expectedOutput =
+@"A
+G<B>.D
+N.G<B>.D
+System.Int32";
+            var compilation = CreateCompilation(source, parseOptions: TestOptions.Regular.WithLanguageVersion(LanguageVersion.Preview), options: TestOptions.DebugExe);
+            compilation.VerifyDiagnostics(
+                );
+            var comp = CompileAndVerify(compilation, expectedOutput: expectedOutput);
         }
     }
 }