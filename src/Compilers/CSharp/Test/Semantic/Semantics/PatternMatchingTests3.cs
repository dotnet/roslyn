﻿// Licensed to the .NET Foundation under one or more agreements.
// The .NET Foundation licenses this file to you under the MIT license.
// See the LICENSE file in the project root for more information.

using System;
using System.Linq;
using System.Text;
using Microsoft.CodeAnalysis.CSharp.Symbols;
using Microsoft.CodeAnalysis.CSharp.Syntax;
using Microsoft.CodeAnalysis.CSharp.Test.Utilities;
using Microsoft.CodeAnalysis.PooledObjects;
using Microsoft.CodeAnalysis.Test.Extensions;
using Microsoft.CodeAnalysis.Test.Utilities;
using Roslyn.Test.Utilities;
using Xunit;

namespace Microsoft.CodeAnalysis.CSharp.UnitTests
{
    [CompilerTrait(CompilerFeature.Patterns)]
    public class PatternMatchingTests3 : PatternMatchingTestBase
    {
        private static void AssertEmpty(SymbolInfo info)
        {
            Assert.NotEqual(default, info);
            Assert.Null(info.Symbol);
            Assert.Equal(CandidateReason.None, info.CandidateReason);
        }

        [Fact]
        public void PropertyPatternSymbolInfo_01()
        {
            var source =
@"
using System;
class Program
{
    public static void Main()
    {
        Point p = new Point();
        Console.WriteLine(p is { X: 3, Y: 4 });
    }
}
class Point
{
    public int X = 3;
    public int Y => 4;
}
";
            var compilation = CreatePatternCompilation(source);
            compilation.VerifyDiagnostics(
                );
            var tree = compilation.SyntaxTrees[0];
            var model = compilation.GetSemanticModel(tree);

            var subpatterns = tree.GetRoot().DescendantNodes().OfType<SubpatternSyntax>().ToArray();
            Assert.Equal(2, subpatterns.Length);

            AssertEmpty(model.GetSymbolInfo(subpatterns[0]));
            AssertEmpty(model.GetSymbolInfo(subpatterns[0].NameColon));
            var x = subpatterns[0].NameColon.Name;
            var xSymbol = model.GetSymbolInfo(x);
            Assert.Equal(CandidateReason.None, xSymbol.CandidateReason);
            Assert.Equal("System.Int32 Point.X", xSymbol.Symbol.ToTestDisplayString());

            AssertEmpty(model.GetSymbolInfo(subpatterns[1]));
            AssertEmpty(model.GetSymbolInfo(subpatterns[1].NameColon));
            var y = subpatterns[1].NameColon.Name;
            var ySymbol = model.GetSymbolInfo(y);
            Assert.NotEqual(default, ySymbol);
            Assert.Equal(CandidateReason.None, ySymbol.CandidateReason);
            Assert.Equal("System.Int32 Point.Y { get; }", ySymbol.Symbol.ToTestDisplayString());
        }

        [Fact]
        public void PropertyPatternSymbolInfo_02()
        {
            var source =
@"
using System;
class Program
{
    public static void Main()
    {
        Point p = null;
        Console.WriteLine(p is { X: 3, Y: 4, });
    }
}
interface I1
{
    int X { get; }
    int Y { get; }
}
interface I2
{
    int X { get; }
    int Y { get; }
}
interface Point : I1, I2
{
    // X and Y inherited ambiguously
}
";
            var compilation = CreatePatternCompilation(source);
            compilation.VerifyDiagnostics(
                // (8,34): error CS0229: Ambiguity between 'I1.X' and 'I2.X'
                //         Console.WriteLine(p is { X: 3, Y: 4 });
                Diagnostic(ErrorCode.ERR_AmbigMember, "X").WithArguments("I1.X", "I2.X").WithLocation(8, 34),
                // (8,40): error CS0229: Ambiguity between 'I1.Y' and 'I2.Y'
                //         Console.WriteLine(p is { X: 3, Y: 4 });
                Diagnostic(ErrorCode.ERR_AmbigMember, "Y").WithArguments("I1.Y", "I2.Y").WithLocation(8, 40)
                );
            var tree = compilation.SyntaxTrees[0];
            var model = compilation.GetSemanticModel(tree);

            var subpatterns = tree.GetRoot().DescendantNodes().OfType<SubpatternSyntax>().ToArray();
            Assert.Equal(2, subpatterns.Length);

            AssertEmpty(model.GetSymbolInfo(subpatterns[0]));
            AssertEmpty(model.GetSymbolInfo(subpatterns[0].NameColon));
            var x = subpatterns[0].NameColon.Name;
            var xSymbol = model.GetSymbolInfo(x);
            Assert.Equal(CandidateReason.Ambiguous, xSymbol.CandidateReason);
            Assert.Null(xSymbol.Symbol);
            Assert.Equal(2, xSymbol.CandidateSymbols.Length);
            Assert.Equal("System.Int32 I1.X { get; }", xSymbol.CandidateSymbols[0].ToTestDisplayString());
            Assert.Equal("System.Int32 I2.X { get; }", xSymbol.CandidateSymbols[1].ToTestDisplayString());

            AssertEmpty(model.GetSymbolInfo(subpatterns[1]));
            AssertEmpty(model.GetSymbolInfo(subpatterns[1].NameColon));
            var y = subpatterns[1].NameColon.Name;
            var ySymbol = model.GetSymbolInfo(y);
            Assert.Equal(CandidateReason.Ambiguous, ySymbol.CandidateReason);
            Assert.Null(ySymbol.Symbol);
            Assert.Equal(2, ySymbol.CandidateSymbols.Length);
            Assert.Equal("System.Int32 I1.Y { get; }", ySymbol.CandidateSymbols[0].ToTestDisplayString());
            Assert.Equal("System.Int32 I2.Y { get; }", ySymbol.CandidateSymbols[1].ToTestDisplayString());
        }

        [Fact]
        public void PropertyPatternSymbolInfo_03()
        {
            var source =
@"
using System;
class Program
{
    public static void Main()
    {
        Point p = null;
        Console.WriteLine(p is { X: 3, Y: 4, });
    }
}
class Point
{
}
";
            var compilation = CreatePatternCompilation(source);
            compilation.VerifyDiagnostics(
                // (8,34): error CS0117: 'Point' does not contain a definition for 'X'
                //         Console.WriteLine(p is { X: 3, Y: 4 });
                Diagnostic(ErrorCode.ERR_NoSuchMember, "X").WithArguments("Point", "X").WithLocation(8, 34)
                );
            var tree = compilation.SyntaxTrees[0];
            var model = compilation.GetSemanticModel(tree);

            var subpatterns = tree.GetRoot().DescendantNodes().OfType<SubpatternSyntax>().ToArray();
            Assert.Equal(2, subpatterns.Length);

            AssertEmpty(model.GetSymbolInfo(subpatterns[0]));
            AssertEmpty(model.GetSymbolInfo(subpatterns[0].NameColon));
            var x = subpatterns[0].NameColon.Name;
            var xSymbol = model.GetSymbolInfo(x);
            Assert.Equal(CandidateReason.None, xSymbol.CandidateReason);
            Assert.Null(xSymbol.Symbol);
            Assert.Equal(0, xSymbol.CandidateSymbols.Length);

            AssertEmpty(model.GetSymbolInfo(subpatterns[1]));
            AssertEmpty(model.GetSymbolInfo(subpatterns[1].NameColon));
            var y = subpatterns[1].NameColon.Name;
            var ySymbol = model.GetSymbolInfo(y);
            Assert.Equal(CandidateReason.None, ySymbol.CandidateReason);
            Assert.Null(ySymbol.Symbol);
            Assert.Equal(0, ySymbol.CandidateSymbols.Length);
        }

        [Fact]
        public void PositionalPatternSymbolInfo_01()
        {
            var source =
@"
using System;
class Program
{
    public static void Main()
    {
        Point p = null;
        Console.WriteLine(p is ( X: 3, Y: 4 ));
    }
}
class Point
{
    public void Deconstruct(out int X, out int Y) => (X, Y) = (3, 4);
}
";
            var compilation = CreatePatternCompilation(source);
            compilation.VerifyDiagnostics(
                );
            var tree = compilation.SyntaxTrees[0];
            var model = compilation.GetSemanticModel(tree);

            var subpatterns = tree.GetRoot().DescendantNodes().OfType<SubpatternSyntax>().ToArray();
            Assert.Equal(2, subpatterns.Length);

            AssertEmpty(model.GetSymbolInfo(subpatterns[0]));
            AssertEmpty(model.GetSymbolInfo(subpatterns[0].NameColon));
            var x = subpatterns[0].NameColon.Name;
            var xSymbol = model.GetSymbolInfo(x);
            Assert.Equal(CandidateReason.None, xSymbol.CandidateReason);
            Assert.Equal("out System.Int32 X", xSymbol.Symbol.ToTestDisplayString());
            Assert.Equal(0, xSymbol.CandidateSymbols.Length);

            AssertEmpty(model.GetSymbolInfo(subpatterns[1]));
            AssertEmpty(model.GetSymbolInfo(subpatterns[1].NameColon));
            var y = subpatterns[1].NameColon.Name;
            var ySymbol = model.GetSymbolInfo(y);
            Assert.Equal(CandidateReason.None, ySymbol.CandidateReason);
            Assert.Equal("out System.Int32 Y", ySymbol.Symbol.ToTestDisplayString());
            Assert.Equal(0, ySymbol.CandidateSymbols.Length);
        }

        [Fact]
        public void PositionalPatternSymbolInfo_02()
        {
            var source =
@"
using System;
class Program
{
    public static void Main()
    {
        Point p = null;
        Console.WriteLine(p is (X: 3, Y: 4));
    }
}
class Point
{
    public void Deconstruct(out int Z, out int W) => (Z, W) = (3, 4);
}
";
            var compilation = CreatePatternCompilation(source);
            compilation.VerifyDiagnostics(
                // (8,33): error CS8417: The name 'X' does not match the corresponding 'Deconstruct' parameter 'Z'.
                //         Console.WriteLine(p is (X: 3, Y: 4));
                Diagnostic(ErrorCode.ERR_DeconstructParameterNameMismatch, "X").WithArguments("X", "Z").WithLocation(8, 33),
                // (8,39): error CS8417: The name 'Y' does not match the corresponding 'Deconstruct' parameter 'W'.
                //         Console.WriteLine(p is (X: 3, Y: 4));
                Diagnostic(ErrorCode.ERR_DeconstructParameterNameMismatch, "Y").WithArguments("Y", "W").WithLocation(8, 39)
                );
            var tree = compilation.SyntaxTrees[0];
            var model = compilation.GetSemanticModel(tree);

            var subpatterns = tree.GetRoot().DescendantNodes().OfType<SubpatternSyntax>().ToArray();
            Assert.Equal(2, subpatterns.Length);

            // No matter what you write for the name, it is deemed to designate the parameter in that position.
            // The name if present is checked against the parameter name.
            AssertEmpty(model.GetSymbolInfo(subpatterns[0]));
            AssertEmpty(model.GetSymbolInfo(subpatterns[0].NameColon));
            var x = subpatterns[0].NameColon.Name;
            var xSymbol = model.GetSymbolInfo(x);
            Assert.Equal(CandidateReason.None, xSymbol.CandidateReason);
            Assert.Equal("out System.Int32 Z", xSymbol.Symbol.ToTestDisplayString());
            Assert.Equal(0, xSymbol.CandidateSymbols.Length);

            AssertEmpty(model.GetSymbolInfo(subpatterns[1]));
            AssertEmpty(model.GetSymbolInfo(subpatterns[1].NameColon));
            var y = subpatterns[1].NameColon.Name;
            var ySymbol = model.GetSymbolInfo(y);
            Assert.Equal(CandidateReason.None, ySymbol.CandidateReason);
            Assert.Equal("out System.Int32 W", ySymbol.Symbol.ToTestDisplayString());
            Assert.Equal(0, ySymbol.CandidateSymbols.Length);
        }

        [Fact]
        public void PositionalPatternSymbolInfo_03()
        {
            var source =
@"
using System;
class Program
{
    public static void Main()
    {
        var p = (X: 3, Y: 4);
        Console.WriteLine(p is (X: 3, Y: 4));
    }
}
";
            var compilation = CreatePatternCompilation(source);
            compilation.VerifyDiagnostics(
                );
            var tree = compilation.SyntaxTrees[0];
            var model = compilation.GetSemanticModel(tree);

            var subpatterns = tree.GetRoot().DescendantNodes().OfType<SubpatternSyntax>().ToArray();
            Assert.Equal(2, subpatterns.Length);

            AssertEmpty(model.GetSymbolInfo(subpatterns[0]));
            AssertEmpty(model.GetSymbolInfo(subpatterns[0].NameColon));
            var x = subpatterns[0].NameColon.Name;
            var xSymbol = model.GetSymbolInfo(x);
            Assert.Equal(CandidateReason.None, xSymbol.CandidateReason);
            Assert.Equal("System.Int32 (System.Int32 X, System.Int32 Y).X", xSymbol.Symbol.ToTestDisplayString());
            Assert.Equal(0, xSymbol.CandidateSymbols.Length);

            AssertEmpty(model.GetSymbolInfo(subpatterns[1]));
            AssertEmpty(model.GetSymbolInfo(subpatterns[1].NameColon));
            var y = subpatterns[1].NameColon.Name;
            var ySymbol = model.GetSymbolInfo(y);
            Assert.Equal(CandidateReason.None, ySymbol.CandidateReason);
            Assert.Equal("System.Int32 (System.Int32 X, System.Int32 Y).Y", ySymbol.Symbol.ToTestDisplayString());
            Assert.Equal(0, ySymbol.CandidateSymbols.Length);
        }

        [Fact]
        public void PositionalPatternSymbolInfo_04()
        {
            var source =
@"
using System;
class Program
{
    public static void Main()
    {
        var p = (Z: 3, W: 4);
        Console.WriteLine(p is (X: 3, Y: 4));
    }
}
";
            var compilation = CreatePatternCompilation(source);
            compilation.VerifyDiagnostics(
                // (8,33): error CS8416: The name 'X' does not identify tuple element 'Item1'.
                //         Console.WriteLine(p is (X: 3, Y: 4));
                Diagnostic(ErrorCode.ERR_TupleElementNameMismatch, "X").WithArguments("X", "Item1").WithLocation(8, 33),
                // (8,39): error CS8416: The name 'Y' does not identify tuple element 'Item2'.
                //         Console.WriteLine(p is (X: 3, Y: 4));
                Diagnostic(ErrorCode.ERR_TupleElementNameMismatch, "Y").WithArguments("Y", "Item2").WithLocation(8, 39)
                );
            var tree = compilation.SyntaxTrees[0];
            var model = compilation.GetSemanticModel(tree);

            var subpatterns = tree.GetRoot().DescendantNodes().OfType<SubpatternSyntax>().ToArray();
            Assert.Equal(2, subpatterns.Length);

            AssertEmpty(model.GetSymbolInfo(subpatterns[0]));
            AssertEmpty(model.GetSymbolInfo(subpatterns[0].NameColon));
            var x = subpatterns[0].NameColon.Name;
            var xSymbol = model.GetSymbolInfo(x);
            Assert.Equal(CandidateReason.None, xSymbol.CandidateReason);
            Assert.Null(xSymbol.Symbol);
            Assert.Equal(0, xSymbol.CandidateSymbols.Length);

            AssertEmpty(model.GetSymbolInfo(subpatterns[1]));
            AssertEmpty(model.GetSymbolInfo(subpatterns[1].NameColon));
            var y = subpatterns[1].NameColon.Name;
            var ySymbol = model.GetSymbolInfo(y);
            Assert.Equal(CandidateReason.None, ySymbol.CandidateReason);
            Assert.Null(ySymbol.Symbol);
            Assert.Equal(0, ySymbol.CandidateSymbols.Length);
        }

        [Fact]
        public void PatternMatchPointerVsVarPattern()
        {
            var source =
@"class Test
{
    unsafe static void Main()
    {
        fixed (char *x = string.Empty)
        {
            if (x is var y1) { }
            switch (x)
            {
                case var y2: break;
            }
            var z = x switch { var y3 => 1 };
        }
    }
}";
            var compilation = CreatePatternCompilation(source, options: TestOptions.DebugExe.WithAllowUnsafe(true));
            compilation.VerifyDiagnostics(
                );
        }

        [Fact]
        public void PropertyPatternVsAnonymousType()
        {
            var source = @"
using System;
public class C
{
    public static void Main()
    {
        var arr = new[] {
            new { B = true,  V = 1 },
            new { B = false, V = 2 },
            new { B = true,  V = 4 },
            new { B = false, V = 8 },
            new { B = true,  V = 16 },
        };
        int sum = 0;
        foreach (var anon in arr)
        {
            switch (anon)
            {
                case { B: true, V: var val, }:
                    sum += val;
                    break;
            }
        }
        Console.WriteLine(sum);
    }
}";
            var expectedOutput = "21";
            var compilation = CreateCompilation(source, options: TestOptions.DebugExe);
            compilation.VerifyDiagnostics(
                );
            var comp = CompileAndVerify(compilation, expectedOutput: expectedOutput);
        }

        [Fact, WorkItem(35278, "https://github.com/dotnet/roslyn/issues/35278")]
        public void ValEscapeForSwitchExpression_01()
        {
            var source = @"
class Program
{
    public enum Rainbow
    {
        Red,
        Orange,
    }

    public ref struct RGBColor
    {
        int _r, _g, _b;

        public int R => _r;
        public int G => _g;
        public int B => _b;

        public RGBColor(int r, int g, int b)
        {
            _r = r;
            _g = g;
            _b = b;
        }

        public new string ToString() => $""RGBColor(0x{_r:X2}, 0x{_g:X2}, 0x{_b:X2})"";
    }

    static void Main(string[] args)
    {
        System.Console.WriteLine(FromRainbow(Rainbow.Red).ToString());
    }

    public static RGBColor FromRainbow(Rainbow colorBand) =>
        colorBand switch
    {
        Rainbow.Red => new RGBColor(0xFF, 0x00, 0x00),
        Rainbow.Orange => new RGBColor(0xFF, 0x7F, 0x00),
        _ => throw null!
    };
}";
            var expectedOutput = "RGBColor(0xFF, 0x00, 0x00)";
            var compilation = CreateCompilation(source, options: TestOptions.DebugExe);
            compilation.VerifyDiagnostics(
                );
            var comp = CompileAndVerify(compilation, expectedOutput: expectedOutput);
        }

        [Fact, WorkItem(35278, "https://github.com/dotnet/roslyn/issues/35278")]
        public void ValEscapeForSwitchExpression_02()
        {
            var source = @"
using System;
class Program
{
    public ref struct RGBColor
    {
        public RGBColor(Span<int> span)
        {
        }
    }

    public static RGBColor FromSpan(int r, int g, int b)
    {
        Span<int> span = stackalloc int[] { r, g, b };
        return 1 switch
        {
            1 => new RGBColor(span),
            _ => throw null!
        };
    }
}";
            var compilation = CreateCompilationWithMscorlibAndSpan(source, options: TestOptions.DebugDll);
            compilation.VerifyDiagnostics(
                // (17,18): error CS8347: Cannot use a result of 'Program.RGBColor.RGBColor(Span<int>)' in this context because it may expose variables referenced by parameter 'span' outside of their declaration scope
                //             1 => new RGBColor(span),
                Diagnostic(ErrorCode.ERR_EscapeCall, "new RGBColor(span)").WithArguments("Program.RGBColor.RGBColor(System.Span<int>)", "span").WithLocation(17, 18),
                // (17,31): error CS8352: Cannot use local 'span' in this context because it may expose referenced variables outside of their declaration scope
                //             1 => new RGBColor(span),
                Diagnostic(ErrorCode.ERR_EscapeLocal, "span").WithArguments("span").WithLocation(17, 31));
        }

        [Fact]
        public void NoRefSwitch_01()
        {
            var source = @"
class Program
{
    ref int M(bool b, ref int x, ref int y)
    {
        return ref (b switch { true => x, false => y });
    }
}";
            var compilation = CreateCompilationWithMscorlibAndSpan(source, options: TestOptions.DebugDll);
            compilation.VerifyDiagnostics(
                // (6,21): error CS8156: An expression cannot be used in this context because it may not be passed or returned by reference
                //         return ref (b switch { true => x, false => y });
                Diagnostic(ErrorCode.ERR_RefReturnLvalueExpected, "b switch { true => x, false => y }").WithLocation(6, 21));
        }

        [Fact]
        public void NoRefSwitch_02()
        {
            var source = @"
class Program
{
    ref int M(bool b, ref int x, ref int y)
    {
        return ref (b switch { true => ref x, false => ref y });
    }
}";
            var compilation = CreateCompilationWithMscorlibAndSpan(source, options: TestOptions.DebugDll);
            compilation.VerifyDiagnostics(
                // (6,40): error CS1525: Invalid expression term 'ref'
                //         return ref (b switch { true => ref x, false => ref y });
                Diagnostic(ErrorCode.ERR_InvalidExprTerm, "ref x").WithArguments("ref").WithLocation(6, 40),
                // (6,40): error CS1073: Unexpected token 'ref'
                //         return ref (b switch { true => ref x, false => ref y });
                Diagnostic(ErrorCode.ERR_UnexpectedToken, "ref").WithArguments("ref").WithLocation(6, 40),
                // (6,56): error CS1525: Invalid expression term 'ref'
                //         return ref (b switch { true => ref x, false => ref y });
                Diagnostic(ErrorCode.ERR_InvalidExprTerm, "ref y").WithArguments("ref").WithLocation(6, 56),
                // (6,56): error CS1073: Unexpected token 'ref'
                //         return ref (b switch { true => ref x, false => ref y });
                Diagnostic(ErrorCode.ERR_UnexpectedToken, "ref").WithArguments("ref").WithLocation(6, 56));
        }

        [Fact]
        public void TargetTypedSwitch_Assignment_01()
        {
            var source = @"
using System;

class Program
{
    static void Main(string[] args)
    {
        var s1 = new Source1();
        var s2 = new Source2();
        foreach (var b in new bool[] { false, true })
        {
            Target t = b switch { false => s1, true => s2 };
            Console.Write(t);
            t = b switch { false => s1, true => s2 };
            Console.Write(t);
        }
    }
}
class Target
{
    private readonly string Value;
    public Target(string value) => Value = value;
    public override string ToString() => Value;
}
class Source1
{
    public static implicit operator Target(Source1 self) => new Target(""Source1 "");
}
class Source2
{
    public static implicit operator Target(Source2 self) => new Target(""Source2 "");
}
";
            var expectedOutput = "Source1 Source1 Source2 Source2 ";
            var compilation = CreateCompilation(source, options: TestOptions.DebugExe.WithNullableContextOptions(NullableContextOptions.Disable));
            compilation.VerifyDiagnostics(
                );
            var comp = CompileAndVerify(compilation, expectedOutput: expectedOutput);
        }

        [Fact]
        public void TargetTypedSwitch_Assignment_02()
        {
            var source = @"
using System;

class Program
{
    static void Main(string[] args)
    {
        var s1 = new Source1();
        var s2 = new Source2();
        foreach (var b in new bool?[] { false, true })
        {
            Target t = b switch { false => s1, true => s2, null => (Target)null };
            Console.Write(t);
            t = b switch { false => s1, true => s2, null => (Target)null };
            Console.Write(t);
        }
    }
}
class Target
{
    private readonly string Value;
    public Target(string value) => Value = value;
    public override string ToString() => Value;
}
class Source1
{
    public static implicit operator Target(Source1 self) => new Target(""Source1 "");
}
class Source2
{
    public static implicit operator Target(Source2 self) => new Target(""Source2 "");
}
";
            var expectedOutput = "Source1 Source1 Source2 Source2 ";
            var compilation = CreateCompilation(source, options: TestOptions.DebugExe.WithNullableContextOptions(NullableContextOptions.Disable));
            compilation.VerifyDiagnostics(
                );
            var comp = CompileAndVerify(compilation, expectedOutput: expectedOutput);
        }

        [Fact]
        public void TargetTypedSwitch_Assignment_03()
        {
            var source = @"
using System;

class Program
{
    static void Main(string[] args)
    {
        var s1 = new Source1();
        var s2 = new Source2();
        foreach (var b in new bool[] { false, true })
        {
            Target t = b switch { false => s1, true => s2 };
            Console.Write(t);
            t = b switch { false => s1, true => s2 };
            Console.Write(t);
        }
    }
}
class Target
{
    private readonly string Value;
    public Target(string value) => Value = value;
    public override string ToString() => Value;
    public static implicit operator Target(Source1 self) => new Target(""Source1 "");
    public static implicit operator Target(Source2 self) => new Target(""Source2 "");
}
class Source1
{
}
class Source2
{
}
";
            var expectedOutput = "Source1 Source1 Source2 Source2 ";
            var compilation = CreateCompilation(source, options: TestOptions.DebugExe.WithNullableContextOptions(NullableContextOptions.Disable));
            compilation.VerifyDiagnostics(
                );
            var comp = CompileAndVerify(compilation, expectedOutput: expectedOutput);
        }

        [Fact]
        public void TargetTypedSwitch_Overload_01()
        {
            var source = @"
using System;

class Program
{
    static void Main(string[] args)
    {
        var s1 = new Source1();
        var s2 = new Source2();
        foreach (var b in new bool[] { false, true })
        {
            M(b switch { false => s1, true => s2 });
        }
    }
    static void M(Source1 s) => throw null;
    static void M(Source2 s) => throw null;
    static void M(Target t) => Console.Write(t);
}
class Target
{
    private readonly string Value;
    public Target(string value) => Value = value;
    public override string ToString() => Value;
}
class Source1
{
    public static implicit operator Target(Source1 self) => new Target(""Source1 "");
}
class Source2
{
    public static implicit operator Target(Source2 self) => new Target(""Source2 "");
}
";
            var expectedOutput = "Source1 Source2 ";
            var compilation = CreateCompilation(source, options: TestOptions.DebugExe.WithNullableContextOptions(NullableContextOptions.Disable));
            compilation.VerifyDiagnostics(
                );
            var comp = CompileAndVerify(compilation, expectedOutput: expectedOutput);
        }

        [Fact]
        public void TargetTypedSwitch_Overload_02()
        {
            var source = @"
using System;

class Program
{
    static void Main(string[] args)
    {
        bool b = true;
        M(b switch { false => 1, true => 2 });
    }
    static void M(Int16 s) => Console.Write(nameof(Int16));
    static void M(Int64 l) => Console.Write(nameof(Int64));
}
";
            var expectedOutput = "Int16";
            var compilation = CreateCompilation(source, options: TestOptions.DebugExe.WithNullableContextOptions(NullableContextOptions.Disable));
            compilation.VerifyDiagnostics(
                );
            var comp = CompileAndVerify(compilation, expectedOutput: expectedOutput);
        }

        [Fact]
        public void TargetTypedSwitch_Overload_03()
        {
            var source = @"
using System;

class Program
{
    static void Main(string[] args)
    {
        bool b = true;
        M(b switch { false => 1, true => 2 });
    }
    static void M(Int16 s) => Console.Write(nameof(Int16));
}
";
            var expectedOutput = "Int16";
            var compilation = CreateCompilation(source, options: TestOptions.DebugExe.WithNullableContextOptions(NullableContextOptions.Disable));
            compilation.VerifyDiagnostics(
                );
            var comp = CompileAndVerify(compilation, expectedOutput: expectedOutput);
        }

        [Fact]
        public void TargetTypedSwitch_Lambda_01()
        {
            var source = @"
using System;

class Program
{
    static void Main(string[] args)
    {
        var s1 = new Source1();
        var s2 = new Source2();
        foreach (var b in new bool[] { false, true })
        {
            M(() => b switch { false => s1, true => s2 });
        }
    }
    static void M(Func<Source1> s) => throw null;
    static void M(Func<Source2> s) => throw null;
    static void M(Func<Target> t) => Console.Write(t());
}
class Target
{
    private readonly string Value;
    public Target(string value) => Value = value;
    public override string ToString() => Value;
}
class Source1
{
    public static implicit operator Target(Source1 self) => new Target(""Source1 "");
}
class Source2
{
    public static implicit operator Target(Source2 self) => new Target(""Source2 "");
}
";
            var expectedOutput = "Source1 Source2 ";
            var compilation = CreateCompilation(source, options: TestOptions.DebugExe.WithNullableContextOptions(NullableContextOptions.Disable));
            compilation.VerifyDiagnostics(
                );
            var comp = CompileAndVerify(compilation, expectedOutput: expectedOutput);
        }

        [Fact]
        public void TargetTypedSwitch_Lambda_02()
        {
            var source = @"
using System;

class Program
{
    static void Main(string[] args)
    {
        var s1 = new Source1();
        var s2 = new Source2();
        foreach (var b in new bool[] { false, true })
        {
            M(() => b switch { false => s1, true => s1 });
        }
    }
    static void M(Func<Source2> s) => throw null;
    static void M(Func<Target> t) => Console.Write(t());
}
class Target
{
    private readonly string Value;
    public Target(string value) => Value = value;
    public override string ToString() => Value;
}
class Source1
{
    public static implicit operator Target(Source1 self) => new Target(""Source1 "");
}
class Source2
{
    public static implicit operator Target(Source2 self) => new Target(""Source2 "");
}
";
            var expectedOutput = "Source1 Source1 ";
            var compilation = CreateCompilation(source, options: TestOptions.DebugExe.WithNullableContextOptions(NullableContextOptions.Disable));
            compilation.VerifyDiagnostics(
                );
            var comp = CompileAndVerify(compilation, expectedOutput: expectedOutput);
        }

        [Fact]
        public void TargetTypedSwitch_DoubleConversionViaNaturalType_01()
        {
            // Switch conversion is not a standard conversion, so not applicable as input to
            // a user-defined conversion.
            var source = @"
using System;

class Program
{
    static void Main(string[] args)
    {
        bool b = false;
        Source1 s1 = new Source1();
        Ultimate u = b switch { false => s1, true => s1 };
        Console.Write(u);
        u = b switch { false => s1, true => s1 };
        Console.Write(u);
    }
}
class Ultimate
{
    private readonly string Value;
    public Ultimate(string value) => Value = value;
    public override string ToString() => Value;
    public static implicit operator Ultimate(Target t) => new Ultimate(t.ToString());
}
class Target
{
    private readonly string Value;
    public Target(string value) => Value = value;
    public override string ToString() => Value;
}
class Source1
{
    public static implicit operator Target(Source1 self) => new Target(""Source1 "");
}
class Source2
{
    public static implicit operator Target(Source2 self) => new Target(""Source2 "");
}
";
            var compilation = CreateCompilation(source, options: TestOptions.DebugExe.WithNullableContextOptions(NullableContextOptions.Disable));
            compilation.VerifyDiagnostics(
                // (10,42): error CS0029: Cannot implicitly convert type 'Source1' to 'Ultimate'
                //         Ultimate u = b switch { false => s1, true => s1 };
                Diagnostic(ErrorCode.ERR_NoImplicitConv, "s1").WithArguments("Source1", "Ultimate").WithLocation(10, 42),
                // (10,54): error CS0029: Cannot implicitly convert type 'Source1' to 'Ultimate'
                //         Ultimate u = b switch { false => s1, true => s1 };
                Diagnostic(ErrorCode.ERR_NoImplicitConv, "s1").WithArguments("Source1", "Ultimate").WithLocation(10, 54),
                // (12,33): error CS0029: Cannot implicitly convert type 'Source1' to 'Ultimate'
                //         u = b switch { false => s1, true => s1 };
                Diagnostic(ErrorCode.ERR_NoImplicitConv, "s1").WithArguments("Source1", "Ultimate").WithLocation(12, 33),
                // (12,45): error CS0029: Cannot implicitly convert type 'Source1' to 'Ultimate'
                //         u = b switch { false => s1, true => s1 };
                Diagnostic(ErrorCode.ERR_NoImplicitConv, "s1").WithArguments("Source1", "Ultimate").WithLocation(12, 45));
        }

        [Fact]
        public void TargetTypedSwitch_DoubleConversionViaNaturalType_02()
        {
            // Switch conversion is not a standard conversion, so not applicable as input to
            // a user-defined conversion.
            var source = @"
using System;

class Program
{
    static void Main(string[] args)
    {
        bool b = false;
        Source1 s1 = new Source1();
        Source2 s2 = new Source2();
        Ultimate u = b switch { false => s1, true => s2 };
        Console.Write(u);
        u = b switch { false => s1, true => s2 };
        Console.Write(u);
    }
}
class Ultimate
{
    private readonly string Value;
    public Ultimate(string value) => Value = value;
    public override string ToString() => Value;
    public static implicit operator Ultimate(Target t) => new Ultimate(t.ToString());
}
class Target
{
    private readonly string Value;
    public Target(string value) => Value = value;
    public override string ToString() => Value;
}
class Source1
{
    public static implicit operator Target(Source1 self) => new Target(""Source1 "");
}
class Source2
{
    public static implicit operator Target(Source2 self) => new Target(""Source2 "");
}
";
            var compilation = CreateCompilation(source, options: TestOptions.DebugExe.WithNullableContextOptions(NullableContextOptions.Disable));
            compilation.VerifyDiagnostics(
                // (11,42): error CS0029: Cannot implicitly convert type 'Source1' to 'Ultimate'
                //         Ultimate u = b switch { false => s1, true => s2 };
                Diagnostic(ErrorCode.ERR_NoImplicitConv, "s1").WithArguments("Source1", "Ultimate").WithLocation(11, 42),
                // (11,54): error CS0029: Cannot implicitly convert type 'Source2' to 'Ultimate'
                //         Ultimate u = b switch { false => s1, true => s2 };
                Diagnostic(ErrorCode.ERR_NoImplicitConv, "s2").WithArguments("Source2", "Ultimate").WithLocation(11, 54),
                // (13,33): error CS0029: Cannot implicitly convert type 'Source1' to 'Ultimate'
                //         u = b switch { false => s1, true => s2 };
                Diagnostic(ErrorCode.ERR_NoImplicitConv, "s1").WithArguments("Source1", "Ultimate").WithLocation(13, 33),
                // (13,45): error CS0029: Cannot implicitly convert type 'Source2' to 'Ultimate'
                //         u = b switch { false => s1, true => s2 };
                Diagnostic(ErrorCode.ERR_NoImplicitConv, "s2").WithArguments("Source2", "Ultimate").WithLocation(13, 45));
        }

        [Fact]
        public void SwitchExpressionDiscardedWithNoNaturalType()
        {
            var source = @"
class Program
{
    static void Main(string[] args)
    {
        _ = true switch { true => 1, false => string.Empty };
    }
}
";
            var compilation = CreateCompilation(source, options: TestOptions.DebugExe.WithNullableContextOptions(NullableContextOptions.Disable));
            compilation.VerifyDiagnostics(
                // (6,18): error CS8506: No best type was found for the switch expression.
                //         _ = true switch { true => 1, false => string.Empty };
                Diagnostic(ErrorCode.ERR_SwitchExpressionNoBestType, "switch").WithLocation(6, 18));
        }

        [Fact]
        public void TargetTypedSwitch_Assignment_04()
        {
            var source = @"
using System;

class Program
{
    static void Main(string[] args)
    {
        var s1 = new Source();
        var s2 = new TargetSubtype();
        foreach (var b in new bool[] { false, true })
        {
            Target t = b switch { false => s1, true => s2 };
            Console.WriteLine(t);
        }
    }
}
class Source
{
    public static implicit operator TargetSubtype(Source self)
    {
        Console.WriteLine(""Source->TargetSubtype"");
        return new TargetSubtype();
    }
    public override string ToString() => ""Source"";
}
class Target
{
    public override string ToString() => ""Target"";
}
class TargetSubtype : Target
{
    public override string ToString() => ""TargetSubtype"";
}
";
            var expectedOutput = @"Source->TargetSubtype
TargetSubtype
TargetSubtype";
            var compilation = CreateCompilation(source, options: TestOptions.DebugExe.WithNullableContextOptions(NullableContextOptions.Disable));
            compilation.VerifyDiagnostics(
                );
            var comp = CompileAndVerify(compilation, expectedOutput: expectedOutput);
        }

        [Fact]
        public void TargetTypedSwitch_Assignment_05()
        {
            var source = @"
using System;

class Program
{
    static void Main(string[] args)
    {
        var s1 = new Source();
        var s2 = new Target();
        foreach (var b in new bool[] { false, true })
        {
            Ultimate t = b switch { false => s1, true => s2 };
            Console.WriteLine(t);
        }
    }
}
class Source
{
    public static implicit operator Target(Source self)
    {
        Console.WriteLine(""Source->Target"");
        return new Target();
    }
    public override string ToString() => ""Source"";
}
class Target
{
    public static implicit operator Ultimate(Target self)
    {
        Console.WriteLine(""Target->Ultimate"");
        return new Ultimate();
    }
    public override string ToString() => ""Target"";
}
class Ultimate
{
    public override string ToString() => ""Ultimate"";
}
";
            var expectedOutput = @"Source->Target
Target->Ultimate
Ultimate
Target->Ultimate
Ultimate";
            var compilation = CreateCompilation(source, options: TestOptions.DebugExe.WithNullableContextOptions(NullableContextOptions.Disable));
            compilation.VerifyDiagnostics(
                );
            var comp = CompileAndVerify(compilation, expectedOutput: expectedOutput);
        }

        [Fact]
        public void TargetTypedSwitch_Assignment_06()
        {
            var source = @"
using System;

class Program
{
    static void Main(string[] args)
    {
        var s1 = new Source();
        var s2 = new Target();
        foreach (var b in new bool[] { false, true })
        {
            (int i, Ultimate t) t = (1, b switch { false => s1, true => s2 });
            Console.WriteLine(t.t);
        }
    }
}
class Source
{
    public static implicit operator Target(Source self)
    {
        Console.WriteLine(""Source->Target"");
        return new Target();
    }
    public override string ToString() => ""Source"";
}
class Target
{
    public static implicit operator Ultimate(Target self)
    {
        Console.WriteLine(""Target->Ultimate"");
        return new Ultimate();
    }
    public override string ToString() => ""Target"";
}
class Ultimate
{
    public override string ToString() => ""Ultimate"";
}
";
            var expectedOutput = @"Source->Target
Target->Ultimate
Ultimate
Target->Ultimate
Ultimate";
            var compilation = CreateCompilation(source, options: TestOptions.DebugExe.WithNullableContextOptions(NullableContextOptions.Disable));
            compilation.VerifyDiagnostics(
                );
            var comp = CompileAndVerify(compilation, expectedOutput: expectedOutput);
        }

        [Fact]
        public void TargetTypedSwitch_Assignment_07()
        {
            var source = @"
using System;

class Program
{
    static void Main(string[] args)
    {
        var s1 = new Source();
        var s2 = new Target();
        foreach (var b in new bool[] { false, true })
        {
            (int i, Ultimate t) t = b switch { false => (1, s1), true => (2, s2) };
            Console.WriteLine(t);
        }
    }
}
class Source
{
    public static implicit operator Target(Source self)
    {
        Console.WriteLine(""Source->Target"");
        return new Target();
    }
    public override string ToString() => ""Source"";
}
class Target
{
    public static implicit operator Ultimate(Target self)
    {
        Console.WriteLine(""Target->Ultimate"");
        return new Ultimate();
    }
    public override string ToString() => ""Target"";
}
class Ultimate
{
    public override string ToString() => ""Ultimate"";
}
";
            var expectedOutput = @"Source->Target
Target->Ultimate
(1, Ultimate)
Target->Ultimate
(2, Ultimate)";
            var compilation = CreateCompilation(source, options: TestOptions.DebugExe.WithNullableContextOptions(NullableContextOptions.Disable));
            compilation.VerifyDiagnostics(
                );
            var comp = CompileAndVerify(compilation, expectedOutput: expectedOutput);
        }

        [Fact]
        public void PointerAsInputType()
        {
            var source =
@"unsafe class Program
{
    static void Main(string[] args)
    {
    }
    bool M1(int* p) => p is null; // 1
    bool M2(int* p) => p is var _; // 2
    void M3(int* p)
    {
        switch (p)
        {
            case null: // 3
                break;
        }
    }
    void M4(int* p)
    {
        switch (p)
        {
            case var _: // 4
                break;
        }
    }
}";
            CreateCompilation(source, options: TestOptions.DebugExe.WithAllowUnsafe(true), parseOptions: TestOptions.Regular7_3).VerifyDiagnostics(
                // (6,29): error CS8521: Pattern-matching is not permitted for pointer types.
                //     bool M1(int* p) => p is null; // 1
                Diagnostic(ErrorCode.ERR_PointerTypeInPatternMatching, "null").WithLocation(6, 29),
                // (7,29): error CS8521: Pattern-matching is not permitted for pointer types.
                //     bool M2(int* p) => p is var _; // 2
                Diagnostic(ErrorCode.ERR_PointerTypeInPatternMatching, "var _").WithLocation(7, 29),
                // (12,18): error CS8521: Pattern-matching is not permitted for pointer types.
                //             case null: // 3
                Diagnostic(ErrorCode.ERR_PointerTypeInPatternMatching, "null").WithLocation(12, 18),
                // (20,18): error CS8521: Pattern-matching is not permitted for pointer types.
                //             case var _: // 4
                Diagnostic(ErrorCode.ERR_PointerTypeInPatternMatching, "var _").WithLocation(20, 18)
                );
            CreateCompilation(source, options: TestOptions.DebugExe.WithAllowUnsafe(true), parseOptions: TestOptions.Regular8).VerifyDiagnostics(
                );
        }

        [Fact, WorkItem(38226, "https://github.com/dotnet/roslyn/issues/38226")]
        public void TargetTypedSwitch_NaturalTypeWithUntypedArm_01()
        {
            var source = @"
class Program
{
    public static bool? GetBool(string name)
    {
        return name switch
        {
            ""a"" => true,
            ""b"" => false,
            _ => null,
        };
    }
}
";
            CreateCompilation(source).VerifyDiagnostics(
                );
        }

        [Fact, WorkItem(38226, "https://github.com/dotnet/roslyn/issues/38226")]
        public void TargetTypedSwitch_NaturalTypeWithUntypedArm_02()
        {
            var source = @"
class Program
{
    public static bool? GetBool(string name) => name switch
        {
            ""a"" => true,
            ""b"" => false,
            _ => null,
        };
}
";
            CreateCompilation(source).VerifyDiagnostics(
                );
        }

        [Fact, WorkItem(38226, "https://github.com/dotnet/roslyn/issues/38226")]
        public void TargetTypedSwitch_NaturalTypeWithUntypedArm_03()
        {
            var source = @"
class Program
{
    public static bool? GetBool(string name)
    {
        return name switch
        {
            ""a"" => true,
            _ => name switch
                {
                    ""b"" => false,
                    _ => null,
                },
        };
    }
}
";
            CreateCompilation(source).VerifyDiagnostics(
                );
        }

        [Fact, WorkItem(38226, "https://github.com/dotnet/roslyn/issues/38226")]
        public void TargetTypedSwitch_NaturalTypeWithUntypedArm_04()
        {
            var source = @"
class Program
{
    public static bool? GetBool(string name)
    {
        var result = name switch
        {
            ""a"" => true,
            ""b"" => false,
            _ => null,
        };
        return result;
    }
}
";
            CreateCompilation(source).VerifyDiagnostics(
                // (6,27): error CS8506: No best type was found for the switch expression.
                //         var result = name switch
                Diagnostic(ErrorCode.ERR_SwitchExpressionNoBestType, "switch").WithLocation(6, 27)
                );
        }

        [Fact, WorkItem(38226, "https://github.com/dotnet/roslyn/issues/38226")]
        public void TargetTypedSwitch_NaturalTypeWithUntypedArm_05()
        {
            var source = @"
class Program
{
    public static void Main(string[] args)
    {
        System.Console.WriteLine(Get(""a"").Item1?.ToString() ?? ""null"");
    }
    public static (int?, int) Get(string name)
    {
        return name switch
        {
            ""a"" => (default, 1), // this is convertible to (int, int)
            ""b"" => (1, 2),
            _ => (3, 4),
        };
    }
}
";
            CompileAndVerify(CreateCompilation(source, options: TestOptions.ReleaseExe).VerifyDiagnostics(), expectedOutput: "0");
        }

        [Fact, WorkItem(38226, "https://github.com/dotnet/roslyn/issues/38226")]
        public void TargetTypedSwitch_NaturalTypeWithUntypedArm_06()
        {
            var source = @"
class Program
{
    public static void Main(string[] args)
    {
        System.Console.WriteLine(Get(""a"").Item1?.ToString() ?? ""null"");
    }
    public static (int?, int) Get(string name)
    {
        return name switch
        {
            ""a"" => (default, 1), // this is convertible to (int?, int)
            ""b"" => (1, 2),
            _ => (null, 4),
        };
    }
}
";
            CompileAndVerify(CreateCompilation(source, options: TestOptions.ReleaseExe).VerifyDiagnostics(), expectedOutput: "null");
        }

        [Fact, WorkItem(38686, "https://github.com/dotnet/roslyn/issues/38686")]
        public void TargetTypedSwitch_AnyTypedSwitchWithoutTargetType()
        {
            var source = @"
#nullable enable
public static class C {
    static object o;
    static void Main() {
       // either of these would crash
        _= (C)(o switch { _ => default }); 
        _= (C)(o switch { _ => throw null! }); 
    }
}";
            var expectedDiagnostics = new DiagnosticDescription[] {
                // (4,19): warning CS8618: Non-nullable field 'o' is uninitialized. Consider declaring the field as nullable.
                //     static object o;
                Diagnostic(ErrorCode.WRN_UninitializedNonNullableField, "o").WithArguments("field", "o").WithLocation(4, 19),
                // (4,19): warning CS0649: Field 'C.o' is never assigned to, and will always have its default value null
                //     static object o;
                Diagnostic(ErrorCode.WRN_UnassignedInternalField, "o").WithArguments("C.o", "null").WithLocation(4, 19),
                // (7,12): error CS0716: Cannot convert to static type 'C'
                //         _= (C)(o switch { _ => default }); 
                Diagnostic(ErrorCode.ERR_ConvertToStaticClass, "(C)(o switch { _ => default })").WithArguments("C").WithLocation(7, 12),
                // (8,12): error CS0716: Cannot convert to static type 'C'
                //         _= (C)(o switch { _ => throw null! }); 
                Diagnostic(ErrorCode.ERR_ConvertToStaticClass, "(C)(o switch { _ => throw null! })").WithArguments("C").WithLocation(8, 12)
            };
            string expectedFlowGraph = @"
    Block[B0] - Entry
        Statements (0)
        Next (Regular) Block[B1]
            Entering: {R1} {R2}
    .locals {R1}
    {
        CaptureIds: [0]
        .locals {R2}
        {
            CaptureIds: [1]
            Block[B1] - Block
                Predecessors: [B0]
                Statements (1)
                    IFlowCaptureOperation: 1 (OperationKind.FlowCapture, Type: null, IsInvalid, IsImplicit) (Syntax: 'o')
                      Value: 
                        IFieldReferenceOperation: System.Object C.o (Static) (OperationKind.FieldReference, Type: System.Object, IsInvalid) (Syntax: 'o')
                          Instance Receiver: 
                            null
                Jump if False (Regular) to Block[B3]
                    IIsPatternOperation (OperationKind.IsPattern, Type: System.Boolean, IsInvalid) (Syntax: '_ => default')
                      Value: 
                        IFlowCaptureReferenceOperation: 1 (OperationKind.FlowCaptureReference, Type: System.Object, IsInvalid, IsImplicit) (Syntax: 'o')
                      Pattern: 
                        IDiscardPatternOperation (OperationKind.DiscardPattern, Type: null, IsInvalid) (Syntax: '_') (InputType: System.Object)
                    Leaving: {R2}
                Next (Regular) Block[B2]
            Block[B2] - Block
                Predecessors: [B1]
                Statements (1)
                    IFlowCaptureOperation: 0 (OperationKind.FlowCapture, Type: null, IsInvalid, IsImplicit) (Syntax: 'default')
                      Value: 
                        IConversionOperation (TryCast: False, Unchecked) (OperationKind.Conversion, Type: C, Constant: null, IsInvalid, IsImplicit) (Syntax: 'default')
                          Conversion: CommonConversion (Exists: True, IsIdentity: False, IsNumeric: False, IsReference: False, IsUserDefined: False) (MethodSymbol: null)
                            (DefaultLiteral)
                          Operand: 
                            IDefaultValueOperation (OperationKind.DefaultValue, Type: C, Constant: null, IsInvalid) (Syntax: 'default')
                Next (Regular) Block[B4]
                    Leaving: {R2}
        }
        Block[B3] - Block
            Predecessors: [B1]
            Statements (0)
            Next (Throw) Block[null]
                IObjectCreationOperation (Constructor: System.InvalidOperationException..ctor()) (OperationKind.ObjectCreation, Type: System.InvalidOperationException, IsInvalid, IsImplicit) (Syntax: 'o switch {  ... > default }')
                  Arguments(0)
                  Initializer: 
                    null
        Block[B4] - Block
            Predecessors: [B2]
            Statements (1)
                IExpressionStatementOperation (OperationKind.ExpressionStatement, Type: null, IsInvalid) (Syntax: '_= (C)(o sw ... default });')
                  Expression: 
                    ISimpleAssignmentOperation (OperationKind.SimpleAssignment, Type: C, IsInvalid) (Syntax: '_= (C)(o sw ...  default })')
                      Left: 
                        IDiscardOperation (Symbol: C? _) (OperationKind.Discard, Type: C) (Syntax: '_')
                      Right: 
                        IFlowCaptureReferenceOperation: 0 (OperationKind.FlowCaptureReference, Type: C, IsInvalid, IsImplicit) (Syntax: 'o switch {  ... > default }')
            Next (Regular) Block[B5]
                Leaving: {R1}
                Entering: {R3} {R4}
    }
    .locals {R3}
    {
        CaptureIds: [2]
        .locals {R4}
        {
            CaptureIds: [3]
            Block[B5] - Block
                Predecessors: [B4]
                Statements (1)
                    IFlowCaptureOperation: 3 (OperationKind.FlowCapture, Type: null, IsInvalid, IsImplicit) (Syntax: 'o')
                      Value: 
                        IFieldReferenceOperation: System.Object C.o (Static) (OperationKind.FieldReference, Type: System.Object, IsInvalid) (Syntax: 'o')
                          Instance Receiver: 
                            null
                Jump if False (Regular) to Block[B8]
                    IIsPatternOperation (OperationKind.IsPattern, Type: System.Boolean, IsInvalid) (Syntax: '_ => throw null!')
                      Value: 
                        IFlowCaptureReferenceOperation: 3 (OperationKind.FlowCaptureReference, Type: System.Object, IsInvalid, IsImplicit) (Syntax: 'o')
                      Pattern: 
                        IDiscardPatternOperation (OperationKind.DiscardPattern, Type: null, IsInvalid) (Syntax: '_') (InputType: System.Object)
                    Leaving: {R4}
                Next (Regular) Block[B6]
            Block[B6] - Block
                Predecessors: [B5]
                Statements (0)
                Next (Throw) Block[null]
                    IConversionOperation (TryCast: False, Unchecked) (OperationKind.Conversion, Type: System.Exception, Constant: null, IsInvalid, IsImplicit) (Syntax: 'null')
                      Conversion: CommonConversion (Exists: True, IsIdentity: False, IsNumeric: False, IsReference: True, IsUserDefined: False) (MethodSymbol: null)
                        (ImplicitReference)
                      Operand: 
                        ILiteralOperation (OperationKind.Literal, Type: null, Constant: null, IsInvalid) (Syntax: 'null')
            Block[B7] - Block [UnReachable]
                Predecessors (0)
                Statements (1)
                    IFlowCaptureOperation: 2 (OperationKind.FlowCapture, Type: null, IsInvalid, IsImplicit) (Syntax: 'throw null!')
                      Value: 
                        IConversionOperation (TryCast: False, Unchecked) (OperationKind.Conversion, Type: C, IsInvalid, IsImplicit) (Syntax: 'throw null!')
                          Conversion: CommonConversion (Exists: True, IsIdentity: False, IsNumeric: False, IsReference: False, IsUserDefined: False) (MethodSymbol: null)
                            (ImplicitThrow)
                          Operand: 
                            IOperation:  (OperationKind.None, Type: null, IsInvalid, IsImplicit) (Syntax: 'throw null!')
                Next (Regular) Block[B9]
                    Leaving: {R4}
        }
        Block[B8] - Block
            Predecessors: [B5]
            Statements (0)
            Next (Throw) Block[null]
                IObjectCreationOperation (Constructor: System.InvalidOperationException..ctor()) (OperationKind.ObjectCreation, Type: System.InvalidOperationException, IsInvalid, IsImplicit) (Syntax: 'o switch {  ... row null! }')
                  Arguments(0)
                  Initializer: 
                    null
        Block[B9] - Block [UnReachable]
            Predecessors: [B7]
            Statements (1)
                IExpressionStatementOperation (OperationKind.ExpressionStatement, Type: null, IsInvalid) (Syntax: '_= (C)(o sw ... w null! });')
                  Expression: 
                    ISimpleAssignmentOperation (OperationKind.SimpleAssignment, Type: C, IsInvalid) (Syntax: '_= (C)(o sw ... ow null! })')
                      Left: 
                        IDiscardOperation (Symbol: C _) (OperationKind.Discard, Type: C) (Syntax: '_')
                      Right: 
                        IFlowCaptureReferenceOperation: 2 (OperationKind.FlowCaptureReference, Type: C, IsInvalid, IsImplicit) (Syntax: 'o switch {  ... row null! }')
            Next (Regular) Block[B10]
                Leaving: {R3}
    }
    Block[B10] - Exit [UnReachable]
        Predecessors: [B9]
        Statements (0)
";
            string expectedOperationTree = @"
    IMethodBodyOperation (OperationKind.MethodBody, Type: null, IsInvalid) (Syntax: 'static void ... }')
      BlockBody: 
        IBlockOperation (2 statements) (OperationKind.Block, Type: null, IsInvalid) (Syntax: '{ ... }')
          IExpressionStatementOperation (OperationKind.ExpressionStatement, Type: null, IsInvalid) (Syntax: '_= (C)(o sw ... default });')
            Expression: 
              ISimpleAssignmentOperation (OperationKind.SimpleAssignment, Type: C, IsInvalid) (Syntax: '_= (C)(o sw ...  default })')
                Left: 
                  IDiscardOperation (Symbol: C? _) (OperationKind.Discard, Type: C) (Syntax: '_')
                Right: 
                  ISwitchExpressionOperation (1 arms) (OperationKind.SwitchExpression, Type: C, IsInvalid) (Syntax: 'o switch {  ... > default }')
                    Value: 
                      IFieldReferenceOperation: System.Object C.o (Static) (OperationKind.FieldReference, Type: System.Object, IsInvalid) (Syntax: 'o')
                        Instance Receiver: 
                          null
                    Arms(1):
                        ISwitchExpressionArmOperation (0 locals) (OperationKind.SwitchExpressionArm, Type: null, IsInvalid) (Syntax: '_ => default')
                          Pattern: 
                            IDiscardPatternOperation (OperationKind.DiscardPattern, Type: null, IsInvalid) (Syntax: '_') (InputType: System.Object)
                          Value: 
                            IConversionOperation (TryCast: False, Unchecked) (OperationKind.Conversion, Type: C, Constant: null, IsInvalid, IsImplicit) (Syntax: 'default')
                              Conversion: CommonConversion (Exists: True, IsIdentity: False, IsNumeric: False, IsReference: False, IsUserDefined: False) (MethodSymbol: null)
                              Operand: 
                                IDefaultValueOperation (OperationKind.DefaultValue, Type: C, Constant: null, IsInvalid) (Syntax: 'default')
          IExpressionStatementOperation (OperationKind.ExpressionStatement, Type: null, IsInvalid) (Syntax: '_= (C)(o sw ... w null! });')
            Expression: 
              ISimpleAssignmentOperation (OperationKind.SimpleAssignment, Type: C, IsInvalid) (Syntax: '_= (C)(o sw ... ow null! })')
                Left: 
                  IDiscardOperation (Symbol: C _) (OperationKind.Discard, Type: C) (Syntax: '_')
                Right: 
                  ISwitchExpressionOperation (1 arms) (OperationKind.SwitchExpression, Type: C, IsInvalid) (Syntax: 'o switch {  ... row null! }')
                    Value: 
                      IFieldReferenceOperation: System.Object C.o (Static) (OperationKind.FieldReference, Type: System.Object, IsInvalid) (Syntax: 'o')
                        Instance Receiver: 
                          null
                    Arms(1):
                        ISwitchExpressionArmOperation (0 locals) (OperationKind.SwitchExpressionArm, Type: null, IsInvalid) (Syntax: '_ => throw null!')
                          Pattern: 
                            IDiscardPatternOperation (OperationKind.DiscardPattern, Type: null, IsInvalid) (Syntax: '_') (InputType: System.Object)
                          Value: 
                            IConversionOperation (TryCast: False, Unchecked) (OperationKind.Conversion, Type: C, IsInvalid, IsImplicit) (Syntax: 'throw null!')
                              Conversion: CommonConversion (Exists: True, IsIdentity: False, IsNumeric: False, IsReference: False, IsUserDefined: False) (MethodSymbol: null)
                              Operand: 
                                IThrowOperation (OperationKind.Throw, Type: null, IsInvalid) (Syntax: 'throw null!')
                                  IConversionOperation (TryCast: False, Unchecked) (OperationKind.Conversion, Type: System.Exception, Constant: null, IsInvalid, IsImplicit) (Syntax: 'null')
                                    Conversion: CommonConversion (Exists: True, IsIdentity: False, IsNumeric: False, IsReference: True, IsUserDefined: False) (MethodSymbol: null)
                                    Operand: 
                                      ILiteralOperation (OperationKind.Literal, Type: null, Constant: null, IsInvalid) (Syntax: 'null')
      ExpressionBody: 
        null
";
            var compilation = CreateCompilation(source, options: TestOptions.ReleaseExe);
            compilation.VerifyDiagnostics(expectedDiagnostics);
            var tree = compilation.SyntaxTrees.Single();
            var node1 = tree.GetRoot().DescendantNodes().OfType<BaseMethodDeclarationSyntax>().Single();
            compilation.VerifyOperationTree(node1, expectedOperationTree: expectedOperationTree);
            VerifyFlowGraph(compilation, node1, expectedFlowGraph: expectedFlowGraph);
        }

        [Fact, WorkItem(39082, "https://github.com/dotnet/roslyn/issues/39082")]
        public void TargetTypedSwitch_CastSwitchContainingOnlyLambda()
        {
            var source = @"
using System;
public static class C {
    static void Main() {
        var x = ((Func<int, decimal>)(0 switch { 0 => _ => {}}))(0);
    }
}";
            CreateCompilation(source).VerifyDiagnostics(
                // (5,41): warning CS8509: The switch expression does not handle all possible values of its input type (it is not exhaustive).
                //         var x = ((Func<int, decimal>)(0 switch { 0 => _ => {}}))(0);
                Diagnostic(ErrorCode.WRN_SwitchExpressionNotExhaustive, "switch").WithLocation(5, 41),
                // (5,57): error CS1643: Not all code paths return a value in lambda expression of type 'Func<int, decimal>'
                //         var x = ((Func<int, decimal>)(0 switch { 0 => _ => {}}))(0);
                Diagnostic(ErrorCode.ERR_AnonymousReturnExpected, "=>").WithArguments("lambda expression", "System.Func<int, decimal>").WithLocation(5, 57)
                );
        }

        [Fact, WorkItem(39082, "https://github.com/dotnet/roslyn/issues/39082")]
        public void TargetTypedSwitch_CastSwitchContainingOnlyMethodGroup()
        {
            var source = @"
using System;
public static class C {
    static void Main() {
        var x = ((Func<int, decimal>)(0 switch { 0 => M }))(0);
    }
    static void M(int x) {}
}";
            CreateCompilation(source).VerifyDiagnostics(
                // (5,41): warning CS8509: The switch expression does not handle all possible values of its input type (it is not exhaustive).
                //         var x = ((Func<int, decimal>)(0 switch { 0 => M }))(0);
                Diagnostic(ErrorCode.WRN_SwitchExpressionNotExhaustive, "switch").WithLocation(5, 41),
                // (5,55): error CS0407: 'void C.M(int)' has the wrong return type
                //         var x = ((Func<int, decimal>)(0 switch { 0 => M }))(0);
                Diagnostic(ErrorCode.ERR_BadRetType, "M").WithArguments("C.M(int)", "void").WithLocation(5, 55)
                );
        }

        [Fact, WorkItem(39767, "https://github.com/dotnet/roslyn/issues/39767")]
        public void PreferUserDefinedConversionOverSwitchExpressionConversion()
        {
            var source = @"
using System;

class Program
{
    static void Main(string[] args)
    {
        var s1 = new Source1(""Source1"");
        var s2 = new Source2();
        foreach (var b in new bool[] { false, true })
        {
            Target t = b switch { false => s1, true => s2 };
            Console.Write(t + "" "");
        }
    }
}
class Target
{
    private readonly string Value;
    public Target(string value) => Value = value;
    public override string ToString() => Value;
}
class Source1
{
    private readonly string Value;
    public Source1(string value) => Value = value;
    public override string ToString() => Value;
    public static implicit operator Target(Source1 self) => new Target(self.Value+""->Target"");
}
class Source2
{
    public static implicit operator Source1(Source2 self) => new Source1(""Source2->Source1"");
    public static implicit operator Target(Source2 self) => new Target(""Source2->Target"");
}
";
            var expectedOutput = "Source1->Target Source2->Source1->Target ";
            var compilation = CreateCompilation(source, options: TestOptions.DebugExe);
            compilation.VerifyDiagnostics(
                );
            var comp = CompileAndVerify(compilation, expectedOutput: expectedOutput);
        }

        [WorkItem(40295, "https://github.com/dotnet/roslyn/issues/40295")]
        [Fact]
        public void SwitchExpressionWithAmbiguousImplicitConversion_01()
        {
            var source = @"
class A
{
  public static implicit operator B(A a) => new B();
}

class B
{
  public static implicit operator B(A a) => new B();
}

class C
{
  static void M(string s)
  {
    (B, B) x = s switch { _ => (new A(), new A()), };
    x.Item1.ToString();
  }
}
";
            var comp = CreateCompilation(source);
            comp.VerifyDiagnostics(
                // (16,33): error CS0457: Ambiguous user defined conversions 'A.implicit operator B(A)' and 'B.implicit operator B(A)' when converting from 'A' to 'B'
                //     (B, B) x = s switch { _ => (new A(), new A()), };
                Diagnostic(ErrorCode.ERR_AmbigUDConv, "new A()").WithArguments("A.implicit operator B(A)", "B.implicit operator B(A)", "A", "B").WithLocation(16, 33),
                // (16,42): error CS0457: Ambiguous user defined conversions 'A.implicit operator B(A)' and 'B.implicit operator B(A)' when converting from 'A' to 'B'
                //     (B, B) x = s switch { _ => (new A(), new A()), };
                Diagnostic(ErrorCode.ERR_AmbigUDConv, "new A()").WithArguments("A.implicit operator B(A)", "B.implicit operator B(A)", "A", "B").WithLocation(16, 42)
                );
        }

        [WorkItem(40295, "https://github.com/dotnet/roslyn/issues/40295")]
        [Fact]
        public void SwitchExpressionWithAmbiguousImplicitConversion_02()
        {
            var source = @"
class A
{
  public static implicit operator B(A a) => new B();
}

class B
{
  public static implicit operator B(A a) => new B();
}

class C
{
  static void M(int i)
  {
    var x = i switch { 1 => new A(), _ => new B() };
    x.ToString();
  }
}
";
            var comp = CreateCompilation(source);
            comp.VerifyDiagnostics(
                // (16,29): error CS0457: Ambiguous user defined conversions 'A.implicit operator B(A)' and 'B.implicit operator B(A)' when converting from 'A' to 'B'
                //     var x = i switch { 1 => new A(), _ => new B() };
                Diagnostic(ErrorCode.ERR_AmbigUDConv, "new A()").WithArguments("A.implicit operator B(A)", "B.implicit operator B(A)", "A", "B").WithLocation(16, 29)
                );
        }

        [WorkItem(40295, "https://github.com/dotnet/roslyn/issues/40295")]
        [Fact]
        public void SwitchExpressionWithAmbiguousImplicitConversion_03()
        {
            var source = @"
class A
{
  public static implicit operator B(A a) => new B();
}

class B
{
  public static implicit operator B(A a) => new B();
}

class C
{
  static void M(int i)
  {
    B x = i switch { _ => new A() };
    x.ToString();
  }
}
";
            var comp = CreateCompilation(source);
            comp.VerifyDiagnostics(
                // (16,27): error CS0457: Ambiguous user defined conversions 'A.implicit operator B(A)' and 'B.implicit operator B(A)' when converting from 'A' to 'B'
                //     B x = i switch { _ => new A() };
                Diagnostic(ErrorCode.ERR_AmbigUDConv, "new A()").WithArguments("A.implicit operator B(A)", "B.implicit operator B(A)", "A", "B").WithLocation(16, 27)
                );
        }

        [WorkItem(40295, "https://github.com/dotnet/roslyn/issues/40295")]
        [Fact]
        public void SwitchExpressionWithAmbiguousImplicitConversion_04()
        {
            var source = @"
class A
{
  public static implicit operator B(A a) => new B();
}

class B
{
  public static implicit operator B(A a) => new B();
}

class C
{
  static void M(int i)
  {
    B x = i switch { _ => i switch { _ => new A() } };
    x.ToString();
  }
}
";
            var comp = CreateCompilation(source);
            comp.VerifyDiagnostics(
                // (16,43): error CS0457: Ambiguous user defined conversions 'A.implicit operator B(A)' and 'B.implicit operator B(A)' when converting from 'A' to 'B'
                //     B x = i switch { _ => i switch { _ => new A() } };
                Diagnostic(ErrorCode.ERR_AmbigUDConv, "new A()").WithArguments("A.implicit operator B(A)", "B.implicit operator B(A)", "A", "B").WithLocation(16, 43)
                );
        }

        [WorkItem(40714, "https://github.com/dotnet/roslyn/issues/40714")]
        [Fact]
        public void BadGotoCase_01()
        {
            var source = @"
class C
{
    static void Example(object a, object b)
    {
        switch ((a, b))
        {
            case (string str, int[] arr) _:
                goto case (string str, decimal[] arr);
            case (string str, decimal[] arr) _:
                break;
        }
    }
}
";
            var compilation = CreateCompilation(source);
            compilation.VerifyDiagnostics(
                // (8,13): error CS0163: Control cannot fall through from one case label ('case (string str, int[] arr) _:') to another
                //             case (string str, int[] arr) _:
                Diagnostic(ErrorCode.ERR_SwitchFallThrough, "case (string str, int[] arr) _:").WithArguments("case (string str, int[] arr) _:").WithLocation(8, 13),
                // (8,26): error CS0136: A local or parameter named 'str' cannot be declared in this scope because that name is used in an enclosing local scope to define a local or parameter
                //             case (string str, int[] arr) _:
                Diagnostic(ErrorCode.ERR_LocalIllegallyOverrides, "str").WithArguments("str").WithLocation(8, 26),
                // (8,37): error CS0136: A local or parameter named 'arr' cannot be declared in this scope because that name is used in an enclosing local scope to define a local or parameter
                //             case (string str, int[] arr) _:
                Diagnostic(ErrorCode.ERR_LocalIllegallyOverrides, "arr").WithArguments("arr").WithLocation(8, 37),
                // (9,17): error CS0150: A constant value is expected
                //                 goto case (string str, decimal[] arr);
                Diagnostic(ErrorCode.ERR_ConstantExpected, "goto case (string str, decimal[] arr);").WithLocation(9, 17),
                // (9,28): error CS8185: A declaration is not allowed in this context.
                //                 goto case (string str, decimal[] arr);
                Diagnostic(ErrorCode.ERR_DeclarationExpressionNotPermitted, "string str").WithLocation(9, 28),
                // (9,28): error CS0165: Use of unassigned local variable 'str'
                //                 goto case (string str, decimal[] arr);
                Diagnostic(ErrorCode.ERR_UseDefViolation, "string str").WithArguments("str").WithLocation(9, 28),
                // (9,40): error CS8185: A declaration is not allowed in this context.
                //                 goto case (string str, decimal[] arr);
                Diagnostic(ErrorCode.ERR_DeclarationExpressionNotPermitted, "decimal[] arr").WithLocation(9, 40),
                // (9,40): error CS0165: Use of unassigned local variable 'arr'
                //                 goto case (string str, decimal[] arr);
                Diagnostic(ErrorCode.ERR_UseDefViolation, "decimal[] arr").WithArguments("arr").WithLocation(9, 40),
                // (10,26): error CS0136: A local or parameter named 'str' cannot be declared in this scope because that name is used in an enclosing local scope to define a local or parameter
                //             case (string str, decimal[] arr) _:
                Diagnostic(ErrorCode.ERR_LocalIllegallyOverrides, "str").WithArguments("str").WithLocation(10, 26),
                // (10,41): error CS0136: A local or parameter named 'arr' cannot be declared in this scope because that name is used in an enclosing local scope to define a local or parameter
                //             case (string str, decimal[] arr) _:
                Diagnostic(ErrorCode.ERR_LocalIllegallyOverrides, "arr").WithArguments("arr").WithLocation(10, 41)
                );

            var tree = compilation.SyntaxTrees.Single();
            var model = compilation.GetSemanticModel(tree);

            var strDecl = tree.GetRoot().DescendantNodes().OfType<SingleVariableDesignationSyntax>().Where(s => s.Identifier.ValueText == "str").ToArray();
            Assert.Equal(3, strDecl.Length);
            VerifyModelForDuplicateVariableDeclarationInSameScope(model, strDecl[1], LocalDeclarationKind.DeclarationExpressionVariable);

            var arrDecl = tree.GetRoot().DescendantNodes().OfType<SingleVariableDesignationSyntax>().Where(s => s.Identifier.ValueText == "arr").ToArray();
            Assert.Equal(3, arrDecl.Length);
            VerifyModelForDuplicateVariableDeclarationInSameScope(model, arrDecl[1], LocalDeclarationKind.DeclarationExpressionVariable);
        }

        [WorkItem(40714, "https://github.com/dotnet/roslyn/issues/40714")]
        [Fact]
        public void BadGotoCase_02()
        {
            var source = @"
class C
{
    static void Example(object a, object b)
    {
        switch ((a, b))
        {
            case (string str, int[] arr) _:
                goto case a is (var x1, var x2);
                x1 = x2;
            case (string str, decimal[] arr) _:
                break;
        }
    }
}
";
            var compilation = CreateCompilation(source);
            compilation.VerifyDiagnostics(
                // (8,13): error CS0163: Control cannot fall through from one case label ('case (string str, int[] arr) _:') to another
                //             case (string str, int[] arr) _:
                Diagnostic(ErrorCode.ERR_SwitchFallThrough, "case (string str, int[] arr) _:").WithArguments("case (string str, int[] arr) _:").WithLocation(8, 13),
                // (9,17): error CS0029: Cannot implicitly convert type 'bool' to '(object a, object b)'
                //                 goto case a is (var x1, var x2);
                Diagnostic(ErrorCode.ERR_NoImplicitConv, "goto case a is (var x1, var x2);").WithArguments("bool", "(object a, object b)").WithLocation(9, 17),
                // (9,32): error CS1061: 'object' does not contain a definition for 'Deconstruct' and no accessible extension method 'Deconstruct' accepting a first argument of type 'object' could be found (are you missing a using directive or an assembly reference?)
                //                 goto case a is (var x1, var x2);
                Diagnostic(ErrorCode.ERR_NoSuchMemberOrExtension, "(var x1, var x2)").WithArguments("object", "Deconstruct").WithLocation(9, 32),
                // (9,32): error CS8129: No suitable 'Deconstruct' instance or extension method was found for type 'object', with 2 out parameters and a void return type.
                //                 goto case a is (var x1, var x2);
                Diagnostic(ErrorCode.ERR_MissingDeconstruct, "(var x1, var x2)").WithArguments("object", "2").WithLocation(9, 32)
                );

            var tree = compilation.SyntaxTrees.Single();
            var model = compilation.GetSemanticModel(tree);

            var x1Decl = GetPatternDeclarations(tree, "x1").ToArray();
            var x1Ref = GetReferences(tree, "x1").ToArray();
            Assert.Equal(1, x1Decl.Length);
            Assert.Equal(1, x1Ref.Length);
            VerifyModelForDeclarationOrVarSimplePattern(model, x1Decl[0], x1Ref);

            var x2Decl = GetPatternDeclarations(tree, "x2").ToArray();
            var x2Ref = GetReferences(tree, "x2").ToArray();
            Assert.Equal(1, x2Decl.Length);
            Assert.Equal(1, x2Ref.Length);
            VerifyModelForDeclarationOrVarSimplePattern(model, x2Decl[0], x2Ref);
        }

        [Fact, WorkItem(40533, "https://github.com/dotnet/roslyn/issues/40533")]
        public void DisallowDesignatorsUnderNotAndOr()
        {
            var source = @"
class C
{
    void Good(object o)
    {
        if (o is int and 1) { }
        if (o is int x1 and 1) { }
        if (o is int x2 and (1 or 2)) { }
        if (o is 1 and int x3) { }
        if (o is (1 or 2) and int x4) { }
        if (o is not (1 or 2) and int x5) { }

        if (o is not int x6) { }
        if (o is not (1 and int x7)) { }
    }

    void Bad(object o)
    {
        if (o is int y1 or 1) { }
        if (o is int y2 or (1 or 2)) { }
        if (o is 1 or int y3) { }
        if (o is (1 or 2) or int y4) { }
        if (o is Point { X: var y5 } or Animal _) { }
        if (o is Point(var y6, _) or Animal _) { }
        if (o is object or (1 or var y7)) { }
    }

    void NotBad(object o)
    {
        if (o is int _ or 1) { }
        if (o is int _ or (1 or 2)) { }
        if (o is 1 or int _) { }
        if (o is (1 or 2) or int _) { }
        if (o is not int _) { }
        if (o is not (1 and int _)) { }
    }
}
class Point
{
    public int X => 3;
    public void Deconstruct(out int X, out int Y) => (X, Y) = (3, 4);
}
class Animal { }
";
            var compilation = CreateCompilation(source, parseOptions: TestOptions.RegularPreview);
            compilation.VerifyDiagnostics(
                // (19,22): error CS8780: A variable may not be declared within a 'not' or 'or' pattern.
                //         if (o is int y1 or 1) { }
                Diagnostic(ErrorCode.ERR_DesignatorBeneathPatternCombinator, "y1").WithLocation(19, 22),
                // (20,22): error CS8780: A variable may not be declared within a 'not' or 'or' pattern.
                //         if (o is int y2 or (1 or 2)) { }
                Diagnostic(ErrorCode.ERR_DesignatorBeneathPatternCombinator, "y2").WithLocation(20, 22),
                // (21,27): error CS8780: A variable may not be declared within a 'not' or 'or' pattern.
                //         if (o is 1 or int y3) { }
                Diagnostic(ErrorCode.ERR_DesignatorBeneathPatternCombinator, "y3").WithLocation(21, 27),
                // (22,34): error CS8780: A variable may not be declared within a 'not' or 'or' pattern.
                //         if (o is (1 or 2) or int y4) { }
                Diagnostic(ErrorCode.ERR_DesignatorBeneathPatternCombinator, "y4").WithLocation(22, 34),
                // (23,33): error CS8780: A variable may not be declared within a 'not' or 'or' pattern.
                //         if (o is Point { X: var y5 } or Animal _) { }
                Diagnostic(ErrorCode.ERR_DesignatorBeneathPatternCombinator, "y5").WithLocation(23, 33),
                // (24,28): error CS8780: A variable may not be declared within a 'not' or 'or' pattern.
                //         if (o is Point(var y6, _) or Animal _) { }
                Diagnostic(ErrorCode.ERR_DesignatorBeneathPatternCombinator, "y6").WithLocation(24, 28),
                // (25,13): warning CS8794: An expression of type 'object' always matches the provided pattern.
                //         if (o is object or (1 or var y7)) { }
                Diagnostic(ErrorCode.WRN_IsPatternAlways, "o is object or (1 or var y7)").WithArguments("object").WithLocation(25, 13),
                // (25,38): error CS8780: A variable may not be declared within a 'not' or 'or' pattern.
                //         if (o is object or (1 or var y7)) { }
                Diagnostic(ErrorCode.ERR_DesignatorBeneathPatternCombinator, "y7").WithLocation(25, 38)
                );
        }

        [Fact, WorkItem(40149, "https://github.com/dotnet/roslyn/issues/40149")]
        public void ArrayTypePattern_01()
        {
            var source = @"
class C
{
    static void Main()
    {
        M1(new int[0]);
        M1(new long[0]);
        M1(new A[0]);
        M1(new G<B>[0]);
        M1(new N.G<B>[0]);
    }
    static void M1(object o)
    {
        switch (o)
        {
            case int[]: System.Console.WriteLine(""int[]""); break;
            case System.Int64[]: System.Console.WriteLine(""long[]""); break;
            case A[]: System.Console.WriteLine(""A[]""); break;
            case G<B>[]: System.Console.WriteLine(""G<B>[]""); break;
            case N.G<B>[]: System.Console.WriteLine(""N.G<B>[]""); break;
        }
        System.Console.WriteLine(o switch
        {
            int[] => ""int[]"",
            System.Int64[] => ""long[]"",
            A[] => ""A[]"",
            G<B>[] => ""G<B>[]"",
            N.G<B>[] => ""N.G<B>[]"",
            _ => throw null,
        });
        if (o is int[]) System.Console.WriteLine(""int[]"");
        if (o is System.Int32[]) System.Console.WriteLine(""long[]"");
        if (o is A[]) System.Console.WriteLine(""A[]"");
        if (o is G<B>[]) System.Console.WriteLine(""G<B>[]"");
        if (o is N.G<B>[]) System.Console.WriteLine(""N.G<B>[]"");
        if ((o, o) is (A[], A[])) System.Console.WriteLine(""Twice."");
    }
}
class A { }
class G<T> { }
class B { }
namespace N
{
    class G<T> { }
}
";
            var expectedOutput =
@"int[]
int[]
int[]
long[]
long[]
long[]
A[]
A[]
A[]
Twice.
G<B>[]
G<B>[]
G<B>[]
N.G<B>[]
N.G<B>[]
N.G<B>[]
";
            var compilation = CreateCompilation(source, parseOptions: TestOptions.Regular.WithLanguageVersion(LanguageVersion.Preview), options: TestOptions.DebugExe);
            compilation.VerifyDiagnostics(
                );
            var comp = CompileAndVerify(compilation, expectedOutput: expectedOutput);
        }

        [Fact, WorkItem(40149, "https://github.com/dotnet/roslyn/issues/40149")]
        public void ArrayTypePattern_02()
        {
            var source = @"
class C
{
    static void Main()
    {
        M1(new int[0]);
        M1(new long[0]);
        M1(new A[0]);
        M1(new G<B>[0]);
        M1(new N.G<B>[0]);
    }
    static void M1(object o)
    {
        switch (o)
        {
            case (int[]): System.Console.WriteLine(""int[]""); break;
            case (System.Int64[]): System.Console.WriteLine(""long[]""); break;
            case (A[]): System.Console.WriteLine(""A[]""); break;
            case (G<B>[]): System.Console.WriteLine(""G<B>[]""); break;
            case (N.G<B>[]): System.Console.WriteLine(""N.G<B>[]""); break;
        }
        System.Console.WriteLine(o switch
        {
            (int[]) => ""int[]"",
            (System.Int64[]) => ""long[]"",
            (A[]) => ""A[]"",
            (G<B>[]) => ""G<B>[]"",
            (N.G<B>[]) => ""N.G<B>[]"",
            (_) => throw null,
        });
        if (o is (int[])) System.Console.WriteLine(""int[]"");
        if (o is (System.Int32[])) System.Console.WriteLine(""long[]"");
        if (o is (A[])) System.Console.WriteLine(""A[]"");
        if (o is (G<B>[])) System.Console.WriteLine(""G<B>[]"");
        if (o is (N.G<B>[])) System.Console.WriteLine(""N.G<B>[]"");
        if ((o, o) is ((A[]), (A[]))) System.Console.WriteLine(""Twice."");
    }
}
class A { }
class G<T> { }
class B { }
namespace N
{
    class G<T> { }
}
";
            var expectedOutput =
@"int[]
int[]
int[]
long[]
long[]
long[]
A[]
A[]
A[]
Twice.
G<B>[]
G<B>[]
G<B>[]
N.G<B>[]
N.G<B>[]
N.G<B>[]";
            var compilation = CreateCompilation(source, parseOptions: TestOptions.Regular.WithLanguageVersion(LanguageVersion.Preview), options: TestOptions.DebugExe);
            compilation.VerifyDiagnostics(
                );
            var comp = CompileAndVerify(compilation, expectedOutput: expectedOutput);
        }

        [Fact, WorkItem(40149, "https://github.com/dotnet/roslyn/issues/40149")]
        public void ArrayTypePattern_03()
        {
            var source = @"
class C
{
    static void Main()
    {
        M1(new int[0]);
        M1(new long[0]);
        M1(new A[0]);
        M1(new G<B>[0]);
        M1(new N.G<B>[0]);
    }
    static void M1(object o)
    {
        switch (o)
        {
            case ((int[])): System.Console.WriteLine(""int[]""); break;
            case ((System.Int64[])): System.Console.WriteLine(""long[]""); break;
            case ((A[])): System.Console.WriteLine(""A[]""); break;
            case ((G<B>[])): System.Console.WriteLine(""G<B>[]""); break;
            case ((N.G<B>[])): System.Console.WriteLine(""N.G<B>[]""); break;
        }
        System.Console.WriteLine(o switch
        {
            ((int[])) => ""int[]"",
            ((System.Int64[])) => ""long[]"",
            ((A[])) => ""A[]"",
            ((G<B>[])) => ""G<B>[]"",
            ((N.G<B>[])) => ""N.G<B>[]"",
            ((_)) => throw null,
        });
        if (o is ((int[]))) System.Console.WriteLine(""int[]"");
        if (o is ((System.Int32[]))) System.Console.WriteLine(""long[]"");
        if (o is ((A[]))) System.Console.WriteLine(""A[]"");
        if (o is ((G<B>[]))) System.Console.WriteLine(""G<B>[]"");
        if (o is ((N.G<B>[]))) System.Console.WriteLine(""N.G<B>[]"");
        if ((o, o) is ((((A[])), ((A[]))))) System.Console.WriteLine(""Twice."");
    }
}
class A { }
class G<T> { }
class B { }
namespace N
{
    class G<T> { }
}
";
            var expectedOutput =
@"int[]
int[]
int[]
long[]
long[]
long[]
A[]
A[]
A[]
Twice.
G<B>[]
G<B>[]
G<B>[]
N.G<B>[]
N.G<B>[]
N.G<B>[]";
            var compilation = CreateCompilation(source, parseOptions: TestOptions.Regular.WithLanguageVersion(LanguageVersion.Preview), options: TestOptions.DebugExe);
            compilation.VerifyDiagnostics(
                );
            var comp = CompileAndVerify(compilation, expectedOutput: expectedOutput);
        }

        [Fact, WorkItem(40149, "https://github.com/dotnet/roslyn/issues/40149")]
        public void ParsedAsExpressionBoundAsType_01()
        {
            var source = @"
class C
{
    static void Main()
    {
        M1(new A());
        M1(new G<B>.D());
        M1(new N.G<B>.D());
        M1(0);
    }
    static void M1(object o)
    {
        switch (o)
        {
            case A: System.Console.WriteLine(""A""); break;
            case G<B>.D: System.Console.WriteLine(""G<B>.D""); break;
            case N.G<B>.D: System.Console.WriteLine(""N.G<B>.D""); break;
            case System.Int32: System.Console.WriteLine(""System.Int32""); break;
        }
    }
}
class A { }
class G<T>
{
    public class D { }
}
class B { }
namespace N
{
    class G<T>
    {
        public class D { }
    }
}
";
            var expectedOutput =
@"A
G<B>.D
N.G<B>.D
System.Int32";
            var compilation = CreateCompilation(source, parseOptions: TestOptions.Regular.WithLanguageVersion(LanguageVersion.Preview), options: TestOptions.DebugExe);
            compilation.VerifyDiagnostics(
                );
            var comp = CompileAndVerify(compilation, expectedOutput: expectedOutput);
        }

        [Fact, WorkItem(40149, "https://github.com/dotnet/roslyn/issues/40149")]
        public void ParsedAsExpressionBoundAsType_02()
        {
            var source = @"
class C
{
    static void Main()
    {
        M1(new A());
        M1(new G<B>.D());
        M1(new N.G<B>.D());
        M1(0);
    }
    static void M1(object o)
    {
        switch (o)
        {
            case (A): System.Console.WriteLine(""A""); break;
            case (G<B>.D): System.Console.WriteLine(""G<B>.D""); break;
            case (N.G<B>.D): System.Console.WriteLine(""N.G<B>.D""); break;
            case (System.Int32): System.Console.WriteLine(""System.Int32""); break;
        }
    }
}
class A { }
class G<T>
{
    public class D { }
}
class B { }
namespace N
{
    class G<T>
    {
        public class D { }
    }
}
";
            var expectedOutput =
@"A
G<B>.D
N.G<B>.D
System.Int32";
            var compilation = CreateCompilation(source, parseOptions: TestOptions.Regular.WithLanguageVersion(LanguageVersion.Preview), options: TestOptions.DebugExe);
            compilation.VerifyDiagnostics(
                );
            var comp = CompileAndVerify(compilation, expectedOutput: expectedOutput);
        }

        [Fact]
        public void PatternCombinatorSubsumptionAndCompleteness_01()
        {
            var source = @"using System;
class C
{
    static void Main()
    {
        M(1);
        M(1L);
        M(2);
        M(2L);
        M(3);
        M(3L);
    }
    static void M(object o)
    {
        switch (o)
        {
            case 1 or long or 2: Console.Write(1); break;
            case 1L or int or 2L: Console.Write(2); break;
        }
    }
}";
            var expectedOutput = @"111121";
            var compilation = CreateCompilation(source, parseOptions: TestOptions.Regular.WithLanguageVersion(LanguageVersion.Preview), options: TestOptions.ReleaseExe);
            compilation.VerifyDiagnostics(
                );
            var compVerifier = CompileAndVerify(compilation, expectedOutput: expectedOutput);
            compVerifier.VerifyIL("C.M",
@"{
  // Code size       45 (0x2d)
  .maxstack  2
  .locals init (int V_0)
  IL_0000:  ldarg.0
  IL_0001:  isinst     ""int""
  IL_0006:  brfalse.s  IL_0017
  IL_0008:  ldarg.0
  IL_0009:  unbox.any  ""int""
  IL_000e:  stloc.0
  IL_000f:  ldloc.0
  IL_0010:  ldc.i4.1
  IL_0011:  sub
  IL_0012:  ldc.i4.1
  IL_0013:  ble.un.s   IL_001f
  IL_0015:  br.s       IL_0026
  IL_0017:  ldarg.0
  IL_0018:  isinst     ""long""
  IL_001d:  brfalse.s  IL_002c
  IL_001f:  ldc.i4.1
  IL_0020:  call       ""void System.Console.Write(int)""
  IL_0025:  ret
  IL_0026:  ldc.i4.2
  IL_0027:  call       ""void System.Console.Write(int)""
  IL_002c:  ret
}");
        }

        [Fact]
        public void PatternCombinatorSubsumptionAndCompleteness_02()
        {
            var source = @"using System;
class C
{
    static void Main()
    {
        M(1);
        M(1L);
        M(2);
        M(2L);
        M(3);
        M(3L);
    }
    static void M(object o)
    {
        switch (o)
        {
            case (1 or not long) or 2: Console.Write(1); break;
            case 1L or (not int or 2L): Console.Write(2); break;
        }
    }
}";
            var expectedOutput = @"121212";
            var compilation = CreateCompilation(source, parseOptions: TestOptions.Regular.WithLanguageVersion(LanguageVersion.Preview), options: TestOptions.ReleaseExe);
            compilation.VerifyDiagnostics(
                );
            var compVerifier = CompileAndVerify(compilation, expectedOutput: expectedOutput);
            compVerifier.VerifyIL("C.M",
@"{
  // Code size       30 (0x1e)
  .maxstack  1
  IL_0000:  ldarg.0
  IL_0001:  isinst     ""int""
  IL_0006:  brtrue.s   IL_0010
  IL_0008:  ldarg.0
  IL_0009:  isinst     ""long""
  IL_000e:  brtrue.s   IL_0017
  IL_0010:  ldc.i4.1
  IL_0011:  call       ""void System.Console.Write(int)""
  IL_0016:  ret
  IL_0017:  ldc.i4.2
  IL_0018:  call       ""void System.Console.Write(int)""
  IL_001d:  ret
}");
        }

        [Fact]
        public void PatternCombinatorSubsumptionAndCompleteness_03()
        {
            var source = @"using System;
class C
{
    static void M1(object o)
    {
        switch (o)
        {
            case 1 or not int or 2: Console.Write(1); break;
            case 1L or 2L: Console.Write(2); break;
        }
    }
    static void M2(object o)
    {
        _ = o switch
        {
            1 or not int or 2 => 1,
            1L or 2L => 2,
        };
    }
}";
            var compilation = CreateCompilation(source, parseOptions: TestOptions.Regular.WithLanguageVersion(LanguageVersion.Preview));
            compilation.VerifyDiagnostics(
                // (9,18): error CS8120: The switch case is unreachable. It has already been handled by a previous case or it is impossible to match.
                //             case 1L or 2L: Console.Write(2); break;
                Diagnostic(ErrorCode.ERR_SwitchCaseSubsumed, "1L or 2L").WithLocation(9, 18),
                // (14,15): warning CS8509: The switch expression does not handle all possible values of its input type (it is not exhaustive).
                //         _ = o switch
                Diagnostic(ErrorCode.WRN_SwitchExpressionNotExhaustive, "switch").WithLocation(14, 15),
                // (17,13): error CS8510: The pattern is unreachable. It has already been handled by a previous arm of the switch expression or it is impossible to match.
                //             1L or 2L => 2,
                Diagnostic(ErrorCode.ERR_SwitchArmSubsumed, "1L or 2L").WithLocation(17, 13)
                );
        }

        [Fact]
        public void Relational_01()
        {
            var source = @"
class C
{
    static void M1(string s)
    {
        System.Console.WriteLine(s switch
        {
            <""0"" => ""negative"",
            ""0"" => ""zero"",
            >null => ""positive"",
        });
    }
}
";
            var compilation = CreateCompilation(source, parseOptions: TestOptions.Regular.WithLanguageVersion(LanguageVersion.Preview));
            compilation.VerifyDiagnostics(
                // (8,13): error CS8781: Relational patterns may not be used for a value of type 'string'.
                //             <"0" => "negative",
                Diagnostic(ErrorCode.ERR_UnsupportedTypeForRelationalPattern, @"<""0""").WithArguments("string").WithLocation(8, 13),
                // (10,13): error CS8781: Relational patterns may not be used for a value of type 'string'.
                //             >null => "positive",
                Diagnostic(ErrorCode.ERR_UnsupportedTypeForRelationalPattern, ">null").WithArguments("string").WithLocation(10, 13)
                );
        }

        [Fact]
        public void Relational_02()
        {
            foreach (string typeName in new[] { "sbyte", "short", "int" })
            {
                var source = @$"
class C
{{
    static void Main()
    {{
        M1(-100);
        M1(0);
        M1(100);
    }}
    static void M1({typeName} i)
    {{
        System.Console.WriteLine(i switch
        {{
            <0 => ""negative"",
            0 => ""zero"",
            >0 => ""positive"",
        }});
    }}
}}
";
                var expectedOutput =
    @"negative
zero
positive";
                var compilation = CreateCompilation(source, parseOptions: TestOptions.Regular.WithLanguageVersion(LanguageVersion.Preview), options: TestOptions.DebugExe);
                compilation.VerifyDiagnostics(
                    );
                var verifier = CompileAndVerify(compilation, expectedOutput: expectedOutput);
            }
        }

        [Fact]
        public void Relational_03()
        {
            foreach (string typeName in new[] { "byte", "sbyte", "short", "ushort", "int" })
            {
                var source = @$"
class C
{{
    static void Main()
    {{
        M1(0);
        M1(12);
        M1(50);
        M1(100);
    }}
    static void M1({typeName} i)
    {{
        System.Console.WriteLine(i switch
        {{
            <50 => ""less"",
            50 => ""same"",
            >50 => ""more"",
        }});
    }}
}}
";
                var expectedOutput =
    @"less
less
same
more";
                var compilation = CreateCompilation(source, parseOptions: TestOptions.Regular.WithLanguageVersion(LanguageVersion.Preview), options: TestOptions.DebugExe);
                compilation.VerifyDiagnostics(
                    );
                var verifier = CompileAndVerify(compilation, expectedOutput: expectedOutput);
            }
        }

        [Fact]
        public void Relational_04()
        {
            var source = @"
class C
{
    static void M1(object o, decimal d)
    {
        _ = o is < 12m;
        _ = d is < 0;
        _ = o is < 10;
        switch (d)
        {
            case < 0m:
            case <= 0m:
            case > 0m:
            case >= 0m: // error: subsumed
                break;
        }
    }
}
";
            var compilation = CreateCompilation(source, parseOptions: TestOptions.Regular.WithLanguageVersion(LanguageVersion.Preview));
            compilation.VerifyDiagnostics(
                // (14,18): error CS8120: The switch case is unreachable. It has already been handled by a previous case or it is impossible to match.
                //             case >= 0m: // error: subsumed
                Diagnostic(ErrorCode.ERR_SwitchCaseSubsumed, ">= 0m").WithLocation(14, 18)
                );
        }

        [Fact]
        public void Relational_05()
        {
            foreach (string typeName in new[] { "byte", "sbyte", "short", "ushort", "int" })
            {
                var source = string.Format(@"
class C
{{
    static void Main()
    {{
        M1(({0})0);
        M1(({0})12);
        M1(({0})50);
        M1(({0})100);
        M1(12m);
    }}
    static void M1(object i)
    {{
        System.Console.WriteLine(i switch
        {{
            < ({0})50 => ""less"",
            ({0})50 => ""same"",
            > ({0})50 => ""more"",
            _ => ""incomparable"",
        }});
    }}
}}
", typeName);
                var expectedOutput =
    @"less
less
same
more
incomparable";
                var compilation = CreateCompilation(source, parseOptions: TestOptions.Regular.WithLanguageVersion(LanguageVersion.Preview), options: TestOptions.DebugExe);
                compilation.VerifyDiagnostics(
                    );
                var verifier = CompileAndVerify(compilation, expectedOutput: expectedOutput);
            }
        }

        [Fact]
        public void Relational_06()
        {
            var source = @"
class C
{
    bool M1(object o) => o is < (0.0d / 0.0d);
    bool M2(object o) => o is < (0.0f / 0.0f);
}";
            var compilation = CreateCompilation(source, parseOptions: TestOptions.Regular.WithLanguageVersion(LanguageVersion.Preview));
            compilation.VerifyDiagnostics(
                // (4,33): error CS8782: Relational patterns may not be used for a floating-point NaN.
                //     bool M1(object o) => o is < (0.0d / 0.0d);
                Diagnostic(ErrorCode.ERR_RelationalPatternWithNaN, "(0.0d / 0.0d)").WithLocation(4, 33),
                // (5,33): error CS8782: Relational patterns may not be used for a floating-point NaN.
                //     bool M2(object o) => o is < (0.0f / 0.0f);
                Diagnostic(ErrorCode.ERR_RelationalPatternWithNaN, "(0.0f / 0.0f)").WithLocation(5, 33));
        }

        [Fact]
        public void Relational_07()
        {
            var source = @"
class C
{
    public bool M(char c) => c switch
    {
        >= 'A' and <= 'Z' or >= 'a' and <= 'z' => true,
        'a'                                    => true, // error 1
        > 'k' and < 'o'                        => true, // error 2
        '0'                                    => true,
        >= '0' and <= '9'                      => true,
        _                                      => false,
    };
}";
            var compilation = CreateCompilation(source, parseOptions: TestOptions.Regular.WithLanguageVersion(LanguageVersion.Preview));
            compilation.VerifyDiagnostics(
                // (7,9): error CS8510: The pattern is unreachable. It has already been handled by a previous arm of the switch expression or it is impossible to match.
                //         'a'                                    => true, // error 1
                Diagnostic(ErrorCode.ERR_SwitchArmSubsumed, "'a'").WithLocation(7, 9),
                // (8,9): error CS8510: The pattern is unreachable. It has already been handled by a previous arm of the switch expression or it is impossible to match.
                //         > 'k' and < 'o'                        => true, // error 2
                Diagnostic(ErrorCode.ERR_SwitchArmSubsumed, "> 'k' and < 'o'").WithLocation(8, 9)
                );
        }

        [Fact]
        public void Relational_08()
        {
            var source = @"
class C
{
    public int M(uint c) => c switch
    {
        >= 5 => 1,
        4 => 2,
        3 => 3,
        2 => 4,
        1 => 5,
        0 => 6,
        _ => 7,
    };
}";
            var compilation = CreateCompilation(source, parseOptions: TestOptions.Regular.WithLanguageVersion(LanguageVersion.Preview));
            compilation.VerifyDiagnostics(
                // (12,9): error CS8510: The pattern is unreachable. It has already been handled by a previous arm of the switch expression or it is impossible to match.
                //         _ => 7,
                Diagnostic(ErrorCode.ERR_SwitchArmSubsumed, "_").WithLocation(12, 9)
                );
        }

        [Fact]
        public void Relational_09()
        {
            var source = @"
class C
{
    public int M(uint c) => c switch
    {
        | 3 => 3,
        || 4 => 4,
        & 5 => 5,
        && 6 => 6,
        _ => 7
    };
}";
            var compilation = CreateCompilation(source, parseOptions: TestOptions.Regular.WithLanguageVersion(LanguageVersion.Preview));
            compilation.VerifyDiagnostics(
                // (5,6): error CS1525: Invalid expression term '|'
                //     {
                Diagnostic(ErrorCode.ERR_InvalidExprTerm, "").WithArguments("|").WithLocation(5, 6),
                // (6,18): error CS1525: Invalid expression term '||'
                //         | 3 => 3,
                Diagnostic(ErrorCode.ERR_InvalidExprTerm, "").WithArguments("||").WithLocation(6, 18),
                // (8,11): error CS0211: Cannot take the address of the given expression
                //         & 5 => 5,
                Diagnostic(ErrorCode.ERR_InvalidAddrOp, "5").WithLocation(8, 11),
                // (8,18): error CS1525: Invalid expression term '&&'
                //         & 5 => 5,
                Diagnostic(ErrorCode.ERR_InvalidExprTerm, "").WithArguments("&&").WithLocation(8, 18)
                );
        }

        [Fact]
        public void Relational_SignedEnumComplete()
        {
            foreach (var typeName in new[] { "sbyte", "short", "int", "long" })
            {
                var source = @"
using System;
enum E : " + typeName + @"
{
    Zero,
    One,
    Two,
    Three,
    Four,
    Five,
    Six,
    Seven
}
class C
{
    static void Main()
    {
        Console.WriteLine(M(E.Zero));
        Console.WriteLine(M(E.One));
        Console.WriteLine(M(E.Two));
        Console.WriteLine(M(E.Three));
        Console.WriteLine(M(E.Four));
        Console.WriteLine(M(E.Five));
        Console.WriteLine(M(E.Six));
        Console.WriteLine(M(E.Seven));
        Console.WriteLine(M((E)100));
        Console.WriteLine(M((E)(-100)));
    }
    static int M(E c) => c switch
    {
        >= E.Five => 1,
        E.Four => 2,
        E.Three => 3,
        E.Two => 4,
        E.One => 5,
        E.Zero => 6,
        _ => 7, // handles negative values
    };
}";
                var expectedOutput = @"6
5
4
3
2
1
1
1
1
7";
                var compilation = CreateCompilation(source, options: TestOptions.DebugExe, parseOptions: TestOptions.Regular.WithLanguageVersion(LanguageVersion.Preview));
                compilation.VerifyDiagnostics(
                    );
                var comp = CompileAndVerify(compilation, expectedOutput: expectedOutput);
            }
        }

        [Fact]
        public void Relational_UnsignedEnumComplete()
        {
            foreach (var typeName in new[] { "byte", "ushort", "uint", "ulong" })
            {
                var source = @"
using System;
enum E : " + typeName + @"
{
    Zero,
    One,
    Two,
    Three,
    Four,
    Five,
    Six,
    Seven
}
class C
{
    static void Main()
    {
        Console.WriteLine(M(E.Zero));
        Console.WriteLine(M(E.One));
        Console.WriteLine(M(E.Two));
        Console.WriteLine(M(E.Three));
        Console.WriteLine(M(E.Four));
        Console.WriteLine(M(E.Five));
        Console.WriteLine(M(E.Six));
        Console.WriteLine(M(E.Seven));
        Console.WriteLine(M((E)100));
    }
    static int M(E c) => c switch
    {
        > E.Five => 1,
        E.Four => 2,
        E.Three => 3,
        E.Two => 4,
        E.One => 5,
        E.Zero => 6,
        _ => 7, // handles E.Five
    };
}";
                var expectedOutput = @"6
5
4
3
2
7
1
1
1";
                var compilation = CreateCompilation(source, options: TestOptions.DebugExe, parseOptions: TestOptions.Regular.WithLanguageVersion(LanguageVersion.Preview));
                compilation.VerifyDiagnostics(
                    );
                var comp = CompileAndVerify(compilation, expectedOutput: expectedOutput);
            }
        }

        [Fact]
        public void Relational_UnsignedEnumExhaustive()
        {
            foreach (var typeName in new[] { "byte", "ushort", "uint", "ulong" })
            {
                foreach (var withExhaustive in new[] { false, true })
                {
                    var source = @"
enum E : " + typeName + @"
{
    Zero,
    One,
    Two,
    Three,
    Four,
    Five,
    Six,
    Seven
}
class C
{
    static int M(E c) => c switch
    {
        > E.Five => 1,
        E.Four => 2,
        E.Three => 3,
        E.Two => 4,
        E.One => 5,
        E.Zero => 6,
" +
(withExhaustive ? @"        E.Five => 7, // exhaustive
" : "")
+ @"    };
}";
                    var compilation = CreateCompilation(source, parseOptions: TestOptions.Regular.WithLanguageVersion(LanguageVersion.Preview));
                    if (withExhaustive)
                    {
                        compilation.VerifyDiagnostics(
                            );
                    }
                    else
                    {
                        compilation.VerifyDiagnostics(
                            // (15,28): warning CS8509: The switch expression does not handle all possible values of its input type (it is not exhaustive).
                            //     static int M(E c) => c switch
                            Diagnostic(ErrorCode.WRN_SwitchExpressionNotExhaustive, "switch").WithLocation(15, 28)
                            );
                    }
                }
            }
        }

        [Theory]
        [InlineData("sbyte", true)]
        [InlineData("short", true)]
        [InlineData("int", true)]
        [InlineData("long", true)]
        [InlineData("sbyte", false)]
        [InlineData("short", false)]
        [InlineData("int", false)]
        [InlineData("long", false)]
        public void Relational_SignedEnumExhaustive(string typeName, bool withExhaustive)
        {
            var source = @"
enum E : " + typeName + @"
{
    Zero,
    One,
    Two,
    Three,
    Four,
    Five,
    Six,
    Seven
}
class C
{
    static int M(E c) => c switch
    {
        > E.Five => 1,
        E.Four => 2,
        E.Three => 3,
        E.Two => 4,
        E.One => 5,
        <= E.Zero => 6,
" +
(withExhaustive ? @"        E.Five => 7, // exhaustive
" : "")
+ @"    };
}";
            var compilation = CreateCompilation(source, parseOptions: TestOptions.Regular.WithLanguageVersion(LanguageVersion.Preview));
            if (withExhaustive)
            {
                compilation.VerifyEmitDiagnostics(
                    );
            }
            else
            {
                compilation.VerifyEmitDiagnostics(
                    // (15,28): warning CS8509: The switch expression does not handle all possible values of its input type (it is not exhaustive).
                    //     static int M(E c) => c switch
                    Diagnostic(ErrorCode.WRN_SwitchExpressionNotExhaustive, "switch").WithLocation(15, 28)
                    );
            }
        }

        [Fact]
        public void Relational_10()
        {
            var source = @"
class C
{
    public int M(uint c) => c switch
    {
        == 0 => 1,
        != 2 => 2,
        _ => 7
    };
}";
            var compilation = CreateCompilation(source, parseOptions: TestOptions.Regular.WithLanguageVersion(LanguageVersion.Preview));
            compilation.VerifyDiagnostics(
                // (6,9): error CS1525: Invalid expression term '=='
                //         == 0 => 1,
                Diagnostic(ErrorCode.ERR_InvalidExprTerm, "==").WithArguments("==").WithLocation(6, 9),
                // (7,9): error CS1525: Invalid expression term '!='
                //         != 2 => 2,
                Diagnostic(ErrorCode.ERR_InvalidExprTerm, "!=").WithArguments("!=").WithLocation(7, 9)
                );
        }

        [Fact]
        public void Relational_EnumSubsumption()
        {
            var source = @"
enum E : uint
{
    Zero,
    One,
    Two,
    Three,
    Four,
    Five,
    Six,
    Seven
}
class C
{
    public int M(E c) => c switch
    {
        >= E.Five => 1,
        E.Four => 2,
        E.Three => 3,
        E.Two => 4,
        E.One => 5,
        E.Zero => 6,
        _ => 7, // 1
    };
}";
            var compilation = CreateCompilation(source, parseOptions: TestOptions.Regular.WithLanguageVersion(LanguageVersion.Preview));
            compilation.VerifyDiagnostics(
                // (23,9): error CS8510: The pattern is unreachable. It has already been handled by a previous arm of the switch expression or it is impossible to match.
                //         _ => 7, // 1
                Diagnostic(ErrorCode.ERR_SwitchArmSubsumed, "_").WithLocation(23, 9)
                );
        }

        [Fact]
        public void Relational_11()
        {
            var source = @"
using System;
class C
{
    public static void Main()
    {
        Test(0.000012m);
        Test(40m);
        Test(46.12m);
        Test(50m);
        Test(56.12m);
        Test(60m);
        Test(66.12m);
        Test(69.999m);
        Test(70.000m);
        Test(70.001m);
        Test(76.12m);
        Test(80m);
        Test(86.12m);
        Test(90m);
        Test(96.12m);
        Test(100m);
        Test(106.12m);
        Test(110m);
        Test(111111111m);
    }
    private static void Test(decimal percent)
    {
        Console.WriteLine(FormattableString.Invariant($""{percent} => {Grade(percent)}""));
    }
    public static char Grade(decimal score) => score switch
    {
        <= 60.000m => 'F',
        <= 70.00m => 'D',
        <= 80.0m => 'C',
        <= 90m => 'B',
        > 90m => 'A',
    };
}";
            var expectedOutput = @"0.000012 => F
40 => F
46.12 => F
50 => F
56.12 => F
60 => F
66.12 => D
69.999 => D
70.000 => D
70.001 => C
76.12 => C
80 => C
86.12 => B
90 => B
96.12 => A
100 => A
106.12 => A
110 => A
111111111 => A";
            var compilation = CreateCompilation(source, options: TestOptions.DebugExe, parseOptions: TestOptions.Regular.WithLanguageVersion(LanguageVersion.Preview));
            compilation.VerifyDiagnostics(
                );
            var compVerifier = CompileAndVerify(compilation, expectedOutput: expectedOutput);
            compVerifier.VerifyIL("C.Grade", @"
    {
      // Code size      120 (0x78)
      .maxstack  6
      .locals init (char V_0)
      IL_0000:  ldc.i4.1
      IL_0001:  brtrue.s   IL_0004
      IL_0003:  nop
      IL_0004:  ldarg.0
      IL_0005:  ldc.i4     0x320
      IL_000a:  ldc.i4.0
      IL_000b:  ldc.i4.0
      IL_000c:  ldc.i4.0
      IL_000d:  ldc.i4.1
      IL_000e:  newobj     ""decimal..ctor(int, int, int, bool, byte)""
      IL_0013:  call       ""bool decimal.op_LessThanOrEqual(decimal, decimal)""
      IL_0018:  brfalse.s  IL_0048
      IL_001a:  ldarg.0
      IL_001b:  ldc.i4     0xea60
      IL_0020:  ldc.i4.0
      IL_0021:  ldc.i4.0
      IL_0022:  ldc.i4.0
      IL_0023:  ldc.i4.3
      IL_0024:  newobj     ""decimal..ctor(int, int, int, bool, byte)""
      IL_0029:  call       ""bool decimal.op_LessThanOrEqual(decimal, decimal)""
      IL_002e:  brtrue.s   IL_0059
      IL_0030:  ldarg.0
      IL_0031:  ldc.i4     0x1b58
      IL_0036:  ldc.i4.0
      IL_0037:  ldc.i4.0
      IL_0038:  ldc.i4.0
      IL_0039:  ldc.i4.2
      IL_003a:  newobj     ""decimal..ctor(int, int, int, bool, byte)""
      IL_003f:  call       ""bool decimal.op_LessThanOrEqual(decimal, decimal)""
      IL_0044:  brtrue.s   IL_005e
      IL_0046:  br.s       IL_0063
      IL_0048:  ldarg.0
      IL_0049:  ldc.i4.s   90
      IL_004b:  newobj     ""decimal..ctor(int)""
      IL_0050:  call       ""bool decimal.op_LessThanOrEqual(decimal, decimal)""
      IL_0055:  brtrue.s   IL_0068
      IL_0057:  br.s       IL_006d
      IL_0059:  ldc.i4.s   70
      IL_005b:  stloc.0
      IL_005c:  br.s       IL_0072
      IL_005e:  ldc.i4.s   68
      IL_0060:  stloc.0
      IL_0061:  br.s       IL_0072
      IL_0063:  ldc.i4.s   67
      IL_0065:  stloc.0
      IL_0066:  br.s       IL_0072
      IL_0068:  ldc.i4.s   66
      IL_006a:  stloc.0
      IL_006b:  br.s       IL_0072
      IL_006d:  ldc.i4.s   65
      IL_006f:  stloc.0
      IL_0070:  br.s       IL_0072
      IL_0072:  ldc.i4.1
      IL_0073:  brtrue.s   IL_0076
      IL_0075:  nop
      IL_0076:  ldloc.0
      IL_0077:  ret
    }
");
        }

        [Fact]
        public void OutputType_01()
        {
            var source = @"using System;
class C
{
    static void Main()
    {
        // 1. If P is a type pattern, the narrowed type is the type of the type pattern's type.
        object o = 1;
        { if (o is int and var i) M(i); } // System.Int32

        // 2. If P is a declaration pattern, the narrowed type is the type of the declaration pattern's type.
        o = 1L;
        { if (o is long q and var i) M(i); } // System.Int64

        // 3. If P is a recursive pattern that gives an explicit type, the narrowed type is that type.
        o = 1UL;
        { if (o is ulong {} and var i) M(i); } // System.UInt64

        // 4. If P is a constant pattern where the constant is not the null constant and where the expression has no constant expression conversion to the input type, the narrowed type is the type of the constant.
        o = (byte)1;
        { if (o is (byte)1 and var i) M(i); } // System.Byte

        // 5. If P is a relational pattern where the constant expression has no constant expression conversion to the input type, the narrowed type is the type of the constant.
        o = (uint)1;
        { if (o is <= 10U and var i) M(i); } // System.UInt32

        // 6. If P is an or pattern, the narrowed type is the common type of the narrowed type of the left pattern and the narrowed type of the right pattern if such a common type exists.
        o = 1;
        { if (o is (1 or 2) and var i) M(i); } // System.Int32

        // 7. If P is an and pattern, the narrowed type is the narrowed type of the right pattern. Moreover, the narrowed type of the left pattern is the input type of the right pattern.
        o = ""SomeString"";
        { if (o is (var x and string y) and var i) M(i); } // System.String

        // 8. Otherwise the narrowed type of P is P's input type.
        o = new Q();
        { if (o is (3, 4) and var i) M(i); } // System.Runtime.CompilerServices.ITuple

        o = null;
        { if (o is null and var i) M(i); } // System.Object
        { if (o is (var x and null) and var i) M(i); } // System.Object
        { long x = 42; if (x is 42 and var i) M(i); } // expect System.Int64
    }
    static void M<T>(T t)
    {
        Console.WriteLine(typeof(T));
    }
    class Q: System.Runtime.CompilerServices.ITuple
    {
        public int Length => 2;
        public object this[int index] => index + 3;
    }
}";
            var expectedOutput =
@"System.Int32
System.Int64
System.UInt64
System.Byte
System.UInt32
System.Int32
System.String
System.Runtime.CompilerServices.ITuple
System.Object
System.Object
System.Int64
";
            var compilation = CreateCompilation(source + _iTupleSource, options: TestOptions.DebugExe, parseOptions: TestOptions.Regular.WithLanguageVersion(LanguageVersion.Preview));
            compilation.VerifyDiagnostics(
                );
            var compVerifier = CompileAndVerify(compilation, expectedOutput: expectedOutput);
        }

        [Fact, WorkItem(43377, "https://github.com/dotnet/roslyn/issues/43377")]
        public void OutputType_02()
        {
            var source = @"#nullable enable
using System;
using System.Collections.Generic;

class C
{
    static void Main()
    {
        // The narrowed type of an or pattern combines the narrowed type of all subpatterns
        // beneath all of the or combinators.

        // Identity conversions
        object o = new Dictionary<object, object>();
        { if (o is (Dictionary<object, dynamic> or Dictionary<dynamic?, object?>) and var i) M(i); } // System.Collections.Generic.Dictionary<object, object>

        // Boxing conversions
        o = 1;
        { if (o is (long or IComparable) and var i) M(i); } // System.IComparable
        { if (o is (IComparable or long) and var i) M(i); } // System.IComparable

        // Incomparable types
        o = 1L;
        { if (o is (IEquatable<string> or long) and var i) M(i); } // System.Object
        { if (o is (long or IEquatable<string>) and var i) M(i); } // System.Object
        o = new Derived1();
        { if (o is (Derived1 or Derived2) and var i) M(i); } // System.Object

        // Implicit reference conversions
        o = new Derived1();
        { if (o is (Derived1 or Base) and var i) M(i); } // Base
        { if (o is (Base or Derived1) and var i) M(i); } // Base

        // Implicit reference conversions involving variance
        o = new X();
        { if (o is (IIn<Derived1> or IIn<Base>) and var i) M(i); } // IIn<Derived1>
        { if (o is (IIn<Base> or IIn<Derived1>) and var i) M(i); } // IIn<Derived1>
        { if (o is (IOut<Derived1> or IOut<Base>) and var i) M(i); } // IOut<Base>
        { if (o is (IOut<Base> or IOut<Derived1>) and var i) M(i); } // IOut<Base>

        // Multiple layers of or patterns
        o = new Derived1();
        { if (o is (Derived1 or Derived2 or Base) and var i) M(i); } // Base
        { if (o is ((Derived1 or Derived2) or Base) and var i) M(i); } // Base
        { if (o is (Base or (Derived1 or Derived2)) and var i) M(i); } // Base
        { if (o is (Derived1 or Base or Derived2) and var i) M(i); } // Base
        { if (o is ((Derived1 or Derived2) or (Derived1 or Derived2) or Base or (Derived1 or Derived2)) and var i) M(i); } // Base

    }
    static void M<T>(T t)
    {
        Console.WriteLine(typeof(T));
    }
}
class Base { }
class Derived1 : Base { }
class Derived2 : Base { }
interface IIn<in T> { }
interface IOut<out T> { }
class X : IIn<Base>, IOut<Base> { }
";
            var expectedOutput =
@"System.Collections.Generic.Dictionary`2[System.Object,System.Object]
System.IComparable
System.IComparable
System.Object
System.Object
System.Object
Base
Base
IIn`1[Derived1]
IIn`1[Derived1]
IOut`1[Base]
IOut`1[Base]
Base
Base
Base
Base
Base
";
            var compilation = CreateCompilation(source + _iTupleSource, options: TestOptions.DebugExe, parseOptions: TestOptions.Regular.WithLanguageVersion(LanguageVersion.Preview));
            compilation.VerifyDiagnostics(
                );
            var compVerifier = CompileAndVerify(compilation, expectedOutput: expectedOutput);
        }

        [Fact]
        public void DoNotShareTempMutatedThroughReceiver_01()
        {
            var source = @"
using System;
class Program
{
    static void Main()
    {
        S s;
        s = new S(1);
        Console.Write(s switch
        {
            { N: 1 } when s.No() => 1,
            { Q: 1 } => 2,
            _ => 3,
        });

        Console.Write(new S(1) switch
        {
            { N: 1 } s0 when s0.No() => 1,
            { Q: 1 } => 2,
            _ => 3,
        });

        s = new S(1);
        Console.Write(s switch
        {
            { N: 1 } when s.Nope => 1,
            { Q: 1 } => 2,
            _ => 3,
        });

        Console.Write(new S(1) switch
        {
            { N: 1 } s0 when s0.Nope => 1,
            { Q: 1 } => 2,
            _ => 3,
        });

        s = new S(1);
        Console.Write(s switch
        {
            { N: 1 } when s[0] => 1,
            { Q: 1 } => 2,
            _ => 3,
        });

        Console.Write(new S(1) switch
        {
            { N: 1 } s0 when s0[0] => 1,
            { Q: 1 } => 2,
            _ => 3,
        });
    }
}
struct S
{
    public int N;
    public int Q => N;

    public S(int n) => N = n;

    public bool No() { N++; return false; }
    public bool Nope { get { N++; return false; } }
    public bool this[int t] { get { N++; return false; } }
}
";
            var expectedOutput = "222222";
            var compilation = CreateCompilation(source, options: TestOptions.DebugExe);
            compilation.VerifyDiagnostics(
                );
            CompileAndVerify(compilation, expectedOutput: expectedOutput);
        }

        [Fact]
        public void DoNotShareTempMutatedThroughPointer_01()
        {
            var source = @"
using System;
class Program
{
    static unsafe void Main()
    {
        S s;
        s = new S(1);
        Console.Write(s switch
        {
            { N: 1 } when Mutate(&s.N) => 1,
            { Q: 1 } => 2,
            _ => 3,
        });

        Console.Write(new S(1) switch
        {
            { N: 1 } s0 when Mutate(&s0.N) => 1,
            { Q: 1 } => 2,
            _ => 3,
        });
    }

    static unsafe bool Mutate(int* p)
    {
        (*p) ++;
        return false;
    }
}
struct S
{
    public int N;
    public int Q => N;

    public S(int n) => N = n;
}
";
            var expectedOutput = "22";
            var compilation = CreateCompilation(source, options: TestOptions.DebugExe.WithAllowUnsafe(true));
            compilation.VerifyDiagnostics(
                );
            CompileAndVerify(compilation, expectedOutput: expectedOutput, verify: Verification.Skipped);
        }

        [Fact]
        public void DoNotShareTempMutatedThroughReceiver_02()
        {
            var source = @"
using System;
class Program
{
    static void Main()
    {
        M<S>(new S(1));
    }

    static void M<S>(S news) where S : I
    {
        S s;
        s = copy();
        Console.Write(s switch
        {
            { N: 1 } when s.No() => 1,
            { Q: 1 } => 2,
            _ => 3,
        });

        Console.Write(copy() switch
        {
            { N: 1 } s0 when s0.No() => 1,
            { Q: 1 } => 2,
            _ => 3,
        });

        s = copy();
        Console.Write(s switch
        {
            { N: 1 } when s.Nope => 1,
            { Q: 1 } => 2,
            _ => 3,
        });

        Console.Write(copy() switch
        {
            { N: 1 } s0 when s0.Nope => 1,
            { Q: 1 } => 2,
            _ => 3,
        });

        s = copy();
        Console.Write(s switch
        {
            { N: 1 } when s[0] => 1,
            { Q: 1 } => 2,
            _ => 3,
        });

        Console.Write(copy() switch
        {
            { N: 1 } s0 when s0[0] => 1,
            { Q: 1 } => 2,
            _ => 3,
        });

        S copy() => news;
    }
}
interface I
{
    int N { get; }
    int Q { get; }

    bool No();
    bool Nope { get; }
    bool this[int t] { get; }
}
struct S : I
{
    public int N { get; private set; }
    public int Q => N;

    public S(int n) => N = n;

    public bool No() { N++; return false; }
    public bool Nope { get { N++; return false; } }
    public bool this[int t] { get { N++; return false; } }
}
";
            var expectedOutput = "222222";
            var compilation = CreateCompilation(source, options: TestOptions.DebugExe);
            compilation.VerifyDiagnostics(
                );
            CompileAndVerify(compilation, expectedOutput: expectedOutput);
        }

        [Fact]
        public void DoNotShareTempMutatedThroughReceiverInExpressionTree_02()
        {
            var source = @"
using System;
using System.Linq.Expressions;
class Program
{
    static void Main()
    {
        M<S>(new S(1));
    }

    static void M<S>(S news) where S : I
    {
        S s;
        s = copy();
        Console.Write(s switch
        {
            { N: 1 } when Invoke(() => s.No()) => 1,
            { Q: 1 } => 2,
            _ => 3,
        });

        Console.Write(copy() switch
        {
            { N: 1 } s0 when Invoke(() => s0.No()) => 1,
            { Q: 1 } => 2,
            _ => 3,
        });

        s = copy();
        Console.Write(s switch
        {
            { N: 1 } when Invoke(() => s.Nope) => 1,
            { Q: 1 } => 2,
            _ => 3,
        });

        Console.Write(copy() switch
        {
            { N: 1 } s0 when Invoke(() => s0.Nope) => 1,
            { Q: 1 } => 2,
            _ => 3,
        });

        s = copy();
        Console.Write(s switch
        {
            { N: 1 } when Invoke(() => s[0]) => 1,
            { Q: 1 } => 2,
            _ => 3,
        });

        Console.Write(copy() switch
        {
            { N: 1 } s0 when Invoke(() => s0[0]) => 1,
            { Q: 1 } => 2,
            _ => 3,
        });

        S copy() => news;
    }

    static bool Invoke(Expression<Func<bool>> e) => e.Compile()();
}
interface I
{
    int N { get; }
    int Q { get; }

    bool No();
    bool Nope { get; }
    bool this[int t] { get; }
}
struct S : I
{
    public int N { get; private set; }
    public int Q => N;

    public S(int n) => N = n;

    public bool No() { N++; return false; }
    public bool Nope { get { N++; return false; } }
    public bool this[int t] { get { N++; return false; } }
}
";
            var expectedOutput = "222222";
            var compilation = CreateCompilation(source, options: TestOptions.DebugExe);
            compilation.VerifyDiagnostics(
                );
            CompileAndVerify(compilation, expectedOutput: expectedOutput);
        }

        [Fact]
        public void DoNotShareTempMutatedThroughLambda_01()
        {
            var source = @"
using System;
class Program
{
    static void Main()
    {
        S s = new S(1);
        Func<bool> condition = () => { s = new S(10); return false; };
        Console.Write(s switch
        {
            { N: 1 } when condition() => 1,
            { Q: 1 } => 2,
            _ => 3,
        });
    }
}
struct S
{
    public readonly int N;
    public int Q => N;

    public S(int n) => N = n;
}
";
            var expectedOutput = "2";
            var compilation = CreateCompilation(source, options: TestOptions.DebugExe);
            compilation.VerifyDiagnostics(
                );
            CompileAndVerify(compilation, expectedOutput: expectedOutput);
        }

        [Fact]
        public void ReadonlyAffectsSharing_01()
        {
            var source = @"
using System;
class Program
{
    static void Main()
    {
        M1();
        M2();
    }
    static void M1()
    {
        Console.Write(new S1(1) switch
        {
            { N: 1 } x when x.Q == 2 => 1,
            { Q: 1 } => 2,
            _ => 3,
        });
    }
    static void M2()
    {
        Console.Write(new S2(1) switch
        {
            { N: 1 } x when x.Q == 2 => 1,
            { Q: 1 } => 2,
            _ => 3,
        });
    }
}
struct S1
{
    public readonly int N;
    public int Q => N;

    public S1(int n) => N = n;
}
struct S2
{
    public readonly int N;
    public readonly int Q => N;

    public S2(int n) => N = n;
}
";
            var expectedOutput = "22";
            var compilation = CreateCompilation(source, options: TestOptions.DebugExe);
            compilation.VerifyDiagnostics(
                );
            var compVerifier = CompileAndVerify(compilation, expectedOutput: expectedOutput);
            // Note that each of the methods M1 and M2 have two calls to Q.get.  In M1
            // we cannot apply the sharing optimization (because the getter might mutate the
            // receiver) and so the two invocations are on different variables.  In M2
            // we can apply that optimization because Q.get is readonly, so the two invocations
            // are on the same variable.
            compVerifier.VerifyIL("Program.M1", @"
    {
      // Code size       78 (0x4e)
      .maxstack  2
      .locals init (S1 V_0, //x
                    int V_1,
                    S1 V_2,
                    int V_3,
                    int V_4)
      IL_0000:  nop
      IL_0001:  ldloca.s   V_2
      IL_0003:  ldc.i4.1
      IL_0004:  call       ""S1..ctor(int)""
      IL_0009:  ldc.i4.1
      IL_000a:  brtrue.s   IL_000d
      IL_000c:  nop
      IL_000d:  ldloc.2
      IL_000e:  ldfld      ""int S1.N""
      IL_0013:  stloc.3
      IL_0014:  ldloc.3
      IL_0015:  ldc.i4.1
      IL_0016:  beq.s      IL_0028
      IL_0018:  ldloca.s   V_2
      IL_001a:  call       ""int S1.Q.get""
      IL_001f:  stloc.s    V_4
      IL_0021:  ldloc.s    V_4
      IL_0023:  ldc.i4.1
      IL_0024:  beq.s      IL_003a
      IL_0026:  br.s       IL_003e
      IL_0028:  ldloc.2
      IL_0029:  stloc.0
      IL_002a:  ldloca.s   V_0
      IL_002c:  call       ""int S1.Q.get""
      IL_0031:  ldc.i4.2
      IL_0032:  beq.s      IL_0036
      IL_0034:  br.s       IL_0018
      IL_0036:  ldc.i4.1
      IL_0037:  stloc.1
      IL_0038:  br.s       IL_0042
      IL_003a:  ldc.i4.2
      IL_003b:  stloc.1
      IL_003c:  br.s       IL_0042
      IL_003e:  ldc.i4.3
      IL_003f:  stloc.1
      IL_0040:  br.s       IL_0042
      IL_0042:  ldc.i4.1
      IL_0043:  brtrue.s   IL_0046
      IL_0045:  nop
      IL_0046:  ldloc.1
      IL_0047:  call       ""void System.Console.Write(int)""
      IL_004c:  nop
      IL_004d:  ret
    }
");
            compVerifier.VerifyIL("Program.M2", @"
    {
      // Code size       74 (0x4a)
      .maxstack  2
      .locals init (S2 V_0, //x
                    int V_1,
                    int V_2,
                    int V_3)
      IL_0000:  nop
      IL_0001:  ldloca.s   V_0
      IL_0003:  ldc.i4.1
      IL_0004:  call       ""S2..ctor(int)""
      IL_0009:  ldc.i4.1
      IL_000a:  brtrue.s   IL_000d
      IL_000c:  nop
      IL_000d:  ldloc.0
      IL_000e:  ldfld      ""int S2.N""
      IL_0013:  stloc.2
      IL_0014:  ldloc.2
      IL_0015:  ldc.i4.1
      IL_0016:  beq.s      IL_0026
      IL_0018:  ldloca.s   V_0
      IL_001a:  call       ""readonly int S2.Q.get""
      IL_001f:  stloc.3
      IL_0020:  ldloc.3
      IL_0021:  ldc.i4.1
      IL_0022:  beq.s      IL_0036
      IL_0024:  br.s       IL_003a
      IL_0026:  ldloca.s   V_0
      IL_0028:  call       ""readonly int S2.Q.get""
      IL_002d:  ldc.i4.2
      IL_002e:  beq.s      IL_0032
      IL_0030:  br.s       IL_0018
      IL_0032:  ldc.i4.1
      IL_0033:  stloc.1
      IL_0034:  br.s       IL_003e
      IL_0036:  ldc.i4.2
      IL_0037:  stloc.1
      IL_0038:  br.s       IL_003e
      IL_003a:  ldc.i4.3
      IL_003b:  stloc.1
      IL_003c:  br.s       IL_003e
      IL_003e:  ldc.i4.1
      IL_003f:  brtrue.s   IL_0042
      IL_0041:  nop
      IL_0042:  ldloc.1
      IL_0043:  call       ""void System.Console.Write(int)""
      IL_0048:  nop
      IL_0049:  ret
    }
");
        }

        [Fact]
        public void PatternLocalMutatedInWhenClause_01()
        {
            var source = @"
using System;
class Program
{
    static void Main()
    {
        Console.Write(M1());
        Console.Write(M2());
        Console.Write(M3());
        Console.Write(M4());
    }
    static int M1()
    {
        switch (new S() { N = 1 })
        {
            case { N: 1 } x when Invoke(() => { x.N = 3; }):
                return 1;
            case { Q: 1 }:
                return 2;
            default:
                return 3;
        }
    }
    static int M2()
    {
        switch (new S() { N = 1 })
        {
            case { N: 1 } x when Invoke(new Action(() => { x.N = 3; })):
                return 1;
            case { Q: 1 }:
                return 2;
            default:
                return 3;
        }
    }
    static int M3()
    {
        switch (new S() { N = 1 })
        {
            case { N: 1 } x when Invoke((Action)(() => { x.N = 3; })):
                return 1;
            case { Q: 1 }:
                return 2;
            default:
                return 3;
        }
    }
    static int M4()
    {
        switch (new S() { N = 1 })
        {
            case { N: 1 } x when Invoke((() => { x.N = 3; }, () => { x.N = 3; })):
                return 1;
            case { Q: 1 }:
                return 2;
            default:
                return 3;
        }
    }
    static bool Invoke(Action a)
    {
        a();
        return false;
    }
    static bool Invoke((Action, Action) a2)
    {
        a2.Item1();
        return false;
    }
}
struct S
{
    public int N;
    public int Q => N;
}
";
            var expectedOutput = "2222";
            var compilation = CreateCompilation(source, options: TestOptions.DebugExe);
            compilation.VerifyDiagnostics(
                );
            CompileAndVerify(compilation, expectedOutput: expectedOutput);
        }

        [Fact]
        public void PatternLocalMutatedInLocalFunctionConvertedToDelegate_01()
        {
            var source = @"
using System;
class Program
{
    static void Main()
    {
        Console.Write(M1());
        Console.Write(M2());
        Console.Write(M3());
        Console.Write(M4());
    }
    static int M1()
    {
        switch (new S() { N = 1 })
        {
            case { N: 1 } x when Invoke(Local):
                void Local()
                {
                    x.N = 3;
                }
                return 1;
            case { Q: 1 }:
                return 2;
            default:
                return 3;
        }
    }
    static int M2()
    {
        switch (new S() { N = 1 })
        {
            case { N: 1 } x when Invoke(new Action(Local)):
                void Local()
                {
                    x.N = 3;
                }
                return 1;
            case { Q: 1 }:
                return 2;
            default:
                return 3;
        }
    }
    static int M3()
    {
        switch (new S() { N = 1 })
        {
            case { N: 1 } x when Invoke((Action)(Local)):
                void Local()
                {
                    x.N = 3;
                }
                return 1;
            case { Q: 1 }:
                return 2;
            default:
                return 3;
        }
    }
    static int M4()
    {
        switch (new S() { N = 1 })
        {
            case { N: 1 } x when Invoke((Local, Local)):
                void Local()
                {
                    x.N = 3;
                }
                return 1;
            case { Q: 1 }:
                return 2;
            default:
                return 3;
        }
    }
    static bool Invoke(Action a)
    {
        a();
        return false;
    }
    static bool Invoke((Action, Action) a2)
    {
        a2.Item1();
        return false;
    }
}
struct S
{
    public int N;
    public int Q => N;
}
";
            var expectedOutput = "2222";
            var compilation = CreateCompilation(source, options: TestOptions.DebugExe);
            compilation.VerifyDiagnostics(
                );
            CompileAndVerify(compilation, expectedOutput: expectedOutput);
        }

        [Fact]
        public void New9PatternsSemanticModel_01()
        {
            // Tests for the semantic model in new patterns as of C# 9.0.
            var source =
@"
using System;
class Program
{
    void M(object o)
    {
        const int N = 12;
        const char A = 'A';
        const char Z = 'Z';
        const char a = 'a';
        const char z = 'z';
        const char c0 = '0';
        const char c9 = '9';
        switch (o)
        {
            // Parenthesized patterns
            case ((N, N)): break;
            case (((long), (long))): break;
            case ((N)): break;
            // type patterns
            case (int, int): break;
            case (System.Int64, System.Int32): break;
            case int: break;
            // Conjunctive and disjunctive patterns
            case (>= A and <= Z) or (>= a and <= z): break;
            // Negated patterns
            case not (> c0 and < c9): break;
        }
    }
}
";
            var compilation = CreatePatternCompilation(source, options: TestOptions.DebugDll);
            compilation.VerifyDiagnostics(
                );
            var tree = compilation.SyntaxTrees[0];
            var model = compilation.GetSemanticModel(tree);

            var patterns = tree.GetRoot().DescendantNodes().OfType<PatternSyntax>().ToArray();
            Assert.Equal(31, patterns.Length);
            for (int i = 0; i < 31; i++)
            {
                var pattern = patterns[i];
                AssertEmpty(model.GetSymbolInfo(pattern));
                switch (i)
                {
                    case 0:
                        Assert.Equal("((N, N))", pattern.ToString());
                        Assert.Equal(SyntaxKind.ParenthesizedPattern, pattern.Kind());
                        Assert.Equal("System.Object", model.GetTypeInfo(pattern).Type.ToTestDisplayString());
                        Assert.Equal("System.Runtime.CompilerServices.ITuple", model.GetTypeInfo(pattern).ConvertedType.ToTestDisplayString());
                        break;
                    case 1:
                        Assert.Equal("(N, N)", pattern.ToString());
                        Assert.Equal(SyntaxKind.RecursivePattern, pattern.Kind());
                        Assert.Equal("System.Object", model.GetTypeInfo(pattern).Type.ToTestDisplayString());
                        Assert.Equal("System.Runtime.CompilerServices.ITuple", model.GetTypeInfo(pattern).ConvertedType.ToTestDisplayString());
                        break;
                    case 2:
                    case 3:
                        Assert.Equal("N", pattern.ToString());
                        Assert.Equal(SyntaxKind.ConstantPattern, pattern.Kind());
                        Assert.Equal("System.Int32 N", model.GetSymbolInfo(((ConstantPatternSyntax)pattern).Expression).Symbol.ToTestDisplayString());
                        Assert.Equal("System.Object", model.GetTypeInfo(pattern).Type.ToTestDisplayString());
                        Assert.Equal("System.Int32", model.GetTypeInfo(pattern).ConvertedType.ToTestDisplayString());
                        Assert.Equal("System.Int32", model.GetTypeInfo(((ConstantPatternSyntax)pattern).Expression).Type.ToTestDisplayString());
                        Assert.Equal("System.Int32", model.GetTypeInfo(((ConstantPatternSyntax)pattern).Expression).ConvertedType.ToTestDisplayString());
                        break;
                    case 4:
                        Assert.Equal("(((long), (long)))", pattern.ToString());
                        Assert.Equal(SyntaxKind.ParenthesizedPattern, pattern.Kind());
                        Assert.Equal("System.Object", model.GetTypeInfo(pattern).Type.ToTestDisplayString());
                        Assert.Equal("System.Runtime.CompilerServices.ITuple", model.GetTypeInfo(pattern).ConvertedType.ToTestDisplayString());
                        break;
                    case 5:
                        Assert.Equal("((long), (long))", pattern.ToString());
                        Assert.Equal(SyntaxKind.RecursivePattern, pattern.Kind());
                        Assert.Equal("System.Object", model.GetTypeInfo(pattern).Type.ToTestDisplayString());
                        Assert.Equal("System.Runtime.CompilerServices.ITuple", model.GetTypeInfo(pattern).ConvertedType.ToTestDisplayString());
                        break;
                    case 6:
                    case 8:
                        Assert.Equal("(long)", pattern.ToString());
                        Assert.Equal(SyntaxKind.ParenthesizedPattern, pattern.Kind());
                        Assert.Equal("System.Object", model.GetTypeInfo(pattern).Type.ToTestDisplayString());
                        Assert.Equal("System.Int64", model.GetTypeInfo(pattern).ConvertedType.ToTestDisplayString());
                        break;
                    case 7:
                    case 9:
                        Assert.Equal("long", pattern.ToString());
                        Assert.Equal(SyntaxKind.TypePattern, pattern.Kind());
                        Assert.Equal("System.Int64", model.GetSymbolInfo(((TypePatternSyntax)pattern).Type).Symbol.ToTestDisplayString());
                        Assert.Equal("System.Object", model.GetTypeInfo(pattern).Type.ToTestDisplayString());
                        Assert.Equal("System.Int64", model.GetTypeInfo(pattern).ConvertedType.ToTestDisplayString());
                        break;
                    case 10:
                        Assert.Equal("(int, int)", pattern.ToString());
                        Assert.Equal(SyntaxKind.RecursivePattern, pattern.Kind());
                        Assert.Equal("System.Object", model.GetTypeInfo(pattern).Type.ToTestDisplayString());
                        Assert.Equal("System.Runtime.CompilerServices.ITuple", model.GetTypeInfo(pattern).ConvertedType.ToTestDisplayString());
                        break;
                    case 11:
                    case 12:
                    case 16:
                        Assert.Equal("int", pattern.ToString());
                        Assert.Equal(SyntaxKind.TypePattern, pattern.Kind());
                        Assert.Equal("System.Int32", model.GetSymbolInfo(((TypePatternSyntax)pattern).Type).Symbol.ToTestDisplayString());
                        Assert.Equal("System.Object", model.GetTypeInfo(pattern).Type.ToTestDisplayString());
                        Assert.Equal("System.Int32", model.GetTypeInfo(pattern).ConvertedType.ToTestDisplayString());
                        break;
                    case 13:
                        Assert.Equal("(System.Int64, System.Int32)", pattern.ToString());
                        Assert.Equal(SyntaxKind.RecursivePattern, pattern.Kind());
                        Assert.Equal("System.Object", model.GetTypeInfo(pattern).Type.ToTestDisplayString());
                        Assert.Equal("System.Runtime.CompilerServices.ITuple", model.GetTypeInfo(pattern).ConvertedType.ToTestDisplayString());
                        break;
                    case 14:
                        Assert.Equal("System.Int64", pattern.ToString());
                        Assert.Equal(SyntaxKind.ConstantPattern, pattern.Kind());
                        Assert.Equal("System.Int64", model.GetSymbolInfo(((ConstantPatternSyntax)pattern).Expression).Symbol.ToTestDisplayString());
                        Assert.Equal("System.Object", model.GetTypeInfo(pattern).Type.ToTestDisplayString());
                        Assert.Equal("System.Int64", model.GetTypeInfo(pattern).ConvertedType.ToTestDisplayString());
                        break;
                    case 15:
                        Assert.Equal("System.Int32", pattern.ToString());
                        Assert.Equal(SyntaxKind.ConstantPattern, pattern.Kind());
                        Assert.Equal("System.Int32", model.GetSymbolInfo(((ConstantPatternSyntax)pattern).Expression).Symbol.ToTestDisplayString());
                        Assert.Equal("System.Object", model.GetTypeInfo(pattern).Type.ToTestDisplayString());
                        Assert.Equal("System.Int32", model.GetTypeInfo(pattern).ConvertedType.ToTestDisplayString());
                        break;
                    case 17:
                        Assert.Equal("(>= A and <= Z) or (>= a and <= z)", pattern.ToString());
                        Assert.Equal(SyntaxKind.OrPattern, pattern.Kind());
                        Assert.Equal("System.Object", model.GetTypeInfo(pattern).Type.ToTestDisplayString());
                        Assert.Equal("System.Char", model.GetTypeInfo(pattern).ConvertedType.ToTestDisplayString());
                        break;
                    case 18:
                        Assert.Equal("(>= A and <= Z)", pattern.ToString());
                        Assert.Equal(SyntaxKind.ParenthesizedPattern, pattern.Kind());
                        Assert.Equal("System.Object", model.GetTypeInfo(pattern).Type.ToTestDisplayString());
                        Assert.Equal("System.Char", model.GetTypeInfo(pattern).ConvertedType.ToTestDisplayString());
                        break;
                    case 19:
                        Assert.Equal(">= A and <= Z", pattern.ToString());
                        Assert.Equal(SyntaxKind.AndPattern, pattern.Kind());
                        Assert.Equal("System.Object", model.GetTypeInfo(pattern).Type.ToTestDisplayString());
                        Assert.Equal("System.Char", model.GetTypeInfo(pattern).ConvertedType.ToTestDisplayString());
                        break;
                    case 20:
                        Assert.Equal(">= A", pattern.ToString());
                        Assert.Equal(SyntaxKind.RelationalPattern, pattern.Kind());
                        Assert.Equal("System.Char A", model.GetSymbolInfo(((RelationalPatternSyntax)pattern).Expression).Symbol.ToTestDisplayString());
                        Assert.Equal("System.Object", model.GetTypeInfo(pattern).Type.ToTestDisplayString());
                        Assert.Equal("System.Char", model.GetTypeInfo(pattern).ConvertedType.ToTestDisplayString());
                        break;
                    case 21:
                        Assert.Equal("<= Z", pattern.ToString());
                        Assert.Equal(SyntaxKind.RelationalPattern, pattern.Kind());
                        Assert.Equal("System.Char Z", model.GetSymbolInfo(((RelationalPatternSyntax)pattern).Expression).Symbol.ToTestDisplayString());
                        Assert.Equal("System.Char", model.GetTypeInfo(pattern).Type.ToTestDisplayString());
                        Assert.Equal("System.Char", model.GetTypeInfo(pattern).ConvertedType.ToTestDisplayString());
                        break;
                    case 22:
                        Assert.Equal("(>= a and <= z)", pattern.ToString());
                        Assert.Equal(SyntaxKind.ParenthesizedPattern, pattern.Kind());
                        Assert.Equal("System.Object", model.GetTypeInfo(pattern).Type.ToTestDisplayString());
                        Assert.Equal("System.Char", model.GetTypeInfo(pattern).ConvertedType.ToTestDisplayString());
                        break;
                    case 23:
                        Assert.Equal(">= a and <= z", pattern.ToString());
                        Assert.Equal(SyntaxKind.AndPattern, pattern.Kind());
                        Assert.Equal("System.Object", model.GetTypeInfo(pattern).Type.ToTestDisplayString());
                        Assert.Equal("System.Char", model.GetTypeInfo(pattern).ConvertedType.ToTestDisplayString());
                        break;
                    case 24:
                        Assert.Equal(">= a", pattern.ToString());
                        Assert.Equal(SyntaxKind.RelationalPattern, pattern.Kind());
                        Assert.Equal("System.Char a", model.GetSymbolInfo(((RelationalPatternSyntax)pattern).Expression).Symbol.ToTestDisplayString());
                        Assert.Equal("System.Object", model.GetTypeInfo(pattern).Type.ToTestDisplayString());
                        Assert.Equal("System.Char", model.GetTypeInfo(pattern).ConvertedType.ToTestDisplayString());
                        break;
                    case 25:
                        Assert.Equal("<= z", pattern.ToString());
                        Assert.Equal(SyntaxKind.RelationalPattern, pattern.Kind());
                        Assert.Equal("System.Char z", model.GetSymbolInfo(((RelationalPatternSyntax)pattern).Expression).Symbol.ToTestDisplayString());
                        Assert.Equal("System.Char", model.GetTypeInfo(pattern).Type.ToTestDisplayString());
                        Assert.Equal("System.Char", model.GetTypeInfo(pattern).ConvertedType.ToTestDisplayString());
                        break;
                    case 26:
                        Assert.Equal("not (> c0 and < c9)", pattern.ToString());
                        Assert.Equal(SyntaxKind.NotPattern, pattern.Kind());
                        Assert.Equal("System.Object", model.GetTypeInfo(pattern).Type.ToTestDisplayString());
                        Assert.Equal("System.Object", model.GetTypeInfo(pattern).ConvertedType.ToTestDisplayString());
                        break;
                    case 27:
                        Assert.Equal("(> c0 and < c9)", pattern.ToString());
                        Assert.Equal(SyntaxKind.ParenthesizedPattern, pattern.Kind());
                        Assert.Equal("System.Object", model.GetTypeInfo(pattern).Type.ToTestDisplayString());
                        Assert.Equal("System.Char", model.GetTypeInfo(pattern).ConvertedType.ToTestDisplayString());
                        break;
                    case 28:
                        Assert.Equal("> c0 and < c9", pattern.ToString());
                        Assert.Equal(SyntaxKind.AndPattern, pattern.Kind());
                        Assert.Equal("System.Object", model.GetTypeInfo(pattern).Type.ToTestDisplayString());
                        Assert.Equal("System.Char", model.GetTypeInfo(pattern).ConvertedType.ToTestDisplayString());
                        break;
                    case 29:
                        Assert.Equal("> c0", pattern.ToString());
                        Assert.Equal(SyntaxKind.RelationalPattern, pattern.Kind());
                        Assert.Equal("System.Char c0", model.GetSymbolInfo(((RelationalPatternSyntax)pattern).Expression).Symbol.ToTestDisplayString());
                        Assert.Equal("System.Object", model.GetTypeInfo(pattern).Type.ToTestDisplayString());
                        Assert.Equal("System.Char", model.GetTypeInfo(pattern).ConvertedType.ToTestDisplayString());
                        break;
                    case 30:
                        Assert.Equal("< c9", pattern.ToString());
                        Assert.Equal(SyntaxKind.RelationalPattern, pattern.Kind());
                        Assert.Equal("System.Char c9", model.GetSymbolInfo(((RelationalPatternSyntax)pattern).Expression).Symbol.ToTestDisplayString());
                        Assert.Equal("System.Char", model.GetTypeInfo(pattern).Type.ToTestDisplayString());
                        Assert.Equal("System.Char", model.GetTypeInfo(pattern).ConvertedType.ToTestDisplayString());
                        break;
                }
            }
        }

        [Fact]
        public void New9PatternsSemanticModel_02()
        {
            // Tests for the semantic model in new patterns as of C# 9.0.
            var source =
@"
using System;
class Program
{
    void M(object o)
    {
        const int N = 12;
        const char A = 'A';
        const char Z = 'Z';
        const char a = 'a';
        const char z = 'z';
        const char c0 = '0';
        const char c9 = '9';

        // Parenthesized patterns
        _ = o is ((N, N));
        _ = o is (((long), (long)));
        _ = o is ((N));
        // type patterns
        _ = o is (int, int);
        _ = o is (System.Int64, System.Int32);
        _ = o is int;
        // Conjunctive and disjunctive patterns
        _ = o is (>= A and <= Z) or (>= a and <= z);
        // Negated patterns
        _ = o is not (> c0 and < c9);
    }
}
";
            var compilation = CreatePatternCompilation(source, options: TestOptions.DebugDll);
            compilation.VerifyDiagnostics(
                );
            var tree = compilation.SyntaxTrees[0];
            var model = compilation.GetSemanticModel(tree);

            var patterns = tree.GetRoot().DescendantNodes().OfType<PatternSyntax>().ToArray();
            Assert.Equal(31, patterns.Length);
            for (int i = 0; i < 31; i++)
            {
                var pattern = patterns[i];
                AssertEmpty(model.GetSymbolInfo(pattern));
                switch (i)
                {
                    case 0:
                        Assert.Equal("((N, N))", pattern.ToString());
                        Assert.Equal(SyntaxKind.ParenthesizedPattern, pattern.Kind());
                        Assert.Equal("System.Object", model.GetTypeInfo(pattern).Type.ToTestDisplayString());
                        Assert.Equal("System.Runtime.CompilerServices.ITuple", model.GetTypeInfo(pattern).ConvertedType.ToTestDisplayString());
                        break;
                    case 1:
                        Assert.Equal("(N, N)", pattern.ToString());
                        Assert.Equal(SyntaxKind.RecursivePattern, pattern.Kind());
                        Assert.Equal("System.Object", model.GetTypeInfo(pattern).Type.ToTestDisplayString());
                        Assert.Equal("System.Runtime.CompilerServices.ITuple", model.GetTypeInfo(pattern).ConvertedType.ToTestDisplayString());
                        break;
                    case 2:
                    case 3:
                        Assert.Equal("N", pattern.ToString());
                        Assert.Equal(SyntaxKind.ConstantPattern, pattern.Kind());
                        Assert.Equal("System.Int32 N", model.GetSymbolInfo(((ConstantPatternSyntax)pattern).Expression).Symbol.ToTestDisplayString());
                        Assert.Equal("System.Object", model.GetTypeInfo(pattern).Type.ToTestDisplayString());
                        Assert.Equal("System.Int32", model.GetTypeInfo(pattern).ConvertedType.ToTestDisplayString());
                        Assert.Equal("System.Int32", model.GetTypeInfo(((ConstantPatternSyntax)pattern).Expression).Type.ToTestDisplayString());
                        Assert.Equal("System.Int32", model.GetTypeInfo(((ConstantPatternSyntax)pattern).Expression).ConvertedType.ToTestDisplayString());
                        break;
                    case 4:
                        Assert.Equal("(((long), (long)))", pattern.ToString());
                        Assert.Equal(SyntaxKind.ParenthesizedPattern, pattern.Kind());
                        Assert.Equal("System.Object", model.GetTypeInfo(pattern).Type.ToTestDisplayString());
                        Assert.Equal("System.Runtime.CompilerServices.ITuple", model.GetTypeInfo(pattern).ConvertedType.ToTestDisplayString());
                        break;
                    case 5:
                        Assert.Equal("((long), (long))", pattern.ToString());
                        Assert.Equal(SyntaxKind.RecursivePattern, pattern.Kind());
                        Assert.Equal("System.Object", model.GetTypeInfo(pattern).Type.ToTestDisplayString());
                        Assert.Equal("System.Runtime.CompilerServices.ITuple", model.GetTypeInfo(pattern).ConvertedType.ToTestDisplayString());
                        break;
                    case 6:
                    case 8:
                        Assert.Equal("(long)", pattern.ToString());
                        Assert.Equal(SyntaxKind.ParenthesizedPattern, pattern.Kind());
                        Assert.Equal("System.Object", model.GetTypeInfo(pattern).Type.ToTestDisplayString());
                        Assert.Equal("System.Int64", model.GetTypeInfo(pattern).ConvertedType.ToTestDisplayString());
                        break;
                    case 7:
                    case 9:
                        Assert.Equal("long", pattern.ToString());
                        Assert.Equal(SyntaxKind.TypePattern, pattern.Kind());
                        Assert.Equal("System.Int64", model.GetSymbolInfo(((TypePatternSyntax)pattern).Type).Symbol.ToTestDisplayString());
                        Assert.Equal("System.Object", model.GetTypeInfo(pattern).Type.ToTestDisplayString());
                        Assert.Equal("System.Int64", model.GetTypeInfo(pattern).ConvertedType.ToTestDisplayString());
                        break;
                    case 10:
                        Assert.Equal("((N))", pattern.ToString());
                        Assert.Equal(SyntaxKind.ConstantPattern, pattern.Kind());
                        Assert.Equal("System.Object", model.GetTypeInfo(pattern).Type.ToTestDisplayString());
                        Assert.Equal("System.Int32", model.GetTypeInfo(pattern).ConvertedType.ToTestDisplayString());
                        Assert.Equal("System.Int32", model.GetTypeInfo(((ConstantPatternSyntax)pattern).Expression).Type.ToTestDisplayString());
                        Assert.Equal("System.Int32", model.GetTypeInfo(((ConstantPatternSyntax)pattern).Expression).ConvertedType.ToTestDisplayString());
                        break;
                    case 11:
                        Assert.Equal("(int, int)", pattern.ToString());
                        Assert.Equal(SyntaxKind.RecursivePattern, pattern.Kind());
                        Assert.Equal("System.Object", model.GetTypeInfo(pattern).Type.ToTestDisplayString());
                        Assert.Equal("System.Runtime.CompilerServices.ITuple", model.GetTypeInfo(pattern).ConvertedType.ToTestDisplayString());
                        break;
                    case 12:
                    case 13:
                        Assert.Equal("int", pattern.ToString());
                        Assert.Equal(SyntaxKind.TypePattern, pattern.Kind());
                        Assert.Equal("System.Int32", model.GetSymbolInfo(((TypePatternSyntax)pattern).Type).Symbol.ToTestDisplayString());
                        Assert.Equal("System.Object", model.GetTypeInfo(pattern).Type.ToTestDisplayString());
                        Assert.Equal("System.Int32", model.GetTypeInfo(pattern).ConvertedType.ToTestDisplayString());
                        break;
                    case 14:
                        Assert.Equal("(System.Int64, System.Int32)", pattern.ToString());
                        Assert.Equal(SyntaxKind.RecursivePattern, pattern.Kind());
                        Assert.Equal("System.Object", model.GetTypeInfo(pattern).Type.ToTestDisplayString());
                        Assert.Equal("System.Runtime.CompilerServices.ITuple", model.GetTypeInfo(pattern).ConvertedType.ToTestDisplayString());
                        break;
                    case 15:
                        Assert.Equal("System.Int64", pattern.ToString());
                        Assert.Equal(SyntaxKind.ConstantPattern, pattern.Kind());
                        Assert.Equal("System.Int64", model.GetSymbolInfo(((ConstantPatternSyntax)pattern).Expression).Symbol.ToTestDisplayString());
                        Assert.Equal("System.Object", model.GetTypeInfo(pattern).Type.ToTestDisplayString());
                        Assert.Equal("System.Int64", model.GetTypeInfo(pattern).ConvertedType.ToTestDisplayString());
                        break;
                    case 16:
                        Assert.Equal("System.Int32", pattern.ToString());
                        Assert.Equal(SyntaxKind.ConstantPattern, pattern.Kind());
                        Assert.Equal("System.Int32", model.GetSymbolInfo(((ConstantPatternSyntax)pattern).Expression).Symbol.ToTestDisplayString());
                        Assert.Equal("System.Object", model.GetTypeInfo(pattern).Type.ToTestDisplayString());
                        Assert.Equal("System.Int32", model.GetTypeInfo(pattern).ConvertedType.ToTestDisplayString());
                        break;
                    case 17:
                        Assert.Equal("(>= A and <= Z) or (>= a and <= z)", pattern.ToString());
                        Assert.Equal(SyntaxKind.OrPattern, pattern.Kind());
                        Assert.Equal("System.Object", model.GetTypeInfo(pattern).Type.ToTestDisplayString());
                        Assert.Equal("System.Char", model.GetTypeInfo(pattern).ConvertedType.ToTestDisplayString());
                        break;
                    case 18:
                        Assert.Equal("(>= A and <= Z)", pattern.ToString());
                        Assert.Equal(SyntaxKind.ParenthesizedPattern, pattern.Kind());
                        Assert.Equal("System.Object", model.GetTypeInfo(pattern).Type.ToTestDisplayString());
                        Assert.Equal("System.Char", model.GetTypeInfo(pattern).ConvertedType.ToTestDisplayString());
                        break;
                    case 19:
                        Assert.Equal(">= A and <= Z", pattern.ToString());
                        Assert.Equal(SyntaxKind.AndPattern, pattern.Kind());
                        Assert.Equal("System.Object", model.GetTypeInfo(pattern).Type.ToTestDisplayString());
                        Assert.Equal("System.Char", model.GetTypeInfo(pattern).ConvertedType.ToTestDisplayString());
                        break;
                    case 20:
                        Assert.Equal(">= A", pattern.ToString());
                        Assert.Equal(SyntaxKind.RelationalPattern, pattern.Kind());
                        Assert.Equal("System.Char A", model.GetSymbolInfo(((RelationalPatternSyntax)pattern).Expression).Symbol.ToTestDisplayString());
                        Assert.Equal("System.Object", model.GetTypeInfo(pattern).Type.ToTestDisplayString());
                        Assert.Equal("System.Char", model.GetTypeInfo(pattern).ConvertedType.ToTestDisplayString());
                        break;
                    case 21:
                        Assert.Equal("<= Z", pattern.ToString());
                        Assert.Equal(SyntaxKind.RelationalPattern, pattern.Kind());
                        Assert.Equal("System.Char Z", model.GetSymbolInfo(((RelationalPatternSyntax)pattern).Expression).Symbol.ToTestDisplayString());
                        Assert.Equal("System.Char", model.GetTypeInfo(pattern).Type.ToTestDisplayString());
                        Assert.Equal("System.Char", model.GetTypeInfo(pattern).ConvertedType.ToTestDisplayString());
                        break;
                    case 22:
                        Assert.Equal("(>= a and <= z)", pattern.ToString());
                        Assert.Equal(SyntaxKind.ParenthesizedPattern, pattern.Kind());
                        Assert.Equal("System.Object", model.GetTypeInfo(pattern).Type.ToTestDisplayString());
                        Assert.Equal("System.Char", model.GetTypeInfo(pattern).ConvertedType.ToTestDisplayString());
                        break;
                    case 23:
                        Assert.Equal(">= a and <= z", pattern.ToString());
                        Assert.Equal(SyntaxKind.AndPattern, pattern.Kind());
                        Assert.Equal("System.Object", model.GetTypeInfo(pattern).Type.ToTestDisplayString());
                        Assert.Equal("System.Char", model.GetTypeInfo(pattern).ConvertedType.ToTestDisplayString());
                        break;
                    case 24:
                        Assert.Equal(">= a", pattern.ToString());
                        Assert.Equal(SyntaxKind.RelationalPattern, pattern.Kind());
                        Assert.Equal("System.Char a", model.GetSymbolInfo(((RelationalPatternSyntax)pattern).Expression).Symbol.ToTestDisplayString());
                        Assert.Equal("System.Object", model.GetTypeInfo(pattern).Type.ToTestDisplayString());
                        Assert.Equal("System.Char", model.GetTypeInfo(pattern).ConvertedType.ToTestDisplayString());
                        break;
                    case 25:
                        Assert.Equal("<= z", pattern.ToString());
                        Assert.Equal(SyntaxKind.RelationalPattern, pattern.Kind());
                        Assert.Equal("System.Char z", model.GetSymbolInfo(((RelationalPatternSyntax)pattern).Expression).Symbol.ToTestDisplayString());
                        Assert.Equal("System.Char", model.GetTypeInfo(pattern).Type.ToTestDisplayString());
                        Assert.Equal("System.Char", model.GetTypeInfo(pattern).ConvertedType.ToTestDisplayString());
                        break;
                    case 26:
                        Assert.Equal("not (> c0 and < c9)", pattern.ToString());
                        Assert.Equal(SyntaxKind.NotPattern, pattern.Kind());
                        Assert.Equal("System.Object", model.GetTypeInfo(pattern).Type.ToTestDisplayString());
                        Assert.Equal("System.Object", model.GetTypeInfo(pattern).ConvertedType.ToTestDisplayString());
                        break;
                    case 27:
                        Assert.Equal("(> c0 and < c9)", pattern.ToString());
                        Assert.Equal(SyntaxKind.ParenthesizedPattern, pattern.Kind());
                        Assert.Equal("System.Object", model.GetTypeInfo(pattern).Type.ToTestDisplayString());
                        Assert.Equal("System.Char", model.GetTypeInfo(pattern).ConvertedType.ToTestDisplayString());
                        break;
                    case 28:
                        Assert.Equal("> c0 and < c9", pattern.ToString());
                        Assert.Equal(SyntaxKind.AndPattern, pattern.Kind());
                        Assert.Equal("System.Object", model.GetTypeInfo(pattern).Type.ToTestDisplayString());
                        Assert.Equal("System.Char", model.GetTypeInfo(pattern).ConvertedType.ToTestDisplayString());
                        break;
                    case 29:
                        Assert.Equal("> c0", pattern.ToString());
                        Assert.Equal(SyntaxKind.RelationalPattern, pattern.Kind());
                        Assert.Equal("System.Char c0", model.GetSymbolInfo(((RelationalPatternSyntax)pattern).Expression).Symbol.ToTestDisplayString());
                        Assert.Equal("System.Object", model.GetTypeInfo(pattern).Type.ToTestDisplayString());
                        Assert.Equal("System.Char", model.GetTypeInfo(pattern).ConvertedType.ToTestDisplayString());
                        break;
                    case 30:
                        Assert.Equal("< c9", pattern.ToString());
                        Assert.Equal(SyntaxKind.RelationalPattern, pattern.Kind());
                        Assert.Equal("System.Char c9", model.GetSymbolInfo(((RelationalPatternSyntax)pattern).Expression).Symbol.ToTestDisplayString());
                        Assert.Equal("System.Char", model.GetTypeInfo(pattern).Type.ToTestDisplayString());
                        Assert.Equal("System.Char", model.GetTypeInfo(pattern).ConvertedType.ToTestDisplayString());
                        break;
                }
            }
        }

        [Fact]
        public void Relational_12()
        {
            var source = @"
using System;
class C
{
    public static void Main()
    {
        Test(-1);
        Test(0);
        Test(1);
        Test(2);
        Test(3);
        Test(4);
        Test(5);
        Test(6);
        Test(7);
        Test(11);
        Test(12);
        Test(13);
        Test(19);
        Test(20);
        Test(21);
        Test(39);
        Test(40);
        Test(41);
        Test(64);
        Test(65);
        Test(66);
        Test(68);
        Test(70);
        Test(80);
    }
    static void Test(int age)
    {
        Console.WriteLine($""{age} -> {LifeStageAtAge(age)}"");
    }
    static LifeStage LifeStageAtAge(int age) => age switch
    {
        < 0 =>  LifeStage.Prenatal,
        < 2 =>  LifeStage.Infant,
        < 4 =>  LifeStage.Toddler,
        < 6 =>  LifeStage.EarlyChild,
        < 12 => LifeStage.MiddleChild,
        < 20 => LifeStage.Adolescent,
        < 40 => LifeStage.EarlyAdult,
        < 65 => LifeStage.MiddleAdult,
        _ =>    LifeStage.LateAdult,
    };
}
enum LifeStage
{
    Prenatal,
    Infant,
    Toddler,
    EarlyChild,
    MiddleChild,
    Adolescent,
    EarlyAdult,
    MiddleAdult,
    LateAdult,
}
";
            var expectedOutput =
@"-1 -> Prenatal
0 -> Infant
1 -> Infant
2 -> Toddler
3 -> Toddler
4 -> EarlyChild
5 -> EarlyChild
6 -> MiddleChild
7 -> MiddleChild
11 -> MiddleChild
12 -> Adolescent
13 -> Adolescent
19 -> Adolescent
20 -> EarlyAdult
21 -> EarlyAdult
39 -> EarlyAdult
40 -> MiddleAdult
41 -> MiddleAdult
64 -> MiddleAdult
65 -> LateAdult
66 -> LateAdult
68 -> LateAdult
70 -> LateAdult
80 -> LateAdult
";
            var compilation = CreateCompilation(source, options: TestOptions.DebugExe, parseOptions: TestOptions.Regular.WithLanguageVersion(LanguageVersion.Preview));
            compilation.VerifyDiagnostics(
                );
            var compVerifier = CompileAndVerify(compilation, expectedOutput: expectedOutput);
            compVerifier.VerifyIL("C.LifeStageAtAge", @"
    {
      // Code size       90 (0x5a)
      .maxstack  2
      .locals init (LifeStage V_0)
      IL_0000:  ldc.i4.1
      IL_0001:  brtrue.s   IL_0004
      IL_0003:  nop
      IL_0004:  ldarg.0
      IL_0005:  ldc.i4.s   12
      IL_0007:  bge.s      IL_001d
      IL_0009:  ldarg.0
      IL_000a:  ldc.i4.4
      IL_000b:  bge.s      IL_0017
      IL_000d:  ldarg.0
      IL_000e:  ldc.i4.0
      IL_000f:  blt.s      IL_0030
      IL_0011:  ldarg.0
      IL_0012:  ldc.i4.2
      IL_0013:  blt.s      IL_0034
      IL_0015:  br.s       IL_0038
      IL_0017:  ldarg.0
      IL_0018:  ldc.i4.6
      IL_0019:  blt.s      IL_003c
      IL_001b:  br.s       IL_0040
      IL_001d:  ldarg.0
      IL_001e:  ldc.i4.s   40
      IL_0020:  bge.s      IL_0029
      IL_0022:  ldarg.0
      IL_0023:  ldc.i4.s   20
      IL_0025:  blt.s      IL_0044
      IL_0027:  br.s       IL_0048
      IL_0029:  ldarg.0
      IL_002a:  ldc.i4.s   65
      IL_002c:  blt.s      IL_004c
      IL_002e:  br.s       IL_0050
      IL_0030:  ldc.i4.0
      IL_0031:  stloc.0
      IL_0032:  br.s       IL_0054
      IL_0034:  ldc.i4.1
      IL_0035:  stloc.0
      IL_0036:  br.s       IL_0054
      IL_0038:  ldc.i4.2
      IL_0039:  stloc.0
      IL_003a:  br.s       IL_0054
      IL_003c:  ldc.i4.3
      IL_003d:  stloc.0
      IL_003e:  br.s       IL_0054
      IL_0040:  ldc.i4.4
      IL_0041:  stloc.0
      IL_0042:  br.s       IL_0054
      IL_0044:  ldc.i4.5
      IL_0045:  stloc.0
      IL_0046:  br.s       IL_0054
      IL_0048:  ldc.i4.6
      IL_0049:  stloc.0
      IL_004a:  br.s       IL_0054
      IL_004c:  ldc.i4.7
      IL_004d:  stloc.0
      IL_004e:  br.s       IL_0054
      IL_0050:  ldc.i4.8
      IL_0051:  stloc.0
      IL_0052:  br.s       IL_0054
      IL_0054:  ldc.i4.1
      IL_0055:  brtrue.s   IL_0058
      IL_0057:  nop
      IL_0058:  ldloc.0
      IL_0059:  ret
    }
");
        }

        [Fact]
        public void Relational_13()
        {
            var source = @"
using System;
class C
{
    public static void Main()
    {
        Test(-1);
        Test(0);
        Test(1);
        Test(2);
        Test(3);
        Test(4);
        Test(5);
        Test(6);
        Test(7);
        Test(11);
        Test(12);
        Test(13);
        Test(19);
        Test(20);
        Test(21);
        Test(39);
        Test(40);
        Test(41);
        Test(64);
        Test(65);
        Test(66);
        Test(68);
        Test(70);
        Test(80);
    }
    static void Test(int age)
    {
        Console.WriteLine($""{age} -> {LifeStageAtAge(age)}"");
    }
    static LifeStage LifeStageAtAge(int age) => age switch
    {
        >= 20 and < 40 => LifeStage.EarlyAdult,
        >= 12 and < 20 => LifeStage.Adolescent,
        >= 4 and < 6 =>  LifeStage.EarlyChild,
        >= 6 and < 12 => LifeStage.MiddleChild,
        < 0 =>  LifeStage.Prenatal,
        >= 0 and < 2 =>  LifeStage.Infant,
        >= 2 and < 4 =>  LifeStage.Toddler,
        >= 65 =>    LifeStage.LateAdult,
        >= 40 and < 65 => LifeStage.MiddleAdult,
    };
}
enum LifeStage
{
    Prenatal,
    Infant,
    Toddler,
    EarlyChild,
    MiddleChild,
    Adolescent,
    EarlyAdult,
    MiddleAdult,
    LateAdult,
}
";
            var expectedOutput =
@"-1 -> Prenatal
0 -> Infant
1 -> Infant
2 -> Toddler
3 -> Toddler
4 -> EarlyChild
5 -> EarlyChild
6 -> MiddleChild
7 -> MiddleChild
11 -> MiddleChild
12 -> Adolescent
13 -> Adolescent
19 -> Adolescent
20 -> EarlyAdult
21 -> EarlyAdult
39 -> EarlyAdult
40 -> MiddleAdult
41 -> MiddleAdult
64 -> MiddleAdult
65 -> LateAdult
66 -> LateAdult
68 -> LateAdult
70 -> LateAdult
80 -> LateAdult
";
            var compilation = CreateCompilation(source, options: TestOptions.DebugExe, parseOptions: TestOptions.Regular.WithLanguageVersion(LanguageVersion.Preview));
            compilation.VerifyDiagnostics(
                );
            var compVerifier = CompileAndVerify(compilation, expectedOutput: expectedOutput);
            compVerifier.VerifyIL("C.LifeStageAtAge", @"
    {
      // Code size       88 (0x58)
      .maxstack  2
      .locals init (LifeStage V_0)
      IL_0000:  ldc.i4.1
      IL_0001:  brtrue.s   IL_0004
      IL_0003:  nop
      IL_0004:  ldarg.0
      IL_0005:  ldc.i4.s   20
      IL_0007:  blt.s      IL_0015
      IL_0009:  ldarg.0
      IL_000a:  ldc.i4.s   40
      IL_000c:  blt.s      IL_002e
      IL_000e:  ldarg.0
      IL_000f:  ldc.i4.s   65
      IL_0011:  bge.s      IL_004a
      IL_0013:  br.s       IL_004e
      IL_0015:  ldarg.0
      IL_0016:  ldc.i4.4
      IL_0017:  blt.s      IL_0024
      IL_0019:  ldarg.0
      IL_001a:  ldc.i4.s   12
      IL_001c:  bge.s      IL_0032
      IL_001e:  ldarg.0
      IL_001f:  ldc.i4.6
      IL_0020:  blt.s      IL_0036
      IL_0022:  br.s       IL_003a
      IL_0024:  ldarg.0
      IL_0025:  ldc.i4.0
      IL_0026:  blt.s      IL_003e
      IL_0028:  ldarg.0
      IL_0029:  ldc.i4.2
      IL_002a:  blt.s      IL_0042
      IL_002c:  br.s       IL_0046
      IL_002e:  ldc.i4.6
      IL_002f:  stloc.0
      IL_0030:  br.s       IL_0052
      IL_0032:  ldc.i4.5
      IL_0033:  stloc.0
      IL_0034:  br.s       IL_0052
      IL_0036:  ldc.i4.3
      IL_0037:  stloc.0
      IL_0038:  br.s       IL_0052
      IL_003a:  ldc.i4.4
      IL_003b:  stloc.0
      IL_003c:  br.s       IL_0052
      IL_003e:  ldc.i4.0
      IL_003f:  stloc.0
      IL_0040:  br.s       IL_0052
      IL_0042:  ldc.i4.1
      IL_0043:  stloc.0
      IL_0044:  br.s       IL_0052
      IL_0046:  ldc.i4.2
      IL_0047:  stloc.0
      IL_0048:  br.s       IL_0052
      IL_004a:  ldc.i4.8
      IL_004b:  stloc.0
      IL_004c:  br.s       IL_0052
      IL_004e:  ldc.i4.7
      IL_004f:  stloc.0
      IL_0050:  br.s       IL_0052
      IL_0052:  ldc.i4.1
      IL_0053:  brtrue.s   IL_0056
      IL_0055:  nop
      IL_0056:  ldloc.0
      IL_0057:  ret
    }
");
        }

        [Fact]
        public void RelationalFuzz_2020202_2_F()
        {
            var source = @"
class C
{
    static int M(float d)
    {
        return d switch
        {
            >= 3F and < 6F => 1,
            >= 6F and < 9F => 2,
            _ => 0,
        };
    }
}
";
            var compilation = CreateCompilation(source, options: TestOptions.DebugDll, parseOptions: TestOptions.Regular.WithLanguageVersion(LanguageVersion.Preview));
            compilation.VerifyDiagnostics(
                );
        }

        /// <summary>
        /// A test intended to stress the machinery in lowering used to build the balanced tree of tests.
        /// </summary>
        [Theory]
        [InlineData(1169113187, 100, 'D', "")]
        [InlineData(1415490180, 100, 'F', "")]
        [InlineData(1965461556, 100, 'M', "")]
        [InlineData(1745927739, 100, 'D', ".1")]
        [InlineData(652662048, 100, 'F', ".1")]
        [InlineData(201887198, 100, 'M', ".1")]
        [InlineData(1323313104, 100, 'L', "")]
        [InlineData(349816033, 100, 'U', "")]
        [InlineData(1179638331, 100, 'x', "")]
        [InlineData(337638347, 100, 'y', "")]
        [InlineData(834733763, 100, 'z', "")]
        public void RelationalFuzz_01(int seed, int numCases, char kind, string point)
        {
            string type = kind switch
            {
                'D' => "double",
                'F' => "float",
                'M' => "decimal",
                'L' => "long",
                'U' => "uint",
                'x' => "nint",
                'y' => "nuint",
                'z' => "int",
                _ => throw new ArgumentException(nameof(kind)),
            };
            if (kind is 'x' || kind is 'y' || kind is 'z')
            {
                kind = ' ';
            }

            // A 
            Random random = new Random(seed);
            int nextInt = 1;
            int nextValue() => nextInt += random.Next(1, 3);
            var tests = new StringBuilder();
            var cases = new ArrayBuilder<string>();
            var expected = new StringBuilder();
            int previousValue = nextValue();
            for (int i = 1; i <= numCases; i++)
            {
                int limit = nextValue();
                if (limit == previousValue + 1)
                    cases.Add(FormattableString.Invariant($"            {previousValue}{point}{kind} => {i},"));
                else
                    cases.Add(FormattableString.Invariant($"            >= {previousValue}{point}{kind} and < {limit}{point}{kind} => {i},"));

                for (int t = previousValue; t < limit; t++)
                {
                    tests.AppendLine(FormattableString.Invariant($"        Console.WriteLine(M({t}{point}{kind}));"));
                    expected.AppendLine(FormattableString.Invariant($"{i}"));
                }

                previousValue = limit;
            }

            var sourceTemplate = @"using System;
class C
{
    static void Main()
    {
TESTS
    }
    static int M(TYPE d)
    {
        return d switch
        {
CASES
            _ => 0,
        };
    }
}
";
            var expectedOutput = expected.ToString();

            // try with cases in order
            runTest();

            // try with cases in random order
            shuffle(cases);
            runTest();

            void runTest()
            {
                var casesString = string.Join("\n", cases);
                var source = sourceTemplate.Replace("TESTS", tests.ToString()).Replace("CASES", casesString).Replace("TYPE", type);
                var compilation = CreateCompilation(source, options: TestOptions.DebugExe, parseOptions: TestOptions.Regular.WithLanguageVersion(LanguageVersion.Preview));
                compilation.VerifyDiagnostics(
                    );
                var compVerifier = CompileAndVerify(compilation, expectedOutput: expectedOutput);
            }

            void shuffle(ArrayBuilder<string> cases)
            {
                for (int i = 0; i < cases.Count; i++)
                {
                    int o = random.Next(i, cases.Count);
                    (cases[o], cases[i]) = (cases[i], cases[o]);
                }
            }
        }

        [Fact]
        public void ByteEnumConstantPattern()
        {
            var source = @"
using System;
class C
{
    static void Main()
    {
        BoundCollectionElementInitializer initializer = new BoundCollectionElementInitializer();
        switch (initializer.Kind)
        {
            case BoundKind.CollectionElementInitializer:
                Console.WriteLine(true);
                break;
            default:
                Console.WriteLine(false);
                break;
        }
    }
    static void Main2()
    {
        BoundCollectionElementInitializer initializer = new BoundCollectionElementInitializer();
        if (initializer.Kind is BoundKind.CollectionElementInitializer)
        {
            Console.WriteLine(true);
        }
        else
        {
            Console.WriteLine(false);
        }
    }
    static void Main3()
    {
        BoundCollectionElementInitializer initializer = new BoundCollectionElementInitializer();
        if (initializer.Kind == BoundKind.CollectionElementInitializer)
        {
            Console.WriteLine(true);
        }
        else
        {
            Console.WriteLine(false);
        }
    }
}

enum BoundKind: byte
{
    CollectionElementInitializer = 0x94,
}
class BoundCollectionElementInitializer: BoundNode
{
    public BoundCollectionElementInitializer() : base(BoundKind.CollectionElementInitializer) { }
}
class BoundNode
{
    public readonly BoundKind Kind;
    public BoundNode(BoundKind kind) => this.Kind = kind;
}
";
            string expectedOutput = "True";
            var compilation = CreateCompilation(source, options: TestOptions.ReleaseExe, parseOptions: TestOptions.RegularWithPatternCombinators);
            compilation.VerifyDiagnostics(
                );
            var compVerifier = CompileAndVerify(compilation, expectedOutput: expectedOutput);
            var code = @"
    {
      // Code size       31 (0x1f)
      .maxstack  2
      IL_0000:  newobj     ""BoundCollectionElementInitializer..ctor()""
      IL_0005:  ldfld      ""BoundKind BoundNode.Kind""
      IL_000a:  ldc.i4     0x94
      IL_000f:  bne.un.s   IL_0018
      IL_0011:  ldc.i4.1
      IL_0012:  call       ""void System.Console.WriteLine(bool)""
      IL_0017:  ret
      IL_0018:  ldc.i4.0
      IL_0019:  call       ""void System.Console.WriteLine(bool)""
      IL_001e:  ret
    }
";
            compVerifier.VerifyIL("C.Main", code);
            compVerifier.VerifyIL("C.Main2", code);
            compVerifier.VerifyIL("C.Main3", code);
        }

        [Fact, WorkItem(38665, "https://github.com/dotnet/roslyn/issues/38665")]
        public void SpanForFallThrough()
        {
            var source = @"
class C
{
    public void M(object o)
    {
        switch (o)
        {
            case 0:
                _ = 2;
            case string s:
                _ = 3;
            case int i:
                _ = 4;
            case long l when l != 0:
                _ = 5;
        }
    }
}
";
            var compilation = CreateCompilation(source, options: TestOptions.ReleaseDll, parseOptions: TestOptions.RegularWithPatternCombinators);
            compilation.VerifyDiagnostics(
                // (8,13): error CS0163: Control cannot fall through from one case label ('case 0:') to another
                //             case 0:
                Diagnostic(ErrorCode.ERR_SwitchFallThrough, "case 0:").WithArguments("case 0:").WithLocation(8, 13),
                // (10,13): error CS0163: Control cannot fall through from one case label ('case string s:') to another
                //             case string s:
                Diagnostic(ErrorCode.ERR_SwitchFallThrough, "case string s:").WithArguments("case string s:").WithLocation(10, 13),
                // (12,13): error CS0163: Control cannot fall through from one case label ('case int i:') to another
                //             case int i:
                Diagnostic(ErrorCode.ERR_SwitchFallThrough, "case int i:").WithArguments("case int i:").WithLocation(12, 13),
                // (14,13): error CS8070: Control cannot fall out of switch from final case label ('case long l when l != 0:')
                //             case long l when l != 0:
                Diagnostic(ErrorCode.ERR_SwitchFallOut, "case long l when l != 0:").WithArguments("case long l when l != 0:").WithLocation(14, 13)
                );
        }

        [Theory]
        [InlineData("int", "int")]
        [InlineData("uint", "uint")]
        [InlineData("long", "long")]
        [InlineData("ulong", "ulong")]
        [InlineData("ulong", "uint")]
        [InlineData("long", "int")]
        [InlineData("nint", "int")]
        [InlineData("nuint", "uint")]
        public void SwitchingAtTheBorder(string type, string constantType)
        {
            var source = @"
using System;
class C
{
    static void Main()
    {
        M1();
        M2();
        M3();
        M4();
        Console.WriteLine(""Done"");
    }
    static unsafe void M1()
    {
        var min = (TYPE)KTYPE.MinValue;
        var max = (TYPE)KTYPE.MaxValue;
        bool wrap = sizeof(TYPE) == sizeof(KTYPE);
        Assert.Equal(1, L(min));
        Assert.Equal(wrap ? 2 : 3, L(min - 1));
        Assert.Equal(3, L(min + 1));
        Assert.Equal(2, L(max));
        Assert.Equal(wrap ? 1 : 3, L(max + 1));
        Assert.Equal(3, L(max - 1));
        static int L(TYPE t)
        {
            switch (t)
            {
                case (TYPE)KTYPE.MinValue:
                    return 1;
                case (TYPE)KTYPE.MaxValue:
                    return 2;
                default:
                    return 3;
            }
        }
    }
    static unsafe void M2()
    {
        var min = (TYPE)KTYPE.MinValue;
        var max = (TYPE)KTYPE.MaxValue;
        bool wrap = sizeof(TYPE) == sizeof(KTYPE);
        Assert.Equal(1, L(min));
        Assert.Equal(3, L(min - 1));
        Assert.Equal(3, L(min + 1));
        Assert.Equal(3, L(max));
        Assert.Equal(wrap ? 1 : 3, L(max + 1));
        Assert.Equal(3, L(max - 1));
        static int L(TYPE t)
        {
            switch (t)
            {
                case (TYPE)KTYPE.MinValue:
                    return 1;
                default:
                    return 3;
            }
        }
    }
    static unsafe void M3()
    {
        var min = (TYPE)KTYPE.MinValue;
        var max = (TYPE)KTYPE.MaxValue;
        bool wrap = sizeof(TYPE) == sizeof(KTYPE);
        Assert.Equal(3, L(min));
        Assert.Equal(wrap ? 2 : 3, L(min - 1));
        Assert.Equal(3, L(min + 1));
        Assert.Equal(2, L(max));
        Assert.Equal(3, L(max + 1));
        Assert.Equal(3, L(max - 1));
        static int L(TYPE t)
        {
            switch (t)
            {
                case (TYPE)KTYPE.MaxValue:
                    return 2;
                default:
                    return 3;
            }
        }
    }
    static unsafe void M4()
    {
        var min = (TYPE)KTYPE.MinValue;
        var max = (TYPE)KTYPE.MaxValue;
        bool wrap = sizeof(TYPE) == sizeof(KTYPE);
        Assert.Equal(1, L(min));
        Assert.Equal(wrap ? 10 : 11, L(min - 1));
        Assert.Equal(2, L(min + 1));
        Assert.Equal(10, L(max));
        Assert.Equal(wrap ? 1 : 11, L(max + 1));
        Assert.Equal(9, L(max - 1));
        static int L(TYPE t)
        {
            switch (t)
            {
                case (TYPE)KTYPE.MinValue:
                    return 1;
                case (TYPE)KTYPE.MinValue + 1:
                    return 2;
                case (TYPE)KTYPE.MinValue + 2:
                    return 3;
                case (TYPE)KTYPE.MinValue + 3:
                    return 4;
                case (TYPE)KTYPE.MinValue + 4:
                    return 5;
                case (TYPE)KTYPE.MaxValue - 4:
                    return 6;
                case (TYPE)KTYPE.MaxValue - 3:
                    return 7;
                case (TYPE)KTYPE.MaxValue - 2:
                    return 8;
                case (TYPE)KTYPE.MaxValue - 1:
                    return 9;
                case (TYPE)KTYPE.MaxValue:
                    return 10;
                default:
                    return 11;
            }
        }
    }
}
static class Assert
{
    public static void Equal<T>(T expected, T value)
    {
        if (!expected.Equals(value)) throw new System.InvalidOperationException($""{expected} != {value}"");
    }
    public static void True(bool v) => Equals(true, v);
    public static void False(bool v) => Equals(false, v);
}
";
            source = source.Replace("KTYPE", constantType).Replace("TYPE", type);
            var compilation = CreateCompilation(source, options: TestOptions.DebugExe.WithAllowUnsafe(true), parseOptions: TestOptions.Regular.WithLanguageVersion(LanguageVersion.Preview));
            compilation.VerifyDiagnostics(
                );
            var compVerifier = CompileAndVerify(compilation, expectedOutput: "Done");
        }

        [InlineData("nint", "int")]
        [InlineData("nuint", "uint")]
        [Theory]
        public void SwitchingAtTheBorder_Native(string type, string constantType)
        {
            var source = @"
using System;
class C
{
    static unsafe void Main()
    {
        var min = (TYPE)KTYPE.MinValue;
        var max = (TYPE)KTYPE.MaxValue;
        bool wrap = sizeof(TYPE) == sizeof(KTYPE);
        Assert.Equal(1, L(min));
        Assert.Equal(wrap ? 10 : 11, L(min - 1));
        Assert.Equal(2, L(min + 1));
        Assert.Equal(10, L(max));
        Assert.Equal(wrap ? 1 : 11, L(max + 1));
        Assert.Equal(9, L(max - 1));
        Console.WriteLine(""Done"");
    }

    static int L(TYPE t)
    {
        switch (t)
        {
            case (TYPE)KTYPE.MinValue:
                return 1;
            case (TYPE)KTYPE.MinValue + 1:
                return 2;
            case (TYPE)KTYPE.MinValue + 2:
                return 3;
            case (TYPE)KTYPE.MinValue + 3:
                return 4;
            case (TYPE)KTYPE.MinValue + 4:
                return 5;
            case (TYPE)KTYPE.MaxValue - 4:
                return 6;
            case (TYPE)KTYPE.MaxValue - 3:
                return 7;
            case (TYPE)KTYPE.MaxValue - 2:
                return 8;
            case (TYPE)KTYPE.MaxValue - 1:
                return 9;
            case (TYPE)KTYPE.MaxValue:
                return 10;
            default:
                return 11;
        }
    }
}
static class Assert
{
    public static void Equal<T>(T expected, T value)
    {
        if (!expected.Equals(value)) throw new System.InvalidOperationException($""{expected } != {value}"");
    }
    public static void True(bool v) => Equals(true, v);
    public static void False(bool v) => Equals(false, v);
}
";
            source = source.Replace("KTYPE", constantType).Replace("TYPE", type);
            var compilation = CreateCompilation(source, options: TestOptions.DebugExe.WithAllowUnsafe(true), parseOptions: TestOptions.Regular.WithLanguageVersion(LanguageVersion.Preview));
            compilation.VerifyDiagnostics(
                );
            var compVerifier = CompileAndVerify(compilation, expectedOutput: "Done");
            compVerifier.VerifyIL("C.L", type switch
            {
                "nint" => @"
    {
      // Code size      145 (0x91)
      .maxstack  3
      .locals init (System.IntPtr V_0,
                    System.IntPtr V_1,
                    long V_2,
                    int V_3)
      IL_0000:  nop
      IL_0001:  ldarg.0
      IL_0002:  stloc.1
      IL_0003:  ldloc.1
      IL_0004:  stloc.0
      IL_0005:  ldloc.0
      IL_0006:  conv.i8
      IL_0007:  stloc.2
      IL_0008:  ldloc.2
      IL_0009:  ldc.i4     0x80000000
      IL_000e:  conv.i8
      IL_000f:  sub
      IL_0010:  dup
      IL_0011:  ldc.i4.4
      IL_0012:  conv.i8
      IL_0013:  ble.un.s   IL_0018
      IL_0015:  pop
      IL_0016:  br.s       IL_0034
      IL_0018:  conv.u4
      IL_0019:  switch    (
            IL_0060,
            IL_0064,
            IL_0068,
            IL_006c,
            IL_0070)
      IL_0032:  br.s       IL_0034
      IL_0034:  ldloc.2
      IL_0035:  ldc.i4     0x7ffffffb
      IL_003a:  conv.i8
      IL_003b:  sub
      IL_003c:  dup
      IL_003d:  ldc.i4.4
      IL_003e:  conv.i8
      IL_003f:  ble.un.s   IL_0044
      IL_0041:  pop
      IL_0042:  br.s       IL_008a
      IL_0044:  conv.u4
      IL_0045:  switch    (
            IL_0074,
            IL_0078,
            IL_007c,
            IL_0080,
            IL_0085)
      IL_005e:  br.s       IL_008a
      IL_0060:  ldc.i4.1
      IL_0061:  stloc.3
      IL_0062:  br.s       IL_008f
      IL_0064:  ldc.i4.2
      IL_0065:  stloc.3
      IL_0066:  br.s       IL_008f
      IL_0068:  ldc.i4.3
      IL_0069:  stloc.3
      IL_006a:  br.s       IL_008f
      IL_006c:  ldc.i4.4
      IL_006d:  stloc.3
      IL_006e:  br.s       IL_008f
      IL_0070:  ldc.i4.5
      IL_0071:  stloc.3
      IL_0072:  br.s       IL_008f
      IL_0074:  ldc.i4.6
      IL_0075:  stloc.3
      IL_0076:  br.s       IL_008f
      IL_0078:  ldc.i4.7
      IL_0079:  stloc.3
      IL_007a:  br.s       IL_008f
      IL_007c:  ldc.i4.8
      IL_007d:  stloc.3
      IL_007e:  br.s       IL_008f
      IL_0080:  ldc.i4.s   9
      IL_0082:  stloc.3
      IL_0083:  br.s       IL_008f
      IL_0085:  ldc.i4.s   10
      IL_0087:  stloc.3
      IL_0088:  br.s       IL_008f
      IL_008a:  ldc.i4.s   11
      IL_008c:  stloc.3
      IL_008d:  br.s       IL_008f
      IL_008f:  ldloc.3
      IL_0090:  ret
    }
",
                "nuint" => @"
    {
      // Code size      135 (0x87)
      .maxstack  3
      .locals init (System.UIntPtr V_0,
                    System.UIntPtr V_1,
                    ulong V_2,
                    int V_3)
      IL_0000:  nop
      IL_0001:  ldarg.0
      IL_0002:  stloc.1
      IL_0003:  ldloc.1
      IL_0004:  stloc.0
      IL_0005:  ldloc.0
      IL_0006:  conv.u8
      IL_0007:  stloc.2
      IL_0008:  ldloc.2
      IL_0009:  dup
      IL_000a:  ldc.i4.4
      IL_000b:  conv.i8
      IL_000c:  ble.un.s   IL_0011
      IL_000e:  pop
      IL_000f:  br.s       IL_002d
      IL_0011:  conv.u4
      IL_0012:  switch    (
            IL_0056,
            IL_005a,
            IL_005e,
            IL_0062,
            IL_0066)
      IL_002b:  br.s       IL_002d
      IL_002d:  ldloc.2
      IL_002e:  ldc.i4.s   -5
      IL_0030:  conv.u8
      IL_0031:  sub
      IL_0032:  dup
      IL_0033:  ldc.i4.4
      IL_0034:  conv.i8
      IL_0035:  ble.un.s   IL_003a
      IL_0037:  pop
      IL_0038:  br.s       IL_0080
      IL_003a:  conv.u4
      IL_003b:  switch    (
            IL_006a,
            IL_006e,
            IL_0072,
            IL_0076,
            IL_007b)
      IL_0054:  br.s       IL_0080
      IL_0056:  ldc.i4.1
      IL_0057:  stloc.3
      IL_0058:  br.s       IL_0085
      IL_005a:  ldc.i4.2
      IL_005b:  stloc.3
      IL_005c:  br.s       IL_0085
      IL_005e:  ldc.i4.3
      IL_005f:  stloc.3
      IL_0060:  br.s       IL_0085
      IL_0062:  ldc.i4.4
      IL_0063:  stloc.3
      IL_0064:  br.s       IL_0085
      IL_0066:  ldc.i4.5
      IL_0067:  stloc.3
      IL_0068:  br.s       IL_0085
      IL_006a:  ldc.i4.6
      IL_006b:  stloc.3
      IL_006c:  br.s       IL_0085
      IL_006e:  ldc.i4.7
      IL_006f:  stloc.3
      IL_0070:  br.s       IL_0085
      IL_0072:  ldc.i4.8
      IL_0073:  stloc.3
      IL_0074:  br.s       IL_0085
      IL_0076:  ldc.i4.s   9
      IL_0078:  stloc.3
      IL_0079:  br.s       IL_0085
      IL_007b:  ldc.i4.s   10
      IL_007d:  stloc.3
      IL_007e:  br.s       IL_0085
      IL_0080:  ldc.i4.s   11
      IL_0082:  stloc.3
      IL_0083:  br.s       IL_0085
      IL_0085:  ldloc.3
      IL_0086:  ret
    }
",
                _ => throw new System.InvalidOperationException(),
            });
        }

        [Fact, WorkItem(43308, "https://github.com/dotnet/roslyn/issues/43308")]
        public void RelationalEdgeTest_01()
        {
            var source =
@"using System;
class C
{
    static void Main()
    {
        var x = 5;
        var str = x switch // does not handle zero
        {
            1 => ""a"",
            > 2 => ""b"",
            > 1 and <= 2 => ""c"",
            < 0 => ""d""
        };
        Console.Write(str);
        str = x switch // does not handle zero
        {
            1 => ""a"",
            > 2 => ""b"",
            <= 2 and > 1 => ""c"",
            < 0 => ""d""
        };
        Console.Write(str);
    }
}";
            string expectedOutput = "bb";
            var compilation = CreateCompilation(source, options: TestOptions.ReleaseExe, parseOptions: TestOptions.RegularWithPatternCombinators);
            compilation.VerifyDiagnostics(
                // (7,21): warning CS8509: The switch expression does not handle all possible values of its input type (it is not exhaustive).
                //         var str = x switch // does not handle zero
                Diagnostic(ErrorCode.WRN_SwitchExpressionNotExhaustive, "switch").WithLocation(7, 21),
                // (15,17): warning CS8509: The switch expression does not handle all possible values of its input type (it is not exhaustive).
                //         str = x switch // does not handle zero
                Diagnostic(ErrorCode.WRN_SwitchExpressionNotExhaustive, "switch").WithLocation(15, 17)
                );
            var compVerifier = CompileAndVerify(compilation, expectedOutput: expectedOutput);
        }

<<<<<<< HEAD
        [Fact]
        public void IsNot_01()
        {
            var source =
@"using System;
class C
{
    static void Main()
    {
        object o = ""s"";
        if (o is not string s) return;
        Console.WriteLine(s);
    }
}";
            string expectedOutput = "s";
            var compilation = CreateCompilation(source, options: TestOptions.ReleaseExe, parseOptions: TestOptions.RegularWithPatternCombinators);
            compilation.VerifyDiagnostics(
                );
            var compVerifier = CompileAndVerify(compilation, expectedOutput: expectedOutput);
        }

        [Fact]
        public void IsNot_02()
        {
            var source =
@"using System;
class C
{
    static void Main()
    {
        object o = ""s"";
        if (o is (not (string s))) return;
        Console.WriteLine(s);
    }
}";
            string expectedOutput = "s";
            var compilation = CreateCompilation(source, options: TestOptions.ReleaseExe, parseOptions: TestOptions.RegularWithPatternCombinators);
            compilation.VerifyDiagnostics(
                );
            var compVerifier = CompileAndVerify(compilation, expectedOutput: expectedOutput);
        }

        [Fact]
        public void IsNot_03()
        {
            var source =
@"class C
{
    static void Main()
    {
        object o = ""s"";
        {
            if (o is string s)
                _ = s;
            else
                _ = s; // 1
        }
        {
            if (o is not string s)
                _ = s; // 2
            else
                _ = s;
        }
        {
            if (o is not not string s)
                _ = s;
            else
                _ = s; // 3
        }
        {
            if (o is not not not string s)
                _ = s; // 4
            else
                _ = s;
        }
    }
}";
            var compilation = CreateCompilation(source, options: TestOptions.ReleaseExe, parseOptions: TestOptions.RegularWithPatternCombinators);
            compilation.VerifyDiagnostics(
                // (10,21): error CS0165: Use of unassigned local variable 's'
                //                 _ = s; // 1
                Diagnostic(ErrorCode.ERR_UseDefViolation, "s").WithArguments("s").WithLocation(10, 21),
                // (14,21): error CS0165: Use of unassigned local variable 's'
                //                 _ = s; // 2
                Diagnostic(ErrorCode.ERR_UseDefViolation, "s").WithArguments("s").WithLocation(14, 21),
                // (22,21): error CS0165: Use of unassigned local variable 's'
                //                 _ = s; // 3
                Diagnostic(ErrorCode.ERR_UseDefViolation, "s").WithArguments("s").WithLocation(22, 21),
                // (26,21): error CS0165: Use of unassigned local variable 's'
                //                 _ = s; // 4
                Diagnostic(ErrorCode.ERR_UseDefViolation, "s").WithArguments("s").WithLocation(26, 21)
                );
        }

        [Fact]
        public void IsNot_04()
        {
            var source =
@"class C
{
    static void Main()
    {
        object o = ""s"";
        {
            if (o is (string s))
                _ = s;
            else
                _ = s; // 1
        }
        {
            if (o is (not (string s)))
                _ = s; // 2
            else
                _ = s;
        }
        {
            if (o is (not (not (string s))))
                _ = s;
            else
                _ = s; // 3
        }
        {
            if (o is (not (not (not (string s)))))
                _ = s; // 4
            else
                _ = s;
        }
    }
}";
            var compilation = CreateCompilation(source, options: TestOptions.ReleaseExe, parseOptions: TestOptions.RegularWithPatternCombinators);
            compilation.VerifyDiagnostics(
                // (10,21): error CS0165: Use of unassigned local variable 's'
                //                 _ = s; // 1
                Diagnostic(ErrorCode.ERR_UseDefViolation, "s").WithArguments("s").WithLocation(10, 21),
                // (14,21): error CS0165: Use of unassigned local variable 's'
                //                 _ = s; // 2
                Diagnostic(ErrorCode.ERR_UseDefViolation, "s").WithArguments("s").WithLocation(14, 21),
                // (22,21): error CS0165: Use of unassigned local variable 's'
                //                 _ = s; // 3
                Diagnostic(ErrorCode.ERR_UseDefViolation, "s").WithArguments("s").WithLocation(22, 21),
                // (26,21): error CS0165: Use of unassigned local variable 's'
                //                 _ = s; // 4
                Diagnostic(ErrorCode.ERR_UseDefViolation, "s").WithArguments("s").WithLocation(26, 21)
                );
        }

        [Fact]
        public void IsNot_05()
        {
            var source =
@"class C
{
    static void Main()
    {
        (object, object) o = (1, 2);
        {
            if (o is (1, string s))
                _ = s;
            else
                _ = s; // 1
        }
        {
            if (o is (not (1, string s)))
                _ = s; // 2
            else
                _ = s;
        }
        {
            if (o is (not (not (1, string s))))
                _ = s;
            else
                _ = s; // 3
        }
        {
            if (o is (not (not (not (1, string s)))))
                _ = s; // 4
            else
                _ = s;
        }
    }
}";
            var compilation = CreateCompilation(source, options: TestOptions.ReleaseExe, parseOptions: TestOptions.RegularWithPatternCombinators);
            compilation.VerifyDiagnostics(
                // (10,21): error CS0165: Use of unassigned local variable 's'
                //                 _ = s; // 1
                Diagnostic(ErrorCode.ERR_UseDefViolation, "s").WithArguments("s").WithLocation(10, 21),
                // (14,21): error CS0165: Use of unassigned local variable 's'
                //                 _ = s; // 2
                Diagnostic(ErrorCode.ERR_UseDefViolation, "s").WithArguments("s").WithLocation(14, 21),
                // (22,21): error CS0165: Use of unassigned local variable 's'
                //                 _ = s; // 3
                Diagnostic(ErrorCode.ERR_UseDefViolation, "s").WithArguments("s").WithLocation(22, 21),
                // (26,21): error CS0165: Use of unassigned local variable 's'
                //                 _ = s; // 4
                Diagnostic(ErrorCode.ERR_UseDefViolation, "s").WithArguments("s").WithLocation(26, 21)
=======
        [Fact, WorkItem(44398, "https://github.com/dotnet/roslyn/issues/44398")]
        public void MismatchedExpressionPattern()
        {
            var source =
@"class C
{
    static void M(int a)
    {
        if (a is a is > 0 and < 500) { }
        if (true is < 0) { }
        if (true is 0) { }
    }
}";
            var compilation = CreateCompilation(source, parseOptions: TestOptions.RegularWithPatternCombinators);
            compilation.VerifyDiagnostics(
                // (5,18): error CS0150: A constant value is expected
                //         if (a is a is > 0 and < 500) { }
                Diagnostic(ErrorCode.ERR_ConstantExpected, "a").WithLocation(5, 18),
                // (5,25): error CS0029: Cannot implicitly convert type 'int' to 'bool'
                //         if (a is a is > 0 and < 500) { }
                Diagnostic(ErrorCode.ERR_NoImplicitConv, "0").WithArguments("int", "bool").WithLocation(5, 25),
                // (5,33): error CS0029: Cannot implicitly convert type 'int' to 'bool'
                //         if (a is a is > 0 and < 500) { }
                Diagnostic(ErrorCode.ERR_NoImplicitConv, "500").WithArguments("int", "bool").WithLocation(5, 33),
                // (6,21): error CS8781: Relational patterns may not be used for a value of type 'bool'.
                //         if (true is < 0) { }
                Diagnostic(ErrorCode.ERR_UnsupportedTypeForRelationalPattern, "< 0").WithArguments("bool").WithLocation(6, 21),
                // (6,23): error CS0029: Cannot implicitly convert type 'int' to 'bool'
                //         if (true is < 0) { }
                Diagnostic(ErrorCode.ERR_NoImplicitConv, "0").WithArguments("int", "bool").WithLocation(6, 23),
                // (7,21): error CS0029: Cannot implicitly convert type 'int' to 'bool'
                //         if (true is 0) { }
                Diagnostic(ErrorCode.ERR_NoImplicitConv, "0").WithArguments("int", "bool").WithLocation(7, 21)
                );
        }

        [Fact, WorkItem(44518, "https://github.com/dotnet/roslyn/issues/44518")]
        public void ErrorRecovery_01()
        {
            var source =
@"class C
{
    void M()
    {
        _ = is < true;
    }
}
";
            var compilation = CreateCompilation(source, parseOptions: TestOptions.RegularWithPatternCombinators);
            compilation.VerifyDiagnostics(
                // (5,13): error CS1525: Invalid expression term 'is'
                //         _ = is < true;
                Diagnostic(ErrorCode.ERR_InvalidExprTerm, "is").WithArguments("is").WithLocation(5, 13)
                );
        }

        [Fact, WorkItem(44540, "https://github.com/dotnet/roslyn/issues/44540")]
        public void ErrorRecovery_02()
        {
            var source =
@"using System;
public class C {
    public void M(nint x) {
        int z = x switch{
                1=>//1,
                2=>2,
        };
        Console.WriteLine(z);
    }
    public void M(nuint x) {
        int z = x switch{
                1=>//1,
                2=>2,
        };
        Console.WriteLine(z);
    }
}";
            var compilation = CreateCompilation(source, parseOptions: TestOptions.RegularWithPatternCombinators);
            compilation.VerifyDiagnostics(
                // (6,18): error CS1003: Syntax error, ',' expected
                //                 2=>2,
                Diagnostic(ErrorCode.ERR_SyntaxError, "=>").WithArguments(",", "=>").WithLocation(6, 18),
                // (6,18): error CS8504: Pattern missing
                //                 2=>2,
                Diagnostic(ErrorCode.ERR_MissingPattern, "=>").WithLocation(6, 18),
                // (13,18): error CS1003: Syntax error, ',' expected
                //                 2=>2,
                Diagnostic(ErrorCode.ERR_SyntaxError, "=>").WithArguments(",", "=>").WithLocation(13, 18),
                // (13,18): error CS8504: Pattern missing
                //                 2=>2,
                Diagnostic(ErrorCode.ERR_MissingPattern, "=>").WithLocation(13, 18)
                );
        }

        [Fact, WorkItem(44540, "https://github.com/dotnet/roslyn/issues/44540")]
        public void ErrorRecovery_03()
        {
            var source =
@"public class C {
    public void M(nint x) {
        _ = x is >= 1 and;
    }
    public void M(nuint x) {
        _ = x is >= 1 and;
    }
}";
            var compilation = CreateCompilation(source, parseOptions: TestOptions.RegularWithPatternCombinators);
            compilation.VerifyDiagnostics(
                // (3,26): error CS8504: Pattern missing
                //         _ = x is >= 1 and;
                Diagnostic(ErrorCode.ERR_MissingPattern, ";").WithLocation(3, 26),
                // (6,26): error CS8504: Pattern missing
                //         _ = x is >= 1 and;
                Diagnostic(ErrorCode.ERR_MissingPattern, ";").WithLocation(6, 26)
                );
        }

        [Fact, WorkItem(44540, "https://github.com/dotnet/roslyn/issues/44540")]
        public void ErrorRecovery_04()
        {
            var source =
@"public class C {
    public void M() {
        _ = 0f is >= 0/0;
        _ = 0d is >= 0/0;
    }
}";
            var compilation = CreateCompilation(source, parseOptions: TestOptions.RegularWithPatternCombinators);
            compilation.VerifyDiagnostics(
                // (3,22): error CS0020: Division by constant zero
                //         _ = 0f is >= 0/0;
                Diagnostic(ErrorCode.ERR_IntDivByZero, "0/0").WithLocation(3, 22),
                // (4,22): error CS0020: Division by constant zero
                //         _ = 0d is >= 0/0;
                Diagnostic(ErrorCode.ERR_IntDivByZero, "0/0").WithLocation(4, 22)
>>>>>>> a38625c1
                );
        }
    }
}<|MERGE_RESOLUTION|>--- conflicted
+++ resolved
@@ -5499,203 +5499,6 @@
             var compVerifier = CompileAndVerify(compilation, expectedOutput: expectedOutput);
         }
 
-<<<<<<< HEAD
-        [Fact]
-        public void IsNot_01()
-        {
-            var source =
-@"using System;
-class C
-{
-    static void Main()
-    {
-        object o = ""s"";
-        if (o is not string s) return;
-        Console.WriteLine(s);
-    }
-}";
-            string expectedOutput = "s";
-            var compilation = CreateCompilation(source, options: TestOptions.ReleaseExe, parseOptions: TestOptions.RegularWithPatternCombinators);
-            compilation.VerifyDiagnostics(
-                );
-            var compVerifier = CompileAndVerify(compilation, expectedOutput: expectedOutput);
-        }
-
-        [Fact]
-        public void IsNot_02()
-        {
-            var source =
-@"using System;
-class C
-{
-    static void Main()
-    {
-        object o = ""s"";
-        if (o is (not (string s))) return;
-        Console.WriteLine(s);
-    }
-}";
-            string expectedOutput = "s";
-            var compilation = CreateCompilation(source, options: TestOptions.ReleaseExe, parseOptions: TestOptions.RegularWithPatternCombinators);
-            compilation.VerifyDiagnostics(
-                );
-            var compVerifier = CompileAndVerify(compilation, expectedOutput: expectedOutput);
-        }
-
-        [Fact]
-        public void IsNot_03()
-        {
-            var source =
-@"class C
-{
-    static void Main()
-    {
-        object o = ""s"";
-        {
-            if (o is string s)
-                _ = s;
-            else
-                _ = s; // 1
-        }
-        {
-            if (o is not string s)
-                _ = s; // 2
-            else
-                _ = s;
-        }
-        {
-            if (o is not not string s)
-                _ = s;
-            else
-                _ = s; // 3
-        }
-        {
-            if (o is not not not string s)
-                _ = s; // 4
-            else
-                _ = s;
-        }
-    }
-}";
-            var compilation = CreateCompilation(source, options: TestOptions.ReleaseExe, parseOptions: TestOptions.RegularWithPatternCombinators);
-            compilation.VerifyDiagnostics(
-                // (10,21): error CS0165: Use of unassigned local variable 's'
-                //                 _ = s; // 1
-                Diagnostic(ErrorCode.ERR_UseDefViolation, "s").WithArguments("s").WithLocation(10, 21),
-                // (14,21): error CS0165: Use of unassigned local variable 's'
-                //                 _ = s; // 2
-                Diagnostic(ErrorCode.ERR_UseDefViolation, "s").WithArguments("s").WithLocation(14, 21),
-                // (22,21): error CS0165: Use of unassigned local variable 's'
-                //                 _ = s; // 3
-                Diagnostic(ErrorCode.ERR_UseDefViolation, "s").WithArguments("s").WithLocation(22, 21),
-                // (26,21): error CS0165: Use of unassigned local variable 's'
-                //                 _ = s; // 4
-                Diagnostic(ErrorCode.ERR_UseDefViolation, "s").WithArguments("s").WithLocation(26, 21)
-                );
-        }
-
-        [Fact]
-        public void IsNot_04()
-        {
-            var source =
-@"class C
-{
-    static void Main()
-    {
-        object o = ""s"";
-        {
-            if (o is (string s))
-                _ = s;
-            else
-                _ = s; // 1
-        }
-        {
-            if (o is (not (string s)))
-                _ = s; // 2
-            else
-                _ = s;
-        }
-        {
-            if (o is (not (not (string s))))
-                _ = s;
-            else
-                _ = s; // 3
-        }
-        {
-            if (o is (not (not (not (string s)))))
-                _ = s; // 4
-            else
-                _ = s;
-        }
-    }
-}";
-            var compilation = CreateCompilation(source, options: TestOptions.ReleaseExe, parseOptions: TestOptions.RegularWithPatternCombinators);
-            compilation.VerifyDiagnostics(
-                // (10,21): error CS0165: Use of unassigned local variable 's'
-                //                 _ = s; // 1
-                Diagnostic(ErrorCode.ERR_UseDefViolation, "s").WithArguments("s").WithLocation(10, 21),
-                // (14,21): error CS0165: Use of unassigned local variable 's'
-                //                 _ = s; // 2
-                Diagnostic(ErrorCode.ERR_UseDefViolation, "s").WithArguments("s").WithLocation(14, 21),
-                // (22,21): error CS0165: Use of unassigned local variable 's'
-                //                 _ = s; // 3
-                Diagnostic(ErrorCode.ERR_UseDefViolation, "s").WithArguments("s").WithLocation(22, 21),
-                // (26,21): error CS0165: Use of unassigned local variable 's'
-                //                 _ = s; // 4
-                Diagnostic(ErrorCode.ERR_UseDefViolation, "s").WithArguments("s").WithLocation(26, 21)
-                );
-        }
-
-        [Fact]
-        public void IsNot_05()
-        {
-            var source =
-@"class C
-{
-    static void Main()
-    {
-        (object, object) o = (1, 2);
-        {
-            if (o is (1, string s))
-                _ = s;
-            else
-                _ = s; // 1
-        }
-        {
-            if (o is (not (1, string s)))
-                _ = s; // 2
-            else
-                _ = s;
-        }
-        {
-            if (o is (not (not (1, string s))))
-                _ = s;
-            else
-                _ = s; // 3
-        }
-        {
-            if (o is (not (not (not (1, string s)))))
-                _ = s; // 4
-            else
-                _ = s;
-        }
-    }
-}";
-            var compilation = CreateCompilation(source, options: TestOptions.ReleaseExe, parseOptions: TestOptions.RegularWithPatternCombinators);
-            compilation.VerifyDiagnostics(
-                // (10,21): error CS0165: Use of unassigned local variable 's'
-                //                 _ = s; // 1
-                Diagnostic(ErrorCode.ERR_UseDefViolation, "s").WithArguments("s").WithLocation(10, 21),
-                // (14,21): error CS0165: Use of unassigned local variable 's'
-                //                 _ = s; // 2
-                Diagnostic(ErrorCode.ERR_UseDefViolation, "s").WithArguments("s").WithLocation(14, 21),
-                // (22,21): error CS0165: Use of unassigned local variable 's'
-                //                 _ = s; // 3
-                Diagnostic(ErrorCode.ERR_UseDefViolation, "s").WithArguments("s").WithLocation(22, 21),
-                // (26,21): error CS0165: Use of unassigned local variable 's'
-                //                 _ = s; // 4
-                Diagnostic(ErrorCode.ERR_UseDefViolation, "s").WithArguments("s").WithLocation(26, 21)
-=======
         [Fact, WorkItem(44398, "https://github.com/dotnet/roslyn/issues/44398")]
         public void MismatchedExpressionPattern()
         {
@@ -5831,7 +5634,204 @@
                 // (4,22): error CS0020: Division by constant zero
                 //         _ = 0d is >= 0/0;
                 Diagnostic(ErrorCode.ERR_IntDivByZero, "0/0").WithLocation(4, 22)
->>>>>>> a38625c1
+                );
+        }
+
+        [Fact]
+        public void IsNot_01()
+        {
+            var source =
+@"using System;
+class C
+{
+    static void Main()
+    {
+        object o = ""s"";
+        if (o is not string s) return;
+        Console.WriteLine(s);
+    }
+}";
+            string expectedOutput = "s";
+            var compilation = CreateCompilation(source, options: TestOptions.ReleaseExe, parseOptions: TestOptions.RegularWithPatternCombinators);
+            compilation.VerifyDiagnostics(
+                );
+            var compVerifier = CompileAndVerify(compilation, expectedOutput: expectedOutput);
+        }
+
+        [Fact]
+        public void IsNot_02()
+        {
+            var source =
+@"using System;
+class C
+{
+    static void Main()
+    {
+        object o = ""s"";
+        if (o is (not (string s))) return;
+        Console.WriteLine(s);
+    }
+}";
+            string expectedOutput = "s";
+            var compilation = CreateCompilation(source, options: TestOptions.ReleaseExe, parseOptions: TestOptions.RegularWithPatternCombinators);
+            compilation.VerifyDiagnostics(
+                );
+            var compVerifier = CompileAndVerify(compilation, expectedOutput: expectedOutput);
+        }
+
+        [Fact]
+        public void IsNot_03()
+        {
+            var source =
+@"class C
+{
+    static void Main()
+    {
+        object o = ""s"";
+        {
+            if (o is string s)
+                _ = s;
+            else
+                _ = s; // 1
+        }
+        {
+            if (o is not string s)
+                _ = s; // 2
+            else
+                _ = s;
+        }
+        {
+            if (o is not not string s)
+                _ = s;
+            else
+                _ = s; // 3
+        }
+        {
+            if (o is not not not string s)
+                _ = s; // 4
+            else
+                _ = s;
+        }
+    }
+}";
+            var compilation = CreateCompilation(source, options: TestOptions.ReleaseExe, parseOptions: TestOptions.RegularWithPatternCombinators);
+            compilation.VerifyDiagnostics(
+                // (10,21): error CS0165: Use of unassigned local variable 's'
+                //                 _ = s; // 1
+                Diagnostic(ErrorCode.ERR_UseDefViolation, "s").WithArguments("s").WithLocation(10, 21),
+                // (14,21): error CS0165: Use of unassigned local variable 's'
+                //                 _ = s; // 2
+                Diagnostic(ErrorCode.ERR_UseDefViolation, "s").WithArguments("s").WithLocation(14, 21),
+                // (22,21): error CS0165: Use of unassigned local variable 's'
+                //                 _ = s; // 3
+                Diagnostic(ErrorCode.ERR_UseDefViolation, "s").WithArguments("s").WithLocation(22, 21),
+                // (26,21): error CS0165: Use of unassigned local variable 's'
+                //                 _ = s; // 4
+                Diagnostic(ErrorCode.ERR_UseDefViolation, "s").WithArguments("s").WithLocation(26, 21)
+                );
+        }
+
+        [Fact]
+        public void IsNot_04()
+        {
+            var source =
+@"class C
+{
+    static void Main()
+    {
+        object o = ""s"";
+        {
+            if (o is (string s))
+                _ = s;
+            else
+                _ = s; // 1
+        }
+        {
+            if (o is (not (string s)))
+                _ = s; // 2
+            else
+                _ = s;
+        }
+        {
+            if (o is (not (not (string s))))
+                _ = s;
+            else
+                _ = s; // 3
+        }
+        {
+            if (o is (not (not (not (string s)))))
+                _ = s; // 4
+            else
+                _ = s;
+        }
+    }
+}";
+            var compilation = CreateCompilation(source, options: TestOptions.ReleaseExe, parseOptions: TestOptions.RegularWithPatternCombinators);
+            compilation.VerifyDiagnostics(
+                // (10,21): error CS0165: Use of unassigned local variable 's'
+                //                 _ = s; // 1
+                Diagnostic(ErrorCode.ERR_UseDefViolation, "s").WithArguments("s").WithLocation(10, 21),
+                // (14,21): error CS0165: Use of unassigned local variable 's'
+                //                 _ = s; // 2
+                Diagnostic(ErrorCode.ERR_UseDefViolation, "s").WithArguments("s").WithLocation(14, 21),
+                // (22,21): error CS0165: Use of unassigned local variable 's'
+                //                 _ = s; // 3
+                Diagnostic(ErrorCode.ERR_UseDefViolation, "s").WithArguments("s").WithLocation(22, 21),
+                // (26,21): error CS0165: Use of unassigned local variable 's'
+                //                 _ = s; // 4
+                Diagnostic(ErrorCode.ERR_UseDefViolation, "s").WithArguments("s").WithLocation(26, 21)
+                );
+        }
+
+        [Fact]
+        public void IsNot_05()
+        {
+            var source =
+@"class C
+{
+    static void Main()
+    {
+        (object, object) o = (1, 2);
+        {
+            if (o is (1, string s))
+                _ = s;
+            else
+                _ = s; // 1
+        }
+        {
+            if (o is (not (1, string s)))
+                _ = s; // 2
+            else
+                _ = s;
+        }
+        {
+            if (o is (not (not (1, string s))))
+                _ = s;
+            else
+                _ = s; // 3
+        }
+        {
+            if (o is (not (not (not (1, string s)))))
+                _ = s; // 4
+            else
+                _ = s;
+        }
+    }
+}";
+            var compilation = CreateCompilation(source, options: TestOptions.ReleaseExe, parseOptions: TestOptions.RegularWithPatternCombinators);
+            compilation.VerifyDiagnostics(
+                // (10,21): error CS0165: Use of unassigned local variable 's'
+                //                 _ = s; // 1
+                Diagnostic(ErrorCode.ERR_UseDefViolation, "s").WithArguments("s").WithLocation(10, 21),
+                // (14,21): error CS0165: Use of unassigned local variable 's'
+                //                 _ = s; // 2
+                Diagnostic(ErrorCode.ERR_UseDefViolation, "s").WithArguments("s").WithLocation(14, 21),
+                // (22,21): error CS0165: Use of unassigned local variable 's'
+                //                 _ = s; // 3
+                Diagnostic(ErrorCode.ERR_UseDefViolation, "s").WithArguments("s").WithLocation(22, 21),
+                // (26,21): error CS0165: Use of unassigned local variable 's'
+                //                 _ = s; // 4
+                Diagnostic(ErrorCode.ERR_UseDefViolation, "s").WithArguments("s").WithLocation(26, 21)
                 );
         }
     }
