--- conflicted
+++ resolved
@@ -2134,26 +2134,6 @@
                 );
         }
 
-<<<<<<< HEAD
-=======
-        [WorkItem(543820, "http://vstfdevdiv:8080/DevDiv2/DevDiv/_workitems/edit/543820")]
-        [Fact]
-        public void GenericAttributeClassWithMultipleParts()
-        {
-            var source =
-@"class C<T> { }
-class C<T> : System.Attribute { }";
-            CreateStandardCompilation(source).VerifyDiagnostics(
-                // (2,7): error CS0101: The namespace '<global namespace>' already contains a definition for 'C'
-                // class C<T> : System.Attribute { }
-                Diagnostic(ErrorCode.ERR_DuplicateNameInNS, "C").WithArguments("C", "<global namespace>"),
-                // (2,14): error CS0698: A generic type cannot derive from 'System.Attribute' because it is an attribute class
-                // class C<T> : System.Attribute { }
-                Diagnostic(ErrorCode.ERR_GenericDerivingFromAttribute, "System.Attribute").WithArguments("System.Attribute")
-                );
-        }
-
->>>>>>> 445e12a2
         [WorkItem(543822, "http://vstfdevdiv:8080/DevDiv2/DevDiv/_workitems/edit/543822")]
         [Fact]
         public void InterfaceWithPartialMethodExplicitImplementation()
