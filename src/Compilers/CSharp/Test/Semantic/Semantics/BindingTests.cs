﻿// Licensed to the .NET Foundation under one or more agreements.
// The .NET Foundation licenses this file to you under the MIT license.
// See the LICENSE file in the project root for more information.

#nullable disable

using System.Collections.Generic;
using System.Linq;
using Microsoft.CodeAnalysis.CSharp.Symbols;
using Microsoft.CodeAnalysis.CSharp.Test.Utilities;
using Microsoft.CodeAnalysis.Test.Utilities;
using Roslyn.Test.Utilities;
using Xunit;
using Microsoft.CodeAnalysis.CSharp.Syntax;
using Basic.Reference.Assemblies;

namespace Microsoft.CodeAnalysis.CSharp.UnitTests.Semantics
{
    public class BindingTests : CompilingTestBase
    {
        [Fact, WorkItem(539872, "http://vstfdevdiv:8080/DevDiv2/DevDiv/_workitems/edit/539872")]
        public void NoWRN_UnreachableCode()
        {
            var text = @"
public class Cls
{
    public static int Main()
    {
        goto Label2;
    Label1:
        return (1);
    Label2:
        goto Label1;
    }
}";
            CreateCompilation(text).VerifyDiagnostics();
        }

        [Fact]
        public void GenericMethodName()
        {
            var source =
@"class A
{
    class B
    {
        static void M(System.Action a)
        {
            M(M1);
            M(M2<object>);
            M(M3<int>);
        }
        static void M1() { }
        static void M2<T>() { }
    }
    static void M3<T>() { }
}";
            CreateCompilation(source).VerifyDiagnostics();
        }

        [Fact]
        public void GenericTypeName()
        {
            var source =
@"class A
{
    class B
    {
        static void M(System.Type t)
        {
            M(typeof(C<int>));
            M(typeof(S<string, string>));
            M(typeof(C<int, int>));
        }
        class C<T> { }
    }
    struct S<T, U> { }
}
class C<T, U> { }
";
            CreateCompilation(source).VerifyDiagnostics();
        }

        [Fact]
        public void GenericTypeParameterName()
        {
            var source =
@"class A<T>
{
    class B<U>
    {
        static void M<V>()
        {
            N(typeof(V));
            N(typeof(U));
            N(typeof(T));
        }
        static void N(System.Type t) { }
    }
}";
            CreateCompilation(source).VerifyDiagnostics();
        }

        [Fact]
        public void WrongMethodArity()
        {
            var source =
@"class C
{
    static void M1<T>() { }
    static void M2() { }
    void M3<T>() { }
    void M4() { }
    void M()
    {
        M1<object, object>();
        C.M1<object, object>();
        M2<int>();
        C.M2<int>();
        M3<object, object>();
        this.M3<object, object>();
        M4<int>();
        this.M4<int>();
    }
}";
            CreateCompilation(source).VerifyDiagnostics(
                // (9,9): error CS0305: Using the generic method 'C.M1<T>()' requires 1 type arguments
                Diagnostic(ErrorCode.ERR_BadArity, "M1<object, object>").WithArguments("C.M1<T>()", "method", "1").WithLocation(9, 9),
                // (10,11): error CS0305: Using the generic method 'C.M1<T>()' requires 1 type arguments
                Diagnostic(ErrorCode.ERR_BadArity, "M1<object, object>").WithArguments("C.M1<T>()", "method", "1").WithLocation(10, 11),
                // (11,9): error CS0308: The non-generic method 'C.M2()' cannot be used with type arguments
                Diagnostic(ErrorCode.ERR_HasNoTypeVars, "M2<int>").WithArguments("C.M2()", "method").WithLocation(11, 9),
                // (12,11): error CS0308: The non-generic method 'C.M2()' cannot be used with type arguments
                Diagnostic(ErrorCode.ERR_HasNoTypeVars, "M2<int>").WithArguments("C.M2()", "method").WithLocation(12, 11),
                // (13,9): error CS0305: Using the generic method 'C.M3<T>()' requires 1 type arguments
                Diagnostic(ErrorCode.ERR_BadArity, "M3<object, object>").WithArguments("C.M3<T>()", "method", "1").WithLocation(13, 9),
                // (14,14): error CS0305: Using the generic method 'C.M3<T>()' requires 1 type arguments
                Diagnostic(ErrorCode.ERR_BadArity, "M3<object, object>").WithArguments("C.M3<T>()", "method", "1").WithLocation(14, 14),
                // (15,9): error CS0308: The non-generic method 'C.M4()' cannot be used with type arguments
                Diagnostic(ErrorCode.ERR_HasNoTypeVars, "M4<int>").WithArguments("C.M4()", "method").WithLocation(15, 9),
                // (16,14): error CS0308: The non-generic method 'C.M4()' cannot be used with type arguments
                Diagnostic(ErrorCode.ERR_HasNoTypeVars, "M4<int>").WithArguments("C.M4()", "method").WithLocation(16, 14));
        }

        [Fact]
        public void AmbiguousInaccessibleMethod()
        {
            var source =
@"class A
{
    protected void M1() { }
    protected void M1(object o) { }
    protected void M2(string s) { }
    protected void M2(object o) { }
}
class B
{
    static void M(A a)
    {
        a.M1();
        a.M2();
        M(a.M1);
        M(a.M2);
    }
    static void M(System.Action<object> a) { }
}";
            CreateCompilation(source).VerifyDiagnostics(
                // (12,11): error CS0122: 'A.M1()' is inaccessible due to its protection level
                Diagnostic(ErrorCode.ERR_BadAccess, "M1").WithArguments("A.M1()").WithLocation(12, 11),
                // (13,11): error CS0122: 'A.M2(string)' is inaccessible due to its protection level
                Diagnostic(ErrorCode.ERR_BadAccess, "M2").WithArguments("A.M2(string)").WithLocation(13, 11),
                // (14,13): error CS0122: 'A.M1()' is inaccessible due to its protection level
                Diagnostic(ErrorCode.ERR_BadAccess, "M1").WithArguments("A.M1()").WithLocation(14, 13),
                // (15,13): error CS0122: 'A.M2(string)' is inaccessible due to its protection level
                Diagnostic(ErrorCode.ERR_BadAccess, "M2").WithArguments("A.M2(string)").WithLocation(15, 13));
        }

        /// <summary>
        /// Should report inaccessible method, even when using
        /// method as a delegate in an invalid context.
        /// </summary>
        [Fact]
        public void InaccessibleMethodInvalidDelegateUse()
        {
            var source =
@"class A
{
    protected object F() { return null; }
}
class B
{
    static void M(A a)
    {
        if (a.F != null)
        {
            M(a.F);
            a.F.ToString();
        }
    }
}";
            CreateCompilation(source).VerifyDiagnostics(
                // (9,15): error CS0122: 'A.F()' is inaccessible due to its protection level
                Diagnostic(ErrorCode.ERR_BadAccess, "F").WithArguments("A.F()").WithLocation(9, 15),
                // (11,17): error CS0122: 'A.F()' is inaccessible due to its protection level
                Diagnostic(ErrorCode.ERR_BadAccess, "F").WithArguments("A.F()").WithLocation(11, 17),
                // (12,15): error CS0122: 'A.F()' is inaccessible due to its protection level
                Diagnostic(ErrorCode.ERR_BadAccess, "F").WithArguments("A.F()").WithLocation(12, 15));
        }

        /// <summary>
        /// Methods should be resolved correctly even
        /// in cases where a method group is not allowed.
        /// </summary>
        [Fact]
        public void InvalidUseOfMethodGroup()
        {
            var source =
@"class A
{
    internal object E() { return null; }
    private object F() { return null; }
}
class B
{
    static void M(A a)
    {
        object o;
        a.E += a.E;
        if (a.E != null)
        {
            M(a.E);
            a.E.ToString();
            o = !a.E;
            o = a.E ?? a.F;
        }
        a.F += a.F;
        if (a.F != null)
        {
            M(a.F);
            a.F.ToString();
            o = !a.F;
            o = (o != null) ? a.E : a.F;
        }
    }
}";
            CreateCompilation(source).VerifyDiagnostics(
                // (11,9): error CS1656: Cannot assign to 'E' because it is a 'method group'
                //         a.E += a.E;
                Diagnostic(ErrorCode.ERR_AssgReadonlyLocalCause, "a.E").WithArguments("E", "method group").WithLocation(11, 9),
                // (14,15): error CS1503: Argument 1: cannot convert from 'method group' to 'A'
                //             M(a.E);
                Diagnostic(ErrorCode.ERR_BadArgType, "a.E").WithArguments("1", "method group", "A").WithLocation(14, 15),
                // (15,15): error CS0119: 'A.E()' is a method, which is not valid in the given context
                //             a.E.ToString();
                Diagnostic(ErrorCode.ERR_BadSKunknown, "E").WithArguments("A.E()", "method").WithLocation(15, 15),
                // (16,17): error CS0023: Operator '!' cannot be applied to operand of type 'method group'
                //             o = !a.E;
                Diagnostic(ErrorCode.ERR_BadUnaryOp, "!a.E").WithArguments("!", "method group").WithLocation(16, 17),
                // (17,26): error CS0122: 'A.F()' is inaccessible due to its protection level
                //             o = a.E ?? a.F;
                Diagnostic(ErrorCode.ERR_BadAccess, "F").WithArguments("A.F()").WithLocation(17, 26),
                // (19,11): error CS0122: 'A.F()' is inaccessible due to its protection level
                //         a.F += a.F;
                Diagnostic(ErrorCode.ERR_BadAccess, "F").WithArguments("A.F()").WithLocation(19, 11),
                // (19,18): error CS0122: 'A.F()' is inaccessible due to its protection level
                //         a.F += a.F;
                Diagnostic(ErrorCode.ERR_BadAccess, "F").WithArguments("A.F()").WithLocation(19, 18),
                // (20,15): error CS0122: 'A.F()' is inaccessible due to its protection level
                //         if (a.F != null)
                Diagnostic(ErrorCode.ERR_BadAccess, "F").WithArguments("A.F()").WithLocation(20, 15),
                // (22,17): error CS0122: 'A.F()' is inaccessible due to its protection level
                //             M(a.F);
                Diagnostic(ErrorCode.ERR_BadAccess, "F").WithArguments("A.F()").WithLocation(22, 17),
                // (23,15): error CS0122: 'A.F()' is inaccessible due to its protection level
                //             a.F.ToString();
                Diagnostic(ErrorCode.ERR_BadAccess, "F").WithArguments("A.F()").WithLocation(23, 15),
                // (24,20): error CS0122: 'A.F()' is inaccessible due to its protection level
                //             o = !a.F;
                Diagnostic(ErrorCode.ERR_BadAccess, "F").WithArguments("A.F()").WithLocation(24, 20),
                // (25,39): error CS0122: 'A.F()' is inaccessible due to its protection level
                //             o = (o != null) ? a.E : a.F;
                Diagnostic(ErrorCode.ERR_BadAccess, "F").WithArguments("A.F()").WithLocation(25, 39));
        }

        [WorkItem(528425, "http://vstfdevdiv:8080/DevDiv2/DevDiv/_workitems/edit/528425")]
        [Fact(Skip = "528425")]
        public void InaccessibleAndAccessible()
        {
            var source =
@"using System;
class A
{
    void F() { }
    internal void F(object o) { }
    static void G() { }
    internal static void G(object o) { }
    void H(object o) { }
}
class B : A
{
    static void M(A a)
    {
        a.F(null);
        a.F();
        A.G();
        M1(a.F);
        M2(a.F);
        Action<object> a1 = a.F;
        Action a2 = a.F;
    }
    void M()
    {
        G();
    }
    static void M1(Action<object> a) { }
    static void M2(Action a) { }
}";
            CreateCompilation(source).VerifyDiagnostics(
                // (15,11): error CS0122: 'A.F()' is inaccessible due to its protection level
                Diagnostic(ErrorCode.ERR_BadAccess, "F").WithArguments("A.F()").WithLocation(15, 11),
                // (16,11): error CS0122: 'A.G()' is inaccessible due to its protection level
                Diagnostic(ErrorCode.ERR_BadAccess, "G").WithArguments("A.G()").WithLocation(16, 11),
                // (18,12): error CS1503: Argument 1: cannot convert from 'method group' to 'System.Action'
                Diagnostic(ErrorCode.ERR_BadArgType, "a.F").WithArguments("1", "method group", "System.Action").WithLocation(18, 12),
                // (20,23): error CS0122: 'A.F()' is inaccessible due to its protection level
                Diagnostic(ErrorCode.ERR_BadAccess, "F").WithArguments("A.F()").WithLocation(20, 23),
                // (24,9): error CS0122: 'A.G()' is inaccessible due to its protection level
                Diagnostic(ErrorCode.ERR_BadAccess, "G").WithArguments("A.G()").WithLocation(24, 9));
        }

        [Fact]
        public void InaccessibleAndAccessibleAndAmbiguous()
        {
            var source =
@"class A
{
    void F(string x) { }
    void F(string x, string y) { }
    internal void F(object x, string y) { }
    internal void F(string x, object y) { }
    void G(object x, string y) { }
    internal void G(string x, object y) { }
    static void M(A a, string s)
    {
        a.F(s, s); // no error
    }
}
class B
{
    static void M(A a, string s, object o)
    {
        a.F(s, s); // accessible ambiguous
        a.G(s, s); // accessible and inaccessible ambiguous, no error
        a.G(o, o); // accessible and inaccessible invalid 
    }
}";
            CreateCompilation(source).VerifyDiagnostics(
                // (18,9): error CS0121: The call is ambiguous between the following methods or properties: 'A.F(object, string)' and 'A.F(string, object)'
                Diagnostic(ErrorCode.ERR_AmbigCall, "F").WithArguments("A.F(object, string)", "A.F(string, object)").WithLocation(18, 11),
                // (20,13): error CS1503: Argument 1: cannot convert from 'object' to 'string'
                Diagnostic(ErrorCode.ERR_BadArgType, "o").WithArguments("1", "object", "string").WithLocation(20, 13));
        }

        [Fact]
        public void InaccessibleAndAccessibleValid()
        {
            var source =
@"class A
{
    void F(int i) { }
    internal void F(long l) { }
    static void M(A a)
    {
        a.F(1); // no error
    }
}
class B
{
    static void M(A a)
    {
        a.F(1); // no error
    }
}";
            CreateCompilation(source).VerifyDiagnostics();
        }

        [Fact]
        public void ParenthesizedDelegate()
        {
            var source =
@"class C
{
    System.Action<object> F = null;
    void M()
    {
        ((this.F))(null);
        (new C().F)(null, null);
    }
}";
            CreateCompilation(source).VerifyDiagnostics(
                Diagnostic(ErrorCode.ERR_BadDelArgCount, "(new C().F)").WithArguments("System.Action<object>", "2").WithLocation(7, 9));
        }

        /// <summary>
        /// Report errors for invocation expressions for non-invocable expressions,
        /// and bind arguments even though invocation expression was invalid.
        /// </summary>
        [Fact]
        public void NonMethodsWithArgs()
        {
            var source =
@"namespace N
{
    class C<T>
    {
        object F;
        object P { get; set; }
        void M()
        {
            N(a);
            C<string>(b);
            N.C<int>(c);
            N.D(d);
            T(e);
            (typeof(C<int>))(f);
            P(g) = F(h);
            this.F(i) = (this).P(j);
            null.M(k);
        }
    }
}";
            CreateCompilation(source).VerifyDiagnostics(
                // (9,15): error CS0103: The name 'a' does not exist in the current context
                //             N(a);
                Diagnostic(ErrorCode.ERR_NameNotInContext, "a").WithArguments("a"),
                // (9,13): error CS0118: 'N' is a namespace but is used like a variable
                //             N(a);
                Diagnostic(ErrorCode.ERR_BadSKknown, "N").WithArguments("N", "namespace", "variable"),
                // (10,23): error CS0103: The name 'b' does not exist in the current context
                //             C<string>(b);
                Diagnostic(ErrorCode.ERR_NameNotInContext, "b").WithArguments("b"),
                // (10,13): error CS1955: Non-invocable member 'N.C<T>' cannot be used like a method.
                //             C<string>(b);
                Diagnostic(ErrorCode.ERR_NonInvocableMemberCalled, "C<string>").WithArguments("N.C<T>"),
                // (11,22): error CS0103: The name 'c' does not exist in the current context
                //             N.C<int>(c);
                Diagnostic(ErrorCode.ERR_NameNotInContext, "c").WithArguments("c"),
                // (11,15): error CS1955: Non-invocable member 'N.C<T>' cannot be used like a method.
                //             N.C<int>(c);
                Diagnostic(ErrorCode.ERR_NonInvocableMemberCalled, "C<int>").WithArguments("N.C<T>"),
                // (12,17): error CS0103: The name 'd' does not exist in the current context
                //             N.D(d);
                Diagnostic(ErrorCode.ERR_NameNotInContext, "d").WithArguments("d"),
                // (12,13): error CS0234: The type or namespace name 'D' does not exist in the namespace 'N' (are you missing an assembly reference?)
                //             N.D(d);
                Diagnostic(ErrorCode.ERR_DottedTypeNameNotFoundInNS, "N.D").WithArguments("D", "N"),
                // (13,15): error CS0103: The name 'e' does not exist in the current context
                //             T(e);
                Diagnostic(ErrorCode.ERR_NameNotInContext, "e").WithArguments("e"),
                // (13,13): error CS0103: The name 'T' does not exist in the current context
                //             T(e);
                Diagnostic(ErrorCode.ERR_NameNotInContext, "T").WithArguments("T"),
                // (14,30): error CS0103: The name 'f' does not exist in the current context
                //             (typeof(C<int>))(f);
                Diagnostic(ErrorCode.ERR_NameNotInContext, "f").WithArguments("f"),
                // (14,13): error CS0149: Method name expected
                //             (typeof(C<int>))(f);
                Diagnostic(ErrorCode.ERR_MethodNameExpected, "(typeof(C<int>))"),
                // (15,15): error CS0103: The name 'g' does not exist in the current context
                //             P(g) = F(h);
                Diagnostic(ErrorCode.ERR_NameNotInContext, "g").WithArguments("g"),
                // (15,13): error CS1955: Non-invocable member 'N.C<T>.P' cannot be used like a method.
                //             P(g) = F(h);
                Diagnostic(ErrorCode.ERR_NonInvocableMemberCalled, "P").WithArguments("N.C<T>.P"),
                // (15,22): error CS0103: The name 'h' does not exist in the current context
                //             P(g) = F(h);
                Diagnostic(ErrorCode.ERR_NameNotInContext, "h").WithArguments("h"),
                // (15,20): error CS1955: Non-invocable member 'N.C<T>.F' cannot be used like a method.
                //             P(g) = F(h);
                Diagnostic(ErrorCode.ERR_NonInvocableMemberCalled, "F").WithArguments("N.C<T>.F"),
                // (16,20): error CS0103: The name 'i' does not exist in the current context
                //             this.F(i) = (this).P(j);
                Diagnostic(ErrorCode.ERR_NameNotInContext, "i").WithArguments("i"),
                // (16,18): error CS1955: Non-invocable member 'N.C<T>.F' cannot be used like a method.
                //             this.F(i) = (this).P(j);
                Diagnostic(ErrorCode.ERR_NonInvocableMemberCalled, "F").WithArguments("N.C<T>.F"),
                // (16,34): error CS0103: The name 'j' does not exist in the current context
                //             this.F(i) = (this).P(j);
                Diagnostic(ErrorCode.ERR_NameNotInContext, "j").WithArguments("j"),
                // (16,32): error CS1955: Non-invocable member 'N.C<T>.P' cannot be used like a method.
                //             this.F(i) = (this).P(j);
                Diagnostic(ErrorCode.ERR_NonInvocableMemberCalled, "P").WithArguments("N.C<T>.P"),
                // (17,20): error CS0103: The name 'k' does not exist in the current context
                //             null.M(k);
                Diagnostic(ErrorCode.ERR_NameNotInContext, "k").WithArguments("k"),
                // (17,13): error CS0023: Operator '.' cannot be applied to operand of type '<null>'
                //             null.M(k);
                Diagnostic(ErrorCode.ERR_BadUnaryOp, "null.M").WithArguments(".", "<null>"),
                // (5,16): warning CS0649: Field 'N.C<T>.F' is never assigned to, and will always have its default value null
                //         object F;
                Diagnostic(ErrorCode.WRN_UnassignedInternalField, "F").WithArguments("N.C<T>.F", "null")
            );
        }

        [Fact]
        public void SimpleDelegates()
        {
            var source =
@"static class S
{
    public static void F(System.Action a) { }
}
class C
{
    void M()
    {
        S.F(this.M);
        System.Action a = this.M;
        S.F(a);
    }
}";
            CreateCompilation(source).VerifyDiagnostics();
        }

        [Fact]
        public void DelegatesFromOverloads()
        {
            var source =
@"using System;
class C
{
    static void A(Action<object> a) { }
    static void M(C c)
    {
        A(C.F);
        A(c.G);
        Action<object> a;
        a = C.F;
        a = c.G;
    }
    static void F() { }
    static void F(object o) { }
    void G(object o) { }
    void G(object x, object y) { }
}";
            CreateCompilation(source).VerifyDiagnostics();
        }

        [Fact]
        public void NonViableDelegates()
        {
            var source =
@"using System;
class A
{
    static Action F = null;
    Action G = null;
}
class B
{
    static void M(A a)
    {
        A.F(x);
        a.G(y);
    }
}";
            CreateCompilation(source).VerifyDiagnostics(    // (11,13): error CS0103: The name 'x' does not exist in the current context
                                                            //         A.F(x);
                Diagnostic(ErrorCode.ERR_NameNotInContext, "x").WithArguments("x"),
                // (11,11): error CS0122: 'A.F' is inaccessible due to its protection level
                //         A.F(x);
                Diagnostic(ErrorCode.ERR_BadAccess, "F").WithArguments("A.F"),
                // (12,13): error CS0103: The name 'y' does not exist in the current context
                //         a.G(y);
                Diagnostic(ErrorCode.ERR_NameNotInContext, "y").WithArguments("y"),
                // (12,11): error CS0122: 'A.G' is inaccessible due to its protection level
                //         a.G(y);
                Diagnostic(ErrorCode.ERR_BadAccess, "G").WithArguments("A.G"),
                // (4,19): warning CS0414: The field 'A.F' is assigned but its value is never used
                //     static Action F = null;
                Diagnostic(ErrorCode.WRN_UnreferencedFieldAssg, "F").WithArguments("A.F"),
                // (5,12): warning CS0414: The field 'A.G' is assigned but its value is never used
                //     Action G = null;
                Diagnostic(ErrorCode.WRN_UnreferencedFieldAssg, "G").WithArguments("A.G")
            );
        }

        /// <summary>
        /// Choose one method if overloaded methods are
        /// equally invalid.
        /// </summary>
        [Fact]
        public void ChooseOneMethodIfEquallyInvalid()
        {
            var source =
@"internal static class S
{
    public static void M(double x, A y) { }
    public static void M(double x, B y) { }
}
class A { }
class B { }
class C
{
    static void M()
    {
        S.M(1.0, null); // ambiguous
        S.M(1.0, 2.0); // equally invalid
    }
}";
            CreateCompilation(source).VerifyDiagnostics(
                // (12,9): error CS0121: The call is ambiguous between the following methods or properties: 'S.M(double, A)' and 'S.M(double, B)'
                Diagnostic(ErrorCode.ERR_AmbigCall, "M").WithArguments("S.M(double, A)", "S.M(double, B)").WithLocation(12, 11),
                // (13,18): error CS1503: Argument 2: cannot convert from 'double' to 'A'
                Diagnostic(ErrorCode.ERR_BadArgType, "2.0").WithArguments("2", "double", "A").WithLocation(13, 18));
        }

        [Fact]
        public void ChooseExpandedFormIfBadArgCountAndBadArgument()
        {
            var source =
@"class C
{
    static void M(object o)
    {
        F();
        F(o);
        F(1, o);
        F(1, 2, o);
    }
    static void F(int i, params int[] args) { }
}";
            CreateCompilation(source).VerifyDiagnostics(
                // (5,9): error CS7036: There is no argument given that corresponds to the required parameter 'i' of 'C.F(int, params int[])'
                Diagnostic(ErrorCode.ERR_NoCorrespondingArgument, "F").WithArguments("i", "C.F(int, params int[])").WithLocation(5, 9),
                // (6,11): error CS1503: Argument 1: cannot convert from 'object' to 'int'
                Diagnostic(ErrorCode.ERR_BadArgType, "o").WithArguments("1", "object", "int").WithLocation(6, 11),
                // (7,14): error CS1503: Argument 2: cannot convert from 'object' to 'int'
                Diagnostic(ErrorCode.ERR_BadArgType, "o").WithArguments("2", "object", "int").WithLocation(7, 14),
                // (8,17): error CS1503: Argument 3: cannot convert from 'object' to 'int'
                Diagnostic(ErrorCode.ERR_BadArgType, "o").WithArguments("3", "object", "int").WithLocation(8, 17));
        }

        [Fact]
        public void ChooseExpandedFormIfBadArgCountAndBadArgument_Constructor()
        {
            var source =
@"class C
{
    static void M(object o)
    {
        _ = new C();
        _ = new C(o);
        _ = new C(1, o);
        _ = new C(1, 2, o);
    }

    C(int i, params int[] args) { }
}";
            CreateCompilation(source).VerifyDiagnostics(
                // (5,17): error CS7036: There is no argument given that corresponds to the required parameter 'i' of 'C.C(int, params int[])'
                //         _ = new C();
                Diagnostic(ErrorCode.ERR_NoCorrespondingArgument, "C").WithArguments("i", "C.C(int, params int[])").WithLocation(5, 17),
                // (6,19): error CS1503: Argument 1: cannot convert from 'object' to 'int'
                //         _ = new C(o);
                Diagnostic(ErrorCode.ERR_BadArgType, "o").WithArguments("1", "object", "int").WithLocation(6, 19),
                // (7,22): error CS1503: Argument 2: cannot convert from 'object' to 'int'
                //         _ = new C(1, o);
                Diagnostic(ErrorCode.ERR_BadArgType, "o").WithArguments("2", "object", "int").WithLocation(7, 22),
                // (8,25): error CS1503: Argument 3: cannot convert from 'object' to 'int'
                //         _ = new C(1, 2, o);
                Diagnostic(ErrorCode.ERR_BadArgType, "o").WithArguments("3", "object", "int").WithLocation(8, 25)
                );
        }

        [Fact]
        public void AmbiguousAndBadArgument()
        {
            var source =
@"class C
{
    static void F(int x, double y) { }
    static void F(double x, int y) { }
    static void M()
    {
        F(1, 2);
        F(1.0, 2.0);
    }
}";
            CreateCompilation(source).VerifyDiagnostics(
                // (7,9): error CS0121: The call is ambiguous between the following methods or properties: 'C.F(int, double)' and 'C.F(double, int)'
                Diagnostic(ErrorCode.ERR_AmbigCall, "F").WithArguments("C.F(int, double)", "C.F(double, int)").WithLocation(7, 9),
                // (8,11): error CS1503: Argument 1: cannot convert from 'double' to 'int'
                Diagnostic(ErrorCode.ERR_BadArgType, "1.0").WithArguments("1", "double", "int").WithLocation(8, 11));
        }

        [WorkItem(541050, "http://vstfdevdiv:8080/DevDiv2/DevDiv/_workitems/edit/541050")]
        [Fact]
        public void IncompleteDelegateDecl()
        {
            var source =
@"namespace nms {

delegate";
            CreateCompilation(source).VerifyDiagnostics(
                // (3,9): error CS1031: Type expected
                // delegate
                Diagnostic(ErrorCode.ERR_TypeExpected, ""),
                // (3,9): error CS1001: Identifier expected
                // delegate
                Diagnostic(ErrorCode.ERR_IdentifierExpected, ""),
                // (3,9): error CS1003: Syntax error, '(' expected
                // delegate
                Diagnostic(ErrorCode.ERR_SyntaxError, "").WithArguments("("),
                // (3,9): error CS1026: ) expected
                // delegate
                Diagnostic(ErrorCode.ERR_CloseParenExpected, ""),
                // (3,9): error CS1002: ; expected
                // delegate
                Diagnostic(ErrorCode.ERR_SemicolonExpected, ""),
                // (3,9): error CS1513: } expected
                // delegate
                Diagnostic(ErrorCode.ERR_RbraceExpected, ""));
        }

        [WorkItem(541213, "http://vstfdevdiv:8080/DevDiv2/DevDiv/_workitems/edit/541213")]
        [Fact]
        public void IncompleteElsePartInIfStmt()
        {
            var source =
@"public class Test
{
    public static int Main(string [] args)
    {
        if (true)
        {
        }
        else
";
            CreateCompilation(source).VerifyDiagnostics(
                // (8,13): error CS1733: Expected expression
                //         else
                Diagnostic(ErrorCode.ERR_ExpressionExpected, ""),
                // (9,1): error CS1002: ; expected
                // 
                Diagnostic(ErrorCode.ERR_SemicolonExpected, ""),
                // (9,1): error CS1513: } expected
                // 
                Diagnostic(ErrorCode.ERR_RbraceExpected, ""),
                // (9,1): error CS1513: } expected
                // 
                Diagnostic(ErrorCode.ERR_RbraceExpected, ""),
                // (3,23): error CS0161: 'Test.Main(string[])': not all code paths return a value
                //     public static int Main(string [] args)
                Diagnostic(ErrorCode.ERR_ReturnExpected, "Main").WithArguments("Test.Main(string[])")
                );
        }

        [WorkItem(541466, "http://vstfdevdiv:8080/DevDiv2/DevDiv/_workitems/edit/541466")]
        [Fact]
        public void UseSiteErrorViaAliasTest01()
        {
            var baseAssembly = CreateCompilation(
@"
namespace BaseAssembly {
    public class BaseClass {
    }
}
", assemblyName: "BaseAssembly1").VerifyDiagnostics();

            var derivedAssembly = CreateCompilation(
@"
namespace DerivedAssembly {
    public class DerivedClass: BaseAssembly.BaseClass {
        public static int IntField = 123;
    }
}
", assemblyName: "DerivedAssembly1", references: new List<MetadataReference>() { baseAssembly.EmitToImageReference() }).VerifyDiagnostics();

            var testAssembly = CreateCompilation(
@"
using ClassAlias = DerivedAssembly.DerivedClass; 
public class Test
{
    static void Main()
    {
        int a = ClassAlias.IntField;
        int b = ClassAlias.IntField;
    }
}
", references: new List<MetadataReference>() { derivedAssembly.EmitToImageReference() })
            .VerifyDiagnostics();

            // NOTE: Dev10 errors:
            // <fine-name>(7,9): error CS0012: The type 'BaseAssembly.BaseClass' is defined in an assembly that is not referenced. You must add a reference to assembly 'BaseAssembly, Version=1.0.0.0, Culture=neutral, PublicKeyToken=null'.
        }

        [WorkItem(541466, "http://vstfdevdiv:8080/DevDiv2/DevDiv/_workitems/edit/541466")]
        [Fact]
        public void UseSiteErrorViaAliasTest02()
        {
            var baseAssembly = CreateCompilation(
@"
namespace BaseAssembly {
    public class BaseClass {
    }
}
", assemblyName: "BaseAssembly2").VerifyDiagnostics();

            var derivedAssembly = CreateCompilation(
@"
namespace DerivedAssembly {
    public class DerivedClass: BaseAssembly.BaseClass {
        public static int IntField = 123;
    }
}
", assemblyName: "DerivedAssembly2", references: new List<MetadataReference>() { baseAssembly.EmitToImageReference() }).VerifyDiagnostics();

            var testAssembly = CreateCompilation(
@"
using ClassAlias = DerivedAssembly.DerivedClass; 
public class Test
{
    static void Main()
    {
        ClassAlias a = new ClassAlias();
        ClassAlias b = new ClassAlias();
    }
}
", references: new List<MetadataReference>() { derivedAssembly.EmitToImageReference() })
            .VerifyDiagnostics();

            // NOTE: Dev10 errors:
            // <fine-name>(6,9): error CS0012: The type 'BaseAssembly.BaseClass' is defined in an assembly that is not referenced. You must add a reference to assembly 'BaseAssembly, Version=1.0.0.0, Culture=neutral, PublicKeyToken=null'.
        }

        [WorkItem(541466, "http://vstfdevdiv:8080/DevDiv2/DevDiv/_workitems/edit/541466")]
        [Fact]
        public void UseSiteErrorViaAliasTest03()
        {
            var baseAssembly = CreateCompilation(
@"
namespace BaseAssembly {
    public class BaseClass {
    }
}
", assemblyName: "BaseAssembly3").VerifyDiagnostics();

            var derivedAssembly = CreateCompilation(
@"
namespace DerivedAssembly {
    public class DerivedClass: BaseAssembly.BaseClass {
        public static int IntField = 123;
    }
}
", assemblyName: "DerivedAssembly3", references: new List<MetadataReference>() { baseAssembly.EmitToImageReference() }).VerifyDiagnostics();

            var testAssembly = CreateCompilation(
@"
using ClassAlias = DerivedAssembly.DerivedClass; 
public class Test
{
    ClassAlias a = null;
    ClassAlias b = null;
    ClassAlias m() { return null; }
    void m2(ClassAlias p) { }
}", references: new List<MetadataReference>() { derivedAssembly.EmitToImageReference() })
            .VerifyDiagnostics(
                // (5,16): warning CS0414: The field 'Test.a' is assigned but its value is never used
                //     ClassAlias a = null;
                Diagnostic(ErrorCode.WRN_UnreferencedFieldAssg, "a").WithArguments("Test.a"),
                // (6,16): warning CS0414: The field 'Test.b' is assigned but its value is never used
                //     ClassAlias b = null;
                Diagnostic(ErrorCode.WRN_UnreferencedFieldAssg, "b").WithArguments("Test.b")
            );

            // NOTE: Dev10 errors:
            // <fine-name>(4,16): error CS0012: The type 'BaseAssembly.BaseClass' is defined in an assembly that is not referenced. You must add a reference to assembly 'BaseAssembly, Version=1.0.0.0, Culture=neutral, PublicKeyToken=null'.
        }

        [WorkItem(911913, "http://vstfdevdiv:8080/DevDiv2/DevDiv/_workitems/edit/911913")]
        [Fact]
        public void UnimplementedInterfaceSquiggleLocation_Typical()
        {
            string scenarioCode = @"
public class ITT
    : IInterfaceBase
{ }
public interface IInterfaceBase
{
    void bar();
}";
            var testAssembly = CreateCompilation(scenarioCode);
            testAssembly.VerifyDiagnostics(
                // (3,7): error CS0535: 'ITT' does not implement interface member 'IInterfaceBase.bar()'
                //     : IInterfaceBase
                Diagnostic(ErrorCode.ERR_UnimplementedInterfaceMember, "IInterfaceBase").WithArguments("ITT", "IInterfaceBase.bar()").WithLocation(3, 7));
        }

        [WorkItem(911913, "http://vstfdevdiv:8080/DevDiv2/DevDiv/_workitems/edit/911913")]
        [Fact]
        public void UnimplementedInterfaceSquiggleLocation_FullyQualified()
        {
            // Using fully Qualified names
            string scenarioCode = @"
public class ITT
    : test.IInterfaceBase
{ }

namespace test
{
    public interface IInterfaceBase
    {
        void bar();
    }
}";

            var testAssembly = CreateCompilation(scenarioCode);
            testAssembly.VerifyDiagnostics(
                // (3,7): error CS0535: 'ITT' does not implement interface member 'test.IInterfaceBase.bar()'
                //     : test.IInterfaceBase
                Diagnostic(ErrorCode.ERR_UnimplementedInterfaceMember, "test.IInterfaceBase").WithArguments("ITT", "test.IInterfaceBase.bar()").WithLocation(3, 7));
        }

        [WorkItem(911913, "http://vstfdevdiv:8080/DevDiv2/DevDiv/_workitems/edit/911913")]
        [Fact]
        public void UnimplementedInterfaceSquiggleLocation_WithAlias()
        {
            // Using Alias            
            string scenarioCode = @"
using a1 = test;

public class ITT
    : a1.IInterfaceBase
{ }

namespace test 
{
    public interface IInterfaceBase
    {
        void bar();
    }
}";
            var testAssembly = CreateCompilation(scenarioCode);
            testAssembly.VerifyDiagnostics(
                // (5,7): error CS0535: 'ITT' does not implement interface member 'test.IInterfaceBase.bar()'
                //     : a1.IInterfaceBase
                Diagnostic(ErrorCode.ERR_UnimplementedInterfaceMember, "a1.IInterfaceBase").WithArguments("ITT", "test.IInterfaceBase.bar()").WithLocation(5, 7));
        }

        [WorkItem(911913, "http://vstfdevdiv:8080/DevDiv2/DevDiv/_workitems/edit/911913")]
        [Fact]
        public void UnimplementedInterfaceSquiggleLocation_InterfaceInheritanceScenario01()
        {
            // Two interfaces, neither implemented with alias - should have 2 errors each squiggling a different interface type.            
            string scenarioCode = @"
using a1 = test;

public class ITT
    : a1.IInterfaceBase, a1.IInterfaceBase2 
{ }

namespace test 
{
    public interface IInterfaceBase
    {
        void xyz();
    }

    public interface IInterfaceBase2
    {
        void xyz();
    }
}";

            var testAssembly = CreateCompilation(scenarioCode);
            testAssembly.VerifyDiagnostics(
                // (5,7): error CS0535: 'ITT' does not implement interface member 'test.IInterfaceBase.xyz()'
                //     : a1.IInterfaceBase, a1.IInterfaceBase2 
                Diagnostic(ErrorCode.ERR_UnimplementedInterfaceMember, "a1.IInterfaceBase").WithArguments("ITT", "test.IInterfaceBase.xyz()").WithLocation(5, 7),
                // (5,26): error CS0535: 'ITT' does not implement interface member 'test.IInterfaceBase2.xyz()'
                //     : a1.IInterfaceBase, a1.IInterfaceBase2 
                Diagnostic(ErrorCode.ERR_UnimplementedInterfaceMember, "a1.IInterfaceBase2").WithArguments("ITT", "test.IInterfaceBase2.xyz()").WithLocation(5, 26));
        }
        [WorkItem(911913, "http://vstfdevdiv:8080/DevDiv2/DevDiv/_workitems/edit/911913")]
        [Fact]
        public void UnimplementedInterfaceSquiggleLocation_InterfaceInheritanceScenario02()
        {
            // Two interfaces, only the  second is implemented 
            string scenarioCode = @"
public class ITT
    : IInterfaceBase, IInterfaceBase2 
{
    void IInterfaceBase2.abc()
    { }
}

public interface IInterfaceBase
{
        void xyz();
}

public interface IInterfaceBase2
{
        void abc();
}";

            var testAssembly = CreateCompilation(scenarioCode);
            testAssembly.VerifyDiagnostics(
                // (3,7): error CS0535: 'ITT' does not implement interface member 'IInterfaceBase.xyz()'
                //     : IInterfaceBase, IInterfaceBase2 
                Diagnostic(ErrorCode.ERR_UnimplementedInterfaceMember, "IInterfaceBase").WithArguments("ITT", "IInterfaceBase.xyz()").WithLocation(3, 7));
        }

        [WorkItem(911913, "http://vstfdevdiv:8080/DevDiv2/DevDiv/_workitems/edit/911913")]
        [Fact]
        public void UnimplementedInterfaceSquiggleLocation_InterfaceInheritanceScenario03()
        {
            // Two interfaces, only the first is implemented
            string scenarioCode = @"
public class ITT
    : IInterfaceBase, IInterfaceBase2 
{
    void IInterfaceBase.xyz()
    { }
}

public interface IInterfaceBase
{
    void xyz();
}

public interface IInterfaceBase2
{
    void abc();
}
";
            var testAssembly = CreateCompilation(scenarioCode);
            testAssembly.VerifyDiagnostics(
                // (3,23): error CS0535: 'ITT' does not implement interface member 'IInterfaceBase2.abc()'
                //     : IInterfaceBase, IInterfaceBase2 
                Diagnostic(ErrorCode.ERR_UnimplementedInterfaceMember, "IInterfaceBase2").WithArguments("ITT", "IInterfaceBase2.abc()").WithLocation(3, 23));
        }

        [WorkItem(911913, "http://vstfdevdiv:8080/DevDiv2/DevDiv/_workitems/edit/911913")]
        [Fact]
        public void UnimplementedInterfaceSquiggleLocation_InterfaceInheritanceScenario04()
        {
            // Two interfaces, neither implemented but formatting of interfaces are on different lines
            string scenarioCode = @"
public class ITT
    : IInterfaceBase, 
     IInterfaceBase2 
{ }

public interface IInterfaceBase
{
    void xyz();
}

public interface IInterfaceBase2
{
    void xyz();
}
";
            var testAssembly = CreateCompilation(scenarioCode);
            testAssembly.VerifyDiagnostics(
                // (3,7): error CS0535: 'ITT' does not implement interface member 'IInterfaceBase.xyz()'
                //     : IInterfaceBase, 
                Diagnostic(ErrorCode.ERR_UnimplementedInterfaceMember, "IInterfaceBase").WithArguments("ITT", "IInterfaceBase.xyz()").WithLocation(3, 7),
                // (4,6): error CS0535: 'ITT' does not implement interface member 'IInterfaceBase2.xyz()'
                //      IInterfaceBase2 
                Diagnostic(ErrorCode.ERR_UnimplementedInterfaceMember, "IInterfaceBase2").WithArguments("ITT", "IInterfaceBase2.xyz()").WithLocation(4, 6));
        }

        [WorkItem(911913, "http://vstfdevdiv:8080/DevDiv2/DevDiv/_workitems/edit/911913")]
        [Fact]
        public void UnimplementedInterfaceSquiggleLocation_InterfaceInheritanceScenario05()
        {
            // Inherited Interface scenario 
            // With methods not implemented in both base and derived.
            // Should reflect 2 diagnostics but both with be squiggling the derived as we are not 
            // explicitly implementing base.
            string scenarioCode = @"
public class ITT: IDerived
{ }

interface IInterfaceBase
{
    void xyzb();
}

interface IDerived : IInterfaceBase
{
    void xyzd();
}";
            var testAssembly = CreateCompilation(scenarioCode);
            testAssembly.VerifyDiagnostics(
                // (2,19): error CS0535: 'ITT' does not implement interface member 'IDerived.xyzd()'
                // public class ITT: IDerived
                Diagnostic(ErrorCode.ERR_UnimplementedInterfaceMember, "IDerived").WithArguments("ITT", "IDerived.xyzd()").WithLocation(2, 19),
                // (2,19): error CS0535: 'ITT' does not implement interface member 'IInterfaceBase.xyzb()'
                // public class ITT: IDerived
                Diagnostic(ErrorCode.ERR_UnimplementedInterfaceMember, "IDerived").WithArguments("ITT", "IInterfaceBase.xyzb()").WithLocation(2, 19));
        }

        [WorkItem(911913, "http://vstfdevdiv:8080/DevDiv2/DevDiv/_workitems/edit/911913")]
        [Fact]
        public void UnimplementedInterfaceSquiggleLocation_InterfaceInheritanceScenario06()
        {
            // Inherited Interface scenario 
            string scenarioCode = @"
public class ITT: IDerived, IInterfaceBase
{ }

interface IInterfaceBase
{
    void xyz();
}

interface IDerived : IInterfaceBase
{
    void xyzd();
}";
            var testAssembly = CreateCompilation(scenarioCode);
            testAssembly.VerifyDiagnostics(
                // (2,19): error CS0535: 'ITT' does not implement interface member 'IDerived.xyzd()'
                // public class ITT: IDerived, IInterfaceBase
                Diagnostic(ErrorCode.ERR_UnimplementedInterfaceMember, "IDerived").WithArguments("ITT", "IDerived.xyzd()").WithLocation(2, 19),
                // (2,29): error CS0535: 'ITT' does not implement interface member 'IInterfaceBase.xyz()'
                // public class ITT: IDerived, IInterfaceBase
                Diagnostic(ErrorCode.ERR_UnimplementedInterfaceMember, "IInterfaceBase").WithArguments("ITT", "IInterfaceBase.xyz()").WithLocation(2, 29));
        }

        [WorkItem(911913, "http://vstfdevdiv:8080/DevDiv2/DevDiv/_workitems/edit/911913")]
        [Fact]
        public void UnimplementedInterfaceSquiggleLocation_InterfaceInheritanceScenario07()
        {
            // Inherited Interface scenario - different order. 
            string scenarioCode = @"
public class ITT: IInterfaceBase, IDerived 
{ }

interface IDerived : IInterfaceBase
{
    void xyzd();
}
interface IInterfaceBase
{
    void xyz();
}
";
            var testAssembly = CreateCompilation(scenarioCode);
            testAssembly.VerifyDiagnostics(
                // (2,35): error CS0535: 'ITT' does not implement interface member 'IDerived.xyzd()'
                // public class ITT: IInterfaceBase, IDerived 
                Diagnostic(ErrorCode.ERR_UnimplementedInterfaceMember, "IDerived").WithArguments("ITT", "IDerived.xyzd()").WithLocation(2, 35),
                // (2,19): error CS0535: 'ITT' does not implement interface member 'IInterfaceBase.xyz()'
                // public class ITT: IInterfaceBase, IDerived 
                Diagnostic(ErrorCode.ERR_UnimplementedInterfaceMember, "IInterfaceBase").WithArguments("ITT", "IInterfaceBase.xyz()").WithLocation(2, 19));
        }

        [WorkItem(911913, "http://vstfdevdiv:8080/DevDiv2/DevDiv/_workitems/edit/911913")]
        [Fact]
        public void UnimplementedInterfaceSquiggleLocation_InterfaceInheritanceScenario08()
        {
            // Inherited Interface scenario
            string scenarioCode = @"
public class ITT: IDerived2 
{}

interface IBase
{
    void method1();
}
interface IBase2
{
    void Method2();
}
interface IDerived2: IBase, IBase2
{}";
            var testAssembly = CreateCompilation(scenarioCode);
            testAssembly.VerifyDiagnostics(
                // (2,19): error CS0535: 'ITT' does not implement interface member 'IBase.method1()'
                // public class ITT: IDerived2 
                Diagnostic(ErrorCode.ERR_UnimplementedInterfaceMember, "IDerived2").WithArguments("ITT", "IBase.method1()").WithLocation(2, 19),
                // (2,19): error CS0535: 'ITT' does not implement interface member 'IBase2.Method2()'
                // public class ITT: IDerived2 
                Diagnostic(ErrorCode.ERR_UnimplementedInterfaceMember, "IDerived2").WithArguments("ITT", "IBase2.Method2()").WithLocation(2, 19));
        }

        [WorkItem(911913, "http://vstfdevdiv:8080/DevDiv2/DevDiv/_workitems/edit/911913")]
        [Fact]
        public void UnimplementedInterfaceSquiggleLocation13UnimplementedInterfaceSquiggleLocation_InterfaceInheritanceScenario09()
        {
            // Inherited Interface scenario.           
            string scenarioCode = @"
public class ITT : IDerived
{
    void IBase2.method2()
    { }

    void IDerived.method3()
    { }
}

public interface IBase
{
    void method1();
}

public interface IBase2
{
    void method2();
}
public interface IDerived : IBase, IBase2
{
    void method3();
}";
            var testAssembly = CreateCompilation(scenarioCode);
            testAssembly.VerifyDiagnostics(
                // (2,20): error CS0535: 'ITT' does not implement interface member 'IBase.method1()'
                // public class ITT : IDerived
                Diagnostic(ErrorCode.ERR_UnimplementedInterfaceMember, "IDerived").WithArguments("ITT", "IBase.method1()").WithLocation(2, 20));
        }

        [WorkItem(911913, "http://vstfdevdiv:8080/DevDiv2/DevDiv/_workitems/edit/911913")]
        [Fact]
        public void UnimplementedInterfaceSquiggleLocation_InterfaceInheritanceScenario10()
        {
            // Inherited Interface scenario.
            string scenarioCode = @"
public class ITT : IDerived
{
    void IBase2.method2()
    { }    
    void IBase3.method3()
    { }
    void IDerived.method4()
    { }
}

public interface IBase
{
    void method1();
}

public interface IBase2 : IBase
{    
    void method2();
}

public interface IBase3 : IBase
{
    void method3();
}
public interface IDerived : IBase2, IBase3
{
    void method4();
}";
            var testAssembly = CreateCompilation(scenarioCode);
            testAssembly.VerifyDiagnostics(
                // (2,20): error CS0535: 'ITT' does not implement interface member 'IBase.method1()'
                // public class ITT : IDerived
                Diagnostic(ErrorCode.ERR_UnimplementedInterfaceMember, "IDerived").WithArguments("ITT", "IBase.method1()").WithLocation(2, 20));
        }

        [WorkItem(911913, "http://vstfdevdiv:8080/DevDiv2/DevDiv/_workitems/edit/911913")]
        [Fact]
        public void UnimplementedInterfaceSquiggleLocation_InterfaceInheritanceScenario11()
        {
            // Inherited Interface scenario 
            string scenarioCode = @"
static class Module1
{
    public static void Main()
    {
    }
}

interface Ibase
{
    void method1();
}

interface Ibase2
{
    void method2();
}

interface Iderived : Ibase
{
    void method3();
}

interface Iderived2 : Iderived
{
    void method4();
}

class @foo : Iderived2, Iderived, Ibase, Ibase2
{
    void Ibase.method1()
    { }
    void Ibase2.method2()
    { }
    void Iderived2.method4()
    { }
}
 ";
            var testAssembly = CreateCompilation(scenarioCode);
            testAssembly.VerifyDiagnostics(
                // (29,25): error CS0535: 'foo' does not implement interface member 'Iderived.method3()'
                // class @foo : Iderived2, Iderived, Ibase, Ibase2
                Diagnostic(ErrorCode.ERR_UnimplementedInterfaceMember, "Iderived").WithArguments("foo", "Iderived.method3()").WithLocation(29, 25));
        }

        [WorkItem(911913, "http://vstfdevdiv:8080/DevDiv2/DevDiv/_workitems/edit/911913")]
        [Fact]
        public void UnimplementedInterfaceSquiggleLocation_WithPartialClass01()
        {
            // partial class - missing method. 
            // each partial implements interface but one is missing method.
            string scenarioCode = @"
 public partial class Foo : IBase
{
    void IBase.method1()
    { }

    void IBase2.method2()
    { }
}

public partial class Foo : IBase2
{
}

public partial class Foo : IBase3
{
}

public interface IBase
{
    void method1();
}

public interface IBase2
{    
    void method2();
}

public interface IBase3
{
    void method3();
}";
            var testAssembly = CreateCompilation(scenarioCode);
            testAssembly.VerifyDiagnostics(
                // (15,28): error CS0535: 'Foo' does not implement interface member 'IBase3.method3()'
                // public partial class Foo : IBase3
                Diagnostic(ErrorCode.ERR_UnimplementedInterfaceMember, "IBase3").WithArguments("Foo", "IBase3.method3()").WithLocation(15, 28));
        }

        [WorkItem(911913, "http://vstfdevdiv:8080/DevDiv2/DevDiv/_workitems/edit/911913")]
        [Fact]
        public void UnimplementedInterfaceSquiggleLocation_WithPartialClass02()
        {
            // partial class - missing method. diagnostic is reported in correct partial class
            // one partial class specifically does include any inherited interface 
            string scenarioCode = @"
public partial class Foo : IBase, IBase2
{
    void IBase.method1()
    { }

}

public partial class Foo
{
}

public partial class Foo : IBase3
{
}

public interface IBase
{
    void method1();
}

public interface IBase2
{
    void method2();
}

public interface IBase3
{
    void method3();
}";
            var testAssembly = CreateCompilation(scenarioCode);
            testAssembly.VerifyDiagnostics(
                // (2,35): error CS0535: 'Foo' does not implement interface member 'IBase2.method2()'
                // public partial class Foo : IBase, IBase2
                Diagnostic(ErrorCode.ERR_UnimplementedInterfaceMember, "IBase2").WithArguments("Foo", "IBase2.method2()").WithLocation(2, 35),
                // (13,28): error CS0535: 'Foo' does not implement interface member 'IBase3.method3()'
                // public partial class Foo : IBase3
                Diagnostic(ErrorCode.ERR_UnimplementedInterfaceMember, "IBase3").WithArguments("Foo", "IBase3.method3()").WithLocation(13, 28));
        }

        [WorkItem(911913, "http://vstfdevdiv:8080/DevDiv2/DevDiv/_workitems/edit/911913")]
        [Fact]
        public void UnimplementedInterfaceSquiggleLocation_WithPartialClass03()
        {
            // Partial class scenario
            // One class implements multiple interfaces and is missing method.             
            string scenarioCode = @" 
public partial class Foo : IBase, IBase2
{
    void IBase.method1()
    { }

}

public partial class Foo : IBase3
{
}

public interface IBase
{
    void method1();
}

public interface IBase2
{    
    void method2();
}

public interface IBase3
{
    void method3();
}";
            var testAssembly = CreateCompilation(scenarioCode);
            testAssembly.VerifyDiagnostics(
                // (2,35): error CS0535: 'Foo' does not implement interface member 'IBase2.method2()'
                // public partial class Foo : IBase, IBase2
                Diagnostic(ErrorCode.ERR_UnimplementedInterfaceMember, "IBase2").WithArguments("Foo", "IBase2.method2()").WithLocation(2, 35),
                // (9,28): error CS0535: 'Foo' does not implement interface member 'IBase3.method3()'
                // public partial class Foo : IBase3
                Diagnostic(ErrorCode.ERR_UnimplementedInterfaceMember, "IBase3").WithArguments("Foo", "IBase3.method3()").WithLocation(9, 28)
 );
        }
        [WorkItem(541466, "http://vstfdevdiv:8080/DevDiv2/DevDiv/_workitems/edit/541466")]
        [Fact]
        public void UseSiteErrorViaAliasTest04()
        {
            var testAssembly = CreateCompilation(
@"
using ClassAlias = Class1;
public class Test
{
    void m()
    {
        int a = ClassAlias.Class1Foo();
        int b = ClassAlias.Class1Foo();
    }
}", references: new List<MetadataReference>() { TestReferences.SymbolsTests.NoPia.NoPIAGenericsAsm1 })
.VerifyDiagnostics(
    // (2,20): error CS1769: Type 'System.Collections.Generic.List<FooStruct>' from assembly 'NoPIAGenerics1-Asm1, Version=0.0.0.0, Culture=neutral, PublicKeyToken=null' cannot be used across assembly boundaries because it has a generic type argument that is an embedded interop type.
    // using ClassAlias = Class1;
    Diagnostic(ErrorCode.ERR_GenericsUsedAcrossAssemblies, "Class1").WithArguments("System.Collections.Generic.List<FooStruct>", "NoPIAGenerics1-Asm1, Version=0.0.0.0, Culture=neutral, PublicKeyToken=null"),
    // (7,28): error CS1769: Type 'System.Collections.Generic.List<FooStruct>' from assembly 'NoPIAGenerics1-Asm1, Version=0.0.0.0, Culture=neutral, PublicKeyToken=null' cannot be used across assembly boundaries because it has a generic type argument that is an embedded interop type.
    //         int a = ClassAlias.Class1Foo();
    Diagnostic(ErrorCode.ERR_GenericsUsedAcrossAssemblies, "Class1Foo").WithArguments("System.Collections.Generic.List<FooStruct>", "NoPIAGenerics1-Asm1, Version=0.0.0.0, Culture=neutral, PublicKeyToken=null"),
    // (8,28): error CS1769: Type 'System.Collections.Generic.List<FooStruct>' from assembly 'NoPIAGenerics1-Asm1, Version=0.0.0.0, Culture=neutral, PublicKeyToken=null' cannot be used across assembly boundaries because it has a generic type argument that is an embedded interop type.
    //         int b = ClassAlias.Class1Foo();
    Diagnostic(ErrorCode.ERR_GenericsUsedAcrossAssemblies, "Class1Foo").WithArguments("System.Collections.Generic.List<FooStruct>", "NoPIAGenerics1-Asm1, Version=0.0.0.0, Culture=neutral, PublicKeyToken=null")
            );

            // NOTE: Dev10 errors:
            // <fine-name>(8,28): error CS0117: 'Class1' does not contain a definition for 'Class1Foo'
            // <fine-name>(9,28): error CS0117: 'Class1' does not contain a definition for 'Class1Foo'
        }

        [WorkItem(541466, "http://vstfdevdiv:8080/DevDiv2/DevDiv/_workitems/edit/541466")]
        [Fact]
        public void UseSiteErrorViaAliasTest05()
        {
            var testAssembly = CreateCompilation(
@"
using ClassAlias = Class1;
public class Test
{
    void m()
    {
        var a = new ClassAlias();
        var b = new ClassAlias();
    }
}", references: new List<MetadataReference>() { TestReferences.SymbolsTests.NoPia.NoPIAGenericsAsm1 })
.VerifyDiagnostics(
    // (2,20): error CS1769: Type 'System.Collections.Generic.List<FooStruct>' from assembly 'NoPIAGenerics1-Asm1, Version=0.0.0.0, Culture=neutral, PublicKeyToken=null' cannot be used across assembly boundaries because it has a generic type argument that is an embedded interop type.
    // using ClassAlias = Class1;
    Diagnostic(ErrorCode.ERR_GenericsUsedAcrossAssemblies, "Class1").WithArguments("System.Collections.Generic.List<FooStruct>", "NoPIAGenerics1-Asm1, Version=0.0.0.0, Culture=neutral, PublicKeyToken=null")
            );

            // NOTE: Dev10 errors:
            // <fine-name>(8,17): error CS0143: The type 'Class1' has no constructors defined
            // <fine-name>(9,17): error CS0143: The type 'Class1' has no constructors defined
        }

        [WorkItem(541466, "http://vstfdevdiv:8080/DevDiv2/DevDiv/_workitems/edit/541466")]
        [Fact]
        public void UseSiteErrorViaAliasTest06()
        {
            var testAssembly = CreateCompilation(
@"
using ClassAlias = Class1;
public class Test
{
    ClassAlias a = null;
    ClassAlias b = null;
    ClassAlias m() { return null; }
    void m2(ClassAlias p) { }
}", references: new List<MetadataReference>() { TestReferences.SymbolsTests.NoPia.NoPIAGenericsAsm1 })
.VerifyDiagnostics(
    // (2,20): error CS1769: Type 'System.Collections.Generic.List<FooStruct>' from assembly 'NoPIAGenerics1-Asm1, Version=0.0.0.0, Culture=neutral, PublicKeyToken=null' cannot be used across assembly boundaries because it has a generic type argument that is an embedded interop type.
    // using ClassAlias = Class1;
    Diagnostic(ErrorCode.ERR_GenericsUsedAcrossAssemblies, "Class1").WithArguments("System.Collections.Generic.List<FooStruct>", "NoPIAGenerics1-Asm1, Version=0.0.0.0, Culture=neutral, PublicKeyToken=null"),
    // (6,16): warning CS0414: The field 'Test.b' is assigned but its value is never used
    //     ClassAlias b = null;
    Diagnostic(ErrorCode.WRN_UnreferencedFieldAssg, "b").WithArguments("Test.b"),
    // (5,16): warning CS0414: The field 'Test.a' is assigned but its value is never used
    //     ClassAlias a = null;
    Diagnostic(ErrorCode.WRN_UnreferencedFieldAssg, "a").WithArguments("Test.a")
            );

            // NOTE: Dev10 errors:
            // <fine-name>(4,16): error CS1772: Type 'Class1' from assembly '...\NoPIAGenerics1-Asm1.dll' cannot be used across assembly boundaries because a type in its inheritance hierarchy has a generic type parameter that is an embedded interop type.
            // <fine-name>(5,16): error CS1772: Type 'Class1' from assembly '...\NoPIAGenerics1-Asm1.dll' cannot be used across assembly boundaries because a type in its inheritance hierarchy has a generic type parameter that is an embedded interop type.
            // <fine-name>(6,16): error CS1772: Type 'Class1' from assembly '...\NoPIAGenerics1-Asm1.dll' cannot be used across assembly boundaries because a type in its inheritance hierarchy has a generic type parameter that is an embedded interop type.
            // <fine-name>(7,10): error CS1772: Type 'Class1' from assembly '...\NoPIAGenerics1-Asm1.dll' cannot be used across assembly boundaries because a type in its inheritance hierarchy has a generic type parameter that is an embedded interop type.
        }

        [WorkItem(541466, "http://vstfdevdiv:8080/DevDiv2/DevDiv/_workitems/edit/541466")]
        [Fact]
        public void UseSiteErrorViaAliasTest07()
        {
            var testAssembly = CreateCompilation(
@"
using ClassAlias = Class1;
public class Test
{
    void m()
    {
        ClassAlias a = null;
        ClassAlias b = null;
        System.Console.WriteLine(a);
        System.Console.WriteLine(b);
    }
}", references: new List<MetadataReference>() { TestReferences.SymbolsTests.NoPia.NoPIAGenericsAsm1 })
.VerifyDiagnostics(
                // (2,20): error CS1769: Type 'System.Collections.Generic.List<FooStruct>' from assembly 'NoPIAGenerics1-Asm1, Version=0.0.0.0, Culture=neutral, PublicKeyToken=null' cannot be used across assembly boundaries because it has a generic type argument that is an embedded interop type.
                // using ClassAlias = Class1;
                Diagnostic(ErrorCode.ERR_GenericsUsedAcrossAssemblies, "Class1").WithArguments("System.Collections.Generic.List<FooStruct>", "NoPIAGenerics1-Asm1, Version=0.0.0.0, Culture=neutral, PublicKeyToken=null"),
                // (9,9): error CS1769: Type 'System.Collections.Generic.List<FooStruct>' from assembly 'NoPIAGenerics1-Asm1, Version=0.0.0.0, Culture=neutral, PublicKeyToken=null' cannot be used across assembly boundaries because it has a generic type argument that is an embedded interop type.
                //         System.Console.WriteLine(a);
                Diagnostic(ErrorCode.ERR_GenericsUsedAcrossAssemblies, "System.Console.WriteLine").WithArguments("System.Collections.Generic.List<FooStruct>", "NoPIAGenerics1-Asm1, Version=0.0.0.0, Culture=neutral, PublicKeyToken=null"),
                // (10,9): error CS1769: Type 'System.Collections.Generic.List<FooStruct>' from assembly 'NoPIAGenerics1-Asm1, Version=0.0.0.0, Culture=neutral, PublicKeyToken=null' cannot be used across assembly boundaries because it has a generic type argument that is an embedded interop type.
                //         System.Console.WriteLine(b);
                Diagnostic(ErrorCode.ERR_GenericsUsedAcrossAssemblies, "System.Console.WriteLine").WithArguments("System.Collections.Generic.List<FooStruct>", "NoPIAGenerics1-Asm1, Version=0.0.0.0, Culture=neutral, PublicKeyToken=null"));

            // NOTE: Dev10 reports NO ERRORS
        }

        [WorkItem(948674, "http://vstfdevdiv:8080/DevDiv2/DevDiv/_workitems/edit/948674")]
        [Fact]
        public void UseSiteErrorViaImplementedInterfaceMember_1()
        {
            var source1 = @"
using System;
using System.Runtime.InteropServices;

[assembly: ImportedFromTypeLib(""GeneralPIA.dll"")]
[assembly: Guid(""f9c2d51d-4f44-45f0-9eda-c9d599b58257"")]

public struct ImageMoniker
{ }";

            CSharpCompilation comp1 = CreateCompilationWithMscorlib461(source1, assemblyName: "Pia948674_1");

            var source2 = @"
public interface IBar
{
    ImageMoniker? Moniker { get; }
}";

            CSharpCompilation comp2 = CreateCompilationWithMscorlib461(source2, new MetadataReference[] { new CSharpCompilationReference(comp1, embedInteropTypes: true) }, assemblyName: "Bar948674_1");

            var source3 = @"
public class BarImpl : IBar
{
    public ImageMoniker? Moniker    
    {
        get { return null; }
    }
}";

            CSharpCompilation comp3 = CreateCompilationWithMscorlib461(source3, new MetadataReference[] { new CSharpCompilationReference(comp2), new CSharpCompilationReference(comp1, embedInteropTypes: true) });

            comp3.VerifyDiagnostics(
    // (2,24): error CS1769: Type 'ImageMoniker?' from assembly 'Bar948674_1, Version=0.0.0.0, Culture=neutral, PublicKeyToken=null' cannot be used across assembly boundaries because it has a generic type argument that is an embedded interop type.
    // public class BarImpl : IBar
    Diagnostic(ErrorCode.ERR_GenericsUsedAcrossAssemblies, "IBar").WithArguments("ImageMoniker?", "Bar948674_1, Version=0.0.0.0, Culture=neutral, PublicKeyToken=null").WithLocation(2, 24)
                );

            comp3 = CreateCompilationWithMscorlib461(source3, new MetadataReference[] { comp2.EmitToImageReference(), comp1.EmitToImageReference().WithEmbedInteropTypes(true) });

            comp3.VerifyDiagnostics(
    // (2,24): error CS1769: Type 'ImageMoniker?' from assembly 'Bar948674_1, Version=0.0.0.0, Culture=neutral, PublicKeyToken=null' cannot be used across assembly boundaries because it has a generic type argument that is an embedded interop type.
    // public class BarImpl : IBar
    Diagnostic(ErrorCode.ERR_GenericsUsedAcrossAssemblies, "IBar").WithArguments("ImageMoniker?", "Bar948674_1, Version=0.0.0.0, Culture=neutral, PublicKeyToken=null").WithLocation(2, 24),
    // (2,24): error CS1769: Type 'ImageMoniker?' from assembly 'Bar948674_1, Version=0.0.0.0, Culture=neutral, PublicKeyToken=null' cannot be used across assembly boundaries because it has a generic type argument that is an embedded interop type.
    // public class BarImpl : IBar
    Diagnostic(ErrorCode.ERR_GenericsUsedAcrossAssemblies, "IBar").WithArguments("ImageMoniker?", "Bar948674_1, Version=0.0.0.0, Culture=neutral, PublicKeyToken=null").WithLocation(2, 24)
                );
        }

        [WorkItem(948674, "http://vstfdevdiv:8080/DevDiv2/DevDiv/_workitems/edit/948674")]
        [Fact]
        public void UseSiteErrorViaImplementedInterfaceMember_2()
        {
            var source1 = @"
using System;
using System.Runtime.InteropServices;

[assembly: ImportedFromTypeLib(""GeneralPIA.dll"")]
[assembly: Guid(""f9c2d51d-4f44-45f0-9eda-c9d599b58257"")]

public struct ImageMoniker
{ }";

            CSharpCompilation comp1 = CreateCompilationWithMscorlib461(source1, assemblyName: "Pia948674_2");

            var source2 = @"
public interface IBar
{
    ImageMoniker? Moniker { get; }
}";

            CSharpCompilation comp2 = CreateCompilationWithMscorlib461(source2, new MetadataReference[] { new CSharpCompilationReference(comp1, embedInteropTypes: true) }, assemblyName: "Bar948674_2");

            var source3 = @"
public class BarImpl : IBar
{
    ImageMoniker? IBar.Moniker    
    {
        get { return null; }
    }
}";

            CSharpCompilation comp3 = CreateCompilationWithMscorlib461(source3, new MetadataReference[] { new CSharpCompilationReference(comp2), new CSharpCompilationReference(comp1, embedInteropTypes: true) });

            comp3.VerifyDiagnostics(
    // (4,24): error CS9333: 'BarImpl.Moniker': type must be 'Nullable<ImageMoniker>?' to match implemented member 'IBar.Moniker'
    //     ImageMoniker? IBar.Moniker    
    Diagnostic(ErrorCode.ERR_ExplicitInterfaceMemberTypeMismatch, "Moniker").WithArguments("BarImpl.Moniker", "Nullable<ImageMoniker>?", "IBar.Moniker").WithLocation(4, 24),
    // (2,24): error CS1769: Type 'ImageMoniker?' from assembly 'Bar948674_2, Version=0.0.0.0, Culture=neutral, PublicKeyToken=null' cannot be used across assembly boundaries because it has a generic type argument that is an embedded interop type.
    // public class BarImpl : IBar
    Diagnostic(ErrorCode.ERR_GenericsUsedAcrossAssemblies, "IBar").WithArguments("ImageMoniker?", "Bar948674_2, Version=0.0.0.0, Culture=neutral, PublicKeyToken=null").WithLocation(2, 24)
                );

            comp3 = CreateCompilationWithMscorlib461(source3, new MetadataReference[] { comp2.EmitToImageReference(), comp1.EmitToImageReference().WithEmbedInteropTypes(true) });

            comp3.VerifyDiagnostics(
    // (4,24): error CS9333: 'BarImpl.Moniker': type must be 'Nullable<ImageMoniker>' to match implemented member 'IBar.Moniker'
    //     ImageMoniker? IBar.Moniker    
    Diagnostic(ErrorCode.ERR_ExplicitInterfaceMemberTypeMismatch, "Moniker").WithArguments("BarImpl.Moniker", "Nullable<ImageMoniker>", "IBar.Moniker").WithLocation(4, 24),
    // (2,24): error CS1769: Type 'ImageMoniker?' from assembly 'Bar948674_2, Version=0.0.0.0, Culture=neutral, PublicKeyToken=null' cannot be used across assembly boundaries because it has a generic type argument that is an embedded interop type.
    // public class BarImpl : IBar
    Diagnostic(ErrorCode.ERR_GenericsUsedAcrossAssemblies, "IBar").WithArguments("ImageMoniker?", "Bar948674_2, Version=0.0.0.0, Culture=neutral, PublicKeyToken=null").WithLocation(2, 24)
                );
        }

        [WorkItem(948674, "http://vstfdevdiv:8080/DevDiv2/DevDiv/_workitems/edit/948674")]
        [Fact]
        public void UseSiteErrorViaImplementedInterfaceMember_3()
        {
            var source1 = @"
using System;
using System.Runtime.InteropServices;

[assembly: ImportedFromTypeLib(""GeneralPIA.dll"")]
[assembly: Guid(""f9c2d51d-4f44-45f0-9eda-c9d599b58257"")]

public struct ImageMoniker
{ }";

            CSharpCompilation comp1 = CreateCompilationWithMscorlib461(source1, assemblyName: "Pia948674_3");

            var source2 = @"
public interface IBar
{
    void SetMoniker(ImageMoniker? moniker);
}";

            CSharpCompilation comp2 = CreateCompilationWithMscorlib461(source2, new MetadataReference[] { new CSharpCompilationReference(comp1, embedInteropTypes: true) }, assemblyName: "Bar948674_3");

            var source3 = @"
public class BarImpl : IBar
{
    public void SetMoniker(ImageMoniker? moniker)
    {}
}";

            CSharpCompilation comp3 = CreateCompilationWithMscorlib461(source3, new MetadataReference[] { new CSharpCompilationReference(comp2), new CSharpCompilationReference(comp1, embedInteropTypes: true) });

            comp3.VerifyDiagnostics(
    // (2,24): error CS1769: Type 'ImageMoniker?' from assembly 'Bar948674_3, Version=0.0.0.0, Culture=neutral, PublicKeyToken=null' cannot be used across assembly boundaries because it has a generic type argument that is an embedded interop type.
    // public class BarImpl : IBar
    Diagnostic(ErrorCode.ERR_GenericsUsedAcrossAssemblies, "IBar").WithArguments("ImageMoniker?", "Bar948674_3, Version=0.0.0.0, Culture=neutral, PublicKeyToken=null").WithLocation(2, 24)
                );

            comp3 = CreateCompilationWithMscorlib461(source3, new MetadataReference[] { comp2.EmitToImageReference(), comp1.EmitToImageReference().WithEmbedInteropTypes(true) });

            comp3.VerifyDiagnostics(
    // (2,24): error CS1769: Type 'ImageMoniker?' from assembly 'Bar948674_3, Version=0.0.0.0, Culture=neutral, PublicKeyToken=null' cannot be used across assembly boundaries because it has a generic type argument that is an embedded interop type.
    // public class BarImpl : IBar
    Diagnostic(ErrorCode.ERR_GenericsUsedAcrossAssemblies, "IBar").WithArguments("ImageMoniker?", "Bar948674_3, Version=0.0.0.0, Culture=neutral, PublicKeyToken=null").WithLocation(2, 24)
                );
        }

        [WorkItem(948674, "http://vstfdevdiv:8080/DevDiv2/DevDiv/_workitems/edit/948674")]
        [Fact]
        public void UseSiteErrorViaImplementedInterfaceMember_4()
        {
            var source1 = @"
using System;
using System.Runtime.InteropServices;

[assembly: ImportedFromTypeLib(""GeneralPIA.dll"")]
[assembly: Guid(""f9c2d51d-4f44-45f0-9eda-c9d599b58257"")]

public struct ImageMoniker
{ }";

            CSharpCompilation comp1 = CreateCompilationWithMscorlib461(source1, assemblyName: "Pia948674_4");

            var source2 = @"
public interface IBar
{
    void SetMoniker(ImageMoniker? moniker);
}";

            CSharpCompilation comp2 = CreateCompilationWithMscorlib461(source2, new MetadataReference[] { new CSharpCompilationReference(comp1, embedInteropTypes: true) }, assemblyName: "Bar948674_4");

            var source3 = @"
public class BarImpl : IBar
{
    void IBar.SetMoniker(ImageMoniker? moniker)
    {}
}";

            CSharpCompilation comp3 = CreateCompilationWithMscorlib461(source3, new MetadataReference[] { new CSharpCompilationReference(comp2), new CSharpCompilationReference(comp1, embedInteropTypes: true) });

            comp3.VerifyDiagnostics(
    // (4,15): error CS0539: 'BarImpl.SetMoniker(ImageMoniker?)' in explicit interface declaration is not a member of interface
    //     void IBar.SetMoniker(ImageMoniker? moniker)
    Diagnostic(ErrorCode.ERR_InterfaceMemberNotFound, "SetMoniker").WithArguments("BarImpl.SetMoniker(ImageMoniker?)").WithLocation(4, 15),
    // (2,24): error CS1769: Type 'ImageMoniker?' from assembly 'Bar948674_4, Version=0.0.0.0, Culture=neutral, PublicKeyToken=null' cannot be used across assembly boundaries because it has a generic type argument that is an embedded interop type.
    // public class BarImpl : IBar
    Diagnostic(ErrorCode.ERR_GenericsUsedAcrossAssemblies, "IBar").WithArguments("ImageMoniker?", "Bar948674_4, Version=0.0.0.0, Culture=neutral, PublicKeyToken=null").WithLocation(2, 24)
                );

            comp3 = CreateCompilationWithMscorlib461(source3, new MetadataReference[] { comp2.EmitToImageReference(), comp1.EmitToImageReference().WithEmbedInteropTypes(true) });

            comp3.VerifyDiagnostics(
    // (4,15): error CS0539: 'BarImpl.SetMoniker(ImageMoniker?)' in explicit interface declaration is not a member of interface
    //     void IBar.SetMoniker(ImageMoniker? moniker)
    Diagnostic(ErrorCode.ERR_InterfaceMemberNotFound, "SetMoniker").WithArguments("BarImpl.SetMoniker(ImageMoniker?)").WithLocation(4, 15),
    // (2,24): error CS1769: Type 'ImageMoniker?' from assembly 'Bar948674_4, Version=0.0.0.0, Culture=neutral, PublicKeyToken=null' cannot be used across assembly boundaries because it has a generic type argument that is an embedded interop type.
    // public class BarImpl : IBar
    Diagnostic(ErrorCode.ERR_GenericsUsedAcrossAssemblies, "IBar").WithArguments("ImageMoniker?", "Bar948674_4, Version=0.0.0.0, Culture=neutral, PublicKeyToken=null").WithLocation(2, 24)
                );
        }

        [WorkItem(541246, "http://vstfdevdiv:8080/DevDiv2/DevDiv/_workitems/edit/541246")]
        [Fact]
        public void NamespaceQualifiedGenericTypeName()
        {
            var source =
@"namespace N
{
    public class A<T>
    {
        public static T F;
    }
}
class B
{
    static int G = N.A<int>.F;
}";
            CreateCompilation(source).VerifyDiagnostics();
        }

        [Fact]
        public void NamespaceQualifiedGenericTypeNameWrongArity()
        {
            var source =
@"namespace N
{
    public class A<T>
    {
        public static T F;
    }

    public class B 
    { 
        public static int F;
    }
    public class B<T1, T2> 
    { 
        public static System.Tuple<T1, T2> F;
    }
}
class C
{
    static int TooMany = N.A<int, int>.F;
    static int TooFew = N.A.F;
    static int TooIndecisive = N.B<int>;
}";
            CreateCompilation(source).VerifyDiagnostics(
                // (19,28): error CS0305: Using the generic type 'N.A<T>' requires '1' type arguments
                // 
                Diagnostic(ErrorCode.ERR_BadArity, "A<int, int>").WithArguments("N.A<T>", "type", "1"),
                // (20,27): error CS0305: Using the generic type 'N.A<T>' requires '1' type arguments
                // 
                Diagnostic(ErrorCode.ERR_BadArity, "A").WithArguments("N.A<T>", "type", "1"),
                // (21,34): error CS0305: Using the generic type 'N.B<T1, T2>' requires '2' type arguments
                // 
                Diagnostic(ErrorCode.ERR_BadArity, "B<int>").WithArguments("N.B<T1, T2>", "type", "2")
                );
        }

        [WorkItem(541570, "http://vstfdevdiv:8080/DevDiv2/DevDiv/_workitems/edit/541570")]
        [Fact]
        public void EnumNotMemberInConstructor()
        {
            var source =
@"enum E { A }
class C
{
    public C(E e = E.A) { }
    public E E { get { return E.A; } }
}";
            CreateCompilation(source).VerifyDiagnostics();
        }

        [WorkItem(541638, "http://vstfdevdiv:8080/DevDiv2/DevDiv/_workitems/edit/541638")]
        [Fact]
        public void KeywordAsLabelIdentifier()
        {
            var source =
@"class Program
{
    static void Main(string[] args)
    {
    @int1:
        System.Console.WriteLine();
    }
}";
            CreateCompilation(source).VerifyDiagnostics(
                // (5,5): warning CS0164: This label has not been referenced
                // 
                Diagnostic(ErrorCode.WRN_UnreferencedLabel, "@int1"));
        }

        [WorkItem(541677, "http://vstfdevdiv:8080/DevDiv2/DevDiv/_workitems/edit/541677")]
        [Fact]
        public void AssignStaticEventToLocalVariable()
        {
            var source =
@"delegate void Foo();
class @driver
{
    public static event Foo e;
    static void Main(string[] args)
    {
        Foo x = e;
    }
}";
            CreateCompilation(source).VerifyDiagnostics();
        }

        // Note: The locations for errors on generic methods are
        // name only, while Dev11 uses name + type parameters.
        [WorkItem(528743, "http://vstfdevdiv:8080/DevDiv2/DevDiv/_workitems/edit/528743")]
        [Fact]
        public void GenericMethodLocation()
        {
            var source =
@"interface I
{
    void M1<T>() where T : class;
}
class C : I
{
    public void M1<T>() { }
    void M2<T>(this object o) { }
    sealed void M3<T>() { }
    internal static virtual void M4<T>() { }
}";
            CreateCompilation(source).VerifyDiagnostics(
                // (5,7): error CS1106: Extension method must be defined in a non-generic static class
                // class C : I
                Diagnostic(ErrorCode.ERR_BadExtensionAgg, "C").WithLocation(5, 7),
                // (7,17): error CS0425: The constraints for type parameter 'T' of method 'C.M1<T>()' must match the constraints for type parameter 'T' of interface method 'I.M1<T>()'. Consider using an explicit interface implementation instead.
                //     public void M1<T>() { }
                Diagnostic(ErrorCode.ERR_ImplBadConstraints, "M1").WithArguments("T", "C.M1<T>()", "T", "I.M1<T>()").WithLocation(7, 17),
                // (9,17): error CS0238: 'C.M3<T>()' cannot be sealed because it is not an override
                //     sealed void M3<T>() { }
                Diagnostic(ErrorCode.ERR_SealedNonOverride, "M3").WithArguments("C.M3<T>()").WithLocation(9, 17),
                // (10,34): error CS0112: A static member cannot be marked as 'virtual'
                //     internal static virtual void M4<T>() { }
                Diagnostic(ErrorCode.ERR_StaticNotVirtual, "M4").WithArguments("virtual").WithLocation(10, 34)
                );
        }

        [WorkItem(542391, "http://vstfdevdiv:8080/DevDiv2/DevDiv/_workitems/edit/542391")]
        [Fact]
        public void PartialMethodOptionalParameters()
        {
            var source =
@"partial class C
{
    partial void M1(object o);
    partial void M1(object o = null) { }
    partial void M2(object o = null);
    partial void M2(object o) { }
    partial void M3(object o = null);
    partial void M3(object o = null) { }
}";
            CreateCompilation(source).VerifyDiagnostics(
                // (4,28): warning CS1066: The default value specified for parameter 'o' will have no effect because it applies to a member that is used in contexts that do not allow optional arguments
                //     partial void M1(object o = null) { }
                Diagnostic(ErrorCode.WRN_DefaultValueForUnconsumedLocation, "o").WithArguments("o"),
                // (8,28): warning CS1066: The default value specified for parameter 'o' will have no effect because it applies to a member that is used in contexts that do not allow optional arguments
                //     partial void M3(object o = null) { }
                Diagnostic(ErrorCode.WRN_DefaultValueForUnconsumedLocation, "o").WithArguments("o")
                );
        }

        [Fact]
        [WorkItem(598043, "http://vstfdevdiv:8080/DevDiv2/DevDiv/_workitems/edit/598043")]
        public void PartialMethodParameterNamesFromDefinition1()
        {
            var source = @"
partial class C
{
    partial void F(int i);
}

partial class C
{
    partial void F(int j) { }
}
";
            CompileAndVerify(source, options: TestOptions.ReleaseDll.WithMetadataImportOptions(MetadataImportOptions.All), symbolValidator: module =>
            {
                var method = module.GlobalNamespace.GetMember<TypeSymbol>("C").GetMember<MethodSymbol>("F");
                Assert.Equal("i", method.Parameters[0].Name);
            });
        }

        [Fact]
        [WorkItem(598043, "http://vstfdevdiv:8080/DevDiv2/DevDiv/_workitems/edit/598043")]
        public void PartialMethodParameterNamesFromDefinition2()
        {
            var source = @"
partial class C
{
    partial void F(int j) { }
}

partial class C
{
    partial void F(int i);
}
";
            CompileAndVerify(source, options: TestOptions.ReleaseDll.WithMetadataImportOptions(MetadataImportOptions.All), symbolValidator: module =>
            {
                var method = module.GlobalNamespace.GetMember<TypeSymbol>("C").GetMember<MethodSymbol>("F");
                Assert.Equal("i", method.Parameters[0].Name);
            });
        }

        /// <summary>
        /// Handle a mix of parameter errors for default values,
        /// partial methods, and static parameter type.
        /// </summary>
        [Fact]
        public void ParameterErrorsDefaultPartialMethodStaticType()
        {
            var source =
@"static class S { }
partial class C
{
    partial void M(S s = new A());
    partial void M(S s = new B()) { }
}";
            CreateCompilation(source).VerifyDiagnostics(
                // (4,20): error CS0721: 'S': static types cannot be used as parameters
                //     partial void M(S s = new A());
                Diagnostic(ErrorCode.ERR_ParameterIsStaticClass, "S").WithArguments("S").WithLocation(4, 20),
                // (5,20): error CS0721: 'S': static types cannot be used as parameters
                //     partial void M(S s = new B()) { }
                Diagnostic(ErrorCode.ERR_ParameterIsStaticClass, "S").WithArguments("S").WithLocation(5, 20),
                // (5,30): error CS0246: The type or namespace name 'B' could not be found (are you missing a using directive or an assembly reference?)
                //     partial void M(S s = new B()) { }
                Diagnostic(ErrorCode.ERR_SingleTypeNameNotFound, "B").WithArguments("B").WithLocation(5, 30),
                // (4,30): error CS0246: The type or namespace name 'A' could not be found (are you missing a using directive or an assembly reference?)
                //     partial void M(S s = new A());
                Diagnostic(ErrorCode.ERR_SingleTypeNameNotFound, "A").WithArguments("A").WithLocation(4, 30)
                );
        }

        [WorkItem(543349, "http://vstfdevdiv:8080/DevDiv2/DevDiv/_workitems/edit/543349")]
        [Fact]
        public void Fixed()
        {
            var source =
@"class C
{
    unsafe static void M(int[] arg)
    {
        fixed (int* ptr = arg) { }
        fixed (int* ptr = arg) *ptr = 0;
        fixed (int* ptr = arg) object o = null;
    }
}";
            CreateCompilation(source, options: TestOptions.UnsafeReleaseDll).VerifyDiagnostics(
                // (7,32): error CS1023: Embedded statement cannot be a declaration or labeled statement
                //         fixed (int* ptr = arg) object o = null;
                Diagnostic(ErrorCode.ERR_BadEmbeddedStmt, "object o = null;").WithLocation(7, 32),
                // (7,39): warning CS0219: The variable 'o' is assigned but its value is never used
                //         fixed (int* ptr = arg) object o = null;
                Diagnostic(ErrorCode.WRN_UnreferencedVarAssg, "o").WithArguments("o").WithLocation(7, 39)
                );
        }

        [WorkItem(1040171, "http://vstfdevdiv:8080/DevDiv2/DevDiv/_workitems/edit/1040171")]
        [Fact]
        public void Bug1040171()
        {
            const string sourceCode = @"
class Program
{
    static void Main(string[] args)
    {
        bool c = true;

        foreach (string s in args)
            label: c = false;
    }
}
";
            var compilation = CreateCompilation(sourceCode);
            compilation.VerifyDiagnostics(
                // (9,13): error CS1023: Embedded statement cannot be a declaration or labeled statement
                //             label: c = false;
                Diagnostic(ErrorCode.ERR_BadEmbeddedStmt, "label: c = false;").WithLocation(9, 13),
                // (9,13): warning CS0164: This label has not been referenced
                //             label: c = false;
                Diagnostic(ErrorCode.WRN_UnreferencedLabel, "label").WithLocation(9, 13),
                // (6,14): warning CS0219: The variable 'c' is assigned but its value is never used
                //         bool c = true;
                Diagnostic(ErrorCode.WRN_UnreferencedVarAssg, "c").WithArguments("c").WithLocation(6, 14));
        }

        [Fact, WorkItem(543426, "http://vstfdevdiv:8080/DevDiv2/DevDiv/_workitems/edit/543426")]
        public void NestedInterfaceImplementationWithOuterGenericType()
        {
            CompileAndVerify(@"
namespace System.ServiceModel
{
    class Pipeline<T>
    {
        interface IStage
        {
            void Process(T context);
        }

        class AsyncStage : IStage
        {
            void IStage.Process(T context) { }
        }
    }
}");
        }

        /// <summary>
        /// Error types should be allowed as constant types.
        /// </summary>
        [Fact]
        public void ErrorTypeConst()
        {
            var source =
@"class C
{
    const C1 F1 = 0;
    const C2 F2 = null;
    static void M()
    {
        const C3 c3 = 0;
        const C4 c4 = null;
    }
}";
            CreateCompilation(source).VerifyDiagnostics(
                // (3,11): error CS0246: The type or namespace name 'C1' could not be found (are you missing a using directive or an assembly reference?)
                Diagnostic(ErrorCode.ERR_SingleTypeNameNotFound, "C1").WithArguments("C1").WithLocation(3, 11),
                // (4,11): error CS0246: The type or namespace name 'C2' could not be found (are you missing a using directive or an assembly reference?)
                Diagnostic(ErrorCode.ERR_SingleTypeNameNotFound, "C2").WithArguments("C2").WithLocation(4, 11),
                // (7,15): error CS0246: The type or namespace name 'C3' could not be found (are you missing a using directive or an assembly reference?)
                Diagnostic(ErrorCode.ERR_SingleTypeNameNotFound, "C3").WithArguments("C3").WithLocation(7, 15),
                // (8,15): error CS0246: The type or namespace name 'C4' could not be found (are you missing a using directive or an assembly reference?)
                Diagnostic(ErrorCode.ERR_SingleTypeNameNotFound, "C4").WithArguments("C4").WithLocation(8, 15));
        }

        [WorkItem(543777, "http://vstfdevdiv:8080/DevDiv2/DevDiv/_workitems/edit/543777")]
        [Fact]
        public void DefaultParameterAtEndOfFile()
        {
            var source =
@"class C
{
    static void M(object o = null,";
            CreateCompilation(source).VerifyDiagnostics(
                // (3,35): error CS1031: Type expected
                //     static void M(object o = null,
                Diagnostic(ErrorCode.ERR_TypeExpected, ""),

                // Cascading:

                // (3,35): error CS1001: Identifier expected
                //     static void M(object o = null,
                Diagnostic(ErrorCode.ERR_IdentifierExpected, ""),
                // (3,35): error CS1026: ) expected
                //     static void M(object o = null,
                Diagnostic(ErrorCode.ERR_CloseParenExpected, ""),
                // (3,35): error CS1002: ; expected
                //     static void M(object o = null,
                Diagnostic(ErrorCode.ERR_SemicolonExpected, ""),
                // (3,35): error CS1513: } expected
                //     static void M(object o = null,
                Diagnostic(ErrorCode.ERR_RbraceExpected, ""),
                // (3,35): error CS1737: Optional parameters must appear after all required parameters
                //     static void M(object o = null,
                Diagnostic(ErrorCode.ERR_DefaultValueBeforeRequiredValue, ""),
                // (3,17): error CS0501: 'C.M(object, ?)' must declare a body because it is not
                // marked abstract, extern, or partial static void M(object o = null,
                Diagnostic(ErrorCode.ERR_ConcreteMissingBody, "M").WithArguments("C.M(object, ?)"));
        }

        [WorkItem(543814, "http://vstfdevdiv:8080/DevDiv2/DevDiv/_workitems/edit/543814")]
        [Fact]
        public void DuplicateNamedArgumentNullLiteral()
        {
            var source =
@"class C
{
    static void M()
    {
        M("""",
            arg: 0,
            arg: null);
    }
}";
            CreateCompilation(source).VerifyDiagnostics(
                // (5,9): error CS1501: No overload for method 'M' takes 3 arguments
                //         M("",
                Diagnostic(ErrorCode.ERR_BadArgCount, "M").WithArguments("M", "3").WithLocation(5, 9));
        }

        [WorkItem(543820, "http://vstfdevdiv:8080/DevDiv2/DevDiv/_workitems/edit/543820")]
        [Fact]
        public void GenericAttributeClassWithMultipleParts()
        {
            var source =
@"class C<T> { }
class C<T> : System.Attribute { }";
            CreateCompilation(source, parseOptions: TestOptions.Regular10).VerifyDiagnostics(
                // (2,7): error CS0101: The namespace '<global namespace>' already contains a definition for 'C'
                // class C<T> : System.Attribute { }
                Diagnostic(ErrorCode.ERR_DuplicateNameInNS, "C").WithArguments("C", "<global namespace>").WithLocation(2, 7),
                // (2,14): error CS8936: Feature 'generic attributes' is not available in C# 10.0. Please use language version 11.0 or greater.
                // class C<T> : System.Attribute { }
                Diagnostic(ErrorCode.ERR_FeatureNotAvailableInVersion10, "System.Attribute").WithArguments("generic attributes", "11.0").WithLocation(2, 14)
                );

            CreateCompilation(source).VerifyDiagnostics(
                // (2,7): error CS0101: The namespace '<global namespace>' already contains a definition for 'C'
                // class C<T> : System.Attribute { }
                Diagnostic(ErrorCode.ERR_DuplicateNameInNS, "C").WithArguments("C", "<global namespace>").WithLocation(2, 7)
                );
        }

        [WorkItem(543822, "http://vstfdevdiv:8080/DevDiv2/DevDiv/_workitems/edit/543822")]
        [Fact]
        public void InterfaceWithPartialMethodExplicitImplementation()
        {
            var source =
@"interface I
{
    partial void I.M();
}";
            CreateCompilation(source, parseOptions: TestOptions.Regular7, targetFramework: TargetFramework.NetCoreApp).VerifyDiagnostics(
                // (3,20): error CS0754: A partial member may not explicitly implement an interface member
                //     partial void I.M();
                Diagnostic(ErrorCode.ERR_PartialMemberNotExplicit, "M").WithLocation(3, 20),
                // (3,20): error CS0751: A partial member must be declared within a partial type
                //     partial void I.M();
                Diagnostic(ErrorCode.ERR_PartialMemberOnlyInPartialClass, "M").WithLocation(3, 20),
                // (3,20): error CS8652: The feature 'default interface implementation' is not available in C# 7.0. Please use language version 8.0 or greater.
                //     partial void I.M();
                Diagnostic(ErrorCode.ERR_FeatureNotAvailableInVersion7, "M").WithArguments("default interface implementation", "8.0").WithLocation(3, 20),
                // (3,18): error CS0540: 'I.M()': containing type does not implement interface 'I'
                //     partial void I.M();
                Diagnostic(ErrorCode.ERR_ClassDoesntImplementInterface, "I").WithArguments("I.M()", "I").WithLocation(3, 18)
                );
        }

        [WorkItem(543827, "http://vstfdevdiv:8080/DevDiv2/DevDiv/_workitems/edit/543827")]
        [Fact]
        public void StructConstructor()
        {
            var source =
@"struct S
{
    private readonly object x;
    private readonly object y;
    S(object x, object y)
    {
        try
        {
            this.x = x;
        }
        finally
        {
            this.y = y;
        }
    }
    S(S o) : this(o.x, o.y) {}
}";
            CreateCompilation(source).VerifyDiagnostics();
        }

        [WorkItem(543827, "http://vstfdevdiv:8080/DevDiv2/DevDiv/_workitems/edit/543827")]
        [Fact]
        public void StructVersusTryFinally()
        {
            var source =
@"struct S
{
    private object x;
    private object y;
    static void M()
    {
        S s1;
        try { s1.x = null; } finally { s1.y = null; }
        S s2 = s1;
        s1.x = s1.y; s1.y = s1.x;
    }
}";
            CreateCompilation(source).VerifyDiagnostics();
        }

        [WorkItem(544513, "http://vstfdevdiv:8080/DevDiv2/DevDiv/_workitems/edit/544513")]
        [Fact()]
        public void AnonTypesPropSameNameDiffType()
        {
            var source =
@"public class Test
{
    public static void Main()
    {
        var p1 = new { Price = 495.00 };
        var p2 = new { Price = ""36.50"" };

        p1 = p2;
    }
}";
            CreateCompilation(source).VerifyDiagnostics(
                // (8,14): error CS0029: Cannot implicitly convert type 'AnonymousType#1' to 'AnonymousType#2'
                //        p1 = p2;
                Diagnostic(ErrorCode.ERR_NoImplicitConv, "p2").WithArguments("<anonymous type: string Price>", "<anonymous type: double Price>"));
        }

        [WorkItem(545869, "http://vstfdevdiv:8080/DevDiv2/DevDiv/_workitems/edit/545869")]
        [Fact]
        public void TestSealedOverriddenMembers()
        {
            CompileAndVerify(
@"using System;

internal abstract class Base
{
    public virtual int Property
    {
        get { return 0; }
        protected set { }
    }
    protected virtual event EventHandler Event
    {
        add { } remove { }
    }
    protected abstract void Method();
}

internal sealed class Derived : Base
{
    public override int Property
    {
        get { return 1; }
        protected set { }
    }
    protected override event EventHandler Event;
    protected override void Method()  { }

    void UseEvent() { Event(null, null); }
}

internal sealed class Derived2 : Base
{
    public override int Property
    {
        get; protected set;
    }
    protected override event EventHandler Event
    {
        add { } remove { }
    }
    protected override void Method() { }
}

class Program
{
    static void Main() { }
}").VerifyDiagnostics();
        }

        [Fact, WorkItem(1068547, "http://vstfdevdiv:8080/DevDiv2/DevDiv/_workitems/edit/1068547")]
        public void Bug1068547_01()
        {
            var source =
@"
class Program
{
    [System.Diagnostics.DebuggerDisplay(this)]
    static void Main(string[] args)
    {
        
    }
}";
            var comp = CreateCompilation(source);

            var tree = comp.SyntaxTrees[0];
            var model = comp.GetSemanticModel(tree);
            var node = tree.GetRoot().DescendantNodes().Where(n => n.IsKind(SyntaxKind.ThisExpression)).Cast<ThisExpressionSyntax>().Single();

            var symbolInfo = model.GetSymbolInfo(node);

            Assert.Null(symbolInfo.Symbol);
            Assert.Equal(CandidateReason.NotReferencable, symbolInfo.CandidateReason);
        }

        [Fact, WorkItem(1068547, "http://vstfdevdiv:8080/DevDiv2/DevDiv/_workitems/edit/1068547")]
        public void Bug1068547_02()
        {
            var source =
@"
    [System.Diagnostics.DebuggerDisplay(this)]
";
            var comp = CreateCompilation(source);

            var tree = comp.SyntaxTrees[0];
            var model = comp.GetSemanticModel(tree);
            var node = tree.GetRoot().DescendantNodes().Where(n => n.IsKind(SyntaxKind.ThisExpression)).Cast<ThisExpressionSyntax>().Single();

            var symbolInfo = model.GetSymbolInfo(node);

            Assert.Null(symbolInfo.Symbol);
            Assert.Equal(CandidateReason.NotReferencable, symbolInfo.CandidateReason);
        }

        [Fact]
        public void RefReturningDelegateCreation()
        {
            var text = @"
delegate ref int D();

class C
{
    int field = 0;

    ref int M()
    {
        return ref field;
    }

    void Test()
    {
        new D(M)();
    }
}
";

            CreateCompilationWithMscorlib461(text).VerifyDiagnostics();
        }

        [Fact]
        public void RefReturningDelegateCreationBad()
        {
            var text = @"
delegate ref int D();

class C
{
    int field = 0;

    int M()
    {
        return field;
    }

    void Test()
    {
        new D(M)();
    }
}
";

            CreateCompilationWithMscorlib461(text, parseOptions: TestOptions.WithoutImprovedOverloadCandidates).VerifyDiagnostics(
                // (15,15): error CS8189: Ref mismatch between 'C.M()' and delegate 'D'
                //         new D(M)();
                Diagnostic(ErrorCode.ERR_DelegateRefMismatch, "M").WithArguments("C.M()", "D").WithLocation(15, 15)
                );
            CreateCompilationWithMscorlib461(text).VerifyDiagnostics(
                // (15,15): error CS8189: Ref mismatch between 'C.M()' and delegate 'D'
                //         new D(M)();
                Diagnostic(ErrorCode.ERR_DelegateRefMismatch, "M").WithArguments("C.M()", "D").WithLocation(15, 15)
                );
        }

        [Fact]
        public void RefReturningDelegateArgument()
        {
            var text = @"
delegate ref int D();

class C
{
    int field = 0;

    ref int M()
    {
        return ref field;
    }

    void M(D d)
    {
    }

    void Test()
    {
        M(M);
    }
}
";

            CreateCompilationWithMscorlib461(text).VerifyDiagnostics();
        }

        [Fact]
        public void RefReturningDelegateArgumentBad()
        {
            var text = @"
delegate ref int D();

class C
{
    int field = 0;

    int M()
    {
        return field;
    }

    void M(D d)
    {
    }

    void Test()
    {
        M(M);
    }
}
";

            CreateCompilationWithMscorlib461(text, parseOptions: TestOptions.WithoutImprovedOverloadCandidates).VerifyDiagnostics(
                // (19,11): error CS8189: Ref mismatch between 'C.M()' and delegate 'D'
                //         M(M);
                Diagnostic(ErrorCode.ERR_DelegateRefMismatch, "M").WithArguments("C.M()", "D").WithLocation(19, 11)
                );
            CreateCompilationWithMscorlib461(text).VerifyDiagnostics(
                // (19,11): error CS8189: Ref mismatch between 'C.M()' and delegate 'D'
                //         M(M);
                Diagnostic(ErrorCode.ERR_DelegateRefMismatch, "M").WithArguments("C.M()", "D").WithLocation(19, 11)
                );
        }

        [Fact, WorkItem(1078958, "http://vstfdevdiv:8080/DevDiv2/DevDiv/_workitems/edit/1078958")]
        public void Bug1078958()
        {
            const string source = @"
class C
{
    static void Foo<T>()
    {
        T();
    }
 
    static void T() { }
}";

            CreateCompilation(source).VerifyDiagnostics(
                // (6,9): error CS0119: 'T' is a type, which is not valid in the given context
                //         T();
                Diagnostic(ErrorCode.ERR_BadSKunknown, "T").WithArguments("T", "type").WithLocation(6, 9));
        }

        [Fact, WorkItem(1078958, "http://vstfdevdiv:8080/DevDiv2/DevDiv/_workitems/edit/1078958")]
        public void Bug1078958_2()
        {
            const string source = @"
class C
{
    static void Foo<T>()
    {
        T<T>();
    }
 
    static void T() { }

    static void T<U>() { }
}";

            CreateCompilation(source).VerifyDiagnostics();
        }

        [Fact, WorkItem(1078961, "http://vstfdevdiv:8080/DevDiv2/DevDiv/_workitems/edit/1078961")]
        public void Bug1078961()
        {
            const string source = @"
class C
{
    const int T = 42;
    static void Foo<T>(int x = T)
    {
        System.Console.Write(x);
    }

    static void Main()
    {
        Foo<object>();
    }
}";

            CompileAndVerify(source, expectedOutput: "42");
        }

        [Fact, WorkItem(1078961, "http://vstfdevdiv:8080/DevDiv2/DevDiv/_workitems/edit/1078961")]
        public void Bug1078961_2()
        {
            const string source = @"
class A : System.Attribute
{
    public A(int i) { }
}

class C
{
    const int T = 42;

    static void Foo<T>([A(T)] int x)
    {
    }
}";

            var comp = CreateCompilation(source);
            comp.VerifyDiagnostics();

            var c = comp.GlobalNamespace.GetTypeMembers("C").Single();
            var t = (FieldSymbol)c.GetMembers("T").Single();
            var foo = (MethodSymbol)c.GetMembers("Foo").Single();
            var x = foo.Parameters[0];
            var a = x.GetAttributes()[0];
            var i = a.ConstructorArguments.Single();
            Assert.Equal((int)i.Value, (int)t.ConstantValue);
        }

        [Fact, WorkItem(1078961, "http://vstfdevdiv:8080/DevDiv2/DevDiv/_workitems/edit/1078961")]
        public void Bug1078961_3()
        {
            const string source = @"
class A : System.Attribute
{
    public A(int i) { }
}

class C
{
    const int T = 42;

    [A(T)]
    static void Foo<T>(int x)
    {
    }
}";

            var comp = CreateCompilation(source);
            comp.VerifyDiagnostics();

            var c = comp.GlobalNamespace.GetTypeMembers("C").Single();
            var t = (FieldSymbol)c.GetMembers("T").Single();
            var foo = (MethodSymbol)c.GetMembers("Foo").Single();
            var a = foo.GetAttributes()[0];
            var i = a.ConstructorArguments.Single();
            Assert.Equal((int)i.Value, (int)t.ConstantValue);
        }

        [Fact, WorkItem(1078961, "http://vstfdevdiv:8080/DevDiv2/DevDiv/_workitems/edit/1078961")]
        public void Bug1078961_4()
        {
            const string source = @"
class A : System.Attribute
{
    public A(int i) { }
}

class C
{
    const int T = 42;

    static void Foo<[A(T)] T>(int x)
    {
    }
}";

            var comp = CreateCompilation(source);
            comp.VerifyDiagnostics();

            var c = comp.GlobalNamespace.GetTypeMembers("C").Single();
            var t = (FieldSymbol)c.GetMembers("T").Single();
            var foo = (MethodSymbol)c.GetMembers("Foo").Single();
            var tt = foo.TypeParameters[0];
            var a = tt.GetAttributes()[0];
            var i = a.ConstructorArguments.Single();
            Assert.Equal((int)i.Value, (int)t.ConstantValue);
        }

        [Fact, WorkItem(1078961, "http://vstfdevdiv:8080/DevDiv2/DevDiv/_workitems/edit/1078961")]
        public void Bug1078961_5()
        {
            const string source = @"
class C
{
    class T { }

    static void Foo<T>(T x = default(T))
    {
        System.Console.Write((object)x == null);
    }

    static void Main()
    {
        Foo<object>();
    }
}";

            CompileAndVerify(source, expectedOutput: "True");
        }

        [Fact, WorkItem(3096, "https://github.com/dotnet/roslyn/issues/3096")]
        public void CastToDelegate_01()
        {
            var sourceText = @"namespace NS
{
    public static class A
    {
        public delegate void Action();

        public static void M()
        {
            RunAction(A.B<string>.M0);
            RunAction((Action)A.B<string>.M1);
        }

        private static void RunAction(Action action) { }

        private class B<T>
        {
            public static void M0() { }
            public static void M1() { }
        }
    }
}";

            var compilation = CreateCompilation(sourceText, options: TestOptions.DebugDll);

            compilation.VerifyDiagnostics();

            var tree = compilation.SyntaxTrees.Single();
            var model = compilation.GetSemanticModel(tree);

            var identifierNameM0 = tree
                .GetRoot()
                .DescendantNodes()
                .OfType<IdentifierNameSyntax>()
                .First(x => x.Parent.IsKind(SyntaxKind.SimpleMemberAccessExpression) && x.Identifier.ValueText.Equals("M0"));

            Assert.Equal("A.B<string>.M0", identifierNameM0.Parent.ToString());
            var m0Symbol = model.GetSymbolInfo(identifierNameM0);

            Assert.Equal("void NS.A.B<System.String>.M0()", m0Symbol.Symbol.ToTestDisplayString());
            Assert.Equal(CandidateReason.None, m0Symbol.CandidateReason);

            var identifierNameM1 = tree
                .GetRoot()
                .DescendantNodes()
                .OfType<IdentifierNameSyntax>()
                .First(x => x.Parent.IsKind(SyntaxKind.SimpleMemberAccessExpression) && x.Identifier.ValueText.Equals("M1"));

            Assert.Equal("A.B<string>.M1", identifierNameM1.Parent.ToString());
            var m1Symbol = model.GetSymbolInfo(identifierNameM1);

            Assert.Equal("void NS.A.B<System.String>.M1()", m1Symbol.Symbol.ToTestDisplayString());
            Assert.Equal(CandidateReason.None, m1Symbol.CandidateReason);
        }

        [Fact, WorkItem(3096, "https://github.com/dotnet/roslyn/issues/3096")]
        public void CastToDelegate_02()
        {
            var sourceText = @"
class A
{
    public delegate void MyDelegate<T>(T a);

    public void Test()
    {
        UseMyDelegate((MyDelegate<int>)MyMethod);
        UseMyDelegate((MyDelegate<long>)MyMethod);
        UseMyDelegate((MyDelegate<float>)MyMethod);
        UseMyDelegate((MyDelegate<double>)MyMethod);
    }

    private void UseMyDelegate<T>(MyDelegate<T> f) { }

    private static void MyMethod(int a) { }
    private static void MyMethod(long a) { }
    private static void MyMethod(float a) { }
    private static void MyMethod(double a) { }
}";

            var compilation = CreateCompilation(sourceText, options: TestOptions.DebugDll);

            compilation.VerifyDiagnostics();

            var tree = compilation.SyntaxTrees.Single();
            var model = compilation.GetSemanticModel(tree);

            var identifiers = tree
                .GetRoot()
                .DescendantNodes()
                .OfType<IdentifierNameSyntax>()
                .Where(x => x.Identifier.ValueText.Equals("MyMethod")).ToArray();

            Assert.Equal(4, identifiers.Length);

            Assert.Equal("(MyDelegate<int>)MyMethod", identifiers[0].Parent.ToString());
            Assert.Equal("void A.MyMethod(System.Int32 a)", model.GetSymbolInfo(identifiers[0]).Symbol.ToTestDisplayString());

            Assert.Equal("(MyDelegate<long>)MyMethod", identifiers[1].Parent.ToString());
            Assert.Equal("void A.MyMethod(System.Int64 a)", model.GetSymbolInfo(identifiers[1]).Symbol.ToTestDisplayString());

            Assert.Equal("(MyDelegate<float>)MyMethod", identifiers[2].Parent.ToString());
            Assert.Equal("void A.MyMethod(System.Single a)", model.GetSymbolInfo(identifiers[2]).Symbol.ToTestDisplayString());

            Assert.Equal("(MyDelegate<double>)MyMethod", identifiers[3].Parent.ToString());
            Assert.Equal("void A.MyMethod(System.Double a)", model.GetSymbolInfo(identifiers[3]).Symbol.ToTestDisplayString());
        }

        [Fact, WorkItem(3096, "https://github.com/dotnet/roslyn/issues/3096")]
        public void CastToDelegate_03()
        {
            var sourceText = @"namespace NS
{
    public static class A
    {
        public delegate void Action();

        public static void M()
        {
            var b = new A.B<string>();
            RunAction(b.M0);
            RunAction((Action)b.M1);
        }

        private static void RunAction(Action action) { }

        public class B<T>
        {
        }

        public static void M0<T>(this B<T> x) { }
        public static void M1<T>(this B<T> x) { }
    }
}";

            var compilation = CreateCompilationWithMscorlib40AndSystemCore(sourceText, options: TestOptions.DebugDll);

            compilation.VerifyDiagnostics();

            var tree = compilation.SyntaxTrees.Single();
            var model = compilation.GetSemanticModel(tree);

            var identifierNameM0 = tree
                .GetRoot()
                .DescendantNodes()
                .OfType<IdentifierNameSyntax>()
                .First(x => x.Parent.IsKind(SyntaxKind.SimpleMemberAccessExpression) && x.Identifier.ValueText.Equals("M0"));

            Assert.Equal("b.M0", identifierNameM0.Parent.ToString());
            var m0Symbol = model.GetSymbolInfo(identifierNameM0);

            Assert.Equal("void NS.A.B<System.String>.M0<System.String>()", m0Symbol.Symbol.ToTestDisplayString());
            Assert.Equal(CandidateReason.None, m0Symbol.CandidateReason);

            var identifierNameM1 = tree
                .GetRoot()
                .DescendantNodes()
                .OfType<IdentifierNameSyntax>()
                .First(x => x.Parent.IsKind(SyntaxKind.SimpleMemberAccessExpression) && x.Identifier.ValueText.Equals("M1"));

            Assert.Equal("b.M1", identifierNameM1.Parent.ToString());
            var m1Symbol = model.GetSymbolInfo(identifierNameM1);

            Assert.Equal("void NS.A.B<System.String>.M1<System.String>()", m1Symbol.Symbol.ToTestDisplayString());
            Assert.Equal(CandidateReason.None, m1Symbol.CandidateReason);
        }

        [Fact, WorkItem(5170, "https://github.com/dotnet/roslyn/issues/5170")]
        public void TypeOfBinderParameter()
        {
            var sourceText = @"
using System.Linq;
using System.Text;

public static class LazyToStringExtension
{
    public static string LazyToString<T>(this T obj) where T : class
    {
        StringBuilder sb = new StringBuilder();
        typeof(T)
            .GetProperties(System.Reflection.BindingFlags.Public)
            .Select(x => x.GetValue(obj))
    }
}";
            var compilation = CreateCompilationWithMscorlib40(sourceText, new[] { Net40.References.SystemCore }, options: TestOptions.DebugDll);
            compilation.VerifyDiagnostics(
                // (12,42): error CS1002: ; expected
                //             .Select(x => x.GetValue(obj))
                Diagnostic(ErrorCode.ERR_SemicolonExpected, "").WithLocation(12, 42),
                // (12,28): error CS1501: No overload for method 'GetValue' takes 1 arguments
                //             .Select(x => x.GetValue(obj))
                Diagnostic(ErrorCode.ERR_BadArgCount, "GetValue").WithArguments("GetValue", "1").WithLocation(12, 28),
                // (7,26): error CS0161: 'LazyToStringExtension.LazyToString<T>(T)': not all code paths return a value
                //     public static string LazyToString<T>(this T obj) where T : class
                Diagnostic(ErrorCode.ERR_ReturnExpected, "LazyToString").WithArguments("LazyToStringExtension.LazyToString<T>(T)").WithLocation(7, 26));
            var tree = compilation.SyntaxTrees[0];
            var model = compilation.GetSemanticModel(tree);
            var node = tree.GetRoot().DescendantNodes().Where(n => n.IsKind(SyntaxKind.SimpleLambdaExpression)).Single();
            var param = node.ChildNodes().Where(n => n.IsKind(SyntaxKind.Parameter)).Single();
            Assert.Equal("System.Reflection.PropertyInfo x", model.GetDeclaredSymbol(param).ToTestDisplayString());
        }

        [Fact, WorkItem(7520, "https://github.com/dotnet/roslyn/issues/7520")]
        public void DelegateCreationWithIncompleteLambda()
        {
            var source =
@"
using System;
class C
{
    public void F()
    {
        var x = new Action<int>(i => i.
    }
}
";
            var comp = CreateCompilation(source);
            comp.VerifyDiagnostics(
                // (7,40): error CS1001: Identifier expected
                //         var x = new Action<int>(i => i.
                Diagnostic(ErrorCode.ERR_IdentifierExpected, "").WithLocation(7, 40),
                // (7,40): error CS1026: ) expected
                //         var x = new Action<int>(i => i.
                Diagnostic(ErrorCode.ERR_CloseParenExpected, "").WithLocation(7, 40),
                // (7,40): error CS1002: ; expected
                //         var x = new Action<int>(i => i.
                Diagnostic(ErrorCode.ERR_SemicolonExpected, "").WithLocation(7, 40),
                // (7,38): error CS0201: Only assignment, call, increment, decrement, await, and new object expressions can be used as a statement
                //         var x = new Action<int>(i => i.
                Diagnostic(ErrorCode.ERR_IllegalStatement, @"i.
").WithLocation(7, 38)
            );
            var tree = comp.SyntaxTrees[0];
            var model = comp.GetSemanticModel(tree);
            var lambda = tree.GetRoot().DescendantNodes().Where(n => n.IsKind(SyntaxKind.SimpleLambdaExpression)).Single();

            var param = lambda.ChildNodes().Where(n => n.IsKind(SyntaxKind.Parameter)).Single();
            var symbol1 = model.GetDeclaredSymbol(param);
            Assert.Equal("System.Int32 i", symbol1.ToTestDisplayString());

            var id = lambda.DescendantNodes().First(n => n.IsKind(SyntaxKind.IdentifierName));
            var symbol2 = model.GetSymbolInfo(id).Symbol;
            Assert.Equal("System.Int32 i", symbol2.ToTestDisplayString());

            Assert.Same(symbol1, symbol2);
        }

        [Fact, WorkItem(7520, "https://github.com/dotnet/roslyn/issues/7520")]
        public void ImplicitDelegateCreationWithIncompleteLambda()
        {
            var source =
@"
using System;
class C
{
    public void F()
    {
        Action<int> x = i => i.
    }
}
";
            var comp = CreateCompilation(source);
            comp.VerifyDiagnostics(
                // (7,32): error CS1001: Identifier expected
                //         Action<int> x = i => i.
                Diagnostic(ErrorCode.ERR_IdentifierExpected, "").WithLocation(7, 32),
                // (7,32): error CS1002: ; expected
                //         Action<int> x = i => i.
                Diagnostic(ErrorCode.ERR_SemicolonExpected, "").WithLocation(7, 32),
                // (7,30): error CS0201: Only assignment, call, increment, decrement, await, and new object expressions can be used as a statement
                //         Action<int> x = i => i.
                Diagnostic(ErrorCode.ERR_IllegalStatement, @"i.
").WithLocation(7, 30)
            );
            var tree = comp.SyntaxTrees[0];
            var model = comp.GetSemanticModel(tree);
            var lambda = tree.GetRoot().DescendantNodes().Where(n => n.IsKind(SyntaxKind.SimpleLambdaExpression)).Single();

            var param = lambda.ChildNodes().Where(n => n.IsKind(SyntaxKind.Parameter)).Single();
            var symbol1 = model.GetDeclaredSymbol(param);
            Assert.Equal("System.Int32 i", symbol1.ToTestDisplayString());

            var id = lambda.DescendantNodes().First(n => n.IsKind(SyntaxKind.IdentifierName));
            var symbol2 = model.GetSymbolInfo(id).Symbol;
            Assert.Equal("System.Int32 i", symbol2.ToTestDisplayString());

            Assert.Same(symbol1, symbol2);
        }

        [Fact, WorkItem(5128, "https://github.com/dotnet/roslyn/issues/5128")]
        public void GetMemberGroupInsideIncompleteLambda_01()
        {
            var source =
@"
using System;
using System.Threading.Tasks;

public delegate Task RequestDelegate(HttpContext context);

public class AuthenticationResult { }

public abstract class AuthenticationManager
{
    public abstract Task<AuthenticationResult> AuthenticateAsync(string authenticationScheme);
}

public abstract class HttpContext
{
    public abstract AuthenticationManager Authentication { get; }
}

interface IApplicationBuilder
{
    IApplicationBuilder Use(Func<RequestDelegate, RequestDelegate> middleware);
}

static class IApplicationBuilderExtensions
{
    public static IApplicationBuilder Use(this IApplicationBuilder app, Func<HttpContext, Func<Task>, Task> middleware)
    {
        return app;
    }
}

class C
{
    void M(IApplicationBuilder app)
    {
        app.Use(async (ctx, next) =>
        {
            await ctx.Authentication.AuthenticateAsync();
        });
    }
}
";
            var comp = CreateCompilationWithMscorlib40(source, new[] { Net40.References.SystemCore });

            comp.VerifyDiagnostics(
    // (41,38): error CS7036: There is no argument given that corresponds to the required parameter 'authenticationScheme' of 'AuthenticationManager.AuthenticateAsync(string)'
    //             await ctx.Authentication.AuthenticateAsync();
    Diagnostic(ErrorCode.ERR_NoCorrespondingArgument, "AuthenticateAsync").WithArguments("authenticationScheme", "AuthenticationManager.AuthenticateAsync(string)").WithLocation(38, 38)
                );

            var tree = comp.SyntaxTrees[0];
            var model = comp.GetSemanticModel(tree);

            var node1 = tree.GetRoot().DescendantNodes().Where(n => n.IsKind(SyntaxKind.IdentifierName) && ((IdentifierNameSyntax)n).Identifier.ValueText == "Use").Single().Parent;
            Assert.Equal("app.Use", node1.ToString());
            var group1 = model.GetMemberGroup(node1);
            Assert.Equal(2, group1.Length);
            Assert.Equal("IApplicationBuilder IApplicationBuilder.Use(System.Func<RequestDelegate, RequestDelegate> middleware)", group1[0].ToTestDisplayString());
            Assert.Equal("IApplicationBuilder IApplicationBuilder.Use(System.Func<HttpContext, System.Func<System.Threading.Tasks.Task>, System.Threading.Tasks.Task> middleware)",
                         group1[1].ToTestDisplayString());

            var symbolInfo1 = model.GetSymbolInfo(node1);
            Assert.Null(symbolInfo1.Symbol);
            Assert.Equal(1, symbolInfo1.CandidateSymbols.Length);
            Assert.Equal("IApplicationBuilder IApplicationBuilder.Use(System.Func<RequestDelegate, RequestDelegate> middleware)", symbolInfo1.CandidateSymbols.Single().ToTestDisplayString());
            Assert.Equal(CandidateReason.OverloadResolutionFailure, symbolInfo1.CandidateReason);

            var node = tree.GetRoot().DescendantNodes().Where(n => n.IsKind(SyntaxKind.IdentifierName) && ((IdentifierNameSyntax)n).Identifier.ValueText == "AuthenticateAsync").Single().Parent;

            Assert.Equal("ctx.Authentication.AuthenticateAsync", node.ToString());

            var group = model.GetMemberGroup(node);

            Assert.Equal("System.Threading.Tasks.Task<AuthenticationResult> AuthenticationManager.AuthenticateAsync(System.String authenticationScheme)", group.Single().ToTestDisplayString());
        }

        [Fact, WorkItem(5128, "https://github.com/dotnet/roslyn/issues/5128")]
        public void GetMemberGroupInsideIncompleteLambda_02()
        {
            var source =
@"
using System;
using System.Threading.Tasks;

public delegate Task RequestDelegate(HttpContext context);

public class AuthenticationResult { }

public abstract class AuthenticationManager
{
    public abstract Task<AuthenticationResult> AuthenticateAsync(string authenticationScheme);
}

public abstract class HttpContext
{
    public abstract AuthenticationManager Authentication { get; }
}

interface IApplicationBuilder
{
    IApplicationBuilder Use(Func<HttpContext, Func<Task>, Task> middleware);
}

static class IApplicationBuilderExtensions
{
    public static IApplicationBuilder Use(this IApplicationBuilder app, Func<RequestDelegate, RequestDelegate> middleware)
    {
        return app;
    }
}

class C
{
    void M(IApplicationBuilder app)
    {
        app.Use(async (ctx, next) =>
        {
            await ctx.Authentication.AuthenticateAsync();
        });
    }
}
";
            var comp = CreateCompilationWithMscorlib40(source, new[] { Net40.References.SystemCore });

            comp.VerifyDiagnostics(
    // (41,38): error CS7036: There is no argument given that corresponds to the required parameter 'authenticationScheme' of 'AuthenticationManager.AuthenticateAsync(string)'
    //             await ctx.Authentication.AuthenticateAsync();
    Diagnostic(ErrorCode.ERR_NoCorrespondingArgument, "AuthenticateAsync").WithArguments("authenticationScheme", "AuthenticationManager.AuthenticateAsync(string)").WithLocation(38, 38)
                );

            var tree = comp.SyntaxTrees[0];
            var model = comp.GetSemanticModel(tree);

            var node1 = tree.GetRoot().DescendantNodes().Where(n => n.IsKind(SyntaxKind.IdentifierName) && ((IdentifierNameSyntax)n).Identifier.ValueText == "Use").Single().Parent;
            Assert.Equal("app.Use", node1.ToString());
            var group1 = model.GetMemberGroup(node1);
            Assert.Equal(2, group1.Length);
            Assert.Equal("IApplicationBuilder IApplicationBuilder.Use(System.Func<HttpContext, System.Func<System.Threading.Tasks.Task>, System.Threading.Tasks.Task> middleware)",
                         group1[0].ToTestDisplayString());
            Assert.Equal("IApplicationBuilder IApplicationBuilder.Use(System.Func<RequestDelegate, RequestDelegate> middleware)", group1[1].ToTestDisplayString());

            var symbolInfo1 = model.GetSymbolInfo(node1);
            Assert.Null(symbolInfo1.Symbol);
            Assert.Equal(1, symbolInfo1.CandidateSymbols.Length);
            Assert.Equal("IApplicationBuilder IApplicationBuilder.Use(System.Func<HttpContext, System.Func<System.Threading.Tasks.Task>, System.Threading.Tasks.Task> middleware)", symbolInfo1.CandidateSymbols.Single().ToTestDisplayString());
            Assert.Equal(CandidateReason.OverloadResolutionFailure, symbolInfo1.CandidateReason);

            var node = tree.GetRoot().DescendantNodes().Where(n => n.IsKind(SyntaxKind.IdentifierName) && ((IdentifierNameSyntax)n).Identifier.ValueText == "AuthenticateAsync").Single().Parent;

            Assert.Equal("ctx.Authentication.AuthenticateAsync", node.ToString());

            var group = model.GetMemberGroup(node);

            Assert.Equal("System.Threading.Tasks.Task<AuthenticationResult> AuthenticationManager.AuthenticateAsync(System.String authenticationScheme)", group.Single().ToTestDisplayString());
        }

        [Fact, WorkItem(5128, "https://github.com/dotnet/roslyn/issues/5128")]
        public void GetMemberGroupInsideIncompleteLambda_03()
        {
            var source =
@"
using System;
using System.Threading.Tasks;

public delegate Task RequestDelegate(HttpContext context);

public class AuthenticationResult { }

public abstract class AuthenticationManager
{
    public abstract Task<AuthenticationResult> AuthenticateAsync(string authenticationScheme);
}

public abstract class HttpContext
{
    public abstract AuthenticationManager Authentication { get; }
}

interface IApplicationBuilder
{
    IApplicationBuilder Use(Func<RequestDelegate, RequestDelegate> middleware);
    IApplicationBuilder Use(Func<HttpContext, Func<Task>, Task> middleware);
}

class C
{
    void M(IApplicationBuilder app)
    {
        app.Use(async (ctx, next) =>
        {
            await ctx.Authentication.AuthenticateAsync();
        });
    }
}
";
            var comp = CreateCompilation(source);

            comp.VerifyDiagnostics(
    // (41,38): error CS7036: There is no argument given that corresponds to the required parameter 'authenticationScheme' of 'AuthenticationManager.AuthenticateAsync(string)'
    //             await ctx.Authentication.AuthenticateAsync();
    Diagnostic(ErrorCode.ERR_NoCorrespondingArgument, "AuthenticateAsync").WithArguments("authenticationScheme", "AuthenticationManager.AuthenticateAsync(string)").WithLocation(31, 38)
                );

            var tree = comp.SyntaxTrees[0];
            var model = comp.GetSemanticModel(tree);

            var node1 = tree.GetRoot().DescendantNodes().Where(n => n.IsKind(SyntaxKind.IdentifierName) && ((IdentifierNameSyntax)n).Identifier.ValueText == "Use").Single().Parent;
            Assert.Equal("app.Use", node1.ToString());
            var group1 = model.GetMemberGroup(node1);
            Assert.Equal(2, group1.Length);
            Assert.Equal("IApplicationBuilder IApplicationBuilder.Use(System.Func<RequestDelegate, RequestDelegate> middleware)", group1[0].ToTestDisplayString());
            Assert.Equal("IApplicationBuilder IApplicationBuilder.Use(System.Func<HttpContext, System.Func<System.Threading.Tasks.Task>, System.Threading.Tasks.Task> middleware)",
                         group1[1].ToTestDisplayString());

            var symbolInfo1 = model.GetSymbolInfo(node1);
            Assert.Null(symbolInfo1.Symbol);
            Assert.Equal(2, symbolInfo1.CandidateSymbols.Length);
            Assert.Equal("IApplicationBuilder IApplicationBuilder.Use(System.Func<RequestDelegate, RequestDelegate> middleware)", symbolInfo1.CandidateSymbols[0].ToTestDisplayString());
            Assert.Equal("IApplicationBuilder IApplicationBuilder.Use(System.Func<HttpContext, System.Func<System.Threading.Tasks.Task>, System.Threading.Tasks.Task> middleware)", symbolInfo1.CandidateSymbols[1].ToTestDisplayString());
            Assert.Equal(CandidateReason.OverloadResolutionFailure, symbolInfo1.CandidateReason);

            var node = tree.GetRoot().DescendantNodes().Where(n => n.IsKind(SyntaxKind.IdentifierName) && ((IdentifierNameSyntax)n).Identifier.ValueText == "AuthenticateAsync").Single().Parent;

            Assert.Equal("ctx.Authentication.AuthenticateAsync", node.ToString());

            var group = model.GetMemberGroup(node);

            Assert.Equal("System.Threading.Tasks.Task<AuthenticationResult> AuthenticationManager.AuthenticateAsync(System.String authenticationScheme)", group.Single().ToTestDisplayString());
        }

        [Fact, WorkItem(5128, "https://github.com/dotnet/roslyn/issues/5128")]
        public void GetMemberGroupInsideIncompleteLambda_04()
        {
            var source =
@"
using System;
using System.Threading.Tasks;

public delegate Task RequestDelegate(HttpContext context);

public class AuthenticationResult { }

public abstract class AuthenticationManager
{
    public abstract Task<AuthenticationResult> AuthenticateAsync(string authenticationScheme);
}

public abstract class HttpContext
{
    public abstract AuthenticationManager Authentication { get; }
}

interface IApplicationBuilder
{
}

static class IApplicationBuilderExtensions
{
    public static IApplicationBuilder Use(this IApplicationBuilder app, Func<RequestDelegate, RequestDelegate> middleware)
    {
        return app;
    }

    public static IApplicationBuilder Use(this IApplicationBuilder app, Func<HttpContext, Func<Task>, Task> middleware)
    {
        return app;
    }
}

class C
{
    void M(IApplicationBuilder app)
    {
        app.Use(async (ctx, next) =>
        {
            await ctx.Authentication.AuthenticateAsync();
        });
    }
}
";
            var comp = CreateCompilationWithMscorlib40(source, new[] { Net40.References.SystemCore });

            comp.VerifyDiagnostics(
    // (41,38): error CS7036: There is no argument given that corresponds to the required parameter 'authenticationScheme' of 'AuthenticationManager.AuthenticateAsync(string)'
    //             await ctx.Authentication.AuthenticateAsync();
    Diagnostic(ErrorCode.ERR_NoCorrespondingArgument, "AuthenticateAsync").WithArguments("authenticationScheme", "AuthenticationManager.AuthenticateAsync(string)").WithLocation(42, 38)
                );

            var tree = comp.SyntaxTrees[0];
            var model = comp.GetSemanticModel(tree);

            var node1 = tree.GetRoot().DescendantNodes().Where(n => n.IsKind(SyntaxKind.IdentifierName) && ((IdentifierNameSyntax)n).Identifier.ValueText == "Use").Single().Parent;
            Assert.Equal("app.Use", node1.ToString());
            var group1 = model.GetMemberGroup(node1);
            Assert.Equal(2, group1.Length);
            Assert.Equal("IApplicationBuilder IApplicationBuilder.Use(System.Func<RequestDelegate, RequestDelegate> middleware)", group1[0].ToTestDisplayString());
            Assert.Equal("IApplicationBuilder IApplicationBuilder.Use(System.Func<HttpContext, System.Func<System.Threading.Tasks.Task>, System.Threading.Tasks.Task> middleware)",
                         group1[1].ToTestDisplayString());

            var symbolInfo1 = model.GetSymbolInfo(node1);
            Assert.Null(symbolInfo1.Symbol);
            Assert.Equal(2, symbolInfo1.CandidateSymbols.Length);
            Assert.Equal("IApplicationBuilder IApplicationBuilder.Use(System.Func<RequestDelegate, RequestDelegate> middleware)", symbolInfo1.CandidateSymbols[0].ToTestDisplayString());
            Assert.Equal("IApplicationBuilder IApplicationBuilder.Use(System.Func<HttpContext, System.Func<System.Threading.Tasks.Task>, System.Threading.Tasks.Task> middleware)", symbolInfo1.CandidateSymbols[1].ToTestDisplayString());
            Assert.Equal(CandidateReason.OverloadResolutionFailure, symbolInfo1.CandidateReason);

            var node = tree.GetRoot().DescendantNodes().Where(n => n.IsKind(SyntaxKind.IdentifierName) && ((IdentifierNameSyntax)n).Identifier.ValueText == "AuthenticateAsync").Single().Parent;

            Assert.Equal("ctx.Authentication.AuthenticateAsync", node.ToString());

            var group = model.GetMemberGroup(node);

            Assert.Equal("System.Threading.Tasks.Task<AuthenticationResult> AuthenticationManager.AuthenticateAsync(System.String authenticationScheme)", group.Single().ToTestDisplayString());
        }

        [Fact, WorkItem(7101, "https://github.com/dotnet/roslyn/issues/7101")]
        public void UsingStatic_01()
        {
            var source =
@"
using System;
using static ClassWithNonStaticMethod;
using static Extension1;

class Program
{
    static void Main(string[] args)
    {
        var instance = new Program();
        instance.NonStaticMethod();
    }

    private void NonStaticMethod()
    {
        MathMin(0, 1);
        MathMax(0, 1);
        MathMax2(0, 1);
        
        int x;
        x = F1;
        x = F2;

        x.MathMax2(3);
    }
}

class ClassWithNonStaticMethod
{
    public static int MathMax(int a, int b)
    {
        return Math.Max(a, b);
    }

    public int MathMin(int a, int b)
    {
        return Math.Min(a, b);
    }

    public int F2 = 0;
}

static class Extension1
{
    public static int MathMax2(this int a, int b)
    {
        return Math.Max(a, b);
    }

    public static int F1 = 0;
}

static class Extension2
{
    public static int MathMax3(this int a, int b)
    {
        return Math.Max(a, b);
    }
}
";
            var comp = CreateCompilationWithMscorlib461(source);

            comp.VerifyDiagnostics(
    // (16,9): error CS0103: The name 'MathMin' does not exist in the current context
    //         MathMin(0, 1);
    Diagnostic(ErrorCode.ERR_NameNotInContext, "MathMin").WithArguments("MathMin").WithLocation(16, 9),
    // (18,9): error CS0103: The name 'MathMax2' does not exist in the current context
    //         MathMax2(0, 1);
    Diagnostic(ErrorCode.ERR_NameNotInContext, "MathMax2").WithArguments("MathMax2").WithLocation(18, 9),
    // (22,13): error CS0103: The name 'F2' does not exist in the current context
    //         x = F2;
    Diagnostic(ErrorCode.ERR_NameNotInContext, "F2").WithArguments("F2").WithLocation(22, 13)
                );

            var tree = comp.SyntaxTrees[0];
            var model = comp.GetSemanticModel(tree);

            var node1 = tree.GetRoot().DescendantNodes().Where(n => n.IsKind(SyntaxKind.IdentifierName) && ((IdentifierNameSyntax)n).Identifier.ValueText == "MathMin").Single().Parent;
            Assert.Equal("MathMin(0, 1)", node1.ToString());

            var names = model.LookupNames(node1.SpanStart);
            Assert.False(names.Contains("MathMin"));
            Assert.True(names.Contains("MathMax"));
            Assert.True(names.Contains("F1"));
            Assert.False(names.Contains("F2"));
            Assert.False(names.Contains("MathMax2"));
            Assert.False(names.Contains("MathMax3"));

            Assert.True(model.LookupSymbols(node1.SpanStart, name: "MathMin").IsEmpty);
            Assert.Equal(1, model.LookupSymbols(node1.SpanStart, name: "MathMax").Length);
            Assert.Equal(1, model.LookupSymbols(node1.SpanStart, name: "F1").Length);
            Assert.True(model.LookupSymbols(node1.SpanStart, name: "F2").IsEmpty);
            Assert.True(model.LookupSymbols(node1.SpanStart, name: "MathMax2").IsEmpty);
            Assert.True(model.LookupSymbols(node1.SpanStart, name: "MathMax3").IsEmpty);

            var symbols = model.LookupSymbols(node1.SpanStart);
            Assert.False(symbols.Where(s => s.Name == "MathMin").Any());
            Assert.True(symbols.Where(s => s.Name == "MathMax").Any());
            Assert.True(symbols.Where(s => s.Name == "F1").Any());
            Assert.False(symbols.Where(s => s.Name == "F2").Any());
            Assert.False(symbols.Where(s => s.Name == "MathMax2").Any());
            Assert.False(symbols.Where(s => s.Name == "MathMax3").Any());
        }

        [Fact]
        [WorkItem("https://github.com/dotnet/roslyn/issues/70027")]
        public void UsingStatic_02()
        {
            var source =
@"
using static MyNamespace.AnyClass.AnyEnum.Val;

namespace MyNamespace;

internal class AnyClass : AnyBaseClass
{
    internal enum AnyEnum
    {
        Val
    }
}
";
            var comp = CreateCompilationWithMscorlib461(source);

            comp.VerifyDiagnostics(
                // (2,1): hidden CS8019: Unnecessary using directive.
                // using static MyNamespace.AnyClass.AnyEnum.Val;
                Diagnostic(ErrorCode.HDN_UnusedUsingDirective, "using static MyNamespace.AnyClass.AnyEnum.Val;").WithLocation(2, 1),
                // (2,43): error CS0426: The type name 'Val' does not exist in the type 'AnyClass.AnyEnum'
                // using static MyNamespace.AnyClass.AnyEnum.Val;
                Diagnostic(ErrorCode.ERR_DottedTypeNameNotFoundInAgg, "Val").WithArguments("Val", "MyNamespace.AnyClass.AnyEnum").WithLocation(2, 43),
                // (6,27): error CS0246: The type or namespace name 'AnyBaseClass' could not be found (are you missing a using directive or an assembly reference?)
                // internal class AnyClass : AnyBaseClass
                Diagnostic(ErrorCode.ERR_SingleTypeNameNotFound, "AnyBaseClass").WithArguments("AnyBaseClass").WithLocation(6, 27)
                );
        }

        [Fact]
        [WorkItem("https://github.com/dotnet/roslyn/issues/70027")]
        public void UsingStatic_03()
        {
            var source =
@"
using static MyNamespace.AnyClass.AnyEnum.Val;

namespace MyNamespace;

internal class AnyClass : AnyBaseClass
{
    internal enum AnyEnum
    {
    }
}
";
            var comp = CreateCompilationWithMscorlib461(source);

            comp.VerifyDiagnostics(
                // (2,1): hidden CS8019: Unnecessary using directive.
                // using static MyNamespace.AnyClass.AnyEnum.Val;
                Diagnostic(ErrorCode.HDN_UnusedUsingDirective, "using static MyNamespace.AnyClass.AnyEnum.Val;").WithLocation(2, 1),
                // (2,43): error CS0426: The type name 'Val' does not exist in the type 'AnyClass.AnyEnum'
                // using static MyNamespace.AnyClass.AnyEnum.Val;
                Diagnostic(ErrorCode.ERR_DottedTypeNameNotFoundInAgg, "Val").WithArguments("Val", "MyNamespace.AnyClass.AnyEnum").WithLocation(2, 43),
                // (6,27): error CS0246: The type or namespace name 'AnyBaseClass' could not be found (are you missing a using directive or an assembly reference?)
                // internal class AnyClass : AnyBaseClass
                Diagnostic(ErrorCode.ERR_SingleTypeNameNotFound, "AnyBaseClass").WithArguments("AnyBaseClass").WithLocation(6, 27)
                );
        }

        [Fact]
        [WorkItem("https://github.com/dotnet/roslyn/issues/70027")]
        public void UsingStatic_04()
        {
            var source =
@"
using static MyNamespace.AnyClass.AnyEnum.Val;

namespace MyNamespace;

internal class AnyClass : AnyBaseClass
{
    internal class AnyEnum
    {
        static internal int Val;
    }
}
";
            var comp = CreateCompilationWithMscorlib461(source);

            comp.VerifyDiagnostics(
                // (2,1): hidden CS8019: Unnecessary using directive.
                // using static MyNamespace.AnyClass.AnyEnum.Val;
                Diagnostic(ErrorCode.HDN_UnusedUsingDirective, "using static MyNamespace.AnyClass.AnyEnum.Val;").WithLocation(2, 1),
                // (2,43): error CS0426: The type name 'Val' does not exist in the type 'AnyClass.AnyEnum'
                // using static MyNamespace.AnyClass.AnyEnum.Val;
                Diagnostic(ErrorCode.ERR_DottedTypeNameNotFoundInAgg, "Val").WithArguments("Val", "MyNamespace.AnyClass.AnyEnum").WithLocation(2, 43),
                // (6,27): error CS0246: The type or namespace name 'AnyBaseClass' could not be found (are you missing a using directive or an assembly reference?)
                // internal class AnyClass : AnyBaseClass
                Diagnostic(ErrorCode.ERR_SingleTypeNameNotFound, "AnyBaseClass").WithArguments("AnyBaseClass").WithLocation(6, 27),
                // (10,29): warning CS0649: Field 'AnyClass.AnyEnum.Val' is never assigned to, and will always have its default value 0
                //         static internal int Val;
                Diagnostic(ErrorCode.WRN_UnassignedInternalField, "Val").WithArguments("MyNamespace.AnyClass.AnyEnum.Val", "0").WithLocation(10, 29)
                );
        }

        [Fact]
        [WorkItem("https://github.com/dotnet/roslyn/issues/70027")]
        public void UsingStatic_05()
        {
            var source =
@"
using static MyNamespace.AnyClass.AnyEnum.Val;

namespace MyNamespace;

internal class AnyClass : AnyBaseClass
{
    internal class AnyEnum
    {
    }
}
";
            var comp = CreateCompilationWithMscorlib461(source);

            comp.VerifyDiagnostics(
                // (2,1): hidden CS8019: Unnecessary using directive.
                // using static MyNamespace.AnyClass.AnyEnum.Val;
                Diagnostic(ErrorCode.HDN_UnusedUsingDirective, "using static MyNamespace.AnyClass.AnyEnum.Val;").WithLocation(2, 1),
                // (2,43): error CS0426: The type name 'Val' does not exist in the type 'AnyClass.AnyEnum'
                // using static MyNamespace.AnyClass.AnyEnum.Val;
                Diagnostic(ErrorCode.ERR_DottedTypeNameNotFoundInAgg, "Val").WithArguments("Val", "MyNamespace.AnyClass.AnyEnum").WithLocation(2, 43),
                // (6,27): error CS0246: The type or namespace name 'AnyBaseClass' could not be found (are you missing a using directive or an assembly reference?)
                // internal class AnyClass : AnyBaseClass
                Diagnostic(ErrorCode.ERR_SingleTypeNameNotFound, "AnyBaseClass").WithArguments("AnyBaseClass").WithLocation(6, 27)
                );
        }

        [Fact]
        [WorkItem("https://github.com/dotnet/roslyn/issues/70027")]
        public void UsingStatic_06()
        {
            var source =
@"
using static MyNamespace.AnyClass.AnyEnum.Val;

namespace MyNamespace;

internal class AnyClass : AnyBaseClass
{
    internal struct AnyEnum
    {
    }
}
";
            var comp = CreateCompilationWithMscorlib461(source);

            comp.VerifyDiagnostics(
                // (2,1): hidden CS8019: Unnecessary using directive.
                // using static MyNamespace.AnyClass.AnyEnum.Val;
                Diagnostic(ErrorCode.HDN_UnusedUsingDirective, "using static MyNamespace.AnyClass.AnyEnum.Val;").WithLocation(2, 1),
                // (2,43): error CS0426: The type name 'Val' does not exist in the type 'AnyClass.AnyEnum'
                // using static MyNamespace.AnyClass.AnyEnum.Val;
                Diagnostic(ErrorCode.ERR_DottedTypeNameNotFoundInAgg, "Val").WithArguments("Val", "MyNamespace.AnyClass.AnyEnum").WithLocation(2, 43),
                // (6,27): error CS0246: The type or namespace name 'AnyBaseClass' could not be found (are you missing a using directive or an assembly reference?)
                // internal class AnyClass : AnyBaseClass
                Diagnostic(ErrorCode.ERR_SingleTypeNameNotFound, "AnyBaseClass").WithArguments("AnyBaseClass").WithLocation(6, 27)
                );
        }

        [Fact]
        [WorkItem("https://github.com/dotnet/roslyn/issues/70027")]
        public void UsingStatic_07()
        {
            var source =
@"
using static MyNamespace.AnyClass.AnyEnum.Val;

namespace MyNamespace;

internal class AnyClass : AnyBaseClass
{
    internal interface AnyEnum
    {
    }
}
";
            var comp = CreateCompilationWithMscorlib461(source);

            comp.VerifyDiagnostics(
                // (2,1): hidden CS8019: Unnecessary using directive.
                // using static MyNamespace.AnyClass.AnyEnum.Val;
                Diagnostic(ErrorCode.HDN_UnusedUsingDirective, "using static MyNamespace.AnyClass.AnyEnum.Val;").WithLocation(2, 1),
                // (2,43): error CS0426: The type name 'Val' does not exist in the type 'AnyClass.AnyEnum'
                // using static MyNamespace.AnyClass.AnyEnum.Val;
                Diagnostic(ErrorCode.ERR_DottedTypeNameNotFoundInAgg, "Val").WithArguments("Val", "MyNamespace.AnyClass.AnyEnum").WithLocation(2, 43),
                // (6,27): error CS0246: The type or namespace name 'AnyBaseClass' could not be found (are you missing a using directive or an assembly reference?)
                // internal class AnyClass : AnyBaseClass
                Diagnostic(ErrorCode.ERR_SingleTypeNameNotFound, "AnyBaseClass").WithArguments("AnyBaseClass").WithLocation(6, 27)
                );
        }

        [Fact]
        [WorkItem("https://github.com/dotnet/roslyn/issues/70027")]
        public void UsingStatic_08()
        {
            var source =
@"
using static MyNamespace.AnyClass.AnyEnum.Val;

namespace MyNamespace;

internal class AnyClass : AnyBaseClass
{
    internal delegate void AnyEnum();
}
";
            var comp = CreateCompilationWithMscorlib461(source);

            comp.VerifyDiagnostics(
                // (2,1): hidden CS8019: Unnecessary using directive.
                // using static MyNamespace.AnyClass.AnyEnum.Val;
                Diagnostic(ErrorCode.HDN_UnusedUsingDirective, "using static MyNamespace.AnyClass.AnyEnum.Val;").WithLocation(2, 1),
                // (2,43): error CS0426: The type name 'Val' does not exist in the type 'AnyClass.AnyEnum'
                // using static MyNamespace.AnyClass.AnyEnum.Val;
                Diagnostic(ErrorCode.ERR_DottedTypeNameNotFoundInAgg, "Val").WithArguments("Val", "MyNamespace.AnyClass.AnyEnum").WithLocation(2, 43),
                // (6,27): error CS0246: The type or namespace name 'AnyBaseClass' could not be found (are you missing a using directive or an assembly reference?)
                // internal class AnyClass : AnyBaseClass
                Diagnostic(ErrorCode.ERR_SingleTypeNameNotFound, "AnyBaseClass").WithArguments("AnyBaseClass").WithLocation(6, 27)
                );
        }

        [Fact, WorkItem(30726, "https://github.com/dotnet/roslyn/issues/30726")]
        public void UsingStaticGenericConstraint()
        {
            var code = @"
using static Test<System.String>;

public static class Test<T> where T : struct { }
";
            CreateCompilationWithMscorlib461(code).VerifyDiagnostics(
                // (2,1): hidden CS8019: Unnecessary using directive.
                // using static Test<System.String>;
                Diagnostic(ErrorCode.HDN_UnusedUsingDirective, "using static Test<System.String>;").WithLocation(2, 1),
                // (2,14): error CS0453: The type 'string' must be a non-nullable value type in order to use it as parameter 'T' in the generic type or method 'Test<T>'
                // using static Test<System.String>;
                Diagnostic(ErrorCode.ERR_ValConstraintNotSatisfied, "Test<System.String>").WithArguments("Test<T>", "T", "string").WithLocation(2, 14));
        }

        [Fact, WorkItem(30726, "https://github.com/dotnet/roslyn/issues/30726")]
        public void UsingStaticGenericConstraintNestedType()
        {
            var code = @"
using static A<A<int>[]>.B;

class A<T> where T : class
{
    internal static class B { }
}
";
            CreateCompilationWithMscorlib461(code).VerifyDiagnostics(
                // (2,1): hidden CS8019: Unnecessary using directive.
                // using static A<A<int>[]>.B;
                Diagnostic(ErrorCode.HDN_UnusedUsingDirective, "using static A<A<int>[]>.B;").WithLocation(2, 1),
                // (2,14): error CS0452: The type 'int' must be a reference type in order to use it as parameter 'T' in the generic type or method 'A<T>'
                // using static A<A<int>[]>.B;
                Diagnostic(ErrorCode.ERR_RefConstraintNotSatisfied, "A<A<int>[]>.B").WithArguments("A<T>", "T", "int").WithLocation(2, 14));
        }

        [Fact, WorkItem(30726, "https://github.com/dotnet/roslyn/issues/30726")]
        public void UsingStaticMultipleGenericConstraints()
        {
            var code = @"
using static A<int, string>;
static class A<T, U> where T : class where U : struct { }
";
            CreateCompilationWithMscorlib461(code).VerifyDiagnostics(
                // (2,1): hidden CS8019: Unnecessary using directive.
                // using static A<int, string>;
                Diagnostic(ErrorCode.HDN_UnusedUsingDirective, "using static A<int, string>;").WithLocation(2, 1),
                // (2,14): error CS0452: The type 'int' must be a reference type in order to use it as parameter 'T' in the generic type or method 'A<T, U>'
                // using static A<int, string>;
                Diagnostic(ErrorCode.ERR_RefConstraintNotSatisfied, "A<int, string>").WithArguments("A<T, U>", "T", "int").WithLocation(2, 14),
                // (2,14): error CS0453: The type 'string' must be a non-nullable value type in order to use it as parameter 'U' in the generic type or method 'A<T, U>'
                // using static A<int, string>;
                Diagnostic(ErrorCode.ERR_ValConstraintNotSatisfied, "A<int, string>").WithArguments("A<T, U>", "U", "string").WithLocation(2, 14));
        }

        [Fact, WorkItem(8234, "https://github.com/dotnet/roslyn/issues/8234")]
        public void EventAccessInTypeNameContext()
        {
            var source =
@"
class Program
{
    static void Main() {}

    event System.EventHandler E1;

    void Test(Program x)
    {
        System.Console.WriteLine();
        x.E1.E
        System.Console.WriteLine();
    }

    void Dummy()
    {
        E1 = null;
        var x = E1;
    }
}
";
            var comp = CreateCompilation(source);

            comp.VerifyDiagnostics(
    // (11,15): error CS1001: Identifier expected
    //         x.E1.E
    Diagnostic(ErrorCode.ERR_IdentifierExpected, "").WithLocation(11, 15),
    // (11,15): error CS1002: ; expected
    //         x.E1.E
    Diagnostic(ErrorCode.ERR_SemicolonExpected, "").WithLocation(11, 15),
    // (11,9): error CS0118: 'x' is a variable but is used like a type
    //         x.E1.E
    Diagnostic(ErrorCode.ERR_BadSKknown, "x").WithArguments("x", "variable", "type").WithLocation(11, 9)
                );

            var tree = comp.SyntaxTrees[0];
            var model = comp.GetSemanticModel(tree);

            var node1 = tree.GetRoot().DescendantNodes().Where(n => n.IsKind(SyntaxKind.IdentifierName) && ((IdentifierNameSyntax)n).Identifier.ValueText == "E").Single().Parent;
            Assert.Equal("x.E1.E", node1.ToString());
            Assert.Equal(SyntaxKind.QualifiedName, node1.Kind());

            var node2 = ((QualifiedNameSyntax)node1).Left;
            Assert.Equal("x.E1", node2.ToString());

            var symbolInfo2 = model.GetSymbolInfo(node2);
            Assert.Null(symbolInfo2.Symbol);
            Assert.Equal("event System.EventHandler Program.E1", symbolInfo2.CandidateSymbols.Single().ToTestDisplayString());
            Assert.Equal(CandidateReason.NotATypeOrNamespace, symbolInfo2.CandidateReason);

            var symbolInfo1 = model.GetSymbolInfo(node1);
            Assert.Null(symbolInfo1.Symbol);
            Assert.True(symbolInfo1.CandidateSymbols.IsEmpty);
        }

        [Fact, WorkItem(13617, "https://github.com/dotnet/roslyn/issues/13617")]
        public void MissingTypeArgumentInGenericExtensionMethod()
        {
            var source =
@"
public static class FooExtensions
{
    public static object ExtensionMethod0(this object obj) => default(object);
    public static T ExtensionMethod1<T>(this object obj) => default(T);
    public static T1 ExtensionMethod2<T1, T2>(this object obj) => default(T1);
}

public class Class1
{
    public void Test()
    {
        var omittedArg0 = ""string literal"".ExtensionMethod0<>();
        var omittedArg1 = ""string literal"".ExtensionMethod1<>();
        var omittedArg2 = ""string literal"".ExtensionMethod2<>();

        var omittedArgFunc0 = ""string literal"".ExtensionMethod0<>;
        var omittedArgFunc1 = ""string literal"".ExtensionMethod1<>;
        var omittedArgFunc2 = ""string literal"".ExtensionMethod2<>;

        var moreArgs0 = ""string literal"".ExtensionMethod0<int>();
        var moreArgs1 = ""string literal"".ExtensionMethod1<int, bool>();
        var moreArgs2 = ""string literal"".ExtensionMethod2<int, bool, string>();

        var lessArgs1 = ""string literal"".ExtensionMethod1();
        var lessArgs2 = ""string literal"".ExtensionMethod2<int>();

        var nonExistingMethod0 = ""string literal"".ExtensionMethodNotFound0();
        var nonExistingMethod1 = ""string literal"".ExtensionMethodNotFound1<int>();
        var nonExistingMethod2 = ""string literal"".ExtensionMethodNotFound2<int, string>();

        System.Func<object> delegateConversion0 = ""string literal"".ExtensionMethod0<>;
        System.Func<object> delegateConversion1 = ""string literal"".ExtensionMethod1<>;
        System.Func<object> delegateConversion2 = ""string literal"".ExtensionMethod2<>;

        var exactArgs0 = ""string literal"".ExtensionMethod0();
        var exactArgs1 = ""string literal"".ExtensionMethod1<int>();
        var exactArgs2 = ""string literal"".ExtensionMethod2<int, bool>();
    }
}
";
            var compilation = CreateCompilationWithMscorlib40AndSystemCore(source);

            compilation.VerifyDiagnostics(
                // (13,27): error CS8389: Omitting the type argument is not allowed in the current context
                //         var omittedArg0 = "string literal".ExtensionMethod0<>();
                Diagnostic(ErrorCode.ERR_OmittedTypeArgument, @"""string literal"".ExtensionMethod0<>").WithLocation(13, 27),
                // (13,44): error CS1061: 'string' does not contain a definition for 'ExtensionMethod0' and no accessible extension method 'ExtensionMethod0' accepting a first argument of type 'string' could be found (are you missing a using directive or an assembly reference?)
                //         var omittedArg0 = "string literal".ExtensionMethod0<>();
                Diagnostic(ErrorCode.ERR_NoSuchMemberOrExtension, "ExtensionMethod0<>").WithArguments("string", "ExtensionMethod0").WithLocation(13, 44),
                // (14,27): error CS8389: Omitting the type argument is not allowed in the current context
                //         var omittedArg1 = "string literal".ExtensionMethod1<>();
                Diagnostic(ErrorCode.ERR_OmittedTypeArgument, @"""string literal"".ExtensionMethod1<>").WithLocation(14, 27),
                // (15,27): error CS8389: Omitting the type argument is not allowed in the current context
                //         var omittedArg2 = "string literal".ExtensionMethod2<>();
                Diagnostic(ErrorCode.ERR_OmittedTypeArgument, @"""string literal"".ExtensionMethod2<>").WithLocation(15, 27),
                // (15,44): error CS1061: 'string' does not contain a definition for 'ExtensionMethod2' and no accessible extension method 'ExtensionMethod2' accepting a first argument of type 'string' could be found (are you missing a using directive or an assembly reference?)
                //         var omittedArg2 = "string literal".ExtensionMethod2<>();
                Diagnostic(ErrorCode.ERR_NoSuchMemberOrExtension, "ExtensionMethod2<>").WithArguments("string", "ExtensionMethod2").WithLocation(15, 44),
                // (17,31): error CS8389: Omitting the type argument is not allowed in the current context
                //         var omittedArgFunc0 = "string literal".ExtensionMethod0<>;
                Diagnostic(ErrorCode.ERR_OmittedTypeArgument, @"""string literal"".ExtensionMethod0<>").WithLocation(17, 31),
                // (17,48): error CS1061: 'string' does not contain a definition for 'ExtensionMethod0' and no accessible extension method 'ExtensionMethod0' accepting a first argument of type 'string' could be found (are you missing a using directive or an assembly reference?)
                //         var omittedArgFunc0 = "string literal".ExtensionMethod0<>;
                Diagnostic(ErrorCode.ERR_NoSuchMemberOrExtension, "ExtensionMethod0<>").WithArguments("string", "ExtensionMethod0").WithLocation(17, 48),
                // (18,31): error CS8389: Omitting the type argument is not allowed in the current context
                //         var omittedArgFunc1 = "string literal".ExtensionMethod1<>;
                Diagnostic(ErrorCode.ERR_OmittedTypeArgument, @"""string literal"".ExtensionMethod1<>").WithLocation(18, 31),
                // (18,31): error CS7003: Unexpected use of an unbound generic name
                //         var omittedArgFunc1 = "string literal".ExtensionMethod1<>;
                Diagnostic(ErrorCode.ERR_UnexpectedUnboundGenericName, @"""string literal"".ExtensionMethod1<>").WithLocation(18, 31),
                // (19,31): error CS8389: Omitting the type argument is not allowed in the current context
                //         var omittedArgFunc2 = "string literal".ExtensionMethod2<>;
                Diagnostic(ErrorCode.ERR_OmittedTypeArgument, @"""string literal"".ExtensionMethod2<>").WithLocation(19, 31),
                // (19,48): error CS1061: 'string' does not contain a definition for 'ExtensionMethod2' and no accessible extension method 'ExtensionMethod2' accepting a first argument of type 'string' could be found (are you missing a using directive or an assembly reference?)
                //         var omittedArgFunc2 = "string literal".ExtensionMethod2<>;
                Diagnostic(ErrorCode.ERR_NoSuchMemberOrExtension, "ExtensionMethod2<>").WithArguments("string", "ExtensionMethod2").WithLocation(19, 48),
                // (21,42): error CS1061: 'string' does not contain a definition for 'ExtensionMethod0' and no accessible extension method 'ExtensionMethod0' accepting a first argument of type 'string' could be found (are you missing a using directive or an assembly reference?)
                //         var moreArgs0 = "string literal".ExtensionMethod0<int>();
                Diagnostic(ErrorCode.ERR_NoSuchMemberOrExtension, "ExtensionMethod0<int>").WithArguments("string", "ExtensionMethod0").WithLocation(21, 42),
                // (22,42): error CS1061: 'string' does not contain a definition for 'ExtensionMethod1' and no accessible extension method 'ExtensionMethod1' accepting a first argument of type 'string' could be found (are you missing a using directive or an assembly reference?)
                //         var moreArgs1 = "string literal".ExtensionMethod1<int, bool>();
                Diagnostic(ErrorCode.ERR_NoSuchMemberOrExtension, "ExtensionMethod1<int, bool>").WithArguments("string", "ExtensionMethod1").WithLocation(22, 42),
                // (23,42): error CS1061: 'string' does not contain a definition for 'ExtensionMethod2' and no accessible extension method 'ExtensionMethod2' accepting a first argument of type 'string' could be found (are you missing a using directive or an assembly reference?)
                //         var moreArgs2 = "string literal".ExtensionMethod2<int, bool, string>();
                Diagnostic(ErrorCode.ERR_NoSuchMemberOrExtension, "ExtensionMethod2<int, bool, string>").WithArguments("string", "ExtensionMethod2").WithLocation(23, 42),
                // (25,42): error CS0411: The type arguments for method 'FooExtensions.ExtensionMethod1<T>(object)' cannot be inferred from the usage. Try specifying the type arguments explicitly.
                //         var lessArgs1 = "string literal".ExtensionMethod1();
                Diagnostic(ErrorCode.ERR_CantInferMethTypeArgs, "ExtensionMethod1").WithArguments("FooExtensions.ExtensionMethod1<T>(object)").WithLocation(25, 42),
                // (26,42): error CS1061: 'string' does not contain a definition for 'ExtensionMethod2' and no accessible extension method 'ExtensionMethod2' accepting a first argument of type 'string' could be found (are you missing a using directive or an assembly reference?)
                //         var lessArgs2 = "string literal".ExtensionMethod2<int>();
                Diagnostic(ErrorCode.ERR_NoSuchMemberOrExtension, "ExtensionMethod2<int>").WithArguments("string", "ExtensionMethod2").WithLocation(26, 42),
                // (28,51): error CS1061: 'string' does not contain a definition for 'ExtensionMethodNotFound0' and no accessible extension method 'ExtensionMethodNotFound0' accepting a first argument of type 'string' could be found (are you missing a using directive or an assembly reference?)
                //         var nonExistingMethod0 = "string literal".ExtensionMethodNotFound0();
                Diagnostic(ErrorCode.ERR_NoSuchMemberOrExtension, "ExtensionMethodNotFound0").WithArguments("string", "ExtensionMethodNotFound0").WithLocation(28, 51),
                // (29,51): error CS1061: 'string' does not contain a definition for 'ExtensionMethodNotFound1' and no accessible extension method 'ExtensionMethodNotFound1' accepting a first argument of type 'string' could be found (are you missing a using directive or an assembly reference?)
                //         var nonExistingMethod1 = "string literal".ExtensionMethodNotFound1<int>();
                Diagnostic(ErrorCode.ERR_NoSuchMemberOrExtension, "ExtensionMethodNotFound1<int>").WithArguments("string", "ExtensionMethodNotFound1").WithLocation(29, 51),
                // (30,51): error CS1061: 'string' does not contain a definition for 'ExtensionMethodNotFound2' and no accessible extension method 'ExtensionMethodNotFound2' accepting a first argument of type 'string' could be found (are you missing a using directive or an assembly reference?)
                //         var nonExistingMethod2 = "string literal".ExtensionMethodNotFound2<int, string>();
                Diagnostic(ErrorCode.ERR_NoSuchMemberOrExtension, "ExtensionMethodNotFound2<int, string>").WithArguments("string", "ExtensionMethodNotFound2").WithLocation(30, 51),
                // (32,51): error CS8389: Omitting the type argument is not allowed in the current context
                //         System.Func<object> delegateConversion0 = "string literal".ExtensionMethod0<>;
                Diagnostic(ErrorCode.ERR_OmittedTypeArgument, @"""string literal"".ExtensionMethod0<>").WithLocation(32, 51),
                // (32,68): error CS1061: 'string' does not contain a definition for 'ExtensionMethod0' and no accessible extension method 'ExtensionMethod0' accepting a first argument of type 'string' could be found (are you missing a using directive or an assembly reference?)
                //         System.Func<object> delegateConversion0 = "string literal".ExtensionMethod0<>;
                Diagnostic(ErrorCode.ERR_NoSuchMemberOrExtension, "ExtensionMethod0<>").WithArguments("string", "ExtensionMethod0").WithLocation(32, 68),
                // (33,51): error CS8389: Omitting the type argument is not allowed in the current context
                //         System.Func<object> delegateConversion1 = "string literal".ExtensionMethod1<>;
                Diagnostic(ErrorCode.ERR_OmittedTypeArgument, @"""string literal"".ExtensionMethod1<>").WithLocation(33, 51),
                // (33,51): error CS0407: '? FooExtensions.ExtensionMethod1<?>(object)' has the wrong return type
                //         System.Func<object> delegateConversion1 = "string literal".ExtensionMethod1<>;
                Diagnostic(ErrorCode.ERR_BadRetType, @"""string literal"".ExtensionMethod1<>").WithArguments("FooExtensions.ExtensionMethod1<?>(object)", "?").WithLocation(33, 51),
                // (34,51): error CS8389: Omitting the type argument is not allowed in the current context
                //         System.Func<object> delegateConversion2 = "string literal".ExtensionMethod2<>;
                Diagnostic(ErrorCode.ERR_OmittedTypeArgument, @"""string literal"".ExtensionMethod2<>").WithLocation(34, 51),
                // (34,68): error CS1061: 'string' does not contain a definition for 'ExtensionMethod2' and no accessible extension method 'ExtensionMethod2' accepting a first argument of type 'string' could be found (are you missing a using directive or an assembly reference?)
                //         System.Func<object> delegateConversion2 = "string literal".ExtensionMethod2<>;
                Diagnostic(ErrorCode.ERR_NoSuchMemberOrExtension, "ExtensionMethod2<>").WithArguments("string", "ExtensionMethod2").WithLocation(34, 68));
        }

        [WorkItem(22757, "https://github.com/dotnet/roslyn/issues/22757")]
        [Fact]
        public void MethodGroupConversionNoReceiver()
        {
            var source =
@"using System;
using System.Collections.Generic;
class A
{
    class B
    {
        void F()
        {
            IEnumerable<string> c = null;
            c.S(G);
        }
    }
    object G(string s)
    {
        return null;
    }
}
static class E
{
    internal static IEnumerable<U> S<T, U>(this IEnumerable<T> c, Func<T, U> f)
    {
        throw new NotImplementedException();
    }
}";

            var comp = CreateCompilationWithMscorlib40AndSystemCore(source);
            comp.VerifyDiagnostics(
                // (10,17): error CS0120: An object reference is required for the non-static field, method, or property 'A.G(string)'
                //             c.S(G);
                Diagnostic(ErrorCode.ERR_ObjectRequired, "G").WithArguments("A.G(string)").WithLocation(10, 17));

            var tree = comp.SyntaxTrees[0];
            var model = comp.GetSemanticModel(tree);
            var node = tree.GetRoot().DescendantNodes().OfType<IdentifierNameSyntax>().Where(n => n.ToString() == "G").First();
            var info = model.GetSymbolInfo(node);
            Assert.Equal("System.Object A.G(System.String s)", info.Symbol.ToTestDisplayString());
        }

        [Fact]
        public void BindingLambdaArguments_DuplicateNamedArguments()
        {
            var compilation = CreateCompilation(@"
using System;
class X
{
    void M<T>(T arg1, Func<T, T> arg2)
    {
    }
    void N()
    {
        M(arg1: 5, arg2: x => x, arg2: y => y);
    }
}").VerifyDiagnostics(
                // (10,34): error CS1740: Named argument 'arg2' cannot be specified multiple times
                //         M(arg1: 5, arg2: x => 0, arg2: y => 0);
                Diagnostic(ErrorCode.ERR_DuplicateNamedArgument, "arg2").WithArguments("arg2").WithLocation(10, 34));

            var tree = compilation.SyntaxTrees.Single();
            var model = compilation.GetSemanticModel(tree, ignoreAccessibility: true);

            var lambda = tree.GetRoot().DescendantNodes().OfType<SimpleLambdaExpressionSyntax>().Single(s => s.Parameter.Identifier.Text == "x");
            var typeInfo = model.GetTypeInfo(lambda.Body);
            Assert.Equal("System.Int32", typeInfo.Type.ToTestDisplayString());
        }

        [Fact]
        [WorkItem("https://github.com/dotnet/roslyn/issues/70007")]
        public void CycleThroughAttribute()
        {
            var compilation = CreateCompilation(@"
using System.Reflection;

[assembly: AssemblyVersion(MainVersion.CurrentVersion)]

public class MainVersion
{
    public const string Hauptversion = ""8"";
    public const string Nebenversion = ""2"";
    public const string Build = ""0"";
    public const string Revision = ""1"";

    public const string CurrentVersion = Hauptversion + ""."" + Nebenversion + ""."" + Build + ""."" + Revision;
}
");
            CompileAndVerify(compilation).VerifyDiagnostics();
        }

        [Fact]
        public void ElseIf_01()
        {
            var source =
@"
class Program
{
    static void M(bool a, bool b)
    {
        if (a)
        {}
        else if (b)
        {}
    }
}";
            var comp = CreateCompilation(source);

            var tree = comp.SyntaxTrees[0];
            var model = comp.GetSemanticModel(tree);
            var ids = tree.GetRoot().DescendantNodes().OfType<IdentifierNameSyntax>().ToArray();

            var id = ids[1];

            Assert.Equal("b", id.ToString());
            Assert.Equal("System.Boolean b", model.GetSymbolInfo(id).Symbol.ToTestDisplayString());

            id = ids[0];

            Assert.Equal("a", id.ToString());
            Assert.Equal("System.Boolean a", model.GetSymbolInfo(id).Symbol.ToTestDisplayString());

            model = comp.GetSemanticModel(tree);
            Assert.Equal("System.Boolean a", model.GetSymbolInfo(id).Symbol.ToTestDisplayString());

            id = ids[1];
            Assert.Equal("System.Boolean b", model.GetSymbolInfo(id).Symbol.ToTestDisplayString());
        }

        [Fact]
        public void ElseIf_02()
        {
            var source =
@"
class Program
{
    static void M(bool a, object b)
    {
        if (a)
        {}
        else if (b is bool bb && bb)
        {
            bb = false;
        }
    }
}";
            var comp = CreateCompilation(source);
            CompileAndVerify(comp).VerifyDiagnostics();

            var tree = comp.SyntaxTrees[0];
            var model = comp.GetSemanticModel(tree);
            var ids = tree.GetRoot().DescendantNodes().OfType<IdentifierNameSyntax>().ToArray();

            var id = ids[1];

            Assert.Equal("b", id.ToString());
            Assert.Equal("System.Object b", model.GetSymbolInfo(id).Symbol.ToTestDisplayString());

            id = ids[0];

            Assert.Equal("a", id.ToString());
            Assert.Equal("System.Boolean a", model.GetSymbolInfo(id).Symbol.ToTestDisplayString());

            var ifStmt = tree.GetRoot().DescendantNodes().OfType<IfStatementSyntax>().First();

            var operationString = @"
IConditionalOperation (OperationKind.Conditional, Type: null) (Syntax: 'if (a) ... }')
  Condition:
    IParameterReferenceOperation: a (OperationKind.ParameterReference, Type: System.Boolean) (Syntax: 'a')
  WhenTrue:
    IBlockOperation (0 statements) (OperationKind.Block, Type: null) (Syntax: '{}')
  WhenFalse:
    IBlockOperation (1 statements, 1 locals) (OperationKind.Block, Type: null, IsImplicit) (Syntax: 'if (b is bo ... }')
      Locals: Local_1: System.Boolean bb
      IConditionalOperation (OperationKind.Conditional, Type: null) (Syntax: 'if (b is bo ... }')
        Condition:
          IBinaryOperation (BinaryOperatorKind.ConditionalAnd) (OperationKind.Binary, Type: System.Boolean) (Syntax: 'b is bool bb && bb')
            Left:
              IIsPatternOperation (OperationKind.IsPattern, Type: System.Boolean) (Syntax: 'b is bool bb')
                Value:
                  IParameterReferenceOperation: b (OperationKind.ParameterReference, Type: System.Object) (Syntax: 'b')
                Pattern:
                  IDeclarationPatternOperation (OperationKind.DeclarationPattern, Type: null) (Syntax: 'bool bb') (InputType: System.Object, NarrowedType: System.Boolean, DeclaredSymbol: System.Boolean bb, MatchesNull: False)
            Right:
              ILocalReferenceOperation: bb (OperationKind.LocalReference, Type: System.Boolean) (Syntax: 'bb')
        WhenTrue:
          IBlockOperation (1 statements) (OperationKind.Block, Type: null) (Syntax: '{ ... }')
            IExpressionStatementOperation (OperationKind.ExpressionStatement, Type: null) (Syntax: 'bb = false;')
              Expression:
                ISimpleAssignmentOperation (OperationKind.SimpleAssignment, Type: System.Boolean) (Syntax: 'bb = false')
                  Left:
                    ILocalReferenceOperation: bb (OperationKind.LocalReference, Type: System.Boolean) (Syntax: 'bb')
                  Right:
                    ILiteralOperation (OperationKind.Literal, Type: System.Boolean, Constant: False) (Syntax: 'false')
        WhenFalse:
          null
";

            VerifyOperationTree(comp, model.GetOperation(ifStmt), operationString);

            model = comp.GetSemanticModel(tree);
            Assert.Equal("System.Boolean a", model.GetSymbolInfo(id).Symbol.ToTestDisplayString());

            id = ids[1];
            Assert.Equal("System.Object b", model.GetSymbolInfo(id).Symbol.ToTestDisplayString());

            VerifyOperationTree(comp, model.GetOperation(ifStmt), operationString);
        }

<<<<<<< HEAD
        [Fact]
        [WorkItem("https://github.com/dotnet/roslyn/issues/80987")]
        public void MissingCoreReference_01()
        {
            var source =
@"
namespace Magic
{
    public enum Cookie : UInt32;
}
";
            var comp = CreateEmptyCompilation(source);
            comp.VerifyDiagnostics(
                // (4,17): error CS0518: Predefined type 'System.Enum' is not defined or imported
                //     public enum Cookie : UInt32;
                Diagnostic(ErrorCode.ERR_PredefinedTypeNotFound, "Cookie").WithArguments("System.Enum").WithLocation(4, 17),
                // (4,26): error CS0518: Predefined type 'System.Enum' is not defined or imported
                //     public enum Cookie : UInt32;
                Diagnostic(ErrorCode.ERR_PredefinedTypeNotFound, "UInt32").WithArguments("System.Enum").WithLocation(4, 26),
                // (4,26): error CS0518: Predefined type 'System.Object' is not defined or imported
                //     public enum Cookie : UInt32;
                Diagnostic(ErrorCode.ERR_PredefinedTypeNotFound, "UInt32").WithArguments("System.Object").WithLocation(4, 26),
                // (4,26): error CS0246: The type or namespace name 'UInt32' could not be found (are you missing a using directive or an assembly reference?)
                //     public enum Cookie : UInt32;
                Diagnostic(ErrorCode.ERR_SingleTypeNameNotFound, "UInt32").WithArguments("UInt32").WithLocation(4, 26),
                // (4,26): error CS1008: Type byte, sbyte, short, ushort, int, uint, long, or ulong expected
                //     public enum Cookie : UInt32;
                Diagnostic(ErrorCode.ERR_IntegralTypeExpected, "UInt32").WithLocation(4, 26)
                );
        }

        [Fact]
        [WorkItem("https://github.com/dotnet/roslyn/issues/80987")]
        public void MissingCoreReference_02()
        {
            var source =
@"
namespace Magic
{
    public enum Cookie : int;
}
";
            var comp = CreateEmptyCompilation(source);
            comp.VerifyDiagnostics(
                // (4,17): error CS0518: Predefined type 'System.Enum' is not defined or imported
                //     public enum Cookie : int;
                Diagnostic(ErrorCode.ERR_PredefinedTypeNotFound, "Cookie").WithArguments("System.Enum").WithLocation(4, 17),
                // (4,26): error CS0518: Predefined type 'System.Int32' is not defined or imported
                //     public enum Cookie : int;
                Diagnostic(ErrorCode.ERR_PredefinedTypeNotFound, "int").WithArguments("System.Int32").WithLocation(4, 26)
                );
        }

        [Fact]
        [WorkItem("https://github.com/dotnet/roslyn/issues/80987")]
        public void MissingCoreReference_03()
        {
            var source =
@"
namespace Magic
{
    public class Cookie : UInt32;
}
";
            var comp = CreateEmptyCompilation(source);
            comp.VerifyDiagnostics(
                // (4,27): error CS0246: The type or namespace name 'UInt32' could not be found (are you missing a using directive or an assembly reference?)
                //     public class Cookie : UInt32;
                Diagnostic(ErrorCode.ERR_SingleTypeNameNotFound, "UInt32").WithArguments("UInt32").WithLocation(4, 27)
                );
        }

        [Fact]
        [WorkItem("https://github.com/dotnet/roslyn/issues/80987")]
        public void MissingCoreReference_04()
        {
            var source =
@"
namespace Magic
{
    public struct Cookie : UInt32;
}
";
            var comp = CreateEmptyCompilation(source);
            comp.VerifyDiagnostics(
                // (4,19): error CS0518: Predefined type 'System.ValueType' is not defined or imported
                //     public struct Cookie : UInt32;
                Diagnostic(ErrorCode.ERR_PredefinedTypeNotFound, "Cookie").WithArguments("System.ValueType").WithLocation(4, 19),
                // (4,28): error CS0246: The type or namespace name 'UInt32' could not be found (are you missing a using directive or an assembly reference?)
                //     public struct Cookie : UInt32;
                Diagnostic(ErrorCode.ERR_SingleTypeNameNotFound, "UInt32").WithArguments("UInt32").WithLocation(4, 28)
                );
        }

        [Fact]
        [WorkItem("https://github.com/dotnet/roslyn/issues/80987")]
        public void MissingCoreReference_05()
        {
            var source =
@"
static class Ext
{
    extension(Ext)
    {
    }
}
";
            var comp = CreateEmptyCompilation(source);
            comp.VerifyDiagnostics(
                // (2,14): error CS0518: Predefined type 'System.Object' is not defined or imported
                // static class Ext
                Diagnostic(ErrorCode.ERR_PredefinedTypeNotFound, "Ext").WithArguments("System.Object").WithLocation(2, 14),
                // (4,5): error CS0518: Predefined type 'System.Object' is not defined or imported
                //     extension(Ext)
                Diagnostic(ErrorCode.ERR_PredefinedTypeNotFound, "extension").WithArguments("System.Object").WithLocation(4, 5),
                // (4,5): error CS1110: Cannot define a new extension because the compiler required type 'System.Runtime.CompilerServices.ExtensionAttribute' cannot be found. Are you missing a reference to System.Core.dll?
                //     extension(Ext)
                Diagnostic(ErrorCode.ERR_ExtensionAttrNotFound, "extension").WithArguments("System.Runtime.CompilerServices.ExtensionAttribute").WithLocation(4, 5),
                // (4,14): error CS0518: Predefined type 'System.Void' is not defined or imported
                //     extension(Ext)
                Diagnostic(ErrorCode.ERR_PredefinedTypeNotFound, "(").WithArguments("System.Void").WithLocation(4, 14),
                // (4,15): error CS0518: Predefined type 'System.Object' is not defined or imported
                //     extension(Ext)
                Diagnostic(ErrorCode.ERR_PredefinedTypeNotFound, "Ext").WithArguments("System.Object").WithLocation(4, 15)
                );
=======
        [Fact, WorkItem("https://github.com/dotnet/roslyn/issues/24406")]
        public void TestGenericAndNonGenericType()
        {
            var text = """
                class MyExpression { }
                class MyExpression<T> { }

                class Test
                {
                    void M()
                    {
                        MyExpression<int, string> x;
                    }
                }
                """;

            CreateCompilation(text).VerifyDiagnostics(
                // (8,9): error CS0305: Using the generic type 'MyExpression<T>' requires 1 type arguments
                //         MyExpression<int, string> x;
                Diagnostic(ErrorCode.ERR_BadArity, "MyExpression<int, string>").WithArguments("MyExpression<T>", "type", "1").WithLocation(8, 9),
                // (8,35): warning CS0168: The variable 'x' is declared but never used
                //         MyExpression<int, string> x;
                Diagnostic(ErrorCode.WRN_UnreferencedVar, "x").WithArguments("x").WithLocation(8, 35));
        }

        [Fact, WorkItem("https://github.com/dotnet/roslyn/issues/24406")]
        public void TestGenericAndNonGenericType_SingleTypeArgument()
        {
            var text = """
                class MyExpression { }
                class MyExpression<T> { }

                class Test
                {
                    void M()
                    {
                        MyExpression<int> x = null;
                    }
                }
                """;

            CreateCompilation(text).VerifyDiagnostics(
                // (8,27): warning CS0219: The variable 'x' is assigned but its value is never used
                //         MyExpression<int> x = null;
                Diagnostic(ErrorCode.WRN_UnreferencedVarAssg, "x").WithArguments("x").WithLocation(8, 27));
        }

        [Fact, WorkItem("https://github.com/dotnet/roslyn/issues/24406")]
        public void TestNonGenericTypeOnly()
        {
            var text = """
                class MyExpression { }

                class Test
                {
                    void M()
                    {
                        MyExpression<int> x;
                    }
                }
                """;

            CreateCompilation(text).VerifyDiagnostics(
                // (7,9): error CS0308: The non-generic type 'MyExpression' cannot be used with type arguments
                //         MyExpression<int> x;
                Diagnostic(ErrorCode.ERR_HasNoTypeVars, "MyExpression<int>").WithArguments("MyExpression", "type").WithLocation(7, 9),
                // (7,27): warning CS0168: The variable 'x' is declared but never used
                //         MyExpression<int> x;
                Diagnostic(ErrorCode.WRN_UnreferencedVar, "x").WithArguments("x").WithLocation(7, 27));
        }

        [Fact, WorkItem("https://github.com/dotnet/roslyn/issues/24406")]
        public void TestGenericTypeOnly()
        {
            var text = """
                class MyExpression<T> { }

                class Test
                {
                    void M()
                    {
                        MyExpression<int, string> x;
                    }
                }
                """;

            CreateCompilation(text).VerifyDiagnostics(
                // (7,9): error CS0305: Using the generic type 'MyExpression<T>' requires 1 type arguments
                //         MyExpression<int, string> x;
                Diagnostic(ErrorCode.ERR_BadArity, "MyExpression<int, string>").WithArguments("MyExpression<T>", "type", "1").WithLocation(7, 9),
                // (7,35): warning CS0168: The variable 'x' is declared but never used
                //         MyExpression<int, string> x;
                Diagnostic(ErrorCode.WRN_UnreferencedVar, "x").WithArguments("x").WithLocation(7, 35));
        }

        [Fact, WorkItem("https://github.com/dotnet/roslyn/issues/24406")]
        public void TestMultipleGenericTypes()
        {
            var text = """
                class MyExpression { }
                class MyExpression<T> { }
                class MyExpression<T1, T2> { }

                class Test
                {
                    void M()
                    {
                        MyExpression<int, string, bool> x;
                    }
                }
                """;

            CreateCompilation(text).VerifyDiagnostics(
                // (9,9): error CS0305: Using the generic type 'MyExpression<T>' requires 1 type arguments
                //         MyExpression<int, string, bool> x;
                Diagnostic(ErrorCode.ERR_BadArity, "MyExpression<int, string, bool>").WithArguments("MyExpression<T>", "type", "1").WithLocation(9, 9),
                // (9,41): warning CS0168: The variable 'x' is declared but never used
                //         MyExpression<int, string, bool> x;
                Diagnostic(ErrorCode.WRN_UnreferencedVar, "x").WithArguments("x").WithLocation(9, 41));
        }

        [Fact, WorkItem("https://github.com/dotnet/roslyn/issues/24406")]
        public void TestGenericTypeWithNoTypeArguments()
        {
            var text = """
                class MyExpression { }
                class MyExpression<T> { }

                class Test
                {
                    void M()
                    {
                        MyExpression x;
                    }
                }
                """;

            // When both generic and non-generic versions exist and no type arguments are provided,
            // the non-generic version is successfully used (no error expected)
            CreateCompilation(text).VerifyDiagnostics(
                // (8,22): warning CS0168: The variable 'x' is declared but never used
                //         MyExpression x;
                Diagnostic(ErrorCode.WRN_UnreferencedVar, "x").WithArguments("x").WithLocation(8, 22));
        }

        [Fact, WorkItem("https://github.com/dotnet/roslyn/issues/24406")]
        public void TestGenericTypeOnlyWithNoTypeArguments()
        {
            var text = """
                class MyExpression<T> { }

                class Test
                {
                    void M()
                    {
                        MyExpression x;
                    }
                }
                """;

            // When only a generic type exists and no type arguments are provided,
            // an error is reported about the required type arguments
            CreateCompilation(text).VerifyDiagnostics(
                // (7,9): error CS0305: Using the generic type 'MyExpression<T>' requires 1 type arguments
                //         MyExpression x;
                Diagnostic(ErrorCode.ERR_BadArity, "MyExpression").WithArguments("MyExpression<T>", "type", "1").WithLocation(7, 9),
                // (7,22): warning CS0168: The variable 'x' is declared but never used
                //         MyExpression x;
                Diagnostic(ErrorCode.WRN_UnreferencedVar, "x").WithArguments("x").WithLocation(7, 22));
        }

        [Fact, WorkItem("https://github.com/dotnet/roslyn/issues/24406")]
        public void TestGenericAndNonGenericMethod()
        {
            var text = """
                class Program
                {
                    static void Main()
                    {
                        M<int>(default!); 
                    }

                    void M(object obj) { }
                    T2 M<T1, T2>(T1 t) => throw null!;
                }
                """;

            CreateCompilation(text).VerifyEmitDiagnostics(
                // (5,9): error CS0305: Using the generic method 'Program.M<T1, T2>(T1)' requires 2 type arguments
                //         M<int>(default!); 
                Diagnostic(ErrorCode.ERR_BadArity, "M<int>").WithArguments("Program.M<T1, T2>(T1)", "method", "2").WithLocation(5, 9));
>>>>>>> 7b48e087
        }
    }
}<|MERGE_RESOLUTION|>--- conflicted
+++ resolved
@@ -4081,7 +4081,199 @@
             VerifyOperationTree(comp, model.GetOperation(ifStmt), operationString);
         }
 
-<<<<<<< HEAD
+        [Fact, WorkItem("https://github.com/dotnet/roslyn/issues/24406")]
+        public void TestGenericAndNonGenericType()
+        {
+            var text = """
+                class MyExpression { }
+                class MyExpression<T> { }
+
+                class Test
+                {
+                    void M()
+                    {
+                        MyExpression<int, string> x;
+                    }
+                }
+                """;
+
+            CreateCompilation(text).VerifyDiagnostics(
+                // (8,9): error CS0305: Using the generic type 'MyExpression<T>' requires 1 type arguments
+                //         MyExpression<int, string> x;
+                Diagnostic(ErrorCode.ERR_BadArity, "MyExpression<int, string>").WithArguments("MyExpression<T>", "type", "1").WithLocation(8, 9),
+                // (8,35): warning CS0168: The variable 'x' is declared but never used
+                //         MyExpression<int, string> x;
+                Diagnostic(ErrorCode.WRN_UnreferencedVar, "x").WithArguments("x").WithLocation(8, 35));
+        }
+
+        [Fact, WorkItem("https://github.com/dotnet/roslyn/issues/24406")]
+        public void TestGenericAndNonGenericType_SingleTypeArgument()
+        {
+            var text = """
+                class MyExpression { }
+                class MyExpression<T> { }
+
+                class Test
+                {
+                    void M()
+                    {
+                        MyExpression<int> x = null;
+                    }
+                }
+                """;
+
+            CreateCompilation(text).VerifyDiagnostics(
+                // (8,27): warning CS0219: The variable 'x' is assigned but its value is never used
+                //         MyExpression<int> x = null;
+                Diagnostic(ErrorCode.WRN_UnreferencedVarAssg, "x").WithArguments("x").WithLocation(8, 27));
+        }
+
+        [Fact, WorkItem("https://github.com/dotnet/roslyn/issues/24406")]
+        public void TestNonGenericTypeOnly()
+        {
+            var text = """
+                class MyExpression { }
+
+                class Test
+                {
+                    void M()
+                    {
+                        MyExpression<int> x;
+                    }
+                }
+                """;
+
+            CreateCompilation(text).VerifyDiagnostics(
+                // (7,9): error CS0308: The non-generic type 'MyExpression' cannot be used with type arguments
+                //         MyExpression<int> x;
+                Diagnostic(ErrorCode.ERR_HasNoTypeVars, "MyExpression<int>").WithArguments("MyExpression", "type").WithLocation(7, 9),
+                // (7,27): warning CS0168: The variable 'x' is declared but never used
+                //         MyExpression<int> x;
+                Diagnostic(ErrorCode.WRN_UnreferencedVar, "x").WithArguments("x").WithLocation(7, 27));
+        }
+
+        [Fact, WorkItem("https://github.com/dotnet/roslyn/issues/24406")]
+        public void TestGenericTypeOnly()
+        {
+            var text = """
+                class MyExpression<T> { }
+
+                class Test
+                {
+                    void M()
+                    {
+                        MyExpression<int, string> x;
+                    }
+                }
+                """;
+
+            CreateCompilation(text).VerifyDiagnostics(
+                // (7,9): error CS0305: Using the generic type 'MyExpression<T>' requires 1 type arguments
+                //         MyExpression<int, string> x;
+                Diagnostic(ErrorCode.ERR_BadArity, "MyExpression<int, string>").WithArguments("MyExpression<T>", "type", "1").WithLocation(7, 9),
+                // (7,35): warning CS0168: The variable 'x' is declared but never used
+                //         MyExpression<int, string> x;
+                Diagnostic(ErrorCode.WRN_UnreferencedVar, "x").WithArguments("x").WithLocation(7, 35));
+        }
+
+        [Fact, WorkItem("https://github.com/dotnet/roslyn/issues/24406")]
+        public void TestMultipleGenericTypes()
+        {
+            var text = """
+                class MyExpression { }
+                class MyExpression<T> { }
+                class MyExpression<T1, T2> { }
+
+                class Test
+                {
+                    void M()
+                    {
+                        MyExpression<int, string, bool> x;
+                    }
+                }
+                """;
+
+            CreateCompilation(text).VerifyDiagnostics(
+                // (9,9): error CS0305: Using the generic type 'MyExpression<T>' requires 1 type arguments
+                //         MyExpression<int, string, bool> x;
+                Diagnostic(ErrorCode.ERR_BadArity, "MyExpression<int, string, bool>").WithArguments("MyExpression<T>", "type", "1").WithLocation(9, 9),
+                // (9,41): warning CS0168: The variable 'x' is declared but never used
+                //         MyExpression<int, string, bool> x;
+                Diagnostic(ErrorCode.WRN_UnreferencedVar, "x").WithArguments("x").WithLocation(9, 41));
+        }
+
+        [Fact, WorkItem("https://github.com/dotnet/roslyn/issues/24406")]
+        public void TestGenericTypeWithNoTypeArguments()
+        {
+            var text = """
+                class MyExpression { }
+                class MyExpression<T> { }
+
+                class Test
+                {
+                    void M()
+                    {
+                        MyExpression x;
+                    }
+                }
+                """;
+
+            // When both generic and non-generic versions exist and no type arguments are provided,
+            // the non-generic version is successfully used (no error expected)
+            CreateCompilation(text).VerifyDiagnostics(
+                // (8,22): warning CS0168: The variable 'x' is declared but never used
+                //         MyExpression x;
+                Diagnostic(ErrorCode.WRN_UnreferencedVar, "x").WithArguments("x").WithLocation(8, 22));
+        }
+
+        [Fact, WorkItem("https://github.com/dotnet/roslyn/issues/24406")]
+        public void TestGenericTypeOnlyWithNoTypeArguments()
+        {
+            var text = """
+                class MyExpression<T> { }
+
+                class Test
+                {
+                    void M()
+                    {
+                        MyExpression x;
+                    }
+                }
+                """;
+
+            // When only a generic type exists and no type arguments are provided,
+            // an error is reported about the required type arguments
+            CreateCompilation(text).VerifyDiagnostics(
+                // (7,9): error CS0305: Using the generic type 'MyExpression<T>' requires 1 type arguments
+                //         MyExpression x;
+                Diagnostic(ErrorCode.ERR_BadArity, "MyExpression").WithArguments("MyExpression<T>", "type", "1").WithLocation(7, 9),
+                // (7,22): warning CS0168: The variable 'x' is declared but never used
+                //         MyExpression x;
+                Diagnostic(ErrorCode.WRN_UnreferencedVar, "x").WithArguments("x").WithLocation(7, 22));
+        }
+
+        [Fact, WorkItem("https://github.com/dotnet/roslyn/issues/24406")]
+        public void TestGenericAndNonGenericMethod()
+        {
+            var text = """
+                class Program
+                {
+                    static void Main()
+                    {
+                        M<int>(default!); 
+                    }
+
+                    void M(object obj) { }
+                    T2 M<T1, T2>(T1 t) => throw null!;
+                }
+                """;
+
+            CreateCompilation(text).VerifyEmitDiagnostics(
+                // (5,9): error CS0305: Using the generic method 'Program.M<T1, T2>(T1)' requires 2 type arguments
+                //         M<int>(default!); 
+                Diagnostic(ErrorCode.ERR_BadArity, "M<int>").WithArguments("Program.M<T1, T2>(T1)", "method", "2").WithLocation(5, 9));
+        }
+
         [Fact]
         [WorkItem("https://github.com/dotnet/roslyn/issues/80987")]
         public void MissingCoreReference_01()
@@ -4207,199 +4399,6 @@
                 //     extension(Ext)
                 Diagnostic(ErrorCode.ERR_PredefinedTypeNotFound, "Ext").WithArguments("System.Object").WithLocation(4, 15)
                 );
-=======
-        [Fact, WorkItem("https://github.com/dotnet/roslyn/issues/24406")]
-        public void TestGenericAndNonGenericType()
-        {
-            var text = """
-                class MyExpression { }
-                class MyExpression<T> { }
-
-                class Test
-                {
-                    void M()
-                    {
-                        MyExpression<int, string> x;
-                    }
-                }
-                """;
-
-            CreateCompilation(text).VerifyDiagnostics(
-                // (8,9): error CS0305: Using the generic type 'MyExpression<T>' requires 1 type arguments
-                //         MyExpression<int, string> x;
-                Diagnostic(ErrorCode.ERR_BadArity, "MyExpression<int, string>").WithArguments("MyExpression<T>", "type", "1").WithLocation(8, 9),
-                // (8,35): warning CS0168: The variable 'x' is declared but never used
-                //         MyExpression<int, string> x;
-                Diagnostic(ErrorCode.WRN_UnreferencedVar, "x").WithArguments("x").WithLocation(8, 35));
-        }
-
-        [Fact, WorkItem("https://github.com/dotnet/roslyn/issues/24406")]
-        public void TestGenericAndNonGenericType_SingleTypeArgument()
-        {
-            var text = """
-                class MyExpression { }
-                class MyExpression<T> { }
-
-                class Test
-                {
-                    void M()
-                    {
-                        MyExpression<int> x = null;
-                    }
-                }
-                """;
-
-            CreateCompilation(text).VerifyDiagnostics(
-                // (8,27): warning CS0219: The variable 'x' is assigned but its value is never used
-                //         MyExpression<int> x = null;
-                Diagnostic(ErrorCode.WRN_UnreferencedVarAssg, "x").WithArguments("x").WithLocation(8, 27));
-        }
-
-        [Fact, WorkItem("https://github.com/dotnet/roslyn/issues/24406")]
-        public void TestNonGenericTypeOnly()
-        {
-            var text = """
-                class MyExpression { }
-
-                class Test
-                {
-                    void M()
-                    {
-                        MyExpression<int> x;
-                    }
-                }
-                """;
-
-            CreateCompilation(text).VerifyDiagnostics(
-                // (7,9): error CS0308: The non-generic type 'MyExpression' cannot be used with type arguments
-                //         MyExpression<int> x;
-                Diagnostic(ErrorCode.ERR_HasNoTypeVars, "MyExpression<int>").WithArguments("MyExpression", "type").WithLocation(7, 9),
-                // (7,27): warning CS0168: The variable 'x' is declared but never used
-                //         MyExpression<int> x;
-                Diagnostic(ErrorCode.WRN_UnreferencedVar, "x").WithArguments("x").WithLocation(7, 27));
-        }
-
-        [Fact, WorkItem("https://github.com/dotnet/roslyn/issues/24406")]
-        public void TestGenericTypeOnly()
-        {
-            var text = """
-                class MyExpression<T> { }
-
-                class Test
-                {
-                    void M()
-                    {
-                        MyExpression<int, string> x;
-                    }
-                }
-                """;
-
-            CreateCompilation(text).VerifyDiagnostics(
-                // (7,9): error CS0305: Using the generic type 'MyExpression<T>' requires 1 type arguments
-                //         MyExpression<int, string> x;
-                Diagnostic(ErrorCode.ERR_BadArity, "MyExpression<int, string>").WithArguments("MyExpression<T>", "type", "1").WithLocation(7, 9),
-                // (7,35): warning CS0168: The variable 'x' is declared but never used
-                //         MyExpression<int, string> x;
-                Diagnostic(ErrorCode.WRN_UnreferencedVar, "x").WithArguments("x").WithLocation(7, 35));
-        }
-
-        [Fact, WorkItem("https://github.com/dotnet/roslyn/issues/24406")]
-        public void TestMultipleGenericTypes()
-        {
-            var text = """
-                class MyExpression { }
-                class MyExpression<T> { }
-                class MyExpression<T1, T2> { }
-
-                class Test
-                {
-                    void M()
-                    {
-                        MyExpression<int, string, bool> x;
-                    }
-                }
-                """;
-
-            CreateCompilation(text).VerifyDiagnostics(
-                // (9,9): error CS0305: Using the generic type 'MyExpression<T>' requires 1 type arguments
-                //         MyExpression<int, string, bool> x;
-                Diagnostic(ErrorCode.ERR_BadArity, "MyExpression<int, string, bool>").WithArguments("MyExpression<T>", "type", "1").WithLocation(9, 9),
-                // (9,41): warning CS0168: The variable 'x' is declared but never used
-                //         MyExpression<int, string, bool> x;
-                Diagnostic(ErrorCode.WRN_UnreferencedVar, "x").WithArguments("x").WithLocation(9, 41));
-        }
-
-        [Fact, WorkItem("https://github.com/dotnet/roslyn/issues/24406")]
-        public void TestGenericTypeWithNoTypeArguments()
-        {
-            var text = """
-                class MyExpression { }
-                class MyExpression<T> { }
-
-                class Test
-                {
-                    void M()
-                    {
-                        MyExpression x;
-                    }
-                }
-                """;
-
-            // When both generic and non-generic versions exist and no type arguments are provided,
-            // the non-generic version is successfully used (no error expected)
-            CreateCompilation(text).VerifyDiagnostics(
-                // (8,22): warning CS0168: The variable 'x' is declared but never used
-                //         MyExpression x;
-                Diagnostic(ErrorCode.WRN_UnreferencedVar, "x").WithArguments("x").WithLocation(8, 22));
-        }
-
-        [Fact, WorkItem("https://github.com/dotnet/roslyn/issues/24406")]
-        public void TestGenericTypeOnlyWithNoTypeArguments()
-        {
-            var text = """
-                class MyExpression<T> { }
-
-                class Test
-                {
-                    void M()
-                    {
-                        MyExpression x;
-                    }
-                }
-                """;
-
-            // When only a generic type exists and no type arguments are provided,
-            // an error is reported about the required type arguments
-            CreateCompilation(text).VerifyDiagnostics(
-                // (7,9): error CS0305: Using the generic type 'MyExpression<T>' requires 1 type arguments
-                //         MyExpression x;
-                Diagnostic(ErrorCode.ERR_BadArity, "MyExpression").WithArguments("MyExpression<T>", "type", "1").WithLocation(7, 9),
-                // (7,22): warning CS0168: The variable 'x' is declared but never used
-                //         MyExpression x;
-                Diagnostic(ErrorCode.WRN_UnreferencedVar, "x").WithArguments("x").WithLocation(7, 22));
-        }
-
-        [Fact, WorkItem("https://github.com/dotnet/roslyn/issues/24406")]
-        public void TestGenericAndNonGenericMethod()
-        {
-            var text = """
-                class Program
-                {
-                    static void Main()
-                    {
-                        M<int>(default!); 
-                    }
-
-                    void M(object obj) { }
-                    T2 M<T1, T2>(T1 t) => throw null!;
-                }
-                """;
-
-            CreateCompilation(text).VerifyEmitDiagnostics(
-                // (5,9): error CS0305: Using the generic method 'Program.M<T1, T2>(T1)' requires 2 type arguments
-                //         M<int>(default!); 
-                Diagnostic(ErrorCode.ERR_BadArity, "M<int>").WithArguments("Program.M<T1, T2>(T1)", "method", "2").WithLocation(5, 9));
->>>>>>> 7b48e087
         }
     }
 }