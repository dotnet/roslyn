﻿// Licensed to the .NET Foundation under one or more agreements.
// The .NET Foundation licenses this file to you under the MIT license.
// See the LICENSE file in the project root for more information.

#nullable disable

using System.Linq;
using Microsoft.CodeAnalysis.CSharp.Syntax;
using Microsoft.CodeAnalysis.CSharp.Test.Utilities;
using Microsoft.CodeAnalysis.Test.Utilities;
using Roslyn.Test.Utilities;
using Roslyn.Utilities;
using Xunit;

namespace Microsoft.CodeAnalysis.CSharp.UnitTests.Semantics
{
    [CompilerTrait(CompilerFeature.ReadOnlyReferences)]
    public class RefEscapingTests : CompilingTestBase
    {
        [Fact]
        public void RefStructSemanticModel()
        {
            var tree = SyntaxFactory.ParseSyntaxTree(@"
using System;
struct S1 { }
ref struct S2 { public S1 F1; }
enum E1 { }
class C<T>
{
    unsafe void M<U>() where U : unmanaged
    {
        Span<int> span = default;
        var s1 = new S1();
        var s2 = new S2();
        var i0 = 0;
        var e1 = new E1();
        var o1 = new object();
        var c1 = new C<int>();
        var t1 = default(T);
        var u1 = default(U);
        void* p1 = null;
        var a1 = new { X = 0 };
        var a2 = new int[1];
        var t2 = (0, 0);
    }
}", options: TestOptions.Regular7_3);
            var comp = CreateCompilationWithSpan(tree, TestOptions.UnsafeDebugDll);
            Assert.True(comp.GetDiagnostics().All(d => d.Severity != DiagnosticSeverity.Error));
            var model = comp.GetSemanticModel(tree);
            var root = tree.GetRoot();

            Assert.True(getLocalType("span").IsRefLikeType);
            Assert.False(getLocalType("s1").IsRefLikeType);
            Assert.True(getLocalType("s2").IsRefLikeType);
            Assert.False(getLocalType("i0").IsRefLikeType);
            Assert.False(getLocalType("t1").IsRefLikeType);
            Assert.False(getLocalType("e1").IsRefLikeType);
            Assert.False(getLocalType("o1").IsRefLikeType);
            Assert.False(getLocalType("c1").IsRefLikeType);
            Assert.False(getLocalType("t1").IsRefLikeType);
            Assert.False(getLocalType("u1").IsRefLikeType);
            Assert.False(getLocalType("p1").IsRefLikeType);
            Assert.False(getLocalType("a1").IsRefLikeType);
            Assert.False(getLocalType("a2").IsRefLikeType);
            Assert.False(getLocalType("t2").IsRefLikeType);

            ITypeSymbol getLocalType(string name)
            {
                var decl = root.DescendantNodes()
                    .OfType<VariableDeclaratorSyntax>()
                    .Single(n => n.Identifier.ValueText == name);
                return ((ILocalSymbol)model.GetDeclaredSymbol(decl)).Type;
            }
        }

        [Fact]
        public void RefStructUsing()
        {
            var comp = CreateCompilationWithMscorlibAndSpan(@"
class C
{
    void M()
    {
        using (var x = GetRefStruct())
        {
        }
    }
    S2 GetRefStruct() => default;
    ref struct S2
    {
    }
}");
            comp.VerifyDiagnostics(
                // (6,16): error CS1674: 'C.S2': type used in a using statement must be implicitly convertible to 'System.IDisposable'.
                //         using (var x = GetRefStruct())
                Diagnostic(ErrorCode.ERR_NoConvToIDisp, "var x = GetRefStruct()").WithArguments("C.S2").WithLocation(6, 16));
        }

        [Fact]
        public void RefStructAnonymous()
        {
            var comp = CreateCompilationWithMscorlibAndSpan(@"
using System;
class C
{
    object M()
    {
        Span<int> outer = new Span<int>(new int[10]);
        Span<int> inner = stackalloc int[10];

        return new { Outer = outer, Inner = inner };
    }
}", options: TestOptions.UnsafeDebugDll);
            comp.VerifyDiagnostics(
                // (10,22): error CS0828: Cannot assign 'Span<int>' to anonymous type property
                //         return new { Outer = outer, Inner = inner };
                Diagnostic(ErrorCode.ERR_AnonymousTypePropertyAssignedBadValue, "Outer = outer").WithArguments("System.Span<int>").WithLocation(10, 22),
                // (10,37): error CS0828: Cannot assign 'Span<int>' to anonymous type property
                //         return new { Outer = outer, Inner = inner };
                Diagnostic(ErrorCode.ERR_AnonymousTypePropertyAssignedBadValue, "Inner = inner").WithArguments("System.Span<int>").WithLocation(10, 37));
        }

        [Theory]
        [InlineData(LanguageVersion.CSharp10)]
        [InlineData(LanguageVersion.CSharp11)]
        public void RefStructInFor(LanguageVersion languageVersion)
        {
            var comp = CreateCompilationWithMscorlibAndSpan(@"
using System;
class C
{
    void M()
    {
        Span<int> outer;
        for (Span<int> inner = stackalloc int[10];; inner = outer)
        {
            outer = inner;
        }
    }
}", parseOptions: TestOptions.Regular.WithLanguageVersion(languageVersion));
            comp.VerifyDiagnostics(
                // (10,21): error CS8352: Cannot use variable 'inner' in this context because it may expose referenced variables outside of their declaration scope
                //             outer = inner;
                Diagnostic(ErrorCode.ERR_EscapeVariable, "inner").WithArguments("inner").WithLocation(10, 21));
        }

        [Fact]
        public void RefStructInLock()
        {
            var comp = CreateCompilationWithMscorlibAndSpan(@"
using System;

class C
{
    void M()
    {
        Span<int> s = stackalloc int[10];
        lock (s)
        {
        }
    }
}");
            comp.VerifyDiagnostics(
                // (9,15): error CS0185: 'Span<int>' is not a reference type as required by the lock statement
                //         lock (s)
                Diagnostic(ErrorCode.ERR_LockNeedsReference, "s").WithArguments("System.Span<int>").WithLocation(9, 15));
        }

        [Theory]
        [InlineData(LanguageVersion.CSharp10)]
        [InlineData(LanguageVersion.CSharp11)]
        public void RefStructEscapeInIterator(LanguageVersion languageVersion)
        {
            var comp = CreateCompilationWithMscorlibAndSpan(@"
using System;
using System.Collections;
class C
{
    IEnumerable F1()
    {
        Span<int> s1 = stackalloc int[10];
        yield return s1;
    }
    IEnumerable F2()
    {
        Span<int> s2 = default;
        yield return s2;
    }
}", parseOptions: TestOptions.Regular.WithLanguageVersion(languageVersion));
            // Note: an escape analysis error is not given here because we already gave a conversion error.
            comp.VerifyDiagnostics(
                // (9,22): error CS0029: Cannot implicitly convert type 'System.Span<int>' to 'object'
                //         yield return s1;
                Diagnostic(ErrorCode.ERR_NoImplicitConv, "s1").WithArguments("System.Span<int>", "object").WithLocation(9, 22),
                // (14,22): error CS0029: Cannot implicitly convert type 'System.Span<int>' to 'object'
                //         yield return s2;
                Diagnostic(ErrorCode.ERR_NoImplicitConv, "s2").WithArguments("System.Span<int>", "object").WithLocation(14, 22));
        }

        [Theory]
        [InlineData(LanguageVersion.CSharp10)]
        [InlineData(LanguageVersion.CSharp11)]
        public void RefLikeReturnEscape(LanguageVersion languageVersion)
        {
            var text = @"using System;


    class Program
    {
        static void Main()
        {
        }

        static ref int Test1(S1 arg)
        {
            return ref (new int[1])[0];
        }

        static S1 MayWrap(ref Span<int> arg)
        {
            return default;
        }

        static ref int Test3()
        {
            Span<int> local = stackalloc int[1];
            return ref Test1(MayWrap(ref local));
        }

        ref struct S1
        {
        }
    }
";
            var comp = CreateCompilationWithMscorlibAndSpan(text, parseOptions: TestOptions.Regular.WithLanguageVersion(languageVersion));
            comp.VerifyDiagnostics(
                // (23,42): error CS8526: Cannot use variable 'local' in this context because it may expose referenced variables outside of their declaration scope
                //             return ref Test1(MayWrap(ref local));
                Diagnostic(ErrorCode.ERR_EscapeVariable, "local").WithArguments("local").WithLocation(23, 42),
                // (23,30): error CS8521: Cannot use a result of 'Program.MayWrap(ref Span<int>)' in this context because it may expose variables referenced by parameter 'arg' outside of their declaration scope
                //             return ref Test1(MayWrap(ref local));
                Diagnostic(ErrorCode.ERR_EscapeCall, "MayWrap(ref local)").WithArguments("Program.MayWrap(ref System.Span<int>)", "arg").WithLocation(23, 30),
                // (23,24): error CS8521: Cannot use a result of 'Program.Test1(Program.S1)' in this context because it may expose variables referenced by parameter 'arg' outside of their declaration scope
                //             return ref Test1(MayWrap(ref local));
                Diagnostic(ErrorCode.ERR_EscapeCall, "Test1(MayWrap(ref local))").WithArguments("Program.Test1(Program.S1)", "arg").WithLocation(23, 24)
            );
        }

        [Theory]
        [InlineData(LanguageVersion.CSharp10)]
        [InlineData(LanguageVersion.CSharp11)]
        public void RefLikeReturnEscape1(LanguageVersion languageVersion)
        {
            var text = @"
    using System;

    class Program
    {
        static void Main()
        {
        }

        static ref int Test1(S1 arg)
        {
            return ref (new int[1])[0];
        }

        static S1 MayWrap(Span<int> arg)
        {
            return default;
        }

        static ref int Test3()
        {
            Span<int> local = stackalloc int[1];
            var sp = MayWrap(local);
            return ref Test1(sp);
        }

        ref struct S1
        {
        }
    }
";
            CreateCompilationWithMscorlibAndSpan(text, parseOptions: TestOptions.Regular.WithLanguageVersion(languageVersion)).VerifyDiagnostics(
                // (24,30): error CS8526: Cannot use variable 'sp' in this context because it may expose referenced variables outside of their declaration scope
                //             return ref Test1(sp);
                Diagnostic(ErrorCode.ERR_EscapeVariable, "sp").WithArguments("sp").WithLocation(24, 30),
                // (24,24): error CS8521: Cannot use a result of 'Program.Test1(Program.S1)' in this context because it may expose variables referenced by parameter 'arg' outside of their declaration scope
                //             return ref Test1(sp);
                Diagnostic(ErrorCode.ERR_EscapeCall, "Test1(sp)").WithArguments("Program.Test1(Program.S1)", "arg").WithLocation(24, 24)
            );
        }

        [Fact]
        public void RefLikeReturnEscapeWithRefLikes()
        {
            var text = @"
    using System;
    class Program
    {
        static void Main()
        {
        }

        static ref int Test1(ref S1 arg)
        {
            return ref (new int[1])[0];
        }

        static S1 MayWrap(Span<int> arg)
        {
            return default;
        }

        static ref int Test3()
        {
            Span<int> local = stackalloc int[1];
            var sp = MayWrap(local);
            return ref Test1(ref sp);    // error1
        }

        static ref int Test4()
        {
            var sp = MayWrap(default);
            return ref Test1(ref sp);    // error2
        }

        ref struct S1
        {
        }
    }
";

            var comp = CreateCompilationWithMscorlibAndSpan(text, parseOptions: TestOptions.Regular10);
            comp.VerifyDiagnostics(
                // (23,34): error CS8168: Cannot return local 'sp' by reference because it is not a ref local
                //             return ref Test1(ref sp);    // error1
                Diagnostic(ErrorCode.ERR_RefReturnLocal, "sp").WithArguments("sp").WithLocation(23, 34),
                // (23,24): error CS8347: Cannot use a result of 'Program.Test1(ref Program.S1)' in this context because it may expose variables referenced by parameter 'arg' outside of their declaration scope
                //             return ref Test1(ref sp);    // error1
                Diagnostic(ErrorCode.ERR_EscapeCall, "Test1(ref sp)").WithArguments("Program.Test1(ref Program.S1)", "arg").WithLocation(23, 24),
                // (29,34): error CS8168: Cannot return local 'sp' by reference because it is not a ref local
                //             return ref Test1(ref sp);    // error2
                Diagnostic(ErrorCode.ERR_RefReturnLocal, "sp").WithArguments("sp").WithLocation(29, 34),
                // (29,24): error CS8347: Cannot use a result of 'Program.Test1(ref Program.S1)' in this context because it may expose variables referenced by parameter 'arg' outside of their declaration scope
                //             return ref Test1(ref sp);    // error2
                Diagnostic(ErrorCode.ERR_EscapeCall, "Test1(ref sp)").WithArguments("Program.Test1(ref Program.S1)", "arg").WithLocation(29, 24)
                );

            comp = CreateCompilationWithMscorlibAndSpan(text, parseOptions: TestOptions.Regular11);
            comp.VerifyDiagnostics(
                // (23,34): error CS8352: Cannot use variable 'sp' in this context because it may expose referenced variables outside of their declaration scope
                //             return ref Test1(ref sp);    // error1
                Diagnostic(ErrorCode.ERR_EscapeVariable, "sp").WithArguments("sp").WithLocation(23, 34),
                // (23,24): error CS8347: Cannot use a result of 'Program.Test1(ref Program.S1)' in this context because it may expose variables referenced by parameter 'arg' outside of their declaration scope
                //             return ref Test1(ref sp);    // error1
                Diagnostic(ErrorCode.ERR_EscapeCall, "Test1(ref sp)").WithArguments("Program.Test1(ref Program.S1)", "arg").WithLocation(23, 24),
                // (29,34): error CS8168: Cannot return local 'sp' by reference because it is not a ref local
                //             return ref Test1(ref sp);    // error2
                Diagnostic(ErrorCode.ERR_RefReturnLocal, "sp").WithArguments("sp").WithLocation(29, 34),
                // (29,24): error CS8347: Cannot use a result of 'Program.Test1(ref Program.S1)' in this context because it may expose variables referenced by parameter 'arg' outside of their declaration scope
                //             return ref Test1(ref sp);    // error2
                Diagnostic(ErrorCode.ERR_EscapeCall, "Test1(ref sp)").WithArguments("Program.Test1(ref Program.S1)", "arg").WithLocation(29, 24)
                );
        }

        [Fact]
        public void RefLikeReturnEscapeWithRefLikes1()
        {
            var text = @"
    using System;
    class Program
    {
        static void Main()
        {
        }

        static ref Span<int> Test1(scoped ref S1 arg)
        {
            throw null;
        }

        static S1 MayWrap(Span<int> arg)
        {
            return default;
        }

        static void Test5()
        {
            var sp = MayWrap(default);

            // returnable. 
            var spR = MayWrap(Test1(ref sp));   

            Span<int> local = stackalloc int[1];
            var sp1 = MayWrap(local);

            // not returnable by value. (since it refers to a local data)
            var spNr = MayWrap(Test1(ref sp1));   

            // error
            spR = spNr;

            // ok, picks the narrowest val-escape
            var ternary =  true? spR: spNr;

            // error
            spR = ternary;
        }

        ref struct S1
        {
        }
    }
";
            var comp = CreateCompilationWithMscorlibAndSpan(text);
            comp.VerifyDiagnostics(
                // (33,19): error CS8526: Cannot use variable 'spNr' in this context because it may expose referenced variables outside of their declaration scope
                //             spR = spNr;
                Diagnostic(ErrorCode.ERR_EscapeVariable, "spNr").WithArguments("spNr").WithLocation(33, 19),
                // (39,19): error CS8526: Cannot use variable 'ternary' in this context because it may expose referenced variables outside of their declaration scope
                //             spR = ternary;
                Diagnostic(ErrorCode.ERR_EscapeVariable, "ternary").WithArguments("ternary").WithLocation(39, 19)
            );
        }

        [Fact]
        public void RefLikeReturnEscapeInParam()
        {
            var text = @"using System;

    class Program
    {
        static void Main()
        {
        }

        static ref int Test1(S1 arg)
        {
            return ref (new int[1])[0];
        }

        static S1 MayWrap(scoped in Span<int> arg)
        {
            return default;
        }

        static ref int Test3()
        {
            Span<int> local = stackalloc int[1];
            var sp = MayWrap(local);

            // not an error
            sp = MayWrap(local);

            // not an error
            sp = sp;

            // error here
            return ref Test1(sp);
        }

        ref struct S1
        {
        }
    }
";
            var comp = CreateCompilationWithMscorlibAndSpan(text);
            comp.VerifyDiagnostics(
                // (31,30): error CS8352: Cannot use variable 'sp' in this context because it may expose referenced variables outside of their declaration scope
                //             return ref Test1(sp);
                Diagnostic(ErrorCode.ERR_EscapeVariable, "sp").WithArguments("sp").WithLocation(31, 30),
                // (31,24): error CS8347: Cannot use a result of 'Program.Test1(Program.S1)' in this context because it may expose variables referenced by parameter 'arg' outside of their declaration scope
                //             return ref Test1(sp);
                Diagnostic(ErrorCode.ERR_EscapeCall, "Test1(sp)").WithArguments("Program.Test1(Program.S1)", "arg").WithLocation(31, 24),
                // (28,13): warning CS1717: Assignment made to same variable; did you mean to assign something else?
                //             sp = sp;
                Diagnostic(ErrorCode.WRN_AssignmentToSelf, "sp = sp").WithLocation(28, 13)
            );
        }

        [Fact()]
        public void RefLikeReturnEscapeInParamOptional()
        {
            var text = @"
    class Program
    {
        static void Main()
        {
        }

        static ref int Test1(S1 arg)
        {
            return ref (new int[1])[0];
        }

        static S1 MayNotWrap(in int arg = 123)
        {
            return default;
        }

        static ref int Test3()
        {
            // ok
            return ref Test1(MayNotWrap());
        }

        ref struct S1
        {
        }
    }
";
            CreateCompilationWithMscorlibAndSpan(text, parseOptions: TestOptions.Regular10).VerifyDiagnostics();

            // In C#11, the rvalue from a method invocation that returns a ref struct is safe-to-escape
            // from ... the ref-safe-to-escape of all ref arguments, including in arguments and default values.
            CreateCompilationWithMscorlibAndSpan(text).VerifyDiagnostics(
                // (21,24): error CS8347: Cannot use a result of 'Program.Test1(Program.S1)' in this context because it may expose variables referenced by parameter 'arg' outside of their declaration scope
                //             return ref Test1(MayNotWrap());
                Diagnostic(ErrorCode.ERR_EscapeCall, "Test1(MayNotWrap())").WithArguments("Program.Test1(Program.S1)", "arg").WithLocation(21, 24),
                // (21,30): error CS8156: An expression cannot be used in this context because it may not be passed or returned by reference
                //             return ref Test1(MayNotWrap());
                Diagnostic(ErrorCode.ERR_RefReturnLvalueExpected, "MayNotWrap()").WithLocation(21, 30),
                // (21,30): error CS8347: Cannot use a result of 'Program.MayNotWrap(in int)' in this context because it may expose variables referenced by parameter 'arg' outside of their declaration scope
                //             return ref Test1(MayNotWrap());
                Diagnostic(ErrorCode.ERR_EscapeCall, "MayNotWrap()").WithArguments("Program.MayNotWrap(in int)", "arg").WithLocation(21, 30));
        }

        [Theory]
        [InlineData(LanguageVersion.CSharp10)]
        [InlineData(LanguageVersion.CSharp11)]
        public void RefLikeScopeEscape(LanguageVersion languageVersion)
        {
            var text = @"
    using System;
    class Program
    {
        static void Main()
        {
            Span<int> outer = default;

            S1 x = MayWrap(outer);

            {
                 Span<int> inner = stackalloc int[1];

                // valid
                x = MayWrap(outer);
    
                // error
                x = MayWrap(inner);
            }
        }

        static S1 MayWrap(Span<int> arg)
        {
            return default;
        }

        ref struct S1
        {
        }
    }
";
            CreateCompilationWithMscorlibAndSpan(text, parseOptions: TestOptions.Regular.WithLanguageVersion(languageVersion)).VerifyDiagnostics(
                // (18,29): error CS8526: Cannot use variable 'inner' in this context because it may expose referenced variables outside of their declaration scope
                //                 x = MayWrap(inner);
                Diagnostic(ErrorCode.ERR_EscapeVariable, "inner").WithArguments("inner").WithLocation(18, 29),
                // (18,21): error CS8521: Cannot use a result of 'Program.MayWrap(Span<int>)' in this context because it may expose variables referenced by parameter 'arg' outside of their declaration scope
                //                 x = MayWrap(inner);
                Diagnostic(ErrorCode.ERR_EscapeCall, "MayWrap(inner)").WithArguments("Program.MayWrap(System.Span<int>)", "arg").WithLocation(18, 21)
            );
        }

        [Theory]
        [InlineData(LanguageVersion.CSharp10)]
        [InlineData(LanguageVersion.CSharp11)]
        public void RefLikeScopeEscapeVararg(LanguageVersion languageVersion)
        {
            var text = @"
using System;
class Program
{
    static void Main()
    {
        Span<int> outer = default;

        S1 x = MayWrap(__arglist(outer));

        {
            Span<int> inner = stackalloc int[1];

            // valid
            x = MayWrap(__arglist(outer));

            // error
            x = MayWrap(__arglist(inner));
        }
    }

    static S1 MayWrap(__arglist)
    {
        return default;
    }

    ref struct S1
    {
    }
}
";
            CreateCompilationWithMscorlibAndSpan(text, parseOptions: TestOptions.Regular.WithLanguageVersion(languageVersion)).VerifyDiagnostics(
                // (18,35): error CS8352: Cannot use variable 'inner' in this context because it may expose referenced variables outside of their declaration scope
                //             x = MayWrap(__arglist(inner));
                Diagnostic(ErrorCode.ERR_EscapeVariable, "inner").WithArguments("inner").WithLocation(18, 35),
                // (18,17): error CS8347: Cannot use a result of 'Program.MayWrap(__arglist)' in this context because it may expose variables referenced by parameter '__arglist' outside of their declaration scope
                //             x = MayWrap(__arglist(inner));
                Diagnostic(ErrorCode.ERR_EscapeCall, "MayWrap(__arglist(inner))").WithArguments("Program.MayWrap(__arglist)", "__arglist").WithLocation(18, 17)
            );
        }

        [Theory]
        [InlineData(LanguageVersion.CSharp10)]
        [InlineData(LanguageVersion.CSharp11)]
        public void RefScopeEscapeVararg(LanguageVersion languageVersion)
        {
            var text = @"
using System;
class Program
{
    static void Main()
    {

    }    

    static ref int ReturnsRef()
    {
        int local = 42;

        // OK (also in 7.0)
        // __refvalue is not ref-returnable, so ref varargs can't come back
        return ref ReturnsRef1(__arglist(ref local));
    }

    static ref int ReturnsRef1(__arglist)
    {
        var ai = new ArgIterator(__arglist);

        // ERROR here. __refvalue is not ref-returnable
        return ref __refvalue(ai.GetNextArg(), int);
    }

    static ref int ReturnsRefSpan()
    {
        Span<int> local = stackalloc int[1];
        
        // error here;
        return ref ReturnsRefSpan1(__arglist(ref local));
    }

    static ref int ReturnsRefSpan1(__arglist)
    {
        var ai = new ArgIterator(__arglist);

        // this is ok
        return ref __refvalue(ai.GetNextArg(), Span<int>)[0];
    }
}
";
            CreateCompilationWithMscorlibAndSpan(text, parseOptions: TestOptions.Regular.WithLanguageVersion(languageVersion)).VerifyDiagnostics(
                // (24,20): error CS8156: An expression cannot be used in this context because it may not be passed or returned by reference
                //         return ref __refvalue(ai.GetNextArg(), int);
                Diagnostic(ErrorCode.ERR_RefReturnLvalueExpected, "__refvalue(ai.GetNextArg(), int)").WithLocation(24, 20),
                // (32,50): error CS8352: Cannot use variable 'local' in this context because it may expose referenced variables outside of their declaration scope
                //         return ref ReturnsRefSpan1(__arglist(ref local));
                Diagnostic(ErrorCode.ERR_EscapeVariable, "local").WithArguments("local").WithLocation(32, 50),
                // (32,20): error CS8347: Cannot use a result of 'Program.ReturnsRefSpan1(__arglist)' in this context because it may expose variables referenced by parameter '__arglist' outside of their declaration scope
                //         return ref ReturnsRefSpan1(__arglist(ref local));
                Diagnostic(ErrorCode.ERR_EscapeCall, "ReturnsRefSpan1(__arglist(ref local))").WithArguments("Program.ReturnsRefSpan1(__arglist)", "__arglist").WithLocation(32, 20)
            );
        }

        [Theory]
        [InlineData(LanguageVersion.CSharp10)]
        [InlineData(LanguageVersion.CSharp11)]
        public void ThrowExpression(LanguageVersion languageVersion)
        {
            var text = @"
using System;
class Program
{
    static void Main()
    {

    }    

    static ref int M1() => throw null;

    static ref readonly int M2() => throw null;

    static ref Span<int> M3() => throw null;

    static ref readonly Span<int> M4() => throw null;

    static Span<int> M5() => throw null;

    static Span<int> M6() => M5().Length !=0 ? M5() : throw null;

}
";
            CreateCompilationWithMscorlibAndSpan(text, parseOptions: TestOptions.Regular.WithLanguageVersion(languageVersion)).VerifyDiagnostics();
        }

        [Theory]
        [InlineData(LanguageVersion.CSharp10)]
        [InlineData(LanguageVersion.CSharp11)]
        public void UserDefinedLogical(LanguageVersion languageVersion)
        {
            var text = @"
using System;
class Program
{
    static void Main()
    {
    }

    S1 Test()
    {
        S1 global = default;
        S1 local = stackalloc int[100];

        // ok
        local = global && local;
        local = local && local;

        // ok
        global = global && global;

        // error
        global = local && global;

        // error
        return global || local;
    }
}

ref struct S1
{
    public static implicit operator S1(Span<int> o) => default;

    public static bool operator true(S1 o) => true;
    public static bool operator false(S1 o) => false;

    public static S1 operator &(S1 x, S1 y) => x;
    public static S1 operator |(S1 x, S1 y) => x;
}

";
            CreateCompilationWithMscorlibAndSpan(text, parseOptions: TestOptions.Regular.WithLanguageVersion(languageVersion)).VerifyDiagnostics(
                // (22,18): error CS8352: Cannot use variable 'local' in this context because it may expose referenced variables outside of their declaration scope
                //         global = local && global;
                Diagnostic(ErrorCode.ERR_EscapeVariable, "local").WithArguments("local").WithLocation(22, 18),
                // (25,26): error CS8352: Cannot use variable 'local' in this context because it may expose referenced variables outside of their declaration scope
                //         return global || local;
                Diagnostic(ErrorCode.ERR_EscapeVariable, "local").WithArguments("local").WithLocation(25, 26)
             );
        }

        [Fact()]
        public void DiscardExpressionRef()
        {
            var text = @"

class Program
{
    static void Main()
    {

    }

    static ref int ReturnsRefTest()
    {
        return ref ReturnsRef1(out var _);
    }

    static ref int ReturnsRef1(out int x)
    {
        x = 42;
        return ref x;
    }
}
";
            CreateCompilationWithMscorlibAndSpan(text, parseOptions: TestOptions.Regular10).VerifyDiagnostics(
                // (12,36): error CS8156: An expression cannot be used in this context because it may not be returned by reference
                //         return ref ReturnsRef1(out var _);
                Diagnostic(ErrorCode.ERR_RefReturnLvalueExpected, "var _").WithLocation(12, 36),
                // (12,20): error CS8347: Cannot use a result of 'Program.ReturnsRef1(out int)' in this context because it may expose variables referenced by parameter 'x' outside of their declaration scope
                //         return ref ReturnsRef1(out var _);
                Diagnostic(ErrorCode.ERR_EscapeCall, "ReturnsRef1(out var _)").WithArguments("Program.ReturnsRef1(out int)", "x").WithLocation(12, 20)
                );
            CreateCompilationWithMscorlibAndSpan(text).VerifyDiagnostics(
                // (18,20): error CS9075: Cannot return a parameter by reference 'x' because it is scoped to the current method
                //         return ref x;
                Diagnostic(ErrorCode.ERR_RefReturnScopedParameter, "x").WithArguments("x").WithLocation(18, 20)
                );
        }

        [Theory]
        [InlineData(LanguageVersion.CSharp10)]
        [InlineData(LanguageVersion.CSharp11)]
        public void DiscardExpressionRef_UnsafeContext(LanguageVersion languageVersion)
        {
            var text = @"

unsafe class Program
{
    static ref int ReturnsRefTest()
    {
        return ref ReturnsRef1(out var _);
    }

    static ref int ReturnsRef1(out int x)
    {
        x = 42;
        return ref x;
    }
}
";
            var comp = CreateCompilationWithMscorlibAndSpan(text, options: TestOptions.UnsafeDebugDll, parseOptions: TestOptions.Regular.WithLanguageVersion(languageVersion));
            if (languageVersion == LanguageVersion.CSharp10)
            {
                comp.VerifyDiagnostics(
                    // (7,20): error CS8347: Cannot use a result of 'Program.ReturnsRef1(out int)' in this context because it may expose variables referenced by parameter 'x' outside of their declaration scope
                    //         return ref ReturnsRef1(out var _);
                    Diagnostic(ErrorCode.ERR_EscapeCall, "ReturnsRef1(out var _)").WithArguments("Program.ReturnsRef1(out int)", "x").WithLocation(7, 20),
                    // (7,36): error CS8156: An expression cannot be used in this context because it may not be passed or returned by reference
                    //         return ref ReturnsRef1(out var _);
                    Diagnostic(ErrorCode.ERR_RefReturnLvalueExpected, "var _").WithLocation(7, 36));
            }
            else
            {
                comp.VerifyDiagnostics(
                    // (13,20): warning CS9085: This returns a parameter by reference 'x' but it is scoped to the current method
                    //         return ref x;
                    Diagnostic(ErrorCode.WRN_RefReturnScopedParameter, "x").WithArguments("x").WithLocation(13, 20));
            }
        }

        [Fact()]
        public void OrdinaryLocalAndOutRef()
        {
            var text = @"

class Program
{
    static void Main()
    {

    }

    static ref int ReturnsRefTest1()
    {       
        return ref ReturnsRef(out var z);
    }

    static ref int ReturnsRefTest2()
    {   int z;
        return ref ReturnsRef(out z);
    }


    static ref int ReturnsRef(out int x)
    {
        x = 42;
        return ref x;
    }
}
";
            CreateCompilationWithMscorlibAndSpan(text, parseOptions: TestOptions.Regular10).VerifyDiagnostics(
                // (12,35): error CS8168: Cannot return local 'z' by reference because it is not a ref local
                //         return ref ReturnsRef(out var z);
                Diagnostic(ErrorCode.ERR_RefReturnLocal, "var z").WithArguments("z").WithLocation(12, 35),
                // (12,20): error CS8347: Cannot use a result of 'Program.ReturnsRef(out int)' in this context because it may expose variables referenced by parameter 'x' outside of their declaration scope
                //         return ref ReturnsRef(out var z);
                Diagnostic(ErrorCode.ERR_EscapeCall, "ReturnsRef(out var z)").WithArguments("Program.ReturnsRef(out int)", "x").WithLocation(12, 20),
                // (17,35): error CS8168: Cannot return local 'z' by reference because it is not a ref local
                //         return ref ReturnsRef(out z);
                Diagnostic(ErrorCode.ERR_RefReturnLocal, "z").WithArguments("z").WithLocation(17, 35),
                // (17,20): error CS8347: Cannot use a result of 'Program.ReturnsRef(out int)' in this context because it may expose variables referenced by parameter 'x' outside of their declaration scope
                //         return ref ReturnsRef(out z);
                Diagnostic(ErrorCode.ERR_EscapeCall, "ReturnsRef(out z)").WithArguments("Program.ReturnsRef(out int)", "x").WithLocation(17, 20)
                );
            CreateCompilationWithMscorlibAndSpan(text).VerifyDiagnostics(
                // (24,20): error CS9075: Cannot return a parameter by reference 'x' because it is scoped to the current method
                //         return ref x;
                Diagnostic(ErrorCode.ERR_RefReturnScopedParameter, "x").WithArguments("x").WithLocation(24, 20)
                );
        }

        [Fact]
        public void DiscardExpressionSpan_01()
        {
            var text = @"
using System;
class Program
{
    static void Main()
    {

    }

    static Span<int> Test1()
    {
        var s = ReturnsSpan(out var _);

        // ok
        return s;
    }

    static Span<int> Test2()
    {
        ref var s = ref ReturnsSpan(out var _);

        // error
        s = stackalloc int[1]; // 1

        // ok
        return s;
    }

    static void Test3()
    {
        // error
        ReturnsSpan(out var _ ) = stackalloc int[1]; // 2
    }

    static ref Span<int> ReturnsSpan(out Span<int> x)
    {
        x = default;
        return ref x; // 3
    }
}
";
            CreateCompilationWithMscorlibAndSpan(text, parseOptions: TestOptions.Regular10).VerifyDiagnostics(
                // (23,13): error CS8353: A result of a stackalloc expression of type 'Span<int>' cannot be used in this context because it may be exposed outside of the containing method
                //         s = stackalloc int[1]; // 1
                Diagnostic(ErrorCode.ERR_EscapeStackAlloc, "stackalloc int[1]").WithArguments("System.Span<int>").WithLocation(23, 13),
                // (32,35): error CS8353: A result of a stackalloc expression of type 'Span<int>' cannot be used in this context because it may be exposed outside of the containing method
                //         ReturnsSpan(out var _ ) = stackalloc int[1]; // 2
                Diagnostic(ErrorCode.ERR_EscapeStackAlloc, "stackalloc int[1]").WithArguments("System.Span<int>").WithLocation(32, 35)
                );
            CreateCompilationWithMscorlibAndSpan(text).VerifyDiagnostics(
                // (23,13): error CS8353: A result of a stackalloc expression of type 'Span<int>' cannot be used in this context because it may be exposed outside of the containing method
                //         s = stackalloc int[1]; // 1
                Diagnostic(ErrorCode.ERR_EscapeStackAlloc, "stackalloc int[1]").WithArguments("System.Span<int>").WithLocation(23, 13),
                // (32,35): error CS8353: A result of a stackalloc expression of type 'Span<int>' cannot be used in this context because it may be exposed outside of the containing method
                //         ReturnsSpan(out var _ ) = stackalloc int[1]; // 2
                Diagnostic(ErrorCode.ERR_EscapeStackAlloc, "stackalloc int[1]").WithArguments("System.Span<int>").WithLocation(32, 35),
                // (38,20): error CS9075: Cannot return a parameter by reference 'x' because it is scoped to the current method
                //         return ref x; // 3
                Diagnostic(ErrorCode.ERR_RefReturnScopedParameter, "x").WithArguments("x").WithLocation(38, 20)
                );
        }

        [Theory]
        [InlineData(LanguageVersion.CSharp10)]
        [InlineData(LanguageVersion.CSharp11)]
        public void DiscardExpressionSpan_UnsafeContext(LanguageVersion languageVersion)
        {
            var text = @"
using System;
unsafe class Program
{
    static Span<int> Test1()
    {
        var s = ReturnsSpan(out var _);
        return s;
    }

    static Span<int> Test2()
    {
        ref var s = ref ReturnsSpan(out var _);
        s = stackalloc int[1]; // 1
        return s;
    }

    static void Test3()
    {
        ReturnsSpan(out var _ ) = stackalloc int[1]; // 2
    }

    static ref Span<int> ReturnsSpan(out Span<int> x)
    {
        x = default;
        return ref x; // 3
    }
}
";
            var comp = CreateCompilationWithMscorlibAndSpan(text, options: TestOptions.UnsafeDebugDll, parseOptions: TestOptions.Regular.WithLanguageVersion(languageVersion));
            if (languageVersion == LanguageVersion.CSharp10)
            {
                comp.VerifyDiagnostics(
                    // (14,13): warning CS9081: A result of a stackalloc expression of type 'Span<int>' in this context may be exposed outside of the containing method
                    //         s = stackalloc int[1]; // 1
                    Diagnostic(ErrorCode.WRN_EscapeStackAlloc, "stackalloc int[1]").WithArguments("System.Span<int>").WithLocation(14, 13),
                    // (20,35): warning CS9081: A result of a stackalloc expression of type 'Span<int>' in this context may be exposed outside of the containing method
                    //         ReturnsSpan(out var _ ) = stackalloc int[1]; // 2
                    Diagnostic(ErrorCode.WRN_EscapeStackAlloc, "stackalloc int[1]").WithArguments("System.Span<int>").WithLocation(20, 35));
            }
            else
            {
                comp.VerifyDiagnostics(
                    // (14,13): warning CS9078: A result of a stackalloc expression of type 'Span<int>' in this context may be exposed outside of the containing method
                    //         s = stackalloc int[1]; // 1
                    Diagnostic(ErrorCode.WRN_EscapeStackAlloc, "stackalloc int[1]").WithArguments("System.Span<int>").WithLocation(14, 13),
                    // (20,35): warning CS9078: A result of a stackalloc expression of type 'Span<int>' in this context may be exposed outside of the containing method
                    //         ReturnsSpan(out var _ ) = stackalloc int[1]; // 2
                    Diagnostic(ErrorCode.WRN_EscapeStackAlloc, "stackalloc int[1]").WithArguments("System.Span<int>").WithLocation(20, 35),
                    // (26,20): warning CS9085: This returns a parameter by reference 'x' but it is scoped to the current method
                    //         return ref x; // 3
                    Diagnostic(ErrorCode.WRN_RefReturnScopedParameter, "x").WithArguments("x").WithLocation(26, 20)
                    );
            }
            var verifier = CompileAndVerify(comp, verify: Verification.Skipped);
            verifier.VerifyIL("Program.Test2", @"
{
  // Code size       38 (0x26)
  .maxstack  2
  .locals init (System.Span<int>& V_0, //s
                System.Span<int> V_1,
                System.Span<int> V_2,
                System.Span<int> V_3)
  IL_0000:  nop
  IL_0001:  ldloca.s   V_1
  IL_0003:  call       ""ref System.Span<int> Program.ReturnsSpan(out System.Span<int>)""
  IL_0008:  stloc.0
  IL_0009:  ldc.i4.4
  IL_000a:  conv.u
  IL_000b:  localloc
  IL_000d:  ldc.i4.1
  IL_000e:  newobj     ""System.Span<int>..ctor(void*, int)""
  IL_0013:  stloc.2
  IL_0014:  ldloc.0
  IL_0015:  ldloc.2
  IL_0016:  stobj      ""System.Span<int>""
  IL_001b:  ldloc.0
  IL_001c:  ldobj      ""System.Span<int>""
  IL_0021:  stloc.3
  IL_0022:  br.s       IL_0024
  IL_0024:  ldloc.3
  IL_0025:  ret
}
");
            verifier.VerifyIL("Program.Test3", @"
{
  // Code size       28 (0x1c)
  .maxstack  2
  .locals init (System.Span<int> V_0,
                System.Span<int>& V_1,
                System.Span<int> V_2)
  IL_0000:  nop
  IL_0001:  ldloca.s   V_0
  IL_0003:  call       ""ref System.Span<int> Program.ReturnsSpan(out System.Span<int>)""
  IL_0008:  stloc.1
  IL_0009:  ldc.i4.4
  IL_000a:  conv.u
  IL_000b:  localloc
  IL_000d:  ldc.i4.1
  IL_000e:  newobj     ""System.Span<int>..ctor(void*, int)""
  IL_0013:  stloc.2
  IL_0014:  ldloc.1
  IL_0015:  ldloc.2
  IL_0016:  stobj      ""System.Span<int>""
  IL_001b:  ret
}
");
        }

        // As above with 'out _' instead of 'out var _'.
        [WorkItem(65651, "https://github.com/dotnet/roslyn/issues/65651")]
        [Theory]
        [InlineData(LanguageVersion.CSharp10)]
        [InlineData(LanguageVersion.CSharp11)]
        public void DiscardExpressionSpan_02(LanguageVersion languageVersion)
        {
            string source = """
                using System;
                class Program
                {
                    static Span<int> Test2A()
                    {
                        ref var s2A = ref ReturnsSpan(out _);
                        s2A = stackalloc int[1]; // 1
                        return s2A;
                    }
                    static Span<int> Test2B()
                    {
                        Span<int> _;
                        ref var s2B = ref ReturnsSpan(out _);
                        s2B = stackalloc int[1]; // 2
                        return s2B;
                    }
                    static void Test3A()
                    {
                        ReturnsSpan(out _ ) = stackalloc int[1]; // 3
                    }
                    static void Test3B()
                    {
                        Span<int> _;
                        ReturnsSpan(out _ ) = stackalloc int[1]; // 4
                    }
                    static ref Span<int> ReturnsSpan(out Span<int> x)
                    {
                        throw null;
                    }
                }
                """;
            var comp = CreateCompilationWithMscorlibAndSpan(source, parseOptions: TestOptions.Regular.WithLanguageVersion(languageVersion));
            comp.VerifyDiagnostics(
                // (7,15): error CS8353: A result of a stackalloc expression of type 'Span<int>' cannot be used in this context because it may be exposed outside of the containing method
                //         s2A = stackalloc int[1]; // 1
                Diagnostic(ErrorCode.ERR_EscapeStackAlloc, "stackalloc int[1]").WithArguments("System.Span<int>").WithLocation(7, 15),
                // (14,15): error CS8353: A result of a stackalloc expression of type 'Span<int>' cannot be used in this context because it may be exposed outside of the containing method
                //         s2B = stackalloc int[1]; // 2
                Diagnostic(ErrorCode.ERR_EscapeStackAlloc, "stackalloc int[1]").WithArguments("System.Span<int>").WithLocation(14, 15),
                // (19,31): error CS8353: A result of a stackalloc expression of type 'Span<int>' cannot be used in this context because it may be exposed outside of the containing method
                //         ReturnsSpan(out _ ) = stackalloc int[1]; // 3
                Diagnostic(ErrorCode.ERR_EscapeStackAlloc, "stackalloc int[1]").WithArguments("System.Span<int>").WithLocation(19, 31),
                // (24,31): error CS8353: A result of a stackalloc expression of type 'Span<int>' cannot be used in this context because it may be exposed outside of the containing method
                //         ReturnsSpan(out _ ) = stackalloc int[1]; // 4
                Diagnostic(ErrorCode.ERR_EscapeStackAlloc, "stackalloc int[1]").WithArguments("System.Span<int>").WithLocation(24, 31));
        }

        // ReturnsSpan() returns ref Span<int>, callers return Span<int> by value.
        [WorkItem(65651, "https://github.com/dotnet/roslyn/issues/65651")]
        [Theory]
        [InlineData(LanguageVersion.CSharp10)]
        [InlineData(LanguageVersion.CSharp11)]
        public void DiscardExpressionSpan_03(LanguageVersion languageVersion)
        {
            string source = """
                using System;
                class Program
                {
                    static Span<int> Test1()
                    {
                        var s1 = ReturnsSpan(out _);
                        return s1;
                    }
                    static Span<int> Test2()
                    {
                        var s2 = ReturnsSpan(out var _);
                        return s2;
                    }
                    static Span<int> Test3()
                    {
                        var s3 = ReturnsSpan(out Span<int> _);
                        return s3;
                    }
                    static Span<int> Test4()
                    {
                        var s4 = ReturnsSpan(out var unused);
                        return s4;
                    }
                    static Span<int> Test5()
                    {
                        Span<int> _;
                        var s5 = ReturnsSpan(out _);
                        return s5;
                    }
                    static Span<int> Test6(out Span<int> _)
                    {
                        var s6 = ReturnsSpan(out _);
                        return s6;
                    }
                    static ref Span<int> ReturnsSpan(out Span<int> x)
                    {
                        throw null;
                    }
                }
                """;
            var comp = CreateCompilationWithMscorlibAndSpan(source, parseOptions: TestOptions.Regular.WithLanguageVersion(languageVersion));
            comp.VerifyDiagnostics();
        }

        // ReturnsSpan() and callers return Span<int> by value.
        [WorkItem(65651, "https://github.com/dotnet/roslyn/issues/65651")]
        [Theory]
        [InlineData(LanguageVersion.CSharp10)]
        [InlineData(LanguageVersion.CSharp11)]
        public void DiscardExpressionSpan_04(LanguageVersion languageVersion)
        {
            string source = """
                using System;
                class Program
                {
                    static Span<int> Test1()
                    {
                        var s1 = ReturnsSpan(out _);
                        return s1;
                    }
                    static Span<int> Test2()
                    {
                        var s2 = ReturnsSpan(out var _);
                        return s2;
                    }
                    static Span<int> Test3()
                    {
                        var s3 = ReturnsSpan(out Span<int> _);
                        return s3;
                    }
                    static Span<int> Test4()
                    {
                        var s4 = ReturnsSpan(out var unused);
                        return s4;
                    }
                    static Span<int> Test5()
                    {
                        Span<int> _;
                        var s5 = ReturnsSpan(out _);
                        return s5;
                    }
                    static Span<int> Test6(out Span<int> _)
                    {
                        var s6 = ReturnsSpan(out _);
                        return s6;
                    }
                    static Span<int> ReturnsSpan(out Span<int> x)
                    {
                        x = default;
                        return x;
                    }
                }
                """;
            var comp = CreateCompilationWithMscorlibAndSpan(source, parseOptions: TestOptions.Regular.WithLanguageVersion(languageVersion));
            comp.VerifyDiagnostics();
        }

        // ReturnsSpan() and callers return ref Span<int>.
        [Theory]
        [InlineData(LanguageVersion.CSharp10)]
        [InlineData(LanguageVersion.CSharp11)]
        public void DiscardExpressionSpan_05(LanguageVersion languageVersion)
        {
            string source = """
                using System;
                class Program
                {
                    static ref Span<int> Test1()
                    {
                        var s1 = ReturnsSpan(out _);
                        return ref s1; // 1
                    }
                    static ref Span<int> Test2()
                    {
                        var s2 = ReturnsSpan(out var _);
                        return ref s2; // 2
                    }
                    static ref Span<int> Test3()
                    {
                        var s3 = ReturnsSpan(out Span<int> _);
                        return ref s3; // 3
                    }
                    static ref Span<int> Test4()
                    {
                        var s4 = ReturnsSpan(out var unused);
                        return ref s4; // 4
                    }
                    static ref Span<int> Test5()
                    {
                        Span<int> _;
                        var s5 = ReturnsSpan(out _);
                        return ref s5; // 5
                    }
                    static ref Span<int> Test6(out Span<int> _)
                    {
                        var s6 = ReturnsSpan(out _);
                        return ref s6; // 6
                    }
                    static ref Span<int> ReturnsSpan(out Span<int> x)
                    {
                        throw null;
                    }
                }
                """;
            var comp = CreateCompilationWithMscorlibAndSpan(source, parseOptions: TestOptions.Regular.WithLanguageVersion(languageVersion));
            comp.VerifyDiagnostics(
                // (7,20): error CS8168: Cannot return local 's1' by reference because it is not a ref local
                //         return ref s1; // 1
                Diagnostic(ErrorCode.ERR_RefReturnLocal, "s1").WithArguments("s1").WithLocation(7, 20),
                // (12,20): error CS8168: Cannot return local 's2' by reference because it is not a ref local
                //         return ref s2; // 2
                Diagnostic(ErrorCode.ERR_RefReturnLocal, "s2").WithArguments("s2").WithLocation(12, 20),
                // (17,20): error CS8168: Cannot return local 's3' by reference because it is not a ref local
                //         return ref s3; // 3
                Diagnostic(ErrorCode.ERR_RefReturnLocal, "s3").WithArguments("s3").WithLocation(17, 20),
                // (22,20): error CS8168: Cannot return local 's4' by reference because it is not a ref local
                //         return ref s4; // 4
                Diagnostic(ErrorCode.ERR_RefReturnLocal, "s4").WithArguments("s4").WithLocation(22, 20),
                // (28,20): error CS8168: Cannot return local 's5' by reference because it is not a ref local
                //         return ref s5; // 5
                Diagnostic(ErrorCode.ERR_RefReturnLocal, "s5").WithArguments("s5").WithLocation(28, 20),
                // (33,20): error CS8168: Cannot return local 's6' by reference because it is not a ref local
                //         return ref s6; // 6
                Diagnostic(ErrorCode.ERR_RefReturnLocal, "s6").WithArguments("s6").WithLocation(33, 20));
        }

        // ReturnsSpan() and callers return ref int.
        [Theory]
        [InlineData(LanguageVersion.CSharp10)]
        [InlineData(LanguageVersion.CSharp11)]
        public void DiscardExpressionSpan_06(LanguageVersion languageVersion)
        {
            string source = """
                class Program
                {
                    static ref int Test1()
                    {
                        var s1 = ReturnsSpan(out _);
                        return ref s1; // 1
                    }
                    static ref int Test2()
                    {
                        var s2 = ReturnsSpan(out var _);
                        return ref s2; // 2
                    }
                    static ref int Test3()
                    {
                        var s3 = ReturnsSpan(out int _);
                        return ref s3; // 3
                    }
                    static ref int Test4()
                    {
                        var s4 = ReturnsSpan(out var unused);
                        return ref s4; // 4
                    }
                    static ref int Test5()
                    {
                        int _;
                        var s5 = ReturnsSpan(out _);
                        return ref s5; // 5
                    }
                    static ref int Test6(out int _)
                    {
                        var s6 = ReturnsSpan(out _);
                        return ref s6; // 6
                    }
                    static ref int ReturnsSpan(out int x)
                    {
                        throw null;
                    }
                }
                """;
            var comp = CreateCompilation(source, parseOptions: TestOptions.Regular.WithLanguageVersion(languageVersion));
            comp.VerifyDiagnostics(
                // (6,20): error CS8168: Cannot return local 's1' by reference because it is not a ref local
                //         return ref s1; // 1
                Diagnostic(ErrorCode.ERR_RefReturnLocal, "s1").WithArguments("s1").WithLocation(6, 20),
                // (11,20): error CS8168: Cannot return local 's2' by reference because it is not a ref local
                //         return ref s2; // 2
                Diagnostic(ErrorCode.ERR_RefReturnLocal, "s2").WithArguments("s2").WithLocation(11, 20),
                // (16,20): error CS8168: Cannot return local 's3' by reference because it is not a ref local
                //         return ref s3; // 3
                Diagnostic(ErrorCode.ERR_RefReturnLocal, "s3").WithArguments("s3").WithLocation(16, 20),
                // (21,20): error CS8168: Cannot return local 's4' by reference because it is not a ref local
                //         return ref s4; // 4
                Diagnostic(ErrorCode.ERR_RefReturnLocal, "s4").WithArguments("s4").WithLocation(21, 20),
                // (27,20): error CS8168: Cannot return local 's5' by reference because it is not a ref local
                //         return ref s5; // 5
                Diagnostic(ErrorCode.ERR_RefReturnLocal, "s5").WithArguments("s5").WithLocation(27, 20),
                // (32,20): error CS8168: Cannot return local 's6' by reference because it is not a ref local
                //         return ref s6; // 6
                Diagnostic(ErrorCode.ERR_RefReturnLocal, "s6").WithArguments("s6").WithLocation(32, 20));
        }

        [Theory]
        [InlineData("out var _")]
        [InlineData("out _")]
        [InlineData("out Span<int> _")]
        [InlineData("out var unused")]
        [InlineData("out Span<int> unused")]
        public void DiscardExpressionSpan_07(string outVarDeclaration)
        {
            string source = $$"""
                using System;
                using System.Diagnostics.CodeAnalysis;
                class Program
                {
                    static Span<int> Test1()
                    {
                        var s1 = ReturnsSpan({{outVarDeclaration}});
                        return s1; // 1
                    }
                    static Span<int> Test2()
                    {
                        ref var s2 = ref ReturnsSpan({{outVarDeclaration}});
                        s2 = stackalloc int[1];
                        return s2; // 2
                    }
                    static void Test3()
                    {
                        ReturnsSpan({{outVarDeclaration}}) = stackalloc int[1];
                    }
                    static ref Span<int> ReturnsSpan([UnscopedRef] out Span<int> x)
                    {
                        x = default;
                        return ref x;
                    }
                }
                """;
            var comp = CreateCompilationWithMscorlibAndSpan(new[] { source, UnscopedRefAttributeDefinition });
            comp.VerifyDiagnostics(
                // (8,16): error CS8352: Cannot use variable 's1' in this context because it may expose referenced variables outside of their declaration scope
                //         return s1; // 1
                Diagnostic(ErrorCode.ERR_EscapeVariable, "s1").WithArguments("s1").WithLocation(8, 16),
                // (14,16): error CS8352: Cannot use variable 's2' in this context because it may expose referenced variables outside of their declaration scope
                //         return s2; // 2
                Diagnostic(ErrorCode.ERR_EscapeVariable, "s2").WithArguments("s2").WithLocation(14, 16));
        }

        [Theory]
        [InlineData(LanguageVersion.CSharp10)]
        [InlineData(LanguageVersion.CSharp11)]
        public void Discard_01(LanguageVersion languageVersion)
        {
            string source = """
                using System;
                class Program
                {
                    static void F1()
                    {
                        Span<int> s1 = stackalloc int[1];
                        _ = s1;
                    }
                    static void F2()
                    {
                        Span<int> s2 = stackalloc int[1];
                        Span<int> _;
                        _ = s2; // 1
                    }
                }
                """;
            var comp = CreateCompilationWithMscorlibAndSpan(source, parseOptions: TestOptions.Regular.WithLanguageVersion(languageVersion));
            comp.VerifyDiagnostics(
                // (13,13): error CS8352: Cannot use variable 's2' in this context because it may expose referenced variables outside of their declaration scope
                //         _ = s2; // 1
                Diagnostic(ErrorCode.ERR_EscapeVariable, "s2").WithArguments("s2").WithLocation(13, 13));
        }

        [Theory]
        [InlineData(LanguageVersion.CSharp10)]
        [InlineData(LanguageVersion.CSharp11)]
        public void Discard_02(LanguageVersion languageVersion)
        {
            string source = """
                class Program
                {
                    static void F1(ref int x1)
                    {
                        int y1 = 1;
                        _ = ref y1;
                        _ = ref x1;
                    }
                    static void F2(ref int x2)
                    {
                        int y2 = 2;
                        _ = ref x2;
                        _ = ref y2;
                    }
                    static void F3()
                    {
                        int y3 = 3;
                        ref int _ = ref y3;
                        _ = ref y3;
                    }
                    static void F4(ref int x4)
                    {
                        int y4 = 4;
                        ref int _ = ref x4;
                        _ = ref y4; // 1
                    }
                }
                """;
            var comp = CreateCompilation(source, parseOptions: TestOptions.Regular.WithLanguageVersion(languageVersion));
            comp.VerifyDiagnostics(
                // (25,9): error CS8374: Cannot ref-assign 'y4' to '_' because 'y4' has a narrower escape scope than '_'.
                //         _ = ref y4; // 1
                Diagnostic(ErrorCode.ERR_RefAssignNarrower, "_ = ref y4").WithArguments("_", "y4").WithLocation(25, 9));
        }

        [Theory]
        [InlineData(LanguageVersion.CSharp10)]
        [InlineData(LanguageVersion.CSharp11)]
        public void Discard_03(LanguageVersion languageVersion)
        {
            var source =
@"class Program
{
    static void F1()
    {
        (var x1, _) = F();
        (var x2, var _) = F();
        (var x3, R _) = F();
        var (x4, _) = F();
    }
    static void F2()
    {
        R _;
        (var x5, _) = F();
    }
    static R F() => default;
}
ref struct R 
{
    public void Deconstruct(out R x, out R y) => throw null;
}
";
            var comp = CreateCompilation(source, parseOptions: TestOptions.Regular.WithLanguageVersion(languageVersion));
            comp.VerifyEmitDiagnostics();
        }

        [Theory]
        [InlineData(LanguageVersion.CSharp10)]
        [InlineData(LanguageVersion.CSharp11)]
        public void Discard_04(LanguageVersion languageVersion)
        {
            var source =
@"using System;
class Program
{
    static void F1()
    {
        Span<int> s1 = default;
        s1.Deconstruct(out s1, out _);
    }
    static void F2()
    {
        Span<int> s2 = default;
        (s2, _) = s2;
    }
    static void F3()
    {
        Span<int> s3 = default;
        s3.Deconstruct(out s3, out var _);
    }
    static void F4()
    {
        Span<int> s4 = default;
        (s4, var _) = s4;
    }
    static void F5()
    {
        Span<int> s5 = default;
        s5.Deconstruct(out s5, out Span<int> _);
    }
    static void F6()
    {
        Span<int> s6 = default;
        (s6, Span<int> _) = s6;
    }
    static void F7()
    {
        Span<int> s7 = default;
        s7.Deconstruct(out s7, out var unused);
    }
    static void F8()
    {
        Span<int> s8 = default;
        (s8, var unused) = s8;
    }
}
static class Extensions
{
    public static void Deconstruct(this Span<int> self, out Span<int> x, out Span<int> y)
    {
        throw null;
    }
}
";
            var comp = CreateCompilationWithMscorlibAndSpan(source, parseOptions: TestOptions.Regular.WithLanguageVersion(languageVersion));
            comp.VerifyEmitDiagnostics();
        }

        [WorkItem(65522, "https://github.com/dotnet/roslyn/issues/65522")]
        [Theory]
        [InlineData(LanguageVersion.CSharp10)]
        [InlineData(LanguageVersion.CSharp11)]
        public void Discard_05(LanguageVersion languageVersion)
        {
            var source =
@"using System;
class Program
{
    static void F1()
    {
        Span<int> s1 = stackalloc int[10];
        s1.Deconstruct(out s1, out _);
    }
    static void F2()
    {
        Span<int> s2 = stackalloc int[10];
        (s2, _) = s2;
    }
    static void F3()
    {
        Span<int> s3 = stackalloc int[10];
        s3.Deconstruct(out s3, out var _);
    }
    static void F4()
    {
        Span<int> s4 = stackalloc int[10];
        (s4, var _) = s4;
    }
    static void F5()
    {
        Span<int> s5 = stackalloc int[10];
        s5.Deconstruct(out s5, out Span<int> _);
    }
    static void F6()
    {
        Span<int> s6 = stackalloc int[10];
        (s6, Span<int> _) = s6;
    }
    static void F7()
    {
        Span<int> s7 = stackalloc int[10];
        s7.Deconstruct(out s7, out var unused);
    }
    static void F8()
    {
        Span<int> s8 = stackalloc int[10];
        (s8, var unused) = s8;
    }
}
static class Extensions
{
    public static void Deconstruct(this Span<int> self, out Span<int> x, out Span<int> y)
    {
        throw null;
    }
}
";
            var comp = CreateCompilationWithMscorlibAndSpan(source, parseOptions: TestOptions.Regular.WithLanguageVersion(languageVersion));
            comp.VerifyEmitDiagnostics();
        }

        [Fact()]
        public void OrdinaryLocalAndOutSpan()
        {
            var text = @"
using System;
class Program
{
    static void Main()
    {

    }

    static Span<int> Test1()
    {
        var s = ReturnsSpan(out var z);

        // ok
        return s;
    }

    static Span<int> Test2()
    {
        ref var r = ref ReturnsSpan(out var z);

        // error
        r = stackalloc int[1];

        // ok
        return r;
    }

    static void Test3()
    {
        ReturnsSpan(out var z) = stackalloc int[1];
    }

    static Span<int> Test4()
    {
        Span<int> s;
        var r = ReturnsSpan(out s);

        // ok
        return r;
    }

    static Span<int> Test5()
    {
        Span<int> s;
        ref var r = ref ReturnsSpan(out s);

        // error
        r = stackalloc int[1];

        // ok
        return r;
    }

    static void Test6()
    {
        Span<int> s;

        // error
        ReturnsSpan(out s) = stackalloc int[1];
    }

    static ref Span<int> ReturnsSpan(out Span<int> x)
    {
        x = default;
        return ref x;
    }
}
";
            CreateCompilationWithMscorlibAndSpan(text, parseOptions: TestOptions.Regular10).VerifyDiagnostics(
                // (23,13): error CS8353: A result of a stackalloc expression of type 'Span<int>' cannot be used in this context because it may be exposed outside of the containing method
                //         r = stackalloc int[1];
                Diagnostic(ErrorCode.ERR_EscapeStackAlloc, "stackalloc int[1]").WithArguments("System.Span<int>").WithLocation(23, 13),
                // (31,34): error CS8353: A result of a stackalloc expression of type 'Span<int>' cannot be used in this context because it may be exposed outside of the containing method
                //         ReturnsSpan(out var z) = stackalloc int[1];
                Diagnostic(ErrorCode.ERR_EscapeStackAlloc, "stackalloc int[1]").WithArguments("System.Span<int>").WithLocation(31, 34),
                // (49,13): error CS8353: A result of a stackalloc expression of type 'Span<int>' cannot be used in this context because it may be exposed outside of the containing method
                //         r = stackalloc int[1];
                Diagnostic(ErrorCode.ERR_EscapeStackAlloc, "stackalloc int[1]").WithArguments("System.Span<int>").WithLocation(49, 13),
                // (60,30): error CS8353: A result of a stackalloc expression of type 'Span<int>' cannot be used in this context because it may be exposed outside of the containing method
                //         ReturnsSpan(out s) = stackalloc int[1];
                Diagnostic(ErrorCode.ERR_EscapeStackAlloc, "stackalloc int[1]").WithArguments("System.Span<int>").WithLocation(60, 30)
                );
            CreateCompilationWithMscorlibAndSpan(text).VerifyDiagnostics(
                // (23,13): error CS8353: A result of a stackalloc expression of type 'Span<int>' cannot be used in this context because it may be exposed outside of the containing method
                //         r = stackalloc int[1];
                Diagnostic(ErrorCode.ERR_EscapeStackAlloc, "stackalloc int[1]").WithArguments("System.Span<int>").WithLocation(23, 13),
                // (31,34): error CS8353: A result of a stackalloc expression of type 'Span<int>' cannot be used in this context because it may be exposed outside of the containing method
                //         ReturnsSpan(out var z) = stackalloc int[1];
                Diagnostic(ErrorCode.ERR_EscapeStackAlloc, "stackalloc int[1]").WithArguments("System.Span<int>").WithLocation(31, 34),
                // (49,13): error CS8353: A result of a stackalloc expression of type 'Span<int>' cannot be used in this context because it may be exposed outside of the containing method
                //         r = stackalloc int[1];
                Diagnostic(ErrorCode.ERR_EscapeStackAlloc, "stackalloc int[1]").WithArguments("System.Span<int>").WithLocation(49, 13),
                // (60,30): error CS8353: A result of a stackalloc expression of type 'Span<int>' cannot be used in this context because it may be exposed outside of the containing method
                //         ReturnsSpan(out s) = stackalloc int[1];
                Diagnostic(ErrorCode.ERR_EscapeStackAlloc, "stackalloc int[1]").WithArguments("System.Span<int>").WithLocation(60, 30),
                // (66,20): error CS9075: Cannot return a parameter by reference 'x' because it is scoped to the current method
                //         return ref x;
                Diagnostic(ErrorCode.ERR_RefReturnScopedParameter, "x").WithArguments("x").WithLocation(66, 20)
                );
        }

        [Fact]
        public void RefLikeScopeEscapeReturnable()
        {
            var text = @"
    using System;
    class Program
    {
        static void Main()
        {
            Span<int> outer = default;

            // make x returnable
            S1 x = default;

            {
                Span<int> inner = stackalloc int[0];

                // valid
                x = MayWrap(ref outer);
    
                // error
                x = MayWrap(ref inner);
            }
        }

        static S1 MayWrap(ref Span<int> arg)
        {
            return default;
        }

        ref struct S1
        {
        }
    }
";
            var comp = CreateCompilationWithMscorlibAndSpan(text, parseOptions: TestOptions.Regular10);
            comp.VerifyDiagnostics(
                // (19,33): error CS8526: Cannot use variable 'inner' in this context because it may expose referenced variables outside of their declaration scope
                //                 x = MayWrap(ref inner);
                Diagnostic(ErrorCode.ERR_EscapeVariable, "inner").WithArguments("inner").WithLocation(19, 33),
                // (19,21): error CS8521: Cannot use a result of 'Program.MayWrap(ref Span<int>)' in this context because it may expose variables referenced by parameter 'arg' outside of their declaration scope
                //                 x = MayWrap(ref inner);
                Diagnostic(ErrorCode.ERR_EscapeCall, "MayWrap(ref inner)").WithArguments("Program.MayWrap(ref System.Span<int>)", "arg").WithLocation(19, 21)
            );

            comp = CreateCompilationWithMscorlibAndSpan(text, parseOptions: TestOptions.Regular11);
            comp.VerifyDiagnostics(
                // (16,33): error CS8168: Cannot return local 'outer' by reference because it is not a ref local
                //                 x = MayWrap(ref outer);
                Diagnostic(ErrorCode.ERR_RefReturnLocal, "outer").WithArguments("outer").WithLocation(16, 33),
                // (16,21): error CS8347: Cannot use a result of 'Program.MayWrap(ref Span<int>)' in this context because it may expose variables referenced by parameter 'arg' outside of their declaration scope
                //                 x = MayWrap(ref outer);
                Diagnostic(ErrorCode.ERR_EscapeCall, "MayWrap(ref outer)").WithArguments("Program.MayWrap(ref System.Span<int>)", "arg").WithLocation(16, 21),
                // (19,33): error CS8352: Cannot use variable 'inner' in this context because it may expose referenced variables outside of their declaration scope
                //                 x = MayWrap(ref inner);
                Diagnostic(ErrorCode.ERR_EscapeVariable, "inner").WithArguments("inner").WithLocation(19, 33),
                // (19,21): error CS8347: Cannot use a result of 'Program.MayWrap(ref Span<int>)' in this context because it may expose variables referenced by parameter 'arg' outside of their declaration scope
                //                 x = MayWrap(ref inner);
                Diagnostic(ErrorCode.ERR_EscapeCall, "MayWrap(ref inner)").WithArguments("Program.MayWrap(ref System.Span<int>)", "arg").WithLocation(19, 21)
            );
        }

        [Theory]
        [InlineData(LanguageVersion.CSharp10)]
        [InlineData(LanguageVersion.CSharp11)]
        public void RefLikeScopeEscapeThis(LanguageVersion languageVersion)
        {
            var text = @"
    using System;
    class Program
    {
        static void Main()
        {
            Span<int> outer = default;

            S1 x = MayWrap(ref outer);

            {
                Span<int> inner = stackalloc int[1];

                // valid
                x = S1.NotSlice(1);

                // valid
                x = MayWrap(ref outer).Slice(1);
    
                // error
                x = MayWrap(ref inner).Slice(1);
            }
        }

        static S1 MayWrap(ref Span<int> arg)
        {
            return default;
        }

        ref struct S1
        {
            public static S1 NotSlice(int x) => default;

            public S1 Slice(int x) => this;
        }
    }
";
            var comp = CreateCompilationWithMscorlibAndSpan(text, parseOptions: TestOptions.Regular.WithLanguageVersion(languageVersion));
            comp.VerifyDiagnostics(
                // (21,33): error CS8526: Cannot use variable 'inner' in this context because it may expose referenced variables outside of their declaration scope
                //                 x = MayWrap(ref inner).Slice(1);
                Diagnostic(ErrorCode.ERR_EscapeVariable, "inner").WithArguments("inner").WithLocation(21, 33),
                // (21,21): error CS8521: Cannot use a result of 'Program.MayWrap(ref Span<int>)' in this context because it may expose variables referenced by parameter 'arg' outside of their declaration scope
                //                 x = MayWrap(ref inner).Slice(1);
                Diagnostic(ErrorCode.ERR_EscapeCall, "MayWrap(ref inner)").WithArguments("Program.MayWrap(ref System.Span<int>)", "arg").WithLocation(21, 21)
            );
        }

        [Theory]
        [InlineData(LanguageVersion.CSharp10)]
        [InlineData(LanguageVersion.CSharp11)]
        public void RefLikeScopeEscapeThisRef(LanguageVersion languageVersion)
        {
            var text = @"
using System;
class Program
{
    static void Main()
    {
        Span<int> outer = default;

        ref S1 x = ref MayWrap(ref outer)[0];

        {
            Span<int> inner = stackalloc int[1];

            // valid
            x[0] = MayWrap(ref outer).Slice(1)[0];

            // error, technically rules for this case can be relaxed, 
            // but ref-like typed ref-returning properties are nearly impossible to implement in a useful way
            //
            x[0] = MayWrap(ref inner).Slice(1)[0];

            // error, technically rules for this case can be relaxed, 
            // but ref-like typed ref-returning properties are nearly impossible to implement in a useful way
            //
            x[x] = MayWrap(ref inner).Slice(1)[0];

            // error
            x.ReturnsRefArg(ref x) = MayWrap(ref inner).Slice(1)[0];
        }
    }

    static S1 MayWrap(ref Span<int> arg)
    {
        return default;
    }

    ref struct S1
    {
        public ref S1 this[int i] => throw null;

        public ref S1 this[S1 i] => throw null;

        public ref S1 ReturnsRefArg(ref S1 arg) => throw null;

        public S1 Slice(int x) => this;
    }
}
";
            var comp = CreateCompilationWithMscorlibAndSpan(new[] { text, UnscopedRefAttributeDefinition }, parseOptions: TestOptions.Regular.WithLanguageVersion(languageVersion));
            comp.VerifyDiagnostics(
                // (20,32): error CS8352: Cannot use variable 'inner' in this context because it may expose referenced variables outside of their declaration scope
                //             x[0] = MayWrap(ref inner).Slice(1)[0];
                Diagnostic(ErrorCode.ERR_EscapeVariable, "inner").WithArguments("inner").WithLocation(20, 32),
                // (20,20): error CS8347: Cannot use a result of 'Program.MayWrap(ref Span<int>)' in this context because it may expose variables referenced by parameter 'arg' outside of their declaration scope
                //             x[0] = MayWrap(ref inner).Slice(1)[0];
                Diagnostic(ErrorCode.ERR_EscapeCall, "MayWrap(ref inner)").WithArguments("Program.MayWrap(ref System.Span<int>)", "arg").WithLocation(20, 20),
                // (25,32): error CS8352: Cannot use variable 'inner' in this context because it may expose referenced variables outside of their declaration scope
                //             x[x] = MayWrap(ref inner).Slice(1)[0];
                Diagnostic(ErrorCode.ERR_EscapeVariable, "inner").WithArguments("inner").WithLocation(25, 32),
                // (25,20): error CS8347: Cannot use a result of 'Program.MayWrap(ref Span<int>)' in this context because it may expose variables referenced by parameter 'arg' outside of their declaration scope
                //             x[x] = MayWrap(ref inner).Slice(1)[0];
                Diagnostic(ErrorCode.ERR_EscapeCall, "MayWrap(ref inner)").WithArguments("Program.MayWrap(ref System.Span<int>)", "arg").WithLocation(25, 20),
                // (28,50): error CS8352: Cannot use variable 'inner' in this context because it may expose referenced variables outside of their declaration scope
                //             x.ReturnsRefArg(ref x) = MayWrap(ref inner).Slice(1)[0];
                Diagnostic(ErrorCode.ERR_EscapeVariable, "inner").WithArguments("inner").WithLocation(28, 50),
                // (28,38): error CS8347: Cannot use a result of 'Program.MayWrap(ref Span<int>)' in this context because it may expose variables referenced by parameter 'arg' outside of their declaration scope
                //             x.ReturnsRefArg(ref x) = MayWrap(ref inner).Slice(1)[0];
                Diagnostic(ErrorCode.ERR_EscapeCall, "MayWrap(ref inner)").WithArguments("Program.MayWrap(ref System.Span<int>)", "arg").WithLocation(28, 38));
        }

        [Theory]
        [InlineData(LanguageVersion.CSharp10)]
        [InlineData(LanguageVersion.CSharp11)]
        public void RefLikeScopeEscapeField(LanguageVersion languageVersion)
        {
            var text = @"
using System;
class Program
{
    static void Main()
    {
        Span<int> outer = default;

        S1 x = MayWrap(outer);

        {
            Span<int> inner = stackalloc int[1];

            // valid
            x.field = MayWrap(outer).Slice(1).field;

            // error
            x.field = MayWrap(inner).Slice(1).field;
        }
    }

    static S1 MayWrap(Span<int> arg)
    {
        return default;
    }

    ref struct S1
    {
        public S0 field;

        public S1 Slice(int x) => this;
    }

    ref struct S0
    {
    }
}
";
            CreateCompilationWithMscorlibAndSpan(text, parseOptions: TestOptions.Regular.WithLanguageVersion(languageVersion)).VerifyDiagnostics(
                // (18,31): error CS8526: Cannot use variable 'inner' in this context because it may expose referenced variables outside of their declaration scope
                //             x.field = MayWrap(inner).Slice(1).field;
                Diagnostic(ErrorCode.ERR_EscapeVariable, "inner").WithArguments("inner").WithLocation(18, 31),
                // (18,23): error CS8521: Cannot use a result of 'Program.MayWrap(Span<int>)' in this context because it may expose variables referenced by parameter 'arg' outside of their declaration scope
                //             x.field = MayWrap(inner).Slice(1).field;
                Diagnostic(ErrorCode.ERR_EscapeCall, "MayWrap(inner)").WithArguments("Program.MayWrap(System.Span<int>)", "arg").WithLocation(18, 23)
            );
        }

        [Theory]
        [InlineData(LanguageVersion.CSharp10)]
        [InlineData(LanguageVersion.CSharp11)]
        public void RefLikeEscapeParamsAndTopLevel(LanguageVersion languageVersion)
        {
            var text = @"
    class Program
    {
        static void Main()
        {
        }

        void Test1(int x)
        {
            int y = 1;

            var rx = MayWrap(ref x);
            var ry = MayWrap(ref y);

            // valid. parameter scope and the top local scope are the same.
            rx = ry;
            
            bool condition = true;
            rx = condition ? rx: ry;
        }

        static S1 MayWrap(ref int arg)
        {
            return default;
        }

        ref struct S1
        {
        }
    }
";
            CreateCompilationWithMscorlibAndSpan(text, parseOptions: TestOptions.Regular.WithLanguageVersion(languageVersion)).VerifyDiagnostics(
            // no diagnostics expected
            );
        }

        [Theory]
        [InlineData(LanguageVersion.CSharp10)]
        [InlineData(LanguageVersion.CSharp11)]
        public void RefLikeEscapeMixingCallSameArgValue(LanguageVersion languageVersion)
        {
            var text = @"
    using System;
    public class Program
    {
        static void Main()
        {
        }

        void Test1()
        {
            S1 rOuter = default;

            Span<int> inner = stackalloc int[1];
            S1 rInner = MayWrap(inner);

            // valid
            MayAssign(ref rOuter);

            // valid
            MayAssign(ref rInner);
        }

        static void MayAssign(ref S1 arg1)
        {
            // valid
            arg1 = MayWrap(arg1.field);
        }

        static S1 MayWrap(Span<int> arg)
        {
            return default;
        }

        public ref struct S1
        {
            public Span<int> field;
        }
    }
";
            CreateCompilationWithMscorlibAndSpan(text, parseOptions: TestOptions.Regular.WithLanguageVersion(languageVersion)).VerifyDiagnostics();
        }

        [Fact]
        public void RefLikeEscapeMixingCall()
        {
            var text = @"
    using System;
    class Program
    {
        static void Main()
        {
        }

        void Test1()
        {
            S1 rOuter = default;

            Span<int> inner = stackalloc int[1];
            S1 rInner = MayWrap(ref inner);

            // valid
            MayAssign(ref rOuter, ref rOuter);

            // error
            MayAssign(ref rOuter, ref rInner);

            // error
            MayAssign(ref inner, ref rOuter);
        }

        static void MayAssign(ref Span<int> arg1, ref S1 arg2)
        {
            arg2 = MayWrap(ref arg1);
        }

        static void MayAssign(ref S1 arg1, ref S1 arg2)
        {
            arg1 = arg2;
        }

        static S1 MayWrap(ref Span<int> arg)
        {
            return default;
        }

        ref struct S1
        {
        }
    }
";
            var comp = CreateCompilationWithMscorlibAndSpan(text, parseOptions: TestOptions.Regular10);
            comp.VerifyDiagnostics(
                // (20,39): error CS8352: Cannot use variable 'rInner' in this context because it may expose referenced variables outside of their declaration scope
                //             MayAssign(ref rOuter, ref rInner);
                Diagnostic(ErrorCode.ERR_EscapeVariable, "rInner").WithArguments("rInner").WithLocation(20, 39),
                // (20,13): error CS8350: This combination of arguments to 'Program.MayAssign(ref Program.S1, ref Program.S1)' is disallowed because it may expose variables referenced by parameter 'arg2' outside of their declaration scope
                //             MayAssign(ref rOuter, ref rInner);
                Diagnostic(ErrorCode.ERR_CallArgMixing, "MayAssign(ref rOuter, ref rInner)").WithArguments("Program.MayAssign(ref Program.S1, ref Program.S1)", "arg2").WithLocation(20, 13),
                // (23,27): error CS8352: Cannot use variable 'inner' in this context because it may expose referenced variables outside of their declaration scope
                //             MayAssign(ref inner, ref rOuter);
                Diagnostic(ErrorCode.ERR_EscapeVariable, "inner").WithArguments("inner").WithLocation(23, 27),
                // (23,13): error CS8350: This combination of arguments to 'Program.MayAssign(ref Span<int>, ref Program.S1)' is disallowed because it may expose variables referenced by parameter 'arg1' outside of their declaration scope
                //             MayAssign(ref inner, ref rOuter);
                Diagnostic(ErrorCode.ERR_CallArgMixing, "MayAssign(ref inner, ref rOuter)").WithArguments("Program.MayAssign(ref System.Span<int>, ref Program.S1)", "arg1").WithLocation(23, 13));

            comp = CreateCompilationWithMscorlibAndSpan(text, parseOptions: TestOptions.Regular11);
            comp.VerifyDiagnostics(
                // (20,39): error CS8352: Cannot use variable 'rInner' in this context because it may expose referenced variables outside of their declaration scope
                //             MayAssign(ref rOuter, ref rInner);
                Diagnostic(ErrorCode.ERR_EscapeVariable, "rInner").WithArguments("rInner").WithLocation(20, 39),
                // (20,13): error CS8350: This combination of arguments to 'Program.MayAssign(ref Program.S1, ref Program.S1)' is disallowed because it may expose variables referenced by parameter 'arg2' outside of their declaration scope
                //             MayAssign(ref rOuter, ref rInner);
                Diagnostic(ErrorCode.ERR_CallArgMixing, "MayAssign(ref rOuter, ref rInner)").WithArguments("Program.MayAssign(ref Program.S1, ref Program.S1)", "arg2").WithLocation(20, 13),
                // (23,27): error CS8352: Cannot use variable 'inner' in this context because it may expose referenced variables outside of their declaration scope
                //             MayAssign(ref inner, ref rOuter);
                Diagnostic(ErrorCode.ERR_EscapeVariable, "inner").WithArguments("inner").WithLocation(23, 27),
                // (23,13): error CS8350: This combination of arguments to 'Program.MayAssign(ref Span<int>, ref Program.S1)' is disallowed because it may expose variables referenced by parameter 'arg1' outside of their declaration scope
                //             MayAssign(ref inner, ref rOuter);
                Diagnostic(ErrorCode.ERR_CallArgMixing, "MayAssign(ref inner, ref rOuter)").WithArguments("Program.MayAssign(ref System.Span<int>, ref Program.S1)", "arg1").WithLocation(23, 13),
                // (28,32): error CS9077: Cannot return a parameter by reference 'arg1' through a ref parameter; it can only be returned in a return statement
                //             arg2 = MayWrap(ref arg1);
                Diagnostic(ErrorCode.ERR_RefReturnOnlyParameter, "arg1").WithArguments("arg1").WithLocation(28, 32),
                // (28,20): error CS8347: Cannot use a result of 'Program.MayWrap(ref Span<int>)' in this context because it may expose variables referenced by parameter 'arg' outside of their declaration scope
                //             arg2 = MayWrap(ref arg1);
                Diagnostic(ErrorCode.ERR_EscapeCall, "MayWrap(ref arg1)").WithArguments("Program.MayWrap(ref System.Span<int>)", "arg").WithLocation(28, 20)
            );
        }

        [Fact]
        public void RefLikeEscapeMixingCall_UnsafeContext()
        {
            var text = @"
using System;
class Program
{
    unsafe void Test1()
    {
        S1 rOuter = default;

        Span<int> inner = stackalloc int[1];
        S1 rInner = MayWrap(ref inner);

        // valid
        MayAssign(ref rOuter, ref rOuter);

        // warn
        MayAssign(ref rOuter, ref rInner);

        // warn
        MayAssign(ref inner, ref rOuter);
    }

    static unsafe void MayAssign(ref Span<int> arg1, ref S1 arg2)
    {
        arg2 = MayWrap(ref arg1);
    }

    static void MayAssign(ref S1 arg1, ref S1 arg2)
    {
        arg1 = arg2;
    }

    static S1 MayWrap(ref Span<int> arg)
    {
        return default;
    }

    ref struct S1
    {
    }
}
";

            var comp = CreateCompilationWithMscorlibAndSpan(text, options: TestOptions.UnsafeDebugDll, parseOptions: TestOptions.Regular10);
            comp.VerifyDiagnostics(
                // (16,35): warning CS9080: Use of variable 'rInner' in this context may expose referenced variables outside of their declaration scope
                //         MayAssign(ref rOuter, ref rInner);
                Diagnostic(ErrorCode.WRN_EscapeVariable, "rInner").WithArguments("rInner").WithLocation(16, 35),
                // (19,23): warning CS9080: Use of variable 'inner' in this context may expose referenced variables outside of their declaration scope
                //         MayAssign(ref inner, ref rOuter);
                Diagnostic(ErrorCode.WRN_EscapeVariable, "inner").WithArguments("inner").WithLocation(19, 23)
                );

            comp = CreateCompilationWithMscorlibAndSpan(text, options: TestOptions.UnsafeDebugDll, parseOptions: TestOptions.Regular11);
            comp.VerifyDiagnostics(
                // (16,35): warning CS9080: Use of variable 'rInner' in this context may expose referenced variables outside of their declaration scope
                //         MayAssign(ref rOuter, ref rInner);
                Diagnostic(ErrorCode.WRN_EscapeVariable, "rInner").WithArguments("rInner").WithLocation(16, 35),
                // (19,23): warning CS9080: Use of variable 'inner' in this context may expose referenced variables outside of their declaration scope
                //         MayAssign(ref inner, ref rOuter);
                Diagnostic(ErrorCode.WRN_EscapeVariable, "inner").WithArguments("inner").WithLocation(19, 23),
                // (24,28): warning CS9094: This returns a parameter by reference 'arg1' through a ref parameter; but it can only safely be returned in a return statement
                //         arg2 = MayWrap(ref arg1);
                Diagnostic(ErrorCode.WRN_RefReturnOnlyParameter, "arg1").WithArguments("arg1").WithLocation(24, 28)
                );
        }

        [Fact]
        public void RefLikeEscapeMixingCallVararg()
        {
            var text = @"
using System;
class Program
{
    static void Main()
    {
    }

    void Test1()
    {
        S1 rOuter = default;

        Span<int> inner = stackalloc int[1];
        S1 rInner = MayWrap(ref inner);

        // valid
        MayAssign2(__arglist(ref rOuter, ref rOuter));

        // error
        MayAssign2(__arglist(ref rOuter, ref rInner));

        // error
        MayAssign1(__arglist(ref inner, ref rOuter));
    }

    static void MayAssign1(__arglist)
    {
        var ai = new ArgIterator(__arglist);

        ref var arg1 = ref __refvalue(ai.GetNextArg(), Span<int>);
        ref var arg2 = ref __refvalue(ai.GetNextArg(), S1);

        arg2 = MayWrap(ref arg1);
    }

    static void MayAssign2(__arglist)
    {
        var ai = new ArgIterator(__arglist);

        ref var arg1 = ref __refvalue(ai.GetNextArg(), S1);
        ref var arg2 = ref __refvalue(ai.GetNextArg(), S1);

        arg1 = arg2;
    }

    static S1 MayWrap(scoped ref Span<int> arg)
    {
        return default;
    }

    ref struct S1
    {
    }
}
";

            CreateCompilationWithMscorlibAndSpan(text, parseOptions: TestOptions.Regular10).VerifyDiagnostics(
                // (46,23): error CS8936: Feature 'ref fields' is not available in C# 10.0. Please use language version 11.0 or greater.
                //     static S1 MayWrap(scoped ref Span<int> arg)
                Diagnostic(ErrorCode.ERR_FeatureNotAvailableInVersion10, "scoped").WithArguments("ref fields", "11.0").WithLocation(46, 23),
                // (20,46): error CS8352: Cannot use variable 'rInner' in this context because it may expose referenced variables outside of their declaration scope
                //         MayAssign2(__arglist(ref rOuter, ref rInner));
                Diagnostic(ErrorCode.ERR_EscapeVariable, "rInner").WithArguments("rInner").WithLocation(20, 46),
                // (20,9): error CS8350: This combination of arguments to 'Program.MayAssign2(__arglist)' is disallowed because it may expose variables referenced by parameter '__arglist' outside of their declaration scope
                //         MayAssign2(__arglist(ref rOuter, ref rInner));
                Diagnostic(ErrorCode.ERR_CallArgMixing, "MayAssign2(__arglist(ref rOuter, ref rInner))").WithArguments("Program.MayAssign2(__arglist)", "__arglist").WithLocation(20, 9),
                // (23,34): error CS8352: Cannot use variable 'inner' in this context because it may expose referenced variables outside of their declaration scope
                //         MayAssign1(__arglist(ref inner, ref rOuter));
                Diagnostic(ErrorCode.ERR_EscapeVariable, "inner").WithArguments("inner").WithLocation(23, 34),
                // (23,9): error CS8350: This combination of arguments to 'Program.MayAssign1(__arglist)' is disallowed because it may expose variables referenced by parameter '__arglist' outside of their declaration scope
                //         MayAssign1(__arglist(ref inner, ref rOuter));
                Diagnostic(ErrorCode.ERR_CallArgMixing, "MayAssign1(__arglist(ref inner, ref rOuter))").WithArguments("Program.MayAssign1(__arglist)", "__arglist").WithLocation(23, 9)
            );

            // Same errors modulo the scoped
            CreateCompilationWithMscorlibAndSpan(text).VerifyDiagnostics(
                // (20,46): error CS8352: Cannot use variable 'rInner' in this context because it may expose referenced variables outside of their declaration scope
                //         MayAssign2(__arglist(ref rOuter, ref rInner));
                Diagnostic(ErrorCode.ERR_EscapeVariable, "rInner").WithArguments("rInner").WithLocation(20, 46),
                // (20,9): error CS8350: This combination of arguments to 'Program.MayAssign2(__arglist)' is disallowed because it may expose variables referenced by parameter '__arglist' outside of their declaration scope
                //         MayAssign2(__arglist(ref rOuter, ref rInner));
                Diagnostic(ErrorCode.ERR_CallArgMixing, "MayAssign2(__arglist(ref rOuter, ref rInner))").WithArguments("Program.MayAssign2(__arglist)", "__arglist").WithLocation(20, 9),
                // (23,34): error CS8352: Cannot use variable 'inner' in this context because it may expose referenced variables outside of their declaration scope
                //         MayAssign1(__arglist(ref inner, ref rOuter));
                Diagnostic(ErrorCode.ERR_EscapeVariable, "inner").WithArguments("inner").WithLocation(23, 34),
                // (23,9): error CS8350: This combination of arguments to 'Program.MayAssign1(__arglist)' is disallowed because it may expose variables referenced by parameter '__arglist' outside of their declaration scope
                //         MayAssign1(__arglist(ref inner, ref rOuter));
                Diagnostic(ErrorCode.ERR_CallArgMixing, "MayAssign1(__arglist(ref inner, ref rOuter))").WithArguments("Program.MayAssign1(__arglist)", "__arglist").WithLocation(23, 9)
            );
        }

        [Theory]
        [InlineData(LanguageVersion.CSharp10)]
        [InlineData(LanguageVersion.CSharp11)]
        public void RefLikeEscapeMixingIndex(LanguageVersion languageVersion)
        {
            var text = @"
class Program
{
    static void Main()
    {
    }

    void Test1()
    {
        S1 rOuter = default;

        int inner = 1;
        S1 rInner = MayWrap(ref inner);

        // valid
        int dummy1 = this[rOuter, rOuter];

        // error
        int dummy2 = this[rOuter, rInner];

        // error
        int dummy3 = this[inner, rOuter];
    }

    int this[in int arg1, in S1 arg2]
    {
        get
        {
            // not possible
            // arg2 = MayWrap(ref arg1);
            return 0;
        }
    }

    int this[in S1 arg1, in S1 arg2]
    {
        get
        {
            // not possible
            // arg1 = arg2;
            return 0;
        }
    }

    static S1 MayWrap(ref int arg)
    {
        return default;
    }

    ref struct S1
    {
    }
}
";
            CreateCompilationWithMscorlibAndSpan(text, parseOptions: TestOptions.Regular.WithLanguageVersion(languageVersion)).VerifyDiagnostics(
            // no diagnostics
            );
        }

        [Fact]
        public void RefLikeEscapeMixingIndexOnRefLike()
        {
            var text = @"
using System;
class Program
{
    static void Main()
    {
    }

    void Test1()
    {
        S1 rOuter = default;
        rOuter.field = default;

        Span<int> inner = stackalloc int[1];
        S1 rInner = MayWrap(inner);

        // valid
        int dummy1 = rOuter[rOuter];

        // valid
        int dummy2 = rInner[rOuter];

        // error
        int dummy3 = rOuter[rInner];

        // error
        int dummy4 = rOuter[inner];
    }

    static S1 MayWrap(in Span<int> arg)
    {
        return default;
    }

    ref struct S1
    {
        public Span<int> field;

        public int this[in Span<int> arg1]
        {
            get
            {
                // error: ref-safe-to-escape of arg1 is return-only
                this = MayWrap(arg1);
                return 0;
            }
        }

        public int this[in S1 arg1]
        {
            get
            {
                // error: ref-safe-to-escape of arg1 is return-only
                this = MayWrap(arg1.field);

                // ok: safe-to-escape of arg1 is calling method
                this = arg1;

                return 0;
            }
        }
    }
}
";
            var comp = CreateCompilationWithMscorlibAndSpan(text, parseOptions: TestOptions.Regular10);
            comp.VerifyDiagnostics(
                // (24,29): error CS8352: Cannot use variable 'rInner' in this context because it may expose referenced variables outside of their declaration scope
                //         int dummy3 = rOuter[rInner];
                Diagnostic(ErrorCode.ERR_EscapeVariable, "rInner").WithArguments("rInner").WithLocation(24, 29),
                // (24,22): error CS8350: This combination of arguments to 'Program.S1.this[in Program.S1]' is disallowed because it may expose variables referenced by parameter 'arg1' outside of their declaration scope
                //         int dummy3 = rOuter[rInner];
                Diagnostic(ErrorCode.ERR_CallArgMixing, "rOuter[rInner]").WithArguments("Program.S1.this[in Program.S1]", "arg1").WithLocation(24, 22),
                // (27,29): error CS8352: Cannot use variable 'inner' in this context because it may expose referenced variables outside of their declaration scope
                //         int dummy4 = rOuter[inner];
                Diagnostic(ErrorCode.ERR_EscapeVariable, "inner").WithArguments("inner").WithLocation(27, 29),
                // (27,22): error CS8350: This combination of arguments to 'Program.S1.this[in Span<int>]' is disallowed because it may expose variables referenced by parameter 'arg1' outside of their declaration scope
                //         int dummy4 = rOuter[inner];
                Diagnostic(ErrorCode.ERR_CallArgMixing, "rOuter[inner]").WithArguments("Program.S1.this[in System.Span<int>]", "arg1").WithLocation(27, 22)
            );

            comp = CreateCompilationWithMscorlibAndSpan(text, parseOptions: TestOptions.Regular11);
            comp.VerifyDiagnostics(
                // (24,29): error CS8352: Cannot use variable 'rInner' in this context because it may expose referenced variables outside of their declaration scope
                //         int dummy3 = rOuter[rInner];
                Diagnostic(ErrorCode.ERR_EscapeVariable, "rInner").WithArguments("rInner").WithLocation(24, 29),
                // (24,22): error CS8350: This combination of arguments to 'Program.S1.this[in Program.S1]' is disallowed because it may expose variables referenced by parameter 'arg1' outside of their declaration scope
                //         int dummy3 = rOuter[rInner];
                Diagnostic(ErrorCode.ERR_CallArgMixing, "rOuter[rInner]").WithArguments("Program.S1.this[in Program.S1]", "arg1").WithLocation(24, 22),
                // (27,29): error CS8352: Cannot use variable 'inner' in this context because it may expose referenced variables outside of their declaration scope
                //         int dummy4 = rOuter[inner];
                Diagnostic(ErrorCode.ERR_EscapeVariable, "inner").WithArguments("inner").WithLocation(27, 29),
                // (27,22): error CS8350: This combination of arguments to 'Program.S1.this[in Span<int>]' is disallowed because it may expose variables referenced by parameter 'arg1' outside of their declaration scope
                //         int dummy4 = rOuter[inner];
                Diagnostic(ErrorCode.ERR_CallArgMixing, "rOuter[inner]").WithArguments("Program.S1.this[in System.Span<int>]", "arg1").WithLocation(27, 22),
                // (44,32): error CS9077: Cannot return a parameter by reference 'arg1' through a ref parameter; it can only be returned in a return statement
                //                 this = MayWrap(arg1);
                Diagnostic(ErrorCode.ERR_RefReturnOnlyParameter, "arg1").WithArguments("arg1").WithLocation(44, 32),
                // (44,24): error CS8347: Cannot use a result of 'Program.MayWrap(in Span<int>)' in this context because it may expose variables referenced by parameter 'arg' outside of their declaration scope
                //                 this = MayWrap(arg1);
                Diagnostic(ErrorCode.ERR_EscapeCall, "MayWrap(arg1)").WithArguments("Program.MayWrap(in System.Span<int>)", "arg").WithLocation(44, 24),
                // (54,32): error CS9078: Cannot return by reference a member of parameter 'arg1' through a ref parameter; it can only be returned in a return statement
                //                 this = MayWrap(arg1.field);
                Diagnostic(ErrorCode.ERR_RefReturnOnlyParameter2, "arg1").WithArguments("arg1").WithLocation(54, 32),
                // (54,24): error CS8347: Cannot use a result of 'Program.MayWrap(in Span<int>)' in this context because it may expose variables referenced by parameter 'arg' outside of their declaration scope
                //                 this = MayWrap(arg1.field);
                Diagnostic(ErrorCode.ERR_EscapeCall, "MayWrap(arg1.field)").WithArguments("Program.MayWrap(in System.Span<int>)", "arg").WithLocation(54, 24)
            );
        }

        [Fact]
        public void RefLikeEscapeMixingCtor()
        {
            var text = @"
    using System;
    class Program
    {
        static void Main()
        {
        }

        delegate void D1(ref S1 arg1, ref S1 arg2);
        delegate void D2(ref Span<int> arg1, ref S1 arg2);

        void Test1()
        {
            S1 rOuter = default;

            Span<int> inner = stackalloc int[1];
            S1 rInner = MayWrap(ref inner);

            D1 MayAssignDel1 = MayAssign;
            D2 MayAssignDel2 = MayAssign;

            // valid
            MayAssignDel1(ref rOuter, ref rOuter);

            // error
            MayAssignDel1(ref rOuter, ref rInner);

            // error
            MayAssignDel2(ref inner, ref rOuter);
        }

        static void MayAssign(ref Span<int> arg1, ref S1 arg2)
        {
            arg2 = MayWrap(ref arg1);
        }

        static void MayAssign(ref S1 arg1, ref S1 arg2)
        {
            arg1 = arg2;
        }

        static S1 MayWrap(ref Span<int> arg)
        {
            return default;
        }

        ref struct S1
        {
        }
    }
";
            var comp = CreateCompilationWithMscorlibAndSpan(text, parseOptions: TestOptions.Regular10);
            comp.VerifyDiagnostics(
                // (26,43): error CS8352: Cannot use variable 'rInner' in this context because it may expose referenced variables outside of their declaration scope
                //             MayAssignDel1(ref rOuter, ref rInner);
                Diagnostic(ErrorCode.ERR_EscapeVariable, "rInner").WithArguments("rInner").WithLocation(26, 43),
                // (26,13): error CS8350: This combination of arguments to 'Program.D1.Invoke(ref Program.S1, ref Program.S1)' is disallowed because it may expose variables referenced by parameter 'arg2' outside of their declaration scope
                //             MayAssignDel1(ref rOuter, ref rInner);
                Diagnostic(ErrorCode.ERR_CallArgMixing, "MayAssignDel1(ref rOuter, ref rInner)").WithArguments("Program.D1.Invoke(ref Program.S1, ref Program.S1)", "arg2").WithLocation(26, 13),
                // (29,31): error CS8352: Cannot use variable 'inner' in this context because it may expose referenced variables outside of their declaration scope
                //             MayAssignDel2(ref inner, ref rOuter);
                Diagnostic(ErrorCode.ERR_EscapeVariable, "inner").WithArguments("inner").WithLocation(29, 31),
                // (29,13): error CS8350: This combination of arguments to 'Program.D2.Invoke(ref Span<int>, ref Program.S1)' is disallowed because it may expose variables referenced by parameter 'arg1' outside of their declaration scope
                //             MayAssignDel2(ref inner, ref rOuter);
                Diagnostic(ErrorCode.ERR_CallArgMixing, "MayAssignDel2(ref inner, ref rOuter)").WithArguments("Program.D2.Invoke(ref System.Span<int>, ref Program.S1)", "arg1").WithLocation(29, 13)
            );

            comp = CreateCompilationWithMscorlibAndSpan(text, parseOptions: TestOptions.Regular11);
            comp.VerifyDiagnostics(
                // (26,43): error CS8352: Cannot use variable 'rInner' in this context because it may expose referenced variables outside of their declaration scope
                //             MayAssignDel1(ref rOuter, ref rInner);
                Diagnostic(ErrorCode.ERR_EscapeVariable, "rInner").WithArguments("rInner").WithLocation(26, 43),
                // (26,13): error CS8350: This combination of arguments to 'Program.D1.Invoke(ref Program.S1, ref Program.S1)' is disallowed because it may expose variables referenced by parameter 'arg2' outside of their declaration scope
                //             MayAssignDel1(ref rOuter, ref rInner);
                Diagnostic(ErrorCode.ERR_CallArgMixing, "MayAssignDel1(ref rOuter, ref rInner)").WithArguments("Program.D1.Invoke(ref Program.S1, ref Program.S1)", "arg2").WithLocation(26, 13),
                // (29,31): error CS8352: Cannot use variable 'inner' in this context because it may expose referenced variables outside of their declaration scope
                //             MayAssignDel2(ref inner, ref rOuter);
                Diagnostic(ErrorCode.ERR_EscapeVariable, "inner").WithArguments("inner").WithLocation(29, 31),
                // (29,13): error CS8350: This combination of arguments to 'Program.D2.Invoke(ref Span<int>, ref Program.S1)' is disallowed because it may expose variables referenced by parameter 'arg1' outside of their declaration scope
                //             MayAssignDel2(ref inner, ref rOuter);
                Diagnostic(ErrorCode.ERR_CallArgMixing, "MayAssignDel2(ref inner, ref rOuter)").WithArguments("Program.D2.Invoke(ref System.Span<int>, ref Program.S1)", "arg1").WithLocation(29, 13),
                // (34,32): error CS9077: Cannot return a parameter by reference 'arg1' through a ref parameter; it can only be returned in a return statement
                //             arg2 = MayWrap(ref arg1);
                Diagnostic(ErrorCode.ERR_RefReturnOnlyParameter, "arg1").WithArguments("arg1").WithLocation(34, 32),
                // (34,20): error CS8347: Cannot use a result of 'Program.MayWrap(ref Span<int>)' in this context because it may expose variables referenced by parameter 'arg' outside of their declaration scope
                //             arg2 = MayWrap(ref arg1);
                Diagnostic(ErrorCode.ERR_EscapeCall, "MayWrap(ref arg1)").WithArguments("Program.MayWrap(ref System.Span<int>)", "arg").WithLocation(34, 20)
            );
        }

        [Theory]
        [InlineData(LanguageVersion.CSharp10)]
        [InlineData(LanguageVersion.CSharp11)]
        public void RefLikeObjInitializers(LanguageVersion languageVersion)
        {
            var text = @"
    using System;

    class Program
    {
        static void Main()
        {
        }

        static S2 Test1()
        {
            S1 outer = default;
            S1 inner = stackalloc int[1];

            // error
            return new S2() { Field1 = outer, Field2 = inner };
        }

        static S2 Test2()
        {
            S1 outer = default;
            S1 inner = stackalloc int[1];

            S2 result;

            // error
            result = new S2() { Field1 = inner, Field2 = outer };

            return result;
        }

        static S2 Test3()
        {
            S1 outer = default;
            S1 inner = stackalloc int[1];

            return new S2() { Field1 = outer, Field2 = outer };
        }

        public ref struct S1
        {
            public static implicit operator S1(Span<int> o) => default;
        }

        public ref struct S2
        {
            public S1 Field1;
            public S1 Field2;
        }
    }
";
            CreateCompilationWithMscorlibAndSpan(text, parseOptions: TestOptions.Regular.WithLanguageVersion(languageVersion)).VerifyDiagnostics(
                // (16,47): error CS8352: Cannot use variable 'inner' in this context because it may expose referenced variables outside of their declaration scope
                //             return new S2() { Field1 = outer, Field2 = inner };
                Diagnostic(ErrorCode.ERR_EscapeVariable, "Field2 = inner").WithArguments("inner").WithLocation(16, 47),
                // (27,33): error CS8352: Cannot use variable 'inner' in this context because it may expose referenced variables outside of their declaration scope
                //             result = new S2() { Field1 = inner, Field2 = outer };
                Diagnostic(ErrorCode.ERR_EscapeVariable, "Field1 = inner").WithArguments("inner").WithLocation(27, 33)
            );
        }

        [Theory]
        [InlineData(LanguageVersion.CSharp10)]
        [InlineData(LanguageVersion.CSharp11)]
        public void RefLikeObjInitializers1(LanguageVersion languageVersion)
        {
            var text = @"
    using System;

    class Program
    {
        static void Main()
        {
        }

        static S2 Test1()
        {
            S1 outer = default;
            S1 inner = stackalloc int[1];

            var x1 = new S2() { Field1 = outer, Field2 = inner };

            // error
            return x1;
        }

        static S2 Test2()
        {
            S1 outer = default;
            S1 inner = stackalloc int[1];

            var x2 = new S2() { Field1 = inner, Field2 = outer };

            // error
            return x2;
        }

        static S2 Test3()
        {
            S1 outer = default;
            S1 inner = stackalloc int[1];

            var x3 = new S2() { Field1 = outer, Field2 = outer };

            // ok
            return x3;
        }

        public ref struct S1
        {
            public static implicit operator S1(Span<int> o) => default;
        }

        public ref struct S2
        {
            public S1 Field1;
            public S1 Field2;
        }
    }
";
            CreateCompilationWithMscorlibAndSpan(text, parseOptions: TestOptions.Regular.WithLanguageVersion(languageVersion)).VerifyDiagnostics(
                // (18,20): error CS8352: Cannot use variable 'x1' in this context because it may expose referenced variables outside of their declaration scope
                //             return x1;
                Diagnostic(ErrorCode.ERR_EscapeVariable, "x1").WithArguments("x1").WithLocation(18, 20),
                // (29,20): error CS8352: Cannot use variable 'x2' in this context because it may expose referenced variables outside of their declaration scope
                //             return x2;
                Diagnostic(ErrorCode.ERR_EscapeVariable, "x2").WithArguments("x2").WithLocation(29, 20)
            );
        }

        [Theory]
        [InlineData(LanguageVersion.CSharp10)]
        [InlineData(LanguageVersion.CSharp11)]
        public void RefLikeObjInitializersIndexer(LanguageVersion languageVersion)
        {
            var text = @"
using System;

class Program
{
    static void Main()
    {
    }

    static S2 Test1()
    {
        S1 outer = default;
        S1 inner = stackalloc int[1];

        // error
        return new S2() { [inner] = outer, Field2 = outer };
    }

    static S2 Test2()
    {
        S1 outer = default;
        S1 inner = stackalloc int[1];

        // error
        return new S2() { [outer] = inner, Field2 = outer };
    }

    static S2 Test3()
    {
        S1 outer = default;
        S1 inner = stackalloc int[1];

        return new S2() { [outer] = outer, Field2 = outer };
    }

    public ref struct S1
    {
        public static implicit operator S1(Span<int> o) => default;
    }

    public ref struct S2
    {
        private S1 field;

        public S1 this[S1 i]
        {
            get
            {
                return i;
            }
            set
            {
                field = i;
            }
        }

        public S1 Field2;
    }
}
";
            CreateCompilationWithMscorlibAndSpan(text, parseOptions: TestOptions.Regular.WithLanguageVersion(languageVersion)).VerifyDiagnostics(
                // (16,28): error CS8352: Cannot use variable 'inner' in this context because it may expose referenced variables outside of their declaration scope
                //         return new S2() { [inner] = outer, Field2 = outer };
                Diagnostic(ErrorCode.ERR_EscapeVariable, "inner").WithArguments("inner").WithLocation(16, 28),
                // (25,27): error CS8352: Cannot use variable 'inner' in this context because it may expose referenced variables outside of their declaration scope
                //         return new S2() { [outer] = inner, Field2 = outer };
                Diagnostic(ErrorCode.ERR_EscapeVariable, "[outer] = inner").WithArguments("inner").WithLocation(25, 27)
                );
        }

        [Theory]
        [InlineData(LanguageVersion.CSharp10)]
        [InlineData(LanguageVersion.CSharp11)]
        public void RefLikeObjInitializersIndexer1(LanguageVersion languageVersion)
        {
            var text = @"
using System;

class Program
{
    static void Main()
    {
    }

    static S2 Test1()
    {
        S1 outer = default;
        S1 inner = stackalloc int[1];

        var x1 =  new S2() { [inner] = outer, Field2 = outer };

        // error
        return x1;
    }

    static S2 Test2()
    {
        S1 outer = default;
        S1 inner = stackalloc int[1];

        S2 result;

        // error
        result = new S2() { [outer] = inner, Field2 = outer };

        return result;
    }

    static S2 Test3()
    {
        S1 outer = default;
        S1 inner = stackalloc int[1];

        var x3 = new S2() { [outer] = outer, Field2 = outer };

        // ok
        return x3;
    }

    public ref struct S1
    {
        public static implicit operator S1(Span<int> o) => default;
    }

    public ref struct S2
    {
        private S1 field;

        public S1 this[S1 i]
        {
            get
            {
                return i;
            }
            set
            {
                field = i;
            }
        }

        public S1 Field2;
    }
}
";
            CreateCompilationWithMscorlibAndSpan(text, parseOptions: TestOptions.Regular.WithLanguageVersion(languageVersion)).VerifyDiagnostics(
                // (18,16): error CS8352: Cannot use variable 'x1' in this context because it may expose referenced variables outside of their declaration scope
                //         return x1;
                Diagnostic(ErrorCode.ERR_EscapeVariable, "x1").WithArguments("x1").WithLocation(18, 16),
                // (29,29): error CS8352: Cannot use variable 'inner' in this context because it may expose referenced variables outside of their declaration scope
                //         result = new S2() { [outer] = inner, Field2 = outer };
                Diagnostic(ErrorCode.ERR_EscapeVariable, "[outer] = inner").WithArguments("inner").WithLocation(29, 29)
                );
        }

        [Theory]
        [InlineData(LanguageVersion.CSharp10)]
        [InlineData(LanguageVersion.CSharp11)]
        public void RefLikeObjInitializersNested(LanguageVersion languageVersion)
        {
            var text = @"
using System;

class Program
{
    static void Main()
    {
    }

    static S2 Nested1()
    {
        S1 outer = default;
        S1 inner = stackalloc int[1];

        return new S2() { Field2 = {[inner] = outer} };
    }

    static S2 Nested2()
    {
        S1 outer = default;
        S1 inner = stackalloc int[1];

        var x = new S2() { Field2 = {[inner] = outer } };

        return x;
    }

    static S2 Nested3()
    {
        S1 outer = default;
        S1 inner = stackalloc int[1];

        return new S2() { Field2 = {[outer] = inner} };
    }

    static S2 Nested4()
    {
        S1 outer = default;
        S1 inner = stackalloc int[1];

        var x = new S2() { Field2 = {[outer] = outer } };

        return x;  //ok
    }

    public ref struct S2
    {
        public S3 Field2;
    }

    public ref struct S3
    {
        private S1 field;

        public S1 this[S1 i]
        {
            get
            {
                return i;
            }
            set
            {
                field = i;
            }
        }

        public S1 Field2;
    }

    public ref struct S1
    {
        public static implicit operator S1(Span<int> o) => default;
    }
}
";
            CreateCompilationWithMscorlibAndSpan(text, parseOptions: TestOptions.Regular.WithLanguageVersion(languageVersion)).VerifyDiagnostics(
                // (15,38): error CS8352: Cannot use variable 'inner' in this context because it may expose referenced variables outside of their declaration scope
                //         return new S2() { Field2 = {[inner] = outer} };
                Diagnostic(ErrorCode.ERR_EscapeVariable, "inner").WithArguments("inner").WithLocation(15, 38),
                // (25,16): error CS8352: Cannot use variable 'x' in this context because it may expose referenced variables outside of their declaration scope
                //         return x;
                Diagnostic(ErrorCode.ERR_EscapeVariable, "x").WithArguments("x").WithLocation(25, 16),
                // (33,37): error CS8352: Cannot use variable 'inner' in this context because it may expose referenced variables outside of their declaration scope
                //         return new S2() { Field2 = {[outer] = inner} };
                Diagnostic(ErrorCode.ERR_EscapeVariable, "[outer] = inner").WithArguments("inner").WithLocation(33, 37),
                // (67,19): warning CS0649: Field 'Program.S3.Field2' is never assigned to, and will always have its default value 
                //         public S1 Field2;
                Diagnostic(ErrorCode.WRN_UnassignedInternalField, "Field2").WithArguments("Program.S3.Field2", "").WithLocation(67, 19)
                );
        }

        [Theory]
        [InlineData(LanguageVersion.CSharp10)]
        [InlineData(LanguageVersion.CSharp11)]
        public void RefLikeColInitializer(LanguageVersion languageVersion)
        {
            var text = @"
using System;
using System.Collections.Generic;

// X cannot be a ref-like type since it must implement IEnumerable
// that significantly reduces the number of scenarios that could be applicable to ref-like types
class X : List<int>
{
    void Add(Span<int> x, int y) { }

    static void Main()
    {
        Span<int> inner = stackalloc int[1];

        var z = new X { { inner, 12 } };
    }
}
";
            CreateCompilationWithMscorlibAndSpan(text, parseOptions: TestOptions.Regular.WithLanguageVersion(languageVersion)).VerifyDiagnostics();
        }

        [Fact]
        public void RefLikeEscapeMixingDelegate()
        {
            var text = @"
    using System;
    class Program
    {
        static void Main()
        {
        }

        void Test1()
        {
            S1 rOuter = default;

            Span<int> inner = stackalloc int[2];
            S1 rInner = MayWrap(ref inner);

            // valid
            var dummy1 = new Program(ref rOuter, ref rOuter);

            // error
            var dummy2 = new Program(ref rOuter, ref rInner);

            // error
            var dummy3 = new Program(ref inner, ref rOuter);
        }

        Program(ref Span<int> arg1, ref S1 arg2)
        {
            arg2 = MayWrap(ref arg1);
        }

        Program(ref S1 arg1, ref S1 arg2)
        {
            arg1 = arg2;
        }

        static S1 MayWrap(ref Span<int> arg)
        {
            return default;
        }

        ref struct S1
        {
        }
    }
";
            var comp = CreateCompilationWithMscorlibAndSpan(text, parseOptions: TestOptions.Regular10);
            comp.VerifyDiagnostics(
                // (20,54): error CS8526: Cannot use variable 'rInner' in this context because it may expose referenced variables outside of their declaration scope
                //             var dummy2 = new Program(ref rOuter, ref rInner);
                Diagnostic(ErrorCode.ERR_EscapeVariable, "rInner").WithArguments("rInner").WithLocation(20, 54),
                // (20,26): error CS8524: This combination of arguments to 'Program.Program(ref Program.S1, ref Program.S1)' is disallowed because it may expose variables referenced by parameter 'arg2' outside of their declaration scope
                //             var dummy2 = new Program(ref rOuter, ref rInner);
                Diagnostic(ErrorCode.ERR_CallArgMixing, "new Program(ref rOuter, ref rInner)").WithArguments("Program.Program(ref Program.S1, ref Program.S1)", "arg2").WithLocation(20, 26),
                // (23,42): error CS8526: Cannot use variable 'inner' in this context because it may expose referenced variables outside of their declaration scope
                //             var dummy3 = new Program(ref inner, ref rOuter);
                Diagnostic(ErrorCode.ERR_EscapeVariable, "inner").WithArguments("inner").WithLocation(23, 42),
                // (23,26): error CS8524: This combination of arguments to 'Program.Program(ref Span<int>, ref Program.S1)' is disallowed because it may expose variables referenced by parameter 'arg1' outside of their declaration scope
                //             var dummy3 = new Program(ref inner, ref rOuter);
                Diagnostic(ErrorCode.ERR_CallArgMixing, "new Program(ref inner, ref rOuter)").WithArguments("Program.Program(ref System.Span<int>, ref Program.S1)", "arg1").WithLocation(23, 26)
            );

            comp = CreateCompilationWithMscorlibAndSpan(text, parseOptions: TestOptions.Regular11);
            comp.VerifyDiagnostics(
                // (20,54): error CS8352: Cannot use variable 'rInner' in this context because it may expose referenced variables outside of their declaration scope
                //             var dummy2 = new Program(ref rOuter, ref rInner);
                Diagnostic(ErrorCode.ERR_EscapeVariable, "rInner").WithArguments("rInner").WithLocation(20, 54),
                // (20,26): error CS8350: This combination of arguments to 'Program.Program(ref Program.S1, ref Program.S1)' is disallowed because it may expose variables referenced by parameter 'arg2' outside of their declaration scope
                //             var dummy2 = new Program(ref rOuter, ref rInner);
                Diagnostic(ErrorCode.ERR_CallArgMixing, "new Program(ref rOuter, ref rInner)").WithArguments("Program.Program(ref Program.S1, ref Program.S1)", "arg2").WithLocation(20, 26),
                // (23,42): error CS8352: Cannot use variable 'inner' in this context because it may expose referenced variables outside of their declaration scope
                //             var dummy3 = new Program(ref inner, ref rOuter);
                Diagnostic(ErrorCode.ERR_EscapeVariable, "inner").WithArguments("inner").WithLocation(23, 42),
                // (23,26): error CS8350: This combination of arguments to 'Program.Program(ref Span<int>, ref Program.S1)' is disallowed because it may expose variables referenced by parameter 'arg1' outside of their declaration scope
                //             var dummy3 = new Program(ref inner, ref rOuter);
                Diagnostic(ErrorCode.ERR_CallArgMixing, "new Program(ref inner, ref rOuter)").WithArguments("Program.Program(ref System.Span<int>, ref Program.S1)", "arg1").WithLocation(23, 26),
                // (28,32): error CS9077: Cannot return a parameter by reference 'arg1' through a ref parameter; it can only be returned in a return statement
                //             arg2 = MayWrap(ref arg1);
                Diagnostic(ErrorCode.ERR_RefReturnOnlyParameter, "arg1").WithArguments("arg1").WithLocation(28, 32),
                // (28,20): error CS8347: Cannot use a result of 'Program.MayWrap(ref Span<int>)' in this context because it may expose variables referenced by parameter 'arg' outside of their declaration scope
                //             arg2 = MayWrap(ref arg1);
                Diagnostic(ErrorCode.ERR_EscapeCall, "MayWrap(ref arg1)").WithArguments("Program.MayWrap(ref System.Span<int>)", "arg").WithLocation(28, 20)
            );
        }

        [Fact]
        public void RefLikeEscapeMixingCallOptionalIn()
        {
            var text = @"
    using System;
    class Program
    {
        static void Main()
        {
        }

        void Test1()
        {
            S1 rOuter = default;

            Span<int> inner = stackalloc int[1];
            S1 rInner = MayWrap(inner);

            // valid, optional arg is of the same escape level
            MayAssign(ref rOuter);

            // valid, optional arg is of wider escape level
            MayAssign(ref rInner);
        }

        static void MayAssign(ref S1 arg1, in Span<int> arg2 = default)
        {
            arg1 = MayWrap(arg2);
        }

        static S1 MayWrap(in Span<int> arg)
        {
            return default;
        }

        ref struct S1
        {
        }
    }
";
            CreateCompilationWithMscorlibAndSpan(text, parseOptions: TestOptions.Regular10).VerifyDiagnostics();

            CreateCompilationWithMscorlibAndSpan(text, parseOptions: TestOptions.Regular11).VerifyDiagnostics(
                // (25,20): error CS8347: Cannot use a result of 'Program.MayWrap(in Span<int>)' in this context because it may expose variables referenced by parameter 'arg' outside of their declaration scope
                //             arg1 = MayWrap(arg2);
                Diagnostic(ErrorCode.ERR_EscapeCall, "MayWrap(arg2)").WithArguments("Program.MayWrap(in System.Span<int>)", "arg").WithLocation(25, 20),
                // (25,28): error CS9077: Cannot return a parameter by reference 'arg2' through a ref parameter; it can only be returned in a return statement
                //             arg1 = MayWrap(arg2);
                Diagnostic(ErrorCode.ERR_RefReturnOnlyParameter, "arg2").WithArguments("arg2").WithLocation(25, 28));
        }

        [Theory]
        [InlineData(LanguageVersion.CSharp10)]
        [InlineData(LanguageVersion.CSharp11)]
        public void MismatchedRefTernaryEscape(LanguageVersion languageVersion)
        {
            var text = @"
class Program
{
    static void Main()
    {
    }

    public static int field = 1;

    bool flag = true;

    ref int Test1()
    {
        var local = 42;

        if (flag) 
            return ref true ? ref field : ref local;

        ref var lr = ref local;
        ref var fr = ref field;

        ref var ternary1 = ref true ? ref lr : ref fr;

        if (flag) 
            return ref ternary1;
    }
}
";
            CreateCompilationWithMscorlibAndSpan(text, parseOptions: TestOptions.Regular.WithLanguageVersion(languageVersion)).VerifyDiagnostics(
                // (17,47): error CS8168: Cannot return local 'local' by reference because it is not a ref local
                //             return ref true ? ref field : ref local;
                Diagnostic(ErrorCode.ERR_RefReturnLocal, "local").WithArguments("local").WithLocation(17, 47),
                // (25,24): error CS8157: Cannot return 'ternary1' by reference because it was initialized to a value that cannot be returned by reference
                //             return ref ternary1;
                Diagnostic(ErrorCode.ERR_RefReturnNonreturnableLocal, "ternary1").WithArguments("ternary1").WithLocation(25, 24),
                // (12,13): error CS0161: 'Program.Test1()': not all code paths return a value
                //     ref int Test1()
                Diagnostic(ErrorCode.ERR_ReturnExpected, "Test1").WithArguments("Program.Test1()").WithLocation(12, 13)
                );
        }

        [Theory]
        [InlineData(LanguageVersion.CSharp10)]
        [InlineData(LanguageVersion.CSharp11)]
        public void MismatchedRefTernaryEscapeBlock(LanguageVersion languageVersion)
        {
            var text = @"
using System;
class Program
{
    static void Main()
    {
    }

    public static int field = 1;

    void Test1()
    {
        Span<int> outer = default;
        var sOuter = MayWrap(ref outer);

        {
            Span<int> inner = stackalloc int[1];
            var sInner = MayWrap(ref inner);

            ref var ternarySame1 = ref true ? ref sInner : ref sInner;
            ref var ternarySame2 = ref true ? ref sOuter : ref sOuter;

            // ok
            ternarySame2 = true ? sOuter : sOuter;

            // error
            ternarySame2 = true ? sOuter : sInner;

            // error
            ternarySame2 = true ? sInner : sOuter;

            // error, mixing val escapes
            ref var ternary1 = ref true ? ref sOuter : ref sInner;

            // error, mixing val escapes
            ref var ternary2 = ref true ? ref sInner : ref sOuter;

            // error, mixing val escapes
            ref var ternary3 = ref true ? ref ternarySame1 : ref ternarySame2;

            ref var ir = ref sInner[1];
            ref var or = ref sOuter[1];

            // no error, indexer cannot ref-return the instance, so ir and or are both safe to return
            ref var ternary4 = ref true ? ref ir : ref or;
        }
    }

    static S1 MayWrap(ref Span<int> arg)
    {
        return default;
    }

    ref struct S1
    {
        public ref int this[int i] => throw null;
    }
}
";
            var comp = CreateCompilationWithMscorlibAndSpan(text, parseOptions: TestOptions.Regular.WithLanguageVersion(languageVersion));
            comp.VerifyDiagnostics(
                // (27,44): error CS8526: Cannot use variable 'sInner' in this context because it may expose referenced variables outside of their declaration scope
                //             ternarySame2 = true ? sOuter : sInner;
                Diagnostic(ErrorCode.ERR_EscapeVariable, "sInner").WithArguments("sInner").WithLocation(27, 44),
                // (30,35): error CS8526: Cannot use variable 'sInner' in this context because it may expose referenced variables outside of their declaration scope
                //             ternarySame2 = true ? sInner : sOuter;
                Diagnostic(ErrorCode.ERR_EscapeVariable, "sInner").WithArguments("sInner").WithLocation(30, 35),
                // (33,60): error CS8526: Cannot use variable 'sInner' in this context because it may expose referenced variables outside of their declaration scope
                //             ref var ternary1 = ref true ? ref sOuter : ref sInner;
                Diagnostic(ErrorCode.ERR_EscapeVariable, "sInner").WithArguments("sInner").WithLocation(33, 60),
                // (33,36): error CS8525: Branches of a ref ternary operator cannot refer to variables with incompatible declaration scopes
                //             ref var ternary1 = ref true ? ref sOuter : ref sInner;
                Diagnostic(ErrorCode.ERR_MismatchedRefEscapeInTernary, "true ? ref sOuter : ref sInner").WithLocation(33, 36),
                // (36,47): error CS8526: Cannot use variable 'sInner' in this context because it may expose referenced variables outside of their declaration scope
                //             ref var ternary2 = ref true ? ref sInner : ref sOuter;
                Diagnostic(ErrorCode.ERR_EscapeVariable, "sInner").WithArguments("sInner").WithLocation(36, 47),
                // (36,36): error CS8525: Branches of a ref ternary operator cannot refer to variables with incompatible declaration scopes
                //             ref var ternary2 = ref true ? ref sInner : ref sOuter;
                Diagnostic(ErrorCode.ERR_MismatchedRefEscapeInTernary, "true ? ref sInner : ref sOuter").WithLocation(36, 36),
                // (39,47): error CS8526: Cannot use variable 'ternarySame1' in this context because it may expose referenced variables outside of their declaration scope
                //             ref var ternary3 = ref true ? ref ternarySame1 : ref ternarySame2;
                Diagnostic(ErrorCode.ERR_EscapeVariable, "ternarySame1").WithArguments("ternarySame1").WithLocation(39, 47),
                // (39,36): error CS8525: Branches of a ref ternary operator cannot refer to variables with incompatible declaration scopes
                //             ref var ternary3 = ref true ? ref ternarySame1 : ref ternarySame2;
                Diagnostic(ErrorCode.ERR_MismatchedRefEscapeInTernary, "true ? ref ternarySame1 : ref ternarySame2").WithLocation(39, 36)
            );
        }

        [Theory]
        [InlineData(LanguageVersion.CSharp10)]
        [InlineData(LanguageVersion.CSharp11)]
        public void MismatchedRefTernaryEscapeBlock_UnsafeContext(LanguageVersion languageVersion)
        {
            var text = @"
using System;
unsafe class Program
{
    static void Main()
    {
    }

    public static int field = 1;

    void Test1()
    {
        Span<int> outer = default;
        var sOuter = MayWrap(ref outer);

        {
            Span<int> inner = stackalloc int[1];
            var sInner = MayWrap(ref inner);

            ref var ternarySame1 = ref true ? ref sInner : ref sInner;
            ref var ternarySame2 = ref true ? ref sOuter : ref sOuter;

            // ok
            ternarySame2 = true ? sOuter : sOuter;

            // error
            ternarySame2 = true ? sOuter : sInner;

            // error
            ternarySame2 = true ? sInner : sOuter;

            // error, mixing val escapes
            ref var ternary1 = ref true ? ref sOuter : ref sInner;

            // error, mixing val escapes
            ref var ternary2 = ref true ? ref sInner : ref sOuter;

            // error, mixing val escapes
            ref var ternary3 = ref true ? ref ternarySame1 : ref ternarySame2;

            ref var ir = ref sInner[1];
            ref var or = ref sOuter[1];

            // no error, indexer cannot ref-return the instance, so ir and or are both safe to return
            ref var ternary4 = ref true ? ref ir : ref or;
        }
    }

    static S1 MayWrap(ref Span<int> arg)
    {
        return default;
    }

    ref struct S1
    {
        public ref int this[int i] => throw null;
    }
}
";
            var comp = CreateCompilationWithMscorlibAndSpan(text, options: TestOptions.UnsafeDebugDll, parseOptions: TestOptions.Regular.WithLanguageVersion(languageVersion));
            comp.VerifyEmitDiagnostics(
                // (27,44): warning CS9077: Use of variable 'sInner' in this context may expose referenced variables outside of their declaration scope
                //             ternarySame2 = true ? sOuter : sInner;
                Diagnostic(ErrorCode.WRN_EscapeVariable, "sInner").WithArguments("sInner").WithLocation(27, 44),
                // (30,35): warning CS9077: Use of variable 'sInner' in this context may expose referenced variables outside of their declaration scope
                //             ternarySame2 = true ? sInner : sOuter;
                Diagnostic(ErrorCode.WRN_EscapeVariable, "sInner").WithArguments("sInner").WithLocation(30, 35),
                // (33,60): warning CS9077: Use of variable 'sInner' in this context may expose referenced variables outside of their declaration scope
                //             ref var ternary1 = ref true ? ref sOuter : ref sInner;
                Diagnostic(ErrorCode.WRN_EscapeVariable, "sInner").WithArguments("sInner").WithLocation(33, 60),
                // (33,36): warning CS9083: The branches of the ref conditional operator refer to variables with incompatible declaration scopes
                //             ref var ternary1 = ref true ? ref sOuter : ref sInner;
                Diagnostic(ErrorCode.WRN_MismatchedRefEscapeInTernary, "true ? ref sOuter : ref sInner").WithLocation(33, 36),
                // (36,47): warning CS9077: Use of variable 'sInner' in this context may expose referenced variables outside of their declaration scope
                //             ref var ternary2 = ref true ? ref sInner : ref sOuter;
                Diagnostic(ErrorCode.WRN_EscapeVariable, "sInner").WithArguments("sInner").WithLocation(36, 47),
                // (36,36): warning CS9083: The branches of the ref conditional operator refer to variables with incompatible declaration scopes
                //             ref var ternary2 = ref true ? ref sInner : ref sOuter;
                Diagnostic(ErrorCode.WRN_MismatchedRefEscapeInTernary, "true ? ref sInner : ref sOuter").WithLocation(36, 36),
                // (39,47): warning CS9077: Use of variable 'ternarySame1' in this context may expose referenced variables outside of their declaration scope
                //             ref var ternary3 = ref true ? ref ternarySame1 : ref ternarySame2;
                Diagnostic(ErrorCode.WRN_EscapeVariable, "ternarySame1").WithArguments("ternarySame1").WithLocation(39, 47),
                // (39,36): warning CS9083: The branches of the ref conditional operator refer to variables with incompatible declaration scopes
                //             ref var ternary3 = ref true ? ref ternarySame1 : ref ternarySame2;
                Diagnostic(ErrorCode.WRN_MismatchedRefEscapeInTernary, "true ? ref ternarySame1 : ref ternarySame2").WithLocation(39, 36)
                );
        }

        [Theory]
        [InlineData(LanguageVersion.CSharp10)]
        [InlineData(LanguageVersion.CSharp11)]
        public void StackallocEscape(LanguageVersion languageVersion)
        {
            var text = @"
    using System;
    class Program
    {
        static void Main()
        {

        }

        Span<int> Test0()
        {
            // valid, baseline
            return default(Span<int>);
        }

        Span<int> Test3()
        {
            Span<int> local = stackalloc int[10];
            return true? local : default(Span<int>);
        }
      
        Span<int> Test4(Span<int> arg)
        {
            arg = stackalloc int[10];
            return arg;
        }

        Span<int> Test6()
        {
            Span<int> local = default;
            local = stackalloc int[10];
            return local;
        }
    }
";
            CreateCompilationWithMscorlibAndSpan(text, parseOptions: TestOptions.Regular.WithLanguageVersion(languageVersion)).VerifyDiagnostics(
                // (19,26): error CS8352: Cannot use variable 'local' in this context because it may expose referenced variables outside of their declaration scope 
                //             return true? local : default(Span<int>);
                Diagnostic(ErrorCode.ERR_EscapeVariable, "local").WithArguments("local").WithLocation(19, 26),
                // (24,19): error CS8353: A result of a stackalloc expression of type 'Span<int>' cannot be used in this context because it may be exposed outside of the containing method
                //             arg = stackalloc int[10];
                Diagnostic(ErrorCode.ERR_EscapeStackAlloc, "stackalloc int[10]").WithArguments("System.Span<int>").WithLocation(24, 19),
                // (31,21): error CS8353: A result of a stackalloc expression of type 'Span<int>' cannot be used in this context because it may be exposed outside of the containing method
                //             local = stackalloc int[10];
                Diagnostic(ErrorCode.ERR_EscapeStackAlloc, "stackalloc int[10]").WithArguments("System.Span<int>").WithLocation(31, 21)
                );
        }

        [WorkItem(21831, "https://github.com/dotnet/roslyn/issues/21831")]
        [Theory]
        [InlineData(LanguageVersion.CSharp10)]
        [InlineData(LanguageVersion.CSharp11)]
        public void LocalWithNoInitializerEscape(LanguageVersion languageVersion)
        {
            var text = @"using System;

    class Program
    {
        static void Main()
        {
            // uninitialized
            S1 sp;

            // ok
            sp = default;
            
            Span<int> local = stackalloc int[1];

            // error
            sp = MayWrap(ref local);
        }

        static S1 SefReferringTest()
        {
            S1 sp1 = sp1;
            return sp1;
        }

        static S1 MayWrap(ref Span<int> arg)
        {
            return default;
        }

        ref struct S1
        {
            public ref int this[int i] => throw null;
        }
    }
";
            var comp = CreateCompilationWithMscorlibAndSpan(text, parseOptions: TestOptions.Regular.WithLanguageVersion(languageVersion));
            comp.VerifyDiagnostics(
                // (16,30): error CS8352: Cannot use variable 'local' in this context because it may expose referenced variables outside of their declaration scope
                //             sp = MayWrap(ref local);
                Diagnostic(ErrorCode.ERR_EscapeVariable, "local").WithArguments("local").WithLocation(16, 30),
                // (16,18): error CS8347: Cannot use a result of 'Program.MayWrap(ref Span<int>)' in this context because it may expose variables referenced by parameter 'arg' outside of their declaration scope
                //             sp = MayWrap(ref local);
                Diagnostic(ErrorCode.ERR_EscapeCall, "MayWrap(ref local)").WithArguments("Program.MayWrap(ref System.Span<int>)", "arg").WithLocation(16, 18),
                // (22,20): error CS8352: Cannot use variable 'sp1' in this context because it may expose referenced variables outside of their declaration scope
                //             return sp1;
                Diagnostic(ErrorCode.ERR_EscapeVariable, "sp1").WithArguments("sp1").WithLocation(22, 20)
                );
        }

        [WorkItem(21858, "https://github.com/dotnet/roslyn/issues/21858")]
        [Theory]
        [InlineData(LanguageVersion.CSharp10)]
        [InlineData(LanguageVersion.CSharp11)]
        public void FieldOfRefLikeEscape(LanguageVersion languageVersion)
        {
            var text = @"
    class Program
    {
        static void Main()
        {
        }

        ref struct S1
        {
            private S2 x;

            public S1(S2 arg) => x = arg;

            public S2 M1()
            {
                // ok
                return x;
            }

            public S2 M2()
            {
                var toReturn = x;

                // ok
                return toReturn;
            }

            public ref S2 M3()
            {
                // not ok
                return ref x;
            }
        }

        ref struct S2{}

    }
";
            CreateCompilationWithMscorlibAndSpan(text, parseOptions: TestOptions.Regular.WithLanguageVersion(languageVersion)).VerifyDiagnostics(
                // (31,28): error CS8170: Struct members cannot return 'this' or other instance members by reference
                //                 return ref x;
                Diagnostic(ErrorCode.ERR_RefReturnStructThis, "x").WithLocation(31, 28)
                );
        }

        [WorkItem(21880, "https://github.com/dotnet/roslyn/issues/21880")]
        [Theory]
        [InlineData(LanguageVersion.CSharp10)]
        [InlineData(LanguageVersion.CSharp11)]
        public void MemberOfReadonlyRefLikeEscape(LanguageVersion languageVersion)
        {
            var text = @"
    using System;
    using System.Diagnostics.CodeAnalysis;
    public static class Program
    {
        public static void Main()
        {
            // OK, SR is readonly
            Span<int> value1 = stackalloc int[1];
            new SR().TryGet(out value1);

            // Ok, the new value can be copied into SW but not the 
            // ref to the value
            new SW().TryGet(out value1);

            // Error as the ref of this can escape into value2
            Span<int> value2 = default;
            new SW().TryGet2(out value2);
        }
    }

    public readonly ref struct SR
    {
        public void TryGet(out Span<int> result)
        {
            result = default;
        }
    }

    public ref struct SW
    {
        public void TryGet(out Span<int> result)
        {
            result = default;
        }

        [UnscopedRef]
        public void TryGet2(out Span<int> result)
        {
            result = default;
        }
    }
";
            if (languageVersion == LanguageVersion.CSharp10)
            {
                CreateCompilationWithMscorlibAndSpan(new[] { text, UnscopedRefAttributeDefinition }, parseOptions: TestOptions.Regular.WithLanguageVersion(languageVersion)).VerifyDiagnostics(
                    // (14,13): error CS8350: This combination of arguments to 'SW.TryGet(out Span<int>)' is disallowed because it may expose variables referenced by parameter 'result' outside of their declaration scope
                    //             new SW().TryGet(out value1);
                    Diagnostic(ErrorCode.ERR_CallArgMixing, "new SW().TryGet(out value1)").WithArguments("SW.TryGet(out System.Span<int>)", "result").WithLocation(14, 13),
                    // (14,33): error CS8352: Cannot use variable 'value1' in this context because it may expose referenced variables outside of their declaration scope
                    //             new SW().TryGet(out value1);
                    Diagnostic(ErrorCode.ERR_EscapeVariable, "value1").WithArguments("value1").WithLocation(14, 33)
                    );

            }
            else
            {
                CreateCompilationWithMscorlibAndSpan(new[] { text, UnscopedRefAttributeDefinition }, parseOptions: TestOptions.Regular.WithLanguageVersion(languageVersion)).VerifyDiagnostics(
                    // (18,13): error CS8156: An expression cannot be used in this context because it may not be passed or returned by reference
                    //             new SW().TryGet2(out value2);
                    Diagnostic(ErrorCode.ERR_RefReturnLvalueExpected, "new SW()").WithLocation(18, 13),
                    // (18,13): error CS8350: This combination of arguments to 'SW.TryGet2(out Span<int>)' is disallowed because it may expose variables referenced by parameter 'this' outside of their declaration scope
                    //             new SW().TryGet2(out value2);
                    Diagnostic(ErrorCode.ERR_CallArgMixing, "new SW().TryGet2(out value2)").WithArguments("SW.TryGet2(out System.Span<int>)", "this").WithLocation(18, 13)
                    );
            }
        }

        [WorkItem(21911, "https://github.com/dotnet/roslyn/issues/21911")]
        [Theory]
        [InlineData(LanguageVersion.CSharp10)]
        [InlineData(LanguageVersion.CSharp11)]
        public void MemberOfReadonlyRefLikeEscapeSpans(LanguageVersion languageVersion)
        {
            var text = @"
    using System;

    public static class Program
    {
        public static void Main()
        {
            Span<int> stackAllocated = stackalloc int[100];

            // OK, Span is a readonly struct
            new Span<int>().CopyTo(stackAllocated);

            // OK, ReadOnlySpan is a readonly struct
            new ReadOnlySpan<int>().CopyTo(stackAllocated);

            // not OK, Span is writeable
            new NotReadOnly<int>().CopyTo(stackAllocated);
        }
    }

    public ref struct NotReadOnly<T>
    {
        private Span<T> wrapped;

        public void CopyTo(Span<T> other)
        {
            wrapped = other;
        }
    }
";
            CreateCompilationWithMscorlibAndSpan(text, parseOptions: TestOptions.Regular.WithLanguageVersion(languageVersion)).VerifyDiagnostics(
                // (17,43): error CS8352: Cannot use variable 'stackAllocated' in this context because it may expose referenced variables outside of their declaration scope
                //             new NotReadOnly<int>().CopyTo(stackAllocated);
                Diagnostic(ErrorCode.ERR_EscapeVariable, "stackAllocated").WithArguments("stackAllocated").WithLocation(17, 43),
                // (17,13): error CS8350: This combination of arguments to 'NotReadOnly<int>.CopyTo(Span<int>)' is disallowed because it may expose variables referenced by parameter 'other' outside of their declaration scope
                //             new NotReadOnly<int>().CopyTo(stackAllocated);
                Diagnostic(ErrorCode.ERR_CallArgMixing, "new NotReadOnly<int>().CopyTo(stackAllocated)").WithArguments("NotReadOnly<int>.CopyTo(System.Span<int>)", "other").WithLocation(17, 13)
                );
        }

        [WorkItem(35146, "https://github.com/dotnet/roslyn/issues/35146")]
        [Theory]
        [InlineData(LanguageVersion.CSharp10)]
        [InlineData(LanguageVersion.CSharp11)]
        public void ReadOnlyRefStruct_Method_RefLikeStructParameter(LanguageVersion languageVersion)
        {
            var csharp = @"
using System;

public readonly ref struct S<T>
{
    public void M(Span<T> x) { }

    public unsafe static void N(S<byte> b)
    {
        Span<byte> x = stackalloc byte[5];
        b.M(x);
    }
}
";
            var comp = CreateCompilationWithMscorlibAndSpan(csharp, parseOptions: TestOptions.Regular.WithLanguageVersion(languageVersion), options: TestOptions.UnsafeDebugDll);
            comp.VerifyDiagnostics();
        }

        [WorkItem(35146, "https://github.com/dotnet/roslyn/issues/35146")]
        [Theory]
        [InlineData(LanguageVersion.CSharp10)]
        [InlineData(LanguageVersion.CSharp11)]
        public void ReadOnlyMethod_RefLikeStructParameter(LanguageVersion languageVersion)
        {
            var csharp = @"
using System;

public ref struct S<T>
{
    public readonly void M(Span<T> x) { }

    public unsafe static void N(S<byte> b)
    {
        Span<byte> x = stackalloc byte[5];
        b.M(x);
    }
}
";
            var comp = CreateCompilationWithMscorlibAndSpan(csharp, parseOptions: TestOptions.Regular.WithLanguageVersion(languageVersion), options: TestOptions.UnsafeDebugDll);
            comp.VerifyDiagnostics();
        }

        [WorkItem(35146, "https://github.com/dotnet/roslyn/issues/35146")]
        [Theory]
        [InlineData(LanguageVersion.CSharp10)]
        [InlineData(LanguageVersion.CSharp11)]
        public void ReadOnlyRefStruct_RefLikeProperty(LanguageVersion languageVersion)
        {
            var csharp = @"
using System;

public readonly ref struct S<T>
{
    public Span<T> P { get => default; set {} }

    public unsafe static void N(S<byte> b)
    {
        Span<byte> x = stackalloc byte[5];
        b.P = x;
    }
}
";
            var comp = CreateCompilationWithMscorlibAndSpan(csharp, parseOptions: TestOptions.Regular.WithLanguageVersion(languageVersion), options: TestOptions.UnsafeDebugDll);
            comp.VerifyDiagnostics(
                // (11,15): warning CS9080: Use of variable 'x' in this context may expose referenced variables outside of their declaration scope
                //         b.P = x;
                Diagnostic(ErrorCode.WRN_EscapeVariable, "x").WithArguments("x").WithLocation(11, 15));
            var verifier = CompileAndVerify(comp, verify: Verification.Skipped);
            verifier.VerifyIL("S<T>.N", @"
{
  // Code size       24 (0x18)
  .maxstack  2
  .locals init (System.Span<byte> V_0, //x
                System.Span<byte> V_1)
  IL_0000:  nop
  IL_0001:  ldc.i4.5
  IL_0002:  conv.u
  IL_0003:  localloc
  IL_0005:  ldc.i4.5
  IL_0006:  newobj     ""System.Span<byte>..ctor(void*, int)""
  IL_000b:  stloc.1
  IL_000c:  ldloc.1
  IL_000d:  stloc.0
  IL_000e:  ldarga.s   V_0
  IL_0010:  ldloc.0
  IL_0011:  call       ""void S<byte>.P.set""
  IL_0016:  nop
  IL_0017:  ret
}
");
        }

        [WorkItem(35146, "https://github.com/dotnet/roslyn/issues/35146")]
        [Theory]
        [InlineData(LanguageVersion.CSharp10)]
        [InlineData(LanguageVersion.CSharp11)]
        public void ReadOnlyRefLikeProperty_01(LanguageVersion languageVersion)
        {
            var csharp = @"
using System;

public ref struct S<T>
{
    public readonly Span<T> P { get => default; set {} }

    public unsafe static void N(S<byte> b)
    {
        Span<byte> x = stackalloc byte[5];
        b.P = x;
    }
}
";
            var comp = CreateCompilationWithMscorlibAndSpan(csharp, parseOptions: TestOptions.Regular.WithLanguageVersion(languageVersion), options: TestOptions.UnsafeDebugDll);
            comp.VerifyDiagnostics(
                // (11,15): warning CS9080: Use of variable 'x' in this context may expose referenced variables outside of their declaration scope
                //         b.P = x;
                Diagnostic(ErrorCode.WRN_EscapeVariable, "x").WithArguments("x").WithLocation(11, 15));
            var verifier = CompileAndVerify(comp, verify: Verification.Skipped);
            verifier.VerifyIL("S<T>.N", @"
{
  // Code size       24 (0x18)
  .maxstack  2
  .locals init (System.Span<byte> V_0, //x
                System.Span<byte> V_1)
  IL_0000:  nop
  IL_0001:  ldc.i4.5
  IL_0002:  conv.u
  IL_0003:  localloc
  IL_0005:  ldc.i4.5
  IL_0006:  newobj     ""System.Span<byte>..ctor(void*, int)""
  IL_000b:  stloc.1
  IL_000c:  ldloc.1
  IL_000d:  stloc.0
  IL_000e:  ldarga.s   V_0
  IL_0010:  ldloc.0
  IL_0011:  call       ""readonly void S<byte>.P.set""
  IL_0016:  nop
  IL_0017:  ret
}
");
        }

        [WorkItem(35146, "https://github.com/dotnet/roslyn/issues/35146")]
        [Theory]
        [InlineData(LanguageVersion.CSharp10)]
        [InlineData(LanguageVersion.CSharp11)]
        public void ReadOnlyRefLikeProperty_02(LanguageVersion languageVersion)
        {
            var csharp = @"
using System;

public ref struct S<T>
{
    public Span<T> P { get => default; readonly set {} }

    public unsafe static void N(S<byte> b)
    {
        Span<byte> x = stackalloc byte[5];
        b.P = x;
    }
}
";
            var comp = CreateCompilationWithMscorlibAndSpan(csharp, parseOptions: TestOptions.Regular.WithLanguageVersion(languageVersion), options: TestOptions.UnsafeDebugDll);
            comp.VerifyDiagnostics(
                // (11,15): warning CS9080: Use of variable 'x' in this context may expose referenced variables outside of their declaration scope
                //         b.P = x;
                Diagnostic(ErrorCode.WRN_EscapeVariable, "x").WithArguments("x").WithLocation(11, 15));
            var verifier = CompileAndVerify(comp, verify: Verification.Skipped);
            verifier.VerifyIL("S<T>.N", @"
{
  // Code size       24 (0x18)
  .maxstack  2
  .locals init (System.Span<byte> V_0, //x
                System.Span<byte> V_1)
  IL_0000:  nop
  IL_0001:  ldc.i4.5
  IL_0002:  conv.u
  IL_0003:  localloc
  IL_0005:  ldc.i4.5
  IL_0006:  newobj     ""System.Span<byte>..ctor(void*, int)""
  IL_000b:  stloc.1
  IL_000c:  ldloc.1
  IL_000d:  stloc.0
  IL_000e:  ldarga.s   V_0
  IL_0010:  ldloc.0
  IL_0011:  call       ""readonly void S<byte>.P.set""
  IL_0016:  nop
  IL_0017:  ret
}
");
        }

        [WorkItem(35146, "https://github.com/dotnet/roslyn/issues/35146")]
        [Theory]
        [InlineData(LanguageVersion.CSharp10)]
        [InlineData(LanguageVersion.CSharp11)]
        public void ReadOnlyIndexer_RefLikeStructParameter_01(LanguageVersion languageVersion)
        {
            var csharp = @"
using System;

public ref struct S<T>
{
    public readonly Span<T> this[Span<T> span] { get => default; set {} }

    public unsafe static Span<byte> N(S<byte> b)
    {
        Span<byte> x = stackalloc byte[5];
        _ = b[x];
        b[x] = x;
        return b[x];
    }
}
";
            var comp = CreateCompilationWithMscorlibAndSpan(csharp, parseOptions: TestOptions.Regular.WithLanguageVersion(languageVersion), options: TestOptions.UnsafeDebugDll);
            comp.VerifyDiagnostics(
                // (13,18): warning CS9080: Use of variable 'x' in this context may expose referenced variables outside of their declaration scope
                //         return b[x];
                Diagnostic(ErrorCode.WRN_EscapeVariable, "x").WithArguments("x").WithLocation(13, 18));
        }

        [WorkItem(35146, "https://github.com/dotnet/roslyn/issues/35146")]
        [Theory]
        [InlineData(LanguageVersion.CSharp10)]
        [InlineData(LanguageVersion.CSharp11)]
        public void ReadOnlyIndexer_RefLikeStructParameter_02(LanguageVersion languageVersion)
        {
            var csharp = @"
using System;
public ref struct S<T>
{
    public Span<T> this[Span<T> span] { get => default; readonly set {} }

    public unsafe static void N(S<byte> b)
    {
        Span<byte> x = stackalloc byte[5];
        _ = b[x];
        b[x] = x;
    }
}
";
            var comp = CreateCompilationWithMscorlibAndSpan(csharp, parseOptions: TestOptions.Regular.WithLanguageVersion(languageVersion), options: TestOptions.UnsafeDebugDll);
            comp.VerifyDiagnostics(
                // (10,15): warning CS9080: Use of variable 'x' in this context may expose referenced variables outside of their declaration scope
                //         _ = b[x];
                Diagnostic(ErrorCode.WRN_EscapeVariable, "x").WithArguments("x").WithLocation(10, 15),
                // (11,11): warning CS9080: Use of variable 'x' in this context may expose referenced variables outside of their declaration scope
                //         b[x] = x;
                Diagnostic(ErrorCode.WRN_EscapeVariable, "x").WithArguments("x").WithLocation(11, 11));
            var verifier = CompileAndVerify(comp, verify: Verification.Skipped);
            verifier.VerifyIL("S<T>.N", @"
{
  // Code size       34 (0x22)
  .maxstack  3
  .locals init (System.Span<byte> V_0, //x
                System.Span<byte> V_1)
  IL_0000:  nop
  IL_0001:  ldc.i4.5
  IL_0002:  conv.u
  IL_0003:  localloc
  IL_0005:  ldc.i4.5
  IL_0006:  newobj     ""System.Span<byte>..ctor(void*, int)""
  IL_000b:  stloc.1
  IL_000c:  ldloc.1
  IL_000d:  stloc.0
  IL_000e:  ldarga.s   V_0
  IL_0010:  ldloc.0
  IL_0011:  call       ""System.Span<byte> S<byte>.this[System.Span<byte>].get""
  IL_0016:  pop
  IL_0017:  ldarga.s   V_0
  IL_0019:  ldloc.0
  IL_001a:  ldloc.0
  IL_001b:  call       ""readonly void S<byte>.this[System.Span<byte>].set""
  IL_0020:  nop
  IL_0021:  ret
}
");
        }

        [WorkItem(22197, "https://github.com/dotnet/roslyn/issues/22197")]
        [Theory]
        [InlineData(LanguageVersion.CSharp10)]
        [InlineData(LanguageVersion.CSharp11)]
        public void RefTernaryMustMatchValEscapes(LanguageVersion languageVersion)
        {
            var text = @"
    using System;

    public class C
    {
        bool flag1 = true;
        bool flag2 = false;

        public void M(ref Span<int> global)
        {
            Span<int> local = stackalloc int[10];

            ref var r1 = ref (flag1 ? ref global : ref local);
            ref var r2 = ref (flag2 ? ref global : ref local);

	        // same as         global = local;   which would be an error.
            // but we can’t fail here, since r1 and r2 are basically the same, 
            // so should fail when making r1 and r2 above.
            r1 = r2;   
        }

        public static void Main()
        {
        }
    }
";
            CreateCompilationWithMscorlibAndSpan(text, parseOptions: TestOptions.Regular.WithLanguageVersion(languageVersion)).VerifyDiagnostics(
                // (13,56): error CS8526: Cannot use variable 'local' in this context because it may expose referenced variables outside of their declaration scope
                //             ref var r1 = ref (flag1 ? ref global : ref local);
                Diagnostic(ErrorCode.ERR_EscapeVariable, "local").WithArguments("local").WithLocation(13, 56),
                // (13,31): error CS8525: Branches of a ref ternary operator cannot refer to variables with incompatible declaration scopes
                //             ref var r1 = ref (flag1 ? ref global : ref local);
                Diagnostic(ErrorCode.ERR_MismatchedRefEscapeInTernary, "flag1 ? ref global : ref local").WithLocation(13, 31),
                // (14,56): error CS8526: Cannot use variable 'local' in this context because it may expose referenced variables outside of their declaration scope
                //             ref var r2 = ref (flag2 ? ref global : ref local);
                Diagnostic(ErrorCode.ERR_EscapeVariable, "local").WithArguments("local").WithLocation(14, 56),
                // (14,31): error CS8525: Branches of a ref ternary operator cannot refer to variables with incompatible declaration scopes
                //             ref var r2 = ref (flag2 ? ref global : ref local);
                Diagnostic(ErrorCode.ERR_MismatchedRefEscapeInTernary, "flag2 ? ref global : ref local").WithLocation(14, 31)
            );
        }

        [WorkItem(22197, "https://github.com/dotnet/roslyn/issues/22197")]
        [Theory]
        [InlineData(LanguageVersion.CSharp10)]
        [InlineData(LanguageVersion.CSharp11)]
        public void RefTernaryMustMatchValEscapes1(LanguageVersion languageVersion)
        {
            var text = @"
    using System;

    public class C
    {
        public void M(ref Span<int> global)
        {
            Span<int> local = stackalloc int[0];

            // ok
            (true ? ref local : ref local) = (false ? ref global : ref global);

            // also OK
            (true ? ref local : ref local) = (false ? global : local);
        }
    }
";
            var comp = CreateCompilationWithMscorlibAndSpan(text, parseOptions: TestOptions.Regular.WithLanguageVersion(languageVersion));
            comp.VerifyDiagnostics();

            var compiled = CompileAndVerify(comp, verify: Verification.Passes);
            compiled.VerifyIL("C.M(ref System.Span<int>)", @"
{
  // Code size        8 (0x8)
  .maxstack  1
  IL_0000:  ldarg.1
  IL_0001:  ldobj      ""System.Span<int>""
  IL_0006:  pop
  IL_0007:  ret
}
");
        }

        [WorkItem(65522, "https://github.com/dotnet/roslyn/issues/65522")]
        [Theory]
        [InlineData(LanguageVersion.CSharp10)]
        [InlineData(LanguageVersion.CSharp11)]
        public void DeconstructionAssignmentToGlobal(LanguageVersion languageVersion)
        {
            var text = @"
using System;

public class C
{
    public void M(ref Span<int> global)
    {
        Span<int> local = stackalloc int[10];
        (global, global) = global;
        (global, global) = local; // error 1
        (global, local) = local; // error 2
        (local, local) = local;
        (global, _) = local; // error 3
        (local, _) = local;
        (global, _) = global;
    }
    public static void Main()
    {
    }
}
public static class Extensions
{
    public static void Deconstruct(this Span<int> self, out Span<int> x, out Span<int> y)
    {
        throw null;
    }
}
";
<<<<<<< HEAD
            var comp = CreateCompilationWithMscorlibAndSpan(text, parseOptions: TestOptions.Regular.WithLanguageVersion(languageVersion));
            if (languageVersion == LanguageVersion.CSharp10)
            {
                // PROTOTYPE: Additional errors for (global, _) = global.
                comp.VerifyDiagnostics(
                    // (10,9): error CS8352: Cannot use variable '(global, global) = local' in this context because it may expose referenced variables outside of their declaration scope
                    //         (global, global) = local; // error 1
                    Diagnostic(ErrorCode.ERR_EscapeVariable, "(global, global) = local").WithArguments("(global, global) = local").WithLocation(10, 9),
                    // (10,28): error CS8350: This combination of arguments to 'Extensions.Deconstruct(Span<int>, out Span<int>, out Span<int>)' is disallowed because it may expose variables referenced by parameter 'self' outside of their declaration scope
                    //         (global, global) = local; // error 1
                    Diagnostic(ErrorCode.ERR_CallArgMixing, "local").WithArguments("Extensions.Deconstruct(System.Span<int>, out System.Span<int>, out System.Span<int>)", "self").WithLocation(10, 28),
                    // (11,9): error CS8352: Cannot use variable '(global, local) = local' in this context because it may expose referenced variables outside of their declaration scope
                    //         (global, local) = local; // error 2
                    Diagnostic(ErrorCode.ERR_EscapeVariable, "(global, local) = local").WithArguments("(global, local) = local").WithLocation(11, 9),
                    // (11,27): error CS8350: This combination of arguments to 'Extensions.Deconstruct(Span<int>, out Span<int>, out Span<int>)' is disallowed because it may expose variables referenced by parameter 'self' outside of their declaration scope
                    //         (global, local) = local; // error 2
                    Diagnostic(ErrorCode.ERR_CallArgMixing, "local").WithArguments("Extensions.Deconstruct(System.Span<int>, out System.Span<int>, out System.Span<int>)", "self").WithLocation(11, 27),
                    // (13,9): error CS8352: Cannot use variable '(global, _) = local' in this context because it may expose referenced variables outside of their declaration scope
                    //         (global, _) = local; // error 3
                    Diagnostic(ErrorCode.ERR_EscapeVariable, "(global, _) = local").WithArguments("(global, _) = local").WithLocation(13, 9),
                    // (13,23): error CS8350: This combination of arguments to 'Extensions.Deconstruct(Span<int>, out Span<int>, out Span<int>)' is disallowed because it may expose variables referenced by parameter 'self' outside of their declaration scope
                    //         (global, _) = local; // error 3
                    Diagnostic(ErrorCode.ERR_CallArgMixing, "local").WithArguments("Extensions.Deconstruct(System.Span<int>, out System.Span<int>, out System.Span<int>)", "self").WithLocation(13, 23),
                    // (15,9): error CS8352: Cannot use variable '(global, _) = global' in this context because it may expose referenced variables outside of their declaration scope
                    //         (global, _) = global;
                    Diagnostic(ErrorCode.ERR_EscapeVariable, "(global, _) = global").WithArguments("(global, _) = global").WithLocation(15, 9),
                    // (15,23): error CS8350: This combination of arguments to 'Extensions.Deconstruct(Span<int>, out Span<int>, out Span<int>)' is disallowed because it may expose variables referenced by parameter 'y' outside of their declaration scope
                    //         (global, _) = global;
                    Diagnostic(ErrorCode.ERR_CallArgMixing, "global").WithArguments("Extensions.Deconstruct(System.Span<int>, out System.Span<int>, out System.Span<int>)", "y").WithLocation(15, 23));
            }
            else
            {
                comp.VerifyDiagnostics(
                    // (10,9): error CS8352: Cannot use variable '(global, global) = local' in this context because it may expose referenced variables outside of their declaration scope
                    //         (global, global) = local; // error 1
                    Diagnostic(ErrorCode.ERR_EscapeVariable, "(global, global) = local").WithArguments("(global, global) = local").WithLocation(10, 9),
                    // (10,28): error CS8350: This combination of arguments to 'Extensions.Deconstruct(Span<int>, out Span<int>, out Span<int>)' is disallowed because it may expose variables referenced by parameter 'self' outside of their declaration scope
                    //         (global, global) = local; // error 1
                    Diagnostic(ErrorCode.ERR_CallArgMixing, "local").WithArguments("Extensions.Deconstruct(System.Span<int>, out System.Span<int>, out System.Span<int>)", "self").WithLocation(10, 28),
                    // (11,9): error CS8352: Cannot use variable '(global, local) = local' in this context because it may expose referenced variables outside of their declaration scope
                    //         (global, local) = local; // error 2
                    Diagnostic(ErrorCode.ERR_EscapeVariable, "(global, local) = local").WithArguments("(global, local) = local").WithLocation(11, 9),
                    // (11,27): error CS8350: This combination of arguments to 'Extensions.Deconstruct(Span<int>, out Span<int>, out Span<int>)' is disallowed because it may expose variables referenced by parameter 'self' outside of their declaration scope
                    //         (global, local) = local; // error 2
                    Diagnostic(ErrorCode.ERR_CallArgMixing, "local").WithArguments("Extensions.Deconstruct(System.Span<int>, out System.Span<int>, out System.Span<int>)", "self").WithLocation(11, 27),
                    // (13,9): error CS8352: Cannot use variable '(global, _) = local' in this context because it may expose referenced variables outside of their declaration scope
                    //         (global, _) = local; // error 3
                    Diagnostic(ErrorCode.ERR_EscapeVariable, "(global, _) = local").WithArguments("(global, _) = local").WithLocation(13, 9),
                    // (13,23): error CS8350: This combination of arguments to 'Extensions.Deconstruct(Span<int>, out Span<int>, out Span<int>)' is disallowed because it may expose variables referenced by parameter 'self' outside of their declaration scope
                    //         (global, _) = local; // error 3
                    Diagnostic(ErrorCode.ERR_CallArgMixing, "local").WithArguments("Extensions.Deconstruct(System.Span<int>, out System.Span<int>, out System.Span<int>)", "self").WithLocation(13, 23));
            }
=======
            CreateCompilationWithMscorlibAndSpan(text, parseOptions: TestOptions.Regular.WithLanguageVersion(languageVersion)).VerifyDiagnostics(
                // (10,9): error CS8352: Cannot use variable '(global, global) = local' in this context because it may expose referenced variables outside of their declaration scope
                //         (global, global) = local; // error 1
                Diagnostic(ErrorCode.ERR_EscapeVariable, "(global, global) = local").WithArguments("(global, global) = local").WithLocation(10, 9),
                // (10,28): error CS8350: This combination of arguments to 'Extensions.Deconstruct(Span<int>, out Span<int>, out Span<int>)' is disallowed because it may expose variables referenced by parameter 'self' outside of their declaration scope
                //         (global, global) = local; // error 1
                Diagnostic(ErrorCode.ERR_CallArgMixing, "local").WithArguments("Extensions.Deconstruct(System.Span<int>, out System.Span<int>, out System.Span<int>)", "self").WithLocation(10, 28),
                // (11,9): error CS8352: Cannot use variable '(global, local) = local' in this context because it may expose referenced variables outside of their declaration scope
                //         (global, local) = local; // error 2
                Diagnostic(ErrorCode.ERR_EscapeVariable, "(global, local) = local").WithArguments("(global, local) = local").WithLocation(11, 9),
                // (11,27): error CS8350: This combination of arguments to 'Extensions.Deconstruct(Span<int>, out Span<int>, out Span<int>)' is disallowed because it may expose variables referenced by parameter 'self' outside of their declaration scope
                //         (global, local) = local; // error 2
                Diagnostic(ErrorCode.ERR_CallArgMixing, "local").WithArguments("Extensions.Deconstruct(System.Span<int>, out System.Span<int>, out System.Span<int>)", "self").WithLocation(11, 27),
                // (13,9): error CS8352: Cannot use variable '(global, _) = local' in this context because it may expose referenced variables outside of their declaration scope
                //         (global, _) = local; // error 3
                Diagnostic(ErrorCode.ERR_EscapeVariable, "(global, _) = local").WithArguments("(global, _) = local").WithLocation(13, 9),
                // (13,23): error CS8350: This combination of arguments to 'Extensions.Deconstruct(Span<int>, out Span<int>, out Span<int>)' is disallowed because it may expose variables referenced by parameter 'self' outside of their declaration scope
                //         (global, _) = local; // error 3
                Diagnostic(ErrorCode.ERR_CallArgMixing, "local").WithArguments("Extensions.Deconstruct(System.Span<int>, out System.Span<int>, out System.Span<int>)", "self").WithLocation(13, 23));
>>>>>>> 567a8abf
        }

        [Theory]
        [InlineData(LanguageVersion.CSharp10)]
        [InlineData(LanguageVersion.CSharp11)]
        public void DeconstructionAssignmentToRefMethods(LanguageVersion languageVersion)
        {
            var text = @"
using System;

public class C
{
    public void M(ref Span<int> global)
    {
        Span<int> local = stackalloc int[10];
        (M(), M()) = local; // error
    }
    public static void Main() => throw null;
    public ref Span<int> M() => throw null;
}
public static class Extensions
{
    public static void Deconstruct(this Span<int> self, out Span<int> x, out Span<int> y) => throw null;
}
";
            CreateCompilationWithMscorlibAndSpan(text, parseOptions: TestOptions.Regular.WithLanguageVersion(languageVersion)).VerifyDiagnostics(
                // (9,9): error CS8352: Cannot use variable '(M(), M()) = local' in this context because it may expose referenced variables outside of their declaration scope
                //         (M(), M()) = local; // error
                Diagnostic(ErrorCode.ERR_EscapeVariable, "(M(), M()) = local").WithArguments("(M(), M()) = local").WithLocation(9, 9),
                // (9,22): error CS8350: This combination of arguments to 'Extensions.Deconstruct(Span<int>, out Span<int>, out Span<int>)' is disallowed because it may expose variables referenced by parameter 'self' outside of their declaration scope
                //         (M(), M()) = local; // error
                Diagnostic(ErrorCode.ERR_CallArgMixing, "local").WithArguments("Extensions.Deconstruct(System.Span<int>, out System.Span<int>, out System.Span<int>)", "self").WithLocation(9, 22));
        }

        [Theory]
        [InlineData(LanguageVersion.CSharp10)]
        [InlineData(LanguageVersion.CSharp11)]
        public void DeconstructionAssignmentWithRefExtension(LanguageVersion languageVersion)
        {
            var text = @"
using System;

public class C
{
    public void M(ref Span<int> global)
    {
        (global, global) = global;
    }
    public static void Main() => throw null;
}
public static class Extensions
{
    public static void Deconstruct(ref this Span<int> self, out Span<int> x, out Span<int> y) => throw null;
}
";
            CreateCompilationWithMscorlibAndSpan(text, parseOptions: TestOptions.Regular.WithLanguageVersion(languageVersion)).VerifyDiagnostics(
                // (8,9): error CS1510: A ref or out value must be an assignable variable
                //         (global, global) = global;
                Diagnostic(ErrorCode.ERR_RefLvalueExpected, "(global, global) = global").WithLocation(8, 9)
            );
        }

        [Theory]
        [InlineData(LanguageVersion.CSharp10)]
        [InlineData(LanguageVersion.CSharp11)]
        public void DeconstructionAssignmentWithRefExtension_UnsafeContext(LanguageVersion languageVersion)
        {
            var text = @"
using System;

public unsafe class C
{
    public void M(ref Span<int> global)
    {
        (global, global) = global;
    }
    public static void Main() => throw null;
}
public static class Extensions
{
    public static void Deconstruct(ref this Span<int> self, out Span<int> x, out Span<int> y) => throw null;
}
";
            CreateCompilationWithMscorlibAndSpan(text, parseOptions: TestOptions.Regular.WithLanguageVersion(languageVersion), options: TestOptions.UnsafeDebugDll).VerifyDiagnostics(
                // (8,9): error CS1510: A ref or out value must be an assignable variable
                //         (global, global) = global;
                Diagnostic(ErrorCode.ERR_RefLvalueExpected, "(global, global) = global").WithLocation(8, 9)
                );
        }

        [Theory]
        [InlineData(LanguageVersion.CSharp10)]
        [InlineData(LanguageVersion.CSharp11)]
        public void DeconstructionAssignmentWithRefReadonlyExtension(LanguageVersion languageVersion)
        {
            var text = @"
using System;

public class C
{
    public void M(ref Span<int> global)
    {
        Span<int> local = stackalloc int[10];
        (global, global) = global;
        (global, global) = local; // error
    }
    public static void Main() => throw null;
}
public static class Extensions
{
    public static void Deconstruct(in this Span<int> self, out Span<int> x, out Span<int> y) => throw null;
}
";
            var comp = CreateCompilationWithMscorlibAndSpan(text, parseOptions: TestOptions.Regular.WithLanguageVersion(languageVersion));
            if (languageVersion == LanguageVersion.CSharp10)
            {
                comp.VerifyDiagnostics(
                    // (10,9): error CS8352: Cannot use variable '(global, global) = local' in this context because it may expose referenced variables outside of their declaration scope
                    //         (global, global) = local; // error
                    Diagnostic(ErrorCode.ERR_EscapeVariable, "(global, global) = local").WithArguments("(global, global) = local").WithLocation(10, 9),
                    // (10,28): error CS8350: This combination of arguments to 'Extensions.Deconstruct(in Span<int>, out Span<int>, out Span<int>)' is disallowed because it may expose variables referenced by parameter 'self' outside of their declaration scope
                    //         (global, global) = local; // error
                    Diagnostic(ErrorCode.ERR_CallArgMixing, "local").WithArguments("Extensions.Deconstruct(in System.Span<int>, out System.Span<int>, out System.Span<int>)", "self").WithLocation(10, 28));
            }
            else
            {
                comp.VerifyDiagnostics(
                    // (9,9): error CS8156: An expression cannot be used in this context because it may not be passed or returned by reference
                    //         (global, global) = global;
                    Diagnostic(ErrorCode.ERR_RefReturnLvalueExpected, "(global, global) = global").WithLocation(9, 9),
                    // (9,28): error CS8350: This combination of arguments to 'Extensions.Deconstruct(in Span<int>, out Span<int>, out Span<int>)' is disallowed because it may expose variables referenced by parameter 'self' outside of their declaration scope
                    //         (global, global) = global;
                    Diagnostic(ErrorCode.ERR_CallArgMixing, "global").WithArguments("Extensions.Deconstruct(in System.Span<int>, out System.Span<int>, out System.Span<int>)", "self").WithLocation(9, 28),
                    // (10,9): error CS8352: Cannot use variable '(global, global) = local' in this context because it may expose referenced variables outside of their declaration scope
                    //         (global, global) = local; // error
                    Diagnostic(ErrorCode.ERR_EscapeVariable, "(global, global) = local").WithArguments("(global, global) = local").WithLocation(10, 9),
                    // (10,28): error CS8350: This combination of arguments to 'Extensions.Deconstruct(in Span<int>, out Span<int>, out Span<int>)' is disallowed because it may expose variables referenced by parameter 'self' outside of their declaration scope
                    //         (global, global) = local; // error
                    Diagnostic(ErrorCode.ERR_CallArgMixing, "local").WithArguments("Extensions.Deconstruct(in System.Span<int>, out System.Span<int>, out System.Span<int>)", "self").WithLocation(10, 28));
            }
        }

        [ConditionalTheory(typeof(CoreClrOnly))]
        [InlineData(LanguageVersion.CSharp10)]
        [InlineData(LanguageVersion.CSharp11)]
        public void DeconstructionAssignmentWithRefReadonlyExtension_02(LanguageVersion languageVersion)
        {
            var text = @"
using System;

public class C
{
    static void M()
    {
        Span<int> local = stackalloc int[10];
        Span<int> x1, y1;
        (x1, y1) = local; // 1
        var (x2, y2) = local;
        (var x3, var y3) = local;
        (Span<int> x4, Span<int> y4) = local;
    }
}
public static class Extensions
{
    public static void Deconstruct(in this Span<int> self, out Span<int> x, out Span<int> y) => throw null;
}
";
            var comp = CreateCompilation(text, parseOptions: TestOptions.Regular.WithLanguageVersion(languageVersion), targetFramework: TargetFramework.NetCoreApp);
            comp.VerifyDiagnostics(
                // (10,9): error CS8352: Cannot use variable '(x1, y1) = local' in this context because it may expose referenced variables outside of their declaration scope
                //         (x1, y1) = local; // 1
                Diagnostic(ErrorCode.ERR_EscapeVariable, "(x1, y1) = local").WithArguments("(x1, y1) = local").WithLocation(10, 9),
                // (10,20): error CS8350: This combination of arguments to 'Extensions.Deconstruct(in Span<int>, out Span<int>, out Span<int>)' is disallowed because it may expose variables referenced by parameter 'self' outside of their declaration scope
                //         (x1, y1) = local; // 1
                Diagnostic(ErrorCode.ERR_CallArgMixing, "local").WithArguments("Extensions.Deconstruct(in System.Span<int>, out System.Span<int>, out System.Span<int>)", "self").WithLocation(10, 20));
        }

        [ConditionalTheory(typeof(CoreClrOnly))]
        [InlineData(LanguageVersion.CSharp10)]
        [InlineData(LanguageVersion.CSharp11)]
        public void DeconstructionAssignmentWithRefReadonlyExtension_03(LanguageVersion languageVersion)
        {
            var text = @"
using System;

public class C
{
    static void M()
    {
        ReadOnlySpan<int> local = stackalloc int[10];
        ReadOnlySpan<int> x1, y1;
        (x1, y1) = local; // 1
        var (x2, y2) = local;
        (var x3, var y3) = local;
        (ReadOnlySpan<int> x4, ReadOnlySpan<int> y4) = local;
    }
}
public static class Extensions
{
    public static void Deconstruct(in this ReadOnlySpan<int> self, out ReadOnlySpan<int> x, out ReadOnlySpan<int> y) => throw null;
}
";
            var comp = CreateCompilation(text, parseOptions: TestOptions.Regular.WithLanguageVersion(languageVersion), targetFramework: TargetFramework.NetCoreApp);
            comp.VerifyDiagnostics(
                // (10,9): error CS8352: Cannot use variable '(x1, y1) = local' in this context because it may expose referenced variables outside of their declaration scope
                //         (x1, y1) = local; // 1
                Diagnostic(ErrorCode.ERR_EscapeVariable, "(x1, y1) = local").WithArguments("(x1, y1) = local").WithLocation(10, 9),
                // (10,20): error CS8350: This combination of arguments to 'Extensions.Deconstruct(in ReadOnlySpan<int>, out ReadOnlySpan<int>, out ReadOnlySpan<int>)' is disallowed because it may expose variables referenced by parameter 'self' outside of their declaration scope
                //         (x1, y1) = local; // 1
                Diagnostic(ErrorCode.ERR_CallArgMixing, "local").WithArguments("Extensions.Deconstruct(in System.ReadOnlySpan<int>, out System.ReadOnlySpan<int>, out System.ReadOnlySpan<int>)", "self").WithLocation(10, 20));
        }

        [Theory]
        [InlineData(LanguageVersion.CSharp10)]
        [InlineData(LanguageVersion.CSharp11)]
        public void DeconstructionAssignmentWithReturnValue(LanguageVersion languageVersion)
        {
            var text = @"
using System;

public class C
{
    public void M(ref Span<int> global)
    {
        var t = ((global, global) = global); // error
    }
    public static void Main() => throw null;
}
public static class Extensions
{
    public static void Deconstruct(this Span<int> self, out Span<int> x, out Span<int> y) => throw null;
}
namespace System
{
    public struct ValueTuple<T1, T2>
    {
        public T1 Item1;
        public T2 Item2;

        public ValueTuple(T1 item1, T2 item2)
        {
            this.Item1 = item1;
            this.Item2 = item2;
        }
    }
}";
            CreateCompilationWithMscorlibAndSpan(text, parseOptions: TestOptions.Regular.WithLanguageVersion(languageVersion)).VerifyDiagnostics(
                // (8,19): error CS0306: The type 'Span<int>' may not be used as a type argument
                //         var t = ((global, global) = global); // error
                Diagnostic(ErrorCode.ERR_BadTypeArgument, "global").WithArguments("System.Span<int>").WithLocation(8, 19),
                // (8,27): error CS0306: The type 'Span<int>' may not be used as a type argument
                //         var t = ((global, global) = global); // error
                Diagnostic(ErrorCode.ERR_BadTypeArgument, "global").WithArguments("System.Span<int>").WithLocation(8, 27)
            );
        }

        [Theory]
        [InlineData(LanguageVersion.CSharp10)]
        [InlineData(LanguageVersion.CSharp11)]
        public void DeconstructionAssignmentOfTuple(LanguageVersion languageVersion)
        {
            var text = @"
using System;

public class C
{
    public void M(ref Span<int> global)
    {
        Span<int> local = stackalloc int[10];
        string s;
        C c;

        (global, global) = (local, local); // error 1

        (global, s) = (local, """"); // error 2
        (global, s) = (local, null); // error 3

        (local, s) = (global, """"); // error 4
        (local, s) = (global, null); // error 5

        (c, s) = (local, """"); // error 6
        (c, s) = (local, null);
    }
    public static void Main() => throw null;
    public static implicit operator C(Span<int> s) => throw null;
}
namespace System
{
    public struct ValueTuple<T1, T2>
    {
        public T1 Item1;
        public T2 Item2;

        public ValueTuple(T1 item1, T2 item2)
        {
            this.Item1 = item1;
            this.Item2 = item2;
        }
    }
}
";
            var compilation = CreateCompilationWithMscorlibAndSpan(text, parseOptions: TestOptions.Regular.WithLanguageVersion(languageVersion));
            compilation.VerifyDiagnostics(
                // (12,29): error CS0306: The type 'Span<int>' may not be used as a type argument
                //         (global, global) = (local, local); // error 1
                Diagnostic(ErrorCode.ERR_BadTypeArgument, "local").WithArguments("System.Span<int>").WithLocation(12, 29),
                // (12,36): error CS0306: The type 'Span<int>' may not be used as a type argument
                //         (global, global) = (local, local); // error 1
                Diagnostic(ErrorCode.ERR_BadTypeArgument, "local").WithArguments("System.Span<int>").WithLocation(12, 36),
                // (14,24): error CS0306: The type 'Span<int>' may not be used as a type argument
                //         (global, s) = (local, ""); // error 2
                Diagnostic(ErrorCode.ERR_BadTypeArgument, "local").WithArguments("System.Span<int>").WithLocation(14, 24),
                // (15,24): error CS0306: The type 'Span<int>' may not be used as a type argument
                //         (global, s) = (local, null); // error 3
                Diagnostic(ErrorCode.ERR_BadTypeArgument, "local").WithArguments("System.Span<int>").WithLocation(15, 24),
                // (17,23): error CS0306: The type 'Span<int>' may not be used as a type argument
                //         (local, s) = (global, ""); // error 4
                Diagnostic(ErrorCode.ERR_BadTypeArgument, "global").WithArguments("System.Span<int>").WithLocation(17, 23),
                // (18,23): error CS0306: The type 'Span<int>' may not be used as a type argument
                //         (local, s) = (global, null); // error 5
                Diagnostic(ErrorCode.ERR_BadTypeArgument, "global").WithArguments("System.Span<int>").WithLocation(18, 23),
                // (20,19): error CS0306: The type 'Span<int>' may not be used as a type argument
                //         (c, s) = (local, ""); // error 6
                Diagnostic(ErrorCode.ERR_BadTypeArgument, "local").WithArguments("System.Span<int>").WithLocation(20, 19)
            );

            // Check the Type and ConvertedType of tuples on the right-hand-side
            var tree = compilation.SyntaxTrees[0];
            var model = compilation.GetSemanticModel(tree);

            var tuple2 = tree.GetCompilationUnitRoot().DescendantNodes().OfType<TupleExpressionSyntax>().ElementAt(3);
            Assert.Equal(@"(local, """")", tuple2.ToString());
            Assert.Equal(@"(global, s) = (local, """")", tuple2.Parent.ToString());
            Assert.Equal("(System.Span<int> local, string)", model.GetTypeInfo(tuple2).Type.ToString());
            Assert.Equal("(System.Span<int>, string)", model.GetTypeInfo(tuple2).ConvertedType.ToString());

            var tuple3 = tree.GetCompilationUnitRoot().DescendantNodes().OfType<TupleExpressionSyntax>().ElementAt(5);
            Assert.Equal(@"(local, null)", tuple3.ToString());
            Assert.Equal(@"(global, s) = (local, null)", tuple3.Parent.ToString());
            Assert.Null(model.GetTypeInfo(tuple3).Type);
            Assert.Equal("(System.Span<int>, string)", model.GetTypeInfo(tuple3).ConvertedType.ToString());

            var tuple6 = tree.GetCompilationUnitRoot().DescendantNodes().OfType<TupleExpressionSyntax>().ElementAt(11);
            Assert.Equal(@"(local, """")", tuple6.ToString());
            Assert.Equal(@"(c, s) = (local, """")", tuple6.Parent.ToString());
            Assert.Equal("(System.Span<int> local, string)", model.GetTypeInfo(tuple6).Type.ToString());
            Assert.Equal("(C, string)", model.GetTypeInfo(tuple6).ConvertedType.ToString());

            var tuple7 = tree.GetCompilationUnitRoot().DescendantNodes().OfType<TupleExpressionSyntax>().ElementAt(13);
            Assert.Equal("(local, null)", tuple7.ToString());
            Assert.Equal("(c, s) = (local, null)", tuple7.Parent.ToString());
            Assert.Null(model.GetTypeInfo(tuple7).Type);
            Assert.Equal("(C, string)", model.GetTypeInfo(tuple7).ConvertedType.ToString());
        }

        [Theory]
        [InlineData(LanguageVersion.CSharp10)]
        [InlineData(LanguageVersion.CSharp11)]
        public void DeconstructionAssignmentOfTuple_WithoutValueTuple(LanguageVersion languageVersion)
        {
            var text = @"
using System;

public class C
{
    public void M(ref Span<int> global)
    {
        Span<int> local = stackalloc int[10];
        string s;
        C c;

        (global, global) = (local, local); // error 1

        (global, s) = (local, """"); // error 2
        (global, s) = (local, null); // error 3

        (local, s) = (global, """"); // error 4
        (local, s) = (global, null); // error 5

        (c, s) = (local, """"); // error 6
        (c, s) = (local, null); // error 7
    }
    public static void Main() => throw null;
    public static implicit operator C(Span<int> s) => throw null;
}
";
            var compilation = CreateCompilationWithMscorlibAndSpan(text, parseOptions: TestOptions.Regular.WithLanguageVersion(languageVersion));
            compilation.VerifyDiagnostics(
                // (12,28): error CS8179: Predefined type 'System.ValueTuple`2' is not defined or imported
                //         (global, global) = (local, local); // error 1
                Diagnostic(ErrorCode.ERR_PredefinedValueTupleTypeNotFound, "(local, local)").WithArguments("System.ValueTuple`2").WithLocation(12, 28),
                // (12,29): error CS0306: The type 'Span<int>' may not be used as a type argument
                //         (global, global) = (local, local); // error 1
                Diagnostic(ErrorCode.ERR_BadTypeArgument, "local").WithArguments("System.Span<int>").WithLocation(12, 29),
                // (12,36): error CS0306: The type 'Span<int>' may not be used as a type argument
                //         (global, global) = (local, local); // error 1
                Diagnostic(ErrorCode.ERR_BadTypeArgument, "local").WithArguments("System.Span<int>").WithLocation(12, 36),
                // (14,23): error CS8179: Predefined type 'System.ValueTuple`2' is not defined or imported
                //         (global, s) = (local, ""); // error 2
                Diagnostic(ErrorCode.ERR_PredefinedValueTupleTypeNotFound, @"(local, """")").WithArguments("System.ValueTuple`2").WithLocation(14, 23),
                // (14,24): error CS0306: The type 'Span<int>' may not be used as a type argument
                //         (global, s) = (local, ""); // error 2
                Diagnostic(ErrorCode.ERR_BadTypeArgument, "local").WithArguments("System.Span<int>").WithLocation(14, 24),
                // (15,23): error CS8179: Predefined type 'System.ValueTuple`2' is not defined or imported
                //         (global, s) = (local, null); // error 3
                Diagnostic(ErrorCode.ERR_PredefinedValueTupleTypeNotFound, "(local, null)").WithArguments("System.ValueTuple`2").WithLocation(15, 23),
                // (17,22): error CS8179: Predefined type 'System.ValueTuple`2' is not defined or imported
                //         (local, s) = (global, ""); // error 4
                Diagnostic(ErrorCode.ERR_PredefinedValueTupleTypeNotFound, @"(global, """")").WithArguments("System.ValueTuple`2").WithLocation(17, 22),
                // (17,23): error CS0306: The type 'Span<int>' may not be used as a type argument
                //         (local, s) = (global, ""); // error 4
                Diagnostic(ErrorCode.ERR_BadTypeArgument, "global").WithArguments("System.Span<int>").WithLocation(17, 23),
                // (18,22): error CS8179: Predefined type 'System.ValueTuple`2' is not defined or imported
                //         (local, s) = (global, null); // error 5
                Diagnostic(ErrorCode.ERR_PredefinedValueTupleTypeNotFound, "(global, null)").WithArguments("System.ValueTuple`2").WithLocation(18, 22),
                // (20,18): error CS8179: Predefined type 'System.ValueTuple`2' is not defined or imported
                //         (c, s) = (local, ""); // error 6
                Diagnostic(ErrorCode.ERR_PredefinedValueTupleTypeNotFound, @"(local, """")").WithArguments("System.ValueTuple`2").WithLocation(20, 18),
                // (20,19): error CS0306: The type 'Span<int>' may not be used as a type argument
                //         (c, s) = (local, ""); // error 6
                Diagnostic(ErrorCode.ERR_BadTypeArgument, "local").WithArguments("System.Span<int>").WithLocation(20, 19),
                // (21,18): error CS8179: Predefined type 'System.ValueTuple`2' is not defined or imported
                //         (c, s) = (local, null); // error 7
                Diagnostic(ErrorCode.ERR_PredefinedValueTupleTypeNotFound, "(local, null)").WithArguments("System.ValueTuple`2").WithLocation(21, 18)
            );

            // Check the Type and ConvertedType of tuples on the right-hand-side
            var tree = compilation.SyntaxTrees[0];
            var model = compilation.GetSemanticModel(tree);

            var tuple2 = tree.GetCompilationUnitRoot().DescendantNodes().OfType<TupleExpressionSyntax>().ElementAt(3);
            Assert.Equal(@"(local, """")", tuple2.ToString());
            Assert.Equal(@"(global, s) = (local, """")", tuple2.Parent.ToString());
            Assert.Equal("(System.Span<int> local, string)", model.GetTypeInfo(tuple2).Type.ToString());
            Assert.Equal("(System.Span<int>, string)", model.GetTypeInfo(tuple2).ConvertedType.ToString());

            var tuple3 = tree.GetCompilationUnitRoot().DescendantNodes().OfType<TupleExpressionSyntax>().ElementAt(5);
            Assert.Equal(@"(local, null)", tuple3.ToString());
            Assert.Equal(@"(global, s) = (local, null)", tuple3.Parent.ToString());
            Assert.Null(model.GetTypeInfo(tuple3).Type);
            Assert.Equal("(System.Span<int>, string)", model.GetTypeInfo(tuple3).ConvertedType.ToString());

            var tuple6 = tree.GetCompilationUnitRoot().DescendantNodes().OfType<TupleExpressionSyntax>().ElementAt(11);
            Assert.Equal(@"(local, """")", tuple6.ToString());
            Assert.Equal(@"(c, s) = (local, """")", tuple6.Parent.ToString());
            Assert.Equal("(System.Span<int> local, string)", model.GetTypeInfo(tuple6).Type.ToString());
            Assert.Equal("(C, string)", model.GetTypeInfo(tuple6).ConvertedType.ToString());

            var tuple7 = tree.GetCompilationUnitRoot().DescendantNodes().OfType<TupleExpressionSyntax>().ElementAt(13);
            Assert.Equal("(local, null)", tuple7.ToString());
            Assert.Equal("(c, s) = (local, null)", tuple7.Parent.ToString());
            Assert.Null(model.GetTypeInfo(tuple7).Type);
            Assert.Equal("(C, string)", model.GetTypeInfo(tuple7).ConvertedType.ToString());
        }

        [Theory]
        [InlineData(LanguageVersion.CSharp10)]
        [InlineData(LanguageVersion.CSharp11)]
        public void DeconstructionAssignmentOfRefLikeTuple(LanguageVersion languageVersion)
        {
            var text = @"
using System;

public class C
{
    public void M(ref Span<int> global)
    {
        Span<int> local = stackalloc int[10];
        String s;
        C c;

        (global, global) = (local, local); // error 1

        (global, s) = (local, """"); // error 2
        (global, s) = (local, null); // error 3

        (local, s) = (global, """"); // error 4
        (local, s) = (global, null); // error 5

        (c, s) = (local, """"); // error 6
        (c, s) = (local, null);
    }
    public static void Main() => throw null;
    public static implicit operator C(Span<int> s) => throw null;
}
namespace System
{
    // Note: there is no way to make a ValueTuple type that will hold Spans and still be recognized as well-known type for tuples
    public ref struct ValueTuple<T1, T2>
    {
        public T1 Item1;
        public T2 Item2;

        public ValueTuple(T1 item1, T2 item2)
        {
            this.Item1 = item1;
            this.Item2 = item2;
        }
    }
}
";
            var compilation = CreateCompilationWithMscorlibAndSpan(text, parseOptions: TestOptions.Regular.WithLanguageVersion(languageVersion));
            compilation.VerifyDiagnostics(
                // (12,29): error CS0306: The type 'Span<int>' may not be used as a type argument
                //         (global, global) = (local, local); // error 1
                Diagnostic(ErrorCode.ERR_BadTypeArgument, "local").WithArguments("System.Span<int>").WithLocation(12, 29),
                // (12,36): error CS0306: The type 'Span<int>' may not be used as a type argument
                //         (global, global) = (local, local); // error 1
                Diagnostic(ErrorCode.ERR_BadTypeArgument, "local").WithArguments("System.Span<int>").WithLocation(12, 36),
                // (14,24): error CS0306: The type 'Span<int>' may not be used as a type argument
                //         (global, s) = (local, ""); // error 2
                Diagnostic(ErrorCode.ERR_BadTypeArgument, "local").WithArguments("System.Span<int>").WithLocation(14, 24),
                // (15,24): error CS0306: The type 'Span<int>' may not be used as a type argument
                //         (global, s) = (local, null); // error 3
                Diagnostic(ErrorCode.ERR_BadTypeArgument, "local").WithArguments("System.Span<int>").WithLocation(15, 24),
                // (17,23): error CS0306: The type 'Span<int>' may not be used as a type argument
                //         (local, s) = (global, ""); // error 4
                Diagnostic(ErrorCode.ERR_BadTypeArgument, "global").WithArguments("System.Span<int>").WithLocation(17, 23),
                // (18,23): error CS0306: The type 'Span<int>' may not be used as a type argument
                //         (local, s) = (global, null); // error 5
                Diagnostic(ErrorCode.ERR_BadTypeArgument, "global").WithArguments("System.Span<int>").WithLocation(18, 23),
                // (20,19): error CS0306: The type 'Span<int>' may not be used as a type argument
                //         (c, s) = (local, ""); // error 6
                Diagnostic(ErrorCode.ERR_BadTypeArgument, "local").WithArguments("System.Span<int>").WithLocation(20, 19));
        }

        [Theory]
        [InlineData(LanguageVersion.CSharp10)]
        [InlineData(LanguageVersion.CSharp11)]
        public void DeconstructionAssignmentToOuter(LanguageVersion languageVersion)
        {
            var text = @"
using System;

public class C
{
    public void M()
    {
        Span<int> outer = stackalloc int[10];

        {
            Span<int> local = stackalloc int[10]; // both stackallocs have the same escape scope
            (outer, outer) = outer;
            (outer, outer) = local;
            (outer, local) = local;
            (local, local) = local;
        }
    }
    public static void Main() => throw null;
}
public static class Extensions
{
    public static void Deconstruct(this Span<int> self, out Span<int> x, out Span<int> y) => throw null;
}
";

            CreateCompilationWithMscorlibAndSpan(text, parseOptions: TestOptions.Regular.WithLanguageVersion(languageVersion)).VerifyDiagnostics();
        }

        [Theory]
        [InlineData(LanguageVersion.CSharp10)]
        [InlineData(LanguageVersion.CSharp11)]
        public void DeconstructionDeclaration(LanguageVersion languageVersion)
        {
            var text = @"
using System;

public class C
{
    public void M(ref Span<int> global)
    {
        Span<int> local = stackalloc int[10];
        var (local1, local2) = local;
        global = local1; // error 1
        global = local2; // error 2

        var (local3, local4) = global;
        global = local3;
        global = local4;
    }
    public static void Main() => throw null;
}
public static class Extensions
{
    public static void Deconstruct(this Span<int> self, out Span<int> x, out Span<int> y) => throw null;
}
";
            var comp = CreateCompilationWithMscorlibAndSpan(text, parseOptions: TestOptions.Regular.WithLanguageVersion(languageVersion));
            comp.VerifyDiagnostics(
                // (10,18): error CS8352: Cannot use variable 'local1' in this context because it may expose referenced variables outside of their declaration scope
                //         global = local1; // error 1
                Diagnostic(ErrorCode.ERR_EscapeVariable, "local1").WithArguments("local1").WithLocation(10, 18),
                // (11,18): error CS8352: Cannot use variable 'local2' in this context because it may expose referenced variables outside of their declaration scope
                //         global = local2; // error 2
                Diagnostic(ErrorCode.ERR_EscapeVariable, "local2").WithArguments("local2").WithLocation(11, 18));
        }

        [Theory]
        [InlineData(LanguageVersion.CSharp10)]
        [InlineData(LanguageVersion.CSharp11)]
        public void RefLikeForeach(LanguageVersion languageVersion)
        {
            var text = @"
using System;

public class C
{
    public void M(ref S global)
    {
        S localCollection = stackalloc int[10];
        foreach (var local in localCollection)
        {
            global = local; // error
        }
    }
    public static void Main() => throw null;
}

public ref struct S
{
    public S GetEnumerator() => throw null;
    public bool MoveNext() => throw null;
    public S Current => throw null;
    public static implicit operator S(Span<int> s) => throw null;
}
";
            CreateCompilationWithMscorlibAndSpan(text, parseOptions: TestOptions.Regular.WithLanguageVersion(languageVersion)).VerifyDiagnostics(
                // (11,22): error CS8352: Cannot use variable 'local' in this context because it may expose referenced variables outside of their declaration scope
                //             global = local; // error
                Diagnostic(ErrorCode.ERR_EscapeVariable, "local").WithArguments("local").WithLocation(11, 22)
                );
        }

        [Theory]
        [InlineData(LanguageVersion.CSharp10)]
        [InlineData(LanguageVersion.CSharp11)]
        public void RefLikeDeconstructionForeach(LanguageVersion languageVersion)
        {
            var text = @"
using System;

public class C
{
    public void M(ref S global)
    {
        S localCollection = stackalloc int[10];
        foreach (var (local1, local2) in localCollection)
        {
            global = local1; // error 1
            global = local2; // error 2
        }
    }
    public static void Main() => throw null;
}

public ref struct S
{
    public S GetEnumerator() => throw null;
    public bool MoveNext() => throw null;
    public S Current => throw null;
    public static implicit operator S(Span<int> s) => throw null;
    public void Deconstruct(out S s1, out S s2) => throw null;
}
";
            var comp = CreateCompilationWithMscorlibAndSpan(text, parseOptions: TestOptions.Regular.WithLanguageVersion(languageVersion));
            comp.VerifyDiagnostics(
                // (11,22): error CS8352: Cannot use variable 'local1' in this context because it may expose referenced variables outside of their declaration scope
                //             global = local1; // error 1
                Diagnostic(ErrorCode.ERR_EscapeVariable, "local1").WithArguments("local1").WithLocation(11, 22),
                // (12,22): error CS8352: Cannot use variable 'local2' in this context because it may expose referenced variables outside of their declaration scope
                //             global = local2; // error 2
                Diagnostic(ErrorCode.ERR_EscapeVariable, "local2").WithArguments("local2").WithLocation(12, 22));
        }

        [Theory]
        [CombinatorialData]
        public void RefLikeDeconstruction(
            [CombinatorialValues(LanguageVersion.CSharp10, LanguageVersion.CSharp11)] LanguageVersion languageVersion,
            bool useReadOnly)
        {
            string refModifier = useReadOnly ? "readonly" : "";
            var text = $@"
using System;

public class C
{{
    public void M(ref S global)
    {{
        S localCollection = stackalloc int[10];
        var (local1, local2) = localCollection;
        global = local1; // error 1
        global = local2; // error 2
    }}
}}

public {refModifier} ref struct S
{{
    public static implicit operator S(Span<int> s) => throw null;
    public void Deconstruct(out S s1, out S s2) => throw null;
}}
";
            var comp = CreateCompilationWithMscorlibAndSpan(text, parseOptions: TestOptions.Regular.WithLanguageVersion(languageVersion));
            comp.VerifyDiagnostics(
                // (10,18): error CS8352: Cannot use variable 'local1' in this context because it may expose referenced variables outside of their declaration scope
                //         global = local1; // error 1
                Diagnostic(ErrorCode.ERR_EscapeVariable, "local1").WithArguments("local1").WithLocation(10, 18),
                // (11,18): error CS8352: Cannot use variable 'local2' in this context because it may expose referenced variables outside of their declaration scope
                //         global = local2; // error 2
                Diagnostic(ErrorCode.ERR_EscapeVariable, "local2").WithArguments("local2").WithLocation(11, 18));
        }

        [WorkItem(22361, "https://github.com/dotnet/roslyn/issues/22361")]
        [Theory]
        [InlineData(LanguageVersion.CSharp10)]
        [InlineData(LanguageVersion.CSharp11)]
        public void RefLikeOutVarFromLocal(LanguageVersion languageVersion)
        {
            var text = @"
using System;

public class C
{
    public void M(ref S global)
    {
        S local1 = stackalloc int[10];
        local1.M(out S local2);
        local1 = local2; // ok
        global = local2; // error
    }
    public static void Main() => throw null;
}

public ref struct S
{
    public static implicit operator S(Span<int> s) => throw null;
    public void M(out S s) => throw null;
}
";
            CreateCompilationWithMscorlibAndSpan(text, parseOptions: TestOptions.Regular.WithLanguageVersion(languageVersion)).VerifyDiagnostics(
                // (11,18): error CS8352: Cannot use variable 'local2' in this context because it may expose referenced variables outside of their declaration scope
                //         global = local2; // error
                Diagnostic(ErrorCode.ERR_EscapeVariable, "local2").WithArguments("local2").WithLocation(11, 18));
        }

        [Theory]
        [InlineData(LanguageVersion.CSharp10)]
        [InlineData(LanguageVersion.CSharp11)]
        public void RefLikeOutVarFromGlobal(LanguageVersion languageVersion)
        {
            var text = @"
using System;

public class C
{
    public void M(ref S global)
    {
        global.M(out S local2);
        global = local2;
    }
    public static void Main() => throw null;
}

public ref struct S
{
    public static implicit operator S(Span<int> s) => throw null;
    public void M(out S s) => throw null;
}
";
            CreateCompilationWithMscorlibAndSpan(text, parseOptions: TestOptions.Regular.WithLanguageVersion(languageVersion)).VerifyDiagnostics();
        }

        [WorkItem(22456, "https://github.com/dotnet/roslyn/issues/22456")]
        [Theory]
        [InlineData(LanguageVersion.CSharp10)]
        [InlineData(LanguageVersion.CSharp11)]
        public void InMatchesIn(LanguageVersion languageVersion)
        {
            var text = @"
public class C
{
    public static void Main() => throw null;

    static ref readonly int F1(in int x)
    {
        return ref x; 
    }

    static ref readonly int Test1(in int x)
    {
        return ref F1(in x);
    }

    static ref readonly int Test2(in int x)
    {
        ref readonly var t = ref F1(in x);
        return ref t;
    }

    static ref readonly int Test3()
    {
        return ref F1(in (new int[1])[0]);
    }

    static ref readonly int Test4()
    {
        ref readonly var t = ref F1(in (new int[1])[0]);
        return ref t;
    }
}

";
            CreateCompilationWithMscorlibAndSpan(text, parseOptions: TestOptions.Regular.WithLanguageVersion(languageVersion)).VerifyDiagnostics();
        }

        [WorkItem(24776, "https://github.com/dotnet/roslyn/issues/24776")]
        [Theory]
        [InlineData(LanguageVersion.CSharp10)]
        [InlineData(LanguageVersion.CSharp11)]
        public void PointerElementAccess_RefStructPointer(LanguageVersion languageVersion)
        {
            CreateCompilation(@"
public ref struct TestStruct
{
    public void M() { }
}
public class C
{
    public static unsafe void Test(TestStruct[] ar)
    {
        fixed (TestStruct* p = ar)
        {
            for (int i = 0; i < ar.Length; i++)
            {
                p[i].M();
            }
        }
    }
}", parseOptions: TestOptions.Regular.WithLanguageVersion(languageVersion), options: TestOptions.UnsafeReleaseDll).VerifyDiagnostics(
                // (8,36): error CS0611: Array elements cannot be of type 'TestStruct'
                //     public static unsafe void Test(TestStruct[] ar)
                Diagnostic(ErrorCode.ERR_ArrayElementCantBeRefAny, "TestStruct").WithArguments("TestStruct").WithLocation(8, 36));
        }

        [WorkItem(24776, "https://github.com/dotnet/roslyn/issues/24776")]
        [Theory]
        [InlineData(LanguageVersion.CSharp10)]
        [InlineData(LanguageVersion.CSharp11)]
        public void PointerIndirectionOperator_RefStructPointer(LanguageVersion languageVersion)
        {
            CreateCompilation(@"
public ref struct TestStruct
{
    public void M() { }
}
public class C
{
    public static unsafe void Test(TestStruct[] ar)
    {
        fixed (TestStruct* p = ar)
        {
            var x = *p;
        }
    }
}", parseOptions: TestOptions.Regular.WithLanguageVersion(languageVersion), options: TestOptions.UnsafeReleaseDll).VerifyDiagnostics(
                // (8,36): error CS0611: Array elements cannot be of type 'TestStruct'
                //     public static unsafe void Test(TestStruct[] ar)
                Diagnostic(ErrorCode.ERR_ArrayElementCantBeRefAny, "TestStruct").WithArguments("TestStruct").WithLocation(8, 36));
        }

        [WorkItem(25398, "https://github.com/dotnet/roslyn/issues/25398")]
        [Theory]
        [InlineData(LanguageVersion.CSharp10)]
        [InlineData(LanguageVersion.CSharp11)]
        public void AwaitRefStruct(LanguageVersion languageVersion)
        {
            CreateCompilation(@"
using System.Threading.Tasks;

ref struct S { }

class C
{
    async Task M(Task<S> t)
    {
        _ = await t;

        var a = await t;

        var r = t.Result;
        M(await t, ref r);
    }

    void M(S t, ref S t1)
    {
    }
}", parseOptions: TestOptions.Regular.WithLanguageVersion(languageVersion), options: TestOptions.ReleaseDll).VerifyDiagnostics(
                // (8,26): error CS0306: The type 'S' may not be used as a type argument
                //     async Task M(Task<S> t)
                Diagnostic(ErrorCode.ERR_BadTypeArgument, "t").WithArguments("S").WithLocation(8, 26),
                // (12,9): error CS4012: Parameters or locals of type 'S' cannot be declared in async methods or async lambda expressions.
                //         var a = await t;
                Diagnostic(ErrorCode.ERR_BadSpecialByRefLocal, "var").WithArguments("S").WithLocation(12, 9),
                // (14,9): error CS4012: Parameters or locals of type 'S' cannot be declared in async methods or async lambda expressions.
                //         var r = t.Result;
                Diagnostic(ErrorCode.ERR_BadSpecialByRefLocal, "var").WithArguments("S").WithLocation(14, 9),
                // (15,9): error CS8350: This combination of arguments to 'C.M(S, ref S)' is disallowed because it may expose variables referenced by parameter 't' outside of their declaration scope
                //         M(await t, ref r);
                Diagnostic(ErrorCode.ERR_CallArgMixing, "M(await t, ref r)").WithArguments("C.M(S, ref S)", "t").WithLocation(15, 9)
                );
        }

        [WorkItem(25398, "https://github.com/dotnet/roslyn/issues/25398")]
        [Theory]
        [InlineData(LanguageVersion.CSharp10)]
        [InlineData(LanguageVersion.CSharp11)]
        public void CoalesceRefStruct(LanguageVersion languageVersion)
        {
            CreateCompilation(@"
ref struct S { }

class C
{
    void M()
    {       
        _ = (S?)null ?? default;

        var a = (S?)null ?? default;
    }
}", parseOptions: TestOptions.Regular.WithLanguageVersion(languageVersion), options: TestOptions.ReleaseDll).VerifyDiagnostics(
                // (8,14): error CS0306: The type 'S' may not be used as a type argument
                //         _ = (S?)null ?? default;
                Diagnostic(ErrorCode.ERR_BadTypeArgument, "S?").WithArguments("S").WithLocation(8, 14),
                // (10,18): error CS0306: The type 'S' may not be used as a type argument
                //         var a = (S?)null ?? default;
                Diagnostic(ErrorCode.ERR_BadTypeArgument, "S?").WithArguments("S").WithLocation(10, 18)
                );
        }

        [WorkItem(25398, "https://github.com/dotnet/roslyn/issues/25398")]
        [Theory]
        [InlineData(LanguageVersion.CSharp10)]
        [InlineData(LanguageVersion.CSharp11)]
        public void ArrayAccessRefStruct(LanguageVersion languageVersion)
        {
            CreateCompilation(@"
ref struct S { }

class C
{
    void M()
    {       
        _ = ((S[])null)[0];

        var a = ((S[])null)[0];
    }
}", parseOptions: TestOptions.Regular.WithLanguageVersion(languageVersion), options: TestOptions.ReleaseDll).VerifyDiagnostics(
                // (8,15): error CS0611: Array elements cannot be of type 'S'
                //         _ = ((S[])null)[0];
                Diagnostic(ErrorCode.ERR_ArrayElementCantBeRefAny, "S").WithArguments("S").WithLocation(8, 15),
                // (10,19): error CS0611: Array elements cannot be of type 'S'
                //         var a = ((S[])null)[0];
                Diagnostic(ErrorCode.ERR_ArrayElementCantBeRefAny, "S").WithArguments("S").WithLocation(10, 19)
                );
        }

        [WorkItem(25398, "https://github.com/dotnet/roslyn/issues/25398")]
        [Theory]
        [InlineData(LanguageVersion.CSharp10)]
        [InlineData(LanguageVersion.CSharp11)]
        public void ConditionalRefStruct(LanguageVersion languageVersion)
        {
            CreateCompilation(@"
ref struct S { }

class C
{
    void M()
    {       
        _ = ((C)null)?.Test();

        var a = ((C)null)?.Test();
    }
    
    S Test() => default;        
}", parseOptions: TestOptions.Regular.WithLanguageVersion(languageVersion), options: TestOptions.ReleaseDll).VerifyDiagnostics(
                // (8,23): error CS8977: 'S' cannot be made nullable.
                //         _ = ((C)null)?.Test();
                Diagnostic(ErrorCode.ERR_CannotBeMadeNullable, ".Test()").WithArguments("S").WithLocation(8, 23),
                // (10,27): error CS8977: 'S' cannot be made nullable.
                //         var a = ((C)null)?.Test();
                Diagnostic(ErrorCode.ERR_CannotBeMadeNullable, ".Test()").WithArguments("S").WithLocation(10, 27)
                );
        }

        [WorkItem(25485, "https://github.com/dotnet/roslyn/issues/25485")]
        [Theory]
        [InlineData(LanguageVersion.CSharp10)]
        [InlineData(LanguageVersion.CSharp11)]
        public void ArrayAccess_CrashesEscapeRules(LanguageVersion languageVersion)
        {
            CreateCompilationWithMscorlibAndSpan(@"
using System;
public class Class1
{
    public void Foo(Span<Thing>[] first, Thing[] second)
    {
        var x = first[0];
    }
}
public struct Thing
{
}
", parseOptions: TestOptions.Regular.WithLanguageVersion(languageVersion)).VerifyDiagnostics(
                // (5,21): error CS0611: Array elements cannot be of type 'Span<Thing>'
                //     public void Foo(Span<Thing>[] first, Thing[] second)
                Diagnostic(ErrorCode.ERR_ArrayElementCantBeRefAny, "Span<Thing>").WithArguments("System.Span<Thing>").WithLocation(5, 21));
        }

        [WorkItem(26457, "https://github.com/dotnet/roslyn/issues/26457")]
        [Theory]
        [InlineData(LanguageVersion.CSharp10)]
        [InlineData(LanguageVersion.CSharp11)]
        public void RefThisAssignment_Class(LanguageVersion languageVersion)
        {
            CreateCompilation(@"
class Test
{
    public void M(ref Test obj)
    {
        this = ref this;
        obj = ref this;
        this = ref obj;
    }
}", parseOptions: TestOptions.Regular.WithLanguageVersion(languageVersion)).VerifyDiagnostics(
                // (6,9): error CS8373: The left-hand side of a ref assignment must be a ref variable.
                //         this = ref this;
                Diagnostic(ErrorCode.ERR_RefLocalOrParamExpected, "this").WithLocation(6, 9),
                // (6,20): error CS1510: A ref or out value must be an assignable variable
                //         this = ref this;
                Diagnostic(ErrorCode.ERR_RefLvalueExpected, "this").WithLocation(6, 20),
                // (7,19): error CS1510: A ref or out value must be an assignable variable
                //         obj = ref this;
                Diagnostic(ErrorCode.ERR_RefLvalueExpected, "this").WithLocation(7, 19),
                // (8,9): error CS8373: The left-hand side of a ref assignment must be a ref variable.
                //         this = ref obj;
                Diagnostic(ErrorCode.ERR_RefLocalOrParamExpected, "this").WithLocation(8, 9));
        }

        [WorkItem(26457, "https://github.com/dotnet/roslyn/issues/26457")]
        [Theory]
        [InlineData(LanguageVersion.CSharp10)]
        [InlineData(LanguageVersion.CSharp11)]
        public void RefThisAssignment_Struct(LanguageVersion languageVersion)
        {
            CreateCompilation(@"
struct Test
{
    public void M(ref Test obj)
    {
        this = ref this;
        obj = ref this;
        this = ref obj;
    }
}", parseOptions: TestOptions.Regular.WithLanguageVersion(languageVersion)).VerifyDiagnostics(
                // (6,9): error CS8373: The left-hand side of a ref assignment must be a ref variable.
                //         this = ref this;
                Diagnostic(ErrorCode.ERR_RefLocalOrParamExpected, "this").WithLocation(6, 9),
                // (7,9): error CS8374: Cannot ref-assign 'this' to 'obj' because 'this' has a narrower escape scope than 'obj'.
                //         obj = ref this;
                Diagnostic(ErrorCode.ERR_RefAssignNarrower, "obj = ref this").WithArguments("obj", "this").WithLocation(7, 9),
                // (8,9): error CS8373: The left-hand side of a ref assignment must be a ref variable.
                //         this = ref obj;
                Diagnostic(ErrorCode.ERR_RefLocalOrParamExpected, "this").WithLocation(8, 9));
        }

        [WorkItem(26457, "https://github.com/dotnet/roslyn/issues/26457")]
        [Theory]
        [InlineData(LanguageVersion.CSharp10)]
        [InlineData(LanguageVersion.CSharp11)]
        public void RefThisAssignment_ReadOnlyStruct(LanguageVersion languageVersion)
        {
            CreateCompilation(@"
readonly struct Test
{
    public void M(ref Test obj)
    {
        this = ref this;
        obj = ref this;
        this = ref obj;
    }
}", parseOptions: TestOptions.Regular.WithLanguageVersion(languageVersion)).VerifyDiagnostics(
                // (6,9): error CS8373: The left-hand side of a ref assignment must be a ref variable.
                //         this = ref this;
                Diagnostic(ErrorCode.ERR_RefLocalOrParamExpected, "this").WithLocation(6, 9),
                // (7,19): error CS1510: A ref or out value must be an assignable variable
                //         obj = ref this;
                Diagnostic(ErrorCode.ERR_RefLvalueExpected, "this").WithLocation(7, 19),
                // (8,9): error CS8373: The left-hand side of a ref assignment must be a ref variable.
                //         this = ref obj;
                Diagnostic(ErrorCode.ERR_RefLocalOrParamExpected, "this").WithLocation(8, 9));
        }

        [WorkItem(26457, "https://github.com/dotnet/roslyn/issues/26457")]
        [Theory]
        [InlineData(LanguageVersion.CSharp10)]
        [InlineData(LanguageVersion.CSharp11)]
        public void RefThisAssignment_RefStruct(LanguageVersion languageVersion)
        {
            var source = @"
ref struct Test
{
    public void M(ref Test obj)
    {
        this = ref this;
        obj = ref this;
        this = ref obj;
    }
}";

            CreateCompilation(source, parseOptions: TestOptions.Regular.WithLanguageVersion(languageVersion)).VerifyDiagnostics(
                // (6,9): error CS8373: The left-hand side of a ref assignment must be a ref variable.
                //         this = ref this;
                Diagnostic(ErrorCode.ERR_RefLocalOrParamExpected, "this").WithLocation(6, 9),
                // (7,9): error CS8374: Cannot ref-assign 'this' to 'obj' because 'this' has a narrower escape scope than 'obj'.
                //         obj = ref this;
                Diagnostic(ErrorCode.ERR_RefAssignNarrower, "obj = ref this").WithArguments("obj", "this").WithLocation(7, 9),
                // (8,9): error CS8373: The left-hand side of a ref assignment must be a ref variable.
                //         this = ref obj;
                Diagnostic(ErrorCode.ERR_RefLocalOrParamExpected, "this").WithLocation(8, 9));
        }

        [WorkItem(26457, "https://github.com/dotnet/roslyn/issues/26457")]
        [Theory]
        [InlineData(LanguageVersion.CSharp10)]
        [InlineData(LanguageVersion.CSharp11)]
        public void RefThisAssignment_ReadOnlyRefStruct(LanguageVersion languageVersion)
        {
            CreateCompilation(@"
readonly ref struct Test
{
    public void M(ref Test obj)
    {
        this = ref this;
        obj = ref this;
        this = ref obj;
    }
}", parseOptions: TestOptions.Regular.WithLanguageVersion(languageVersion)).VerifyDiagnostics(
                // (6,9): error CS8373: The left-hand side of a ref assignment must be a ref variable.
                //         this = ref this;
                Diagnostic(ErrorCode.ERR_RefLocalOrParamExpected, "this").WithLocation(6, 9),
                // (7,19): error CS1510: A ref or out value must be an assignable variable
                //         obj = ref this;
                Diagnostic(ErrorCode.ERR_RefLvalueExpected, "this").WithLocation(7, 19),
                // (8,9): error CS8373: The left-hand side of a ref assignment must be a ref variable.
                //         this = ref obj;
                Diagnostic(ErrorCode.ERR_RefLocalOrParamExpected, "this").WithLocation(8, 9));
        }

        [WorkItem(29927, "https://github.com/dotnet/roslyn/issues/29927")]
        [Theory]
        [InlineData(LanguageVersion.CSharp10)]
        [InlineData(LanguageVersion.CSharp11)]
        public void CoalesceSpanReturn(LanguageVersion languageVersion)
        {
            CreateCompilationWithMscorlibAndSpan(@"
using System;
class C
{
    Span<byte> M()
    {       
        return null ?? new Span<byte>();
    }
}", parseOptions: TestOptions.Regular.WithLanguageVersion(languageVersion), options: TestOptions.ReleaseDll).VerifyDiagnostics();
        }

        [WorkItem(29927, "https://github.com/dotnet/roslyn/issues/29927")]
        [Theory]
        [InlineData(LanguageVersion.CSharp10)]
        [InlineData(LanguageVersion.CSharp11)]
        public void CoalesceAssignSpanReturn(LanguageVersion languageVersion)
        {
            CreateCompilationWithMscorlibAndSpan(@"
using System;
class C
{
    Span<byte> M()
    {       
        var x = null ?? new Span<byte>();
        return x;
    }
}", parseOptions: TestOptions.Regular.WithLanguageVersion(languageVersion), options: TestOptions.ReleaseDll).VerifyDiagnostics();
        }

        [WorkItem(29927, "https://github.com/dotnet/roslyn/issues/29927")]
        [Theory]
        [InlineData(LanguageVersion.CSharp10)]
        [InlineData(LanguageVersion.CSharp11)]
        public void CoalesceRefSpanReturn(LanguageVersion languageVersion)
        {
            CreateCompilationWithMscorlibAndSpan(@"
using System;
class C
{
    Span<byte> M()
    {       
        Span<byte> x = stackalloc byte[10];
        return null ?? x;
    }
}", parseOptions: TestOptions.Regular.WithLanguageVersion(languageVersion), options: TestOptions.ReleaseDll).VerifyDiagnostics(
                // (8,24): error CS8352: Cannot use variable 'x' in this context because it may expose referenced variables outside of their declaration scope
                //         return null ?? x;
                Diagnostic(ErrorCode.ERR_EscapeVariable, "x").WithArguments("x").WithLocation(8, 24)
                );
        }

        [WorkItem(62973, "https://github.com/dotnet/roslyn/issues/62973")]
        [Fact]
        public void RegressionTest62973()
        {
            var compilation = CreateCompilation(
"""
#nullable enable
using System.Collections.Generic;

System.Console.WriteLine("");

public class ArrayPool<T> { }
public readonly ref struct PooledArrayHandle<T>
{
    public void Dispose() { }
}

public static class Test
{
    public static PooledArrayHandle<T> RentArray<T>(this int length, out T[] array, ArrayPool<T>? pool = null) {
        throw null!;
    }

    public static IEnumerable<int> Iterator() {
        // Verify that the ref struct is usable
        using var handle = RentArray<int>(200, out var array);
  
        for (int i = 0; i < array.Length; i++) {
            yield return i;
        }
    }
}
""");
            compilation.VerifyEmitDiagnostics(
                // (20,19): error CS4013: Instance of type 'PooledArrayHandle<int>' cannot be used inside a nested function, query expression, iterator block or async method
                //         using var handle = RentArray<int>(200, out var array);
                Diagnostic(ErrorCode.ERR_SpecialByRefInLambda, "handle = RentArray<int>(200, out var array)").WithArguments("PooledArrayHandle<int>").WithLocation(20, 19));
        }

        [Theory(Skip = "https://github.com/dotnet/roslyn/issues/40583")]
        [InlineData(LanguageVersion.CSharp10)]
        [InlineData(LanguageVersion.CSharp11)]
        public void ConvertedSpanReturn(LanguageVersion languageVersion)
        {
            CreateCompilationWithMscorlibAndSpan(@"
using System;
class C
{
    D M1() => stackalloc byte[10];
    D M2() { return stackalloc byte[10]; }
}
class D
{
    public static implicit operator D(Span<byte> span) => new D();
}
", parseOptions: TestOptions.Regular.WithLanguageVersion(languageVersion), options: TestOptions.ReleaseDll).VerifyDiagnostics();
        }

        [WorkItem(63384, "https://github.com/dotnet/roslyn/issues/63384")]
        [Theory]
        [InlineData("nuint")]
        [InlineData("nint")]
        public void NativeIntegerThis(string type)
        {
            var compilation = CreateCompilation(
    $$"""
        ref struct S
        {
            static int M({{type}} ptr) => ptr.GetHashCode();
        }
    """);

            compilation.VerifyDiagnostics();
        }

        [Fact]
        [WorkItem(63446, "https://github.com/dotnet/roslyn/issues/63446")]
        public void RefDiscardAssignment()
        {
            var source = @"
class Program
{
    static int dummy;

    static ref int F()
    {
        return ref dummy;
    }

    static void Main()
    {
        Test();
        System.Console.WriteLine(""Done"");
    }

    static void Test()
    {
        _ = ref F();
    }
}
";

            CompileAndVerify(source, expectedOutput: "Done").VerifyDiagnostics().
                VerifyIL("Program.Test",
@"
{
  // Code size        7 (0x7)
  .maxstack  1
  IL_0000:  call       ""ref int Program.F()""
  IL_0005:  pop
  IL_0006:  ret
}
");
        }

        [Fact]
        [WorkItem(64776, "https://github.com/dotnet/roslyn/issues/64776")]
        public void DefensiveCopy_01()
        {
            var source =
@"
using System;
using System.Runtime.CompilerServices;
using System.Diagnostics.CodeAnalysis;

internal class Program
{
    private static readonly Vec4 ReadOnlyVec = new Vec4(1, 2, 3, 4);

    static void Main()
    {
        // This refers to stack memory that has already been left out.
        ref Vec4 local = ref Test1();
        Console.WriteLine(local);
    }

    private static ref Vec4 Test1()
    {
        // Defensive copy occurs and it is placed in stack memory implicitly.
        // The method returns a reference to the copy, which happens invalid memory access.
        ref Vec4 xyzw1 = ref ReadOnlyVec.Self;
        return ref xyzw1;
    }

    private static ref Vec4 Test2()
    {
        var copy = ReadOnlyVec;
        ref Vec4 xyzw2 = ref copy.Self;
        return ref xyzw2;
    }

    private static ref Vec4 Test3()
    {
        ref Vec4 xyzw3 = ref ReadOnlyVec.Self2();
        return ref xyzw3;
    }

    private static ref Vec4 Test4()
    {
        var copy = ReadOnlyVec;
        ref Vec4 xyzw4 = ref copy.Self2();
        return ref xyzw4;
    }
}

public struct Vec4
{
    public float X, Y, Z, W;
    public Vec4(float x, float y, float z, float w) => (X, Y, Z, W) = (x, y, z, w);

    [UnscopedRef]
    public ref Vec4 Self => ref this;

    [UnscopedRef]
    public ref Vec4 Self2() => ref this;
}
";
            var comp = CreateCompilation(source, targetFramework: TargetFramework.Net70);
            comp.VerifyEmitDiagnostics(
                // (22,20): error CS8157: Cannot return 'xyzw1' by reference because it was initialized to a value that cannot be returned by reference
                //         return ref xyzw1;
                Diagnostic(ErrorCode.ERR_RefReturnNonreturnableLocal, "xyzw1").WithArguments("xyzw1").WithLocation(22, 20),
                // (29,20): error CS8157: Cannot return 'xyzw2' by reference because it was initialized to a value that cannot be returned by reference
                //         return ref xyzw2;
                Diagnostic(ErrorCode.ERR_RefReturnNonreturnableLocal, "xyzw2").WithArguments("xyzw2").WithLocation(29, 20),
                // (35,20): error CS8157: Cannot return 'xyzw3' by reference because it was initialized to a value that cannot be returned by reference
                //         return ref xyzw3;
                Diagnostic(ErrorCode.ERR_RefReturnNonreturnableLocal, "xyzw3").WithArguments("xyzw3").WithLocation(35, 20),
                // (42,20): error CS8157: Cannot return 'xyzw4' by reference because it was initialized to a value that cannot be returned by reference
                //         return ref xyzw4;
                Diagnostic(ErrorCode.ERR_RefReturnNonreturnableLocal, "xyzw4").WithArguments("xyzw4").WithLocation(42, 20)
                );
        }

        [Fact]
        [WorkItem(64776, "https://github.com/dotnet/roslyn/issues/64776")]
        public void DefensiveCopy_02()
        {
            var source =
@"#pragma warning disable CS8321 // The local function is declared but never used
using System.Diagnostics.CodeAnalysis;

var x = new Wrap { X = 1 };

ref var r = ref m1(x);
System.Console.WriteLine(r.X); // undefined value

static ref Wrap m1(in Wrap i)
{
    ref Wrap r1 = ref i.Self; // defensive copy
    return ref r1; // ref to the local copy
}

static ref Wrap m2(in Wrap i)
{
    var copy = i;
    ref Wrap r2 = ref copy.Self;
    return ref r2; // ref to the local copy
}

static ref Wrap m3(in Wrap i)
{
    ref Wrap r3 = ref i.Self2();
    return ref r3;
}

static ref Wrap m4(in Wrap i)
{
    var copy = i;
    ref Wrap r4 = ref copy.Self2();
    return ref r4; // ref to the local copy
}

struct Wrap
{
    public float X;

    [UnscopedRef]
    public ref Wrap Self => ref this;

    [UnscopedRef]
    public ref Wrap Self2() => ref this;
}
";
            var comp = CreateCompilation(source, targetFramework: TargetFramework.Net70);
            comp.VerifyEmitDiagnostics(
                // (12,16): error CS8157: Cannot return 'r1' by reference because it was initialized to a value that cannot be returned by reference
                //     return ref r1; // ref to the local copy
                Diagnostic(ErrorCode.ERR_RefReturnNonreturnableLocal, "r1").WithArguments("r1").WithLocation(12, 16),
                // (19,16): error CS8157: Cannot return 'r2' by reference because it was initialized to a value that cannot be returned by reference
                //     return ref r2; // ref to the local copy
                Diagnostic(ErrorCode.ERR_RefReturnNonreturnableLocal, "r2").WithArguments("r2").WithLocation(19, 16),
                // (25,16): error CS8157: Cannot return 'r3' by reference because it was initialized to a value that cannot be returned by reference
                //     return ref r3;
                Diagnostic(ErrorCode.ERR_RefReturnNonreturnableLocal, "r3").WithArguments("r3").WithLocation(25, 16),
                // (32,16): error CS8157: Cannot return 'r4' by reference because it was initialized to a value that cannot be returned by reference
                //     return ref r4; // ref to the local copy
                Diagnostic(ErrorCode.ERR_RefReturnNonreturnableLocal, "r4").WithArguments("r4").WithLocation(32, 16)
                );
        }

        [Fact]
        [WorkItem(64776, "https://github.com/dotnet/roslyn/issues/64776")]
        public void DefensiveCopy_03()
        {
            var source =
@"
using System.Diagnostics.CodeAnalysis;

internal class Program
{
    private static readonly Vec4 ReadOnlyVec = new Vec4(1, 2, 3, 4);

    static void Main()
    {
    }

    private static ref Vec4 Test3()
    {
        ref Vec4 xyzw3 = ref ReadOnlyVec.Self2();
        return ref xyzw3;
    }
}

public struct Vec4
{
    public float X, Y, Z, W;
    public Vec4(float x, float y, float z, float w) => (X, Y, Z, W) = (x, y, z, w);

    [UnscopedRef]
    readonly public ref Vec4 Self2() => throw null;
}
";
            var comp = CreateCompilation(source, targetFramework: TargetFramework.Net70);
            CompileAndVerify(comp, verify: Verification.Skipped).VerifyDiagnostics().VerifyIL("Program.Test3",
@"
{
  // Code size       11 (0xb)
  .maxstack  1
  IL_0000:  ldsflda    ""Vec4 Program.ReadOnlyVec""
  IL_0005:  call       ""readonly ref Vec4 Vec4.Self2()""
  IL_000a:  ret
}
");
        }

        [Fact]
        [WorkItem(64776, "https://github.com/dotnet/roslyn/issues/64776")]
        public void DefensiveCopy_04()
        {
            var source =
@"
using System.Diagnostics.CodeAnalysis;

internal class Program
{
    private static readonly Vec4 ReadOnlyVec = new Vec4(1, 2, 3, 4);

    static void Main()
    {
    }

    private static ref Vec4 Test1()
    {
        ref Vec4 xyzw1 = ref ReadOnlyVec.Self;
        return ref xyzw1;
    }
}

public struct Vec4
{
    public float X, Y, Z, W;
    public Vec4(float x, float y, float z, float w) => (X, Y, Z, W) = (x, y, z, w);

    [UnscopedRef]
    readonly public ref Vec4 Self => throw null;
}
";
            var comp = CreateCompilation(source, targetFramework: TargetFramework.Net70);
            CompileAndVerify(comp, verify: Verification.Skipped).VerifyDiagnostics().VerifyIL("Program.Test1",
@"
{
  // Code size       11 (0xb)
  .maxstack  1
  IL_0000:  ldsflda    ""Vec4 Program.ReadOnlyVec""
  IL_0005:  call       ""readonly ref Vec4 Vec4.Self.get""
  IL_000a:  ret
}
");
        }

        [Fact]
        [WorkItem(64776, "https://github.com/dotnet/roslyn/issues/64776")]
        public void DefensiveCopy_05()
        {
            var source =
@"
using System;
using System.Diagnostics.CodeAnalysis;

internal class Program
{
    private static readonly Vec4 ReadOnlyVec = new Vec4(1, 2, 3, 4);

    static void Main()
    {
    }

    private static Span<float> Test1()
    {
        var xyzw1 = ReadOnlyVec.Self;
        return xyzw1;
    }

    private static Span<float> Test2()
    {
        var r2 = ReadOnlyVec;
        var xyzw2 = r2.Self;
        return xyzw2;
    }
}

public struct Vec4
{
    public float X, Y, Z, W;
    public Vec4(float x, float y, float z, float w) => (X, Y, Z, W) = (x, y, z, w);

    [UnscopedRef]
    public Span<float> Self
    {  get => throw null; set {}}
}
";
            var comp = CreateCompilation(source, targetFramework: TargetFramework.Net70);
            comp.VerifyEmitDiagnostics(
                // (16,16): error CS8352: Cannot use variable 'xyzw1' in this context because it may expose referenced variables outside of their declaration scope
                //         return xyzw1;
                Diagnostic(ErrorCode.ERR_EscapeVariable, "xyzw1").WithArguments("xyzw1").WithLocation(16, 16),
                // (23,16): error CS8352: Cannot use variable 'xyzw2' in this context because it may expose referenced variables outside of their declaration scope
                //         return xyzw2;
                Diagnostic(ErrorCode.ERR_EscapeVariable, "xyzw2").WithArguments("xyzw2").WithLocation(23, 16)
                );
        }

        [Fact]
        [WorkItem(64776, "https://github.com/dotnet/roslyn/issues/64776")]
        public void DefensiveCopy_06()
        {
            var source =
@"
using System;
using System.Diagnostics.CodeAnalysis;

internal class Program
{
    private static readonly Vec4 ReadOnlyVec = new Vec4(1, 2, 3, 4);

    static void Main()
    {
    }

    private static Span<float> Test1()
    {
        var xyzw1 = ReadOnlyVec.Self;
        return xyzw1;
    }
}

public struct Vec4
{
    public float X, Y, Z, W;
    public Vec4(float x, float y, float z, float w) => (X, Y, Z, W) = (x, y, z, w);

    [UnscopedRef]
    readonly public Span<float> Self
    {  get => throw null; set {}}
}
";
            var comp = CreateCompilation(source, targetFramework: TargetFramework.Net70);
            CompileAndVerify(comp, verify: Verification.Skipped).VerifyDiagnostics().VerifyIL("Program.Test1",
@"
{
  // Code size       11 (0xb)
  .maxstack  1
  IL_0000:  ldsflda    ""Vec4 Program.ReadOnlyVec""
  IL_0005:  call       ""readonly System.Span<float> Vec4.Self.get""
  IL_000a:  ret
}
");
        }

        [Fact]
        [WorkItem(64776, "https://github.com/dotnet/roslyn/issues/64776")]
        public void DefensiveCopy_07()
        {
            var source =
@"
using System;
using System.Diagnostics.CodeAnalysis;

internal class Program
{
    private static readonly Vec4 ReadOnlyVec = new Vec4(1, 2, 3, 4);

    static void Main()
    {
    }

    private static Span<float> Test1()
    {
        var xyzw1 = ReadOnlyVec.Self;
        return xyzw1;
    }
}

public struct Vec4
{
    public float X, Y, Z, W;
    public Vec4(float x, float y, float z, float w) => (X, Y, Z, W) = (x, y, z, w);

    [UnscopedRef]
    public Span<float> Self
    { readonly get => throw null; set {}}
}
";
            var comp = CreateCompilation(source, targetFramework: TargetFramework.Net70);
            CompileAndVerify(comp, verify: Verification.Skipped).VerifyDiagnostics().VerifyIL("Program.Test1",
@"
{
  // Code size       11 (0xb)
  .maxstack  1
  IL_0000:  ldsflda    ""Vec4 Program.ReadOnlyVec""
  IL_0005:  call       ""readonly System.Span<float> Vec4.Self.get""
  IL_000a:  ret
}
");
        }

        [Fact]
        [WorkItem(64776, "https://github.com/dotnet/roslyn/issues/64776")]
        public void DefensiveCopy_08()
        {
            var source =
@"
using System;
using System.Diagnostics.CodeAnalysis;

internal class Program
{
    private static readonly Vec4 ReadOnlyVec = new Vec4(1, 2, 3, 4);

    static void Main()
    {
    }

    private static Span<float> Test1()
    {
        var xyzw1 = ReadOnlyVec.Self;
        return xyzw1;
    }

    private static Span<float> Test2()
    {
        var r2 = ReadOnlyVec;
        var xyzw2 = r2.Self;
        return xyzw2;
    }
}

public struct Vec4
{
    public float X, Y, Z, W;
    public Vec4(float x, float y, float z, float w) => (X, Y, Z, W) = (x, y, z, w);

    [UnscopedRef]
    public Span<float> Self
    {  get => throw null; readonly set {}}
}
";
            var comp = CreateCompilation(source, targetFramework: TargetFramework.Net70);
            comp.VerifyEmitDiagnostics(
                // (16,16): error CS8352: Cannot use variable 'xyzw1' in this context because it may expose referenced variables outside of their declaration scope
                //         return xyzw1;
                Diagnostic(ErrorCode.ERR_EscapeVariable, "xyzw1").WithArguments("xyzw1").WithLocation(16, 16),
                // (23,16): error CS8352: Cannot use variable 'xyzw2' in this context because it may expose referenced variables outside of their declaration scope
                //         return xyzw2;
                Diagnostic(ErrorCode.ERR_EscapeVariable, "xyzw2").WithArguments("xyzw2").WithLocation(23, 16)
                );
        }

        [Fact]
        [WorkItem(64776, "https://github.com/dotnet/roslyn/issues/64776")]
        public void DefensiveCopy_09()
        {
            var source =
@"
using System;
using System.Diagnostics.CodeAnalysis;

internal class Program
{
    private static readonly Vec4 ReadOnlyVec = new Vec4(1, 2, 3, 4);

    static void Main()
    {
    }

    private static void Test1()
    {
        ReadOnlyVec.Self = default;
    }
}

public struct Vec4
{
    public float X, Y, Z, W;
    public Vec4(float x, float y, float z, float w) => (X, Y, Z, W) = (x, y, z, w);

    [UnscopedRef]
    public Span<float> Self
    {  readonly get => throw null; set {}}
}
";
            var comp = CreateCompilation(source, targetFramework: TargetFramework.Net70);
            comp.VerifyEmitDiagnostics(
                // (15,9): error CS1650: Fields of static readonly field 'Program.ReadOnlyVec' cannot be assigned to (except in a static constructor or a variable initializer)
                //         ReadOnlyVec.Self = default;
                Diagnostic(ErrorCode.ERR_AssgReadonlyStatic2, "ReadOnlyVec.Self").WithArguments("Program.ReadOnlyVec").WithLocation(15, 9)
                );
        }

        [Fact]
        [WorkItem(64776, "https://github.com/dotnet/roslyn/issues/64776")]
        public void DefensiveCopy_10()
        {
            var source =
@"
using System;
using System.Diagnostics.CodeAnalysis;

internal class Program
{
    private static readonly Vec4 ReadOnlyVec = new Vec4(1, 2, 3, 4);

    static void Main()
    {
    }

    private static void Test1()
    {
        ReadOnlyVec.Self = default;
    }
}

public struct Vec4
{
    public float X, Y, Z, W;
    public Vec4(float x, float y, float z, float w) => (X, Y, Z, W) = (x, y, z, w);

    [UnscopedRef]
    public Span<float> Self
    {  get => throw null; readonly set {}}
}
";
            var comp = CreateCompilation(source, targetFramework: TargetFramework.Net70);
            CompileAndVerify(comp, verify: Verification.Skipped).VerifyDiagnostics().VerifyIL("Program.Test1",
@"
{
  // Code size       20 (0x14)
  .maxstack  2
  .locals init (System.Span<float> V_0)
  IL_0000:  ldsflda    ""Vec4 Program.ReadOnlyVec""
  IL_0005:  ldloca.s   V_0
  IL_0007:  initobj    ""System.Span<float>""
  IL_000d:  ldloc.0
  IL_000e:  call       ""readonly void Vec4.Self.set""
  IL_0013:  ret
}
");
        }

        [Fact]
        [WorkItem(64776, "https://github.com/dotnet/roslyn/issues/64776")]
        public void DefensiveCopy_11()
        {
            var source =
@"

using System.Diagnostics.CodeAnalysis;

public struct Vec4
{
    public float X, Y, Z, W;
    public Vec4(float x, float y, float z, float w) => (X, Y, Z, W) = (x, y, z, w);

    [UnscopedRef]
    public ref Vec4 Self2() => ref this;

    [UnscopedRef]
    readonly public ref Vec4 Test3()
    {
        ref Vec4 xyzw3 = ref this.Self2();
        return ref xyzw3;
    }

    [UnscopedRef]
    readonly public ref Vec4 Test4()
    {
        var r = this;
        ref Vec4 xyzw4 = ref r.Self2();
        return ref xyzw4;
    }
}";
            var comp = CreateCompilation(source, targetFramework: TargetFramework.Net70);
            comp.VerifyEmitDiagnostics(
                // (16,30): warning CS8656: Call to non-readonly member 'Vec4.Self2()' from a 'readonly' member results in an implicit copy of 'this'.
                //         ref Vec4 xyzw3 = ref this.Self2();
                Diagnostic(ErrorCode.WRN_ImplicitCopyInReadOnlyMember, "this").WithArguments("Vec4.Self2()", "this").WithLocation(16, 30),
                // (17,20): error CS8157: Cannot return 'xyzw3' by reference because it was initialized to a value that cannot be returned by reference
                //         return ref xyzw3;
                Diagnostic(ErrorCode.ERR_RefReturnNonreturnableLocal, "xyzw3").WithArguments("xyzw3").WithLocation(17, 20),
                // (25,20): error CS8157: Cannot return 'xyzw4' by reference because it was initialized to a value that cannot be returned by reference
                //         return ref xyzw4;
                Diagnostic(ErrorCode.ERR_RefReturnNonreturnableLocal, "xyzw4").WithArguments("xyzw4").WithLocation(25, 20)
                );
        }

        [Fact]
        [WorkItem(64776, "https://github.com/dotnet/roslyn/issues/64776")]
        public void DefensiveCopy_12()
        {
            var source =
@"
using System.Diagnostics.CodeAnalysis;

public struct Vec4
{
    public float X, Y, Z, W;
    public Vec4(float x, float y, float z, float w) => (X, Y, Z, W) = (x, y, z, w);

    [UnscopedRef]
    public ref Vec4 Self2() => ref this;

    [UnscopedRef]
    public ref Vec4 Test3()
    {
        ref Vec4 xyzw3 = ref this.Self2();
        return ref xyzw3;
    }
}";
            var comp = CreateCompilation(source, targetFramework: TargetFramework.Net70);
            CompileAndVerify(comp, verify: Verification.Skipped).
                VerifyDiagnostics().
                VerifyIL("Vec4.Test3",
@"
{
  // Code size        7 (0x7)
  .maxstack  1
  IL_0000:  ldarg.0
  IL_0001:  call       ""ref Vec4 Vec4.Self2()""
  IL_0006:  ret
}
");
        }

        [Fact]
        [WorkItem(64776, "https://github.com/dotnet/roslyn/issues/64776")]
        public void DefensiveCopy_13()
        {
            var source =
@"
using System;
using System.Diagnostics.CodeAnalysis;

internal class Program
{
    private readonly Vec4 ReadOnlyVec = new Vec4(1, 2, 3, 4);

    private Program(out Span<float> x)
    {
        var xyzw3 = ReadOnlyVec.Self2();
        x = xyzw3;
    }
}

public struct Vec4
{
    public float X, Y, Z, W;
    public Vec4(float x, float y, float z, float w) => (X, Y, Z, W) = (x, y, z, w);

    [UnscopedRef]
    public Span<float> Self2() => throw null;
}
";
            var comp = CreateCompilation(source, targetFramework: TargetFramework.Net70);
            CompileAndVerify(comp, verify: Verification.Skipped).
                VerifyDiagnostics().
                VerifyIL("Program..ctor",
@"
{
  // Code size       57 (0x39)
  .maxstack  5
  .locals init (System.Span<float> V_0) //xyzw3
  IL_0000:  ldarg.0
  IL_0001:  ldc.r4     1
  IL_0006:  ldc.r4     2
  IL_000b:  ldc.r4     3
  IL_0010:  ldc.r4     4
  IL_0015:  newobj     ""Vec4..ctor(float, float, float, float)""
  IL_001a:  stfld      ""Vec4 Program.ReadOnlyVec""
  IL_001f:  ldarg.0
  IL_0020:  call       ""object..ctor()""
  IL_0025:  ldarg.0
  IL_0026:  ldflda     ""Vec4 Program.ReadOnlyVec""
  IL_002b:  call       ""System.Span<float> Vec4.Self2()""
  IL_0030:  stloc.0
  IL_0031:  ldarg.1
  IL_0032:  ldloc.0
  IL_0033:  stobj      ""System.Span<float>""
  IL_0038:  ret
}
");
        }

        [Fact]
        [WorkItem(64776, "https://github.com/dotnet/roslyn/issues/64776")]
        public void DefensiveCopy_14()
        {
            var source =
@"
using System;
using System.Diagnostics.CodeAnalysis;

internal class Program
{
    private readonly Vec4 ReadOnlyVec = new Vec4(1, 2, 3, 4);

    private Program()
    {
        var d = (out Span<float> x) =>
                {
                    var xyzw1 = ReadOnlyVec.Self2();
                    x = xyzw1;
                };

        d = local;

        void local(out Span<float> x)
        {
            var xyzw2 = ReadOnlyVec.Self2();
            x = xyzw2;
        }
    }

    private void Test3(out Span<float> x)
    {
        var xyzw3 = ReadOnlyVec.Self2();
        x = xyzw3;
    }
}

public struct Vec4
{
    public float X, Y, Z, W;
    public Vec4(float x, float y, float z, float w) => (X, Y, Z, W) = (x, y, z, w);

    [UnscopedRef]
    public Span<float> Self2() => throw null;
}
";
            var comp = CreateCompilation(source, targetFramework: TargetFramework.Net70);
            comp.VerifyEmitDiagnostics(
                // (14,25): error CS8352: Cannot use variable 'xyzw1' in this context because it may expose referenced variables outside of their declaration scope
                //                     x = xyzw1;
                Diagnostic(ErrorCode.ERR_EscapeVariable, "xyzw1").WithArguments("xyzw1").WithLocation(14, 25),
                // (22,17): error CS8352: Cannot use variable 'xyzw2' in this context because it may expose referenced variables outside of their declaration scope
                //             x = xyzw2;
                Diagnostic(ErrorCode.ERR_EscapeVariable, "xyzw2").WithArguments("xyzw2").WithLocation(22, 17),
                // (29,13): error CS8352: Cannot use variable 'xyzw3' in this context because it may expose referenced variables outside of their declaration scope
                //         x = xyzw3;
                Diagnostic(ErrorCode.ERR_EscapeVariable, "xyzw3").WithArguments("xyzw3").WithLocation(29, 13)
                );
        }

        [Fact]
        [WorkItem(64776, "https://github.com/dotnet/roslyn/issues/64776")]
        public void DefensiveCopy_15()
        {
            var source =
@"
using System;
using System.Diagnostics.CodeAnalysis;

internal class Program
{
    private readonly Vec4 ReadOnlyVec = new Vec4(1, 2, 3, 4);
    private static S s;

    int F1 = GetInt(s = new S(ReadOnlyVec.Self2()));
    int F2 = GetInt(() => s = new S(ReadOnlyVec.Self2()));
    static int F3 = GetInt(s = new S(ReadOnlyVec.Self2()));

    static int GetInt(S s) => 0;
    static int GetInt(System.Action a) => 0;
}

ref struct S
{
    public S (Span<float> x) {}
}

public struct Vec4
{
    public float X, Y, Z, W;
    public Vec4(float x, float y, float z, float w) => (X, Y, Z, W) = (x, y, z, w);

    [UnscopedRef]
    public Span<float> Self2() => throw null;
}
";
            var comp = CreateCompilation(source, targetFramework: TargetFramework.Net70);
            comp.VerifyEmitDiagnostics(
                // (8,20): error CS8345: Field or auto-implemented property cannot be of type 'S' unless it is an instance member of a ref struct.
                //     private static S s;
                Diagnostic(ErrorCode.ERR_FieldAutoPropCantBeByRefLike, "S").WithArguments("S").WithLocation(8, 20),
                // (10,31): error CS0236: A field initializer cannot reference the non-static field, method, or property 'Program.ReadOnlyVec'
                //     int F1 = GetInt(s = new S(ReadOnlyVec.Self2()));
                Diagnostic(ErrorCode.ERR_FieldInitRefNonstatic, "ReadOnlyVec").WithArguments("Program.ReadOnlyVec").WithLocation(10, 31),
                // (11,37): error CS0236: A field initializer cannot reference the non-static field, method, or property 'Program.ReadOnlyVec'
                //     int F2 = GetInt(() => s = new S(ReadOnlyVec.Self2()));
                Diagnostic(ErrorCode.ERR_FieldInitRefNonstatic, "ReadOnlyVec").WithArguments("Program.ReadOnlyVec").WithLocation(11, 37),
                // (12,38): error CS0236: A field initializer cannot reference the non-static field, method, or property 'Program.ReadOnlyVec'
                //     static int F3 = GetInt(s = new S(ReadOnlyVec.Self2()));
                Diagnostic(ErrorCode.ERR_FieldInitRefNonstatic, "ReadOnlyVec").WithArguments("Program.ReadOnlyVec").WithLocation(12, 38)
                );
        }

        [Fact]
        [WorkItem(64776, "https://github.com/dotnet/roslyn/issues/64776")]
        public void DefensiveCopy_16()
        {
            var source =
@"
using System;
using System.Diagnostics.CodeAnalysis;

internal class Program
{
    private readonly Vec4 ReadOnlyVec = new Vec4(1, 2, 3, 4);
    private static S s;

    int P1 {get;} = GetInt(s = new S(ReadOnlyVec.Self2()));
    int P2 {get;} = GetInt(() => s = new S(ReadOnlyVec.Self2()));
    static int P3 {get;} = GetInt(s = new S(ReadOnlyVec.Self2()));

    static int GetInt(S s) => 0;
    static int GetInt(System.Action a) => 0;
}

ref struct S
{
    public S (Span<float> x) {}
}

public struct Vec4
{
    public float X, Y, Z, W;
    public Vec4(float x, float y, float z, float w) => (X, Y, Z, W) = (x, y, z, w);

    [UnscopedRef]
    public Span<float> Self2() => throw null;
}
";
            var comp = CreateCompilation(source, targetFramework: TargetFramework.Net70);
            comp.VerifyEmitDiagnostics(
                // (8,20): error CS8345: Field or auto-implemented property cannot be of type 'S' unless it is an instance member of a ref struct.
                //     private static S s;
                Diagnostic(ErrorCode.ERR_FieldAutoPropCantBeByRefLike, "S").WithArguments("S").WithLocation(8, 20),
                // (10,38): error CS0236: A field initializer cannot reference the non-static field, method, or property 'Program.ReadOnlyVec'
                //     int P1 {get;} = GetInt(s = new S(ReadOnlyVec.Self2()));
                Diagnostic(ErrorCode.ERR_FieldInitRefNonstatic, "ReadOnlyVec").WithArguments("Program.ReadOnlyVec").WithLocation(10, 38),
                // (11,44): error CS0236: A field initializer cannot reference the non-static field, method, or property 'Program.ReadOnlyVec'
                //     int P2 {get;} = GetInt(() => s = new S(ReadOnlyVec.Self2()));
                Diagnostic(ErrorCode.ERR_FieldInitRefNonstatic, "ReadOnlyVec").WithArguments("Program.ReadOnlyVec").WithLocation(11, 44),
                // (12,45): error CS0236: A field initializer cannot reference the non-static field, method, or property 'Program.ReadOnlyVec'
                //     static int P3 {get;} = GetInt(s = new S(ReadOnlyVec.Self2()));
                Diagnostic(ErrorCode.ERR_FieldInitRefNonstatic, "ReadOnlyVec").WithArguments("Program.ReadOnlyVec").WithLocation(12, 45)
                );
        }

        [Fact]
        [WorkItem(64776, "https://github.com/dotnet/roslyn/issues/64776")]
        public void DefensiveCopy_17()
        {
            var source =
@"
using System;
using System.Diagnostics.CodeAnalysis;

internal class Program
{
    private static readonly Vec4 ReadOnlyVec = new Vec4(1, 2, 3, 4);
    private static S s;

    static Program()
    {
        var xyzw1 = ReadOnlyVec.Self2();
        s = new S(xyzw1);

        var d = static () =>
                {
                    var xyzw2 = ReadOnlyVec.Self2();
                    s = new S(xyzw2);
                };

        d = local;

        static void local()
        {
            var xyzw3 = ReadOnlyVec.Self2();
            s = new S(xyzw3);
        }
    }

    static void Test4()
    {
        var xyzw4 = ReadOnlyVec.Self2();
        s = new S(xyzw4);
    }
}

ref struct S
{
    public S (Span<float> x) {}
}

public struct Vec4
{
    public float X, Y, Z, W;
    public Vec4(float x, float y, float z, float w) => (X, Y, Z, W) = (x, y, z, w);

    [UnscopedRef]
    public Span<float> Self2() => throw null;
}
";
            var comp = CreateCompilation(source, targetFramework: TargetFramework.Net70);
            comp.VerifyEmitDiagnostics(
                // (8,20): error CS8345: Field or auto-implemented property cannot be of type 'S' unless it is an instance member of a ref struct.
                //     private static S s;
                Diagnostic(ErrorCode.ERR_FieldAutoPropCantBeByRefLike, "S").WithArguments("S").WithLocation(8, 20),
                // (18,25): error CS8347: Cannot use a result of 'S.S(Span<float>)' in this context because it may expose variables referenced by parameter 'x' outside of their declaration scope
                //                     s = new S(xyzw2);
                Diagnostic(ErrorCode.ERR_EscapeCall, "new S(xyzw2)").WithArguments("S.S(System.Span<float>)", "x").WithLocation(18, 25),
                // (18,31): error CS8352: Cannot use variable 'xyzw2' in this context because it may expose referenced variables outside of their declaration scope
                //                     s = new S(xyzw2);
                Diagnostic(ErrorCode.ERR_EscapeVariable, "xyzw2").WithArguments("xyzw2").WithLocation(18, 31),
                // (26,17): error CS8347: Cannot use a result of 'S.S(Span<float>)' in this context because it may expose variables referenced by parameter 'x' outside of their declaration scope
                //             s = new S(xyzw3);
                Diagnostic(ErrorCode.ERR_EscapeCall, "new S(xyzw3)").WithArguments("S.S(System.Span<float>)", "x").WithLocation(26, 17),
                // (26,23): error CS8352: Cannot use variable 'xyzw3' in this context because it may expose referenced variables outside of their declaration scope
                //             s = new S(xyzw3);
                Diagnostic(ErrorCode.ERR_EscapeVariable, "xyzw3").WithArguments("xyzw3").WithLocation(26, 23),
                // (33,13): error CS8347: Cannot use a result of 'S.S(Span<float>)' in this context because it may expose variables referenced by parameter 'x' outside of their declaration scope
                //         s = new S(xyzw4);
                Diagnostic(ErrorCode.ERR_EscapeCall, "new S(xyzw4)").WithArguments("S.S(System.Span<float>)", "x").WithLocation(33, 13),
                // (33,19): error CS8352: Cannot use variable 'xyzw4' in this context because it may expose referenced variables outside of their declaration scope
                //         s = new S(xyzw4);
                Diagnostic(ErrorCode.ERR_EscapeVariable, "xyzw4").WithArguments("xyzw4").WithLocation(33, 19)
                );
        }

        [Fact]
        [WorkItem(64776, "https://github.com/dotnet/roslyn/issues/64776")]
        public void DefensiveCopy_18()
        {
            var source =
@"
using System;
using System.Diagnostics.CodeAnalysis;

internal class Program
{
    private static readonly Vec4 ReadOnlyVec = new Vec4(1, 2, 3, 4);
    private static S s;

    static int F1 = GetInt(s = new S(ReadOnlyVec.Self2()));
    static int F2 = GetInt(static () => s = new S(ReadOnlyVec.Self2()));
    int F3 = GetInt(s = new S(ReadOnlyVec.Self2()));

    static int GetInt(S s) => 0;
    static int GetInt(System.Action a) => 0;
}

ref struct S
{
    public S (Span<float> x) {}
}

public struct Vec4
{
    public float X, Y, Z, W;
    public Vec4(float x, float y, float z, float w) => (X, Y, Z, W) = (x, y, z, w);

    [UnscopedRef]
    public Span<float> Self2() => throw null;
}
";
            var comp = CreateCompilation(source, targetFramework: TargetFramework.Net70);
            comp.VerifyEmitDiagnostics(
                // (8,20): error CS8345: Field or auto-implemented property cannot be of type 'S' unless it is an instance member of a ref struct.
                //     private static S s;
                Diagnostic(ErrorCode.ERR_FieldAutoPropCantBeByRefLike, "S").WithArguments("S").WithLocation(8, 20),
                // (11,45): error CS8347: Cannot use a result of 'S.S(Span<float>)' in this context because it may expose variables referenced by parameter 'x' outside of their declaration scope
                //     static int F2 = GetInt(static () => s = new S(ReadOnlyVec.Self2()));
                Diagnostic(ErrorCode.ERR_EscapeCall, "new S(ReadOnlyVec.Self2())").WithArguments("S.S(System.Span<float>)", "x").WithLocation(11, 45),
                // (11,51): error CS8156: An expression cannot be used in this context because it may not be passed or returned by reference
                //     static int F2 = GetInt(static () => s = new S(ReadOnlyVec.Self2()));
                Diagnostic(ErrorCode.ERR_RefReturnLvalueExpected, "ReadOnlyVec").WithLocation(11, 51),
                // (12,25): error CS8347: Cannot use a result of 'S.S(Span<float>)' in this context because it may expose variables referenced by parameter 'x' outside of their declaration scope
                //     int F3 = GetInt(s = new S(ReadOnlyVec.Self2()));
                Diagnostic(ErrorCode.ERR_EscapeCall, "new S(ReadOnlyVec.Self2())").WithArguments("S.S(System.Span<float>)", "x").WithLocation(12, 25),
                // (12,31): error CS8156: An expression cannot be used in this context because it may not be passed or returned by reference
                //     int F3 = GetInt(s = new S(ReadOnlyVec.Self2()));
                Diagnostic(ErrorCode.ERR_RefReturnLvalueExpected, "ReadOnlyVec").WithLocation(12, 31)
                );
        }

        [Fact]
        [WorkItem(64776, "https://github.com/dotnet/roslyn/issues/64776")]
        public void DefensiveCopy_19()
        {
            var source =
@"
using System;
using System.Diagnostics.CodeAnalysis;

internal class Program
{
    private static readonly Vec4 ReadOnlyVec = new Vec4(1, 2, 3, 4);
    private static S s;

    static int P1 {get;} = GetInt(s = new S(ReadOnlyVec.Self2()));
    static int P2 {get;} = GetInt(static () => s = new S(ReadOnlyVec.Self2()));
    int P3 {get;} = GetInt(s = new S(ReadOnlyVec.Self2()));

    static int GetInt(S s) => 0;
    static int GetInt(System.Action a) => 0;
}

ref struct S
{
    public S (Span<float> x) {}
}

public struct Vec4
{
    public float X, Y, Z, W;
    public Vec4(float x, float y, float z, float w) => (X, Y, Z, W) = (x, y, z, w);

    [UnscopedRef]
    public Span<float> Self2() => throw null;
}
";
            var comp = CreateCompilation(source, targetFramework: TargetFramework.Net70);
            comp.VerifyEmitDiagnostics(
                // (8,20): error CS8345: Field or auto-implemented property cannot be of type 'S' unless it is an instance member of a ref struct.
                //     private static S s;
                Diagnostic(ErrorCode.ERR_FieldAutoPropCantBeByRefLike, "S").WithArguments("S").WithLocation(8, 20),
                // (11,52): error CS8347: Cannot use a result of 'S.S(Span<float>)' in this context because it may expose variables referenced by parameter 'x' outside of their declaration scope
                //     static int P2 {get;} = GetInt(static () => s = new S(ReadOnlyVec.Self2()));
                Diagnostic(ErrorCode.ERR_EscapeCall, "new S(ReadOnlyVec.Self2())").WithArguments("S.S(System.Span<float>)", "x").WithLocation(11, 52),
                // (11,58): error CS8156: An expression cannot be used in this context because it may not be passed or returned by reference
                //     static int P2 {get;} = GetInt(static () => s = new S(ReadOnlyVec.Self2()));
                Diagnostic(ErrorCode.ERR_RefReturnLvalueExpected, "ReadOnlyVec").WithLocation(11, 58),
                // (12,32): error CS8347: Cannot use a result of 'S.S(Span<float>)' in this context because it may expose variables referenced by parameter 'x' outside of their declaration scope
                //     int P3 {get;} = GetInt(s = new S(ReadOnlyVec.Self2()));
                Diagnostic(ErrorCode.ERR_EscapeCall, "new S(ReadOnlyVec.Self2())").WithArguments("S.S(System.Span<float>)", "x").WithLocation(12, 32),
                // (12,38): error CS8156: An expression cannot be used in this context because it may not be passed or returned by reference
                //     int P3 {get;} = GetInt(s = new S(ReadOnlyVec.Self2()));
                Diagnostic(ErrorCode.ERR_RefReturnLvalueExpected, "ReadOnlyVec").WithLocation(12, 38)
                );
        }

        [Fact]
        [WorkItem(64776, "https://github.com/dotnet/roslyn/issues/64776")]
        public void DefensiveCopy_20()
        {
            var source =
@"
using System;
using System.Diagnostics.CodeAnalysis;

internal class Program
{
    private readonly Vec4 ReadOnlyVec = new Vec4(1, 2, 3, 4);
    private static S s;

    int P
    {
        get => 0;
        init
        {
            var xyz1 = ReadOnlyVec.Self2(); 
            s = new S(xyz1);

            var d = () =>
                    {
                        var xyz2 = ReadOnlyVec.Self2(); 
                        s = new S(xyz2);
                    };

            d = local;

            void local()
            {
                var xyz3 = ReadOnlyVec.Self2(); 
                s = new S(xyz3);
            }
        }
    }
}

ref struct S
{
    public S (Span<float> x) {}
}

public struct Vec4
{
    public float X, Y, Z, W;
    public Vec4(float x, float y, float z, float w) => (X, Y, Z, W) = (x, y, z, w);

    [UnscopedRef]
    public Span<float> Self2() => throw null;
}
";
            var comp = CreateCompilation(source, targetFramework: TargetFramework.Net70);
            comp.VerifyEmitDiagnostics(
                // (8,20): error CS8345: Field or auto-implemented property cannot be of type 'S' unless it is an instance member of a ref struct.
                //     private static S s;
                Diagnostic(ErrorCode.ERR_FieldAutoPropCantBeByRefLike, "S").WithArguments("S").WithLocation(8, 20),
                // (21,29): error CS8347: Cannot use a result of 'S.S(Span<float>)' in this context because it may expose variables referenced by parameter 'x' outside of their declaration scope
                //                         s = new S(xyz2);
                Diagnostic(ErrorCode.ERR_EscapeCall, "new S(xyz2)").WithArguments("S.S(System.Span<float>)", "x").WithLocation(21, 29),
                // (21,35): error CS8352: Cannot use variable 'xyz2' in this context because it may expose referenced variables outside of their declaration scope
                //                         s = new S(xyz2);
                Diagnostic(ErrorCode.ERR_EscapeVariable, "xyz2").WithArguments("xyz2").WithLocation(21, 35),
                // (29,21): error CS8347: Cannot use a result of 'S.S(Span<float>)' in this context because it may expose variables referenced by parameter 'x' outside of their declaration scope
                //                 s = new S(xyz3);
                Diagnostic(ErrorCode.ERR_EscapeCall, "new S(xyz3)").WithArguments("S.S(System.Span<float>)", "x").WithLocation(29, 21),
                // (29,27): error CS8352: Cannot use variable 'xyz3' in this context because it may expose referenced variables outside of their declaration scope
                //                 s = new S(xyz3);
                Diagnostic(ErrorCode.ERR_EscapeVariable, "xyz3").WithArguments("xyz3").WithLocation(29, 27)
                );
        }

        [Fact]
        [WorkItem(64776, "https://github.com/dotnet/roslyn/issues/64776")]
        public void DefensiveCopy_21()
        {
            var source =
@"
using System;
using System.Diagnostics.CodeAnalysis;

internal class Program
{
    private static readonly Vec4 ReadOnlyVec = new Vec4(1, 2, 3, 4);

    static void Main()
    {
    }

    private static Span<float> Test1()
    {
        var (xyzw1, _) = ReadOnlyVec;
        return xyzw1;
    }

    private static Span<float> Test2()
    {
        var r2 = ReadOnlyVec;
        var (xyzw2, _) = r2;
        return xyzw2;
    }

    private static Span<float> Test3()
    {
        ReadOnlyVec.Deconstruct(out var xyzw3, out _);
        return xyzw3;
    }

    private static Span<float> Test4()
    {
        var r4 = ReadOnlyVec;
        r4.Deconstruct(out var xyzw4, out _);
        return xyzw4;
    }
}

public struct Vec4
{
    public float X, Y, Z, W;
    public Vec4(float x, float y, float z, float w) => (X, Y, Z, W) = (x, y, z, w);

    [UnscopedRef]
    public void Deconstruct(out Span<float> x, out int i) => throw null;
}
";
            var comp = CreateCompilation(source, targetFramework: TargetFramework.Net70);
            comp.VerifyEmitDiagnostics(
                // (16,16): error CS8352: Cannot use variable 'xyzw1' in this context because it may expose referenced variables outside of their declaration scope
                //         return xyzw1;
                Diagnostic(ErrorCode.ERR_EscapeVariable, "xyzw1").WithArguments("xyzw1").WithLocation(16, 16),
                // (23,16): error CS8352: Cannot use variable 'xyzw2' in this context because it may expose referenced variables outside of their declaration scope
                //         return xyzw2;
                Diagnostic(ErrorCode.ERR_EscapeVariable, "xyzw2").WithArguments("xyzw2").WithLocation(23, 16),
                // (29,16): error CS8352: Cannot use variable 'xyzw3' in this context because it may expose referenced variables outside of their declaration scope
                //         return xyzw3;
                Diagnostic(ErrorCode.ERR_EscapeVariable, "xyzw3").WithArguments("xyzw3").WithLocation(29, 16),
                // (36,16): error CS8352: Cannot use variable 'xyzw4' in this context because it may expose referenced variables outside of their declaration scope
                //         return xyzw4;
                Diagnostic(ErrorCode.ERR_EscapeVariable, "xyzw4").WithArguments("xyzw4").WithLocation(36, 16)
                );
        }

        [Fact]
        public void LocalScope_DeclarationExpression_01()
        {
            var source = """
                ref struct RS
                {
                    public RS(ref RS rs) => throw null!;
                }

                class Program
                {
                    static void M0(ref RS rs1, out RS rs2)
                    {
                        // ok. RSTE of rs1 is ReturnOnly. STE of rs2 is ReturnOnly.
                        rs2 = new RS(ref rs1);
                    }

                    static RS M1(scoped ref RS rs3)
                    {
                        // RSTE of rs3 is CurrentMethod
                        // STE of rs4 (local variable) is also CurrentMethod
                        M0(ref rs3, out var rs4);
                        return rs4; // 1
                    }

                    static RS M2(scoped ref RS rs3)
                    {
                        M0(ref rs3, out RS rs4);
                        return rs4; // 2
                    }

                    static RS M3(scoped ref RS rs3)
                    {
                        RS rs4;
                        M0(ref rs3, out rs4); // 3
                        return rs4;
                    }
                }
                """;

            var comp = CreateCompilation(source);
            comp.VerifyDiagnostics(
                // (19,16): error CS8352: Cannot use variable 'rs4' in this context because it may expose referenced variables outside of their declaration scope
                //         return rs4; // 1
                Diagnostic(ErrorCode.ERR_EscapeVariable, "rs4").WithArguments("rs4").WithLocation(19, 16),
                // (25,16): error CS8352: Cannot use variable 'rs4' in this context because it may expose referenced variables outside of their declaration scope
                //         return rs4; // 2
                Diagnostic(ErrorCode.ERR_EscapeVariable, "rs4").WithArguments("rs4").WithLocation(25, 16),
                // (31,9): error CS8350: This combination of arguments to 'Program.M0(ref RS, out RS)' is disallowed because it may expose variables referenced by parameter 'rs1' outside of their declaration scope
                //         M0(ref rs3, out rs4); // 3
                Diagnostic(ErrorCode.ERR_CallArgMixing, "M0(ref rs3, out rs4)").WithArguments("Program.M0(ref RS, out RS)", "rs1").WithLocation(31, 9),
                // (31,16): error CS9075: Cannot return a parameter by reference 'rs3' because it is scoped to the current method
                //         M0(ref rs3, out rs4); // 3
                Diagnostic(ErrorCode.ERR_RefReturnScopedParameter, "rs3").WithArguments("rs3").WithLocation(31, 16));
        }

        [Fact]
        public void LocalScope_DeclarationExpression_02()
        {
            var source = """
                ref struct RS { }

                class Program
                {
                    static void M0(RS rs1, out RS rs2)
                    {
                        // ok. STE of rs1 is CallingMethod. STE of rs2 is ReturnOnly.
                        rs2 = rs1;
                    }

                    static RS M1(scoped RS rs3)
                    {
                        // STE of rs3 is CurrentMethod
                        // STE of rs4 (local variable) is also CurrentMethod
                        M0(rs3, out var rs4);
                        return rs4; // 1
                    }

                    static RS M2(scoped RS rs3)
                    {
                        M0(rs3, out RS rs4);
                        return rs4; // 2
                    }

                    static RS M3(scoped RS rs3)
                    {
                        RS rs4;
                        M0(rs3, out rs4); // 3
                        return rs4;
                    }
                }
                """;

            var comp = CreateCompilation(source);
            comp.VerifyDiagnostics(
                // (16,16): error CS8352: Cannot use variable 'rs4' in this context because it may expose referenced variables outside of their declaration scope
                //         return rs4; // 1
                Diagnostic(ErrorCode.ERR_EscapeVariable, "rs4").WithArguments("rs4").WithLocation(16, 16),
                // (22,16): error CS8352: Cannot use variable 'rs4' in this context because it may expose referenced variables outside of their declaration scope
                //         return rs4; // 2
                Diagnostic(ErrorCode.ERR_EscapeVariable, "rs4").WithArguments("rs4").WithLocation(22, 16),
                // (28,9): error CS8350: This combination of arguments to 'Program.M0(RS, out RS)' is disallowed because it may expose variables referenced by parameter 'rs1' outside of their declaration scope
                //         M0(rs3, out rs4); // 3
                Diagnostic(ErrorCode.ERR_CallArgMixing, "M0(rs3, out rs4)").WithArguments("Program.M0(RS, out RS)", "rs1").WithLocation(28, 9),
                // (28,12): error CS8352: Cannot use variable 'scoped RS rs3' in this context because it may expose referenced variables outside of their declaration scope
                //         M0(rs3, out rs4); // 3
                Diagnostic(ErrorCode.ERR_EscapeVariable, "rs3").WithArguments("scoped RS rs3").WithLocation(28, 12));
        }

        [Fact]
        public void LocalScope_DeclarationExpression_03()
        {
            var source = """
                ref struct RS { }
                struct S { }

                class Program
                {
                    static void M0(RS rs1, out S s1) => throw null!;

                    static S M1(scoped RS rs2)
                    {
                        // STE of s2 is CallingMethod because it is not ref struct
                        M0(rs2, out var s2);
                        return s2;
                    }
                }
                """;

            var comp = CreateCompilation(source);
            comp.VerifyDiagnostics();
        }

        [Fact]
        public void LocalScope_DeclarationExpression_04()
        {
            var source0 = """
                public ref struct RS
                {
                    public RS(ref int i) => throw null!;
                }

                public class Util
                {
                    public static void M0(ref int i1, out RS rs1)
                    {
                        // RSTE of i1 is ReturnOnly. STE of rs1 is ReturnOnly in C# 11, but CallingMethod in C# 10.
                        rs1 = new RS(ref i1);
                    }
                }
                """;

            var source1 = """
                class Program
                {
                    static void M1(ref int i2, ref RS rs2)
                    {
                        // STE of rs3 (local variable) is ReturnOnly in C# 11, but CallingMethod in C# 10.
                        Util.M0(ref i2, out var rs3);

                        // STE of rs2 is CallingMethod. Therefore the assignment is permitted in C# 10 but not C# 11.
                        rs2 = rs3; // 1
                    }
                }
                """;

            var source1DiagnosticsWhenSource0IsCSharp11 = new[]
            {
                // (9,15): error CS8352: Cannot use variable 'rs3' in this context because it may expose referenced variables outside of their declaration scope
                //         rs2 = rs3; // 1
                Diagnostic(ErrorCode.ERR_EscapeVariable, "rs3").WithArguments("rs3").WithLocation(9, 15)
            };

            var comp = CreateCompilation(new[] { source0, source1 }, parseOptions: TestOptions.Regular11);
            comp.VerifyDiagnostics(source1DiagnosticsWhenSource0IsCSharp11);

            comp = CreateCompilation(new[] { source0, source1 }, parseOptions: TestOptions.Regular10);
            comp.VerifyDiagnostics();

            // Reference C# 10, consume from 11
            var comp0 = CreateCompilation(source0, parseOptions: TestOptions.Regular10);
            comp0.VerifyDiagnostics();

            var comp1 = CreateCompilation(source1, references: new[] { comp0.ToMetadataReference() }, parseOptions: TestOptions.Regular11);
            comp1.VerifyDiagnostics();

            comp1 = CreateCompilation(source1, references: new[] { comp0.EmitToImageReference() }, parseOptions: TestOptions.Regular11);
            comp1.VerifyDiagnostics();

            // Reference C# 11, consume from 10
            comp0 = CreateCompilation(source0, parseOptions: TestOptions.Regular11);
            comp0.VerifyDiagnostics();

            comp1 = CreateCompilation(source1, references: new[] { comp0.ToMetadataReference() }, parseOptions: TestOptions.Regular10);
            comp1.VerifyDiagnostics(source1DiagnosticsWhenSource0IsCSharp11);

            comp1 = CreateCompilation(source1, references: new[] { comp0.EmitToImageReference() }, parseOptions: TestOptions.Regular10);
            comp1.VerifyDiagnostics(source1DiagnosticsWhenSource0IsCSharp11);
        }

        [Fact]
        public void LocalScope_DeclarationExpression_05()
        {
            var source = """
                using System;

                ref struct RS
                {
                    public RS(ref int i) => throw null!;
                }

                class Program
                {
                    static void M0(out RS rs1, __arglist)
                    {
                        // STE of __refvalue (i.e. values in __arglist) is CallingMethod.
                        // RSTE of __refvalue is CurrentMethod.
                        // STE of rs1 is ReturnOnly.
                        var ai = new ArgIterator(__arglist);
                        rs1 = __refvalue(ai.GetNextArg(), RS);
                        rs1 = new RS(ref __refvalue(ai.GetNextArg(), int)); // 1
                    }

                    static RS M1(scoped RS rs2)
                    {
                        M0(out var rs3, __arglist(rs2));
                        return rs3; // 2
                    }

                    static RS M2(scoped RS rs4)
                    {
                        M0(out var rs5, __arglist(ref rs4));
                        return rs5; // 3
                    }

                    static RS M3(ref int i1)
                    {
                        M0(out var rs5, __arglist(ref i1));
                        return rs5;
                    }
                }
                """;

            var comp = CreateCompilationWithMscorlibAndSpan(source);
            comp.VerifyDiagnostics(
                // (17,15): error CS8347: Cannot use a result of 'RS.RS(ref int)' in this context because it may expose variables referenced by parameter 'i' outside of their declaration scope
                //         rs1 = new RS(ref __refvalue(ai.GetNextArg(), int)); // 1
                Diagnostic(ErrorCode.ERR_EscapeCall, "new RS(ref __refvalue(ai.GetNextArg(), int))").WithArguments("RS.RS(ref int)", "i").WithLocation(17, 15),
                // (17,26): error CS8156: An expression cannot be used in this context because it may not be passed or returned by reference
                //         rs1 = new RS(ref __refvalue(ai.GetNextArg(), int)); // 1
                Diagnostic(ErrorCode.ERR_RefReturnLvalueExpected, "__refvalue(ai.GetNextArg(), int)").WithLocation(17, 26),
                // (23,16): error CS8352: Cannot use variable 'rs3' in this context because it may expose referenced variables outside of their declaration scope
                //         return rs3; // 2
                Diagnostic(ErrorCode.ERR_EscapeVariable, "rs3").WithArguments("rs3").WithLocation(23, 16),
                // (29,16): error CS8352: Cannot use variable 'rs5' in this context because it may expose referenced variables outside of their declaration scope
                //         return rs5; // 3
                Diagnostic(ErrorCode.ERR_EscapeVariable, "rs5").WithArguments("rs5").WithLocation(29, 16));
        }

        [Fact]
        public void LocalScope_DeclarationExpression_06()
        {
            var source = """
                using System.Diagnostics.CodeAnalysis;

                ref struct RS
                {
                    public RS(ref RS rs) => throw null!;

                    [UnscopedRef]
                    void M0(out RS rs2)
                    {
                        // ok. RSTE of `this` is ReturnOnly. STE of rs2 is ReturnOnly.
                        rs2 = new RS(ref this);
                    }

                    RS M1()
                    {
                        // RSTE of `this` is CurrentMethod
                        // STE of rs4 (local variable) is also CurrentMethod
                        M0(out var rs4);
                        return rs4; // 1
                    }

                    [UnscopedRef]
                    RS M2()
                    {
                        M0(out var rs4);
                        return rs4;
                    }
                }
                """;

            var comp = CreateCompilation(new[] { source, UnscopedRefAttributeDefinition });
            comp.VerifyDiagnostics(
                // (19,16): error CS8352: Cannot use variable 'rs4' in this context because it may expose referenced variables outside of their declaration scope
                //         return rs4; // 1
                Diagnostic(ErrorCode.ERR_EscapeVariable, "rs4").WithArguments("rs4").WithLocation(19, 16));
        }

        [Fact]
        public void LocalScope_DeclarationExpression_07()
        {
            var source = """
                using System.Diagnostics.CodeAnalysis;

                class Program
                {
                    static ref int F1([UnscopedRef] out int i)
                    {
                        i = 0;
                        return ref i;
                    }
                    static ref int F2()
                    {
                        return ref F1(out int i); // 1
                    }
                }
                """;

            var comp = CreateCompilation(new[] { source, UnscopedRefAttributeDefinition });
            comp.VerifyDiagnostics(
                // (12,20): error CS8347: Cannot use a result of 'Program.F1(out int)' in this context because it may expose variables referenced by parameter 'i' outside of their declaration scope
                //         return ref F1(out int i); // 1
                Diagnostic(ErrorCode.ERR_EscapeCall, "F1(out int i)").WithArguments("Program.F1(out int)", "i").WithLocation(12, 20),
                // (12,27): error CS8168: Cannot return local 'i' by reference because it is not a ref local
                //         return ref F1(out int i); // 1
                Diagnostic(ErrorCode.ERR_RefReturnLocal, "int i").WithArguments("i").WithLocation(12, 27));
        }

        [Fact]
        public void LocalScope_DeclarationExpression_08()
        {
            var source = """
                ref struct RS
                {
                    public RS(ref RS rs) => throw null!;
                }

                class Program
                {
                    static void M0(ref RS rs1, out RS rs2)
                    {
                        // ok. RSTE of rs1 is ReturnOnly. STE of rs2 is ReturnOnly.
                        rs2 = new RS(ref rs1);
                    }

                    static RS M1(ref RS rs3)
                    {
                        // RSTE of rs3 is ReturnOnly.
                        // However, since rs4 is 'scoped', its STE should be narrowed to CurrentMethod
                        M0(ref rs3, out scoped var rs4);
                        return rs4; // 1
                    }

                    static RS M2(ref RS rs5)
                    {
                        // RSTE of rs5 is ReturnOnly.
                        // However, since rs6 is 'scoped', its STE should be narrowed to CurrentMethod
                        M0(ref rs5, out scoped RS rs6);
                        return rs6; // 2
                    }
                
                    static RS M12(ref RS rs3)
                    {
                        // RSTE of rs3 is ReturnOnly.
                        // However, since rs4 is 'scoped', its STE should be narrowed to CurrentMethod
                        scoped RS rs4;
                        M0(ref rs3, out rs4);
                        return rs4; // 3
                    }
                
                    static RS M22(ref RS rs5)
                    {
                        // RSTE of rs5 is ReturnOnly.
                        // However, since rs6 is 'scoped', its STE should be narrowed to CurrentMethod
                        scoped RS rs6;
                        M0(ref rs5, out rs6);
                        return rs6; // 4
                    }
                }
                """;

            var comp = CreateCompilation(source);
            comp.VerifyDiagnostics(
                // (19,16): error CS8352: Cannot use variable 'rs4' in this context because it may expose referenced variables outside of their declaration scope
                //         return rs4; // 1
                Diagnostic(ErrorCode.ERR_EscapeVariable, "rs4").WithArguments("rs4").WithLocation(19, 16),
                // (27,16): error CS8352: Cannot use variable 'rs6' in this context because it may expose referenced variables outside of their declaration scope
                //         return rs6; // 2
                Diagnostic(ErrorCode.ERR_EscapeVariable, "rs6").WithArguments("rs6").WithLocation(27, 16),
                // (36,16): error CS8352: Cannot use variable 'rs4' in this context because it may expose referenced variables outside of their declaration scope
                //         return rs4; // 3
                Diagnostic(ErrorCode.ERR_EscapeVariable, "rs4").WithArguments("rs4").WithLocation(36, 16),
                // (45,16): error CS8352: Cannot use variable 'rs6' in this context because it may expose referenced variables outside of their declaration scope
                //         return rs6; // 4
                Diagnostic(ErrorCode.ERR_EscapeVariable, "rs6").WithArguments("rs6").WithLocation(45, 16)
                );
        }

        [Fact, WorkItem(64783, "https://github.com/dotnet/roslyn/issues/64783")]
        public void OutArgumentsDoNotContributeValEscape_01()
        {
            var source = """
                using System;

                class Program
                {
                    static Span<byte> M1()
                    {
                        Span<byte> a = stackalloc byte[42];
                        var ret = OneOutSpanReturnsSpan(out a);
                        return ret;
                    }

                    static Span<byte> M2()
                    {
                        Span<byte> a = stackalloc byte[42];
                        TwoOutSpans(out a, out Span<byte> b);
                        return b;
                    }

                    static Span<byte> OneOutSpanReturnsSpan(out Span<byte> a)
                    {
                        // 'return a' is illegal until it is overwritten
                        a = default;
                        return default;
                    }

                    static void TwoOutSpans(out Span<byte> a, out Span<byte> b)
                    {
                        // 'a = b' and 'b = a' are illegal until one has already been written
                        a = b = default;
                    }
                }

                """;

            var comp = CreateCompilationWithSpan(source);
            comp.VerifyDiagnostics();
        }

        [Fact, WorkItem(56587, "https://github.com/dotnet/roslyn/issues/56587")]
        public void OutArgumentsDoNotContributeValEscape_02()
        {
            // Test that out discard arguments are not treated as inputs.
            // This means we don't need to take special care to zero-out the variable used for a discard argument between uses.
            var source = """
                using System;

                class Program
                {
                    static Span<byte> M1()
                    {
                        Span<byte> a = stackalloc byte[42];
                        TwoOutSpans(out a, out _);
                        TwoOutSpans(out _, out Span<byte> c);
                        return c;
                    }

                    static void TwoOutSpans(out Span<byte> a, out Span<byte> b)
                    {
                        // 'a = b' and 'b = a' are illegal until one has already been written
                        a = b = default;
                    }
                }
                """;

            var comp = CreateCompilationWithSpan(source);
            comp.VerifyDiagnostics();
        }
    }
}<|MERGE_RESOLUTION|>--- conflicted
+++ resolved
@@ -4069,60 +4069,6 @@
     }
 }
 ";
-<<<<<<< HEAD
-            var comp = CreateCompilationWithMscorlibAndSpan(text, parseOptions: TestOptions.Regular.WithLanguageVersion(languageVersion));
-            if (languageVersion == LanguageVersion.CSharp10)
-            {
-                // PROTOTYPE: Additional errors for (global, _) = global.
-                comp.VerifyDiagnostics(
-                    // (10,9): error CS8352: Cannot use variable '(global, global) = local' in this context because it may expose referenced variables outside of their declaration scope
-                    //         (global, global) = local; // error 1
-                    Diagnostic(ErrorCode.ERR_EscapeVariable, "(global, global) = local").WithArguments("(global, global) = local").WithLocation(10, 9),
-                    // (10,28): error CS8350: This combination of arguments to 'Extensions.Deconstruct(Span<int>, out Span<int>, out Span<int>)' is disallowed because it may expose variables referenced by parameter 'self' outside of their declaration scope
-                    //         (global, global) = local; // error 1
-                    Diagnostic(ErrorCode.ERR_CallArgMixing, "local").WithArguments("Extensions.Deconstruct(System.Span<int>, out System.Span<int>, out System.Span<int>)", "self").WithLocation(10, 28),
-                    // (11,9): error CS8352: Cannot use variable '(global, local) = local' in this context because it may expose referenced variables outside of their declaration scope
-                    //         (global, local) = local; // error 2
-                    Diagnostic(ErrorCode.ERR_EscapeVariable, "(global, local) = local").WithArguments("(global, local) = local").WithLocation(11, 9),
-                    // (11,27): error CS8350: This combination of arguments to 'Extensions.Deconstruct(Span<int>, out Span<int>, out Span<int>)' is disallowed because it may expose variables referenced by parameter 'self' outside of their declaration scope
-                    //         (global, local) = local; // error 2
-                    Diagnostic(ErrorCode.ERR_CallArgMixing, "local").WithArguments("Extensions.Deconstruct(System.Span<int>, out System.Span<int>, out System.Span<int>)", "self").WithLocation(11, 27),
-                    // (13,9): error CS8352: Cannot use variable '(global, _) = local' in this context because it may expose referenced variables outside of their declaration scope
-                    //         (global, _) = local; // error 3
-                    Diagnostic(ErrorCode.ERR_EscapeVariable, "(global, _) = local").WithArguments("(global, _) = local").WithLocation(13, 9),
-                    // (13,23): error CS8350: This combination of arguments to 'Extensions.Deconstruct(Span<int>, out Span<int>, out Span<int>)' is disallowed because it may expose variables referenced by parameter 'self' outside of their declaration scope
-                    //         (global, _) = local; // error 3
-                    Diagnostic(ErrorCode.ERR_CallArgMixing, "local").WithArguments("Extensions.Deconstruct(System.Span<int>, out System.Span<int>, out System.Span<int>)", "self").WithLocation(13, 23),
-                    // (15,9): error CS8352: Cannot use variable '(global, _) = global' in this context because it may expose referenced variables outside of their declaration scope
-                    //         (global, _) = global;
-                    Diagnostic(ErrorCode.ERR_EscapeVariable, "(global, _) = global").WithArguments("(global, _) = global").WithLocation(15, 9),
-                    // (15,23): error CS8350: This combination of arguments to 'Extensions.Deconstruct(Span<int>, out Span<int>, out Span<int>)' is disallowed because it may expose variables referenced by parameter 'y' outside of their declaration scope
-                    //         (global, _) = global;
-                    Diagnostic(ErrorCode.ERR_CallArgMixing, "global").WithArguments("Extensions.Deconstruct(System.Span<int>, out System.Span<int>, out System.Span<int>)", "y").WithLocation(15, 23));
-            }
-            else
-            {
-                comp.VerifyDiagnostics(
-                    // (10,9): error CS8352: Cannot use variable '(global, global) = local' in this context because it may expose referenced variables outside of their declaration scope
-                    //         (global, global) = local; // error 1
-                    Diagnostic(ErrorCode.ERR_EscapeVariable, "(global, global) = local").WithArguments("(global, global) = local").WithLocation(10, 9),
-                    // (10,28): error CS8350: This combination of arguments to 'Extensions.Deconstruct(Span<int>, out Span<int>, out Span<int>)' is disallowed because it may expose variables referenced by parameter 'self' outside of their declaration scope
-                    //         (global, global) = local; // error 1
-                    Diagnostic(ErrorCode.ERR_CallArgMixing, "local").WithArguments("Extensions.Deconstruct(System.Span<int>, out System.Span<int>, out System.Span<int>)", "self").WithLocation(10, 28),
-                    // (11,9): error CS8352: Cannot use variable '(global, local) = local' in this context because it may expose referenced variables outside of their declaration scope
-                    //         (global, local) = local; // error 2
-                    Diagnostic(ErrorCode.ERR_EscapeVariable, "(global, local) = local").WithArguments("(global, local) = local").WithLocation(11, 9),
-                    // (11,27): error CS8350: This combination of arguments to 'Extensions.Deconstruct(Span<int>, out Span<int>, out Span<int>)' is disallowed because it may expose variables referenced by parameter 'self' outside of their declaration scope
-                    //         (global, local) = local; // error 2
-                    Diagnostic(ErrorCode.ERR_CallArgMixing, "local").WithArguments("Extensions.Deconstruct(System.Span<int>, out System.Span<int>, out System.Span<int>)", "self").WithLocation(11, 27),
-                    // (13,9): error CS8352: Cannot use variable '(global, _) = local' in this context because it may expose referenced variables outside of their declaration scope
-                    //         (global, _) = local; // error 3
-                    Diagnostic(ErrorCode.ERR_EscapeVariable, "(global, _) = local").WithArguments("(global, _) = local").WithLocation(13, 9),
-                    // (13,23): error CS8350: This combination of arguments to 'Extensions.Deconstruct(Span<int>, out Span<int>, out Span<int>)' is disallowed because it may expose variables referenced by parameter 'self' outside of their declaration scope
-                    //         (global, _) = local; // error 3
-                    Diagnostic(ErrorCode.ERR_CallArgMixing, "local").WithArguments("Extensions.Deconstruct(System.Span<int>, out System.Span<int>, out System.Span<int>)", "self").WithLocation(13, 23));
-            }
-=======
             CreateCompilationWithMscorlibAndSpan(text, parseOptions: TestOptions.Regular.WithLanguageVersion(languageVersion)).VerifyDiagnostics(
                 // (10,9): error CS8352: Cannot use variable '(global, global) = local' in this context because it may expose referenced variables outside of their declaration scope
                 //         (global, global) = local; // error 1
@@ -4142,7 +4088,6 @@
                 // (13,23): error CS8350: This combination of arguments to 'Extensions.Deconstruct(Span<int>, out Span<int>, out Span<int>)' is disallowed because it may expose variables referenced by parameter 'self' outside of their declaration scope
                 //         (global, _) = local; // error 3
                 Diagnostic(ErrorCode.ERR_CallArgMixing, "local").WithArguments("Extensions.Deconstruct(System.Span<int>, out System.Span<int>, out System.Span<int>)", "self").WithLocation(13, 23));
->>>>>>> 567a8abf
         }
 
         [Theory]
