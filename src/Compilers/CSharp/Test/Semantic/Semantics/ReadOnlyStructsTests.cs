--- conflicted
+++ resolved
@@ -158,17 +158,11 @@
             );
         }
 
-<<<<<<< HEAD
-        private static readonly string ilreadonlyStructWithWriteableFieldIL = @"
-.class private auto ansi sealed beforefieldinit Microsoft.CodeAnalysis.EmbeddedAttribute
-       extends [mscorlib]System.Attribute
-=======
         [Fact]
         public void WriteableInstanceFields_ReadOnlyMethod()
         {
             var text = @"
 public struct A
->>>>>>> 0b8e89e9
 {
     public static int s;
 
@@ -889,7 +883,7 @@
             verifier.VerifyDiagnostics();
         }
 
-        private static string ilreadonlyStructWithWriteableFieldIL = @"
+        private static readonly string ilreadonlyStructWithWriteableFieldIL = @"
 .class private auto ansi sealed beforefieldinit Microsoft.CodeAnalysis.EmbeddedAttribute
        extends [mscorlib]System.Attribute
 {
