--- conflicted
+++ resolved
@@ -1322,14 +1322,9 @@
             Assert.Equal("System.IO.StreamReader b", secondDeclaredSymbol.ToTestDisplayString());
 
             var typeInfo = model.GetSymbolInfo(usingStatement.Declaration.Type);
-<<<<<<< HEAD
 
             // the type info uses the type inferred for the first declared local
-            Assert.Equal(((LocalSymbol)model.GetDeclaredSymbol(usingStatement.Declaration.Variables.First())).Type.TypeSymbol, typeInfo.Symbol);
-=======
-            // lowest/last bound node with associated syntax is being picked up. Fine for now.
-            Assert.Equal(((LocalSymbol)model.GetDeclaredSymbol(usingStatement.Declaration.Variables.Last())).Type, typeInfo.Symbol);
->>>>>>> 087195e7
+            Assert.Equal(((LocalSymbol)model.GetDeclaredSymbol(usingStatement.Declaration.Variables.First())).Type, typeInfo.Symbol);
         }
 
         [Fact]
