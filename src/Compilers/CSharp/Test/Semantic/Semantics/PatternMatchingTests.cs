﻿// Licensed to the .NET Foundation under one or more agreements.
// The .NET Foundation licenses this file to you under the MIT license.
// See the LICENSE file in the project root for more information.

#nullable disable

using System;
using System.Collections.Generic;
using System.Linq;
using System.Text;
using System.Threading.Tasks;
using Microsoft.CodeAnalysis.CSharp.Symbols;
using Microsoft.CodeAnalysis.CSharp.Syntax;
using Microsoft.CodeAnalysis.CSharp.Test.Utilities;
using Microsoft.CodeAnalysis.Emit;
using Microsoft.CodeAnalysis.PooledObjects;
using Microsoft.CodeAnalysis.Test.Utilities;
using Roslyn.Test.Utilities;
using Xunit;

namespace Microsoft.CodeAnalysis.CSharp.UnitTests
{
    [CompilerTrait(CompilerFeature.Patterns)]
    public class PatternMatchingTests : PatternMatchingTestBase
    {
        [Fact]
        public void DemoModes()
        {
            var source =
@"
public class Vec
{
    public static void Main()
    {
        object o = ""Pass"";
        int i1 = 0b001010; // binary literals
        int i2 = 23_554; // digit separators
        // local functions
        // Note: due to complexity and cost of parsing local functions we
        // don't try to parse if the feature isn't enabled
        int f() => 2;
        ref int i3 = ref i1; // ref locals
        string s = o is string k ? k : null; // pattern matching
        //let var i4 = 3; // let
        //int i5 = o match (case * : 7); // match
        //object q = (o is null) ? o : throw null; // throw expressions
        //if (q is Vec(3)) {} // recursive pattern
    }
    public int X => 4;
    public Vec(int x) {}
}
";
            CreateCompilation(source, options: TestOptions.DebugExe, parseOptions: TestOptions.Regular6).VerifyDiagnostics(
                // (7,18): error CS8059: Feature 'binary literals' is not available in C# 6. Please use language version 7.0 or greater.
                //         int i1 = 0b001010; // binary literals
                Diagnostic(ErrorCode.ERR_FeatureNotAvailableInVersion6, "").WithArguments("binary literals", "7.0").WithLocation(7, 18),
                // (8,18): error CS8059: Feature 'digit separators' is not available in C# 6. Please use language version 7.0 or greater.
                //         int i2 = 23_554; // digit separators
                Diagnostic(ErrorCode.ERR_FeatureNotAvailableInVersion6, "").WithArguments("digit separators", "7.0").WithLocation(8, 18),
                // (12,13): error CS8059: Feature 'local functions' is not available in C# 6. Please use language version 7.0 or greater.
                //         int f() => 2;
                Diagnostic(ErrorCode.ERR_FeatureNotAvailableInVersion6, "f").WithArguments("local functions", "7.0").WithLocation(12, 13),
                // (13,9): error CS8059: Feature 'byref locals and returns' is not available in C# 6. Please use language version 7.0 or greater.
                //         ref int i3 = ref i1; // ref locals
                Diagnostic(ErrorCode.ERR_FeatureNotAvailableInVersion6, "ref").WithArguments("byref locals and returns", "7.0").WithLocation(13, 9),
                // (13,22): error CS8059: Feature 'byref locals and returns' is not available in C# 6. Please use language version 7.0 or greater.
                //         ref int i3 = ref i1; // ref locals
                Diagnostic(ErrorCode.ERR_FeatureNotAvailableInVersion6, "ref").WithArguments("byref locals and returns", "7.0").WithLocation(13, 22),
                // (14,20): error CS8059: Feature 'pattern matching' is not available in C# 6. Please use language version 7.0 or greater.
                //         string s = o is string k ? k : null; // pattern matching
                Diagnostic(ErrorCode.ERR_FeatureNotAvailableInVersion6, "o is string k").WithArguments("pattern matching", "7.0").WithLocation(14, 20),
                // (12,13): warning CS8321: The local function 'f' is declared but never used
                //         int f() => 2;
                Diagnostic(ErrorCode.WRN_UnreferencedLocalFunction, "f").WithArguments("f").WithLocation(12, 13)
                );

            // enables binary literals, digit separators, local functions, ref locals, pattern matching
            CreateCompilation(source, options: TestOptions.DebugExe).VerifyDiagnostics(
                // (8,13): warning CS0219: The variable 'i2' is assigned but its value is never used
                //         int i2 = 23_554; // digit separators
                Diagnostic(ErrorCode.WRN_UnreferencedVarAssg, "i2").WithArguments("i2").WithLocation(8, 13),
                // (12,13): warning CS8321: The local function 'f' is declared but never used
                //         int f() => 2;
                Diagnostic(ErrorCode.WRN_UnreferencedLocalFunction, "f").WithArguments("f").WithLocation(12, 13)
                );
        }

        [Fact]
        public void SimplePatternTest()
        {
            var source =
@"using System;
public class X
{
    public static void Main()
    {
        var s = nameof(Main);
        if (s is string t) Console.WriteLine(""1. {0}"", t);
        s = null;
        Console.WriteLine(""2. {0}"", s is string w ? w : nameof(X));
        int? x = 12;
        {if (x is var y) Console.WriteLine(""3. {0}"", y);}
        {if (x is int y) Console.WriteLine(""4. {0}"", y);}
        x = null;
        {if (x is var y) Console.WriteLine(""5. {0}"", y);}
        {if (x is int y) Console.WriteLine(""6. {0}"", y);}
        Console.WriteLine(""7. {0}"", (x is bool is bool));
    }
}";
            var expectedOutput =
@"1. Main
2. X
3. 12
4. 12
5. 
7. True";
            var compilation = CreateCompilation(source, options: TestOptions.DebugExe);
            compilation.VerifyDiagnostics(
                // warning CS0184: The given expression is never of the provided ('bool') type
                //         Console.WriteLine("7. {0}", (x is bool is bool));
                Diagnostic(ErrorCode.WRN_IsAlwaysFalse, "x is bool").WithArguments("bool"),
                // warning CS0183: The given expression is always of the provided ('bool') type
                //         Console.WriteLine("7. {0}", (x is bool is bool));
                Diagnostic(ErrorCode.WRN_IsAlwaysTrue, "x is bool is bool").WithArguments("bool")
                );
            var comp = CompileAndVerify(compilation, expectedOutput: expectedOutput);
        }

        [Fact]
        public void NullablePatternTest()
        {
            var source =
@"using System;
public class X
{
    public static void Main()
    {
        T(null);
        T(1);
    }
    public static void T(object x)
    {
        if (x is Nullable<int> y) Console.WriteLine($""expression {x} is Nullable<int> y"");
    }
}";
            var compilation = CreateCompilation(source, options: TestOptions.DebugExe);
            compilation.VerifyDiagnostics(
                // (11,18): error CS8116: It is not legal to use nullable type 'int?' in a pattern; use the underlying type 'int' instead.
                //         if (x is Nullable<int> y) Console.WriteLine($"expression {x} is Nullable<int> y");
                Diagnostic(ErrorCode.ERR_PatternNullableType, "Nullable<int>").WithArguments("int").WithLocation(11, 18)
                );
        }

        [Fact]
        public void UnconstrainedPatternTest()
        {
            var source =
@"using System;
public class X
{
    public static void Main()
    {
        Test<string>(1);
        Test<int>(""goo"");
        Test<int>(1);
        Test<int>(1.2);
        Test<double>(1.2);
        Test<int?>(1);
        Test<int?>(null);
        Test<string>(null);
    }
    public static void Test<T>(object x)
    {
        if (x is T y)
            Console.WriteLine($""expression {x} is {typeof(T).Name} {y}"");
        else
            Console.WriteLine($""expression {x} is not {typeof(T).Name}"");
    }
}";
            var compilation = CreateCompilation(source, options: TestOptions.DebugExe);
            compilation.VerifyDiagnostics(
                );
            using (new EnsureInvariantCulture())
            {
                var expectedOutput =
@"expression 1 is not String
expression goo is not Int32
expression 1 is Int32 1
expression 1.2 is not Int32
expression 1.2 is Double 1.2
expression 1 is Nullable`1 1
expression  is not Nullable`1
expression  is not String";
                var comp = CompileAndVerify(compilation, expectedOutput: expectedOutput);
            }
        }

        [Fact, WorkItem(10932, "https://github.com/dotnet/roslyn/issues/10932")]
        public void PatternErrors()
        {
            var source =
@"using System;
using NullableInt = System.Nullable<int>;
public class X
{
    public static void Main()
    {
        var s = nameof(Main);
        byte b = 1;
        if (s is string t) { } else Console.WriteLine(t); 
        if (null is dynamic t2) { } // null not allowed
        if (s is NullableInt x) { } // error: cannot use nullable type
        if (s is long l) { } // error: cannot convert string to long
        if (b is 1000) { } // error: cannot convert 1000 to byte
    }
}";
            var compilation = CreateCompilation(source, options: TestOptions.DebugExe);
            compilation.VerifyDiagnostics(
                // (10,13): error CS8117: Invalid operand for pattern match; value required, but found '<null>'.
                //         if (null is dynamic t2) { } // null not allowed
                Diagnostic(ErrorCode.ERR_BadPatternExpression, "null").WithArguments("<null>").WithLocation(10, 13),
                // (11,18): error CS8116: It is not legal to use nullable type 'int?' in a pattern; use the underlying type 'int' instead.
                //         if (s is NullableInt x) { } // error: cannot use nullable type
                Diagnostic(ErrorCode.ERR_PatternNullableType, "NullableInt").WithArguments("int").WithLocation(11, 18),
                // (12,18): error CS8121: An expression of type 'string' cannot be handled by a pattern of type 'long'.
                //         if (s is long l) { } // error: cannot convert string to long
                Diagnostic(ErrorCode.ERR_PatternWrongType, "long").WithArguments("string", "long").WithLocation(12, 18),
                // (13,18): error CS0031: Constant value '1000' cannot be converted to a 'byte'
                //         if (b is 1000) { } // error: cannot convert 1000 to byte
                Diagnostic(ErrorCode.ERR_ConstOutOfRange, "1000").WithArguments("1000", "byte").WithLocation(13, 18),
                // (9,55): error CS0165: Use of unassigned local variable 't'
                //         if (s is string t) { } else Console.WriteLine(t); 
                Diagnostic(ErrorCode.ERR_UseDefViolation, "t").WithArguments("t").WithLocation(9, 55)
                );
        }

        [Fact]
        public void PatternInCtorInitializer()
        {
            var source =
@"using System;
public class X
{
    public static void Main()
    {
        new D(1);
        new D(10);
        new D(1.2);
    }
}
class D
{
    public D(object o) : this(o is int x && x >= 5) {}
    public D(bool b) { Console.WriteLine(b); }
}
";
            var compilation = CreateCompilationWithMscorlib45(source, options: TestOptions.DebugExe);
            compilation.VerifyDiagnostics(
                );
            var expectedOutput =
@"False
True
False";
            var comp = CompileAndVerify(compilation, expectedOutput: expectedOutput);
        }

        [Fact]
        public void PatternInCatchFilter()
        {
            var source =
@"using System;
public class X
{
    public static void Main()
    {
        M(1);
        M(10);
        M(1.2);
    }
    private static void M(object o)
    {
        try
        {
            throw new Exception();
        }
        catch (Exception) when (o is int x && x >= 5)
        {
            Console.WriteLine($""Yes for {o}"");
        }
        catch (Exception)
        {
            Console.WriteLine($""No for {o}"");
        }
    }
}
";
            var compilation = CreateCompilation(source, options: TestOptions.DebugExe);
            compilation.VerifyDiagnostics();
            using (new EnsureInvariantCulture())
            {
                var expectedOutput =
@"No for 1
Yes for 10
No for 1.2";
                var comp = CompileAndVerify(compilation, expectedOutput: expectedOutput);
            }
        }

        [ConditionalFact(typeof(DesktopOnly), Reason = "https://github.com/dotnet/roslyn/issues/28026")]
        public void PatternInFieldInitializer()
        {
            var source =
@"using System;
public class X
{
    static object o1 = 1;
    static object o2 = 10;
    static object o3 = 1.2;
    static bool b1 = M(o1, (o1 is int x && x >= 5)),
                b2 = M(o2, (o2 is int x && x >= 5)),
                b3 = M(o3, (o3 is int x && x >= 5));
    public static void Main()
    {
    }
    private static bool M(object o, bool result)
    {
        Console.WriteLine($""{result} for {o}"");
        return result;
    }
}
";
            var compilation = CreateCompilation(source, options: TestOptions.DebugExe);
            compilation.VerifyDiagnostics();
            using (new EnsureInvariantCulture())
            {
                var expectedOutput =
@"False for 1
True for 10
False for 1.2";
                var comp = CompileAndVerify(compilation, expectedOutput: expectedOutput);
            }
        }

        [Fact]
        public void PatternInExpressionBodiedMethod()
        {
            var source =
@"using System;
public class X
{
    static object o1 = 1;
    static object o2 = 10;
    static object o3 = 1.2;
    static bool B1() => M(o1, (o1 is int x && x >= 5));
    static bool B2 => M(o2, (o2 is int x && x >= 5));
    static bool B3 => M(o3, (o3 is int x && x >= 5));
    public static void Main()
    {
        var r = B1() | B2 | B3;
    }
    private static bool M(object o, bool result)
    {
        Console.WriteLine($""{result} for {o}"");
        return result;
    }
}
";
            var compilation = CreateCompilation(source, options: TestOptions.DebugExe);
            compilation.VerifyDiagnostics();
            using (new EnsureInvariantCulture())
            {
                var expectedOutput =
@"False for 1
True for 10
False for 1.2";
                var comp = CompileAndVerify(compilation, expectedOutput: expectedOutput);
            }
        }

        [Fact, WorkItem(8778, "https://github.com/dotnet/roslyn/issues/8778")]
        public void PatternInExpressionBodiedLocalFunction()
        {
            var source =
@"using System;
public class X
{
    static object o1 = 1;
    static object o2 = 10;
    static object o3 = 1.2;
    public static void Main()
    {
        bool B1() => M(o1, (o1 is int x && x >= 5));
        bool B2() => M(o2, (o2 is int x && x >= 5));
        bool B3() => M(o3, (o3 is int x && x >= 5));
        var r = B1() | B2() | B3();
    }
    private static bool M(object o, bool result)
    {
        Console.WriteLine($""{result} for {o}"");
        return result;
    }
}
";
            var compilation = CreateCompilation(source, options: TestOptions.DebugExe);
            compilation.VerifyDiagnostics();
            using (new EnsureInvariantCulture())
            {
                var expectedOutput =
@"False for 1
True for 10
False for 1.2";
                var comp = CompileAndVerify(compilation, expectedOutput: expectedOutput);
            }
        }

        [Fact, WorkItem(8778, "https://github.com/dotnet/roslyn/issues/8778")]
        public void PatternInExpressionBodiedLambda()
        {
            var source =
@"using System;
public class X
{
    public static void Main()
    {
        object o1 = 1;
        object o2 = 10;
        object o3 = 1.2;
        Func<object, bool> B1 = o => M(o, (o is int x && x >= 5));
        B1(o1);
        Func<bool> B2 = () => M(o2, (o2 is int x && x >= 5));
        B2();
        Func<bool> B3 = () => M(o3, (o3 is int x && x >= 5));
        B3();
    }
    private static bool M(object o, bool result)
    {
        Console.WriteLine($""{result} for {o}"");
        return result;
    }
}
";
            var compilation = CreateCompilation(source, options: TestOptions.DebugExe);
            compilation.VerifyDiagnostics();
            using (new EnsureInvariantCulture())
            {
                var expectedOutput =
@"False for 1
True for 10
False for 1.2";
                var comp = CompileAndVerify(compilation, expectedOutput: expectedOutput);
            }
        }

        [Fact]
        public void PatternInBadPlaces()
        {
            var source =
@"using System;
[Obsolete("""" is string s ? s : """")]
public class X
{
    public static void Main()
    {
    }
    private static void M(string p = """" is object o ? o.ToString() : """")
    {
    }
}
";
            var compilation = CreateCompilation(source, options: TestOptions.DebugExe);
            compilation.VerifyDiagnostics(
    // (2,11): error CS0182: An attribute argument must be a constant expression, typeof expression or array creation expression of an attribute parameter type
    // [Obsolete("" is string s ? s : "")]
    Diagnostic(ErrorCode.ERR_BadAttributeArgument, @""""" is string s ? s : """"").WithLocation(2, 11),
    // (8,38): error CS1736: Default parameter value for 'p' must be a compile-time constant
    //     private static void M(string p = "" is object o ? o.ToString() : "")
    Diagnostic(ErrorCode.ERR_DefaultValueMustBeConstant, @""""" is object o ? o.ToString() : """"").WithArguments("p").WithLocation(8, 38)
                );
        }

        [Fact]
        public void PatternInSwitchAndForeach()
        {
            var source =
@"using System;
public class X
{
    public static void Main()
    {
        object o1 = 1;
        object o2 = 10;
        object o3 = 1.2;
        object oa = new object[] { 1, 10, 1.2 };
        foreach (var o in oa is object[] z ? z : new object[0])
        {
            switch (o is int x && x >= 5)
            {
                case true:
                    M(o, true);
                    break;
                case false:
                    M(o, false);
                    break;
                default:
                    throw null;
            }
        }
    }
    private static bool M(object o, bool result)
    {
        Console.WriteLine($""{result} for {o}"");
        return result;
    }
}
";
            var compilation = CreateCompilation(source, options: TestOptions.DebugExe);
            compilation.VerifyDiagnostics();
            using (new EnsureInvariantCulture())
            {
                var expectedOutput =
@"False for 1
True for 10
False for 1.2";
                var comp = CompileAndVerify(compilation, expectedOutput: expectedOutput);
            }
        }

        [Fact]
        public void GeneralizedSwitchStatement()
        {
            Uri u = new Uri("http://www.microsoft.com");
            var source =
@"using System;
public struct X
{
    public static void Main()
    {
        var oa = new object[] { 1, 10, 20L, 1.2, ""goo"", true, null, new X(), new Exception(""boo"") };
        foreach (var o in oa)
        {
            switch (o)
            {
                default:
                    Console.WriteLine($""class {o.GetType().Name} {o}"");
                    break;
                case 1:
                    Console.WriteLine(""one"");
                    break;
                case int i:
                    Console.WriteLine($""int {i}"");
                    break;
                case long i:
                    Console.WriteLine($""long {i}"");
                    break;
                case double d:
                    Console.WriteLine($""double {d}"");
                    break;
                case null:
                    Console.WriteLine($""null"");
                    break;
                case ValueType z:
                    Console.WriteLine($""struct {z.GetType().Name} {z}"");
                    break;
            }
        }
    }
}
";
            var compilation = CreateCompilation(source, options: TestOptions.DebugExe);
            compilation.VerifyDiagnostics();
            using (new EnsureInvariantCulture())
            {
                var expectedOutput =
@"one
int 10
long 20
double 1.2
class String goo
struct Boolean True
null
struct X X
class Exception System.Exception: boo
";
                var comp = CompileAndVerify(compilation, expectedOutput: expectedOutput);
            }
        }

        [Fact]
        public void PatternVariableDefiniteAssignment()
        {
            var source =
@"using System;
public class X
{
    public static void Main()
    {
        object o = new X();
        if (o is X x1) Console.WriteLine(x1); // OK
        if (!(o is X x2)) Console.WriteLine(x2); // error
        if (o is X x3 || true) Console.WriteLine(x3); // error
        switch (o)
        {
            case X x4:
            default:
                Console.WriteLine(x4); // error
                break;
        }
    }
}
";
            var compilation = CreateCompilation(source, options: TestOptions.DebugExe);
            compilation.VerifyDiagnostics(
                // (8,45): error CS0165: Use of unassigned local variable 'x2'
                //         if (!(o is X x2)) Console.WriteLine(x2);
                Diagnostic(ErrorCode.ERR_UseDefViolation, "x2").WithArguments("x2").WithLocation(8, 45),
                // (9,50): error CS0165: Use of unassigned local variable 'x3'
                //         if (o is X x3 || true) Console.WriteLine(x3);
                Diagnostic(ErrorCode.ERR_UseDefViolation, "x3").WithArguments("x3").WithLocation(9, 50),
                // (14,35): error CS0165: Use of unassigned local variable 'x4'
                //                 Console.WriteLine(x4); // error
                Diagnostic(ErrorCode.ERR_UseDefViolation, "x4").WithArguments("x4").WithLocation(14, 35)
                );
        }

        [Fact]
        public void PatternVariablesAreMutable()
        {
            var source =
@"
public class X
{
    public static void Main()
    {
        if (12 is var x) {
            x = x + 1;
            x++;
            M1(ref x);
            M2(out x);
        }
    }
    public static void M1(ref int x) {}
    public static void M2(out int x) { x = 1; }
}
";
            var compilation = CreateCompilation(source, options: TestOptions.DebugExe);
            compilation.VerifyDiagnostics(
                );
        }

        [Fact]
        public void If_01()
        {
            var source =
@"
public class X
{
    public static void Main()
    {
        Test(1);
        Test(2);
    }

    public static void Test(int val)
    {
        if (Dummy(val == 1, val is var x1, x1))
        {
            System.Console.WriteLine(""true"");
            System.Console.WriteLine(x1);
        }
        else
        {
            System.Console.WriteLine(""false"");
            System.Console.WriteLine(x1);
        }

        System.Console.WriteLine(x1);
    }

    static bool Dummy(bool x, object y, object z) 
    {
        System.Console.WriteLine(z);
        return x;
    }
}
";
            var compilation = CreateCompilation(source, options: TestOptions.DebugExe);
            CompileAndVerify(compilation, expectedOutput:
@"1
true
1
1
2
false
2
2");

            var tree = compilation.SyntaxTrees.Single();
            var model = compilation.GetSemanticModel(tree);

            var x1Decl = GetPatternDeclarations(tree, "x1").ToArray();
            var x1Ref = GetReferences(tree, "x1").ToArray();
            Assert.Equal(1, x1Decl.Length);
            Assert.Equal(4, x1Ref.Length);
            VerifyModelForDeclarationOrVarSimplePattern(model, x1Decl[0], x1Ref);
        }

        [Fact]
        public void If_02()
        {
            var source =
@"
public class X
{
    public static void Main()
    {
        bool f = true;

        if (f)
            if (Dummy(f, (f ? 1 : 2) is var x1, x1))
                ;

        if (f)
        {
            if (Dummy(f, (f ? 3 : 4) is var x1, x1))
                ;
        }
    }

    static bool Dummy(bool x, object y, object z) 
    {
        System.Console.WriteLine(z);
        return x;
    }
}
";
            var compilation = CreateCompilation(source, options: TestOptions.DebugExe);
            CompileAndVerify(compilation, expectedOutput:
@"1
3");

            var tree = compilation.SyntaxTrees.Single();
            var model = compilation.GetSemanticModel(tree);

            var x1Decl = GetPatternDeclarations(tree, "x1").ToArray();
            var x1Ref = GetReferences(tree, "x1").ToArray();
            Assert.Equal(2, x1Decl.Length);
            Assert.Equal(2, x1Ref.Length);
            VerifyModelForDeclarationOrVarSimplePattern(model, x1Decl[0], x1Ref[0]);
            VerifyModelForDeclarationOrVarSimplePattern(model, x1Decl[1], x1Ref[1]);
        }

        [Fact]
        public void Lambda_01()
        {
            var source =
@"
public class X
{
    public static void Main()
    {
        System.Console.WriteLine(Test1());
    }

    static bool Test1()
    {
        System.Func<bool> l = () => 1 is int x1 && Dummy(x1); 
        return l();
    }

    static bool Dummy(int x) 
    {
        System.Console.WriteLine(x);
        return true;
    }
}
";
            var compilation = CreateCompilation(source, options: TestOptions.DebugExe);
            CompileAndVerify(compilation, expectedOutput: @"1
True");

            var tree = compilation.SyntaxTrees.Single();
            var model = compilation.GetSemanticModel(tree);

            var x1Decl = GetPatternDeclaration(tree, "x1");
            var x1Ref = GetReferences(tree, "x1").Single();
            VerifyModelForDeclarationOrVarSimplePattern(model, x1Decl, x1Ref);
        }

        [ConditionalFact(typeof(WindowsDesktopOnly), Reason = "https://github.com/dotnet/roslyn/issues/28026")]
        public void Query_01()
        {
            var source =
@"
using System.Linq;

public class X
{
    public static void Main()
    {
        Test1();
    }

    static void Test1()
    {
        var res = from x1 in new[] { 1 is var y1 && Print(y1) ? 1 : 0}
                  from x2 in new[] { 2 is var y2 && Print(y2) ? 1 : 0}
                  join x3 in new[] { 3 is var y3 && Print(y3) ? 1 : 0}
                       on 4 is var y4 && Print(y4) ? 1 : 0
                          equals 5 is var y5 && Print(y5) ? 1 : 0
                  where 6 is var y6 && Print(y6)
                  orderby 7 is var y7 && Print(y7), 
                          8 is var y8 && Print(y8) 
                  group 9 is var y9 && Print(y9) 
                  by 10 is var y10 && Print(y10)
                  into g
                  let x11 = 11 is var y11 && Print(y11)
                  select 12 is var y12 && Print(y12);

        res.ToArray(); 
    }

    static bool Print(object x) 
    {
        System.Console.WriteLine(x);
        return true;
    }
}
";
            var compilation = CreateCompilation(source, options: TestOptions.DebugExe);
            compilation.VerifyDiagnostics();

            CompileAndVerify(compilation, expectedOutput:
@"1
3
5
2
4
6
7
8
10
9
11
12
");

            var tree = compilation.SyntaxTrees.Single();
            var model = compilation.GetSemanticModel(tree);

            for (int i = 1; i < 13; i++)
            {
                var id = "y" + i;
                var yDecl = GetPatternDeclarations(tree, id).Single();
                var yRef = tree.GetRoot().DescendantNodes().OfType<IdentifierNameSyntax>().Where(name => name.Identifier.ValueText == id).Single();
                VerifyModelForDeclarationOrVarSimplePattern(model, yDecl, yRef);
            }
        }

        [Fact]
        public void Query_02()
        {
            var source =
@"
using System.Linq;

public class X
{
    public static void Main()
    {
        Test1();
    }

    static void Test1()
    {
        var res = from x1 in new[] { 1 is var y1 && Print(y1) ? 2 : 0}
                  select Print(x1);

        res.ToArray(); 
    }

    static bool Print(object x) 
    {
        System.Console.WriteLine(x);
        return true;
    }
}
";
            var compilation = CreateCompilation(source, options: TestOptions.DebugExe, parseOptions: TestOptions.Regular);

            CompileAndVerify(compilation, expectedOutput:
@"1
2");

            var tree = compilation.SyntaxTrees.Single();
            var model = compilation.GetSemanticModel(tree);

            var yDecl = GetPatternDeclaration(tree, "y1");
            var yRef = GetReferences(tree, "y1").Single();
            VerifyModelForDeclarationOrVarSimplePattern(model, yDecl, yRef);
        }

        [Fact]
        public void ExpressionBodiedFunctions_01()
        {
            var source =
@"
public class X
{
    public static void Main()
    {
        System.Console.WriteLine(Test1());
    }

    static bool Test1() => 1 is int x1 && Dummy(x1); 

    static bool Dummy(int x) 
    {
        System.Console.WriteLine(x);
        return true;
    }
}
";
            var compilation = CreateCompilation(source, options: TestOptions.DebugExe);
            CompileAndVerify(compilation, expectedOutput: @"1
True");
        }

        [Fact]
        public void ExpressionBodiedProperties_01()
        {
            var source =
@"
public class X
{
    public static void Main()
    {
        System.Console.WriteLine(Test1);
        System.Console.WriteLine(new X()[0]);
    }

    static bool Test1 => 2 is int x1 && Dummy(x1); 

    bool this[object x] => 1 is int x1 && Dummy(x1); 

    static bool Dummy(int x) 
    {
        System.Console.WriteLine(x);
        return true;
    }
}
";
            var compilation = CreateCompilation(source, options: TestOptions.DebugExe);
            CompileAndVerify(compilation, expectedOutput: @"2
True
1
True");
        }

        [Fact]
        public void FieldInitializers_01()
        {
            var source =
@"
public class X
{
    public static void Main()
    {
        System.Console.WriteLine(Test1);
    }

    static bool Test1 = 1 is int x1 && Dummy(x1); 

    static bool Dummy(int x) 
    {
        System.Console.WriteLine(x);
        return true;
    }
}
";
            var compilation = CreateCompilationWithMscorlib45(source, options: TestOptions.DebugExe);
            CompileAndVerify(compilation, expectedOutput: @"1
True");

            CreateCompilationWithMscorlib45(source, options: TestOptions.DebugExe, parseOptions: TestOptions.Regular7_2).VerifyDiagnostics(
                // (9,34): error CS8320: Feature 'declaration of expression variables in member initializers and queries' is not available in C# 7.2. Please use language version 7.3 or greater.
                //     static bool Test1 = 1 is int x1 && Dummy(x1); 
                Diagnostic(ErrorCode.ERR_FeatureNotAvailableInVersion7_2, "x1").WithArguments("declaration of expression variables in member initializers and queries", "7.3").WithLocation(9, 34)
                );
        }

        [Fact, WorkItem(10487, "https://github.com/dotnet/roslyn/issues/10487")]
        public void FieldInitializers_03()
        {
            var source =
@"
public class X
{
    public static void Main()
    {
        System.Console.WriteLine(Test1);
        new X().M();
    }
    void M()
    {
        System.Console.WriteLine(Test2);
    }

    static bool Test1 = 1 is int x1 && Dummy(() => x1);
    bool Test2 = 2 is int x1 && Dummy(() => x1);

    static bool Dummy(System.Func<int> x)
    {
        System.Console.WriteLine(x());
        return true;
    }
}
";
            var compilation = CreateCompilationWithMscorlib45(source, options: TestOptions.DebugExe);
            CompileAndVerify(compilation, expectedOutput: @"1
True
2
True");
        }

        [Fact]
        [WorkItem(16935, "https://github.com/dotnet/roslyn/issues/16935")]
        public void FieldInitializers_04()
        {
            var source =
@"
public class X
{
    public static void Main()
    {
        System.Console.WriteLine(Test1());
    }

    static System.Func<bool> Test1 = () => 1 is int x1 && Dummy(x1); 

    static bool Dummy(int x) 
    {
        System.Console.WriteLine(x);
        return true;
    }
}
";
            var compilation = CreateCompilation(source, options: TestOptions.DebugExe);
            CompileAndVerify(compilation, expectedOutput: @"1
True");
        }

        [Fact]
        public void PropertyInitializers_01()
        {
            var source =
@"
public class X
{
    public static void Main()
    {
        System.Console.WriteLine(Test1);
    }

    static bool Test1 {get;} = 1 is int x1 && Dummy(x1); 

    static bool Dummy(int x) 
    {
        System.Console.WriteLine(x);
        return true;
    }
}
";
            var compilation = CreateCompilationWithMscorlib45(source, options: TestOptions.DebugExe);
            CompileAndVerify(compilation, expectedOutput: @"1
True");

            CreateCompilationWithMscorlib45(source, options: TestOptions.DebugExe, parseOptions: TestOptions.Regular7_2).VerifyDiagnostics(
                // (9,41): error CS8320: Feature 'declaration of expression variables in member initializers and queries' is not available in C# 7.2. Please use language version 7.3 or greater.
                //     static bool Test1 {get;} = 1 is int x1 && Dummy(x1); 
                Diagnostic(ErrorCode.ERR_FeatureNotAvailableInVersion7_2, "x1").WithArguments("declaration of expression variables in member initializers and queries", "7.3").WithLocation(9, 41)
                );
        }

        [Fact]
        [WorkItem(16935, "https://github.com/dotnet/roslyn/issues/16935")]
        public void PropertyInitializers_02()
        {
            var source =
@"
public class X
{
    public static void Main()
    {
        System.Console.WriteLine(Test1());
    }

    static System.Func<bool> Test1 {get;} = () => 1 is int x1 && Dummy(x1); 

    static bool Dummy(int x) 
    {
        System.Console.WriteLine(x);
        return true;
    }
}
";
            var compilation = CreateCompilation(source, options: TestOptions.DebugExe);
            CompileAndVerify(compilation, expectedOutput: @"1
True");
        }

        [Fact]
        public void ConstructorInitializers_01()
        {
            var source =
@"
public class X
{
    public static void Main()
    {
        var x = new D();
    }
}

class D : C
{
    public D(object o) : base(2 is var x1 && Dummy(x1)) 
    {
        System.Console.WriteLine(o);
    }

    public D() : this(1 is int x1 && Dummy(x1)) 
    {
    }

    static bool Dummy(int x) 
    {
        System.Console.WriteLine(x);
        return true;
    }
}

class C
{
    public C(object b) 
    { 
        System.Console.WriteLine(b);
    }
}
";
            var compilation = CreateCompilationWithMscorlib45(source, options: TestOptions.DebugExe);
            CompileAndVerify(compilation, expectedOutput:
@"1
2
True
True");
            var tree = compilation.SyntaxTrees.Single();
            var model = compilation.GetSemanticModel(tree);

            var x1Decl = GetPatternDeclarations(tree, "x1").ToArray();
            var x1Ref = GetReferences(tree, "x1").ToArray();
            Assert.Equal(2, x1Decl.Length);
            Assert.Equal(2, x1Ref.Length);
            VerifyModelForDeclarationOrVarSimplePattern(model, x1Decl[0], x1Ref[0]);
            VerifyModelForDeclarationOrVarSimplePattern(model, x1Decl[1], x1Ref[1]);

            Assert.Equal("System.Int32", ((ILocalSymbol)compilation.GetSemanticModel(tree).GetDeclaredSymbol(x1Decl[0])).Type.ToTestDisplayString());

            CreateCompilationWithMscorlib45(source, options: TestOptions.DebugExe, parseOptions: TestOptions.Regular7_2).VerifyDiagnostics(
                // (12,40): error CS8320: Feature 'declaration of expression variables in member initializers and queries' is not available in C# 7.2. Please use language version 7.3 or greater.
                //     public D(object o) : base(2 is var x1 && Dummy(x1)) 
                Diagnostic(ErrorCode.ERR_FeatureNotAvailableInVersion7_2, "x1").WithArguments("declaration of expression variables in member initializers and queries", "7.3").WithLocation(12, 40),
                // (17,32): error CS8320: Feature 'declaration of expression variables in member initializers and queries' is not available in C# 7.2. Please use language version 7.3 or greater.
                //     public D() : this(1 is int x1 && Dummy(x1)) 
                Diagnostic(ErrorCode.ERR_FeatureNotAvailableInVersion7_2, "x1").WithArguments("declaration of expression variables in member initializers and queries", "7.3").WithLocation(17, 32)
                );
        }

        [Fact]
        [WorkItem(16935, "https://github.com/dotnet/roslyn/issues/16935")]
        public void ConstructorInitializers_02()
        {
            var source =
@"
public class X
{
    public static void Main()
    {
        var x = new D();
    }
}

class D : C
{
    public D(System.Func<bool> o) : base(() => 2 is int x1 && Dummy(x1)) 
    {
        System.Console.WriteLine(o());
    }

    public D() : this(() => 1 is int x1 && Dummy(x1)) 
    {
    }

    static bool Dummy(int x) 
    {
        System.Console.WriteLine(x);
        return true;
    }
}

class C
{
    public C(System.Func<bool> b) 
    { 
        System.Console.WriteLine(b());
    }
}
";
            var compilation = CreateCompilation(source, options: TestOptions.DebugExe);
            CompileAndVerify(compilation, expectedOutput:
@"2
True
1
True");

            var tree = compilation.SyntaxTrees.Single();
            var model = compilation.GetSemanticModel(tree);

            var x1Decl = GetPatternDeclarations(tree, "x1").ToArray();
            var x1Ref = GetReferences(tree, "x1").ToArray();
            Assert.Equal(2, x1Decl.Length);
            Assert.Equal(2, x1Ref.Length);
            VerifyModelForDeclarationOrVarSimplePattern(model, x1Decl[0], x1Ref[0]);
            VerifyModelForDeclarationOrVarSimplePattern(model, x1Decl[1], x1Ref[1]);
        }

        [Fact]
        public void Switch_01()
        {
            var source =
@"
public class X
{
    public static void Main()
    {
        Test1(0);
        Test1(1);
    }

    static bool Dummy1(bool val, params object[] x) {return val;}
    static T Dummy2<T>(T val, params object[] x) {return val;}

    static void Test1(int val)
    {
        switch (Dummy2(val, ""Test1 {0}"" is var x1))
        {
            case 0 when Dummy1(true, ""case 0"" is var y1):
                System.Console.WriteLine(x1, y1);
                break;
            case int z1:
                System.Console.WriteLine(x1, z1);
                break;
        }

        System.Console.WriteLine(x1);
    }
}
";
            var compilation = CreateCompilation(source, options: TestOptions.DebugExe);
            CompileAndVerify(compilation, expectedOutput:
@"Test1 case 0
Test1 {0}
Test1 1
Test1 {0}");

            var tree = compilation.SyntaxTrees.Single();
            var model = compilation.GetSemanticModel(tree);

            var x1Decl = GetPatternDeclarations(tree, "x1").ToArray();
            var x1Ref = GetReferences(tree, "x1").ToArray();
            Assert.Equal(1, x1Decl.Length);
            Assert.Equal(3, x1Ref.Length);
            VerifyModelForDeclarationOrVarSimplePattern(model, x1Decl[0], x1Ref);
        }

        [Fact]
        public void Switch_02()
        {
            var source =
@"
public class X
{
    public static void Main()
    {
        bool f = true;

        if (f)
            switch (Dummy(f, (f ? 1 : 2) is var x1, x1))
            {}

        if (f)
        {
            switch (Dummy(f, (f ? 3 : 4) is var x1, x1))
            {}
        }
    }

    static bool Dummy(bool x, object y, object z) 
    {
        System.Console.WriteLine(z);
        return x;
    }
}
";
            var compilation = CreateCompilation(source, options: TestOptions.DebugExe);
            CompileAndVerify(compilation, expectedOutput:
@"1
3");

            var tree = compilation.SyntaxTrees.Single();
            var model = compilation.GetSemanticModel(tree);

            var x1Decl = GetPatternDeclarations(tree, "x1").ToArray();
            var x1Ref = GetReferences(tree, "x1").ToArray();
            Assert.Equal(2, x1Decl.Length);
            Assert.Equal(2, x1Ref.Length);
            VerifyModelForDeclarationOrVarSimplePattern(model, x1Decl[0], x1Ref[0]);
            VerifyModelForDeclarationOrVarSimplePattern(model, x1Decl[1], x1Ref[1]);
        }

        [Fact]
        public void Using_01()
        {
            var source =
@"
public class X
{
    public static void Main()
    {
        using (System.IDisposable d1 = Dummy(new C(""a""), new C(""b"") is var x1),
                                  d2 = Dummy(new C(""c""), new C(""d"") is var x2))
        {
            System.Console.WriteLine(d1);
            System.Console.WriteLine(x1);
            System.Console.WriteLine(d2);
            System.Console.WriteLine(x2);
        }

        using (Dummy(new C(""e""), new C(""f"") is var x1))
        {
            System.Console.WriteLine(x1);
        }
    }

    static System.IDisposable Dummy(System.IDisposable x, params object[] y) {return x;}
}

class C : System.IDisposable
{
    private readonly string _val;

    public C(string val)
    {
        _val = val;
    }

    public void Dispose()
    {
        System.Console.WriteLine(""Disposing {0}"", _val);
    }

    public override string ToString()
    {
        return _val;
    }
}
";
            var compilation = CreateCompilation(source, options: TestOptions.DebugExe);
            CompileAndVerify(compilation, expectedOutput:
@"a
b
c
d
Disposing c
Disposing a
f
Disposing e");
        }

        [Fact]
        public void LocalDeclarationStmt_01()
        {
            var source =
@"
public class X
{
    public static void Main()
    {
        object d1 = Dummy(new C(""a""), new C(""b"") is var x1, x1),
               d2 = Dummy(new C(""c""), new C(""d"") is var x2, x2);
        System.Console.WriteLine(d1);
        System.Console.WriteLine(d2);
        System.Console.WriteLine(x1);
    }

    static object Dummy(object x, object y, object z) 
    {
        System.Console.WriteLine(z);
        return x;
    }
}

class C
{
    private readonly string _val;

    public C(string val)
    {
        _val = val;
    }

    public override string ToString()
    {
        return _val;
    }
}
";
            var compilation = CreateCompilation(source, options: TestOptions.DebugExe);
            CompileAndVerify(compilation, expectedOutput:
@"b
d
a
c
b");
            var tree = compilation.SyntaxTrees.Single();
            var model = compilation.GetSemanticModel(tree);

            var x1Decl = tree.GetRoot().DescendantNodes().OfType<SingleVariableDesignationSyntax>().Where(p => p.Identifier.ValueText == "x1").ToArray();
            var x1Ref = tree.GetRoot().DescendantNodes().OfType<IdentifierNameSyntax>().Where(id => id.Identifier.ValueText == "x1").ToArray();
            Assert.Equal(1, x1Decl.Length);
            Assert.Equal(2, x1Ref.Length);
            VerifyModelForDeclarationOrVarSimplePattern(model, x1Decl[0], x1Ref);
        }

        [Fact]
        public void LocalDeclarationStmt_02()
        {
            var source =
@"
public class X
{
    public static void Main()
    {
        if (true)
        {
            object d1 = Dummy(new C(""a""), new C(""b"") is var x1, x1);
        }
    }

    static object Dummy(object x, object y, object z) 
    {
        System.Console.WriteLine(z);
        return x;
    }
}

class C
{
    private readonly string _val;

    public C(string val)
    {
        _val = val;
    }

    public override string ToString()
    {
        return _val;
    }
}
";
            var compilation = CreateCompilation(source, options: TestOptions.DebugExe);
            CompileAndVerify(compilation, expectedOutput:
@"b");
            var tree = compilation.SyntaxTrees.Single();
            var model = compilation.GetSemanticModel(tree);

            var x1Decl = tree.GetRoot().DescendantNodes().OfType<SingleVariableDesignationSyntax>().Where(p => p.Identifier.ValueText == "x1").ToArray();
            var x1Ref = tree.GetRoot().DescendantNodes().OfType<IdentifierNameSyntax>().Where(id => id.Identifier.ValueText == "x1").ToArray();
            Assert.Equal(1, x1Decl.Length);
            Assert.Equal(1, x1Ref.Length);
            VerifyModelForDeclarationOrVarSimplePattern(model, x1Decl[0], x1Ref);
        }

        [Fact]
        [CompilerTrait(CompilerFeature.Tuples)]
        public void DeconstructionDeclarationStmt_01()
        {
            var source =
@"
public class X
{
    public static void Main()
    {
        (object d1, object d2) = (Dummy(new C(""a""), (new C(""b"") is var x1), x1),
                                 Dummy(new C(""c""), (new C(""d"") is var x2), x2));
        System.Console.WriteLine(d1);
        System.Console.WriteLine(d2);
        System.Console.WriteLine(x1);
    }

    static object Dummy(object x, object y, object z) 
    {
        System.Console.WriteLine(z);
        return x;
    }
}

class C
{
    private readonly string _val;

    public C(string val)
    {
        _val = val;
    }

    public override string ToString()
    {
        return _val;
    }
}
";
            var compilation = CreateCompilation(source, options: TestOptions.DebugExe, parseOptions: TestOptions.Regular);
            CompileAndVerify(compilation, expectedOutput:
@"b
d
a
c
b");

            var tree = compilation.SyntaxTrees.Single();
            var model = compilation.GetSemanticModel(tree);

            var x1Decl = GetPatternDeclarations(tree, "x1").ToArray();
            var x1Ref = GetReferences(tree, "x1").ToArray();
            Assert.Equal(1, x1Decl.Length);
            Assert.Equal(2, x1Ref.Length);
            VerifyModelForDeclarationOrVarSimplePattern(model, x1Decl[0], x1Ref);
        }

        [Fact]
        [CompilerTrait(CompilerFeature.Tuples)]
        public void DeconstructionDeclarationStmt_02()
        {
            var source =
@"
public class X
{
    public static void Main()
    {
        if (true)
        {
            (object d1, object d2) = (Dummy(new C(""a""), (new C(""b"") is var x1), x1), x1);
        }
    }

    static object Dummy(object x, object y, object z) 
    {
        System.Console.WriteLine(z);
        return x;
    }
}

class C
{
    private readonly string _val;

    public C(string val)
    {
        _val = val;
    }

    public override string ToString()
    {
        return _val;
    }
}
";
            var compilation = CreateCompilation(source, options: TestOptions.DebugExe, parseOptions: TestOptions.Regular);
            CompileAndVerify(compilation, expectedOutput:
@"b");

            var tree = compilation.SyntaxTrees.Single();
            var model = compilation.GetSemanticModel(tree);

            var x1Decl = tree.GetRoot().DescendantNodes().OfType<SingleVariableDesignationSyntax>().Where(p => p.Identifier.ValueText == "x1").ToArray();
            var x1Ref = tree.GetRoot().DescendantNodes().OfType<IdentifierNameSyntax>().Where(id => id.Identifier.ValueText == "x1").ToArray();
            Assert.Equal(1, x1Decl.Length);
            Assert.Equal(2, x1Ref.Length);
            VerifyModelForDeclarationOrVarSimplePattern(model, x1Decl[0], x1Ref);
        }

        [Fact]
        [CompilerTrait(CompilerFeature.Tuples)]
        public void DeconstructionDeclarationStmt_03()
        {
            var source =
@"
public class X
{
    public static void Main()
    {
        var (d1, (d2, d3)) = (Dummy(new C(""a""), (new C(""b"") is var x1), x1),
                              (Dummy(new C(""c""), (new C(""d"") is var x2), x2),
                               Dummy(new C(""e""), (new C(""f"") is var x3), x3)));
        System.Console.WriteLine(d1);
        System.Console.WriteLine(d2);
        System.Console.WriteLine(d3);
        System.Console.WriteLine(x1);
        System.Console.WriteLine(x2);
        System.Console.WriteLine(x3);
    }

    static object Dummy(object x, object y, object z) 
    {
        System.Console.WriteLine(z);
        return x;
    }
}

class C
{
    private readonly string _val;

    public C(string val)
    {
        _val = val;
    }

    public override string ToString()
    {
        return _val;
    }
}
";
            var compilation = CreateCompilation(source, options: TestOptions.DebugExe, parseOptions: TestOptions.Regular);
            CompileAndVerify(compilation, expectedOutput:
@"b
d
f
a
c
e
b
d
f");

            var tree = compilation.SyntaxTrees.Single();
            var model = compilation.GetSemanticModel(tree);

            var x1Decl = tree.GetRoot().DescendantNodes().OfType<SingleVariableDesignationSyntax>().Where(p => p.Identifier.ValueText == "x1").ToArray();
            var x1Ref = tree.GetRoot().DescendantNodes().OfType<IdentifierNameSyntax>().Where(id => id.Identifier.ValueText == "x1").ToArray();
            Assert.Equal(1, x1Decl.Length);
            Assert.Equal(2, x1Ref.Length);
            VerifyModelForDeclarationOrVarSimplePattern(model, x1Decl[0], x1Ref);

            var x2Decl = tree.GetRoot().DescendantNodes().OfType<SingleVariableDesignationSyntax>().Where(p => p.Identifier.ValueText == "x2").ToArray();
            var x2Ref = tree.GetRoot().DescendantNodes().OfType<IdentifierNameSyntax>().Where(id => id.Identifier.ValueText == "x2").ToArray();
            Assert.Equal(1, x2Decl.Length);
            Assert.Equal(2, x2Ref.Length);
            VerifyModelForDeclarationOrVarSimplePattern(model, x2Decl[0], x2Ref);

            var x3Decl = tree.GetRoot().DescendantNodes().OfType<SingleVariableDesignationSyntax>().Where(p => p.Identifier.ValueText == "x3").ToArray();
            var x3Ref = tree.GetRoot().DescendantNodes().OfType<IdentifierNameSyntax>().Where(id => id.Identifier.ValueText == "x3").ToArray();
            Assert.Equal(1, x3Decl.Length);
            Assert.Equal(2, x3Ref.Length);
            VerifyModelForDeclarationOrVarSimplePattern(model, x3Decl[0], x3Ref);
        }

        [Fact]
        [CompilerTrait(CompilerFeature.Tuples)]
        public void DeconstructionDeclarationStmt_04()
        {
            var source =
@"
public class X
{
    public static void Main()
    {
        (var d1, (var d2, var d3)) = (Dummy(new C(""a""), (new C(""b"") is var x1), x1),
                              (Dummy(new C(""c""), (new C(""d"") is var x2), x2),
                               Dummy(new C(""e""), (new C(""f"") is var x3), x3)));
        System.Console.WriteLine(d1);
        System.Console.WriteLine(d2);
        System.Console.WriteLine(d3);
        System.Console.WriteLine(x1);
        System.Console.WriteLine(x2);
        System.Console.WriteLine(x3);
    }

    static object Dummy(object x, object y, object z) 
    {
        System.Console.WriteLine(z);
        return x;
    }
}

class C
{
    private readonly string _val;

    public C(string val)
    {
        _val = val;
    }

    public override string ToString()
    {
        return _val;
    }
}
";
            var compilation = CreateCompilation(source, options: TestOptions.DebugExe, parseOptions: TestOptions.Regular);
            CompileAndVerify(compilation, expectedOutput:
@"b
d
f
a
c
e
b
d
f");

            var tree = compilation.SyntaxTrees.Single();
            var model = compilation.GetSemanticModel(tree);

            var x1Decl = GetPatternDeclarations(tree, "x1").ToArray();
            var x1Ref = GetReferences(tree, "x1").ToArray();
            Assert.Equal(1, x1Decl.Length);
            Assert.Equal(2, x1Ref.Length);
            VerifyModelForDeclarationOrVarSimplePattern(model, x1Decl[0], x1Ref);

            var x2Decl = tree.GetRoot().DescendantNodes().OfType<SingleVariableDesignationSyntax>().Where(p => p.Identifier.ValueText == "x2").ToArray();
            var x2Ref = tree.GetRoot().DescendantNodes().OfType<IdentifierNameSyntax>().Where(id => id.Identifier.ValueText == "x2").ToArray();
            Assert.Equal(1, x2Decl.Length);
            Assert.Equal(2, x2Ref.Length);
            VerifyModelForDeclarationOrVarSimplePattern(model, x2Decl[0], x2Ref);

            var x3Decl = tree.GetRoot().DescendantNodes().OfType<SingleVariableDesignationSyntax>().Where(p => p.Identifier.ValueText == "x3").ToArray();
            var x3Ref = tree.GetRoot().DescendantNodes().OfType<IdentifierNameSyntax>().Where(id => id.Identifier.ValueText == "x3").ToArray();
            Assert.Equal(1, x3Decl.Length);
            Assert.Equal(2, x3Ref.Length);
            VerifyModelForDeclarationOrVarSimplePattern(model, x3Decl[0], x3Ref);
        }

        [Fact]
        public void While_01()
        {
            var source =
@"
public class X
{
    public static void Main()
    {
        bool f = true;

        while (Dummy(f, (f ? 1 : 2) is var x1, x1))
        {
            System.Console.WriteLine(x1);
            f = false;
        }
    }

    static bool Dummy(bool x, object y, object z) 
    {
        System.Console.WriteLine(z);
        return x;
    }
}
";
            var compilation = CreateCompilation(source, options: TestOptions.DebugExe);
            CompileAndVerify(compilation, expectedOutput:
@"1
1
2");

            var tree = compilation.SyntaxTrees.Single();
            var model = compilation.GetSemanticModel(tree);

            var x1Decl = GetPatternDeclarations(tree, "x1").ToArray();
            var x1Ref = GetReferences(tree, "x1").ToArray();
            Assert.Equal(1, x1Decl.Length);
            Assert.Equal(2, x1Ref.Length);
            VerifyModelForDeclarationOrVarSimplePattern(model, x1Decl[0], x1Ref);
        }

        [Fact]
        public void While_02()
        {
            var source =
@"
public class X
{
    public static void Main()
    {
        bool f = true;

        if (f)
            while (Dummy(f, (f ? 1 : 2) is var x1, x1))
                break;

        if (f)
        {
            while (Dummy(f, (f ? 3 : 4) is var x1, x1))
                break;
        }
    }

    static bool Dummy(bool x, object y, object z) 
    {
        System.Console.WriteLine(z);
        return x;
    }
}
";
            var compilation = CreateCompilation(source, options: TestOptions.DebugExe);
            CompileAndVerify(compilation, expectedOutput:
@"1
3");

            var tree = compilation.SyntaxTrees.Single();
            var model = compilation.GetSemanticModel(tree);

            var x1Decl = GetPatternDeclarations(tree, "x1").ToArray();
            var x1Ref = GetReferences(tree, "x1").ToArray();
            Assert.Equal(2, x1Decl.Length);
            Assert.Equal(2, x1Ref.Length);
            VerifyModelForDeclarationOrVarSimplePattern(model, x1Decl[0], x1Ref[0]);
            VerifyModelForDeclarationOrVarSimplePattern(model, x1Decl[1], x1Ref[1]);
        }

        [Fact]
        public void While_03()
        {
            var source =
@"
public class X
{
    public static void Main()
    {
        int f = 1;
        var l = new System.Collections.Generic.List<System.Action>();

        while (Dummy(f < 3, f is var x1, x1))
        {
            l.Add(() => System.Console.WriteLine(x1));
            f++;
        }

        System.Console.WriteLine(""--"");

        foreach (var d in l)
        {
            d();
        }
    }

    static bool Dummy(bool x, object y, object z) 
    {
        System.Console.WriteLine(z);
        return x;
    }
}
";
            var compilation = CreateCompilation(source, options: TestOptions.DebugExe, parseOptions: TestOptions.Regular);
            CompileAndVerify(compilation, expectedOutput:
@"1
2
3
--
1
2
");

            var tree = compilation.SyntaxTrees.Single();
            var model = compilation.GetSemanticModel(tree);

            var x1Decl = GetPatternDeclarations(tree, "x1").ToArray();
            var x1Ref = GetReferences(tree, "x1").ToArray();
            Assert.Equal(1, x1Decl.Length);
            Assert.Equal(2, x1Ref.Length);
            VerifyModelForDeclarationOrVarSimplePattern(model, x1Decl[0], x1Ref);
        }

        [Fact]
        public void While_04()
        {
            var source =
@"
public class X
{
    public static void Main()
    {
        int f = 1;
        var l = new System.Collections.Generic.List<System.Action>();

        while (Dummy(f < 3, f is var x1, x1, l, () => System.Console.WriteLine(x1)))
        {
            f++;
        }

        System.Console.WriteLine(""--"");

        foreach (var d in l)
        {
            d();
        }
    }

    static bool Dummy(bool x, object y, object z, System.Collections.Generic.List<System.Action> l, System.Action d) 
    {
        l.Add(d);
        System.Console.WriteLine(z);
        return x;
    }
}
";
            var compilation = CreateCompilation(source, options: TestOptions.DebugExe, parseOptions: TestOptions.Regular);
            CompileAndVerify(compilation, expectedOutput:
@"1
2
3
--
1
2
3
");

            var tree = compilation.SyntaxTrees.Single();
            var model = compilation.GetSemanticModel(tree);

            var x1Decl = GetPatternDeclarations(tree, "x1").ToArray();
            var x1Ref = GetReferences(tree, "x1").ToArray();
            Assert.Equal(1, x1Decl.Length);
            Assert.Equal(2, x1Ref.Length);
            VerifyModelForDeclarationOrVarSimplePattern(model, x1Decl[0], x1Ref);
        }

        [Fact]
        public void While_05()
        {
            var source =
@"
public class X
{
    public static void Main()
    {
        int f = 1;
        var l = new System.Collections.Generic.List<System.Action>();

        while (Dummy(f < 3, f is var x1, x1, l, () => System.Console.WriteLine(x1)))
        {
            l.Add(() => System.Console.WriteLine(x1));
            f++;
        }

        System.Console.WriteLine(""--"");

        foreach (var d in l)
        {
            d();
        }
    }

    static bool Dummy(bool x, object y, object z, System.Collections.Generic.List<System.Action> l, System.Action d) 
    {
        l.Add(d);
        System.Console.WriteLine(z);
        return x;
    }
}
";
            var compilation = CreateCompilation(source, options: TestOptions.DebugExe, parseOptions: TestOptions.Regular);
            CompileAndVerify(compilation, expectedOutput:
@"1
2
3
--
1
1
2
2
3
");

            var tree = compilation.SyntaxTrees.Single();
            var model = compilation.GetSemanticModel(tree);

            var x1Decl = GetPatternDeclarations(tree, "x1").ToArray();
            var x1Ref = GetReferences(tree, "x1").ToArray();
            Assert.Equal(1, x1Decl.Length);
            Assert.Equal(3, x1Ref.Length);
            VerifyModelForDeclarationOrVarSimplePattern(model, x1Decl[0], x1Ref);
        }

        [Fact]
        public void Do_01()
        {
            var source =
@"
public class X
{
    public static void Main()
    {
        bool f;

        do
        {
            f = false;
        }
        while (Dummy(f, (f ? 1 : 2) is var x1, x1));
    }

    static bool Dummy(bool x, object y, object z) 
    {
        System.Console.WriteLine(z);
        return x;
    }
}
";
            var compilation = CreateCompilation(source, options: TestOptions.DebugExe);
            CompileAndVerify(compilation, expectedOutput: @"2");

            var tree = compilation.SyntaxTrees.Single();
            var model = compilation.GetSemanticModel(tree);

            var x1Decl = GetPatternDeclarations(tree, "x1").ToArray();
            var x1Ref = GetReferences(tree, "x1").ToArray();
            Assert.Equal(1, x1Decl.Length);
            Assert.Equal(1, x1Ref.Length);
            VerifyModelForDeclarationOrVarSimplePattern(model, x1Decl[0], x1Ref);
        }

        [Fact]
        public void Do_02()
        {
            var source =
@"
public class X
{
    public static void Main()
    {
        bool f = true;

        if (f)
            do
                ;
            while (Dummy(f, (f ? 1 : 2) is var x1, x1) && false);

        if (f)
        {
            do
                ;
            while (Dummy(f, (f ? 3 : 4) is var x1, x1) && false);
        }
    }

    static bool Dummy(bool x, object y, object z) 
    {
        System.Console.WriteLine(z);
        return x;
    }
}
";
            var compilation = CreateCompilation(source, options: TestOptions.DebugExe);
            CompileAndVerify(compilation, expectedOutput:
@"1
3");

            var tree = compilation.SyntaxTrees.Single();
            var model = compilation.GetSemanticModel(tree);

            var x1Decl = GetPatternDeclarations(tree, "x1").ToArray();
            var x1Ref = GetReferences(tree, "x1").ToArray();
            Assert.Equal(2, x1Decl.Length);
            Assert.Equal(2, x1Ref.Length);
            VerifyModelForDeclarationOrVarSimplePattern(model, x1Decl[0], x1Ref[0]);
            VerifyModelForDeclarationOrVarSimplePattern(model, x1Decl[1], x1Ref[1]);
        }

        [Fact]
        public void Do_03()
        {
            var source =
@"
public class X
{
    public static void Main()
    {
        int f = 1;
        var l = new System.Collections.Generic.List<System.Action>();

        do
        {
            ;
        }
        while (Dummy(f < 3, (f++) is var x1, x1, l, () => System.Console.WriteLine(x1)));

        System.Console.WriteLine(""--"");

        foreach (var d in l)
        {
            d();
        }
    }

    static bool Dummy(bool x, object y, object z, System.Collections.Generic.List<System.Action> l, System.Action d) 
    {
        l.Add(d);
        System.Console.WriteLine(z);
        return x;
    }
}
";
            var compilation = CreateCompilation(source, options: TestOptions.DebugExe);
            CompileAndVerify(compilation, expectedOutput: @"1
2
3
--
1
2
3");

            var tree = compilation.SyntaxTrees.Single();
            var model = compilation.GetSemanticModel(tree);

            var x1Decl = GetPatternDeclarations(tree, "x1").ToArray();
            var x1Ref = GetReferences(tree, "x1").ToArray();
            Assert.Equal(1, x1Decl.Length);
            Assert.Equal(2, x1Ref.Length);
            VerifyModelForDeclarationOrVarSimplePattern(model, x1Decl[0], x1Ref);
        }

        [Fact]
        public void For_01()
        {
            var source =
@"
public class X
{
    public static void Main()
    {
        bool f = true;

        for (Dummy(f, (f ? 10 : 20) is var x0, x0); 
             Dummy(f, (f ? 1 : 2) is var x1, x1); 
             Dummy(f, (f ? 100 : 200) is var x2, x2), Dummy(true, null, x2))
        {
            System.Console.WriteLine(x0);
            System.Console.WriteLine(x1);
            f = false;
        }
    }

    static bool Dummy(bool x, object y, object z) 
    {
        System.Console.WriteLine(z);
        return x;
    }
}
";
            var compilation = CreateCompilation(source, options: TestOptions.DebugExe);
            CompileAndVerify(compilation, expectedOutput:
@"10
1
10
1
200
200
2");

            var tree = compilation.SyntaxTrees.Single();
            var model = compilation.GetSemanticModel(tree);

            var x0Decl = GetPatternDeclarations(tree, "x0").Single();
            var x0Ref = GetReferences(tree, "x0").ToArray();
            Assert.Equal(2, x0Ref.Length);
            VerifyModelForDeclarationOrVarSimplePattern(model, x0Decl, x0Ref);

            var x1Decl = GetPatternDeclarations(tree, "x1").Single();
            var x1Ref = GetReferences(tree, "x1").ToArray();
            Assert.Equal(2, x1Ref.Length);
            VerifyModelForDeclarationOrVarSimplePattern(model, x1Decl, x1Ref);

            var x2Decl = GetPatternDeclarations(tree, "x2").Single();
            var x2Ref = GetReferences(tree, "x2").ToArray();
            Assert.Equal(2, x2Ref.Length);
            VerifyModelForDeclarationOrVarSimplePattern(model, x2Decl, x2Ref);
        }

        [Fact]
        public void For_02()
        {
            var source =
@"
public class X
{
    public static void Main()
    {
        bool f = true;

        for (Dummy(f, (f ? 10 : 20) is var x0, x0); 
             Dummy(f, (f ? 1 : 2) is var x1, x1); 
             f = false, Dummy(f, (f ? 100 : 200) is var x2, x2), Dummy(true, null, x2))
        {
            System.Console.WriteLine(x0);
            System.Console.WriteLine(x1);
        }
    }

    static bool Dummy(bool x, object y, object z) 
    {
        System.Console.WriteLine(z);
        return x;
    }
}
";
            var compilation = CreateCompilation(source, options: TestOptions.DebugExe);
            CompileAndVerify(compilation, expectedOutput:
@"10
1
10
1
200
200
2");

            var tree = compilation.SyntaxTrees.Single();
            var model = compilation.GetSemanticModel(tree);

            var x0Decl = GetPatternDeclarations(tree, "x0").Single();
            var x0Ref = GetReferences(tree, "x0").ToArray();
            Assert.Equal(2, x0Ref.Length);
            VerifyModelForDeclarationOrVarSimplePattern(model, x0Decl, x0Ref);

            var x1Decl = GetPatternDeclarations(tree, "x1").Single();
            var x1Ref = GetReferences(tree, "x1").ToArray();
            Assert.Equal(2, x1Ref.Length);
            VerifyModelForDeclarationOrVarSimplePattern(model, x1Decl, x1Ref);

            var x2Decl = GetPatternDeclarations(tree, "x2").Single();
            var x2Ref = GetReferences(tree, "x2").ToArray();
            Assert.Equal(2, x2Ref.Length);
            VerifyModelForDeclarationOrVarSimplePattern(model, x2Decl, x2Ref);
        }

        [Fact]
        public void For_03()
        {
            var source =
@"
public class X
{
    public static void Main()
    {
        var l = new System.Collections.Generic.List<System.Action>();

        for (bool f = 1 is var x0; Dummy(x0 < 3, x0*10 is var x1, x1); x0++)
        {
            l.Add(() => System.Console.WriteLine(""{0} {1}"", x0, x1));
        }

        System.Console.WriteLine(""--"");

        foreach (var d in l)
        {
            d();
        }
    }

    static bool Dummy(bool x, object y, object z) 
    {
        System.Console.WriteLine(z);
        return x;
    }
}
";
            var compilation = CreateCompilation(source, options: TestOptions.DebugExe, parseOptions: TestOptions.Regular);
            CompileAndVerify(compilation, expectedOutput:
@"10
20
30
--
3 10
3 20
");

            var tree = compilation.SyntaxTrees.Single();
            var model = compilation.GetSemanticModel(tree);

            var x0Decl = GetPatternDeclarations(tree, "x0").ToArray();
            var x0Ref = GetReferences(tree, "x0").ToArray();
            Assert.Equal(1, x0Decl.Length);
            Assert.Equal(4, x0Ref.Length);
            VerifyModelForDeclarationOrVarSimplePattern(model, x0Decl[0], x0Ref);

            var x1Decl = GetPatternDeclarations(tree, "x1").ToArray();
            var x1Ref = GetReferences(tree, "x1").ToArray();
            Assert.Equal(1, x1Decl.Length);
            Assert.Equal(2, x1Ref.Length);
            VerifyModelForDeclarationOrVarSimplePattern(model, x1Decl[0], x1Ref);
        }

        [Fact]
        public void For_04()
        {
            var source =
@"
public class X
{
    public static void Main()
    {
        var l = new System.Collections.Generic.List<System.Action>();

        for (bool f = 1 is var x0; Dummy(x0 < 3, x0*10 is var x1, x1, l, () => System.Console.WriteLine(""{0} {1}"", x0, x1)); x0++)
        {
        }

        System.Console.WriteLine(""--"");

        foreach (var d in l)
        {
            d();
        }
    }

    static bool Dummy(bool x, object y, object z, System.Collections.Generic.List<System.Action> l, System.Action d) 
    {
        l.Add(d);
        System.Console.WriteLine(z);
        return x;
    }
}
";
            var compilation = CreateCompilation(source, options: TestOptions.DebugExe, parseOptions: TestOptions.Regular);
            CompileAndVerify(compilation, expectedOutput:
@"10
20
30
--
3 10
3 20
3 30
");

            var tree = compilation.SyntaxTrees.Single();
            var model = compilation.GetSemanticModel(tree);

            var x0Decl = GetPatternDeclarations(tree, "x0").ToArray();
            var x0Ref = GetReferences(tree, "x0").ToArray();
            Assert.Equal(1, x0Decl.Length);
            Assert.Equal(4, x0Ref.Length);
            VerifyModelForDeclarationOrVarSimplePattern(model, x0Decl[0], x0Ref);

            var x1Decl = GetPatternDeclarations(tree, "x1").ToArray();
            var x1Ref = GetReferences(tree, "x1").ToArray();
            Assert.Equal(1, x1Decl.Length);
            Assert.Equal(2, x1Ref.Length);
            VerifyModelForDeclarationOrVarSimplePattern(model, x1Decl[0], x1Ref);
        }

        [Fact]
        public void For_05()
        {
            var source =
@"
public class X
{
    public static void Main()
    {
        var l = new System.Collections.Generic.List<System.Action>();

        for (bool f = 1 is var x0; Dummy(x0 < 3, x0*10 is var x1, x1, l, () => System.Console.WriteLine(""{0} {1}"", x0, x1)); x0++)
        {
            l.Add(() => System.Console.WriteLine(""{0} {1}"", x0, x1));
        }

        System.Console.WriteLine(""--"");

        foreach (var d in l)
        {
            d();
        }
    }

    static bool Dummy(bool x, object y, object z, System.Collections.Generic.List<System.Action> l, System.Action d) 
    {
        l.Add(d);
        System.Console.WriteLine(z);
        return x;
    }
}
";
            var compilation = CreateCompilation(source, options: TestOptions.DebugExe, parseOptions: TestOptions.Regular);
            CompileAndVerify(compilation, expectedOutput:
@"10
20
30
--
3 10
3 10
3 20
3 20
3 30
");

            var tree = compilation.SyntaxTrees.Single();
            var model = compilation.GetSemanticModel(tree);

            var x0Decl = GetPatternDeclarations(tree, "x0").ToArray();
            var x0Ref = GetReferences(tree, "x0").ToArray();
            Assert.Equal(1, x0Decl.Length);
            Assert.Equal(5, x0Ref.Length);
            VerifyModelForDeclarationOrVarSimplePattern(model, x0Decl[0], x0Ref);

            var x1Decl = GetPatternDeclarations(tree, "x1").ToArray();
            var x1Ref = GetReferences(tree, "x1").ToArray();
            Assert.Equal(1, x1Decl.Length);
            Assert.Equal(3, x1Ref.Length);
            VerifyModelForDeclarationOrVarSimplePattern(model, x1Decl[0], x1Ref);
        }

        [Fact]
        public void Foreach_01()
        {
            var source =
@"
public class X
{
    public static void Main()
    {
        bool f = true;

        foreach (var i in Dummy(3 is var x1, x1))
        {
            System.Console.WriteLine(x1);
        }
    }

    static System.Collections.IEnumerable Dummy(object y, object z) 
    {
        System.Console.WriteLine(z);
        return ""a"";
    }
}
";
            var compilation = CreateCompilation(source, options: TestOptions.DebugExe);
            CompileAndVerify(compilation, expectedOutput:
@"3
3");

            var tree = compilation.SyntaxTrees.Single();
            var model = compilation.GetSemanticModel(tree);

            var x1Decl = GetPatternDeclaration(tree, "x1");
            var x1Ref = GetReferences(tree, "x1").ToArray();
            Assert.Equal(2, x1Ref.Length);
            VerifyModelForDeclarationOrVarSimplePattern(model, x1Decl, x1Ref);
        }

        [Fact]
        public void Lock_01()
        {
            var source =
@"
public class X
{
    public static void Main()
    {
        lock (Dummy(""lock"" is var x1, x1))
        {
            System.Console.WriteLine(x1);
        }

        System.Console.WriteLine(x1);
    }

    static object Dummy(object y, object z) 
    {
        System.Console.WriteLine(z);
        return new object();
    }
}
";
            var compilation = CreateCompilation(source, options: TestOptions.DebugExe);
            CompileAndVerify(compilation, expectedOutput:
@"lock
lock
lock");

            var tree = compilation.SyntaxTrees.Single();
            var model = compilation.GetSemanticModel(tree);

            var x1Decl = GetPatternDeclarations(tree, "x1").ToArray();
            var x1Ref = GetReferences(tree, "x1").ToArray();
            Assert.Equal(1, x1Decl.Length);
            Assert.Equal(3, x1Ref.Length);
            VerifyModelForDeclarationOrVarSimplePattern(model, x1Decl[0], x1Ref);
        }

        [Fact]
        public void Lock_02()
        {
            var source =
@"
public class X
{
    public static void Main()
    {
        bool f = true;

        if (f)
            lock (Dummy(f, (f ? 1 : 2) is var x1, x1))
                {}

        if (f)
        {
            lock (Dummy(f, (f ? 3 : 4) is var x1, x1))
                {}
        }
    }

    static object Dummy(bool x, object y, object z) 
    {
        System.Console.WriteLine(z);
        return x;
    }
}
";
            var compilation = CreateCompilation(source, options: TestOptions.DebugExe);
            CompileAndVerify(compilation, expectedOutput:
@"1
3");

            var tree = compilation.SyntaxTrees.Single();
            var model = compilation.GetSemanticModel(tree);

            var x1Decl = GetPatternDeclarations(tree, "x1").ToArray();
            var x1Ref = GetReferences(tree, "x1").ToArray();
            Assert.Equal(2, x1Decl.Length);
            Assert.Equal(2, x1Ref.Length);
            VerifyModelForDeclarationOrVarSimplePattern(model, x1Decl[0], x1Ref[0]);
            VerifyModelForDeclarationOrVarSimplePattern(model, x1Decl[1], x1Ref[1]);
        }

        [Fact]
        public void Fixed_01()
        {
            var source =
@"
public unsafe class X
{
    public static void Main()
    {
        fixed (int* p = Dummy(""fixed"" is var x1, x1))
        {
            System.Console.WriteLine(x1);
        }
    }

    static int[] Dummy(object y, object z) 
    {
        System.Console.WriteLine(z);
        return new int[1];
    }
}
";
            var compilation = CreateCompilation(source, options: TestOptions.DebugExe.WithAllowUnsafe(true));
            CompileAndVerify(compilation, verify: Verification.Fails, expectedOutput:
@"fixed
fixed");
        }

        [Fact]
        public void Yield_01()
        {
            var source =
@"
public class X
{
    public static void Main()
    {
        foreach (var o in Test())
        {}
    }

    static System.Collections.IEnumerable Test()
    {
        yield return Dummy(""yield1"" is var x1, x1);
        yield return Dummy(""yield2"" is var x2, x2);
        System.Console.WriteLine(x1);
    }

    static object Dummy(object y, object z) 
    {
        System.Console.WriteLine(z);
        return new object();
    }
}
";
            var compilation = CreateCompilation(source, options: TestOptions.DebugExe);
            CompileAndVerify(compilation, expectedOutput:
@"yield1
yield2
yield1");

            var tree = compilation.SyntaxTrees.Single();
            var model = compilation.GetSemanticModel(tree);

            var x1Decl = GetPatternDeclarations(tree, "x1").ToArray();
            var x1Ref = GetReferences(tree, "x1").ToArray();
            Assert.Equal(1, x1Decl.Length);
            Assert.Equal(2, x1Ref.Length);
            VerifyModelForDeclarationOrVarSimplePattern(model, x1Decl[0], x1Ref);
        }

        [Fact]
        public void Yield_02()
        {
            var source =
@"
public class X
{
    public static void Main()
    {
        foreach (var o in Test())
        {}
    }

    static System.Collections.IEnumerable Test()
    {
        bool f = true;

        if (f)
            yield return Dummy(""yield1"" is var x1, x1);

        if (f)
        {
            yield return Dummy(""yield2"" is var x1, x1);
        }
    }

    static object Dummy(object y, object z) 
    {
        System.Console.WriteLine(z);
        return new object();
    }
}
";
            var compilation = CreateCompilation(source, options: TestOptions.DebugExe);
            CompileAndVerify(compilation, expectedOutput:
@"yield1
yield2");

            var tree = compilation.SyntaxTrees.Single();
            var model = compilation.GetSemanticModel(tree);

            var x1Decl = GetPatternDeclarations(tree, "x1").ToArray();
            var x1Ref = GetReferences(tree, "x1").ToArray();
            Assert.Equal(2, x1Decl.Length);
            Assert.Equal(2, x1Ref.Length);
            VerifyModelForDeclarationOrVarSimplePattern(model, x1Decl[0], x1Ref[0]);
            VerifyModelForDeclarationOrVarSimplePattern(model, x1Decl[1], x1Ref[1]);
        }

        [Fact]
        public void Return_01()
        {
            var source =
@"
public class X
{
    public static void Main()
    {
        Test();
    }

    static object Test()
    {
        return Dummy(""return"" is var x1, x1);
    }

    static object Dummy(object y, object z) 
    {
        System.Console.WriteLine(z);
        return new object();
    }
}
";
            var compilation = CreateCompilation(source, options: TestOptions.DebugExe);
            CompileAndVerify(compilation, expectedOutput: @"return");

            var tree = compilation.SyntaxTrees.Single();
            var model = compilation.GetSemanticModel(tree);

            var x1Decl = tree.GetRoot().DescendantNodes().OfType<SingleVariableDesignationSyntax>().Where(p => p.Identifier.ValueText == "x1").ToArray();
            var x1Ref = tree.GetRoot().DescendantNodes().OfType<IdentifierNameSyntax>().Where(id => id.Identifier.ValueText == "x1").ToArray();
            Assert.Equal(1, x1Decl.Length);
            Assert.Equal(1, x1Ref.Length);
            VerifyModelForDeclarationOrVarSimplePattern(model, x1Decl[0], x1Ref);
        }

        [Fact]
        public void Return_02()
        {
            var text = @"
public class Cls
{
    public static void Main()
    {
        Test0(true);
        Test0(false);
    }

    static object Test0(bool val)
    {
        if (val)
            return Test2(1 is var x1, x1);

        if (!val)
        {
            return Test2(2 is var x1, x1);
        }

        return null;
    }

    static object Test2(object x, object y)
    {
        System.Console.Write(y);
        return x;
    }
}";
            var compilation = CreateCompilation(text, options: TestOptions.ReleaseExe, parseOptions: TestOptions.Regular);

            CompileAndVerify(compilation, expectedOutput: "12").VerifyDiagnostics();

            var tree = compilation.SyntaxTrees.Single();
            var model = compilation.GetSemanticModel(tree);

            var x1Decl = tree.GetRoot().DescendantNodes().OfType<SingleVariableDesignationSyntax>().Where(p => p.Identifier.ValueText == "x1").ToArray();
            var x1Ref = tree.GetRoot().DescendantNodes().OfType<IdentifierNameSyntax>().Where(id => id.Identifier.ValueText == "x1").ToArray();
            Assert.Equal(2, x1Decl.Length);
            Assert.Equal(2, x1Ref.Length);
            VerifyModelForDeclarationOrVarSimplePattern(model, x1Decl[0], x1Ref[0]);
            VerifyModelForDeclarationOrVarSimplePattern(model, x1Decl[1], x1Ref[1]);
        }

        [Fact]
        public void Throw_01()
        {
            var source =
@"
public class X
{
    public static void Main()
    {
        Test();
    }

    static void Test()
    {
        try
        {
            throw Dummy(""throw"" is var x1, x1);
        }
        catch
        {
        }
    }

    static System.Exception Dummy(object y, object z) 
    {
        System.Console.WriteLine(z);
        return new System.ArgumentException();
    }
}
";
            var compilation = CreateCompilation(source, options: TestOptions.DebugExe);
            CompileAndVerify(compilation, expectedOutput: @"throw");

            var tree = compilation.SyntaxTrees.Single();
            var model = compilation.GetSemanticModel(tree);

            var x1Decl = tree.GetRoot().DescendantNodes().OfType<SingleVariableDesignationSyntax>().Where(p => p.Identifier.ValueText == "x1").ToArray();
            var x1Ref = tree.GetRoot().DescendantNodes().OfType<IdentifierNameSyntax>().Where(id => id.Identifier.ValueText == "x1").ToArray();
            Assert.Equal(1, x1Decl.Length);
            Assert.Equal(1, x1Ref.Length);
            VerifyModelForDeclarationOrVarSimplePattern(model, x1Decl[0], x1Ref);
        }

        [Fact]
        public void Throw_02()
        {
            var source =
@"
public class X
{
    public static void Main()
    {
        Test(true);
        Test(false);
    }

    static void Test(bool val)
    {
        try
        {
            if (val)
                throw Dummy(""throw 1"" is var x1, x1);

            if (!val)
            {
                throw Dummy(""throw 2"" is var x1, x1);
            }
        }
        catch
        {
        }
    }

    static System.Exception Dummy(object y, object z) 
    {
        System.Console.WriteLine(z);
        return new System.ArgumentException();
    }
}
";
            var compilation = CreateCompilation(source, options: TestOptions.DebugExe);
            CompileAndVerify(compilation, expectedOutput:
@"throw 1
throw 2");

            var tree = compilation.SyntaxTrees.Single();
            var model = compilation.GetSemanticModel(tree);

            var x1Decl = tree.GetRoot().DescendantNodes().OfType<SingleVariableDesignationSyntax>().Where(p => p.Identifier.ValueText == "x1").ToArray();
            var x1Ref = tree.GetRoot().DescendantNodes().OfType<IdentifierNameSyntax>().Where(id => id.Identifier.ValueText == "x1").ToArray();
            Assert.Equal(2, x1Decl.Length);
            Assert.Equal(2, x1Ref.Length);
            VerifyModelForDeclarationOrVarSimplePattern(model, x1Decl[0], x1Ref[0]);
            VerifyModelForDeclarationOrVarSimplePattern(model, x1Decl[1], x1Ref[1]);
        }

        [Fact]
        public void Catch_01()
        {
            var source =
@"
public class X
{
    public static void Main()
    {
        try
        {
            throw new System.InvalidOperationException();
        }
        catch (System.Exception e) when (Dummy(e is var x1, x1))
        {
            System.Console.WriteLine(x1.GetType());
        }
    }

    static bool Dummy(object y, object z) 
    {
        System.Console.WriteLine(z.GetType());
        return true;
    }
}
";
            var compilation = CreateCompilation(source, options: TestOptions.DebugExe);
            CompileAndVerify(compilation, expectedOutput:
@"System.InvalidOperationException
System.InvalidOperationException");

            var tree = compilation.SyntaxTrees.Single();
            var model = compilation.GetSemanticModel(tree);

            var x1Decl = GetPatternDeclaration(tree, "x1");
            var x1Ref = GetReferences(tree, "x1").ToArray();
            Assert.Equal(2, x1Ref.Length);
            VerifyModelForDeclarationOrVarSimplePattern(model, x1Decl, x1Ref);
        }

        [Fact]
        public void Catch_02()
        {
            var source =
@"
public class X
{
    public static void Main()
    {
        try
        {
            throw new System.InvalidOperationException();
        }
        catch (System.Exception e) when (Dummy(e is var x1, x1))
        {
            System.Action d = () =>
                                {
                                    System.Console.WriteLine(x1.GetType());
                                };

            System.Console.WriteLine(x1.GetType());
            d();
        }
    }

    static bool Dummy(object y, object z) 
    {
        System.Console.WriteLine(z.GetType());
        return true;
    }
}
";
            var compilation = CreateCompilation(source, options: TestOptions.DebugExe);
            CompileAndVerify(compilation, expectedOutput:
@"System.InvalidOperationException
System.InvalidOperationException
System.InvalidOperationException");
        }

        [Fact]
        public void Catch_03()
        {
            var source =
@"
public class X
{
    public static void Main()
    {
        try
        {
            throw new System.InvalidOperationException();
        }
        catch (System.Exception e) when (Dummy(e is var x1, x1))
        {
            System.Action d = () =>
                                {
                                    e = new System.NullReferenceException();
                                    System.Console.WriteLine(x1.GetType());
                                };

            System.Console.WriteLine(x1.GetType());
            d();
            System.Console.WriteLine(e.GetType());
        }
    }

    static bool Dummy(object y, object z) 
    {
        System.Console.WriteLine(z.GetType());
        return true;
    }
}
";
            var compilation = CreateCompilation(source, options: TestOptions.DebugExe);
            CompileAndVerify(compilation, expectedOutput:
@"System.InvalidOperationException
System.InvalidOperationException
System.InvalidOperationException
System.NullReferenceException");
        }

        [Fact]
        public void Catch_04()
        {
            var source =
@"
public class X
{
    public static void Main()
    {
        try
        {
            throw new System.InvalidOperationException();
        }
        catch (System.Exception e) when (Dummy(e is var x1, x1))
        {
            System.Action d = () =>
                                {
                                    e = new System.NullReferenceException();
                                };

            System.Console.WriteLine(x1.GetType());
            d();
            System.Console.WriteLine(e.GetType());
        }
    }

    static bool Dummy(object y, object z) 
    {
        System.Console.WriteLine(z.GetType());
        return true;
    }
}
";
            var compilation = CreateCompilation(source, options: TestOptions.DebugExe);
            CompileAndVerify(compilation, expectedOutput:
@"System.InvalidOperationException
System.InvalidOperationException
System.NullReferenceException");
        }

        [Fact]
        public void Labeled_01()
        {
            var text = @"
public class Cls
{
    public static void Main()
    {
a:      Test1(2 is var x1);
        System.Console.WriteLine(x1);
    }

    static object Test1(bool x)
    {
        return null;
    }
}";
            var compilation = CreateCompilation(text, options: TestOptions.ReleaseExe, parseOptions: TestOptions.Regular);

            CompileAndVerify(compilation, expectedOutput: "2").VerifyDiagnostics(
                // (6,1): warning CS0164: This label has not been referenced
                // a:      Test1(2 is var x1);
                Diagnostic(ErrorCode.WRN_UnreferencedLabel, "a").WithLocation(6, 1)
                );

            var tree = compilation.SyntaxTrees.Single();
            var model = compilation.GetSemanticModel(tree);

            var x1Decl = tree.GetRoot().DescendantNodes().OfType<SingleVariableDesignationSyntax>().Where(p => p.Identifier.ValueText == "x1").ToArray();
            var x1Ref = tree.GetRoot().DescendantNodes().OfType<IdentifierNameSyntax>().Where(id => id.Identifier.ValueText == "x1").ToArray();
            Assert.Equal(1, x1Decl.Length);
            Assert.Equal(1, x1Ref.Length);
            VerifyModelForDeclarationOrVarSimplePattern(model, x1Decl[0], x1Ref);
        }

        [Fact]
        public void Labeled_02()
        {
            var text = @"
public class Cls
{
    public static void Main()
    {
        Test0();
    }

    static object Test0()
    {
        bool test = true;

        if (test)
        {
a:          Test2(2 is var x1, x1);
        }

        return null;
    }

    static object Test2(object x, object y)
    {
        System.Console.Write(y);
        return x;
    }
}";
            var compilation = CreateCompilation(text, options: TestOptions.ReleaseExe, parseOptions: TestOptions.Regular);

            CompileAndVerify(compilation, expectedOutput: "2").VerifyDiagnostics(
                // (15,1): warning CS0164: This label has not been referenced
                // a:          Test2(2 is var x1, x1);
                Diagnostic(ErrorCode.WRN_UnreferencedLabel, "a").WithLocation(15, 1)
                );

            var tree = compilation.SyntaxTrees.Single();
            var model = compilation.GetSemanticModel(tree);

            var x1Decl = tree.GetRoot().DescendantNodes().OfType<SingleVariableDesignationSyntax>().Where(p => p.Identifier.ValueText == "x1").ToArray();
            var x1Ref = tree.GetRoot().DescendantNodes().OfType<IdentifierNameSyntax>().Where(id => id.Identifier.ValueText == "x1").ToArray();
            Assert.Equal(1, x1Decl.Length);
            Assert.Equal(1, x1Ref.Length);
            VerifyModelForDeclarationOrVarSimplePattern(model, x1Decl[0], x1Ref);
        }

        [Fact, WorkItem(10465, "https://github.com/dotnet/roslyn/issues/10465")]
        public void Constants_Fail()
        {
            var source =
@"
using System;
public class X
{
    public static void Main()
    {
        Console.WriteLine(1L is string); // warning: type mismatch
        Console.WriteLine(1 is int[]); // warning: expression is never of the provided type

        Console.WriteLine(1L is string s); // error: type mismatch
        Console.WriteLine(1 is int[] a); // error: expression is never of the provided type
    }
}
";
            var compilation = CreateCompilation(source, options: TestOptions.DebugExe);
            compilation.VerifyDiagnostics(
                // (7,27): warning CS0184: The given expression is never of the provided ('string') type
                //         Console.WriteLine(1L is string); // warning: type mismatch
                Diagnostic(ErrorCode.WRN_IsAlwaysFalse, "1L is string").WithArguments("string").WithLocation(7, 27),
                // (8,27): warning CS0184: The given expression is never of the provided ('int[]') type
                //         Console.WriteLine(1 is int[]); // warning: expression is never of the provided type
                Diagnostic(ErrorCode.WRN_IsAlwaysFalse, "1 is int[]").WithArguments("int[]").WithLocation(8, 27),
                // (10,33): error CS8121: An expression of type 'long' cannot be handled by a pattern of type 'string'.
                //         Console.WriteLine(1L is string s); // error: type mismatch
                Diagnostic(ErrorCode.ERR_PatternWrongType, "string").WithArguments("long", "string").WithLocation(10, 33),
                // (11,32): error CS8121: An expression of type 'int' cannot be handled by a pattern of type 'int[]'.
                //         Console.WriteLine(1 is int[] a); // error: expression is never of the provided type
                Diagnostic(ErrorCode.ERR_PatternWrongType, "int[]").WithArguments("int", "int[]").WithLocation(11, 32)
                );
        }

        [Fact, WorkItem(10465, "https://github.com/dotnet/roslyn/issues/10465")]
        public void Types_Pass()
        {
            var source =
@"
using System;
public class X
{
    public static void Main()
    {
        Console.WriteLine(1 is 1); // true
        Console.WriteLine(1L is int.MaxValue); // OK, but false
        Console.WriteLine(1 is int.MaxValue); // false
        Console.WriteLine(int.MaxValue is int.MaxValue); // true
        Console.WriteLine(""goo"" is System.String); // true
        Console.WriteLine(Int32.MaxValue is Int32.MaxValue); // true
        Console.WriteLine(new int[] {1, 2} is int[] a); // true
        object o = null;
        switch (o)
        {
            case int[] b:
                break;
            case int.MaxValue: // constant, not a type
                break;
            case int i:
                break;
            case null:
                Console.WriteLine(""null"");
                break;
        }
    }
}
";
            var compilation = CreateCompilation(source, options: TestOptions.DebugExe);
            compilation.VerifyDiagnostics(
                // (7,27): warning CS8417: The given expression always matches the provided constant.
                //         Console.WriteLine(1 is 1); // true
                Diagnostic(ErrorCode.WRN_GivenExpressionAlwaysMatchesConstant, "1 is 1").WithLocation(7, 27),
                // (8,27): warning CS8416: The given expression never matches the provided pattern.
                //         Console.WriteLine(1L is int.MaxValue); // OK, but false
                Diagnostic(ErrorCode.WRN_GivenExpressionNeverMatchesPattern, "1L is int.MaxValue").WithLocation(8, 27),
                // (9,27): warning CS8416: The given expression never matches the provided pattern.
                //         Console.WriteLine(1 is int.MaxValue); // false
                Diagnostic(ErrorCode.WRN_GivenExpressionNeverMatchesPattern, "1 is int.MaxValue").WithLocation(9, 27),
                // (10,27): warning CS8417: The given expression always matches the provided constant.
                //         Console.WriteLine(int.MaxValue is int.MaxValue); // true
                Diagnostic(ErrorCode.WRN_GivenExpressionAlwaysMatchesConstant, "int.MaxValue is int.MaxValue").WithLocation(10, 27),
                // (11,27): warning CS0183: The given expression is always of the provided ('string') type
                //         Console.WriteLine("goo" is System.String); // true
                Diagnostic(ErrorCode.WRN_IsAlwaysTrue, @"""goo"" is System.String").WithArguments("string").WithLocation(11, 27),
                // (12,27): warning CS8417: The given expression always matches the provided constant.
                //         Console.WriteLine(Int32.MaxValue is Int32.MaxValue); // true
                Diagnostic(ErrorCode.WRN_GivenExpressionAlwaysMatchesConstant, "Int32.MaxValue is Int32.MaxValue").WithLocation(12, 27)
                );
            CompileAndVerify(compilation, expectedOutput:
@"True
False
False
True
True
True
True
null");
        }

        [Fact, WorkItem(10459, "https://github.com/dotnet/roslyn/issues/10459")]
        public void Typeswitch_01()
        {
            var source =
@"
using System;
public class X
{
    public static void Main(string[] args)
    {
        switch (args.GetType())
        {
            case typeof(string):
                Console.WriteLine(""string"");
                break;
            case typeof(string[]):
                Console.WriteLine(""string[]"");
                break;
            case null:
                Console.WriteLine(""null"");
                break;
            default:
                Console.WriteLine(""default"");
                break;
        }
    }
}
";
            var compilation = CreateCompilation(source, options: TestOptions.DebugExe);
            compilation.VerifyDiagnostics(
                // (9,18): error CS0150: A constant value is expected
                //             case typeof(string):
                Diagnostic(ErrorCode.ERR_ConstantExpected, "typeof(string)").WithLocation(9, 18),
                // (12,18): error CS0150: A constant value is expected
                //             case typeof(string[]):
                Diagnostic(ErrorCode.ERR_ConstantExpected, "typeof(string[])").WithLocation(12, 18)
                );
            // If we support switching on System.Type as proposed, the expectation would be
            // something like CompileAndVerify(compilation, expectedOutput: @"string[]");
        }

        [Fact, WorkItem(10529, "https://github.com/dotnet/roslyn/issues/10529")]
        public void MissingTypeAndProperty()
        {
            var source =
@"
class Program
{
    public static void Main(string[] args)
    {
        {
            if (obj.Property is var o) { } // `obj` doesn't exist.
        }
        {
            var obj = new object();
            if (obj. is var o) { }
        }
    }
}
";
            var compilation = CreateCompilation(source, options: TestOptions.DebugExe);
            compilation.VerifyDiagnostics(
                // (11,22): error CS1001: Identifier expected
                //             if (obj. is var o) { }
                Diagnostic(ErrorCode.ERR_IdentifierExpected, "is").WithLocation(11, 22),
                // (7,17): error CS0103: The name 'obj' does not exist in the current context
                //             if (obj.Property is var o) { } // `obj` doesn't exist.
                Diagnostic(ErrorCode.ERR_NameNotInContext, "obj").WithArguments("obj").WithLocation(7, 17)
                );
            var tree = compilation.SyntaxTrees[0];
            var model = compilation.GetSemanticModel(tree);
            foreach (var isExpression in tree.GetRoot().DescendantNodes().OfType<IsPatternExpressionSyntax>())
            {
                var symbolInfo = model.GetSymbolInfo(isExpression.Expression);
                Assert.Null(symbolInfo.Symbol);
                Assert.True(symbolInfo.CandidateSymbols.IsDefaultOrEmpty);
                Assert.Equal(CandidateReason.None, symbolInfo.CandidateReason);
            }
        }

        [Fact]
        public void MixedDecisionTree()
        {
            var source =
@"
using System;
public class X
{
    public static void Main()
    {
        M(null);
        M(1);
        M((byte)1);
        M((short)1);
        M(2);
        M((byte)2);
        M((short)2);
        M(""hmm"");
        M(""bar"");
        M(""baz"");
        M(6);
    }

    public static void M(object o)
    {
        switch (o)
        {
            case ""hmm"":
                Console.WriteLine(""hmm""); break;
            case null:
                Console.WriteLine(""null""); break;
            case 1:
                Console.WriteLine(""int 1""); break;
            case ((byte)1):
                Console.WriteLine(""byte 1""); break;
            case ((short)1):
                Console.WriteLine(""short 1""); break;
            case ""bar"":
                Console.WriteLine(""bar""); break;
            case object t when t != o:
                Console.WriteLine(""impossible""); break;
            case 2:
                Console.WriteLine(""int 2""); break;
            case ((byte)2):
                Console.WriteLine(""byte 2""); break;
            case ((short)2):
                Console.WriteLine(""short 2""); break;
            case ""baz"":
                Console.WriteLine(""baz""); break;
            default:
                Console.WriteLine(""other "" + o); break;
        }
    }
}
";
            var compilation = CreateCompilation(source, options: TestOptions.DebugExe);
            compilation.VerifyDiagnostics();
            CompileAndVerify(compilation, expectedOutput:
@"null
int 1
byte 1
short 1
int 2
byte 2
short 2
hmm
bar
baz
other 6");
        }

        [Fact]
        public void SemanticAnalysisWithPatternInCsharp6()
        {
            var source =
@"class Program
{
    public static void Main(string[] args)
    {
        switch (args.Length)
        {
            case 1 when true:
                break;
        }
    }
}";
            var compilation = CreateCompilation(source, options: TestOptions.DebugExe, parseOptions: TestOptions.Regular6);
            compilation.VerifyDiagnostics(
                // (7,13): error CS8059: Feature 'pattern matching' is not available in C# 6. Please use language version 7.0 or greater.
                //             case 1 when true:
                Diagnostic(ErrorCode.ERR_FeatureNotAvailableInVersion6, "case 1 when true:").WithArguments("pattern matching", "7.0").WithLocation(7, 13)
                );
        }

        [Fact, WorkItem(11379, "https://github.com/dotnet/roslyn/issues/11379")]
        public void DeclarationPatternWithStaticClass()
        {
            var source =
@"class Program
{
    public static void Main(string[] args)
    {
        object o = args;
        switch (o)
        {
            case StaticType t:
                break;
        }
    }
}
public static class StaticType
{
}
";
            var compilation = CreateCompilation(source, options: TestOptions.DebugExe);
            compilation.VerifyDiagnostics(
                // (8,18): error CS0723: Cannot declare a variable of static type 'StaticType'
                //             case StaticType t:
                Diagnostic(ErrorCode.ERR_VarDeclIsStaticClass, "StaticType").WithArguments("StaticType").WithLocation(8, 18)
                );
        }

        [Fact]
        public void PatternVariablesAreMutable02()
        {
            var source =
@"class Program
{
    public static void Main(string[] args)
    {
        object o = ""  whatever  "";
        if (o is string s)
        {
            s = s.Trim();
            System.Console.WriteLine(s);
        }
    }
}
";
            var compilation = CreateCompilation(source, options: TestOptions.DebugExe);
            compilation.VerifyDiagnostics(
                );
            var comp = CompileAndVerify(compilation, expectedOutput: "whatever");
        }

        [Fact, WorkItem(12996, "https://github.com/dotnet/roslyn/issues/12996")]
        public void TypeOfAVarPatternVariable()
        {
            var source =
@"
class Program
{
    public static void Main(string[] args)
    {
    }

    public static void Test(int val)
    {
        if (val is var o1) 
        {
            System.Console.WriteLine(o1);
        }
    }
}
";
            var compilation = CreateCompilation(source, options: TestOptions.DebugExe);
            compilation.VerifyDiagnostics(
                );
            var tree = compilation.SyntaxTrees[0];

            var model1 = compilation.GetSemanticModel(tree);

            var declaration = tree.GetRoot().DescendantNodes().OfType<IsPatternExpressionSyntax>().Single();
            var o1 = GetReferences(tree, "o1").Single();

            var typeInfo1 = model1.GetTypeInfo(declaration);
            Assert.Equal(SymbolKind.NamedType, typeInfo1.Type.Kind);
            Assert.Equal("System.Boolean", typeInfo1.Type.ToTestDisplayString());

            typeInfo1 = model1.GetTypeInfo(o1);
            Assert.Equal(SymbolKind.NamedType, typeInfo1.Type.Kind);
            Assert.Equal("System.Int32", typeInfo1.Type.ToTestDisplayString());

            var model2 = compilation.GetSemanticModel(tree);

            var typeInfo2 = model2.GetTypeInfo(o1);
            Assert.Equal(SymbolKind.NamedType, typeInfo2.Type.Kind);
            Assert.Equal("System.Int32", typeInfo2.Type.ToTestDisplayString());
        }

        [Fact]
        [WorkItem(13417, "https://github.com/dotnet/roslyn/issues/13417")]
        public void FixedFieldSize()
        {
            var text = @"
unsafe struct S
{
    fixed int F1[3 is var x1 ? x1 : 3];
    fixed int F2[3 is var x2 ? 3 : 3, x2];
}
";
            var compilation = CreateCompilation(text,
                                                options: TestOptions.ReleaseDebugDll.WithAllowUnsafe(true),
                                                parseOptions: TestOptions.Regular);
            var tree = compilation.SyntaxTrees.Single();
            var model = compilation.GetSemanticModel(tree);

            var x1Decl = GetPatternDeclarations(tree, "x1").Single();
            var x1Ref = GetReferences(tree, "x1").Single();
            Assert.True(((ITypeSymbol)compilation.GetSemanticModel(tree).GetTypeInfo(x1Ref).Type).IsErrorType());
            VerifyModelNotSupported(model, x1Decl, x1Ref);

            var x2Decl = GetPatternDeclarations(tree, "x2").Single();
            var x2Ref = GetReferences(tree, "x2").Single();
            VerifyModelNotSupported(model, x2Decl, x2Ref);
            Assert.True(((ITypeSymbol)compilation.GetSemanticModel(tree).GetTypeInfo(x2Ref).Type).IsErrorType());

            compilation.VerifyDiagnostics(
                // (5,17): error CS7092: A fixed buffer may only have one dimension.
                //     fixed int F2[3 is var x2 ? 3 : 3, x2];
                Diagnostic(ErrorCode.ERR_FixedBufferTooManyDimensions, "[3 is var x2 ? 3 : 3, x2]").WithLocation(5, 17),
                // (5,18): error CS0133: The expression being assigned to 'S.F2' must be constant
                //     fixed int F2[3 is var x2 ? 3 : 3, x2];
                Diagnostic(ErrorCode.ERR_NotConstantExpression, "3 is var x2 ? 3 : 3").WithArguments("S.F2").WithLocation(5, 18),
                // (4,18): error CS0133: The expression being assigned to 'S.F1' must be constant
                //     fixed int F1[3 is var x1 ? x1 : 3];
                Diagnostic(ErrorCode.ERR_NotConstantExpression, "3 is var x1 ? x1 : 3").WithArguments("S.F1").WithLocation(4, 18)
                );
        }

        [Fact, WorkItem(13316, "https://github.com/dotnet/roslyn/issues/13316")]
        public void TypeAsExpressionInIsPattern()
        {
            var source =
@"namespace CS7
{
    class T1 { public int a = 2; }
    class Program
    {
        static void Main(string[] args)
        {
            if (T1 is object i)
            {
            }
        }
    }
}";
            CreateCompilation(source, options: TestOptions.DebugExe).VerifyDiagnostics(
                // (8,17): error CS0119: 'T1' is a type, which is not valid in the given context
                //             if (T1 is object i)
                Diagnostic(ErrorCode.ERR_BadSKunknown, "T1").WithArguments("CS7.T1", "type").WithLocation(8, 17)
                );
        }

        [Fact, WorkItem(13316, "https://github.com/dotnet/roslyn/issues/13316")]
        public void MethodGroupAsExpressionInIsPattern()
        {
            var source =
@"namespace CS7
{
    class Program
    {
        const int T = 2;
        static void M(object o)
        {
            if (M is T)
            {
            }
        }
    }
}";
            CreateCompilation(source).VerifyDiagnostics(
                // (8,17): error CS0837: The first operand of an 'is' or 'as' operator may not be a lambda expression, anonymous method, or method group.
                //             if (M is T)
                Diagnostic(ErrorCode.ERR_LambdaInIsAs, "M is T").WithLocation(8, 17)
                );
        }

        [CompilerTrait(CompilerFeature.IOperation)]
        [Fact, WorkItem(13383, "https://github.com/dotnet/roslyn/issues/13383")]
        public void MethodGroupAsExpressionInIsPatternBrokenCode()
        {
            var source =
@"namespace CS7
{
    class Program
    {
        static void M(object o)
        {
            if (o.Equals is()) {}
            if (object.Equals is()) {}
        }
    }
}";
            var compilation = CreateCompilation(source).VerifyDiagnostics(
                // (7,17): error CS0837: The first operand of an 'is' or 'as' operator may not be a lambda expression, anonymous method, or method group.
                //             if (o.Equals is()) {}
                Diagnostic(ErrorCode.ERR_LambdaInIsAs, "o.Equals is()").WithLocation(7, 17),
                // (8,17): error CS0837: The first operand of an 'is' or 'as' operator may not be a lambda expression, anonymous method, or method group.
                //             if (object.Equals is()) {}
                Diagnostic(ErrorCode.ERR_LambdaInIsAs, "object.Equals is()").WithLocation(8, 17)
                );

            var tree = compilation.SyntaxTrees.Single();
            var node = tree.GetRoot().DescendantNodes().OfType<IsPatternExpressionSyntax>().First();

            Assert.Equal("o.Equals is()", node.ToString());

            // https://github.com/dotnet/roslyn/issues/27749 : This syntax corresponds to a deconstruction pattern with zero elements, which is not yet supported in IOperation.
            //            compilation.VerifyOperationTree(node, expectedOperationTree:
            //@"
            //IIsPatternOperation (OperationKind.IsPattern, Type: System.Boolean, IsInvalid) (Syntax: 'o.Equals is()')
            //  Expression: 
            //    IInvalidOperation (OperationKind.Invalid, Type: ?, IsInvalid, IsImplicit) (Syntax: 'o.Equals is()')
            //      Children(1):
            //          IOperation:  (OperationKind.None, Type: null, IsInvalid) (Syntax: 'o.Equals')
            //            Children(1):
            //                IParameterReferenceOperation: o (OperationKind.ParameterReference, Type: System.Object, IsInvalid) (Syntax: 'o')
            //  Pattern: 
            //");
        }

        [Fact, WorkItem(13383, "https://github.com/dotnet/roslyn/issues/13383")]
        public void MethodGroupAsExpressionInIsPatternBrokenCode2()
        {
            var source =
@"namespace CS7
{
    class Program
    {
        static void M(object o)
        {
            if (null is()) {}
            if ((1, object.Equals) is()) {}
        }
    }
}";
            CreateCompilation(source).VerifyDiagnostics(
                // (7,17): error CS8117: Invalid operand for pattern match; value required, but found '<null>'.
                //             if (null is()) {}
                Diagnostic(ErrorCode.ERR_BadPatternExpression, "null").WithArguments("<null>").WithLocation(7, 17),
                // (8,17): error CS0023: Operator 'is' cannot be applied to operand of type '(int, method group)'
                //             if ((1, object.Equals) is()) {}
                Diagnostic(ErrorCode.ERR_BadUnaryOp, "(1, object.Equals) is()").WithArguments("is", "(int, method group)").WithLocation(8, 17)
                );
        }

        [Fact, WorkItem(13723, "https://github.com/dotnet/roslyn/issues/13723")]
        [CompilerTrait(CompilerFeature.Tuples)]
        public void ExpressionWithoutAType()
        {
            var source =
@"
public class Vec
{
    public static void Main()
    {
        if (null is 1) {}
        if (Main is 2) {}
        if (delegate {} is 3) {}
        if ((1, null) is 4) {}
        if (null is var x1) {}
        if (Main is var x2) {}
        if (delegate {} is var x3) {}
        if ((1, null) is var x4) {}
    }
}
";
            CreateCompilation(source, options: TestOptions.DebugExe).VerifyDiagnostics(
                // (6,13): error CS8117: Invalid operand for pattern match; value required, but found '<null>'.
                //         if (null is 1) {}
                Diagnostic(ErrorCode.ERR_BadPatternExpression, "null").WithArguments("<null>").WithLocation(6, 13),
                // (7,13): error CS0837: The first operand of an 'is' or 'as' operator may not be a lambda expression, anonymous method, or method group.
                //         if (Main is 2) {}
                Diagnostic(ErrorCode.ERR_LambdaInIsAs, "Main is 2").WithLocation(7, 13),
                // (8,13): error CS0837: The first operand of an 'is' or 'as' operator may not be a lambda expression, anonymous method, or method group.
                //         if (delegate {} is 3) {}
                Diagnostic(ErrorCode.ERR_LambdaInIsAs, "delegate {} is 3").WithLocation(8, 13),
                // (8,25): warning CS8848: Operator 'is' cannot be used here due to precedence. Use parentheses to disambiguate.
                //         if (delegate {} is 3) {}
                Diagnostic(ErrorCode.WRN_PrecedenceInversion, "is").WithArguments("is").WithLocation(8, 25),
                // (9,13): error CS0023: Operator 'is' cannot be applied to operand of type '(int, <null>)'
                //         if ((1, null) is 4) {}
                Diagnostic(ErrorCode.ERR_BadUnaryOp, "(1, null) is 4").WithArguments("is", "(int, <null>)").WithLocation(9, 13),
                // (10,13): error CS8117: Invalid operand for pattern match; value required, but found '<null>'.
                //         if (null is var x1) {}
                Diagnostic(ErrorCode.ERR_BadPatternExpression, "null").WithArguments("<null>").WithLocation(10, 13),
                // (11,13): error CS0837: The first operand of an 'is' or 'as' operator may not be a lambda expression, anonymous method, or method group.
                //         if (Main is var x2) {}
                Diagnostic(ErrorCode.ERR_LambdaInIsAs, "Main is var x2").WithLocation(11, 13),
                // (12,13): error CS0837: The first operand of an 'is' or 'as' operator may not be a lambda expression, anonymous method, or method group.
                //         if (delegate {} is var x3) {}
                Diagnostic(ErrorCode.ERR_LambdaInIsAs, "delegate {} is var x3").WithLocation(12, 13),
                // (12,25): warning CS8848: Operator 'is' cannot be used here due to precedence. Use parentheses to disambiguate.
                //         if (delegate {} is var x3) {}
                Diagnostic(ErrorCode.WRN_PrecedenceInversion, "is").WithArguments("is").WithLocation(12, 25),
                // (13,13): error CS0023: Operator 'is' cannot be applied to operand of type '(int, <null>)'
                //         if ((1, null) is var x4) {}
                Diagnostic(ErrorCode.ERR_BadUnaryOp, "(1, null) is var x4").WithArguments("is", "(int, <null>)").WithLocation(13, 13)
                );
        }

        [Fact, WorkItem(13746, "https://github.com/dotnet/roslyn/issues/13746")]
        [CompilerTrait(CompilerFeature.Tuples)]
        public void ExpressionWithoutAType02()
        {
            var source =
@"
public class Program
{
    public static void Main()
    {
        if ((1, null) is Program) {}
    }
}
";
            CreateCompilation(source, options: TestOptions.DebugExe).VerifyDiagnostics(
                // (6,13): error CS0023: Operator 'is' cannot be applied to operand of type '(int, <null>)'
                //         if ((1, null) is Program) {}
                Diagnostic(ErrorCode.ERR_BadUnaryOp, "(1, null) is Program").WithArguments("is", "(int, <null>)").WithLocation(6, 13)
                );
        }

        [Fact, WorkItem(15956, "https://github.com/dotnet/roslyn/issues/15956")]
        public void ThrowExpressionWithNullableDecimal()
        {
            var source = @"
using System;
public class ITest
{
    public decimal Test() => 1m;
}

public class TestClass
{
    public void Test(ITest test)
    {
        var result = test?.Test() ?? throw new Exception();
    }
}";
            // DEBUG
            var compilation = CreateCompilation(source, options: TestOptions.DebugDll);
            compilation.VerifyDiagnostics();
            compilation.VerifyEmitDiagnostics();

            var verifier = CompileAndVerify(compilation);
            verifier.VerifyIL("TestClass.Test", @"{
    // Code size       18 (0x12)
    .maxstack  1
    .locals init (decimal V_0, //result
                    decimal V_1)
    IL_0000:  nop
    IL_0001:  ldarg.1
    IL_0002:  brtrue.s   IL_000a
    IL_0004:  newobj     ""System.Exception..ctor()""
    IL_0009:  throw
    IL_000a:  ldarg.1
    IL_000b:  call       ""decimal ITest.Test()""
    IL_0010:  stloc.0
    IL_0011:  ret
}");

            // RELEASE
            compilation = CreateCompilation(source, options: TestOptions.ReleaseDll);
            compilation.VerifyDiagnostics();
            compilation.VerifyEmitDiagnostics();

            verifier = CompileAndVerify(compilation);
            verifier.VerifyIL("TestClass.Test", @"{
    // Code size       17 (0x11)
    .maxstack  1
    IL_0000:  ldarg.1
    IL_0001:  brtrue.s   IL_0009
    IL_0003:  newobj     ""System.Exception..ctor()""
    IL_0008:  throw
    IL_0009:  ldarg.1
    IL_000a:  call       ""decimal ITest.Test()""
    IL_000f:  pop
    IL_0010:  ret
}");
        }

        [Fact, WorkItem(15956, "https://github.com/dotnet/roslyn/issues/15956")]
        public void ThrowExpressionWithNullableDateTime()
        {
            var source = @"
using System;
public class ITest
{
    public DateTime Test() => new DateTime(2008, 5, 1, 8, 30, 52);
}

public class TestClass
{
    public void Test(ITest test)
    {
        var result = test?.Test() ?? throw new Exception();
    }
}";
            // DEBUG
            var compilation = CreateCompilation(source, options: TestOptions.DebugDll);
            compilation.VerifyDiagnostics();
            compilation.VerifyEmitDiagnostics();

            var verifier = CompileAndVerify(compilation);
            verifier.VerifyIL("TestClass.Test", @"{
    // Code size       18 (0x12)
    .maxstack  1
    .locals init (System.DateTime V_0, //result
                    System.DateTime V_1)
    IL_0000:  nop
    IL_0001:  ldarg.1
    IL_0002:  brtrue.s   IL_000a
    IL_0004:  newobj     ""System.Exception..ctor()""
    IL_0009:  throw
    IL_000a:  ldarg.1
    IL_000b:  call       ""System.DateTime ITest.Test()""
    IL_0010:  stloc.0
    IL_0011:  ret
}");


            // RELEASE
            compilation = CreateCompilation(source, options: TestOptions.ReleaseDll);
            compilation.VerifyDiagnostics();
            compilation.VerifyEmitDiagnostics();

            verifier = CompileAndVerify(compilation);
            verifier.VerifyIL("TestClass.Test", @"{
    // Code size       17 (0x11)
    .maxstack  1
    IL_0000:  ldarg.1
    IL_0001:  brtrue.s   IL_0009
    IL_0003:  newobj     ""System.Exception..ctor()""
    IL_0008:  throw
    IL_0009:  ldarg.1
    IL_000a:  call       ""System.DateTime ITest.Test()""
    IL_000f:  pop
    IL_0010:  ret
}");

        }

        [Fact]
        public void ThrowExpressionForParameterValidation()
        {
            var source =
@"using System;
class Program
{
    public static void Main(string[] args)
    {
        foreach (var s in new[] { ""0123"", ""goo"" })
        {
            Console.Write(s + "" "");
            try
            {
                Console.WriteLine(Ver(s));
            }
            catch (ArgumentException)
            {
                Console.WriteLine(""throws"");
            }
        }
    }
    static int Ver(string s)
    {
        var result = int.TryParse(s, out int k) ? k : throw new ArgumentException(nameof(s));
        return k; // definitely assigned!
    }
}
";
            var compilation = CreateCompilation(source, options: TestOptions.DebugExe);
            compilation.VerifyDiagnostics(
                );
            var comp = CompileAndVerify(compilation, expectedOutput:
@"0123 123
goo throws");
        }

        [Fact]
        public void ThrowExpressionWithNullable01()
        {
            var source =
@"using System;
class Program
{
    public static void Main(string[] args)
    {
        Console.WriteLine(M(1));
        try
        {
            Console.WriteLine(M(null));
        }
        catch (Exception)
        {
            Console.WriteLine(""thrown"");
        }
    }
    static int M(int? data)
    {
        return data ?? throw null;
    }
}
";
            var compilation = CreateCompilation(source, options: TestOptions.DebugExe);
            compilation.VerifyDiagnostics(
                );
            var comp = CompileAndVerify(compilation, expectedOutput:
@"1
thrown");
        }

        [Fact]
        public void ThrowExpressionWithNullable02()
        {
            var source =
@"using System;
class Program
{
    public static void Main(string[] args)
    {
        Console.WriteLine(M(1));
        try
        {
            Console.WriteLine(M(null));
        }
        catch (Exception)
        {
            Console.WriteLine(""thrown"");
        }
    }
    static string M(object data)
    {
        return data?.ToString() ?? throw null;
    }
}
";
            var compilation = CreateCompilation(source, options: TestOptions.DebugExe);
            compilation.VerifyDiagnostics(
                );
            var comp = CompileAndVerify(compilation, expectedOutput:
@"1
thrown");
        }

        [Fact]
        public void ThrowExpressionWithNullable03()
        {
            var source =
@"using System;
using System.Threading.Tasks;

class Program
{
    public static void Main(string[] args)
    {
        MainAsync().Wait();
    }
    static async Task MainAsync()
    {
        foreach (var i in new[] { 1, 2 })
        {
            try
            {
                var used = (await Goo(i))?.ToString() ?? throw await Bar(i);
            }
            catch (Exception ex)
            {
                Console.WriteLine(""thrown "" + ex.Message);
            }
        }
    }
    static async Task<object> Goo(int i)
    {
        await Task.Yield();
        return (i == 1) ? i : (object)null;
    }
    static async Task<Exception> Bar(int i)
    {
        await Task.Yield();
        Console.WriteLine(""making exception "" + i);
        return new Exception(i.ToString());
    }
}
";
            var compilation = CreateEmptyCompilation(source, options: TestOptions.DebugExe,
                references: new[] { MscorlibRef_v4_0_30316_17626, SystemRef_v4_0_30319_17929, SystemCoreRef_v4_0_30319_17929 });
            compilation.VerifyDiagnostics(
                );
            var comp = CompileAndVerify(compilation, expectedOutput:
@"making exception 2
thrown 2");
        }

        [Fact]
        public void ThrowExpressionPrecedence01()
        {
            var source =
@"using System;
class Program
{
    public static void Main(string[] args)
    {
        Exception ex = null;
        try
        {
            // The ?? operator is right-associative, even under 'throw'
            ex = ex ?? throw ex ?? throw new ArgumentException(""blue"");
        }
        catch (ArgumentException x)
        {
            Console.WriteLine(x.Message);
        }
    }
}
";
            var compilation = CreateCompilation(source, options: TestOptions.DebugExe);
            compilation.VerifyDiagnostics(
                );
            var comp = CompileAndVerify(compilation, expectedOutput:
@"blue");
        }

        [Fact]
        public void ThrowExpressionPrecedence02()
        {
            var source =
@"using System;
class Program
{
    public static void Main(string[] args)
    {
        MyException ex = null;
        try
        {
            // Throw expression binds looser than +
            ex = ex ?? throw ex + 1;
        }
        catch (MyException x)
        {
            Console.WriteLine(x.Message);
        }
    }
}
class MyException : Exception
{
    public MyException(string message) : base(message) {}
    public static MyException operator +(MyException left, int right)
    {
        return new MyException(""green"");
    }
}
";
            var compilation = CreateCompilation(source, options: TestOptions.DebugExe);
            compilation.VerifyDiagnostics(
                );
            var comp = CompileAndVerify(compilation, expectedOutput:
@"green");
        }

        [Fact, WorkItem(10492, "https://github.com/dotnet/roslyn/issues/10492")]
        public void IsPatternPrecedence()
        {
            var source =
@"using System;

class Program
{
    const bool B = true;
    const int One = 1;

    public static void Main(string[] args)
    {
        object a = null;
        B c = null;
        Console.WriteLine(a is B & c); // prints 5 (correct)
        Console.WriteLine(a is B > c); // prints 6 (correct)
        Console.WriteLine(a is B < c); // was syntax error but should print 7
        Console.WriteLine(3 is One + 2); // should print True
        Console.WriteLine(One + 2 is 3); // should print True
    }
}

class B
{
    public static int operator &(bool left, B right) => 5;
    public static int operator >(bool left, B right) => 6;
    public static int operator <(bool left, B right) => 7;
    public static int operator +(bool left, B right) => 8;
}
";
            var compilation = CreateCompilation(source, options: TestOptions.DebugExe,
                parseOptions: TestOptions.Regular6).VerifyDiagnostics(
                // (15,27): error CS8059: Feature 'pattern matching' is not available in C# 6. Please use language version 7.0 or greater.
                //         Console.WriteLine(3 is One + 2); // should print True
                Diagnostic(ErrorCode.ERR_FeatureNotAvailableInVersion6, "3 is One + 2").WithArguments("pattern matching", "7.0").WithLocation(15, 27),
                // (16,27): error CS8059: Feature 'pattern matching' is not available in C# 6. Please use language version 7.0 or greater.
                //         Console.WriteLine(One + 2 is 3); // should print True
                Diagnostic(ErrorCode.ERR_FeatureNotAvailableInVersion6, "One + 2 is 3").WithArguments("pattern matching", "7.0").WithLocation(16, 27),
                // (15,27): warning CS8417: The given expression always matches the provided constant.
                //         Console.WriteLine(3 is One + 2); // should print True
                Diagnostic(ErrorCode.WRN_GivenExpressionAlwaysMatchesConstant, "3 is One + 2").WithLocation(15, 27),
                // (16,27): warning CS8417: The given expression always matches the provided constant.
                //         Console.WriteLine(One + 2 is 3); // should print True
                Diagnostic(ErrorCode.WRN_GivenExpressionAlwaysMatchesConstant, "One + 2 is 3").WithLocation(16, 27)
                );
            var expectedOutput =
@"5
6
7
True
True";
            compilation = CreateCompilation(source, options: TestOptions.DebugExe);
            compilation.VerifyDiagnostics(
                // (15,27): warning CS8417: The given expression always matches the provided constant.
                //         Console.WriteLine(3 is One + 2); // should print True
                Diagnostic(ErrorCode.WRN_GivenExpressionAlwaysMatchesConstant, "3 is One + 2").WithLocation(15, 27),
                // (16,27): warning CS8417: The given expression always matches the provided constant.
                //         Console.WriteLine(One + 2 is 3); // should print True
                Diagnostic(ErrorCode.WRN_GivenExpressionAlwaysMatchesConstant, "One + 2 is 3").WithLocation(16, 27)
                );
            var comp = CompileAndVerify(compilation, expectedOutput: expectedOutput);
        }

        [Fact, WorkItem(10492, "https://github.com/dotnet/roslyn/issues/10492")]
        public void IsPatternPrecedence02()
        {
            var source =
@"using System;

class Program
{
    public static void Main(string[] args)
    {
        foreach (object A in new[] { null, new B<C,D>() })
        {
            // pass one argument, a pattern-matching operation
            M(A is B < C, D > E);
            switch (A)
            {
                case B < C, D > F:
                    Console.WriteLine(""yes"");
                    break;
                default:
                    Console.WriteLine(""no"");
                    break;
            }
        }
    }
    static void M(object o)
    {
        Console.WriteLine(o);
    }
}

class B<C,D>
{
}
class C {}
class D {}
";
            var expectedOutput =
@"False
no
True
yes";
            var compilation = CreateCompilation(source, options: TestOptions.DebugExe);
            compilation.VerifyDiagnostics();
            var comp = CompileAndVerify(compilation, expectedOutput: expectedOutput);
        }

        [Fact, WorkItem(10492, "https://github.com/dotnet/roslyn/issues/10492")]
        public void IsPatternPrecedence03()
        {
            var source =
@"using System;

class Program
{
    public static void Main(string[] args)
    {
        object A = new B<C, D>();
        Console.WriteLine(A is B < C, D > E);
        Console.WriteLine(A as B < C, D > ?? string.Empty);
    }
}

class B<C,D>
{
    public static implicit operator string(B<C,D> b) => nameof(B<C,D>);
}
class C {}
class D {}
";
            var expectedOutput =
@"True
B";
            var compilation = CreateCompilation(source, options: TestOptions.DebugExe);
            compilation.VerifyDiagnostics();
            var comp = CompileAndVerify(compilation, expectedOutput: expectedOutput);

            SyntaxFactory.ParseExpression("A is B < C, D > E").GetDiagnostics().Verify();
            SyntaxFactory.ParseExpression("A as B < C, D > E").GetDiagnostics().Verify(
                // (1,1): error CS1073: Unexpected token 'E'
                // A as B < C, D > E
                Diagnostic(ErrorCode.ERR_UnexpectedToken, "A as B < C, D >").WithArguments("E").WithLocation(1, 1)
                );

            SyntaxFactory.ParseExpression("A as B < C, D > ?? string.Empty").GetDiagnostics().Verify();
            SyntaxFactory.ParseExpression("A is B < C, D > ?? string.Empty").GetDiagnostics().Verify(
                // (1,1): error CS1073: Unexpected token ','
                // A is B < C, D > ?? string.Empty
                Diagnostic(ErrorCode.ERR_UnexpectedToken, "A is B < C").WithArguments(",").WithLocation(1, 1)
                );
        }

        [Fact, WorkItem(14636, "https://github.com/dotnet/roslyn/issues/14636")]
        public void NameofPattern()
        {
            var source =
@"using System;

class Program
{
    public static void Main(string[] args)
    {
        M(""a"");
        M(""b"");
        M(null);
        M(new nameof());
    }
    public static void M(object a)
    {
        Console.WriteLine(a is nameof(a));
        Console.WriteLine(a is nameof);
    }
}
class nameof { }
";
            var expectedOutput =
@"True
False
False
False
False
False
False
True";
            var compilation = CreateCompilation(source, options: TestOptions.DebugExe);
            compilation.VerifyDiagnostics();
            var comp = CompileAndVerify(compilation, expectedOutput: expectedOutput);
        }

        [Fact, WorkItem(14825, "https://github.com/dotnet/roslyn/issues/14825")]
        public void PatternVarDeclaredInReceiverUsedInArgument()
        {
            var source =
@"using System.Linq;

public class C
{
    public string[] Goo2(out string x) { x = """"; return null; }
    public string[] Goo3(bool b) { return null; }

    public string[] Goo5(string u) { return null; }
    
    public void Test()
    {
        var t1 = Goo2(out var x1).Concat(Goo5(x1));
        var t2 = Goo3(t1 is var x2).Concat(Goo5(x2.First()));
    }
}
";
            var compilation = CreateCompilationWithMscorlib40AndSystemCore(source, options: TestOptions.DebugDll, parseOptions: TestOptions.Regular);
            compilation.VerifyDiagnostics();
            var tree = compilation.SyntaxTrees.Single();
            var model = compilation.GetSemanticModel(tree);

            var x2Decl = GetPatternDeclarations(tree, "x2").Single();
            var x2Ref = GetReferences(tree, "x2").Single();
            VerifyModelForDeclarationOrVarSimplePattern(model, x2Decl, x2Ref);
            Assert.Equal("System.Collections.Generic.IEnumerable<System.String>", model.GetTypeInfo(x2Ref).Type.ToTestDisplayString());
        }

        [Fact]
        public void DiscardInPattern()
        {
            var source =
@"
using static System.Console;
public class C
{
    public static void Main()
    {
        int i = 3;
        Write($""is int _: {i is int _}, "");
        Write($""is var _: {i is var _}, "");
        switch (3)
        {
            case int _:
                Write(""case int _, "");
                break;
        }
        switch (3L)
        {
            case var _:
                Write(""case var _"");
                break;
        }
    }
}
";
            var compilation = CreateCompilationWithMscorlib40AndSystemCore(source, options: TestOptions.DebugExe);
            compilation.VerifyDiagnostics(
                );
            CompileAndVerify(compilation, expectedOutput: "is int _: True, is var _: True, case int _, case var _");
            var tree = compilation.SyntaxTrees.Single();
            var model = compilation.GetSemanticModel(tree);

            var discard1 = GetDiscardDesignations(tree).First();
            Assert.Null(model.GetDeclaredSymbol(discard1));
            var declaration1 = (DeclarationPatternSyntax)discard1.Parent;
            Assert.Equal("int _", declaration1.ToString());
            Assert.Equal("System.Int32", model.GetTypeInfo(declaration1).Type.ToTestDisplayString());
            Assert.Equal("System.Int32", model.GetTypeInfo(declaration1.Type).Type.ToTestDisplayString());

            var discard2 = GetDiscardDesignations(tree).Skip(1).First();
            Assert.Null(model.GetDeclaredSymbol(discard2));
            Assert.Null(model.GetSymbolInfo(discard2).Symbol);
            var declaration2 = (VarPatternSyntax)discard2.Parent;
            Assert.Equal("var _", declaration2.ToString());
            Assert.Null(model.GetSymbolInfo(declaration2).Symbol);

            var discard3 = GetDiscardDesignations(tree).Skip(2).First();
            Assert.Null(model.GetDeclaredSymbol(discard3));
            var declaration3 = (DeclarationPatternSyntax)discard3.Parent;
            Assert.Equal("int _", declaration3.ToString());
            Assert.Equal("System.Int32", model.GetTypeInfo(declaration3).Type.ToTestDisplayString());
            Assert.Equal("System.Int32", model.GetTypeInfo(declaration3.Type).Type.ToTestDisplayString());

            var discard4 = GetDiscardDesignations(tree).Skip(3).First();
            Assert.Null(model.GetDeclaredSymbol(discard4));
            var declaration4 = (VarPatternSyntax)discard4.Parent;
            Assert.Equal("var _", declaration4.ToString());
        }

        [Fact]
        public void ShortDiscardInPattern()
        {
            var source =
@"
using static System.Console;
public class C
{
    public static void Main()
    {
        int i = 3;
        Write($""is _: {i is _}, "");
        switch (3)
        {
            case _:
                Write(""case _"");
                break;
        }
    }
}
";
            CreateCompilationWithMscorlib40AndSystemCore(source, options: TestOptions.DebugDll, parseOptions: TestOptions.Regular7_3).VerifyDiagnostics(
                // (8,29): error CS0246: The type or namespace name '_' could not be found (are you missing a using directive or an assembly reference?)
                //         Write($"is _: {i is _}, ");
                Diagnostic(ErrorCode.ERR_SingleTypeNameNotFound, "_").WithArguments("_").WithLocation(8, 29),
                // (11,18): error CS0103: The name '_' does not exist in the current context
                //             case _:
                Diagnostic(ErrorCode.ERR_NameNotInContext, "_").WithArguments("_").WithLocation(11, 18)
                );
            CreateCompilationWithMscorlib40AndSystemCore(source, options: TestOptions.DebugDll, parseOptions: TestOptions.Regular8).VerifyDiagnostics(
                // (8,29): error CS0246: The type or namespace name '_' could not be found (are you missing a using directive or an assembly reference?)
                //         Write($"is _: {i is _}, ");
                Diagnostic(ErrorCode.ERR_SingleTypeNameNotFound, "_").WithArguments("_").WithLocation(8, 29),
                // (11,18): error CS0103: The name '_' does not exist in the current context
                //             case _:
                Diagnostic(ErrorCode.ERR_NameNotInContext, "_").WithArguments("_").WithLocation(11, 18)
                );
        }

        [Fact]
        public void UnderscoreInPattern2()
        {
            var source =
@"
using static System.Console;
public class C
{
    public static void Main()
    {
        int i = 3;
        int _ = 4;
        Write($""is _: {i is _}, "");
        switch (3)
        {
            case _:
                Write(""case _"");
                break;
        }
    }
}
";
            var compilation = CreateCompilationWithMscorlib40AndSystemCore(source, options: TestOptions.DebugDll);
            compilation.VerifyDiagnostics(
                    // (9,29): error CS0118: '_' is a variable but is used like a type
                    //         Write($"is _: {i is _}, ");
                    Diagnostic(ErrorCode.ERR_BadSKknown, "_").WithArguments("_", "variable", "type").WithLocation(9, 29),
                    // (12,18): error CS0150: A constant value is expected
                    //             case _:
                    Diagnostic(ErrorCode.ERR_ConstantExpected, "_").WithLocation(12, 18)
                );
        }

        [Fact]
        public void UnderscoreInPattern()
        {
            var source =
@"
using static System.Console;
public class C
{
    public static void Main()
    {
        int i = 3;
        if (i is int _) { Write(_); }
        if (i is var _) { Write(_); }
        switch (3)
        {
            case int _:
                Write(_);
                break;
        }
        switch (3)
        {
            case var _:
                Write(_);
                break;
        }
    }
}
";
            var compilation = CreateCompilationWithMscorlib40AndSystemCore(source, options: TestOptions.DebugExe);
            compilation.VerifyDiagnostics(
                // (8,33): error CS0103: The name '_' does not exist in the current context
                //         if (i is int _) { Write(_); }
                Diagnostic(ErrorCode.ERR_NameNotInContext, "_").WithArguments("_").WithLocation(8, 33),
                // (9,33): error CS0103: The name '_' does not exist in the current context
                //         if (i is var _) { Write(_); }
                Diagnostic(ErrorCode.ERR_NameNotInContext, "_").WithArguments("_").WithLocation(9, 33),
                // (13,23): error CS0103: The name '_' does not exist in the current context
                //                 Write(_);
                Diagnostic(ErrorCode.ERR_NameNotInContext, "_").WithArguments("_").WithLocation(13, 23),
                // (19,23): error CS0103: The name '_' does not exist in the current context
                //                 Write(_);
                Diagnostic(ErrorCode.ERR_NameNotInContext, "_").WithArguments("_").WithLocation(19, 23)
                );
        }

        [Fact]
        public void PointerTypeInPattern()
        {
            // pointer types are not supported in patterns. Therefore an attempt to use
            // a pointer type will be interpreted by the parser as a multiplication
            // (i.e. an expression that is a constant pattern rather than a declaration
            // pattern)
            var source =
@"
public class var {}
unsafe public class Typ
{
    public static void Main(int* a, var* c, Typ* e)
    {
        {
            if (a is int* b) {}
            if (c is var* d) {}
            if (e is Typ* f) {}
        }
        {
            switch (a) { case int* b: break; }
            switch (c) { case var* d: break; }
            switch (e) { case Typ* f: break; }
        }
    }
}
";
            var compilation = CreateCompilationWithMscorlib40AndSystemCore(source, options: TestOptions.UnsafeDebugDll);
            compilation.VerifyDiagnostics(
                // (8,22): error CS1525: Invalid expression term 'int'
                //             if (a is int* b) {}
                Diagnostic(ErrorCode.ERR_InvalidExprTerm, "int").WithArguments("int").WithLocation(8, 22),
                // (13,31): error CS1525: Invalid expression term 'int'
                //             switch (a) { case int* b: break; }
                Diagnostic(ErrorCode.ERR_InvalidExprTerm, "int").WithArguments("int").WithLocation(13, 31),
                // (5,42): error CS0208: Cannot take the address of, get the size of, or declare a pointer to a managed type ('var')
                //     public static void Main(int* a, var* c, Typ* e)
                Diagnostic(ErrorCode.ERR_ManagedAddr, "c").WithArguments("var").WithLocation(5, 42),
                // (5,50): error CS0208: Cannot take the address of, get the size of, or declare a pointer to a managed type ('Typ')
                //     public static void Main(int* a, var* c, Typ* e)
                Diagnostic(ErrorCode.ERR_ManagedAddr, "e").WithArguments("Typ").WithLocation(5, 50),
                // (8,27): error CS0103: The name 'b' does not exist in the current context
                //             if (a is int* b) {}
                Diagnostic(ErrorCode.ERR_NameNotInContext, "b").WithArguments("b").WithLocation(8, 27),
                // (9,22): error CS0119: 'var' is a type, which is not valid in the given context
                //             if (c is var* d) {}
                Diagnostic(ErrorCode.ERR_BadSKunknown, "var").WithArguments("var", "type").WithLocation(9, 22),
                // (9,27): error CS0103: The name 'd' does not exist in the current context
                //             if (c is var* d) {}
                Diagnostic(ErrorCode.ERR_NameNotInContext, "d").WithArguments("d").WithLocation(9, 27),
                // (10,22): error CS0119: 'Typ' is a type, which is not valid in the given context
                //             if (e is Typ* f) {}
                Diagnostic(ErrorCode.ERR_BadSKunknown, "Typ").WithArguments("Typ", "type").WithLocation(10, 22),
                // (10,27): error CS0103: The name 'f' does not exist in the current context
                //             if (e is Typ* f) {}
                Diagnostic(ErrorCode.ERR_NameNotInContext, "f").WithArguments("f").WithLocation(10, 27),
                // (13,36): error CS0103: The name 'b' does not exist in the current context
                //             switch (a) { case int* b: break; }
                Diagnostic(ErrorCode.ERR_NameNotInContext, "b").WithArguments("b").WithLocation(13, 36),
                // (14,31): error CS0119: 'var' is a type, which is not valid in the given context
                //             switch (c) { case var* d: break; }
                Diagnostic(ErrorCode.ERR_BadSKunknown, "var").WithArguments("var", "type").WithLocation(14, 31),
                // (14,36): error CS0103: The name 'd' does not exist in the current context
                //             switch (c) { case var* d: break; }
                Diagnostic(ErrorCode.ERR_NameNotInContext, "d").WithArguments("d").WithLocation(14, 36),
                // (15,31): error CS0119: 'Typ' is a type, which is not valid in the given context
                //             switch (e) { case Typ* f: break; }
                Diagnostic(ErrorCode.ERR_BadSKunknown, "Typ").WithArguments("Typ", "type").WithLocation(15, 31),
                // (15,36): error CS0103: The name 'f' does not exist in the current context
                //             switch (e) { case Typ* f: break; }
                Diagnostic(ErrorCode.ERR_NameNotInContext, "f").WithArguments("f").WithLocation(15, 36)
                );
        }

        [Fact]
        [WorkItem(16513, "https://github.com/dotnet/roslyn/issues/16513")]
        public void OrderOfPatternOperands()
        {
            var source = @"
using System;
class Program
{
    public static void Main(string[] args)
    {
        object c = new C();
        Console.WriteLine(c is 3);
        c = 2;
        Console.WriteLine(c is 3);
        c = 3;
        Console.WriteLine(c is 3);
    }
}
class C
{
    override public bool Equals(object other)
    {
        return other is int x;
    }
    override public int GetHashCode() => 0;
}
";
            var compilation = CreateCompilation(source, options: TestOptions.DebugExe);
            compilation.VerifyDiagnostics();
            var comp = CompileAndVerify(compilation, expectedOutput: @"False
False
True");
        }

        [Fact]
        public void MultiplyInPattern()
        {
            // pointer types are not supported in patterns. Therefore an attempt to use
            // a pointer type will be interpreted by the parser as a multiplication
            // (i.e. an expression that is a constant pattern rather than a declaration
            // pattern)
            var source =
@"
public class Program
{
    public static void Main()
    {
        const int two = 2;
        const int three = 3;
        int six = two * three;
        System.Console.WriteLine(six is two * three);
    }
}
";
            var compilation = CreateCompilation(source, options: TestOptions.DebugExe);
            compilation.VerifyDiagnostics();
            var comp = CompileAndVerify(compilation, expectedOutput: "True");
        }

        [Fact]
        public void ColorColorConstantPattern()
        {
            var source =
@"
public class Program
{
    public static Color Color { get; }

    public static void M(object o)
    {
        System.Console.WriteLine(o is Color.Constant);
    }

    public static void Main()
    {
        M(Color.Constant);
    }
}

public class Color
{
    public const string Constant = ""abc"";
}
";
            var compilation = CreateCompilation(source, options: TestOptions.DebugExe);
            compilation.VerifyDiagnostics();
            var comp = CompileAndVerify(compilation, expectedOutput: "True");
        }

        [Fact]
        [WorkItem(336030, "https://devdiv.visualstudio.com/DefaultCollection/DevDiv/_workitems/edit/336030")]
        public void NullOperand()
        {
            var source = @"
class C
{
    void M()
    {
        System.Console.Write(null is Missing x);
        System.Console.Write(null is Missing);
        switch(null)
        {
            case Missing:
            case Missing y:
                break;
        }
    }
}
";
            var comp = CreateCompilation(source);
            comp.VerifyDiagnostics(
                // (6,30): error CS8117: Invalid operand for pattern match; value required, but found '<null>'.
                //         System.Console.Write(null is Missing x);
                Diagnostic(ErrorCode.ERR_BadPatternExpression, "null").WithArguments("<null>").WithLocation(6, 30),
                // (6,38): error CS0246: The type or namespace name 'Missing' could not be found (are you missing a using directive or an assembly reference?)
                //         System.Console.Write(null is Missing x);
                Diagnostic(ErrorCode.ERR_SingleTypeNameNotFound, "Missing").WithArguments("Missing").WithLocation(6, 38),
                // (7,38): error CS0246: The type or namespace name 'Missing' could not be found (are you missing a using directive or an assembly reference?)
                //         System.Console.Write(null is Missing);
                Diagnostic(ErrorCode.ERR_SingleTypeNameNotFound, "Missing").WithArguments("Missing").WithLocation(7, 38),
                // (8,16): error CS8119: The switch expression must be a value; found '<null>'.
                //         switch(null)
                Diagnostic(ErrorCode.ERR_SwitchExpressionValueExpected, "null").WithArguments("<null>").WithLocation(8, 16),
                // (10,18): error CS0103: The name 'Missing' does not exist in the current context
                //             case Missing:
                Diagnostic(ErrorCode.ERR_NameNotInContext, "Missing").WithArguments("Missing").WithLocation(10, 18),
                // (11,18): error CS0246: The type or namespace name 'Missing' could not be found (are you missing a using directive or an assembly reference?)
                //             case Missing y:
                Diagnostic(ErrorCode.ERR_SingleTypeNameNotFound, "Missing").WithArguments("Missing").WithLocation(11, 18)
                );
        }

        [Fact]
        [WorkItem(336030, "https://devdiv.visualstudio.com/DefaultCollection/DevDiv/_workitems?id=336030")]
        [WorkItem(294570, "https://devdiv.visualstudio.com/DefaultCollection/DevDiv/_workitems?id=294570")]
        public void Fuzz46()
        {
            var program = @"
public class Program46
{
    public static void Main(string[] args)
    {
        switch ((() => 1))
        {
            case int x4:
            case string x9:
            case M:
            case ((int)M()):
                break;
        }
    }
    private static object M() => null;
}";
            CreateCompilation(program).VerifyDiagnostics(
                // (6,17): error CS8119: The switch expression must be a value; found 'lambda expression'.
                //         switch ((() => 1))
                Diagnostic(ErrorCode.ERR_SwitchExpressionValueExpected, "(() => 1)").WithArguments("lambda expression").WithLocation(6, 17),
                // (10,18): error CS0150: A constant value is expected
                //             case M:
                Diagnostic(ErrorCode.ERR_ConstantExpected, "M").WithLocation(10, 18),
                // (11,19): error CS0150: A constant value is expected
                //             case ((int)M()):
                Diagnostic(ErrorCode.ERR_ConstantExpected, "(int)M()").WithLocation(11, 19)
                );
        }

        [Fact]
        [WorkItem(363714, "https://devdiv.visualstudio.com/DefaultCollection/DevDiv/_workitems?id=363714")]
        public void Fuzz46b()
        {
            var program = @"
public class Program46
{
    public static void Main(string[] args)
    {
        switch ((() => 1))
        {
            case M:
                break;
        }
    }
    private static object M() => null;
}";
            CreateCompilation(program).VerifyDiagnostics(
                // (6,17): error CS8119: The switch expression must be a value; found 'lambda expression'.
                //         switch ((() => 1))
                Diagnostic(ErrorCode.ERR_SwitchExpressionValueExpected, "(() => 1)").WithArguments("lambda expression").WithLocation(6, 17),
                // (8,18): error CS0150: A constant value is expected
                //             case M:
                Diagnostic(ErrorCode.ERR_ConstantExpected, "M").WithLocation(8, 18)
                );
        }

        [Fact]
        [WorkItem(336030, "https://devdiv.visualstudio.com/DefaultCollection/DevDiv/_workitems?id=336030")]
        public void Fuzz401()
        {
            var program = @"
public class Program401
{
    public static void Main(string[] args)
    {
        if (null is M) {}
    }
    private static object M() => null;
}";
            CreateCompilation(program).VerifyDiagnostics(
                // (6,13): error CS8117: Invalid operand for pattern match; value required, but found '<null>'.
                //         if (null is M) {}
                Diagnostic(ErrorCode.ERR_BadPatternExpression, "null").WithArguments("<null>").WithLocation(6, 13),
                // (6,21): error CS0150: A constant value is expected
                //         if (null is M) {}
                Diagnostic(ErrorCode.ERR_ConstantExpected, "M").WithLocation(6, 21)
                );
        }

        [Fact]
        [WorkItem(364165, "https://devdiv.visualstudio.com/DefaultCollection/DevDiv/_workitems?id=364165")]
        [WorkItem(16296, "https://github.com/dotnet/roslyn/issues/16296")]
        public void Fuzz1717()
        {
            var program = @"
public class Program1717
{
    public static void Main(string[] args)
    {
        switch (default(int?))
        {
            case 2:
                break;
            case double.NaN:
                break;
            case var x9:
            case string _:
                break;
        }
    }
    private static object M() => null;
}";
            CreateCompilation(program).VerifyDiagnostics(
                // (10,18): error CS0266: Cannot implicitly convert type 'double' to 'int?'. An explicit conversion exists (are you missing a cast?)
                //             case double.NaN:
                Diagnostic(ErrorCode.ERR_NoImplicitConvCast, "double.NaN").WithArguments("double", "int?").WithLocation(10, 18),
                // (13,18): error CS8121: An expression of type 'int?' cannot be handled by a pattern of type 'string'.
                //             case string _:
                Diagnostic(ErrorCode.ERR_PatternWrongType, "string").WithArguments("int?", "string").WithLocation(13, 18)
                );
        }

        [Fact, WorkItem(16559, "https://github.com/dotnet/roslyn/issues/16559")]
        public void CasePatternVariableUsedInCaseExpression()
        {
            var program = @"
public class Program5815
{
    public static void Main(object o)
    {
        switch (o)
        {
            case Color Color:
            case Color? Color2:
                break;
        }
    }
    private static object M() => null;
}";
            var compilation = CreateCompilation(program).VerifyDiagnostics(
                // (9,32): error CS1525: Invalid expression term 'break'
                //             case Color? Color2:
                Diagnostic(ErrorCode.ERR_InvalidExprTerm, "").WithArguments("break").WithLocation(9, 32),
                // (9,32): error CS1003: Syntax error, ':' expected
                //             case Color? Color2:
                Diagnostic(ErrorCode.ERR_SyntaxError, "").WithArguments(":", "break").WithLocation(9, 32),
                // (8,18): error CS0118: 'Color' is a variable but is used like a type
                //             case Color Color:
                Diagnostic(ErrorCode.ERR_BadSKknown, "Color").WithArguments("Color", "variable", "type").WithLocation(8, 18),
                // (9,25): error CS0103: The name 'Color2' does not exist in the current context
                //             case Color? Color2:
                Diagnostic(ErrorCode.ERR_NameNotInContext, "Color2").WithArguments("Color2").WithLocation(9, 25)
                );
            var tree = compilation.SyntaxTrees.Single();
            var model = compilation.GetSemanticModel(tree);

            var colorDecl = GetPatternDeclarations(tree, "Color").ToArray();
            var colorRef = GetReferences(tree, "Color").ToArray();
            Assert.Equal(1, colorDecl.Length);
            Assert.Equal(2, colorRef.Length);
            Assert.Null(model.GetSymbolInfo(colorRef[0]).Symbol);
            VerifyModelForDeclarationOrVarSimplePattern(model, colorDecl[0], colorRef[1]);
        }

        [Fact, WorkItem(16559, "https://github.com/dotnet/roslyn/issues/16559")]
        public void Fuzz5815()
        {
            var program = @"
public class Program5815
{
    public static void Main(string[] args)
    {
        switch ((int)M())
        {
            case var x3:
            case true ? x3 : 4:
                break;
        }
    }
    private static object M() => null;
}";
            var compilation = CreateCompilation(program).VerifyDiagnostics(
                // (9,18): error CS0150: A constant value is expected
                //             case true ? x3 : 4:
                Diagnostic(ErrorCode.ERR_ConstantExpected, "true ? x3 : 4").WithLocation(9, 18),
                // (9,25): error CS0165: Use of unassigned local variable 'x3'
                //             case true ? x3 : 4:
                Diagnostic(ErrorCode.ERR_UseDefViolation, "x3").WithArguments("x3").WithLocation(9, 25)
                );
            var tree = compilation.SyntaxTrees.Single();
            var model = compilation.GetSemanticModel(tree);

            var x3Decl = GetPatternDeclarations(tree, "x3").ToArray();
            var x3Ref = GetReferences(tree, "x3").ToArray();
            Assert.Equal(1, x3Decl.Length);
            Assert.Equal(1, x3Ref.Length);
            VerifyModelForDeclarationOrVarSimplePattern(model, x3Decl[0], x3Ref);
        }

        [Fact]
        public void Fuzz_Conjunction_01()
        {
            var program = @"
public class Program
{
    public static void Main(string[] args)
    {
        if (((int?)1) is {} and 1) { }
    }
}";
            var compilation = CreateCompilation(program, parseOptions: TestOptions.RegularWithPatternCombinators).VerifyDiagnostics(
                );
        }

        [Fact]
        public void Fuzz_738490379()
        {
            var program = @"
public class Program738490379
{
    public static void Main(string[] args)
    {
        if (NotFound is var (M, not int _ or NotFound _) {  }) {}
    }
    private static object M() => null;
}";
            var compilation = CreateCompilation(program, parseOptions: TestOptions.RegularWithPatternCombinators).VerifyDiagnostics(
                    // (6,13): error CS0841: Cannot use local variable 'NotFound' before it is declared
                    //         if (NotFound is var (M, not int _ or NotFound _) {  }) {}
                    Diagnostic(ErrorCode.ERR_VariableUsedBeforeDeclaration, "NotFound").WithArguments("NotFound").WithLocation(6, 13),
                    // (6,37): error CS1026: ) expected
                    //         if (NotFound is var (M, not int _ or NotFound _) {  }) {}
                    Diagnostic(ErrorCode.ERR_CloseParenExpected, "int").WithLocation(6, 37),
                    // (6,37): error CS1026: ) expected
                    //         if (NotFound is var (M, not int _ or NotFound _) {  }) {}
                    Diagnostic(ErrorCode.ERR_CloseParenExpected, "int").WithLocation(6, 37),
                    // (6,37): error CS1023: Embedded statement cannot be a declaration or labeled statement
                    //         if (NotFound is var (M, not int _ or NotFound _) {  }) {}
                    Diagnostic(ErrorCode.ERR_BadEmbeddedStmt, "int _ ").WithLocation(6, 37),
                    // (6,41): warning CS0168: The variable '_' is declared but never used
                    //         if (NotFound is var (M, not int _ or NotFound _) {  }) {}
                    Diagnostic(ErrorCode.WRN_UnreferencedVar, "_").WithArguments("_").WithLocation(6, 41),
                    // (6,43): error CS1002: ; expected
                    //         if (NotFound is var (M, not int _ or NotFound _) {  }) {}
                    Diagnostic(ErrorCode.ERR_SemicolonExpected, "or").WithLocation(6, 43),
                    // (6,43): error CS0246: The type or namespace name 'or' could not be found (are you missing a using directive or an assembly reference?)
                    //         if (NotFound is var (M, not int _ or NotFound _) {  }) {}
                    Diagnostic(ErrorCode.ERR_SingleTypeNameNotFound, "or").WithArguments("or").WithLocation(6, 43),
                    // (6,55): error CS1002: ; expected
                    //         if (NotFound is var (M, not int _ or NotFound _) {  }) {}
                    Diagnostic(ErrorCode.ERR_SemicolonExpected, "_").WithLocation(6, 55),
                    // (6,55): error CS0103: The name '_' does not exist in the current context
                    //         if (NotFound is var (M, not int _ or NotFound _) {  }) {}
                    Diagnostic(ErrorCode.ERR_NameNotInContext, "_").WithArguments("_").WithLocation(6, 55),
                    // (6,56): error CS1002: ; expected
                    //         if (NotFound is var (M, not int _ or NotFound _) {  }) {}
                    Diagnostic(ErrorCode.ERR_SemicolonExpected, ")").WithLocation(6, 56),
                    // (6,56): error CS1513: } expected
                    //         if (NotFound is var (M, not int _ or NotFound _) {  }) {}
                    Diagnostic(ErrorCode.ERR_RbraceExpected, ")").WithLocation(6, 56),
                    // (6,62): error CS1513: } expected
                    //         if (NotFound is var (M, not int _ or NotFound _) {  }) {}
                    Diagnostic(ErrorCode.ERR_RbraceExpected, ")").WithLocation(6, 62)
                );
        }

        [Fact(Skip = "https://github.com/dotnet/roslyn/issues/16721")]
        public void Fuzz()
        {
            const int numTests = 1200000;
            int dt = (int)Math.Abs(DateTime.Now.Ticks % 1000000000);
            for (int i = 1; i < numTests; i++)
            {
                PatternMatchingFuzz(i + dt);
            }
        }

        [Fact(Skip = "https://github.com/dotnet/roslyn/issues/16721")]
        public void MultiFuzz()
        {
            // Just like Fuzz(), but take advantage of concurrency on the test host.
            const int numTasks = 300;
            const int numTestsPerTask = 4000;
            int dt = (int)Math.Abs(DateTime.Now.Ticks % 1000000000);
            var tasks = Enumerable.Range(0, numTasks).Select(t => Task.Run(() =>
            {
                int k = dt + t * numTestsPerTask;
                for (int i = 1; i < numTestsPerTask; i++)
                {
                    PatternMatchingFuzz(i + k);
                }
            }));
            Task.WaitAll(tasks.ToArray());
        }

        private static void PatternMatchingFuzz(int dt)
        {
            Random r = new Random(dt);

            // generate a pattern-matching switch randomly from templates
            string[] expressions = new[]
            {
                "M",              // a method group
                "(() => 1)",      // a lambda expression
                "1",              // a constant
                "2",              // a constant
                "null",           // the null constant
                "default(int?)",  // a null constant of type int?
                "((int?)1)",      // a constant of type int?
                "M()",            // a method invocation
                "double.NaN",     // a scary constant
                "1.1",            // a double constant
                "NotFound"        // an unbindable expression
            };
            string Expression()
            {
                int index = r.Next(expressions.Length + 1) - 1;
                return (index < 0) ? $"(({Type()})M())" : expressions[index];
            }
            string[] types = new[]
            {
                "object",
                "var",
                "int",
                "int?",
                "double",
                "string",
                "NotFound"
            };
            string Type() => types[r.Next(types.Length)];
            string Pattern(int d = 5)
            {
                switch (r.Next(d <= 1 ? 9 : 12))
                {
                    default:
                        return Expression(); // a "constant" pattern
                    case 3:
                    case 4:
                        return Type();
                    case 5:
                        return Type() + " _";
                    case 6:
                        return Type() + " x" + r.Next(10);
                    case 7:
                        return "not " + Pattern(d - 1);
                    case 8:
                        return "(" + Pattern(d - 1) + ")";
                    case 9:
                        return makeRecursivePattern(d);
                    case 10:
                        return Pattern(d - 1) + " and " + Pattern(d - 1);
                    case 11:
                        return Pattern(d - 1) + " or " + Pattern(d - 1);
                }

                string makeRecursivePattern(int d)
                {
                    while (true)
                    {
                        bool haveParens = r.Next(2) == 0;
                        bool haveCurlies = r.Next(2) == 0;
                        if (!haveParens && !haveCurlies)
                            continue;
                        bool haveType = r.Next(2) == 0;
                        bool haveIdentifier = r.Next(2) == 0;
                        return $"{(haveType ? Type() : null)} {(haveParens ? $"({makePatternList(d - 1, false)})" : null)} {(haveCurlies ? $"{"{ "}{makePatternList(d - 1, true)}{" }"}" : null)} {(haveIdentifier ? " x" + r.Next(10) : null)}";
                    }
                }

                string makePatternList(int d, bool propNames)
                {
                    return string.Join(", ", Enumerable.Range(0, r.Next(3)).Select(i => $"{(propNames ? $"P{r.Next(10)}: " : null)}{Pattern(d)}"));
                }
            }
            string body = @"
public class Program{0}
{{
    public static void Main(string[] args)
    {{
        {1}
    }}
    private static object M() => null;
}}";
            var statement = new StringBuilder();
            switch (r.Next(2))
            {
                case 0:
                    // test the "is-pattern" expression
                    statement.Append($"if ({Expression()} is {Pattern()}) {{}}");
                    break;
                case 1:
                    // test the pattern switch statement
                    statement.AppendLine($"switch ({Expression()})");
                    statement.AppendLine("{");
                    var nCases = r.Next(5);
                    for (int i = 1; i <= nCases; i++)
                    {
                        statement.AppendLine($"    case {Pattern()}:");
                        if (i == nCases || r.Next(2) == 0)
                        {
                            statement.AppendLine($"        break;");
                        }
                    }
                    statement.AppendLine("}");
                    break;
                default:
                    throw null;
            }
            var program = string.Format(body, dt, statement);
            CreateCompilation(program).GetDiagnostics();
        }

        [Fact, WorkItem(16671, "https://github.com/dotnet/roslyn/issues/16671")]
        public void TypeParameterSubsumption01()
        {
            var program = @"
using System;
public class Program
{
    public static void Main(string[] args)
    {
        PatternMatching<Base, Derived>(new Base());
        PatternMatching<Base, Derived>(new Derived());
        PatternMatching<Base, Derived>(null);
        PatternMatching<object, int>(new object());
        PatternMatching<object, int>(2);
        PatternMatching<object, int>(null);
        PatternMatching<object, int?>(new object());
        PatternMatching<object, int?>(2);
        PatternMatching<object, int?>(null);
    }
    static void PatternMatching<TBase, TDerived>(TBase o) where TDerived : TBase
    {
        switch (o)
        {
            case TDerived td:
                Console.WriteLine(nameof(TDerived));
                break;
            case TBase tb:
                Console.WriteLine(nameof(TBase));
                break;
            default:
                Console.WriteLine(""Neither"");
                break;
        }
    }
}
class Base
{
}
class Derived : Base
{
}
";
            var compilation = CreateCompilation(program, options: TestOptions.DebugExe).VerifyDiagnostics(
                );
            var comp = CompileAndVerify(compilation, expectedOutput: @"TBase
TDerived
Neither
TBase
TDerived
Neither
TBase
TDerived
Neither");
        }

        [Fact, WorkItem(16671, "https://github.com/dotnet/roslyn/issues/16671")]
        public void TypeParameterSubsumption02()
        {
            var program = @"
using System;
public class Program
{
    static void PatternMatching<TBase, TDerived>(TBase o) where TDerived : TBase
    {
        switch (o)
        {
            case TBase tb:
                Console.WriteLine(nameof(TBase));
                break;
            case TDerived td:
                Console.WriteLine(nameof(TDerived));
                break;
            default:
                Console.WriteLine(""Neither"");
                break;
        }
    }
}
class Base
{
}
class Derived : Base
{
}
";
            var compilation = CreateCompilation(program).VerifyDiagnostics(
                // (12,18): error CS8120: The switch case is unreachable. It has already been handled by a previous case or it is impossible to match.
                //             case TDerived td:
                Diagnostic(ErrorCode.ERR_SwitchCaseSubsumed, "TDerived td").WithLocation(12, 18)
                );
        }

        [Fact, WorkItem(16688, "https://github.com/dotnet/roslyn/issues/16688")]
        public void TypeParameterSubsumption03()
        {
            var program = @"
using System.Collections.Generic;
public class Program
{
    private static void Pattern<T>(T thing) where T : class
    {
        switch (thing)
        {
            case T tThing:
                break;
            case IEnumerable<object> s:
                break;
        }
    }
}
";
            var compilation = CreateCompilation(program).VerifyDiagnostics(
                // (11,18): error CS8120: The switch case is unreachable. It has already been handled by a previous case or it is impossible to match.
                //             case IEnumerable<object> s:
                Diagnostic(ErrorCode.ERR_SwitchCaseSubsumed, "IEnumerable<object> s").WithLocation(11, 18)
                );
        }

        [Fact, WorkItem(16696, "https://github.com/dotnet/roslyn/issues/16696")]
        public void TypeParameterSubsumption04()
        {
            var program = @"
using System;
using System.Collections.Generic;
public class Program
{
    private static int Pattern1<TBase, TDerived>(object thing) where TBase : class where TDerived : TBase
    {
        switch (thing)
        {
            case IEnumerable<TBase> sequence:
                return 1;
            // IEnumerable<TBase> does not subsume IEnumerable<TDerived> because TDerived may be a value type.
            case IEnumerable<TDerived> derivedSequence:
                return 2;
            default:
                return 3;
        }
    }
    private static int Pattern2<TBase, TDerived>(object thing) where TBase : class where TDerived : TBase
    {
        switch (thing)
        {
            case IEnumerable<object> s:
                return 1;
            // IEnumerable<object> does not subsume IEnumerable<TDerived> because TDerived may be a value type.
            case IEnumerable<TDerived> derivedSequence:
                return 2;
            default:
                return 3;
        }
    }
    public static void Main(string[] args)
    {
        Console.WriteLine(Pattern1<object, int>(new List<object>()));
        Console.WriteLine(Pattern1<object, int>(new List<int>()));
        Console.WriteLine(Pattern1<object, int>(null));
        Console.WriteLine(Pattern2<object, int>(new List<object>()));
        Console.WriteLine(Pattern2<object, int>(new List<int>()));
        Console.WriteLine(Pattern2<object, int>(null));
    }
}
";
            var compilation = CreateCompilation(program, options: TestOptions.DebugExe);
            compilation.VerifyDiagnostics(
                );
            var comp = CompileAndVerify(compilation, expectedOutput: @"1
2
3
1
2
3");
        }

        [Fact, WorkItem(16195, "https://github.com/dotnet/roslyn/issues/16195")]
        public void TypeParameterSubsumption05()
        {
            var program = @"
public class Program
{
    static void M<T, U>(T t, U u) where T : U
    {
        switch(""test"")
        {
            case U uu:
                break;
            case T tt: // Produces a diagnostic about subsumption/unreachability
                break;
        }
    }
}
";
            CreateCompilation(program, options: TestOptions.DebugDll, parseOptions: TestOptions.Regular7).VerifyDiagnostics(
                // (8,18): error CS8314: An expression of type 'string' cannot be handled by a pattern of type 'U' in C# 7.0. Please use language version 7.1 or greater.
                //             case U uu:
                Diagnostic(ErrorCode.ERR_PatternWrongGenericTypeInVersion, "U").WithArguments("string", "U", "7.0", "7.1").WithLocation(8, 18),
                // (10,18): error CS8314: An expression of type 'string' cannot be handled by a pattern of type 'T' in C# 7.0. Please use language version 7.1 or greater.
                //             case T tt: // Produces a diagnostic about subsumption/unreachability
                Diagnostic(ErrorCode.ERR_PatternWrongGenericTypeInVersion, "T").WithArguments("string", "T", "7.0", "7.1").WithLocation(10, 18)
                );
            CreateCompilation(program, options: TestOptions.DebugDll, parseOptions: TestOptions.Regular7_1).VerifyDiagnostics(
                // (10,18): error CS8120: The switch case is unreachable. It has already been handled by a previous case or it is impossible to match.
                //             case T tt: // Produces a diagnostic about subsumption/unreachability
                Diagnostic(ErrorCode.ERR_SwitchCaseSubsumed, "T tt").WithLocation(10, 18)
                );
        }

        [Fact, WorkItem(17103, "https://github.com/dotnet/roslyn/issues/17103")]
        public void IsConstantPatternConversion_Positive()
        {
            var source =
@"using System;
public class Program
{
    public static void Main()
    {
        {
            byte b = 12;
            Console.WriteLine(b is 12); // True
            Console.WriteLine(b is 13); // False
            Console.WriteLine(b is (int)12L); // True
            Console.WriteLine(b is (int)13L); // False
        }
        bool Is42(byte b) => b is 42;
        Console.WriteLine(Is42(42));
        Console.WriteLine(Is42(43));
        Console.WriteLine(Is42((int)42L));
        Console.WriteLine(Is42((int)43L));
    }
}";
            var expectedOutput =
@"True
False
True
False
True
False
True
False";
            var compilation = CreateCompilation(source, options: TestOptions.DebugExe);
            compilation.VerifyDiagnostics(
                );
            var comp = CompileAndVerify(compilation, expectedOutput: expectedOutput);
        }

        [Fact, WorkItem(17103, "https://github.com/dotnet/roslyn/issues/17103")]
        public void IsConstantPatternConversion_Negative()
        {
            var source =
@"using System;
public class Program
{
    public static void Main()
    {
        byte b = 12;
        Console.WriteLine(b is 12L);
        Console.WriteLine(1 is null);
    }
}";
            var compilation = CreateCompilation(source, options: TestOptions.DebugExe);
            compilation.VerifyDiagnostics(
                // (7,32): error CS0266: Cannot implicitly convert type 'long' to 'byte'. An explicit conversion exists (are you missing a cast?)
                //         Console.WriteLine(b is 12L);
                Diagnostic(ErrorCode.ERR_NoImplicitConvCast, "12L").WithArguments("long", "byte").WithLocation(7, 32),
                // (8,32): error CS0037: Cannot convert null to 'int' because it is a non-nullable value type
                //         Console.WriteLine(1 is null);
                Diagnostic(ErrorCode.ERR_ValueCantBeNull, "null").WithArguments("int").WithLocation(8, 32)
                );
        }

        [Fact]
        [WorkItem(9542, "https://github.com/dotnet/roslyn/issues/9542")]
        [WorkItem(16876, "https://github.com/dotnet/roslyn/issues/16876")]
        public void DecisionTreeCoverage_Positive()
        {
            // tests added to complete coverage of the decision tree and pattern-matching implementation
            var source =
@"using System;
public class X
{
    public static void Main()
    {
        void M1(int i, bool b)
        {
            switch (i)
            {
                case 1 when b:
                    Console.WriteLine(""M1a""); break;
                case 1:
                    Console.WriteLine(""M1b""); break;
                case 2:
                    Console.WriteLine(""M1c""); break;
            }
        }
        M1(1, true);
        M1(1, false);
        M1(2, false);
        M1(3, false);

        void M2(object o, bool b)
        {
            switch (o)
            {
                case null:
                    Console.WriteLine(""M2a""); break;
                case var _ when b:
                    Console.WriteLine(""M2b""); break;
                case 1:
                    Console.WriteLine(""M2c""); break;
            }
        }
        M2(null, true);
        M2(1, true);
        M2(1, false);

        void M3(bool? b1, bool b2)
        {
            switch (b1)
            {
                case null:
                    Console.WriteLine(""M3a""); break;
                case var _ when b2:
                    Console.WriteLine(""M3b""); break;
                case true:
                    Console.WriteLine(""M3c""); break;
                case false:
                    Console.WriteLine(""M3d""); break;
            }
        }
        M3(null, true);
        M3(true, true);
        M3(true, false);
        M3(false, false);

        void M4(object o, bool b)
        {
            switch (o)
            {
                case var _ when b:
                    Console.WriteLine(""M4a""); break;
                case int i:
                    Console.WriteLine(""M4b""); break;
            }
        }
        M4(1, true);
        M4(1, false);

        void M5(int? i, bool b)
        {
            switch (i)
            {
                case var _ when b:
                    Console.WriteLine(""M5a""); break;
                case null:
                    Console.WriteLine(""M5b""); break;
                case int q:
                    Console.WriteLine(""M5c""); break;
            }
        }
        M5(1, true);
        M5(null, false);
        M5(1, false);

        void M6(object o, bool b)
        {
            switch (o)
            {
                case var _ when b:
                    Console.WriteLine(""M6a""); break;
                case object q:
                    Console.WriteLine(""M6b""); break;
                case null:
                    Console.WriteLine(""M6c""); break;
            }
        }
        M6(null, true);
        M6(1, false);
        M6(null, false);

        void M7(object o, bool b)
        {
            switch (o)
            {
                case null when b:
                    Console.WriteLine(""M7a""); break;
                case object q:
                    Console.WriteLine(""M7b""); break;
                case null:
                    Console.WriteLine(""M7c""); break;
            }
        }
        M7(null, true);
        M7(1, false);
        M7(null, false);

        void M8(object o)
        {
            switch (o)
            {
                case null when false:
                    throw null;
                case null:
                    Console.WriteLine(""M8a""); break;
            }
        }
        M8(null);

        void M9(object o, bool b1, bool b2)
        {
            switch (o)
            {
                case var _ when b1:
                    Console.WriteLine(""M9a""); break;
                case var _ when b2:
                    Console.WriteLine(""M9b""); break;
                case var _:
                    Console.WriteLine(""M9c""); break;
            }
        }
        M9(1, true, false);
        M9(1, false, true);
        M9(1, false, false);

        void M10(bool b)
        {
            const string nullString = null;
            switch (nullString)
            {
                case null when b:
                    Console.WriteLine(""M10a""); break;
                case var _:
                    Console.WriteLine(""M10b""); break;
            }
        }
        M10(true);
        M10(false);

        void M11()
        {
            const string s = """";
            switch (s)
            {
                case string _:
                    Console.WriteLine(""M11a""); break;
            }
        }
        M11();

        void M12(bool cond)
        {
            const string s = """";
            switch (s)
            {
                case string _ when cond:
                    Console.WriteLine(""M12a""); break;
                case var _:
                    Console.WriteLine(""M12b""); break;
            }
        }
        M12(true);
        M12(false);

        void M13(bool cond)
        {
            string s = """";
            switch (s)
            {
                case string _ when cond:
                    Console.WriteLine(""M13a""); break;
                case string _:
                    Console.WriteLine(""M13b""); break;
            }
        }
        M13(true);
        M13(false);

        void M14()
        {
            const string s = """";
            switch (s)
            {
                case s:
                    Console.WriteLine(""M14a""); break;
            }
        }
        M14();

        void M15()
        {
            const int i = 3;
            switch (i)
            {
                case 3:
                case 4:
                case 5:
                    Console.WriteLine(""M15a""); break;
            }
        }
        M15();

    }
}";
            var expectedOutput =
@"M1a
M1b
M1c
M2a
M2b
M2c
M3a
M3b
M3c
M3d
M4a
M4b
M5a
M5b
M5c
M6a
M6b
M6c
M7a
M7b
M7c
M8a
M9a
M9b
M9c
M10a
M10b
M11a
M12a
M12b
M13a
M13b
M14a
M15a
";
            var compilation = CreateCompilation(source, options: TestOptions.DebugExe);
            compilation.VerifyDiagnostics(
                );
            var comp = CompileAndVerify(compilation, expectedOutput: expectedOutput);
        }

        [Fact]
        [WorkItem(9542, "https://github.com/dotnet/roslyn/issues/9542")]
        public void DecisionTreeCoverage_BadEquals()
        {
            // tests added to complete coverage of the decision tree and pattern-matching implementation
            var source =
@"public class X
{
    static void M1(float o)
    {
        switch (o)
        {
            case 0f/0f: break;
        }
    }
}
namespace System
{
    public class Object { }
    public abstract class ValueType { }
    public struct Void { }
    public struct Boolean { private Boolean m_value; Boolean Use(Boolean b) { m_value = b; return m_value; } }
    public struct Int32 { private Int32 m_value; Int32 Use(Int32 b) { m_value = b; return m_value; } }
    public struct Char { }
    public class String { }
}
namespace System
{
    public struct Single
    {
        private Single m_value;
        public /*note bad return type*/ void Equals(Single other) { m_value = m_value + 1; }
        public /*note bad return type*/ void IsNaN(Single other) { }
    }
}
";
            var compilation = CreateEmptyCompilation(source);
            compilation.VerifyDiagnostics(
                );
            compilation.GetEmitDiagnostics().Where(d => d.Severity != DiagnosticSeverity.Warning).Verify(
                // (7,18): error CS0656: Missing compiler required member 'System.Single.IsNaN'
                //             case 0f/0f: break;
                Diagnostic(ErrorCode.ERR_MissingPredefinedMember, "0f/0f").WithArguments("System.Single", "IsNaN").WithLocation(7, 18)
                );
        }

        [Fact]
        [WorkItem(9542, "https://github.com/dotnet/roslyn/issues/9542")]
        public void DecisionTreeCoverage_DuplicateDefault()
        {
            // tests added to complete coverage of the decision tree and pattern-matching implementation
            var source =
@"public class X
{
    static void M1(object o)
    {
        switch (o)
        {
            case int x:
            default:
            default:
                break;
        }
    }
}
";
            var compilation = CreateCompilation(source);
            compilation.VerifyDiagnostics(
                // (9,13): error CS0152: The switch statement contains multiple cases with the label value 'default'
                //             default:
                Diagnostic(ErrorCode.ERR_DuplicateCaseLabel, "default:").WithArguments("default").WithLocation(9, 13)
                );
        }

        [Fact]
        [WorkItem(9542, "https://github.com/dotnet/roslyn/issues/9542")]
        public void DecisionTreeCoverage_Negative()
        {
            // tests added to complete coverage of the decision tree and pattern-matching implementation
            var source =
@"public class X
{
    static void M1(object o)
    {
        switch (o)
        {
            case 1:
            case int _:
            case 2:     // subsumed
                break;
        }
    }
    static void M2(object o)
    {
        switch (o)
        {
            case 1:
            case int _:
            case int _:  // subsumed
                break;
        }
    }
}
";
            var compilation = CreateCompilation(source);
            compilation.VerifyDiagnostics(
                // (9,18): error CS8120: The switch case is unreachable. It has already been handled by a previous case or it is impossible to match.
                //             case 2:     // subsumed
                Diagnostic(ErrorCode.ERR_SwitchCaseSubsumed, "2").WithLocation(9, 18),
                // (19,18): error CS8120: The switch case is unreachable. It has already been handled by a previous case or it is impossible to match.
                //             case int _:  // subsumed
                Diagnostic(ErrorCode.ERR_SwitchCaseSubsumed, "int _").WithLocation(19, 18)
                );
        }

        [Fact]
        [WorkItem(17089, "https://github.com/dotnet/roslyn/issues/17089")]
        public void Dynamic_01()
        {
            var source =
@"using System;
public class X
{
    static void M1(dynamic d)
    {
        if (d is 1)
        {
            Console.Write('r');
        }
        else if (d is int i)
        {
            Console.Write('o');
        }
        else if (d is var z)
        {
            long l = z;
            Console.Write('s');
        }
    }
    static void M2(dynamic d)
    {
        switch (d)
        {
            case 1:
                Console.Write('l');
                break;
            case int i:
                Console.Write('y');
                break;
            case var z:
                long l = z;
                Console.Write('n');
                break;
        }
    }
    public static void Main(string[] args)
    {
        M1(1);
        M1(2);
        M1(3L);
        M2(1);
        M2(2);
        M2(3L);
    }
}
";
            var compilation = CreateCompilation(source, references: new MetadataReference[] { CSharpRef }, options: TestOptions.ReleaseExe);
            var comp = CompileAndVerify(compilation, expectedOutput: "roslyn");
        }

        [Fact, WorkItem(16195, "https://github.com/dotnet/roslyn/issues/16195")]
        public void OpenTypeMatch_01()
        {
            var source =
@"using System;
public class Base { }
public class Derived : Base { }
public class Program
{
    public static void Main(string[] args)
    {
        M(new Derived());
        M(new Base());
    }
    public static void M<T>(T x) where T: Base
    {
        Console.Write(x is Derived b0);
        switch (x)
        {
            case Derived b1:
                Console.Write(1);
                break;
            default:
                Console.Write(0);
                break;
        }
    }
}
";
            var compilation = CreateCompilation(source, options: TestOptions.ReleaseExe, parseOptions: TestOptions.Regular7);
            compilation.VerifyDiagnostics(
                // (13,28): error CS8413: An expression of type 'T' cannot be handled by a pattern of type 'Derived' in C# 7.0. Please use language version 7.1 or greater.
                //         Console.Write(x is Derived b0);
                Diagnostic(ErrorCode.ERR_PatternWrongGenericTypeInVersion, "Derived").WithArguments("T", "Derived", "7.0", "7.1").WithLocation(13, 28),
                // (16,18): error CS8413: An expression of type 'T' cannot be handled by a pattern of type 'Derived' in C# 7.0. Please use language version 7.1 or greater.
                //             case Derived b1:
                Diagnostic(ErrorCode.ERR_PatternWrongGenericTypeInVersion, "Derived").WithArguments("T", "Derived", "7.0", "7.1").WithLocation(16, 18)
                );
            compilation = CreateCompilation(source, options: TestOptions.ReleaseExe, parseOptions: TestOptions.Regular7_1);
            compilation.VerifyDiagnostics();
            CompileAndVerify(compilation, expectedOutput: "True1False0");
        }

        [Fact, WorkItem(16195, "https://github.com/dotnet/roslyn/issues/16195")]
        public void OpenTypeMatch_02()
        {
            var source =
@"using System;
public class Base { }
public class Derived : Base { }
public class Program
{
    public static void Main(string[] args)
    {
        M<Derived>(new Derived());
        M<Derived>(new Base());
    }
    public static void M<T>(Base x)
    {
        Console.Write(x is T b0);
        switch (x)
        {
            case T b1:
                Console.Write(1);
                break;
            default:
                Console.Write(0);
                break;
        }
    }
}
";
            var compilation = CreateCompilation(source, options: TestOptions.ReleaseExe, parseOptions: TestOptions.Regular7);
            compilation.VerifyDiagnostics(
                // (13,28): error CS8413: An expression of type 'Base' cannot be handled by a pattern of type 'T' in C# 7.0. Please use language version 7.1 or greater.
                //         Console.Write(x is T b0);
                Diagnostic(ErrorCode.ERR_PatternWrongGenericTypeInVersion, "T").WithArguments("Base", "T", "7.0", "7.1").WithLocation(13, 28),
                // (16,18): error CS8413: An expression of type 'Base' cannot be handled by a pattern of type 'T' in C# 7.0. Please use language version 7.1 or greater.
                //             case T b1:
                Diagnostic(ErrorCode.ERR_PatternWrongGenericTypeInVersion, "T").WithArguments("Base", "T", "7.0", "7.1")
                );
            compilation = CreateCompilation(source, options: TestOptions.ReleaseExe, parseOptions: TestOptions.Regular7_1);
            compilation.VerifyDiagnostics();
            CompileAndVerify(compilation, expectedOutput: "True1False0");
        }

        [Fact, WorkItem(16195, "https://github.com/dotnet/roslyn/issues/16195")]
        public void OpenTypeMatch_03()
        {
            var source =
@"using System;
public class Base { }
public class Derived<T> : Base { }
public class Program
{
    public static void Main(string[] args)
    {
        M<Base>(new Derived<Base>());
        M<Base>(new Base());
    }
    public static void M<T>(T x) where T: Base
    {
        Console.Write(x is Derived<T> b0);
        switch (x)
        {
            case Derived<T> b1:
                Console.Write(1);
                break;
            default:
                Console.Write(0);
                break;
        }
    }
}
";
            var compilation = CreateCompilation(source, options: TestOptions.ReleaseExe, parseOptions: TestOptions.Regular7);
            compilation.VerifyDiagnostics(
                // (13,28): error CS8413: An expression of type 'T' cannot be handled by a pattern of type 'Derived<T>' in C# 7.0. Please use language version 7.1 or greater.
                //         Console.Write(x is Derived<T> b0);
                Diagnostic(ErrorCode.ERR_PatternWrongGenericTypeInVersion, "Derived<T>").WithArguments("T", "Derived<T>", "7.0", "7.1").WithLocation(13, 28),
                // (16,18): error CS8413: An expression of type 'T' cannot be handled by a pattern of type 'Derived<T>' in C# 7.0. Please use language version 7.1 or greater.
                //             case Derived<T> b1:
                Diagnostic(ErrorCode.ERR_PatternWrongGenericTypeInVersion, "Derived<T>").WithArguments("T", "Derived<T>", "7.0", "7.1").WithLocation(16, 18)
                );
            compilation = CreateCompilation(source, options: TestOptions.ReleaseExe, parseOptions: TestOptions.Regular7_1);
            compilation.VerifyDiagnostics();
            CompileAndVerify(compilation, expectedOutput: "True1False0");
        }

        [Fact, WorkItem(16195, "https://github.com/dotnet/roslyn/issues/16195")]
        public void OpenTypeMatch_04()
        {
            var source =
@"using System;
public class Base { }
class Container<T>
{
    public class Derived : Base { }
}
public class Program
{
    public static void Main(string[] args)
    {
        M<Base>(new Container<Base>.Derived());
        M<Base>(new Base());
    }
    public static void M<T>(T x) where T: Base
    {
        Console.Write(x is Container<T>.Derived b0);
        switch (x)
        {
            case Container<T>.Derived b1:
                Console.Write(1);
                break;
            default:
                Console.Write(0);
                break;
        }
    }
}
";
            var compilation = CreateCompilation(source, options: TestOptions.ReleaseExe, parseOptions: TestOptions.Regular7);
            compilation.VerifyDiagnostics(
                // (16,28): error CS8413: An expression of type 'T' cannot be handled by a pattern of type 'Container<T>.Derived' in C# 7.0. Please use language version 7.1 or greater.
                //         Console.Write(x is Container<T>.Derived b0);
                Diagnostic(ErrorCode.ERR_PatternWrongGenericTypeInVersion, "Container<T>.Derived").WithArguments("T", "Container<T>.Derived", "7.0", "7.1").WithLocation(16, 28),
                // (19,18): error CS8413: An expression of type 'T' cannot be handled by a pattern of type 'Container<T>.Derived' in C# 7.0. Please use language version 7.1 or greater.
                //             case Container<T>.Derived b1:
                Diagnostic(ErrorCode.ERR_PatternWrongGenericTypeInVersion, "Container<T>.Derived").WithArguments("T", "Container<T>.Derived", "7.0", "7.1").WithLocation(19, 18)
                );
            compilation = CreateCompilation(source, options: TestOptions.ReleaseExe, parseOptions: TestOptions.Regular7_1);
            compilation.VerifyDiagnostics();
            CompileAndVerify(compilation, expectedOutput: "True1False0");
        }

        [Fact, WorkItem(16195, "https://github.com/dotnet/roslyn/issues/16195")]
        public void OpenTypeMatch_05()
        {
            var source =
@"using System;
public class Base { }
class Container<T>
{
    public class Derived : Base { }
}
public class Program
{
    public static void Main(string[] args)
    {
        M<Base>(new Container<Base>.Derived[1]);
        M<Base>(new Base[1]);
    }
    public static void M<T>(T[] x) where T: Base
    {
        Console.Write(x is Container<T>.Derived[] b0);
        switch (x)
        {
            case Container<T>.Derived[] b1:
                Console.Write(1);
                break;
            default:
                Console.Write(0);
                break;
        }
    }
}
";
            var compilation = CreateCompilation(source, options: TestOptions.ReleaseExe, parseOptions: TestOptions.Regular7);
            compilation.VerifyDiagnostics(
                // (16,28): error CS8413: An expression of type 'T[]' cannot be handled by a pattern of type 'Container<T>.Derived[]' in C# 7.0. Please use language version 7.1 or greater.
                //         Console.Write(x is Container<T>.Derived[] b0);
                Diagnostic(ErrorCode.ERR_PatternWrongGenericTypeInVersion, "Container<T>.Derived[]").WithArguments("T[]", "Container<T>.Derived[]", "7.0", "7.1").WithLocation(16, 28),
                // (19,18): error CS8413: An expression of type 'T[]' cannot be handled by a pattern of type 'Container<T>.Derived[]' in C# 7.0. Please use language version 7.1 or greater.
                //             case Container<T>.Derived[] b1:
                Diagnostic(ErrorCode.ERR_PatternWrongGenericTypeInVersion, "Container<T>.Derived[]").WithArguments("T[]", "Container<T>.Derived[]", "7.0", "7.1").WithLocation(19, 18)
                );
            compilation = CreateCompilation(source, options: TestOptions.ReleaseExe, parseOptions: TestOptions.Regular7_1);
            compilation.VerifyDiagnostics();
            CompileAndVerify(compilation, expectedOutput: "True1False0");
        }

        [Fact, WorkItem(19151, "https://github.com/dotnet/roslyn/issues/19151")]
        public void RefutablePatterns()
        {
            var source =
@"public class Program
{
    public static void Main(string[] args)
    {
        if (null as string is string) { }
        if (null as string is string s1) { }
        const string s = null;
        if (s is string) { }
        if (s is string s2) { }
        if (""goo"" is string s3) { }
    }
    void M1(int? i)
    {
        if (i is long) { }
        if (i is long l) { }
        switch (b) { case long m: break; }
    }
}
";
            var compilation = CreateCompilation(source);
            compilation.VerifyDiagnostics(
                // (8,13): warning CS0184: The given expression is never of the provided ('string') type
                //         if (s is string) { }
                Diagnostic(ErrorCode.WRN_IsAlwaysFalse, "s is string").WithArguments("string").WithLocation(8, 13),
                // (9,13): warning CS8416: The given expression never matches the provided pattern.
                //         if (s is string s2) { }
                Diagnostic(ErrorCode.WRN_GivenExpressionNeverMatchesPattern, "s is string s2").WithLocation(9, 13),
                // (14,13): warning CS0184: The given expression is never of the provided ('long') type
                //         if (i is long) { }
                Diagnostic(ErrorCode.WRN_IsAlwaysFalse, "i is long").WithArguments("long").WithLocation(14, 13),
                // (15,18): error CS8121: An expression of type 'int?' cannot be handled by a pattern of type 'long'.
                //         if (i is long l) { }
                Diagnostic(ErrorCode.ERR_PatternWrongType, "long").WithArguments("int?", "long").WithLocation(15, 18),
                // (16,17): error CS0103: The name 'b' does not exist in the current context
                //         switch (b) { case long m: break; }
                Diagnostic(ErrorCode.ERR_NameNotInContext, "b").WithArguments("b").WithLocation(16, 17)
                );
        }

        [Fact, WorkItem(19038, "https://github.com/dotnet/roslyn/issues/19038")]
        public void GenericDynamicIsObject()
        {
            var program = @"
using System;
public class Program
{
    static void Main(string[] args)
    {
        M<dynamic>(new object());
        M<dynamic>(null);
        M<dynamic>(""xyzzy"");
    }
    static void M<T>(object x)
    {
        switch (x)
        {
            case T t:
                Console.Write(""T"");
                break;
            case null:
                Console.Write(""n"");
                break;
        }
    }
}
";
            var compilation = CreateCompilation(program, options: TestOptions.DebugExe);
            compilation.VerifyDiagnostics(
                );
            var comp = CompileAndVerify(compilation, expectedOutput: @"TnT");
        }

        [Fact, WorkItem(19038, "https://github.com/dotnet/roslyn/issues/19038")]
        public void MatchNullableTypeParameter()
        {
            var program = @"
using System;
public class Program
{
    static void Main(string[] args)
    {
        M<int>(1);
        M<int>(null);
        M<float>(3.14F);
    }
    static void M<T>(T? x) where T : struct
    {
        switch (x)
        {
            case T t:
                Console.Write(""T"");
                break;
            case null:
                Console.Write(""n"");
                break;
        }
    }
}
";
            var compilation = CreateCompilation(program, options: TestOptions.DebugExe);
            compilation.VerifyDiagnostics(
                );
            var comp = CompileAndVerify(compilation, expectedOutput: @"TnT");
        }

        [Fact, WorkItem(16195, "https://github.com/dotnet/roslyn/issues/16195")]
        public void MatchRecursiveGenerics()
        {
            var program =
@"using System;
class Packet { }
class Packet<U> : Packet { }
public class C {
    static void Main()
    {
        Console.Write(M<Packet>(null));
        Console.Write(M<Packet>(new Packet<Packet>()));
        Console.Write(M<Packet>(new Packet<int>()));
        Console.Write(M<Packet<int>>(new Packet<int>()));
    }
    static bool M<T>(T p) where T : Packet => p is Packet<T> p1;
}";
            CreateCompilation(program, options: TestOptions.DebugExe, parseOptions: TestOptions.Regular7).VerifyDiagnostics(
                // (12,52): error CS8314: An expression of type 'T' cannot be handled by a pattern of type 'Packet<T>' in C# 7.0. Please use language version 7.1 or greater.
                //     static bool M<T>(T p) where T : Packet => p is Packet<T> p1;
                Diagnostic(ErrorCode.ERR_PatternWrongGenericTypeInVersion, "Packet<T>").WithArguments("T", "Packet<T>", "7.0", "7.1").WithLocation(12, 52)
                );
            var compilation = CreateCompilation(program, options: TestOptions.DebugExe, parseOptions: TestOptions.Regular7_1);
            compilation.VerifyDiagnostics(
                );
            var comp = CompileAndVerify(compilation, expectedOutput: @"FalseTrueFalseFalse");
        }

        [Fact, WorkItem(19038, "https://github.com/dotnet/roslyn/issues/19038")]
        public void MatchRestrictedTypes_Fail()
        {

            var program =
@"using System;
unsafe public class C {
    static bool M(TypedReference x, int* p, ref int z)
    {
        var n1 = x is TypedReference x0; // ok
        var p1 = p is int* p0;           // syntax error 1
        var r1 = z is ref int z0;        // syntax error 2

        var b1 = x is object o1;         // not allowed 1
        var b2 = p is object o2;         // not allowed 2
        var b3 = z is object o3;         // ok

        return b1 && b2 && b3;
    }
}";
            var compilation = CreateCompilation(program, options: TestOptions.DebugDll.WithAllowUnsafe(true));
            compilation.VerifyDiagnostics(
                // (6,23): error CS1525: Invalid expression term 'int'
                //         var p1 = p is int* p0;           // syntax error 1
                Diagnostic(ErrorCode.ERR_InvalidExprTerm, "int").WithArguments("int").WithLocation(6, 23),
                // (7,23): error CS1525: Invalid expression term 'ref'
                //         var r1 = z is ref int z0;        // syntax error 2
                Diagnostic(ErrorCode.ERR_InvalidExprTerm, "ref int").WithArguments("ref").WithLocation(7, 23),
                // (7,27): error CS1525: Invalid expression term 'int'
                //         var r1 = z is ref int z0;        // syntax error 2
                Diagnostic(ErrorCode.ERR_InvalidExprTerm, "int").WithArguments("int").WithLocation(7, 27),
                // (7,31): error CS1002: ; expected
                //         var r1 = z is ref int z0;        // syntax error 2
                Diagnostic(ErrorCode.ERR_SemicolonExpected, "z0").WithLocation(7, 31),
                // (6,28): error CS0103: The name 'p0' does not exist in the current context
                //         var p1 = p is int* p0;           // syntax error 1
                Diagnostic(ErrorCode.ERR_NameNotInContext, "p0").WithArguments("p0").WithLocation(6, 28),
                // (7,23): error CS1073: Unexpected token 'ref'
                //         var r1 = z is ref int z0;        // syntax error 2
                Diagnostic(ErrorCode.ERR_UnexpectedToken, "ref").WithArguments("ref").WithLocation(7, 23),
                // (7,31): error CS0103: The name 'z0' does not exist in the current context
                //         var r1 = z is ref int z0;        // syntax error 2
                Diagnostic(ErrorCode.ERR_NameNotInContext, "z0").WithArguments("z0").WithLocation(7, 31),
                // (7,31): error CS0201: Only assignment, call, increment, decrement, await, and new object expressions can be used as a statement
                //         var r1 = z is ref int z0;        // syntax error 2
                Diagnostic(ErrorCode.ERR_IllegalStatement, "z0").WithLocation(7, 31),
                // (9,23): error CS8121: An expression of type 'TypedReference' cannot be handled by a pattern of type 'object'.
                //         var b1 = x is object o1;         // not allowed 1
                Diagnostic(ErrorCode.ERR_PatternWrongType, "object").WithArguments("System.TypedReference", "object").WithLocation(9, 23),
                // (10,23): error CS8521: Pattern-matching is not permitted for pointer types.
                //         var b2 = p is object o2;         // not allowed 2
                Diagnostic(ErrorCode.ERR_PointerTypeInPatternMatching, "object").WithLocation(10, 23)
                );
        }

        [Fact, WorkItem(19038, "https://github.com/dotnet/roslyn/issues/19038")]
        public void MatchRestrictedTypes_Success()
        {
            var program =
@"using System;
using System.Reflection;
unsafe public class C {
    public int Value;

    static void Main()
    {
        C a = new C { Value = 12 };
        FieldInfo info = typeof(C).GetField(""Value"");
        TypedReference reference = __makeref(a);
        if (!(reference is TypedReference reference0)) throw new Exception(""TypedReference"");
        info.SetValueDirect(reference0, 34);
        if (a.Value != 34) throw new Exception(""SetValueDirect"");

        int z = 56;
        if (CopyRefInt(ref z) != 56) throw new Exception(""ref z"");

        Console.WriteLine(""ok"");
    }

    static int CopyRefInt(ref int z)
    {
        if (!(z is int z0)) throw new Exception(""CopyRefInt"");
        return z0;
    }
}";
            var compilation = CreateCompilation(program, options: TestOptions.DebugExe.WithAllowUnsafe(true));
            compilation.VerifyDiagnostics(
                );
            var comp = CompileAndVerify(compilation, expectedOutput: "ok");
        }

        [Fact]
        [WorkItem(406203, "https://devdiv.visualstudio.com/DefaultCollection/DevDiv/_workitems?id=406203")]
        [WorkItem(406205, "https://devdiv.visualstudio.com/DefaultCollection/DevDiv/_workitems?id=406205")]
        public void DoubleEvaluation()
        {
            var source =
@"using System;
public class X
{
    public static void Main(string[] args)
    {
        {
            int? a = 0;
            if (a++ is int b)
            {
                Console.WriteLine(b);
            }
            Console.WriteLine(a);
        }
        {
            int? a = 0;
            if (++a is int b)
            {
                Console.WriteLine(b);
            }
            Console.WriteLine(a);
        }
        {
            if (Func() is int b)
            {
                Console.WriteLine(b);
            }
        }
    }
    public static int? Func()
    {
        Console.WriteLine(""Func called"");
        return 2;
    }
}
";
            var expectedOutput = @"0
1
1
1
Func called
2";
            var compilation = CreateCompilation(source, options: TestOptions.ReleaseExe);
            CompileAndVerify(compilation, expectedOutput: expectedOutput);
            compilation = CreateCompilation(source, options: TestOptions.DebugExe);
            CompileAndVerify(compilation, expectedOutput: expectedOutput);
        }

        [Fact]
        public void TestVoidInIsOrAs_01()
        {
            // though silly, it is not forbidden to test a void value's type
            var source =
@"using System;
class Program
{
    static void Main()
    {
        if (Console.Write(""Hello"") is object) {}
    }
}
";
            var expectedOutput = @"Hello";
            var compilation = CreateCompilation(source, options: TestOptions.ReleaseExe);
            compilation.VerifyDiagnostics(
                // (6,13): warning CS0184: The given expression is never of the provided ('object') type
                //         if (Console.Write("Hello") is object) {}
                Diagnostic(ErrorCode.WRN_IsAlwaysFalse, @"Console.Write(""Hello"") is object").WithArguments("object").WithLocation(6, 13)
                );
            CompileAndVerify(compilation, expectedOutput: expectedOutput);
        }

        [Fact]
        public void TestVoidInIsOrAs_02()
        {
            var source =
@"using System;
class Program
{
    static void Main()
    {
        var o = Console.WriteLine(""world!"") as object;
        if (o != null) throw null;
    }
}
";
            var compilation = CreateCompilation(source, options: TestOptions.ReleaseExe);
            compilation.VerifyDiagnostics(
                // (6,17): error CS0039: Cannot convert type 'void' to 'object' via a reference conversion, boxing conversion, unboxing conversion, wrapping conversion, or null type conversion
                //         var o = Console.WriteLine("world!") as object;
                Diagnostic(ErrorCode.ERR_NoExplicitBuiltinConv, @"Console.WriteLine(""world!"") as object").WithArguments("void", "object").WithLocation(6, 17)
                );
        }

        [Fact]
        public void TestVoidInIsOrAs_03()
        {
            var source =
@"using System;
class Program
{
    static void Main()
    {
        M<object>();
    }
    static void M<T>() where T : class
    {
        var o = Console.WriteLine(""Hello"") as T;
        if (o != null) throw null;
    }
}
";
            var compilation = CreateCompilation(source, options: TestOptions.ReleaseExe);
            compilation.VerifyDiagnostics(
                // (10,17): error CS0039: Cannot convert type 'void' to 'T' via a reference conversion, boxing conversion, unboxing conversion, wrapping conversion, or null type conversion
                //         var o = Console.WriteLine("Hello") as T;
                Diagnostic(ErrorCode.ERR_NoExplicitBuiltinConv, @"Console.WriteLine(""Hello"") as T").WithArguments("void", "T").WithLocation(10, 17)
                );
        }

        [Fact]
        public void TestVoidInIsOrAs_04()
        {
            var source =
@"using System;
class Program
{
    static void Main()
    {
        if (Console.WriteLine(""Hello"") is var x) { }
    }
}
";
            var compilation = CreateCompilation(source, options: TestOptions.ReleaseExe);
            compilation.VerifyDiagnostics(
                // (6,13): error CS8117: Invalid operand for pattern match; value required, but found 'void'.
                //         if (Console.WriteLine("Hello") is var x) { }
                Diagnostic(ErrorCode.ERR_BadPatternExpression, @"Console.WriteLine(""Hello"")").WithArguments("void").WithLocation(6, 13)
                );
        }

        [Fact]
        public void TestVoidInIsOrAs_05()
        {
            var source =
@"using System;
class Program
{
    static void Main()
    {
        if (Console.WriteLine(""Hello"") is var _) {}
    }
}
";
            var compilation = CreateCompilation(source, options: TestOptions.ReleaseExe);
            compilation.VerifyDiagnostics(
                // (6,13): error CS8117: Invalid operand for pattern match; value required, but found 'void'.
                //         if (Console.WriteLine("Hello") is var _) {}
                Diagnostic(ErrorCode.ERR_BadPatternExpression, @"Console.WriteLine(""Hello"")").WithArguments("void").WithLocation(6, 13)
                );
        }

        [Fact]
        public void TestVoidInSwitch()
        {
            var source =
@"using System;
class Program
{
    static void Main()
    {
        switch (Console.WriteLine(""Hello""))
        {
            default:
                break;
        }
    }
}
";
            var compilation = CreateCompilation(source, options: TestOptions.ReleaseExe);
            compilation.VerifyDiagnostics(
                // (6,17): error CS8119: The switch expression must be a value; found 'void'.
                //         switch (Console.WriteLine("Hello"))
                Diagnostic(ErrorCode.ERR_SwitchExpressionValueExpected, @"Console.WriteLine(""Hello"")").WithArguments("void").WithLocation(6, 17)
                );
        }

        [Fact, WorkItem(20103, "https://github.com/dotnet/roslyn/issues/20103")]
        public void TestNullInIsPattern()
        {
            var source =
@"using System;
class Program
{
    static void Main()
    {
        const string s = null;
        if (s is string) {} else { Console.Write(""Hello ""); }
        if (s is string t) {} else { Console.WriteLine(""World""); }
    }
}
";
            var expectedOutput = @"Hello World";
            var compilation = CreateCompilation(source, options: TestOptions.ReleaseExe);
            compilation.VerifyDiagnostics(
                // (7,13): warning CS0184: The given expression is never of the provided ('string') type
                //         if (s is string) {} else { Console.Write("Hello "); }
                Diagnostic(ErrorCode.WRN_IsAlwaysFalse, "s is string").WithArguments("string").WithLocation(7, 13),
                // (8,13): warning CS8416: The given expression never matches the provided pattern.
                //         if (s is string t) {} else { Console.WriteLine("World"); }
                Diagnostic(ErrorCode.WRN_GivenExpressionNeverMatchesPattern, "s is string t").WithLocation(8, 13)
                );
            CompileAndVerify(compilation, expectedOutput: expectedOutput);
        }

        [Fact, WorkItem(22619, "https://github.com/dotnet/roslyn/issues/22619")]
        public void MissingSideEffect()
        {
            var source =
@"using System;
internal class Program
{
    private static void Main()
    {
        try
        {
            var test = new Program();
            var result = test.IsVarMethod();
            Console.WriteLine($""Result = {result}"");
            Console.Read();
        }
        catch (Exception)
        {
            Console.WriteLine(""Exception"");
        }
    }

    private int IsVarMethod() => ThrowingMethod() is var _ ? 1 : 0;
    private bool ThrowingMethod() => throw new Exception(""Oh"");
}
";
            var expectedOutput = @"Exception";
            var compilation = CreateCompilation(source, options: TestOptions.DebugExe);
            compilation.VerifyDiagnostics(
                );
            var comp = CompileAndVerify(compilation, expectedOutput: expectedOutput);
        }

        [Fact, WorkItem(23100, "https://github.com/dotnet/roslyn/issues/23100")]
        public void TestArrayOfPointer()
        {
            var source =
@"using System;
class Program
{
    unsafe static void Main()
    {
        object o = new byte*[10];
        Console.WriteLine(o is byte*[]); // True
        Console.WriteLine(o is byte*[] _); // True
        Console.WriteLine(o is byte*[] x1); // True
        Console.WriteLine(o is byte**[]); // False
        Console.WriteLine(o is byte**[] _); // False
        Console.WriteLine(o is byte**[] x2); // False
        o = new byte**[10];
        Console.WriteLine(o is byte**[]); // True
        Console.WriteLine(o is byte**[] _); // True
        Console.WriteLine(o is byte**[] x3); // True
        Console.WriteLine(o is byte*[]); // False
        Console.WriteLine(o is byte*[] _); // False
        Console.WriteLine(o is byte*[] x4); // False
    }
}
";
            var expectedOutput = @"True
True
True
False
False
False
True
True
True
False
False
False";
            var compilation = CreateCompilation(source, options: TestOptions.UnsafeReleaseExe);
            compilation.VerifyDiagnostics();
            CompileAndVerify(compilation, expectedOutput: expectedOutput, verify: Verification.Fails);
        }

        [Fact]
        public void DefaultPattern()
        {
            var source =
@"class Program
{
    public static void Main()
    {
        int i = 12;
        if (i is default) {} // error 1
        if (i is (default)) {} // error 2
        if (i is (((default)))) {} // error 3
        switch (i) { case default: break; } // error 4
        switch (i) { case (default): break; } // error 5
        switch (i) { case default when true: break; } // error 6
        switch (i) { case (default) when true: break; } // error 7
    }
}";
            var compilation = CreateCompilation(source, options: TestOptions.DebugExe);
            compilation.VerifyDiagnostics(
                // (6,18): error CS8505: A default literal 'default' is not valid as a pattern. Use another literal (e.g. '0' or 'null') as appropriate. To match everything, use a discard pattern '_'.
                //         if (i is default) {} // error 1
                Diagnostic(ErrorCode.ERR_DefaultPattern, "default").WithLocation(6, 18),
                // (7,19): error CS8505: A default literal 'default' is not valid as a pattern. Use another literal (e.g. '0' or 'null') as appropriate. To match everything, use a discard pattern '_'.
                //         if (i is (default)) {} // error 2
                Diagnostic(ErrorCode.ERR_DefaultPattern, "default").WithLocation(7, 19),
                // (8,21): error CS8505: A default literal 'default' is not valid as a pattern. Use another literal (e.g. '0' or 'null') as appropriate. To match everything, use a discard pattern '_'.
                //         if (i is (((default)))) {} // error 3
                Diagnostic(ErrorCode.ERR_DefaultPattern, "default").WithLocation(8, 21),
                // (9,27): error CS8505: A default literal 'default' is not valid as a pattern. Use another literal (e.g. '0' or 'null') as appropriate. To match everything, use a discard pattern '_'.
                //         switch (i) { case default: break; } // error 4
                Diagnostic(ErrorCode.ERR_DefaultPattern, "default").WithLocation(9, 27),
                // (10,28): error CS8505: A default literal 'default' is not valid as a pattern. Use another literal (e.g. '0' or 'null') as appropriate. To match everything, use a discard pattern '_'.
                //         switch (i) { case (default): break; } // error 5
                Diagnostic(ErrorCode.ERR_DefaultPattern, "default").WithLocation(10, 28),
                // (11,27): error CS8505: A default literal 'default' is not valid as a pattern. Use another literal (e.g. '0' or 'null') as appropriate. To match everything, use a discard pattern '_'.
                //         switch (i) { case default when true: break; } // error 6
                Diagnostic(ErrorCode.ERR_DefaultPattern, "default").WithLocation(11, 27),
                // (12,28): error CS8505: A default literal 'default' is not valid as a pattern. Use another literal (e.g. '0' or 'null') as appropriate. To match everything, use a discard pattern '_'.
                //         switch (i) { case (default) when true: break; } // error 7
                Diagnostic(ErrorCode.ERR_DefaultPattern, "default").WithLocation(12, 28)
                );

            var tree = compilation.SyntaxTrees.Single();
            var caseDefault = tree.GetRoot().DescendantNodes().OfType<CasePatternSwitchLabelSyntax>().First();
            var model = compilation.GetSemanticModel(tree, ignoreAccessibility: false);
            Assert.Equal("System.Int32", model.GetTypeInfo(caseDefault.Pattern).Type.ToTestDisplayString());
            Assert.Equal("System.Int32", model.GetTypeInfo(caseDefault.Pattern).ConvertedType.ToTestDisplayString());
            Assert.False(model.GetConstantValue(caseDefault.Pattern).HasValue);
        }

        [Fact]
        public void EventInitializers_01()
        {
            var source =
@"
public class X
{
    public static void Main()
    {
        System.Console.WriteLine(Test1());
    }

    static event System.Func<bool> Test1 = GetDelegate(1 is int x1 && Dummy(x1)); 

    static System.Func<bool> GetDelegate(bool value) => () => value;

    static bool Dummy(int x) 
    {
        System.Console.WriteLine(x);
        return true;
    }
}
";
            var compilation = CreateCompilationWithMscorlib45(source, options: TestOptions.DebugExe);
            CompileAndVerify(compilation, expectedOutput: @"1
True");

            CreateCompilationWithMscorlib45(source, options: TestOptions.DebugExe, parseOptions: TestOptions.Regular7_2).VerifyDiagnostics(
                // (9,65): error CS8320: Feature 'declaration of expression variables in member initializers and queries' is not available in C# 7.2. Please use language version 7.3 or greater.
                //     static event System.Func<bool> Test1 = GetDelegate(1 is int x1 && Dummy(x1)); 
                Diagnostic(ErrorCode.ERR_FeatureNotAvailableInVersion7_2, "x1").WithArguments("declaration of expression variables in member initializers and queries", "7.3").WithLocation(9, 65)
                );
        }

        [Fact]
        public void ExhaustiveBoolSwitch00()
        {
            // Note that the switches in this code are exhaustive. The idea of a switch
            // being exhaustive is new with the addition of pattern-matching; this code
            // used to give errors that are no longer applicable due to the spec change.
            var source =
@"
using System;

public class C
{
    public static void Main()
    {
        M(true);
        M(false);
        Console.WriteLine(M2(true));
        Console.WriteLine(M2(false));
    }
    public static void M(bool e)
    {
        bool b;
        switch (e)
        {
            case true:
                b = true;
                break;
            case false:
                b = false;
                break;
        }

        Console.WriteLine(b); // no more error CS0165: Use of unassigned local variable 'b'
    }

    public static bool M2(bool e) // no more error CS0161: not all code paths return a value
    {
        switch (e)
        {
            case true: return true;
            case false: return false;
        }
    }
}
";
            var compilation = CreateCompilation(source, options: TestOptions.DebugExe);
            compilation.VerifyDiagnostics(
                );
            var comp = CompileAndVerify(compilation, expectedOutput:
@"True
False
True
False");
        }

        [Fact, WorkItem(24865, "https://github.com/dotnet/roslyn/issues/24865")]
        public void ExhaustiveBoolSwitch01()
        {
            var source =
@"
using System;

public class C
{
    public static void Main()
    {
        M(true);
        M(false);
        Console.WriteLine(M2(true));
        Console.WriteLine(M2(false));
    }
    public static void M(bool e)
    {
        bool b;
        switch (e)
        {
            case true when true:
                b = true;
                break;
            case false:
                b = false;
                break;
        }

        Console.WriteLine(b);
    }

    public static bool M2(bool e)
    {
        switch (e)
        {
            case true when true: return true;
            case false: return false;
        }
    }
}
";
            var compilation = CreateCompilation(source, options: TestOptions.DebugExe);
            compilation.VerifyDiagnostics(
                );
            var comp = CompileAndVerify(compilation, expectedOutput:
@"True
False
True
False");
        }

        [Fact]
        [WorkItem(27218, "https://github.com/dotnet/roslyn/issues/27218")]
        public void IsPatternMatchingDoesNotCopyEscapeScopes_01()
        {
            CreateCompilationWithMscorlibAndSpan(@"
using System;
public class C
{
    public ref int M()
    {
        Span<int> outer = stackalloc int[100];
        if (outer is Span<int> inner)
        {
            return ref inner[5];
        }

        throw null;
    }
}").VerifyDiagnostics(
                // (10,24): error CS8352: Cannot use local 'inner' in this context because it may expose referenced variables outside of their declaration scope
                //             return ref inner[5];
                Diagnostic(ErrorCode.ERR_EscapeLocal, "inner").WithArguments("inner").WithLocation(10, 24));
        }

        [Fact]
        [WorkItem(27218, "https://github.com/dotnet/roslyn/issues/27218")]
        public void IsPatternMatchingDoesNotCopyEscapeScopes_03()
        {
            CreateCompilationWithMscorlibAndSpan(parseOptions: TestOptions.RegularWithPatternCombinators,
                text: @"
using System;
public class C
{
    public ref int M()
    {
        Span<int> outer = stackalloc int[100];
        if (outer is ({} and var x) and Span<int> inner)
        {
            return ref inner[5];
        }

        throw null;
    }
}").VerifyDiagnostics(
                // (8,13): warning CS8794: An expression of type 'Span<int>' always matches the provided pattern.
                //         if (outer is ({} and var x) and Span<int> inner)
                Diagnostic(ErrorCode.WRN_IsPatternAlways, "outer is ({} and var x) and Span<int> inner").WithArguments("System.Span<int>").WithLocation(8, 13),
                // (10,24): error CS8352: Cannot use local 'inner' in this context because it may expose referenced variables outside of their declaration scope
                //             return ref inner[5];
                Diagnostic(ErrorCode.ERR_EscapeLocal, "inner").WithArguments("inner").WithLocation(10, 24)
                );
        }

        [Fact]
        [WorkItem(27218, "https://github.com/dotnet/roslyn/issues/27218")]
        public void CasePatternMatchingDoesNotCopyEscapeScopes_01()
        {
            CreateCompilationWithMscorlibAndSpan(@"
using System;
public class C
{
    public ref int M()
    {
        Span<int> outer = stackalloc int[100];
        switch (outer)
        {
            case Span<int> inner:
            {
                return ref inner[5];
            }
        }

        throw null;
    }
}").VerifyDiagnostics(
                // (12,28): error CS8352: Cannot use local 'inner' in this context because it may expose referenced variables outside of their declaration scope
                //                 return ref inner[5];
                Diagnostic(ErrorCode.ERR_EscapeLocal, "inner").WithArguments("inner").WithLocation(12, 28));
        }

        [Fact]
        [WorkItem(27218, "https://github.com/dotnet/roslyn/issues/27218")]
        public void CasePatternMatchingDoesNotCopyEscapeScopes_03()
        {
            CreateCompilationWithMscorlibAndSpan(parseOptions: TestOptions.RegularWithPatternCombinators, text: @"
using System;
public class C
{
    public ref int M()
    {
        Span<int> outer = stackalloc int[100];
        switch (outer)
        {
            case {} and Span<int> inner:
            {
                return ref inner[5];
            }
        }

        throw null;
    }
}").VerifyDiagnostics(
                // (12,28): error CS8352: Cannot use local 'inner' in this context because it may expose referenced variables outside of their declaration scope
                //                 return ref inner[5];
                Diagnostic(ErrorCode.ERR_EscapeLocal, "inner").WithArguments("inner").WithLocation(12, 28));
        }

        [Fact]
        [WorkItem(28633, "https://github.com/dotnet/roslyn/issues/28633")]
        public void CasePatternMatchingDoesNotCopyEscapeScopes_02()
        {
            CreateCompilationWithMscorlibAndSpan(parseOptions: TestOptions.RegularWithRecursivePatterns, text: @"
using System;
public ref struct R
{
    public R Prop => this;
    public void Deconstruct(out R X, out R Y) => X = Y = this;
    public static implicit operator R(Span<int> span) => new R();
}
public class C
{
    public R M1()
    {
        R outer = stackalloc int[100];
        switch (outer)
        {
            case { Prop: var x }: return x; // error 1
        }
    }
    public R M2()
    {
        R outer = stackalloc int[100];
        switch (outer)
        {
            case { Prop: R x }: return x; // error 2
        }
    }
    public R M3()
    {
        R outer = stackalloc int[100];
        switch (outer)
        {
            case (var x, var y): return x; // error 3
        }
    }
    public R M4()
    {
        R outer = stackalloc int[100];
        switch (outer)
        {
            case (R x, R y): return x; // error 4
        }
    }
    public R M5()
    {
        R outer = stackalloc int[100];
        switch (outer)
        {
            case var (x, y): return x; // error 5
        }
    }
    public R M6()
    {
        R outer = stackalloc int[100];
        switch (outer)
        {
            case { } x: return x; // error 6
        }
    }
    public R M7()
    {
        R outer = stackalloc int[100];
        switch (outer)
        {
            case (_, _) x: return x; // error 7
        }
    }
}
").VerifyDiagnostics(
                // (16,42): error CS8352: Cannot use local 'x' in this context because it may expose referenced variables outside of their declaration scope
                //             case { Prop: var x }: return x; // error 1
                Diagnostic(ErrorCode.ERR_EscapeLocal, "x").WithArguments("x").WithLocation(16, 42),
                // (24,40): error CS8352: Cannot use local 'x' in this context because it may expose referenced variables outside of their declaration scope
                //             case { Prop: R x }: return x; // error 2
                Diagnostic(ErrorCode.ERR_EscapeLocal, "x").WithArguments("x").WithLocation(24, 40),
                // (32,41): error CS8352: Cannot use local 'x' in this context because it may expose referenced variables outside of their declaration scope
                //             case (var x, var y): return x; // error 3
                Diagnostic(ErrorCode.ERR_EscapeLocal, "x").WithArguments("x").WithLocation(32, 41),
                // (40,37): error CS8352: Cannot use local 'x' in this context because it may expose referenced variables outside of their declaration scope
                //             case (R x, R y): return x; // error 4
                Diagnostic(ErrorCode.ERR_EscapeLocal, "x").WithArguments("x").WithLocation(40, 37),
                // (48,37): error CS8352: Cannot use local 'x' in this context because it may expose referenced variables outside of their declaration scope
                //             case var (x, y): return x; // error 5
                Diagnostic(ErrorCode.ERR_EscapeLocal, "x").WithArguments("x").WithLocation(48, 37),
                // (56,32): error CS8352: Cannot use local 'x' in this context because it may expose referenced variables outside of their declaration scope
                //             case { } x: return x; // error 6
                Diagnostic(ErrorCode.ERR_EscapeLocal, "x").WithArguments("x").WithLocation(56, 32),
                // (64,35): error CS8352: Cannot use local 'x' in this context because it may expose referenced variables outside of their declaration scope
                //             case (_, _) x: return x; // error 7
                Diagnostic(ErrorCode.ERR_EscapeLocal, "x").WithArguments("x").WithLocation(64, 35)
                );
        }

        [Fact]
        [WorkItem(28633, "https://github.com/dotnet/roslyn/issues/28633")]
        public void CasePatternMatchingDoesNotCopyEscapeScopes_04()
        {
            CreateCompilationWithMscorlibAndSpan(parseOptions: TestOptions.RegularWithPatternCombinators, text: @"
using System;
public ref struct R
{
    public R Prop => this;
    public void Deconstruct(out R X, out R Y) => X = Y = this;
    public static implicit operator R(Span<int> span) => new R();
}
public class C
{
    public R M1()
    {
        R outer = stackalloc int[100];
        switch (outer)
        {
            case var _ and {} and { Prop: var _ and {} and var x }: return x; // error 1
        }
    }
    public R M2()
    {
        R outer = stackalloc int[100];
        switch (outer)
        {
            case var _ and {} and { Prop: var _ and {} and R x }: return x; // error 2
        }
    }
    public R M3()
    {
        R outer = stackalloc int[100];
        switch (outer)
        {
            case var _ and {} and (var _ and {} and var x, var _ and {} and var y): return x; // error 3
        }
    }
    public R M4()
    {
        R outer = stackalloc int[100];
        switch (outer)
        {
            case var _ and {} and (var _ and {} and R x, var _ and {} and R y): return x; // error 4
        }
    }
    public R M5()
    {
        R outer = stackalloc int[100];
        switch (outer)
        {
            case var _ and {} and var (x, y): return x; // error 5
        }
    }
    public R M6()
    {
        R outer = stackalloc int[100];
        switch (outer)
        {
            case var _ and {} and { } x: return x; // error 6
        }
    }
    public R M7()
    {
        R outer = stackalloc int[100];
        switch (outer)
        {
            case var _ and {} and (var _ and {} and _, var _ and {} and _) x: return x; // error 7
        }
    }
}
").VerifyDiagnostics(
                // (16,76): error CS8352: Cannot use local 'x' in this context because it may expose referenced variables outside of their declaration scope
                //             case var _ and {} and { Prop: var _ and {} and var x }: return x; // error 1
                Diagnostic(ErrorCode.ERR_EscapeLocal, "x").WithArguments("x").WithLocation(16, 76),
                // (24,74): error CS8352: Cannot use local 'x' in this context because it may expose referenced variables outside of their declaration scope
                //             case var _ and {} and { Prop: var _ and {} and R x }: return x; // error 2
                Diagnostic(ErrorCode.ERR_EscapeLocal, "x").WithArguments("x").WithLocation(24, 74),
                // (32,92): error CS8352: Cannot use local 'x' in this context because it may expose referenced variables outside of their declaration scope
                //             case var _ and {} and (var _ and {} and var x, var _ and {} and var y): return x; // error 3
                Diagnostic(ErrorCode.ERR_EscapeLocal, "x").WithArguments("x").WithLocation(32, 92),
                // (40,88): error CS8352: Cannot use local 'x' in this context because it may expose referenced variables outside of their declaration scope
                //             case var _ and {} and (var _ and {} and R x, var _ and {} and R y): return x; // error 4
                Diagnostic(ErrorCode.ERR_EscapeLocal, "x").WithArguments("x").WithLocation(40, 88),
                // (48,54): error CS8352: Cannot use local 'x' in this context because it may expose referenced variables outside of their declaration scope
                //             case var _ and {} and var (x, y): return x; // error 5
                Diagnostic(ErrorCode.ERR_EscapeLocal, "x").WithArguments("x").WithLocation(48, 54),
                // (56,49): error CS8352: Cannot use local 'x' in this context because it may expose referenced variables outside of their declaration scope
                //             case var _ and {} and { } x: return x; // error 6
                Diagnostic(ErrorCode.ERR_EscapeLocal, "x").WithArguments("x").WithLocation(56, 49),
                // (64,86): error CS8352: Cannot use local 'x' in this context because it may expose referenced variables outside of their declaration scope
                //             case var _ and {} and (var _ and {} and _, var _ and {} and _) x: return x; // error 7
                Diagnostic(ErrorCode.ERR_EscapeLocal, "x").WithArguments("x").WithLocation(64, 86)
                );
        }

        [Fact]
        [WorkItem(28633, "https://github.com/dotnet/roslyn/issues/28633")]
        public void IsPatternMatchingDoesNotCopyEscapeScopes_02()
        {
            CreateCompilationWithMscorlibAndSpan(parseOptions: TestOptions.RegularWithRecursivePatterns, text: @"
using System;
public ref struct R
{
    public R Prop => this;
    public void Deconstruct(out R X, out R Y) => X = Y = this;
    public static implicit operator R(Span<int> span) => new R();
}
public class C
{
    public R M1()
    {
        R outer = stackalloc int[100];
        if (outer is { Prop: var x }) return x; // error 1
        throw null;
    }
    public R M2()
    {
        R outer = stackalloc int[100];
        if (outer is { Prop: R x }) return x; // error 2
        throw null;
    }
    public R M3()
    {
        R outer = stackalloc int[100];
        if (outer is (var x, var y)) return x; // error 3
        throw null;
    }
    public R M4()
    {
        R outer = stackalloc int[100];
        if (outer is (R x, R y)) return x; // error 4
        throw null;
    }
    public R M5()
    {
        R outer = stackalloc int[100];
        if (outer is var (x, y)) return x; // error 5
        throw null;
    }
    public R M6()
    {
        R outer = stackalloc int[100];
        if (outer is { } x) return x; // error 6
        throw null;
    }
    public R M7()
    {
        R outer = stackalloc int[100];
        if (outer is (_, _) x) return x; // error 7
        throw null;
    }
}
").VerifyDiagnostics(
                // (14,46): error CS8352: Cannot use local 'x' in this context because it may expose referenced variables outside of their declaration scope
                //         if (outer is { Prop: var x }) return x; // error 1
                Diagnostic(ErrorCode.ERR_EscapeLocal, "x").WithArguments("x").WithLocation(14, 46),
                // (20,44): error CS8352: Cannot use local 'x' in this context because it may expose referenced variables outside of their declaration scope
                //         if (outer is { Prop: R x }) return x; // error 2
                Diagnostic(ErrorCode.ERR_EscapeLocal, "x").WithArguments("x").WithLocation(20, 44),
                // (26,45): error CS8352: Cannot use local 'x' in this context because it may expose referenced variables outside of their declaration scope
                //         if (outer is (var x, var y)) return x; // error 3
                Diagnostic(ErrorCode.ERR_EscapeLocal, "x").WithArguments("x").WithLocation(26, 45),
                // (32,41): error CS8352: Cannot use local 'x' in this context because it may expose referenced variables outside of their declaration scope
                //         if (outer is (R x, R y)) return x; // error 4
                Diagnostic(ErrorCode.ERR_EscapeLocal, "x").WithArguments("x").WithLocation(32, 41),
                // (38,41): error CS8352: Cannot use local 'x' in this context because it may expose referenced variables outside of their declaration scope
                //         if (outer is var (x, y)) return x; // error 5
                Diagnostic(ErrorCode.ERR_EscapeLocal, "x").WithArguments("x").WithLocation(38, 41),
                // (44,36): error CS8352: Cannot use local 'x' in this context because it may expose referenced variables outside of their declaration scope
                //         if (outer is { } x) return x; // error 6
                Diagnostic(ErrorCode.ERR_EscapeLocal, "x").WithArguments("x").WithLocation(44, 36),
                // (50,39): error CS8352: Cannot use local 'x' in this context because it may expose referenced variables outside of their declaration scope
                //         if (outer is (_, _) x) return x; // error 7
                Diagnostic(ErrorCode.ERR_EscapeLocal, "x").WithArguments("x").WithLocation(50, 39)
                );
        }

        [Fact]
        [WorkItem(28633, "https://github.com/dotnet/roslyn/issues/28633")]
        public void IsPatternMatchingDoesNotCopyEscapeScopes_04()
        {
            CreateCompilationWithMscorlibAndSpan(parseOptions: TestOptions.RegularWithPatternCombinators, text: @"
using System;
public ref struct R
{
    public R Prop => this;
    public void Deconstruct(out R X, out R Y) => X = Y = this;
    public static implicit operator R(Span<int> span) => new R();
}
public class C
{
    public R M1()
    {
        R outer = stackalloc int[100];
        if (outer is var _ and {} and { Prop: var _ and {} and var x }) return x; // error 1
        throw null;
    }
    public R M2()
    {
        R outer = stackalloc int[100];
        if (outer is var _ and {} and { Prop: var _ and {} and R x }) return x; // error 2
        throw null;
    }
    public R M3()
    {
        R outer = stackalloc int[100];
        if (outer is var _ and {} and (var _ and {} and var x, var _ and {} and var y)) return x; // error 3
        throw null;
    }
    public R M4()
    {
        R outer = stackalloc int[100];
        if (outer is var _ and {} and (var _ and {} and R x, var _ and {} and R y)) return x; // error 4
        throw null;
    }
    public R M5()
    {
        R outer = stackalloc int[100];
        if (outer is var _ and {} and var (x, y)) return x; // error 5
        throw null;
    }
    public R M6()
    {
        R outer = stackalloc int[100];
        if (outer is var _ and {} and { } x) return x; // error 6
        throw null;
    }
    public R M7()
    {
        R outer = stackalloc int[100];
        if (outer is var _ and {} and (_, _) x) return x; // error 7
        throw null;
    }
}
").VerifyDiagnostics(
                //         if (outer is var _ and {} and { Prop: var _ and {} and var x }) return x; // error 1
                Diagnostic(ErrorCode.WRN_IsPatternAlways, "outer is var _ and {} and { Prop: var _ and {} and var x }").WithArguments("R").WithLocation(14, 13),
                // (14,80): error CS8352: Cannot use local 'x' in this context because it may expose referenced variables outside of their declaration scope
                //         if (outer is var _ and {} and { Prop: var _ and {} and var x }) return x; // error 1
                Diagnostic(ErrorCode.ERR_EscapeLocal, "x").WithArguments("x").WithLocation(14, 80),
                // (20,13): warning CS8794: An expression of type 'R' always matches the provided pattern.
                //         if (outer is var _ and {} and { Prop: var _ and {} and R x }) return x; // error 2
                Diagnostic(ErrorCode.WRN_IsPatternAlways, "outer is var _ and {} and { Prop: var _ and {} and R x }").WithArguments("R").WithLocation(20, 13),
                // (20,78): error CS8352: Cannot use local 'x' in this context because it may expose referenced variables outside of their declaration scope
                //         if (outer is var _ and {} and { Prop: var _ and {} and R x }) return x; // error 2
                Diagnostic(ErrorCode.ERR_EscapeLocal, "x").WithArguments("x").WithLocation(20, 78),
                // (26,13): warning CS8794: An expression of type 'R' always matches the provided pattern.
                //         if (outer is var _ and {} and (var _ and {} and var x, var _ and {} and var y)) return x; // error 3
                Diagnostic(ErrorCode.WRN_IsPatternAlways, "outer is var _ and {} and (var _ and {} and var x, var _ and {} and var y)").WithArguments("R").WithLocation(26, 13),
                // (26,96): error CS8352: Cannot use local 'x' in this context because it may expose referenced variables outside of their declaration scope
                //         if (outer is var _ and {} and (var _ and {} and var x, var _ and {} and var y)) return x; // error 3
                Diagnostic(ErrorCode.ERR_EscapeLocal, "x").WithArguments("x").WithLocation(26, 96),
                // (32,13): warning CS8794: An expression of type 'R' always matches the provided pattern.
                //         if (outer is var _ and {} and (var _ and {} and R x, var _ and {} and R y)) return x; // error 4
                Diagnostic(ErrorCode.WRN_IsPatternAlways, "outer is var _ and {} and (var _ and {} and R x, var _ and {} and R y)").WithArguments("R").WithLocation(32, 13),
                // (32,92): error CS8352: Cannot use local 'x' in this context because it may expose referenced variables outside of their declaration scope
                //         if (outer is var _ and {} and (var _ and {} and R x, var _ and {} and R y)) return x; // error 4
                Diagnostic(ErrorCode.ERR_EscapeLocal, "x").WithArguments("x").WithLocation(32, 92),
                // (38,13): warning CS8794: An expression of type 'R' always matches the provided pattern.
                //         if (outer is var _ and {} and var (x, y)) return x; // error 5
                Diagnostic(ErrorCode.WRN_IsPatternAlways, "outer is var _ and {} and var (x, y)").WithArguments("R").WithLocation(38, 13),
                // (38,58): error CS8352: Cannot use local 'x' in this context because it may expose referenced variables outside of their declaration scope
                //         if (outer is var _ and {} and var (x, y)) return x; // error 5
                Diagnostic(ErrorCode.ERR_EscapeLocal, "x").WithArguments("x").WithLocation(38, 58),
                // (44,13): warning CS8794: An expression of type 'R' always matches the provided pattern.
                //         if (outer is var _ and {} and { } x) return x; // error 6
                Diagnostic(ErrorCode.WRN_IsPatternAlways, "outer is var _ and {} and { } x").WithArguments("R").WithLocation(44, 13),
                // (44,53): error CS8352: Cannot use local 'x' in this context because it may expose referenced variables outside of their declaration scope
                //         if (outer is var _ and {} and { } x) return x; // error 6
                Diagnostic(ErrorCode.ERR_EscapeLocal, "x").WithArguments("x").WithLocation(44, 53),
                // (50,13): warning CS8794: An expression of type 'R' always matches the provided pattern.
                //         if (outer is var _ and {} and (_, _) x) return x; // error 7
                Diagnostic(ErrorCode.WRN_IsPatternAlways, "outer is var _ and {} and (_, _) x").WithArguments("R").WithLocation(50, 13),
                // (50,56): error CS8352: Cannot use local 'x' in this context because it may expose referenced variables outside of their declaration scope
                //         if (outer is var _ and {} and (_, _) x) return x; // error 7
                Diagnostic(ErrorCode.ERR_EscapeLocal, "x").WithArguments("x").WithLocation(50, 56)
                );
        }

        [Fact]
        [WorkItem(28633, "https://github.com/dotnet/roslyn/issues/28633")]
        public void EscapeScopeInSubpatternOfNonRefType()
        {
            CreateCompilationWithMscorlibAndSpan(parseOptions: TestOptions.RegularWithRecursivePatterns, text: @"
using System;
public ref struct R
{
    public R RProp => this;
    public S SProp => new S();
    public void Deconstruct(out S X, out S Y) => X = Y = new S();
    public static implicit operator R(Span<int> span) => new R();
}
public struct S
{
    public R RProp => new R();
}
public class C
{
    public R M1()
    {
        R outer = stackalloc int[100];
        if (outer is { SProp: { RProp: var x }}) return x; // OK
        throw null;
    }
    public R M2()
    {
        R outer = stackalloc int[100];
        switch (outer)
        {
            case { SProp: { RProp: var x }}: return x; // OK
        }
    }
    public R M3()
    {
        R outer = stackalloc int[100];
        if (outer is ({ RProp: var x }, _)) return x; // OK
        throw null;
    }
    public R M4()
    {
        R outer = stackalloc int[100];
        switch (outer)
        {
            case ({ RProp: var x }, _): return x; // OK
        }
    }
}
").VerifyDiagnostics(
                );
        }

        [Fact]
        [WorkItem(39960, "https://github.com/dotnet/roslyn/issues/39960")]
        public void MissingExceptionType()
        {
            var source = @"
class C
{
    void M(bool b, dynamic d)
    {
        _ = b
            ? throw new System.NullReferenceException()
            : throw null;
        L();
        throw null;
        void L() => throw d;
    }
}
";
            var comp = CreateCompilation(source);
            comp.MakeTypeMissing(WellKnownType.System_Exception);
            comp.VerifyDiagnostics(
                // (7,21): error CS0518: Predefined type 'System.Exception' is not defined or imported
                //             ? throw new System.NullReferenceException()
                Diagnostic(ErrorCode.ERR_PredefinedTypeNotFound, "new System.NullReferenceException()").WithArguments("System.Exception").WithLocation(7, 21),
                // (8,21): error CS0518: Predefined type 'System.Exception' is not defined or imported
                //             : throw null;
                Diagnostic(ErrorCode.ERR_PredefinedTypeNotFound, "null").WithArguments("System.Exception").WithLocation(8, 21),
                // (10,15): error CS0518: Predefined type 'System.Exception' is not defined or imported
                //         throw null;
                Diagnostic(ErrorCode.ERR_PredefinedTypeNotFound, "null").WithArguments("System.Exception").WithLocation(10, 15),
                // (11,27): error CS0518: Predefined type 'System.Exception' is not defined or imported
                //         void L() => throw d;
                Diagnostic(ErrorCode.ERR_PredefinedTypeNotFound, "d").WithArguments("System.Exception").WithLocation(11, 27)
                );

            comp = CreateCompilation(source, parseOptions: TestOptions.Regular7);
            comp.MakeTypeMissing(WellKnownType.System_Exception);
            comp.VerifyDiagnostics(
                // (7,21): error CS0155: The type caught or thrown must be derived from System.Exception
                //             ? throw new System.NullReferenceException()
                Diagnostic(ErrorCode.ERR_BadExceptionType, "new System.NullReferenceException()").WithLocation(7, 21),
                // (11,27): error CS0155: The type caught or thrown must be derived from System.Exception
                //         void L() => throw d;
                Diagnostic(ErrorCode.ERR_BadExceptionType, "d").WithLocation(11, 27)
                );
        }

        [Fact]
        public void MissingExceptionType_In7()
        {
            var source = @"
class C
{
    static void Main()
    {
        try
        {
            Test();
        }
        catch
        {
            System.Console.WriteLine(""in catch"");
        }
    }

    static void Test()
    {
        throw null;
    }
}";
            var comp = CreateCompilation(source, options: TestOptions.DebugExe, parseOptions: TestOptions.Regular7);
            comp.MakeTypeMissing(WellKnownType.System_Exception);
            comp.VerifyDiagnostics(
                );
            CompileAndVerify(comp, expectedOutput: "in catch");
        }

<<<<<<< HEAD
        [Fact]
        public void PatternMatchReadonlySpanCharOnConstantString()
        {
            var source =
@"
using System;
class C
{
    static void Main()
    {
        Test(""test string"");
        Test(""test string? I think not!"");
        Test(""WrongString"");
    }
    static void Test(ReadOnlySpan<char> chars) => Console.WriteLine(chars is ""test string"");
}
";
            var compilation = CreateCompilationWithSpanAndMemoryExtensions(source, options: TestOptions.DebugExe, parseOptions: TestOptions.RegularPreview)
                .VerifyDiagnostics();
            CompileAndVerify(compilation, expectedOutput: @"True
False
False")
                .VerifyIL("C.Test", @"
{
  // Code size       23 (0x17)
  .maxstack  2
  IL_0000:  ldarg.0
  IL_0001:  ldstr      ""test string""
  IL_0006:  call       ""System.ReadOnlySpan<char> System.MemoryExtensions.AsSpan(string)""
  IL_000b:  call       ""bool System.MemoryExtensions.SequenceEqual<char>(System.ReadOnlySpan<char>, System.ReadOnlySpan<char>)""
  IL_0010:  call       ""void System.Console.WriteLine(bool)""
  IL_0015:  nop
  IL_0016:  ret
}");
        }

        [Fact]
        public void SwitchReadOnlySpanCharOnConstantString()
        {
            var source =
@"
using System;
class C
{
    static void Main()
    {
        Test("""");
        Test(""string 1"");
        Test(""string 2"");
        Test(""string 3"");
    }
    static void Test(ReadOnlySpan<char> chars) 
    {
        var number = chars switch {
            """" => 0,
            ""string 1"" => 1,
            ""string 2"" => 2,
            _ => 3,
        };
        Console.WriteLine(number);
    }
}
";
            var compilation = CreateCompilationWithSpanAndMemoryExtensions(source, options: TestOptions.ReleaseExe, parseOptions: TestOptions.RegularPreview)
                .VerifyDiagnostics();
            CompileAndVerify(compilation, expectedOutput: @"0
1
2
3")
                .VerifyIL("C.Test", @"
{
  // Code size       68 (0x44)
  .maxstack  2
  .locals init (int V_0)
  IL_0000:  ldarga.s   V_0
  IL_0002:  call       ""int System.ReadOnlySpan<char>.Length.get""
  IL_0007:  brfalse.s  IL_002f
  IL_0009:  ldarg.0
  IL_000a:  ldstr      ""string 1""
  IL_000f:  call       ""System.ReadOnlySpan<char> System.MemoryExtensions.AsSpan(string)""
  IL_0014:  call       ""bool System.MemoryExtensions.SequenceEqual<char>(System.ReadOnlySpan<char>, System.ReadOnlySpan<char>)""
  IL_0019:  brtrue.s   IL_0033
  IL_001b:  ldarg.0
  IL_001c:  ldstr      ""string 2""
  IL_0021:  call       ""System.ReadOnlySpan<char> System.MemoryExtensions.AsSpan(string)""
  IL_0026:  call       ""bool System.MemoryExtensions.SequenceEqual<char>(System.ReadOnlySpan<char>, System.ReadOnlySpan<char>)""
  IL_002b:  brtrue.s   IL_0037
  IL_002d:  br.s       IL_003b
  IL_002f:  ldc.i4.0
  IL_0030:  stloc.0
  IL_0031:  br.s       IL_003d
  IL_0033:  ldc.i4.1
  IL_0034:  stloc.0
  IL_0035:  br.s       IL_003d
  IL_0037:  ldc.i4.2
  IL_0038:  stloc.0
  IL_0039:  br.s       IL_003d
  IL_003b:  ldc.i4.3
  IL_003c:  stloc.0
  IL_003d:  ldloc.0
  IL_003e:  call       ""void System.Console.WriteLine(int)""
  IL_0043:  ret
}");
        }

        [Fact]
        public void SwitchReadOnlySpanCharOnConstantStringUsingHash()
        {
            var source =
@"
using System;
class C
{
    static void Main()
    {
        Test("""");
        Test(""string 1"");
        Test(""string 2"");
        Test(""string 3"");
        Test(""string 4"");
        Test(""string 5"");
        Test(""string 6"");
        Test(""string 7"");
        Test(""string 8"");
        Test(""string 9"");
    }
    static void Test(ReadOnlySpan<char> chars) 
    {
        var number = chars switch {
            """" => 0,
            ""string 1"" => 1,
            ""string 2"" => 2,
            ""string 3"" => 3,
            ""string 4"" => 4,
            ""string 5"" => 5,
            ""string 6"" => 6,
            ""string 7"" => 7,
            ""string 8"" => 8,
            _ => 9,
        };
        Console.WriteLine(number);
    }
}
";
            var compilation = CreateCompilationWithSpanAndMemoryExtensions(source, options: TestOptions.ReleaseExe, parseOptions: TestOptions.RegularPreview)
                .VerifyDiagnostics();
            CompileAndVerify(compilation, expectedOutput: @"0
1
2
3
4
5
6
7
8
9")
                .VerifyIL("C.Test", @"
{
  // Code size      377 (0x179)
  .maxstack  2
  .locals init (int V_0,
                uint V_1)
  IL_0000:  ldarg.0
  IL_0001:  call       ""ComputeReadOnlySpanHash""
  IL_0006:  stloc.1
  IL_0007:  ldloc.1
  IL_0008:  ldc.i4     0x75b03721
  IL_000d:  bgt.un.s   IL_0047
  IL_000f:  ldloc.1
  IL_0010:  ldc.i4     0x73b033fb
  IL_0015:  bgt.un.s   IL_002f
  IL_0017:  ldloc.1
  IL_0018:  ldc.i4     0x6ab025d0
  IL_001d:  beq        IL_0137
  IL_0022:  ldloc.1
  IL_0023:  ldc.i4     0x73b033fb
  IL_0028:  beq.s      IL_009c
  IL_002a:  br         IL_016f
  IL_002f:  ldloc.1
  IL_0030:  ldc.i4     0x74b0358e
  IL_0035:  beq.s      IL_00b6
  IL_0037:  ldloc.1
  IL_0038:  ldc.i4     0x75b03721
  IL_003d:  beq        IL_00d0
  IL_0042:  br         IL_016f
  IL_0047:  ldloc.1
  IL_0048:  ldc.i4     0x77b03a47
  IL_004d:  bgt.un.s   IL_006a
  IL_004f:  ldloc.1
  IL_0050:  ldc.i4     0x76b038b4
  IL_0055:  beq        IL_00e7
  IL_005a:  ldloc.1
  IL_005b:  ldc.i4     0x77b03a47
  IL_0060:  beq        IL_00fb
  IL_0065:  br         IL_016f
  IL_006a:  ldloc.1
  IL_006b:  ldc.i4     0x78b03bda
  IL_0070:  beq        IL_010f
  IL_0075:  ldloc.1
  IL_0076:  ldc.i4     0x79b03d6d
  IL_007b:  beq        IL_0123
  IL_0080:  ldloc.1
  IL_0081:  ldc.i4     0x811c9dc5
  IL_0086:  bne.un     IL_016f
  IL_008b:  ldarga.s   V_0
  IL_008d:  call       ""int System.ReadOnlySpan<char>.Length.get""
  IL_0092:  brfalse    IL_014b
  IL_0097:  br         IL_016f
  IL_009c:  ldarg.0
  IL_009d:  ldstr      ""string 1""
  IL_00a2:  call       ""System.ReadOnlySpan<char> System.MemoryExtensions.AsSpan(string)""
  IL_00a7:  call       ""bool System.MemoryExtensions.SequenceEqual<char>(System.ReadOnlySpan<char>, System.ReadOnlySpan<char>)""
  IL_00ac:  brtrue     IL_014f
  IL_00b1:  br         IL_016f
  IL_00b6:  ldarg.0
  IL_00b7:  ldstr      ""string 2""
  IL_00bc:  call       ""System.ReadOnlySpan<char> System.MemoryExtensions.AsSpan(string)""
  IL_00c1:  call       ""bool System.MemoryExtensions.SequenceEqual<char>(System.ReadOnlySpan<char>, System.ReadOnlySpan<char>)""
  IL_00c6:  brtrue     IL_0153
  IL_00cb:  br         IL_016f
  IL_00d0:  ldarg.0
  IL_00d1:  ldstr      ""string 3""
  IL_00d6:  call       ""System.ReadOnlySpan<char> System.MemoryExtensions.AsSpan(string)""
  IL_00db:  call       ""bool System.MemoryExtensions.SequenceEqual<char>(System.ReadOnlySpan<char>, System.ReadOnlySpan<char>)""
  IL_00e0:  brtrue.s   IL_0157
  IL_00e2:  br         IL_016f
  IL_00e7:  ldarg.0
  IL_00e8:  ldstr      ""string 4""
  IL_00ed:  call       ""System.ReadOnlySpan<char> System.MemoryExtensions.AsSpan(string)""
  IL_00f2:  call       ""bool System.MemoryExtensions.SequenceEqual<char>(System.ReadOnlySpan<char>, System.ReadOnlySpan<char>)""
  IL_00f7:  brtrue.s   IL_015b
  IL_00f9:  br.s       IL_016f
  IL_00fb:  ldarg.0
  IL_00fc:  ldstr      ""string 5""
  IL_0101:  call       ""System.ReadOnlySpan<char> System.MemoryExtensions.AsSpan(string)""
  IL_0106:  call       ""bool System.MemoryExtensions.SequenceEqual<char>(System.ReadOnlySpan<char>, System.ReadOnlySpan<char>)""
  IL_010b:  brtrue.s   IL_015f
  IL_010d:  br.s       IL_016f
  IL_010f:  ldarg.0
  IL_0110:  ldstr      ""string 6""
  IL_0115:  call       ""System.ReadOnlySpan<char> System.MemoryExtensions.AsSpan(string)""
  IL_011a:  call       ""bool System.MemoryExtensions.SequenceEqual<char>(System.ReadOnlySpan<char>, System.ReadOnlySpan<char>)""
  IL_011f:  brtrue.s   IL_0163
  IL_0121:  br.s       IL_016f
  IL_0123:  ldarg.0
  IL_0124:  ldstr      ""string 7""
  IL_0129:  call       ""System.ReadOnlySpan<char> System.MemoryExtensions.AsSpan(string)""
  IL_012e:  call       ""bool System.MemoryExtensions.SequenceEqual<char>(System.ReadOnlySpan<char>, System.ReadOnlySpan<char>)""
  IL_0133:  brtrue.s   IL_0167
  IL_0135:  br.s       IL_016f
  IL_0137:  ldarg.0
  IL_0138:  ldstr      ""string 8""
  IL_013d:  call       ""System.ReadOnlySpan<char> System.MemoryExtensions.AsSpan(string)""
  IL_0142:  call       ""bool System.MemoryExtensions.SequenceEqual<char>(System.ReadOnlySpan<char>, System.ReadOnlySpan<char>)""
  IL_0147:  brtrue.s   IL_016b
  IL_0149:  br.s       IL_016f
  IL_014b:  ldc.i4.0
  IL_014c:  stloc.0
  IL_014d:  br.s       IL_0172
  IL_014f:  ldc.i4.1
  IL_0150:  stloc.0
  IL_0151:  br.s       IL_0172
  IL_0153:  ldc.i4.2
  IL_0154:  stloc.0
  IL_0155:  br.s       IL_0172
  IL_0157:  ldc.i4.3
  IL_0158:  stloc.0
  IL_0159:  br.s       IL_0172
  IL_015b:  ldc.i4.4
  IL_015c:  stloc.0
  IL_015d:  br.s       IL_0172
  IL_015f:  ldc.i4.5
  IL_0160:  stloc.0
  IL_0161:  br.s       IL_0172
  IL_0163:  ldc.i4.6
  IL_0164:  stloc.0
  IL_0165:  br.s       IL_0172
  IL_0167:  ldc.i4.7
  IL_0168:  stloc.0
  IL_0169:  br.s       IL_0172
  IL_016b:  ldc.i4.8
  IL_016c:  stloc.0
  IL_016d:  br.s       IL_0172
  IL_016f:  ldc.i4.s   9
  IL_0171:  stloc.0
  IL_0172:  ldloc.0
  IL_0173:  call       ""void System.Console.WriteLine(int)""
  IL_0178:  ret
}");
        }

        [Fact]
        public void SwitchReadOnlySpanCharOnConstantStringAndOtherPatterns()
        {
            var source =
@"
using System;
class C
{
    static void Main()
    {
        Test("""");
        Test(""string 1"");
        Test(""string 2"");
        Test(""string 3"");
    }
    static void Test(ReadOnlySpan<char> chars) 
    {
        var number = chars switch {
            { Length: 0 } => 0,
            ""string 1"" => 1,
            { Length: 8 } and ""string 2"" => 2,
            _ => 3,
        };
        Console.WriteLine(number);
    }
}
";
            var compilation = CreateCompilationWithSpanAndMemoryExtensions(source, options: TestOptions.ReleaseExe, TestOptions.RegularPreview)
                .VerifyDiagnostics();
            CompileAndVerify(compilation, expectedOutput: @"0
1
2
3")
                .VerifyIL("C.Test", @"
{
  // Code size       74 (0x4a)
  .maxstack  2
  .locals init (int V_0,
                int V_1)
  IL_0000:  ldarga.s   V_0
  IL_0002:  call       ""int System.ReadOnlySpan<char>.Length.get""
  IL_0007:  stloc.1
  IL_0008:  ldloc.1
  IL_0009:  brfalse.s  IL_0035
  IL_000b:  ldarg.0
  IL_000c:  ldstr      ""string 1""
  IL_0011:  call       ""System.ReadOnlySpan<char> System.MemoryExtensions.AsSpan(string)""
  IL_0016:  call       ""bool System.MemoryExtensions.SequenceEqual<char>(System.ReadOnlySpan<char>, System.ReadOnlySpan<char>)""
  IL_001b:  brtrue.s   IL_0039
  IL_001d:  ldloc.1
  IL_001e:  ldc.i4.8
  IL_001f:  bne.un.s   IL_0041
  IL_0021:  ldarg.0
  IL_0022:  ldstr      ""string 2""
  IL_0027:  call       ""System.ReadOnlySpan<char> System.MemoryExtensions.AsSpan(string)""
  IL_002c:  call       ""bool System.MemoryExtensions.SequenceEqual<char>(System.ReadOnlySpan<char>, System.ReadOnlySpan<char>)""
  IL_0031:  brtrue.s   IL_003d
  IL_0033:  br.s       IL_0041
  IL_0035:  ldc.i4.0
  IL_0036:  stloc.0
  IL_0037:  br.s       IL_0043
  IL_0039:  ldc.i4.1
  IL_003a:  stloc.0
  IL_003b:  br.s       IL_0043
  IL_003d:  ldc.i4.2
  IL_003e:  stloc.0
  IL_003f:  br.s       IL_0043
  IL_0041:  ldc.i4.3
  IL_0042:  stloc.0
  IL_0043:  ldloc.0
  IL_0044:  call       ""void System.Console.WriteLine(int)""
  IL_0049:  ret
}");
        }

        [Fact]
        public void PatternMatchReadOnlySpanCharOnConstantStringInOrAndAndNot()
        {
            var source =
    @"
using System;
class C
{
    static void Main()
    {
        Test(""string 1"");
        Test(""string 2"");
        Test(""string 3"");
    }
    static void Test(ReadOnlySpan<char> chars)
    {
        Console.WriteLine(""or: "" + (chars is ""string 1"" or ""string 2""));
        Console.WriteLine(""and: "" + (chars is ""string 1"" and { Length: 7 }));
        Console.WriteLine(""not: "" + (chars is not ""string 1""));
    }
}
";
            var compilation = CreateCompilationWithSpanAndMemoryExtensions(source, options: TestOptions.DebugExe, parseOptions: TestOptions.RegularPreview)
                .VerifyDiagnostics();
            CompileAndVerify(compilation, expectedOutput: @"or: True
and: False
not: False
or: True
and: False
not: True
or: False
and: False
not: True")
                .VerifyIL("C.Test", @"
{
  // Code size      161 (0xa1)
  .maxstack  3
  .locals init (bool V_0)
  IL_0000:  nop
  IL_0001:  ldstr      ""or: ""
  IL_0006:  ldarg.0
  IL_0007:  ldstr      ""string 1""
  IL_000c:  call       ""System.ReadOnlySpan<char> System.MemoryExtensions.AsSpan(string)""
  IL_0011:  call       ""bool System.MemoryExtensions.SequenceEqual<char>(System.ReadOnlySpan<char>, System.ReadOnlySpan<char>)""
  IL_0016:  brtrue.s   IL_002a
  IL_0018:  ldarg.0
  IL_0019:  ldstr      ""string 2""
  IL_001e:  call       ""System.ReadOnlySpan<char> System.MemoryExtensions.AsSpan(string)""
  IL_0023:  call       ""bool System.MemoryExtensions.SequenceEqual<char>(System.ReadOnlySpan<char>, System.ReadOnlySpan<char>)""
  IL_0028:  br.s       IL_002b
  IL_002a:  ldc.i4.1
  IL_002b:  stloc.0
  IL_002c:  ldloca.s   V_0
  IL_002e:  call       ""string bool.ToString()""
  IL_0033:  call       ""string string.Concat(string, string)""
  IL_0038:  call       ""void System.Console.WriteLine(string)""
  IL_003d:  nop
  IL_003e:  ldstr      ""and: ""
  IL_0043:  ldarg.0
  IL_0044:  ldstr      ""string 1""
  IL_0049:  call       ""System.ReadOnlySpan<char> System.MemoryExtensions.AsSpan(string)""
  IL_004e:  call       ""bool System.MemoryExtensions.SequenceEqual<char>(System.ReadOnlySpan<char>, System.ReadOnlySpan<char>)""
  IL_0053:  brfalse.s  IL_0061
  IL_0055:  ldarga.s   V_0
  IL_0057:  call       ""int System.ReadOnlySpan<char>.Length.get""
  IL_005c:  ldc.i4.7
  IL_005d:  ceq
  IL_005f:  br.s       IL_0062
  IL_0061:  ldc.i4.0
  IL_0062:  stloc.0
  IL_0063:  ldloca.s   V_0
  IL_0065:  call       ""string bool.ToString()""
  IL_006a:  call       ""string string.Concat(string, string)""
  IL_006f:  call       ""void System.Console.WriteLine(string)""
  IL_0074:  nop
  IL_0075:  ldstr      ""not: ""
  IL_007a:  ldarg.0
  IL_007b:  ldstr      ""string 1""
  IL_0080:  call       ""System.ReadOnlySpan<char> System.MemoryExtensions.AsSpan(string)""
  IL_0085:  call       ""bool System.MemoryExtensions.SequenceEqual<char>(System.ReadOnlySpan<char>, System.ReadOnlySpan<char>)""
  IL_008a:  ldc.i4.0
  IL_008b:  ceq
  IL_008d:  stloc.0
  IL_008e:  ldloca.s   V_0
  IL_0090:  call       ""string bool.ToString()""
  IL_0095:  call       ""string string.Concat(string, string)""
  IL_009a:  call       ""void System.Console.WriteLine(string)""
  IL_009f:  nop
  IL_00a0:  ret
}");
        }

        [Fact]
        public void RecursivePatternMatchReadOnlySpanCharOnConstantString()
        {
            var source =
@"
using System;
class C
{
    static void Main()
    {
        Test(new S { Span = ""string 1"", Prop = true });
        Test(new S { Span = ""string 1"", Prop = false });
        Test(new S { Span = ""string 2"", Prop = true });
        Test(new S { Span = ""string 2"", Prop = false });
    }
    static void Test(S s) => Console.WriteLine(s is { Prop: true, Span: ""string 1"" and { Length: 8 } });
}

ref struct S
{
    public ReadOnlySpan<char> Span { get; set; }
    public bool Prop { get; set; }
}";
            var compilation = CreateCompilationWithSpanAndMemoryExtensions(source, options: TestOptions.DebugExe, parseOptions: TestOptions.RegularPreview)
                .VerifyDiagnostics();
            CompileAndVerify(compilation, expectedOutput: @"True
False
False
False")
                .VerifyIL("C.Test", @"
{
  // Code size       55 (0x37)
  .maxstack  2
  .locals init (System.ReadOnlySpan<char> V_0)
  IL_0000:  ldarga.s   V_0
  IL_0002:  call       ""readonly bool S.Prop.get""
  IL_0007:  brfalse.s  IL_002f
  IL_0009:  ldarga.s   V_0
  IL_000b:  call       ""readonly System.ReadOnlySpan<char> S.Span.get""
  IL_0010:  stloc.0
  IL_0011:  ldloc.0
  IL_0012:  ldstr      ""string 1""
  IL_0017:  call       ""System.ReadOnlySpan<char> System.MemoryExtensions.AsSpan(string)""
  IL_001c:  call       ""bool System.MemoryExtensions.SequenceEqual<char>(System.ReadOnlySpan<char>, System.ReadOnlySpan<char>)""
  IL_0021:  brfalse.s  IL_002f
  IL_0023:  ldloca.s   V_0
  IL_0025:  call       ""int System.ReadOnlySpan<char>.Length.get""
  IL_002a:  ldc.i4.8
  IL_002b:  ceq
  IL_002d:  br.s       IL_0030
  IL_002f:  ldc.i4.0
  IL_0030:  call       ""void System.Console.WriteLine(bool)""
  IL_0035:  nop
  IL_0036:  ret
}");
        }

        [Fact]
        public void PatternMatchReadOnlySpanCharOnConstantStringMissingMemoryExtensions()
        {
            var source =
@"
using System;
class C
{
    static bool M(ReadOnlySpan<char> chars) => chars is """";
}
";
            CreateCompilationWithSpan(source, parseOptions: TestOptions.RegularPreview)
                .VerifyDiagnostics(
                    // (5,57): error CS0656: Missing compiler required member 'System.MemoryExtensions.SequenceEqual'
                    //     static bool M(ReadOnlySpan<char> chars) => chars is "";
                    Diagnostic(ErrorCode.ERR_MissingPredefinedMember, @"""""").WithArguments("System.MemoryExtensions", "SequenceEqual").WithLocation(5, 57),
                    // (5,57): error CS0656: Missing compiler required member 'System.MemoryExtensions.AsSpan'
                    //     static bool M(ReadOnlySpan<char> chars) => chars is "";
                    Diagnostic(ErrorCode.ERR_MissingPredefinedMember, @"""""").WithArguments("System.MemoryExtensions", "AsSpan").WithLocation(5, 57));
        }

        [Fact]
        public void SwitchReadOnlySpanCharOnConstantStringMissingMemoryExtensions()
        {
            var source =
@"
using System;
class C
{
    static int M(ReadOnlySpan<char> chars) 
    {
        return chars switch {
            """" => 0,
            ""string 1"" => 1,
            ""string 2"" => 2,
            _ => 3,
        };
    }
}
";
            CreateCompilationWithSpan(source, parseOptions: TestOptions.RegularPreview)
                .VerifyDiagnostics(
                    // (8,13): error CS0656: Missing compiler required member 'System.MemoryExtensions.SequenceEqual'
                    //             "" => 0,
                    Diagnostic(ErrorCode.ERR_MissingPredefinedMember, @"""""").WithArguments("System.MemoryExtensions", "SequenceEqual").WithLocation(8, 13),
                    // (8,13): error CS0656: Missing compiler required member 'System.MemoryExtensions.AsSpan'
                    //             "" => 0,
                    Diagnostic(ErrorCode.ERR_MissingPredefinedMember, @"""""").WithArguments("System.MemoryExtensions", "AsSpan").WithLocation(8, 13),
                    // (9,13): error CS0656: Missing compiler required member 'System.MemoryExtensions.SequenceEqual'
                    //             "string 1" => 1,
                    Diagnostic(ErrorCode.ERR_MissingPredefinedMember, @"""string 1""").WithArguments("System.MemoryExtensions", "SequenceEqual").WithLocation(9, 13),
                    // (9,13): error CS0656: Missing compiler required member 'System.MemoryExtensions.AsSpan'
                    //             "string 1" => 1,
                    Diagnostic(ErrorCode.ERR_MissingPredefinedMember, @"""string 1""").WithArguments("System.MemoryExtensions", "AsSpan").WithLocation(9, 13),
                    // (10,13): error CS0656: Missing compiler required member 'System.MemoryExtensions.SequenceEqual'
                    //             "string 2" => 2,
                    Diagnostic(ErrorCode.ERR_MissingPredefinedMember, @"""string 2""").WithArguments("System.MemoryExtensions", "SequenceEqual").WithLocation(10, 13),
                    // (10,13): error CS0656: Missing compiler required member 'System.MemoryExtensions.AsSpan'
                    //             "string 2" => 2,
                    Diagnostic(ErrorCode.ERR_MissingPredefinedMember, @"""string 2""").WithArguments("System.MemoryExtensions", "AsSpan").WithLocation(10, 13));
        }

        [Fact]
        public void PatternMatchReadOnlySpanCharOnConstantStringCSharp_8()
        {
            var source =
@"
using System;
class C
{
    static bool M(ReadOnlySpan<char> chars) => chars is """";
}
";
            CreateCompilationWithSpanAndMemoryExtensions(source, parseOptions: TestOptions.Regular8)
                .VerifyDiagnostics(
                    // (5,57): error CS8652: The feature 'pattern matching ReadOnly/Span<char> on constant string' is currently in Preview and *unsupported*. To use Preview features, use the 'preview' language version.
                    //     static bool M(ReadOnlySpan<char> chars) => chars is "";
                    Diagnostic(ErrorCode.ERR_FeatureInPreview, @"""""").WithArguments("pattern matching ReadOnly/Span<char> on constant string").WithLocation(5, 57));
        }

        [Fact]
        public void PatternMatchReadOnlySpanCharOnNull()
        {
            var source =
@"
using System;
class C
{
    static bool M(ReadOnlySpan<char> chars) => chars is null;
}";
            CreateCompilationWithSpanAndMemoryExtensions(source, parseOptions: TestOptions.RegularPreview)
                .VerifyDiagnostics(
                    // (5,57): error CS0037: Cannot convert null to 'ReadOnlySpan<char>' because it is a non-nullable value type
                    //     static bool M(ReadOnlySpan<char> chars) => chars is null;
                    Diagnostic(ErrorCode.ERR_ValueCantBeNull, "null").WithArguments("System.ReadOnlySpan<char>").WithLocation(5, 57));
        }

        [Fact]
        public void SwitchReadOnlySpanCharOnNull()
        {
            var source =
@"
using System;
class C
{
    static bool M(ReadOnlySpan<char> chars) => chars switch { null => true, _ => false };
}";
            CreateCompilationWithSpanAndMemoryExtensions(source, parseOptions: TestOptions.RegularPreview)
                .VerifyDiagnostics(
                    // (5,63): error CS0037: Cannot convert null to 'ReadOnlySpan<char>' because it is a non-nullable value type
                    //     static bool M(ReadOnlySpan<char> chars) => chars switch { null => true, _ => false };
                    Diagnostic(ErrorCode.ERR_ValueCantBeNull, "null").WithArguments("System.ReadOnlySpan<char>").WithLocation(5, 63));
        }

        [Fact]
        public void MatchReadOnlySpanCharOnImpossiblePatterns()
        {
            var source =
@"
using System;
class C
{
    static void M(ReadOnlySpan<char> chars)
    {
        _ = chars is """" and "" "";
        _ = chars is """" and not """";
        _ = chars is """" and ("" "" or not """");
    }
}";
            CreateCompilationWithSpanAndMemoryExtensions(source, parseOptions: TestOptions.RegularPreview)
                .VerifyDiagnostics(
                    // (7,13): error CS8518: An expression of type 'ReadOnlySpan<char>' can never match the provided pattern.
                    //         _ = chars is "" and " ";
                    Diagnostic(ErrorCode.ERR_IsPatternImpossible, @"chars is """" and "" """).WithArguments("System.ReadOnlySpan<char>").WithLocation(7, 13),
                    // (8,13): error CS8518: An expression of type 'ReadOnlySpan<char>' can never match the provided pattern.
                    //         _ = chars is "" and not "";
                    Diagnostic(ErrorCode.ERR_IsPatternImpossible, @"chars is """" and not """"").WithArguments("System.ReadOnlySpan<char>").WithLocation(8, 13),
                    // (9,13): error CS8518: An expression of type 'ReadOnlySpan<char>' can never match the provided pattern.
                    //         _ = chars is "" and (" " or not "");
                    Diagnostic(ErrorCode.ERR_IsPatternImpossible, @"chars is """" and ("" "" or not """")").WithArguments("System.ReadOnlySpan<char>").WithLocation(9, 13));
        }

        [Fact]
        public void PatternMatchReadOnlySpanCharOnPossiblePatterns()
        {
            var source =
@"
using System;
class C
{
    static void Main()
    {
        Test("""");
        Test("" "");
        Test(""  "");
    }
    static void Test(ReadOnlySpan<char> chars)
    {
        Console.WriteLine(""1."" + (chars is """" and not "" ""));
        Console.WriteLine(""2."" + (chars is """" and ("" "" or """")));
        Console.WriteLine(""3."" + (chars is """" or """"));
        Console.WriteLine(""4."" + (chars is """" or not """"));
    }
}
";
            var compilation = CreateCompilationWithSpanAndMemoryExtensions(source, options: TestOptions.ReleaseExe, parseOptions: TestOptions.RegularPreview)
                .VerifyDiagnostics(
                    // (16,35): warning CS8794: An expression of type 'ReadOnlySpan<char>' always matches the provided pattern.
                    //         Console.WriteLine("4." + (chars is "" or not ""));
                    Diagnostic(ErrorCode.WRN_IsPatternAlways, @"chars is """" or not """"").WithArguments("System.ReadOnlySpan<char>").WithLocation(16, 35));
            CompileAndVerify(compilation, expectedOutput: @"1.True
2.True
3.True
4.True
1.False
2.False
3.False
4.True
1.False
2.False
3.False
4.True")
                .VerifyIL("C.Test", @"
{
  // Code size      159 (0x9f)
  .maxstack  3
  .locals init (bool V_0)
  IL_0000:  ldstr      ""1.""
  IL_0005:  ldarg.0
  IL_0006:  ldstr      """"
  IL_000b:  call       ""System.ReadOnlySpan<char> System.MemoryExtensions.AsSpan(string)""
  IL_0010:  call       ""bool System.MemoryExtensions.SequenceEqual<char>(System.ReadOnlySpan<char>, System.ReadOnlySpan<char>)""
  IL_0015:  stloc.0
  IL_0016:  ldloca.s   V_0
  IL_0018:  call       ""string bool.ToString()""
  IL_001d:  call       ""string string.Concat(string, string)""
  IL_0022:  call       ""void System.Console.WriteLine(string)""
  IL_0027:  ldstr      ""2.""
  IL_002c:  ldarg.0
  IL_002d:  ldstr      """"
  IL_0032:  call       ""System.ReadOnlySpan<char> System.MemoryExtensions.AsSpan(string)""
  IL_0037:  call       ""bool System.MemoryExtensions.SequenceEqual<char>(System.ReadOnlySpan<char>, System.ReadOnlySpan<char>)""
  IL_003c:  stloc.0
  IL_003d:  ldloca.s   V_0
  IL_003f:  call       ""string bool.ToString()""
  IL_0044:  call       ""string string.Concat(string, string)""
  IL_0049:  call       ""void System.Console.WriteLine(string)""
  IL_004e:  ldstr      ""3.""
  IL_0053:  ldarg.0
  IL_0054:  ldstr      """"
  IL_0059:  call       ""System.ReadOnlySpan<char> System.MemoryExtensions.AsSpan(string)""
  IL_005e:  call       ""bool System.MemoryExtensions.SequenceEqual<char>(System.ReadOnlySpan<char>, System.ReadOnlySpan<char>)""
  IL_0063:  stloc.0
  IL_0064:  ldloca.s   V_0
  IL_0066:  call       ""string bool.ToString()""
  IL_006b:  call       ""string string.Concat(string, string)""
  IL_0070:  call       ""void System.Console.WriteLine(string)""
  IL_0075:  ldarg.0
  IL_0076:  ldstr      """"
  IL_007b:  call       ""System.ReadOnlySpan<char> System.MemoryExtensions.AsSpan(string)""
  IL_0080:  call       ""bool System.MemoryExtensions.SequenceEqual<char>(System.ReadOnlySpan<char>, System.ReadOnlySpan<char>)""
  IL_0085:  pop
  IL_0086:  ldc.i4.1
  IL_0087:  stloc.0
  IL_0088:  ldstr      ""4.""
  IL_008d:  ldloca.s   V_0
  IL_008f:  call       ""string bool.ToString()""
  IL_0094:  call       ""string string.Concat(string, string)""
  IL_0099:  call       ""void System.Console.WriteLine(string)""
  IL_009e:  ret
}");
        }

        [Fact]
        public void SwitchReadOnlySpanCharOnDuplicateString()
        {
            var source =
@"
using System;
class C
{
    static bool M(ReadOnlySpan<char> chars) => chars switch {
        """" => true,
        """" => false,
        _ => false,
    };
}";
            CreateCompilationWithSpanAndMemoryExtensions(source, parseOptions: TestOptions.RegularPreview)
                .VerifyDiagnostics(
                    // (7,9): error CS8510: The pattern is unreachable. It has already been handled by a previous arm of the switch expression or it is impossible to match.
                    //         "" => false,
                    Diagnostic(ErrorCode.ERR_SwitchArmSubsumed, @"""""").WithLocation(7, 9));
        }

        [Fact]
        public void PatternMatchSpanCharOnConstantString()
        {
            var source =
@"
using System;
using System.Linq;

class C
{
    static void Main()
    {
        Test(""test string"".ToArray());
        Test(""test string? I think not!"".ToArray());
        Test(""WrongString"".ToArray());
    }
    static void Test(Span<char> chars) => Console.WriteLine(chars is ""test string"");
}
";
            var compilation = CreateCompilationWithSpanAndMemoryExtensions(source, options: TestOptions.DebugExe, parseOptions: TestOptions.RegularPreview)
                .VerifyDiagnostics();
            CompileAndVerify(compilation, expectedOutput: @"True
False
False")
                .VerifyIL("C.Test", @"
{
  // Code size       23 (0x17)
  .maxstack  2
  IL_0000:  ldarg.0
  IL_0001:  ldstr      ""test string""
  IL_0006:  call       ""System.ReadOnlySpan<char> System.MemoryExtensions.AsSpan(string)""
  IL_000b:  call       ""bool System.MemoryExtensions.SequenceEqual<char>(System.Span<char>, System.ReadOnlySpan<char>)""
  IL_0010:  call       ""void System.Console.WriteLine(bool)""
  IL_0015:  nop
  IL_0016:  ret
}");
        }

        [Fact]
        public void SwitchSpanCharOnConstantString()
        {
            var source =
@"
using System;
using System.Linq;

class C
{
    static void Main()
    {
        Test("""".ToArray());
        Test(""string 1"".ToArray());
        Test(""string 2"".ToArray());
        Test(""string 3"".ToArray());
    }
    static void Test(Span<char> chars) 
    {
        var number = chars switch {
            """" => 0,
            ""string 1"" => 1,
            ""string 2"" => 2,
            _ => 3,
        };
        Console.WriteLine(number);
    }
}
";
            var compilation = CreateCompilationWithSpanAndMemoryExtensions(source, options: TestOptions.ReleaseExe, parseOptions: TestOptions.RegularPreview)
                .VerifyDiagnostics();
            CompileAndVerify(compilation, expectedOutput: @"0
1
2
3")
                .VerifyIL("C.Test", @"
{
  // Code size       68 (0x44)
  .maxstack  2
  .locals init (int V_0)
  IL_0000:  ldarga.s   V_0
  IL_0002:  call       ""int System.Span<char>.Length.get""
  IL_0007:  brfalse.s  IL_002f
  IL_0009:  ldarg.0
  IL_000a:  ldstr      ""string 1""
  IL_000f:  call       ""System.ReadOnlySpan<char> System.MemoryExtensions.AsSpan(string)""
  IL_0014:  call       ""bool System.MemoryExtensions.SequenceEqual<char>(System.Span<char>, System.ReadOnlySpan<char>)""
  IL_0019:  brtrue.s   IL_0033
  IL_001b:  ldarg.0
  IL_001c:  ldstr      ""string 2""
  IL_0021:  call       ""System.ReadOnlySpan<char> System.MemoryExtensions.AsSpan(string)""
  IL_0026:  call       ""bool System.MemoryExtensions.SequenceEqual<char>(System.Span<char>, System.ReadOnlySpan<char>)""
  IL_002b:  brtrue.s   IL_0037
  IL_002d:  br.s       IL_003b
  IL_002f:  ldc.i4.0
  IL_0030:  stloc.0
  IL_0031:  br.s       IL_003d
  IL_0033:  ldc.i4.1
  IL_0034:  stloc.0
  IL_0035:  br.s       IL_003d
  IL_0037:  ldc.i4.2
  IL_0038:  stloc.0
  IL_0039:  br.s       IL_003d
  IL_003b:  ldc.i4.3
  IL_003c:  stloc.0
  IL_003d:  ldloc.0
  IL_003e:  call       ""void System.Console.WriteLine(int)""
  IL_0043:  ret
}");
        }

        [Fact]
        public void SwitchSpanCharOnConstantStringUsingHash()
        {
            var source =
@"
using System;
using System.Linq;

class C
{
    static void Main()
    {
        Test("""".ToArray());
        Test(""string 1"".ToArray());
        Test(""string 2"".ToArray());
        Test(""string 3"".ToArray());
        Test(""string 4"".ToArray());
        Test(""string 5"".ToArray());
        Test(""string 6"".ToArray());
        Test(""string 7"".ToArray());
        Test(""string 8"".ToArray());
        Test(""string 9"".ToArray());
    }
    static void Test(Span<char> chars) 
    {
        var number = chars switch {
            """" => 0,
            ""string 1"" => 1,
            ""string 2"" => 2,
            ""string 3"" => 3,
            ""string 4"" => 4,
            ""string 5"" => 5,
            ""string 6"" => 6,
            ""string 7"" => 7,
            ""string 8"" => 8,
            _ => 9,
        };
        Console.WriteLine(number);
    }
}
";
            var compilation = CreateCompilationWithSpanAndMemoryExtensions(source, options: TestOptions.ReleaseExe, parseOptions: TestOptions.RegularPreview)
                .VerifyDiagnostics();
            CompileAndVerify(compilation, expectedOutput: @"0
1
2
3
4
5
6
7
8
9")
                .VerifyIL("C.Test", @"
{
  // Code size      377 (0x179)
  .maxstack  2
  .locals init (int V_0,
                uint V_1)
  IL_0000:  ldarg.0
  IL_0001:  call       ""ComputeSpanHash""
  IL_0006:  stloc.1
  IL_0007:  ldloc.1
  IL_0008:  ldc.i4     0x75b03721
  IL_000d:  bgt.un.s   IL_0047
  IL_000f:  ldloc.1
  IL_0010:  ldc.i4     0x73b033fb
  IL_0015:  bgt.un.s   IL_002f
  IL_0017:  ldloc.1
  IL_0018:  ldc.i4     0x6ab025d0
  IL_001d:  beq        IL_0137
  IL_0022:  ldloc.1
  IL_0023:  ldc.i4     0x73b033fb
  IL_0028:  beq.s      IL_009c
  IL_002a:  br         IL_016f
  IL_002f:  ldloc.1
  IL_0030:  ldc.i4     0x74b0358e
  IL_0035:  beq.s      IL_00b6
  IL_0037:  ldloc.1
  IL_0038:  ldc.i4     0x75b03721
  IL_003d:  beq        IL_00d0
  IL_0042:  br         IL_016f
  IL_0047:  ldloc.1
  IL_0048:  ldc.i4     0x77b03a47
  IL_004d:  bgt.un.s   IL_006a
  IL_004f:  ldloc.1
  IL_0050:  ldc.i4     0x76b038b4
  IL_0055:  beq        IL_00e7
  IL_005a:  ldloc.1
  IL_005b:  ldc.i4     0x77b03a47
  IL_0060:  beq        IL_00fb
  IL_0065:  br         IL_016f
  IL_006a:  ldloc.1
  IL_006b:  ldc.i4     0x78b03bda
  IL_0070:  beq        IL_010f
  IL_0075:  ldloc.1
  IL_0076:  ldc.i4     0x79b03d6d
  IL_007b:  beq        IL_0123
  IL_0080:  ldloc.1
  IL_0081:  ldc.i4     0x811c9dc5
  IL_0086:  bne.un     IL_016f
  IL_008b:  ldarga.s   V_0
  IL_008d:  call       ""int System.Span<char>.Length.get""
  IL_0092:  brfalse    IL_014b
  IL_0097:  br         IL_016f
  IL_009c:  ldarg.0
  IL_009d:  ldstr      ""string 1""
  IL_00a2:  call       ""System.ReadOnlySpan<char> System.MemoryExtensions.AsSpan(string)""
  IL_00a7:  call       ""bool System.MemoryExtensions.SequenceEqual<char>(System.Span<char>, System.ReadOnlySpan<char>)""
  IL_00ac:  brtrue     IL_014f
  IL_00b1:  br         IL_016f
  IL_00b6:  ldarg.0
  IL_00b7:  ldstr      ""string 2""
  IL_00bc:  call       ""System.ReadOnlySpan<char> System.MemoryExtensions.AsSpan(string)""
  IL_00c1:  call       ""bool System.MemoryExtensions.SequenceEqual<char>(System.Span<char>, System.ReadOnlySpan<char>)""
  IL_00c6:  brtrue     IL_0153
  IL_00cb:  br         IL_016f
  IL_00d0:  ldarg.0
  IL_00d1:  ldstr      ""string 3""
  IL_00d6:  call       ""System.ReadOnlySpan<char> System.MemoryExtensions.AsSpan(string)""
  IL_00db:  call       ""bool System.MemoryExtensions.SequenceEqual<char>(System.Span<char>, System.ReadOnlySpan<char>)""
  IL_00e0:  brtrue.s   IL_0157
  IL_00e2:  br         IL_016f
  IL_00e7:  ldarg.0
  IL_00e8:  ldstr      ""string 4""
  IL_00ed:  call       ""System.ReadOnlySpan<char> System.MemoryExtensions.AsSpan(string)""
  IL_00f2:  call       ""bool System.MemoryExtensions.SequenceEqual<char>(System.Span<char>, System.ReadOnlySpan<char>)""
  IL_00f7:  brtrue.s   IL_015b
  IL_00f9:  br.s       IL_016f
  IL_00fb:  ldarg.0
  IL_00fc:  ldstr      ""string 5""
  IL_0101:  call       ""System.ReadOnlySpan<char> System.MemoryExtensions.AsSpan(string)""
  IL_0106:  call       ""bool System.MemoryExtensions.SequenceEqual<char>(System.Span<char>, System.ReadOnlySpan<char>)""
  IL_010b:  brtrue.s   IL_015f
  IL_010d:  br.s       IL_016f
  IL_010f:  ldarg.0
  IL_0110:  ldstr      ""string 6""
  IL_0115:  call       ""System.ReadOnlySpan<char> System.MemoryExtensions.AsSpan(string)""
  IL_011a:  call       ""bool System.MemoryExtensions.SequenceEqual<char>(System.Span<char>, System.ReadOnlySpan<char>)""
  IL_011f:  brtrue.s   IL_0163
  IL_0121:  br.s       IL_016f
  IL_0123:  ldarg.0
  IL_0124:  ldstr      ""string 7""
  IL_0129:  call       ""System.ReadOnlySpan<char> System.MemoryExtensions.AsSpan(string)""
  IL_012e:  call       ""bool System.MemoryExtensions.SequenceEqual<char>(System.Span<char>, System.ReadOnlySpan<char>)""
  IL_0133:  brtrue.s   IL_0167
  IL_0135:  br.s       IL_016f
  IL_0137:  ldarg.0
  IL_0138:  ldstr      ""string 8""
  IL_013d:  call       ""System.ReadOnlySpan<char> System.MemoryExtensions.AsSpan(string)""
  IL_0142:  call       ""bool System.MemoryExtensions.SequenceEqual<char>(System.Span<char>, System.ReadOnlySpan<char>)""
  IL_0147:  brtrue.s   IL_016b
  IL_0149:  br.s       IL_016f
  IL_014b:  ldc.i4.0
  IL_014c:  stloc.0
  IL_014d:  br.s       IL_0172
  IL_014f:  ldc.i4.1
  IL_0150:  stloc.0
  IL_0151:  br.s       IL_0172
  IL_0153:  ldc.i4.2
  IL_0154:  stloc.0
  IL_0155:  br.s       IL_0172
  IL_0157:  ldc.i4.3
  IL_0158:  stloc.0
  IL_0159:  br.s       IL_0172
  IL_015b:  ldc.i4.4
  IL_015c:  stloc.0
  IL_015d:  br.s       IL_0172
  IL_015f:  ldc.i4.5
  IL_0160:  stloc.0
  IL_0161:  br.s       IL_0172
  IL_0163:  ldc.i4.6
  IL_0164:  stloc.0
  IL_0165:  br.s       IL_0172
  IL_0167:  ldc.i4.7
  IL_0168:  stloc.0
  IL_0169:  br.s       IL_0172
  IL_016b:  ldc.i4.8
  IL_016c:  stloc.0
  IL_016d:  br.s       IL_0172
  IL_016f:  ldc.i4.s   9
  IL_0171:  stloc.0
  IL_0172:  ldloc.0
  IL_0173:  call       ""void System.Console.WriteLine(int)""
  IL_0178:  ret
}");
        }

        [Fact]
        public void SwitchSpanCharOnConstantStringAndOtherPatterns()
        {
            var source =
@"
using System;
using System.Linq;

class C
{
    static void Main()
    {
        Test("""".ToArray());
        Test(""string 1"".ToArray());
        Test(""string 2"".ToArray());
        Test(""string 3"".ToArray());
    }
    static void Test(Span<char> chars) 
    {
        var number = chars switch {
            { Length: 0 } => 0,
            ""string 1"" => 1,
            { Length: 8 } and ""string 2"" => 2,
            _ => 3,
        };
        Console.WriteLine(number);
    }
}
";
            var compilation = CreateCompilationWithSpanAndMemoryExtensions(source, options: TestOptions.ReleaseExe, TestOptions.RegularPreview)
                .VerifyDiagnostics();
            CompileAndVerify(compilation, expectedOutput: @"0
1
2
3")
                .VerifyIL("C.Test", @"
{
  // Code size       74 (0x4a)
  .maxstack  2
  .locals init (int V_0,
                int V_1)
  IL_0000:  ldarga.s   V_0
  IL_0002:  call       ""int System.Span<char>.Length.get""
  IL_0007:  stloc.1
  IL_0008:  ldloc.1
  IL_0009:  brfalse.s  IL_0035
  IL_000b:  ldarg.0
  IL_000c:  ldstr      ""string 1""
  IL_0011:  call       ""System.ReadOnlySpan<char> System.MemoryExtensions.AsSpan(string)""
  IL_0016:  call       ""bool System.MemoryExtensions.SequenceEqual<char>(System.Span<char>, System.ReadOnlySpan<char>)""
  IL_001b:  brtrue.s   IL_0039
  IL_001d:  ldloc.1
  IL_001e:  ldc.i4.8
  IL_001f:  bne.un.s   IL_0041
  IL_0021:  ldarg.0
  IL_0022:  ldstr      ""string 2""
  IL_0027:  call       ""System.ReadOnlySpan<char> System.MemoryExtensions.AsSpan(string)""
  IL_002c:  call       ""bool System.MemoryExtensions.SequenceEqual<char>(System.Span<char>, System.ReadOnlySpan<char>)""
  IL_0031:  brtrue.s   IL_003d
  IL_0033:  br.s       IL_0041
  IL_0035:  ldc.i4.0
  IL_0036:  stloc.0
  IL_0037:  br.s       IL_0043
  IL_0039:  ldc.i4.1
  IL_003a:  stloc.0
  IL_003b:  br.s       IL_0043
  IL_003d:  ldc.i4.2
  IL_003e:  stloc.0
  IL_003f:  br.s       IL_0043
  IL_0041:  ldc.i4.3
  IL_0042:  stloc.0
  IL_0043:  ldloc.0
  IL_0044:  call       ""void System.Console.WriteLine(int)""
  IL_0049:  ret
}");
        }

        [Fact]
        public void PatternMatchSpanCharOnConstantStringInOrAndAndNot()
        {
            var source =
    @"
using System;
using System.Linq;

class C
{
    static void Main()
    {
        Test(""string 1"".ToArray());
        Test(""string 2"".ToArray());
        Test(""string 3"".ToArray());
    }
    static void Test(Span<char> chars)
    {
        Console.WriteLine(""or: "" + (chars is ""string 1"" or ""string 2""));
        Console.WriteLine(""and: "" + (chars is ""string 1"" and { Length: 7 }));
        Console.WriteLine(""not: "" + (chars is not ""string 1""));
    }
}
";
            var compilation = CreateCompilationWithSpanAndMemoryExtensions(source, options: TestOptions.DebugExe, parseOptions: TestOptions.RegularPreview)
                .VerifyDiagnostics();
            CompileAndVerify(compilation, expectedOutput: @"or: True
and: False
not: False
or: True
and: False
not: True
or: False
and: False
not: True")
                .VerifyIL("C.Test", @"
{
  // Code size      161 (0xa1)
  .maxstack  3
  .locals init (bool V_0)
  IL_0000:  nop
  IL_0001:  ldstr      ""or: ""
  IL_0006:  ldarg.0
  IL_0007:  ldstr      ""string 1""
  IL_000c:  call       ""System.ReadOnlySpan<char> System.MemoryExtensions.AsSpan(string)""
  IL_0011:  call       ""bool System.MemoryExtensions.SequenceEqual<char>(System.Span<char>, System.ReadOnlySpan<char>)""
  IL_0016:  brtrue.s   IL_002a
  IL_0018:  ldarg.0
  IL_0019:  ldstr      ""string 2""
  IL_001e:  call       ""System.ReadOnlySpan<char> System.MemoryExtensions.AsSpan(string)""
  IL_0023:  call       ""bool System.MemoryExtensions.SequenceEqual<char>(System.Span<char>, System.ReadOnlySpan<char>)""
  IL_0028:  br.s       IL_002b
  IL_002a:  ldc.i4.1
  IL_002b:  stloc.0
  IL_002c:  ldloca.s   V_0
  IL_002e:  call       ""string bool.ToString()""
  IL_0033:  call       ""string string.Concat(string, string)""
  IL_0038:  call       ""void System.Console.WriteLine(string)""
  IL_003d:  nop
  IL_003e:  ldstr      ""and: ""
  IL_0043:  ldarg.0
  IL_0044:  ldstr      ""string 1""
  IL_0049:  call       ""System.ReadOnlySpan<char> System.MemoryExtensions.AsSpan(string)""
  IL_004e:  call       ""bool System.MemoryExtensions.SequenceEqual<char>(System.Span<char>, System.ReadOnlySpan<char>)""
  IL_0053:  brfalse.s  IL_0061
  IL_0055:  ldarga.s   V_0
  IL_0057:  call       ""int System.Span<char>.Length.get""
  IL_005c:  ldc.i4.7
  IL_005d:  ceq
  IL_005f:  br.s       IL_0062
  IL_0061:  ldc.i4.0
  IL_0062:  stloc.0
  IL_0063:  ldloca.s   V_0
  IL_0065:  call       ""string bool.ToString()""
  IL_006a:  call       ""string string.Concat(string, string)""
  IL_006f:  call       ""void System.Console.WriteLine(string)""
  IL_0074:  nop
  IL_0075:  ldstr      ""not: ""
  IL_007a:  ldarg.0
  IL_007b:  ldstr      ""string 1""
  IL_0080:  call       ""System.ReadOnlySpan<char> System.MemoryExtensions.AsSpan(string)""
  IL_0085:  call       ""bool System.MemoryExtensions.SequenceEqual<char>(System.Span<char>, System.ReadOnlySpan<char>)""
  IL_008a:  ldc.i4.0
  IL_008b:  ceq
  IL_008d:  stloc.0
  IL_008e:  ldloca.s   V_0
  IL_0090:  call       ""string bool.ToString()""
  IL_0095:  call       ""string string.Concat(string, string)""
  IL_009a:  call       ""void System.Console.WriteLine(string)""
  IL_009f:  nop
  IL_00a0:  ret
}");
        }

        [Fact]
        public void RecursivePatternMatchSpanCharOnConstantString()
        {
            var source =
@"
using System;
using System.Linq;

class C
{
    static void Main()
    {
        Test(new S { Span = ""string 1"".ToArray(), Prop = true });
        Test(new S { Span = ""string 1"".ToArray(), Prop = false });
        Test(new S { Span = ""string 2"".ToArray(), Prop = true });
        Test(new S { Span = ""string 2"".ToArray(), Prop = false });
    }
    static void Test(S s) => Console.WriteLine(s is { Prop: true, Span: ""string 1"" and { Length: 8 } });
}

ref struct S
{
    public Span<char> Span { get; set; }
    public bool Prop { get; set; }
}";
            var compilation = CreateCompilationWithSpanAndMemoryExtensions(source, options: TestOptions.DebugExe, parseOptions: TestOptions.RegularPreview)
                .VerifyDiagnostics();
            CompileAndVerify(compilation, expectedOutput: @"True
False
False
False")
                .VerifyIL("C.Test", @"
{
  // Code size       55 (0x37)
  .maxstack  2
  .locals init (System.Span<char> V_0)
  IL_0000:  ldarga.s   V_0
  IL_0002:  call       ""readonly bool S.Prop.get""
  IL_0007:  brfalse.s  IL_002f
  IL_0009:  ldarga.s   V_0
  IL_000b:  call       ""readonly System.Span<char> S.Span.get""
  IL_0010:  stloc.0
  IL_0011:  ldloc.0
  IL_0012:  ldstr      ""string 1""
  IL_0017:  call       ""System.ReadOnlySpan<char> System.MemoryExtensions.AsSpan(string)""
  IL_001c:  call       ""bool System.MemoryExtensions.SequenceEqual<char>(System.Span<char>, System.ReadOnlySpan<char>)""
  IL_0021:  brfalse.s  IL_002f
  IL_0023:  ldloca.s   V_0
  IL_0025:  call       ""int System.Span<char>.Length.get""
  IL_002a:  ldc.i4.8
  IL_002b:  ceq
  IL_002d:  br.s       IL_0030
  IL_002f:  ldc.i4.0
  IL_0030:  call       ""void System.Console.WriteLine(bool)""
  IL_0035:  nop
  IL_0036:  ret
}");
        }

        [Fact]
        public void PatternMatchSpanCharOnConstantStringMissingMemoryExtensions()
        {
            var source =
@"
using System;
class C
{
    static bool M(Span<char> chars) => chars is """";
}
";
            CreateCompilationWithSpan(source, parseOptions: TestOptions.RegularPreview)
                .VerifyDiagnostics(
                    // (5,49): error CS0656: Missing compiler required member 'System.MemoryExtensions.SequenceEqual'
                    //     static bool M(Span<char> chars) => chars is "";
                    Diagnostic(ErrorCode.ERR_MissingPredefinedMember, @"""""").WithArguments("System.MemoryExtensions", "SequenceEqual").WithLocation(5, 49),
                    // (5,49): error CS0656: Missing compiler required member 'System.MemoryExtensions.AsSpan'
                    //     static bool M(Span<char> chars) => chars is "";
                    Diagnostic(ErrorCode.ERR_MissingPredefinedMember, @"""""").WithArguments("System.MemoryExtensions", "AsSpan").WithLocation(5, 49));
        }

        [Fact]
        public void SwitchSpanCharOnConstantStringMissingMemoryExtensions()
        {
            var source =
@"
using System;
class C
{
    static int M(Span<char> chars) 
    {
        return chars switch {
            """" => 0,
            ""string 1"" => 1,
            ""string 2"" => 2,
            _ => 3,
        };
    }
}
";
            CreateCompilationWithSpan(source, parseOptions: TestOptions.RegularPreview)
                .VerifyDiagnostics(
                    // (8,13): error CS0656: Missing compiler required member 'System.MemoryExtensions.SequenceEqual'
                    //             "" => 0,
                    Diagnostic(ErrorCode.ERR_MissingPredefinedMember, @"""""").WithArguments("System.MemoryExtensions", "SequenceEqual").WithLocation(8, 13),
                    // (8,13): error CS0656: Missing compiler required member 'System.MemoryExtensions.AsSpan'
                    //             "" => 0,
                    Diagnostic(ErrorCode.ERR_MissingPredefinedMember, @"""""").WithArguments("System.MemoryExtensions", "AsSpan").WithLocation(8, 13),
                    // (9,13): error CS0656: Missing compiler required member 'System.MemoryExtensions.SequenceEqual'
                    //             "string 1" => 1,
                    Diagnostic(ErrorCode.ERR_MissingPredefinedMember, @"""string 1""").WithArguments("System.MemoryExtensions", "SequenceEqual").WithLocation(9, 13),
                    // (9,13): error CS0656: Missing compiler required member 'System.MemoryExtensions.AsSpan'
                    //             "string 1" => 1,
                    Diagnostic(ErrorCode.ERR_MissingPredefinedMember, @"""string 1""").WithArguments("System.MemoryExtensions", "AsSpan").WithLocation(9, 13),
                    // (10,13): error CS0656: Missing compiler required member 'System.MemoryExtensions.SequenceEqual'
                    //             "string 2" => 2,
                    Diagnostic(ErrorCode.ERR_MissingPredefinedMember, @"""string 2""").WithArguments("System.MemoryExtensions", "SequenceEqual").WithLocation(10, 13),
                    // (10,13): error CS0656: Missing compiler required member 'System.MemoryExtensions.AsSpan'
                    //             "string 2" => 2,
                    Diagnostic(ErrorCode.ERR_MissingPredefinedMember, @"""string 2""").WithArguments("System.MemoryExtensions", "AsSpan").WithLocation(10, 13));
        }

        [Fact]
        public void PatternMatchSpanCharOnConstantStringCSharp_8()
        {
            var source =
@"
using System;
class C
{
    static bool M(Span<char> chars) => chars is """";
}
";
            CreateCompilationWithSpanAndMemoryExtensions(source, parseOptions: TestOptions.Regular8)
                .VerifyDiagnostics(
                    // (5,49): error CS8652: The feature 'pattern matching ReadOnly/Span<char> on constant string' is currently in Preview and *unsupported*. To use Preview features, use the 'preview' language version.
                    //     static bool M(Span<char> chars) => chars is "";
                    Diagnostic(ErrorCode.ERR_FeatureInPreview, @"""""").WithArguments("pattern matching ReadOnly/Span<char> on constant string").WithLocation(5, 49));
        }

        [Fact]
        public void PatternMatchSpanCharOnNull()
        {
            var source =
@"
using System;
class C
{
    static bool M(Span<char> chars) => chars is null;
}";
            CreateCompilationWithSpanAndMemoryExtensions(source, parseOptions: TestOptions.RegularPreview)
                .VerifyDiagnostics(
                    // (5,49): error CS0150: A constant value is expected
                    //     static bool M(Span<char> chars) => chars is null;
                    Diagnostic(ErrorCode.ERR_ConstantExpected, "null").WithLocation(5, 49));
        }

        /// <summary>
        /// This has a different diagnostic to <see cref="SwitchReadOnlySpanCharOnNull"/> because there is a valid implicit conversion from null to Span via Array,
        /// but not to the ReadOnlySpan defined in <see cref="TestSources.Span"/> which has two implicit operators from reference types to ReadOnlySpan (for string and array).
        /// When using the BCL, the diagnostic will be this one for both.
        /// </summary>
        [Fact]
        public void SwitchSpanCharOnNull()
        {
            var source =
@"
using System;
class C
{
    static bool M(Span<char> chars) => chars switch { null => true, _ => false };
}";
            CreateCompilationWithSpanAndMemoryExtensions(source, parseOptions: TestOptions.RegularPreview)
                .VerifyDiagnostics(
                    // (5,55): error CS0150: A constant value is expected
                    //     static bool M(Span<char> chars) => chars switch { null => true, _ => false };
                    Diagnostic(ErrorCode.ERR_ConstantExpected, "null").WithLocation(5, 55));
        }

        [Fact]
        public void MatchSpanCharOnImpossiblePatterns()
        {
            var source =
@"
using System;
class C
{
    static void M(Span<char> chars)
    {
        _ = chars is """" and "" "";
        _ = chars is """" and not """";
        _ = chars is """" and ("" "" or not """");
    }
}";
            CreateCompilationWithSpanAndMemoryExtensions(source, parseOptions: TestOptions.RegularPreview)
                .VerifyDiagnostics(
                    // (7,13): error CS8518: An expression of type 'Span<char>' can never match the provided pattern.
                    //         _ = chars is "" and " ";
                    Diagnostic(ErrorCode.ERR_IsPatternImpossible, @"chars is """" and "" """).WithArguments("System.Span<char>").WithLocation(7, 13),
                    // (8,13): error CS8518: An expression of type 'Span<char>' can never match the provided pattern.
                    //         _ = chars is "" and not "";
                    Diagnostic(ErrorCode.ERR_IsPatternImpossible, @"chars is """" and not """"").WithArguments("System.Span<char>").WithLocation(8, 13),
                    // (9,13): error CS8518: An expression of type 'Span<char>' can never match the provided pattern.
                    //         _ = chars is "" and (" " or not "");
                    Diagnostic(ErrorCode.ERR_IsPatternImpossible, @"chars is """" and ("" "" or not """")").WithArguments("System.Span<char>").WithLocation(9, 13));
        }

        [Fact]
        public void PatternMatchSpanCharOnPossiblePatterns()
        {
            var source =
@"
using System;
using System.Linq;

class C
{
    static void Main()
    {
        Test("""".ToArray());
        Test("" "".ToArray());
        Test(""  "".ToArray());
    }
    static void Test(Span<char> chars)
    {
        Console.WriteLine(""1."" + (chars is """" and not "" ""));
        Console.WriteLine(""2."" + (chars is """" and ("" "" or """")));
        Console.WriteLine(""3."" + (chars is """" or """"));
        Console.WriteLine(""4."" + (chars is """" or not """"));
    }
}
";
            var compilation = CreateCompilationWithSpanAndMemoryExtensions(source, options: TestOptions.ReleaseExe, parseOptions: TestOptions.RegularPreview)
                .VerifyDiagnostics(
                    // (18,35): warning CS8794: An expression of type 'Span<char>' always matches the provided pattern.
                    //         Console.WriteLine("4." + (chars is "" or not ""));
                    Diagnostic(ErrorCode.WRN_IsPatternAlways, @"chars is """" or not """"").WithArguments("System.Span<char>").WithLocation(18, 35));
            CompileAndVerify(compilation, expectedOutput: @"1.True
2.True
3.True
4.True
1.False
2.False
3.False
4.True
1.False
2.False
3.False
4.True")
                .VerifyIL("C.Test", @"
{
  // Code size      159 (0x9f)
  .maxstack  3
  .locals init (bool V_0)
  IL_0000:  ldstr      ""1.""
  IL_0005:  ldarg.0
  IL_0006:  ldstr      """"
  IL_000b:  call       ""System.ReadOnlySpan<char> System.MemoryExtensions.AsSpan(string)""
  IL_0010:  call       ""bool System.MemoryExtensions.SequenceEqual<char>(System.Span<char>, System.ReadOnlySpan<char>)""
  IL_0015:  stloc.0
  IL_0016:  ldloca.s   V_0
  IL_0018:  call       ""string bool.ToString()""
  IL_001d:  call       ""string string.Concat(string, string)""
  IL_0022:  call       ""void System.Console.WriteLine(string)""
  IL_0027:  ldstr      ""2.""
  IL_002c:  ldarg.0
  IL_002d:  ldstr      """"
  IL_0032:  call       ""System.ReadOnlySpan<char> System.MemoryExtensions.AsSpan(string)""
  IL_0037:  call       ""bool System.MemoryExtensions.SequenceEqual<char>(System.Span<char>, System.ReadOnlySpan<char>)""
  IL_003c:  stloc.0
  IL_003d:  ldloca.s   V_0
  IL_003f:  call       ""string bool.ToString()""
  IL_0044:  call       ""string string.Concat(string, string)""
  IL_0049:  call       ""void System.Console.WriteLine(string)""
  IL_004e:  ldstr      ""3.""
  IL_0053:  ldarg.0
  IL_0054:  ldstr      """"
  IL_0059:  call       ""System.ReadOnlySpan<char> System.MemoryExtensions.AsSpan(string)""
  IL_005e:  call       ""bool System.MemoryExtensions.SequenceEqual<char>(System.Span<char>, System.ReadOnlySpan<char>)""
  IL_0063:  stloc.0
  IL_0064:  ldloca.s   V_0
  IL_0066:  call       ""string bool.ToString()""
  IL_006b:  call       ""string string.Concat(string, string)""
  IL_0070:  call       ""void System.Console.WriteLine(string)""
  IL_0075:  ldarg.0
  IL_0076:  ldstr      """"
  IL_007b:  call       ""System.ReadOnlySpan<char> System.MemoryExtensions.AsSpan(string)""
  IL_0080:  call       ""bool System.MemoryExtensions.SequenceEqual<char>(System.Span<char>, System.ReadOnlySpan<char>)""
  IL_0085:  pop
  IL_0086:  ldc.i4.1
  IL_0087:  stloc.0
  IL_0088:  ldstr      ""4.""
  IL_008d:  ldloca.s   V_0
  IL_008f:  call       ""string bool.ToString()""
  IL_0094:  call       ""string string.Concat(string, string)""
  IL_0099:  call       ""void System.Console.WriteLine(string)""
  IL_009e:  ret
}");
        }

        [Fact]
        public void SwitchSpanCharOnDuplicateString()
        {
            var source =
@"
using System;
class C
{
    static bool M(Span<char> chars) => chars switch {
        """" => true,
        """" => false,
        _ => false,
    };
}";
            CreateCompilationWithSpanAndMemoryExtensions(source, parseOptions: TestOptions.RegularPreview)
                .VerifyDiagnostics(
                    // (7,9): error CS8510: The pattern is unreachable. It has already been handled by a previous arm of the switch expression or it is impossible to match.
                    //         "" => false,
                    Diagnostic(ErrorCode.ERR_SwitchArmSubsumed, @"""""").WithLocation(7, 9));
=======
        [Fact, WorkItem(50301, "https://github.com/dotnet/roslyn/issues/50301")]
        public void SymbolsForSwitchExpressionLocals()
        {
            var source = @"
class C
{
    static string M(object o)
    {
        return o switch
        {
            int i => $""Number: {i}"",
            _ => ""Don't know""
        };
    }
}";
            var comp = CreateCompilation(source);
            comp.VerifyDiagnostics();
            comp.VerifyPdb("C.M", @"
<symbols>
  <files>
    <file id=""1"" name="""" language=""C#"" />
  </files>
  <methods>
    <method containingType=""C"" name=""M"" parameterNames=""o"">
      <customDebugInfo>
        <using>
          <namespace usingCount=""0"" />
        </using>
      </customDebugInfo>
      <sequencePoints>
        <entry offset=""0x0"" startLine=""6"" startColumn=""9"" endLine=""10"" endColumn=""11"" document=""1"" />
        <entry offset=""0xf"" startLine=""8"" startColumn=""22"" endLine=""8"" endColumn=""36"" document=""1"" />
        <entry offset=""0x22"" startLine=""9"" startColumn=""18"" endLine=""9"" endColumn=""30"" document=""1"" />
        <entry offset=""0x28"" hidden=""true"" document=""1"" />
      </sequencePoints>
      <scope startOffset=""0x0"" endOffset=""0x2a"">
        <scope startOffset=""0xf"" endOffset=""0x22"">
          <local name=""i"" il_index=""0"" il_start=""0xf"" il_end=""0x22"" attributes=""0"" />
        </scope>
      </scope>
    </method>
  </methods>
</symbols>
");
>>>>>>> 7cee01b8
        }
    }
}<|MERGE_RESOLUTION|>--- conflicted
+++ resolved
@@ -7316,7 +7316,6 @@
             CompileAndVerify(comp, expectedOutput: "in catch");
         }
 
-<<<<<<< HEAD
         [Fact]
         public void PatternMatchReadonlySpanCharOnConstantString()
         {
@@ -8872,7 +8871,8 @@
                     // (7,9): error CS8510: The pattern is unreachable. It has already been handled by a previous arm of the switch expression or it is impossible to match.
                     //         "" => false,
                     Diagnostic(ErrorCode.ERR_SwitchArmSubsumed, @"""""").WithLocation(7, 9));
-=======
+        }
+
         [Fact, WorkItem(50301, "https://github.com/dotnet/roslyn/issues/50301")]
         public void SymbolsForSwitchExpressionLocals()
         {
@@ -8917,7 +8917,6 @@
   </methods>
 </symbols>
 ");
->>>>>>> 7cee01b8
         }
     }
 }