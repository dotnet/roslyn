﻿// Copyright (c) Microsoft.  All Rights Reserved.  Licensed under the Apache License, Version 2.0.  See License.txt in the project root for license information.

using System;
using System.Collections.Generic;
using System.Linq;
using System.Text;
using Microsoft.CodeAnalysis.CSharp.Symbols;
using Microsoft.CodeAnalysis.CSharp.Syntax;
using Microsoft.CodeAnalysis.CSharp.Test.Utilities;
using Microsoft.CodeAnalysis.Test.Utilities;
using Roslyn.Test.Utilities;
using Xunit;

namespace Microsoft.CodeAnalysis.CSharp.UnitTests
{
    [CompilerTrait(CompilerFeature.Patterns)]
    public class PatternMatchingTests : PatternMatchingTestBase
    {
        [Fact]
        public void DemoModes()
        {
            var source =
@"
public class Vec
{
    public static void Main()
    {
        object o = ""Pass"";
        int i1 = 0b001010; // binary literals
        int i2 = 23_554; // digit separators
        // local functions
        // Note: due to complexity and cost of parsing local functions we
        // don't try to parse if the feature isn't enabled
        int f() => 2;
        ref int i3 = ref i1; // ref locals
        string s = o is string k ? k : null; // pattern matching
        //let var i4 = 3; // let
        //int i5 = o match (case * : 7); // match
        //object q = (o is null) ? o : throw null; // throw expressions
        //if (q is Vec(3)) {} // recursive pattern
    }
    public int X => 4;
    public Vec(int x) {}
}
";
            CreateCompilationWithMscorlib45(source, options: TestOptions.DebugExe, parseOptions: TestOptions.Regular6).VerifyDiagnostics(
                // (7,18): error CS8059: Feature 'binary literals' is not available in C# 6.  Please use language version 7 or greater.
                //         int i1 = 0b001010; // binary literals
                Diagnostic(ErrorCode.ERR_FeatureNotAvailableInVersion6, "").WithArguments("binary literals", "7").WithLocation(7, 18),
                // (8,18): error CS8059: Feature 'digit separators' is not available in C# 6.  Please use language version 7 or greater.
                //         int i2 = 23_554; // digit separators
                Diagnostic(ErrorCode.ERR_FeatureNotAvailableInVersion6, "").WithArguments("digit separators", "7").WithLocation(8, 18),
                // (12,13): error CS8059: Feature 'local functions' is not available in C# 6.  Please use language version 7 or greater.
                //         int f() => 2;
                Diagnostic(ErrorCode.ERR_FeatureNotAvailableInVersion6, "f").WithArguments("local functions", "7").WithLocation(12, 13),
                // (13,9): error CS8059: Feature 'byref locals and returns' is not available in C# 6.  Please use language version 7 or greater.
                //         ref int i3 = ref i1; // ref locals
                Diagnostic(ErrorCode.ERR_FeatureNotAvailableInVersion6, "ref int").WithArguments("byref locals and returns", "7").WithLocation(13, 9),
                // (13,22): error CS8059: Feature 'byref locals and returns' is not available in C# 6.  Please use language version 7 or greater.
                //         ref int i3 = ref i1; // ref locals
                Diagnostic(ErrorCode.ERR_FeatureNotAvailableInVersion6, "ref").WithArguments("byref locals and returns", "7").WithLocation(13, 22),
                // (14,20): error CS8059: Feature 'pattern matching' is not available in C# 6.  Please use language version 7 or greater.
                //         string s = o is string k ? k : null; // pattern matching
                Diagnostic(ErrorCode.ERR_FeatureNotAvailableInVersion6, "o is string k").WithArguments("pattern matching", "7").WithLocation(14, 20),
                // (12,13): warning CS0168: The variable 'f' is declared but never used
                //         int f() => 2;
                Diagnostic(ErrorCode.WRN_UnreferencedVar, "f").WithArguments("f").WithLocation(12, 13)
                );

            // enables binary literals, digit separators, local functions, ref locals, pattern matching
            CreateCompilationWithMscorlib45(source, options: TestOptions.DebugExe).VerifyDiagnostics(
                // (8,13): warning CS0219: The variable 'i2' is assigned but its value is never used
                //         int i2 = 23_554; // digit separators
                Diagnostic(ErrorCode.WRN_UnreferencedVarAssg, "i2").WithArguments("i2").WithLocation(8, 13),
                // (12,13): warning CS0168: The variable 'f' is declared but never used
                //         int f() => 2;
                Diagnostic(ErrorCode.WRN_UnreferencedVar, "f").WithArguments("f").WithLocation(12, 13)
                );
        }

        [Fact]
        public void SimplePatternTest()
        {
            var source =
@"using System;
public class X
{
    public static void Main()
    {
        var s = nameof(Main);
        if (s is string t) Console.WriteLine(""1. {0}"", t);
        s = null;
        Console.WriteLine(""2. {0}"", s is string w ? w : nameof(X));
        int? x = 12;
        {if (x is var y) Console.WriteLine(""3. {0}"", y);}
        {if (x is int y) Console.WriteLine(""4. {0}"", y);}
        x = null;
        {if (x is var y) Console.WriteLine(""5. {0}"", y);}
        {if (x is int y) Console.WriteLine(""6. {0}"", y);}
        Console.WriteLine(""7. {0}"", (x is bool is bool));
    }
}";
            var expectedOutput =
@"1. Main
2. X
3. 12
4. 12
5. 
7. True";
            var compilation = CreateCompilationWithMscorlib45(source, options: TestOptions.DebugExe);
            compilation.VerifyDiagnostics(
                // warning CS0184: The given expression is never of the provided ('bool') type
                //         Console.WriteLine("7. {0}", (x is bool is bool));
                Diagnostic(ErrorCode.WRN_IsAlwaysFalse, "x is bool").WithArguments("bool"),
                // warning CS0183: The given expression is always of the provided ('bool') type
                //         Console.WriteLine("7. {0}", (x is bool is bool));
                Diagnostic(ErrorCode.WRN_IsAlwaysTrue, "x is bool is bool").WithArguments("bool")
                );
            var comp = CompileAndVerify(compilation, expectedOutput: expectedOutput);
        }

        [Fact]
        public void NullablePatternTest()
        {
            var source =
@"using System;
public class X
{
    public static void Main()
    {
        T(null);
        T(1);
    }
    public static void T(object x)
    {
        if (x is Nullable<int> y) Console.WriteLine($""expression {x} is Nullable<int> y"");
    }
}";
            var compilation = CreateCompilationWithMscorlib45(source, options: TestOptions.DebugExe);
            compilation.VerifyDiagnostics(
    // (11,18): error CS8105: It is not legal to use nullable type 'int?' in a pattern; use the underlying type 'int' instead.
    //         if (x is Nullable<int> y) Console.WriteLine($"expression {x} is Nullable<int> y");
    Diagnostic(ErrorCode.ERR_PatternNullableType, "Nullable<int>").WithArguments("int?", "int").WithLocation(11, 18)
                );
        }

        [Fact]
        public void UnconstrainedPatternTest()
        {
            var source =
@"using System;
public class X
{
    public static void Main()
    {
        Test<string>(1);
        Test<int>(""foo"");
        Test<int>(1);
        Test<int>(1.2);
        Test<double>(1.2);
        Test<int?>(1);
        Test<int?>(null);
        Test<string>(null);
    }
    public static void Test<T>(object x)
    {
        if (x is T y)
            Console.WriteLine($""expression {x} is {typeof(T).Name} {y}"");
        else
            Console.WriteLine($""expression {x} is not {typeof(T).Name}"");
    }
}";
            var compilation = CreateCompilationWithMscorlib45(source, options: TestOptions.DebugExe);
            compilation.VerifyDiagnostics(
                );
            using (new EnsureInvariantCulture())
            {
                var expectedOutput =
@"expression 1 is not String
expression foo is not Int32
expression 1 is Int32 1
expression 1.2 is not Int32
expression 1.2 is Double 1.2
expression 1 is Nullable`1 1
expression  is not Nullable`1
expression  is not String";
                var comp = CompileAndVerify(compilation, expectedOutput: expectedOutput);
            }
        }

        [Fact, WorkItem(10932, "https://github.com/dotnet/roslyn/issues/10932")]
        public void PatternErrors()
        {
            var source =
@"using System;
using NullableInt = System.Nullable<int>;
public class X
{
    public static void Main()
    {
        var s = nameof(Main);
        byte b = 1;
        if (s is string t) { } else Console.WriteLine(t); 
        if (null is dynamic t) { } // null not allowed
        if (s is NullableInt x) { } // error: cannot use nullable type
        if (s is long l) { } // error: cannot convert string to long
        if (b is 1000) { } // error: cannot convert 1000 to byte
    }
}";
            var compilation = CreateCompilationWithMscorlib45(source, options: TestOptions.DebugExe);
            compilation.VerifyDiagnostics(
                // (10,13): error CS8117: Invalid operand for pattern match; value required, but found '<null>'.
                //         if (null is dynamic t) { } // null not allowed
                Diagnostic(ErrorCode.ERR_BadIsPatternExpression, "null").WithArguments("<null>").WithLocation(10, 13),
                // (10,29): error CS0128: A local variable named 't' is already defined in this scope
                //         if (null is dynamic t) { } // null not allowed
                Diagnostic(ErrorCode.ERR_LocalDuplicate, "t").WithArguments("t").WithLocation(10, 29),
                // (11,18): error CS8116: It is not legal to use nullable type 'int?' in a pattern; use the underlying type 'int' instead.
                //         if (s is NullableInt x) { } // error: cannot use nullable type
                Diagnostic(ErrorCode.ERR_PatternNullableType, "NullableInt").WithArguments("int?", "int").WithLocation(11, 18),
                // (12,18): error CS8121: An expression of type string cannot be handled by a pattern of type long.
                //         if (s is long l) { } // error: cannot convert string to long
                Diagnostic(ErrorCode.ERR_PatternWrongType, "long").WithArguments("string", "long").WithLocation(12, 18),
                // (13,18): error CS0031: Constant value '1000' cannot be converted to a 'byte'
                //         if (b is 1000) { } // error: cannot convert 1000 to byte
                Diagnostic(ErrorCode.ERR_ConstOutOfRange, "1000").WithArguments("1000", "byte").WithLocation(13, 18),
                // (9,55): error CS0165: Use of unassigned local variable 't'
                //         if (s is string t) { } else Console.WriteLine(t); 
                Diagnostic(ErrorCode.ERR_UseDefViolation, "t").WithArguments("t").WithLocation(9, 55)
                );
        }

        [Fact]
        public void PatternInCtorInitializer()
        {
            var source =
@"using System;
public class X
{
    public static void Main()
    {
        new D(1);
        new D(10);
        new D(1.2);
    }
}
class D
{
    public D(object o) : this(o is int x && x >= 5) {}
    public D(bool b) { Console.WriteLine(b); }
}
";
            var compilation = CreateCompilationWithMscorlib45(source, options: TestOptions.DebugExe);
#if ALLOW_IN_CONSTRUCTOR_INITIALIZER
            compilation.VerifyDiagnostics(
                );
            var expectedOutput =
@"False
True
False";
            var comp = CompileAndVerify(compilation, expectedOutput: expectedOutput);
#else
            compilation.VerifyDiagnostics(
                // (13,36): error CS8200: Out variable and pattern variable declarations are not allowed within constructor initializers, field initializers, or property initializers.
                //     public D(object o) : this(o is int x && x >= 5) {}
                Diagnostic(ErrorCode.ERR_ExpressionVariableInConstructorOrFieldInitializer, "int x").WithLocation(13, 36)
                );
#endif
        }

        [Fact]
        public void PatternInCatchFilter()
        {
            var source =
@"using System;
public class X
{
    public static void Main()
    {
        M(1);
        M(10);
        M(1.2);
    }
    private static void M(object o)
    {
        try
        {
            throw new Exception();
        }
        catch (Exception) when (o is int x && x >= 5)
        {
            Console.WriteLine($""Yes for {o}"");
        }
        catch (Exception)
        {
            Console.WriteLine($""No for {o}"");
        }
    }
}
";
            var compilation = CreateCompilationWithMscorlib45(source, options: TestOptions.DebugExe);
            compilation.VerifyDiagnostics();
            using (new EnsureInvariantCulture())
            {
                var expectedOutput =
@"No for 1
Yes for 10
No for 1.2";
                var comp = CompileAndVerify(compilation, expectedOutput: expectedOutput);
            }
        }

        [Fact]
        public void PatternInFieldInitializer()
        {
            var source =
@"using System;
public class X
{
    static object o1 = 1;
    static object o2 = 10;
    static object o3 = 1.2;
    static bool b1 = M(o1, (o1 is int x && x >= 5)),
                b2 = M(o2, (o2 is int x && x >= 5)),
                b3 = M(o3, (o3 is int x && x >= 5));
    public static void Main()
    {
    }
    private static bool M(object o, bool result)
    {
        Console.WriteLine($""{result} for {o}"");
        return result;
    }
}
";
            var compilation = CreateCompilationWithMscorlib45(source, options: TestOptions.DebugExe);
#if ALLOW_IN_FIELD_INITIALIZER
            compilation.VerifyDiagnostics();
            using (new EnsureInvariantCulture())
            {
                var expectedOutput =
@"False for 1
True for 10
False for 1.2";
                var comp = CompileAndVerify(compilation, expectedOutput: expectedOutput);
            }
#else
            compilation.VerifyDiagnostics(
                // (7,35): error CS8200: Out variable and pattern variable declarations are not allowed within constructor initializers, field initializers, or property initializers.
                //     static bool b1 = M(o1, (o1 is int x && x >= 5)),
                Diagnostic(ErrorCode.ERR_ExpressionVariableInConstructorOrFieldInitializer, "int x").WithLocation(7, 35),
                // (8,35): error CS8200: Out variable and pattern variable declarations are not allowed within constructor initializers, field initializers, or property initializers.
                //                 b2 = M(o2, (o2 is int x && x >= 5)),
                Diagnostic(ErrorCode.ERR_ExpressionVariableInConstructorOrFieldInitializer, "int x").WithLocation(8, 35),
                // (9,35): error CS8200: Out variable and pattern variable declarations are not allowed within constructor initializers, field initializers, or property initializers.
                //                 b3 = M(o3, (o3 is int x && x >= 5));
                Diagnostic(ErrorCode.ERR_ExpressionVariableInConstructorOrFieldInitializer, "int x").WithLocation(9, 35)
                );
#endif
        }

        [Fact]
        public void PatternInExpressionBodiedMethod()
        {
            var source =
@"using System;
public class X
{
    static object o1 = 1;
    static object o2 = 10;
    static object o3 = 1.2;
    static bool B1() => M(o1, (o1 is int x && x >= 5));
    static bool B2 => M(o2, (o2 is int x && x >= 5));
    static bool B3 => M(o3, (o3 is int x && x >= 5));
    public static void Main()
    {
        var r = B1() | B2 | B3;
    }
    private static bool M(object o, bool result)
    {
        Console.WriteLine($""{result} for {o}"");
        return result;
    }
}
";
            var compilation = CreateCompilationWithMscorlib45(source, options: TestOptions.DebugExe);
            compilation.VerifyDiagnostics();
            using (new EnsureInvariantCulture())
            {
                var expectedOutput =
@"False for 1
True for 10
False for 1.2";
                var comp = CompileAndVerify(compilation, expectedOutput: expectedOutput);
            }
        }

        [Fact, WorkItem(8778, "https://github.com/dotnet/roslyn/issues/8778")]
        public void PatternInExpressionBodiedLocalFunction()
        {
            var source =
@"using System;
public class X
{
    static object o1 = 1;
    static object o2 = 10;
    static object o3 = 1.2;
    public static void Main()
    {
        bool B1() => M(o1, (o1 is int x && x >= 5));
        bool B2() => M(o2, (o2 is int x && x >= 5));
        bool B3() => M(o3, (o3 is int x && x >= 5));
        var r = B1() | B2() | B3();
    }
    private static bool M(object o, bool result)
    {
        Console.WriteLine($""{result} for {o}"");
        return result;
    }
}
";
            var compilation = CreateCompilationWithMscorlib45(source, options: TestOptions.DebugExe);
            compilation.VerifyDiagnostics();
            using (new EnsureInvariantCulture())
            {
                var expectedOutput =
@"False for 1
True for 10
False for 1.2";
                var comp = CompileAndVerify(compilation, expectedOutput: expectedOutput);
            }
        }

        [Fact, WorkItem(8778, "https://github.com/dotnet/roslyn/issues/8778")]
        public void PatternInExpressionBodiedLambda()
        {
            var source =
@"using System;
public class X
{
    public static void Main()
    {
        object o1 = 1;
        object o2 = 10;
        object o3 = 1.2;
        Func<object, bool> B1 = o => M(o, (o is int x && x >= 5));
        B1(o1);
        Func<bool> B2 = () => M(o2, (o2 is int x && x >= 5));
        B2();
        Func<bool> B3 = () => M(o3, (o3 is int x && x >= 5));
        B3();
    }
    private static bool M(object o, bool result)
    {
        Console.WriteLine($""{result} for {o}"");
        return result;
    }
}
";
            var compilation = CreateCompilationWithMscorlib45(source, options: TestOptions.DebugExe);
            compilation.VerifyDiagnostics();
            using (new EnsureInvariantCulture())
            {
                var expectedOutput =
@"False for 1
True for 10
False for 1.2";
                var comp = CompileAndVerify(compilation, expectedOutput: expectedOutput);
            }
        }

        [Fact]
        public void PatternInBadPlaces()
        {
            var source =
@"using System;
[Obsolete("""" is string s ? s : """")]
public class X
{
    public static void Main()
    {
    }
    private static void M(string p = """" is object o ? o.ToString() : """")
    {
    }
}
";
            var compilation = CreateCompilationWithMscorlib45(source, options: TestOptions.DebugExe);
            compilation.VerifyDiagnostics(
    // (2,11): error CS0182: An attribute argument must be a constant expression, typeof expression or array creation expression of an attribute parameter type
    // [Obsolete("" is string s ? s : "")]
    Diagnostic(ErrorCode.ERR_BadAttributeArgument, @""""" is string s ? s : """"").WithLocation(2, 11),
    // (8,38): error CS1736: Default parameter value for 'p' must be a compile-time constant
    //     private static void M(string p = "" is object o ? o.ToString() : "")
    Diagnostic(ErrorCode.ERR_DefaultValueMustBeConstant, @""""" is object o ? o.ToString() : """"").WithArguments("p").WithLocation(8, 38)
                );
        }

        [Fact]
        public void PatternInSwitchAndForeach()
        {
            var source =
@"using System;
public class X
{
    public static void Main()
    {
        object o1 = 1;
        object o2 = 10;
        object o3 = 1.2;
        object oa = new object[] { 1, 10, 1.2 };
        foreach (var o in oa is object[] z ? z : new object[0])
        {
            switch (o is int x && x >= 5)
            {
                case true:
                    M(o, true);
                    break;
                case false:
                    M(o, false);
                    break;
                default:
                    throw null;
            }
        }
    }
    private static bool M(object o, bool result)
    {
        Console.WriteLine($""{result} for {o}"");
        return result;
    }
}
";
            var compilation = CreateCompilationWithMscorlib45(source, options: TestOptions.DebugExe);
            compilation.VerifyDiagnostics();
            using (new EnsureInvariantCulture())
            {
                var expectedOutput =
@"False for 1
True for 10
False for 1.2";
                var comp = CompileAndVerify(compilation, expectedOutput: expectedOutput);
            }
        }

        [Fact]
        public void GeneralizedSwitchStatement()
        {
            Uri u = new Uri("http://www.microsoft.com");
            var source =
@"using System;
public struct X
{
    public static void Main()
    {
        var oa = new object[] { 1, 10, 20L, 1.2, ""foo"", true, null, new X(), new Exception(""boo"") };
        foreach (var o in oa)
        {
            switch (o)
            {
                default:
                    Console.WriteLine($""class {o.GetType().Name} {o}"");
                    break;
                case 1:
                    Console.WriteLine(""one"");
                    break;
                case int i:
                    Console.WriteLine($""int {i}"");
                    break;
                case long i:
                    Console.WriteLine($""long {i}"");
                    break;
                case double d:
                    Console.WriteLine($""double {d}"");
                    break;
                case null:
                    Console.WriteLine($""null"");
                    break;
                case ValueType z:
                    Console.WriteLine($""struct {z.GetType().Name} {z}"");
                    break;
            }
        }
    }
}
";
            var compilation = CreateCompilationWithMscorlib45(source, options: TestOptions.DebugExe);
            compilation.VerifyDiagnostics();
            using (new EnsureInvariantCulture())
            {
                var expectedOutput =
@"one
int 10
long 20
double 1.2
class String foo
struct Boolean True
null
struct X X
class Exception System.Exception: boo
";
                var comp = CompileAndVerify(compilation, expectedOutput: expectedOutput);
            }
        }

        [Fact]
        public void PatternVariableDefiniteAssignment()
        {
            var source =
@"using System;
public class X
{
    public static void Main()
    {
        object o = new X();
        if (o is X x1) Console.WriteLine(x1); // OK
        if (!(o is X x2)) Console.WriteLine(x2); // error
        if (o is X x3 || true) Console.WriteLine(x3); // error
        switch (o)
        {
            case X x4:
            default:
                Console.WriteLine(x4); // error
                break;
        }
    }
}
";
            var compilation = CreateCompilationWithMscorlib45(source, options: TestOptions.DebugExe);
            compilation.VerifyDiagnostics(
                // (8,45): error CS0165: Use of unassigned local variable 'x2'
                //         if (!(o is X x2)) Console.WriteLine(x2);
                Diagnostic(ErrorCode.ERR_UseDefViolation, "x2").WithArguments("x2").WithLocation(8, 45),
                // (9,50): error CS0165: Use of unassigned local variable 'x3'
                //         if (o is X x3 || true) Console.WriteLine(x3);
                Diagnostic(ErrorCode.ERR_UseDefViolation, "x3").WithArguments("x3").WithLocation(9, 50),
                // (14,35): error CS0165: Use of unassigned local variable 'x4'
                //                 Console.WriteLine(x4); // error
                Diagnostic(ErrorCode.ERR_UseDefViolation, "x4").WithArguments("x4").WithLocation(14, 35)
                );
        }

        [Fact]
        public void PatternVariablesAreMutable()
        {
            var source =
@"
public class X
{
    public static void Main()
    {
        if (12 is var x) {
            x = x + 1;
            x++;
            M1(ref x);
            M2(out x);
        }
    }
    public static void M1(ref int x) {}
    public static void M2(out int x) { x = 1; }
}
";
            var compilation = CreateCompilationWithMscorlib45(source, options: TestOptions.DebugExe);
            compilation.VerifyDiagnostics(
                );
        }

        [Fact]
        public void If_01()
        {
            var source =
@"
public class X
{
    public static void Main()
    {
        Test(1);
        Test(2);
    }

    public static void Test(int val)
    {
        if (Dummy(val == 1, val is var x1, x1))
        {
            System.Console.WriteLine(""true"");
            System.Console.WriteLine(x1);
        }
        else
        {
            System.Console.WriteLine(""false"");
            System.Console.WriteLine(x1);
        }

        System.Console.WriteLine(x1);
    }

    static bool Dummy(bool x, object y, object z) 
    {
        System.Console.WriteLine(z);
        return x;
    }
}
";
            var compilation = CreateCompilationWithMscorlib45(source, options: TestOptions.DebugExe);
            CompileAndVerify(compilation, expectedOutput:
@"1
true
1
1
2
false
2
2");

            var tree = compilation.SyntaxTrees.Single();
            var model = compilation.GetSemanticModel(tree);

            var x1Decl = GetPatternDeclarations(tree, "x1").ToArray();
            var x1Ref = GetReferences(tree, "x1").ToArray();
            Assert.Equal(1, x1Decl.Length);
            Assert.Equal(4, x1Ref.Length);
            VerifyModelForDeclarationPattern(model, x1Decl[0], x1Ref);
        }

        [Fact]
        public void If_02()
        {
            var source =
@"
public class X
{
    public static void Main()
    {
        bool f = true;

        if (f)
            if (Dummy(f, (f ? 1 : 2) is var x1, x1))
                ;

        if (f)
        {
            if (Dummy(f, (f ? 3 : 4) is var x1, x1))
                ;
        }
    }

    static bool Dummy(bool x, object y, object z) 
    {
        System.Console.WriteLine(z);
        return x;
    }
}
";
            var compilation = CreateCompilationWithMscorlib45(source, options: TestOptions.DebugExe);
            CompileAndVerify(compilation, expectedOutput:
@"1
3");

            var tree = compilation.SyntaxTrees.Single();
            var model = compilation.GetSemanticModel(tree);

            var x1Decl = GetPatternDeclarations(tree, "x1").ToArray();
            var x1Ref = GetReferences(tree, "x1").ToArray();
            Assert.Equal(2, x1Decl.Length);
            Assert.Equal(2, x1Ref.Length);
            VerifyModelForDeclarationPattern(model, x1Decl[0], x1Ref[0]);
            VerifyModelForDeclarationPattern(model, x1Decl[1], x1Ref[1]);
        }

        [Fact]
        public void Lambda_01()
        {
            var source =
@"
public class X
{
    public static void Main()
    {
        System.Console.WriteLine(Test1());
    }

    static bool Test1()
    {
        System.Func<bool> l = () => 1 is int x1 && Dummy(x1); 
        return l();
    }

    static bool Dummy(int x) 
    {
        System.Console.WriteLine(x);
        return true;
    }
}
";
            var compilation = CreateCompilationWithMscorlib45(source, options: TestOptions.DebugExe);
            CompileAndVerify(compilation, expectedOutput: @"1
True");

            var tree = compilation.SyntaxTrees.Single();
            var model = compilation.GetSemanticModel(tree);

            var x1Decl = GetPatternDeclaration(tree, "x1");
            var x1Ref = GetReferences(tree, "x1").Single();
            VerifyModelForDeclarationPattern(model, x1Decl, x1Ref);
        }

        [Fact]
        public void Query_01()
        {
            var source =
@"
using System.Linq;

public class X
{
    public static void Main()
    {
        Test1();
    }

    static void Test1()
    {
        var res = from x1 in new[] { 1 is var y1 && Print(y1) ? 1 : 0}
                  from x2 in new[] { 2 is var y2 && Print(y2) ? 1 : 0}
                  join x3 in new[] { 3 is var y3 && Print(y3) ? 1 : 0}
                       on 4 is var y4 && Print(y4) ? 1 : 0
                          equals 5 is var y5 && Print(y5) ? 1 : 0
                  where 6 is var y6 && Print(y6)
                  orderby 7 is var y7 && Print(y7), 
                          8 is var y8 && Print(y8) 
                  group 9 is var y9 && Print(y9) 
                  by 10 is var y10 && Print(y10)
                  into g
                  let x11 = 11 is var y11 && Print(y11)
                  select 12 is var y12 && Print(y12);

        res.ToArray(); 
    }

    static bool Print(object x) 
    {
        System.Console.WriteLine(x);
        return true;
    }
}
";
            var compilation = CreateCompilationWithMscorlib45(source, new[] { SystemCoreRef }, options: TestOptions.DebugExe);
            compilation.VerifyDiagnostics(
                // (14,47): error CS8201: Out variable and pattern variable declarations are not allowed within a query clause.
                //                   from x2 in new[] { 2 is var y2 && Print(y2) ? 1 : 0}
                Diagnostic(ErrorCode.ERR_ExpressionVariableInQueryClause, "y2").WithLocation(14, 47),
                // (16,36): error CS8201: Out variable and pattern variable declarations are not allowed within a query clause.
                //                        on 4 is var y4 && Print(y4) ? 1 : 0
                Diagnostic(ErrorCode.ERR_ExpressionVariableInQueryClause, "y4").WithLocation(16, 36),
                // (17,43): error CS8201: Out variable and pattern variable declarations are not allowed within a query clause.
                //                           equals 5 is var y5 && Print(y5) ? 1 : 0
                Diagnostic(ErrorCode.ERR_ExpressionVariableInQueryClause, "y5").WithLocation(17, 43),
                // (18,34): error CS8201: Out variable and pattern variable declarations are not allowed within a query clause.
                //                   where 6 is var y6 && Print(y6)
                Diagnostic(ErrorCode.ERR_ExpressionVariableInQueryClause, "y6").WithLocation(18, 34),
                // (19,36): error CS8201: Out variable and pattern variable declarations are not allowed within a query clause.
                //                   orderby 7 is var y7 && Print(y7), 
                Diagnostic(ErrorCode.ERR_ExpressionVariableInQueryClause, "y7").WithLocation(19, 36),
                // (20,36): error CS8201: Out variable and pattern variable declarations are not allowed within a query clause.
                //                           8 is var y8 && Print(y8) 
                Diagnostic(ErrorCode.ERR_ExpressionVariableInQueryClause, "y8").WithLocation(20, 36),
                // (22,32): error CS8201: Out variable and pattern variable declarations are not allowed within a query clause.
                //                   by 10 is var y10 && Print(y10)
                Diagnostic(ErrorCode.ERR_ExpressionVariableInQueryClause, "y10").WithLocation(22, 32),
                // (21,34): error CS8201: Out variable and pattern variable declarations are not allowed within a query clause.
                //                   group 9 is var y9 && Print(y9) 
                Diagnostic(ErrorCode.ERR_ExpressionVariableInQueryClause, "y9").WithLocation(21, 34),
                // (24,39): error CS8201: Out variable and pattern variable declarations are not allowed within a query clause.
                //                   let x11 = 11 is var y11 && Print(y11)
                Diagnostic(ErrorCode.ERR_ExpressionVariableInQueryClause, "y11").WithLocation(24, 39),
                // (25,36): error CS8201: Out variable and pattern variable declarations are not allowed within a query clause.
                //                   select 12 is var y12 && Print(y12);
                Diagnostic(ErrorCode.ERR_ExpressionVariableInQueryClause, "y12").WithLocation(25, 36)
                );

            // Because expression variables are not permitted in query clauses (https://github.com/dotnet/roslyn/issues/15910)
            // this program cannot be run. However, once we allow that (https://github.com/dotnet/roslyn/issues/15619)
            // the program wil be capable of being run. In that case the following (commented code) would test for the expected output.

//            CompileAndVerify(compilation, expectedOutput:
//@"1
//3
//5
//2
//4
//6
//7
//8
//10
//9
//11
//12
//");

            var tree = compilation.SyntaxTrees.Single();
            var model = compilation.GetSemanticModel(tree);

            for (int i = 1; i < 13; i++)
            {
                var id = "y" + i;
                var yDecl = GetPatternDeclarations(tree, id).Single();
                var yRef = tree.GetRoot().DescendantNodes().OfType<IdentifierNameSyntax>().Where(name => name.Identifier.ValueText == id).Single();
                VerifyModelForDeclarationPattern(model, yDecl, yRef);
            }
        }

        [Fact]
        public void Query_02()
        {
            var source =
@"
using System.Linq;

public class X
{
    public static void Main()
    {
        Test1();
    }

    static void Test1()
    {
        var res = from x1 in new[] { 1 is var y1 && Print(y1) ? 2 : 0}
                  select Print(x1);

        res.ToArray(); 
    }

    static bool Print(object x) 
    {
        System.Console.WriteLine(x);
        return true;
    }
}
";
            var compilation = CreateCompilationWithMscorlib45(source, new[] { SystemCoreRef }, options: TestOptions.DebugExe, parseOptions: TestOptions.Regular);

            CompileAndVerify(compilation, expectedOutput:
@"1
2");

            var tree = compilation.SyntaxTrees.Single();
            var model = compilation.GetSemanticModel(tree);

            var yDecl = GetPatternDeclaration(tree, "y1");
            var yRef = GetReferences(tree, "y1").Single();
            VerifyModelForDeclarationPattern(model, yDecl, yRef);
        }

        [Fact]
        public void ExpressionBodiedFunctions_01()
        {
            var source =
@"
public class X
{
    public static void Main()
    {
        System.Console.WriteLine(Test1());
    }

    static bool Test1() => 1 is int x1 && Dummy(x1); 

    static bool Dummy(int x) 
    {
        System.Console.WriteLine(x);
        return true;
    }
}
";
            var compilation = CreateCompilationWithMscorlib45(source, options: TestOptions.DebugExe);
            CompileAndVerify(compilation, expectedOutput: @"1
True");
        }

        [Fact]
        public void ExpressionBodiedProperties_01()
        {
            var source =
@"
public class X
{
    public static void Main()
    {
        System.Console.WriteLine(Test1);
        System.Console.WriteLine(new X()[0]);
    }

    static bool Test1 => 2 is int x1 && Dummy(x1); 

    bool this[object x] => 1 is int x1 && Dummy(x1); 

    static bool Dummy(int x) 
    {
        System.Console.WriteLine(x);
        return true;
    }
}
";
            var compilation = CreateCompilationWithMscorlib45(source, options: TestOptions.DebugExe);
            CompileAndVerify(compilation, expectedOutput: @"2
True
1
True");
        }

        [Fact]
        public void FieldInitializers_01()
        {
            var source =
@"
public class X
{
    public static void Main()
    {
        System.Console.WriteLine(Test1);
    }

    static bool Test1 = 1 is int x1 && Dummy(x1); 

    static bool Dummy(int x) 
    {
        System.Console.WriteLine(x);
        return true;
    }
}
";
            var compilation = CreateCompilationWithMscorlib45(source, options: TestOptions.DebugExe);
#if ALLOW_IN_FIELD_INITIALIZER
            CompileAndVerify(compilation, expectedOutput: @"1
True");
#else
            compilation.VerifyDiagnostics(
                // (9,30): error CS8200: Out variable and pattern variable declarations are not allowed within constructor initializers, field initializers, or property initializers.
                //     static bool Test1 = 1 is int x1 && Dummy(x1); 
                Diagnostic(ErrorCode.ERR_ExpressionVariableInConstructorOrFieldInitializer, "int x1").WithLocation(9, 30)
                );
#endif
        }

        [Fact, WorkItem(10487, "https://github.com/dotnet/roslyn/issues/10487")]
        public void FieldInitializers_03()
        {
            var source =
@"
public class X
{
    public static void Main()
    {
        System.Console.WriteLine(Test1);
        new X().M();
    }
    void M()
    {
        System.Console.WriteLine(Test2);
    }

    static bool Test1 = 1 is int x1 && Dummy(() => x1);
    bool Test2 = 2 is int x1 && Dummy(() => x1);

    static bool Dummy(System.Func<int> x)
    {
        System.Console.WriteLine(x());
        return true;
    }
}
";
            var compilation = CreateCompilationWithMscorlib45(source, options: TestOptions.DebugExe);
#if ALLOW_IN_FIELD_INITIALIZER
            CompileAndVerify(compilation, expectedOutput: @"1
True
2
True");
#else
            compilation.VerifyDiagnostics(
                // (14,30): error CS8200: Out variable and pattern variable declarations are not allowed within constructor initializers, field initializers, or property initializers.
                //     static bool Test1 = 1 is int x1 && Dummy(() => x1);
                Diagnostic(ErrorCode.ERR_ExpressionVariableInConstructorOrFieldInitializer, "int x1").WithLocation(14, 30),
                // (15,23): error CS8200: Out variable and pattern variable declarations are not allowed within constructor initializers, field initializers, or property initializers.
                //     bool Test2 = 2 is int x1 && Dummy(() => x1);
                Diagnostic(ErrorCode.ERR_ExpressionVariableInConstructorOrFieldInitializer, "int x1").WithLocation(15, 23)
                );
#endif
        }

        [Fact]
        [WorkItem(16935, "https://github.com/dotnet/roslyn/issues/16935")]
        public void FieldInitializers_04()
        {
            var source =
@"
public class X
{
    public static void Main()
    {
        System.Console.WriteLine(Test1());
    }

    static System.Func<bool> Test1 = () => 1 is int x1 && Dummy(x1); 

    static bool Dummy(int x) 
    {
        System.Console.WriteLine(x);
        return true;
    }
}
";
            var compilation = CreateCompilationWithMscorlib45(source, options: TestOptions.DebugExe);
            CompileAndVerify(compilation, expectedOutput: @"1
True");
        }

        [Fact]
        public void PropertyInitializers_01()
        {
            var source =
@"
public class X
{
    public static void Main()
    {
        System.Console.WriteLine(Test1);
    }

    static bool Test1 {get;} = 1 is int x1 && Dummy(x1); 

    static bool Dummy(int x) 
    {
        System.Console.WriteLine(x);
        return true;
    }
}
";
            var compilation = CreateCompilationWithMscorlib45(source, options: TestOptions.DebugExe);
#if ALLOW_IN_FIELD_INITIALIZER
            CompileAndVerify(compilation, expectedOutput: @"1
True");
#else
            compilation.VerifyDiagnostics(
                // (9,37): error CS8200: Out variable and pattern variable declarations are not allowed within constructor initializers, field initializers, or property initializers.
                //     static bool Test1 {get;} = 1 is int x1 && Dummy(x1); 
                Diagnostic(ErrorCode.ERR_ExpressionVariableInConstructorOrFieldInitializer, "int x1").WithLocation(9, 37)
                );
#endif
        }

        [Fact]
        [WorkItem(16935, "https://github.com/dotnet/roslyn/issues/16935")]
        public void PropertyInitializers_02()
        {
            var source =
@"
public class X
{
    public static void Main()
    {
        System.Console.WriteLine(Test1());
    }

    static System.Func<bool> Test1 {get;} = () => 1 is int x1 && Dummy(x1); 

    static bool Dummy(int x) 
    {
        System.Console.WriteLine(x);
        return true;
    }
}
";
            var compilation = CreateCompilationWithMscorlib45(source, options: TestOptions.DebugExe);
            CompileAndVerify(compilation, expectedOutput: @"1
True");
        }

        [Fact]
        public void ConstructorInitializers_01()
        {
            var source =
@"
public class X
{
    public static void Main()
    {
        var x = new D();
    }
}

class D : C
{
    public D(object o) : base(2 is int x1 && Dummy(x1)) 
    {
        System.Console.WriteLine(o);
    }

    public D() : this(1 is int x1 && Dummy(x1)) 
    {
    }

    static bool Dummy(int x) 
    {
        System.Console.WriteLine(x);
        return true;
    }
}

class C
{
    public C(object b) 
    { 
        System.Console.WriteLine(b);
    }
}
";
            var compilation = CreateCompilationWithMscorlib45(source, options: TestOptions.DebugExe);
#if ALLOW_IN_CONSTRUCTOR_INITIALIZER
            CompileAndVerify(compilation, expectedOutput:
@"1
2
True
True");
#else
            compilation.VerifyDiagnostics(
                // (12,36): error CS8200: Out variable and pattern variable declarations are not allowed within constructor initializers, field initializers, or property initializers.
                //     public D(object o) : base(2 is int x1 && Dummy(x1)) 
                Diagnostic(ErrorCode.ERR_ExpressionVariableInConstructorOrFieldInitializer, "int x1").WithLocation(12, 36),
                // (17,28): error CS8200: Out variable and pattern variable declarations are not allowed within constructor initializers, field initializers, or property initializers.
                //     public D() : this(1 is int x1 && Dummy(x1)) 
                Diagnostic(ErrorCode.ERR_ExpressionVariableInConstructorOrFieldInitializer, "int x1").WithLocation(17, 28)
                );
#endif
        }

        [Fact]
        [WorkItem(16935, "https://github.com/dotnet/roslyn/issues/16935")]
        public void ConstructorInitializers_02()
        {
            var source =
@"
public class X
{
    public static void Main()
    {
        var x = new D();
    }
}

class D : C
{
    public D(System.Func<bool> o) : base(() => 2 is int x1 && Dummy(x1)) 
    {
        System.Console.WriteLine(o());
    }

    public D() : this(() => 1 is int x1 && Dummy(x1)) 
    {
    }

    static bool Dummy(int x) 
    {
        System.Console.WriteLine(x);
        return true;
    }
}

class C
{
    public C(System.Func<bool> b) 
    { 
        System.Console.WriteLine(b());
    }
}
";
            var compilation = CreateCompilationWithMscorlib45(source, options: TestOptions.DebugExe);
            CompileAndVerify(compilation, expectedOutput:
@"2
True
1
True");
        }

        [Fact]
        public void Switch_01()
        {
            var source =
@"
public class X
{
    public static void Main()
    {
        Test1(0);
        Test1(1);
    }

    static bool Dummy1(bool val, params object[] x) {return val;}
    static T Dummy2<T>(T val, params object[] x) {return val;}

    static void Test1(int val)
    {
        switch (Dummy2(val, ""Test1 {0}"" is var x1))
        {
            case 0 when Dummy1(true, ""case 0"" is var y1):
                System.Console.WriteLine(x1, y1);
                break;
            case int z1:
                System.Console.WriteLine(x1, z1);
                break;
        }

        System.Console.WriteLine(x1);
    }
}
";
            var compilation = CreateCompilationWithMscorlib45(source, options: TestOptions.DebugExe);
            CompileAndVerify(compilation, expectedOutput:
@"Test1 case 0
Test1 {0}
Test1 1
Test1 {0}");

            var tree = compilation.SyntaxTrees.Single();
            var model = compilation.GetSemanticModel(tree);

            var x1Decl = GetPatternDeclarations(tree, "x1").ToArray();
            var x1Ref = GetReferences(tree, "x1").ToArray();
            Assert.Equal(1, x1Decl.Length);
            Assert.Equal(3, x1Ref.Length);
            VerifyModelForDeclarationPattern(model, x1Decl[0], x1Ref);
        }

        [Fact]
        public void Switch_02()
        {
            var source =
@"
public class X
{
    public static void Main()
    {
        bool f = true;

        if (f)
            switch (Dummy(f, (f ? 1 : 2) is var x1, x1))
            {}

        if (f)
        {
            switch (Dummy(f, (f ? 3 : 4) is var x1, x1))
            {}
        }
    }

    static bool Dummy(bool x, object y, object z) 
    {
        System.Console.WriteLine(z);
        return x;
    }
}
";
            var compilation = CreateCompilationWithMscorlib45(source, options: TestOptions.DebugExe);
            CompileAndVerify(compilation, expectedOutput:
@"1
3");

            var tree = compilation.SyntaxTrees.Single();
            var model = compilation.GetSemanticModel(tree);

            var x1Decl = GetPatternDeclarations(tree, "x1").ToArray();
            var x1Ref = GetReferences(tree, "x1").ToArray();
            Assert.Equal(2, x1Decl.Length);
            Assert.Equal(2, x1Ref.Length);
            VerifyModelForDeclarationPattern(model, x1Decl[0], x1Ref[0]);
            VerifyModelForDeclarationPattern(model, x1Decl[1], x1Ref[1]);
        }

        [Fact]
        public void Using_01()
        {
            var source =
@"
public class X
{
    public static void Main()
    {
        using (System.IDisposable d1 = Dummy(new C(""a""), new C(""b"") is var x1),
                                  d2 = Dummy(new C(""c""), new C(""d"") is var x2))
        {
            System.Console.WriteLine(d1);
            System.Console.WriteLine(x1);
            System.Console.WriteLine(d2);
            System.Console.WriteLine(x2);
        }

        using (Dummy(new C(""e""), new C(""f"") is var x1))
        {
            System.Console.WriteLine(x1);
        }
    }

    static System.IDisposable Dummy(System.IDisposable x, params object[] y) {return x;}
}

class C : System.IDisposable
{
    private readonly string _val;

    public C(string val)
    {
        _val = val;
    }

    public void Dispose()
    {
        System.Console.WriteLine(""Disposing {0}"", _val);
    }

    public override string ToString()
    {
        return _val;
    }
}
";
            var compilation = CreateCompilationWithMscorlib45(source, options: TestOptions.DebugExe);
            CompileAndVerify(compilation, expectedOutput:
@"a
b
c
d
Disposing c
Disposing a
f
Disposing e");
        }

        [Fact]
        public void LocalDeclarationStmt_01()
        {
            var source =
@"
public class X
{
    public static void Main()
    {
        object d1 = Dummy(new C(""a""), new C(""b"") is var x1, x1),
               d2 = Dummy(new C(""c""), new C(""d"") is var x2, x2);
        System.Console.WriteLine(d1);
        System.Console.WriteLine(d2);
        System.Console.WriteLine(x1);
    }

    static object Dummy(object x, object y, object z) 
    {
        System.Console.WriteLine(z);
        return x;
    }
}

class C
{
    private readonly string _val;

    public C(string val)
    {
        _val = val;
    }

    public override string ToString()
    {
        return _val;
    }
}
";
            var compilation = CreateCompilationWithMscorlib45(source, options: TestOptions.DebugExe);
            CompileAndVerify(compilation, expectedOutput:
@"b
d
a
c
b");
            var tree = compilation.SyntaxTrees.Single();
            var model = compilation.GetSemanticModel(tree);

            var x1Decl = tree.GetRoot().DescendantNodes().OfType<SingleVariableDesignationSyntax>().Where(p => p.Identifier.ValueText == "x1").ToArray();
            var x1Ref = tree.GetRoot().DescendantNodes().OfType<IdentifierNameSyntax>().Where(id => id.Identifier.ValueText == "x1").ToArray();
            Assert.Equal(1, x1Decl.Length);
            Assert.Equal(2, x1Ref.Length);
            VerifyModelForDeclarationPattern(model, x1Decl[0], x1Ref);
        }

        [Fact]
        public void LocalDeclarationStmt_02()
        {
            var source =
@"
public class X
{
    public static void Main()
    {
        if (true)
        {
            object d1 = Dummy(new C(""a""), new C(""b"") is var x1, x1);
        }
    }

    static object Dummy(object x, object y, object z) 
    {
        System.Console.WriteLine(z);
        return x;
    }
}

class C
{
    private readonly string _val;

    public C(string val)
    {
        _val = val;
    }

    public override string ToString()
    {
        return _val;
    }
}
";
            var compilation = CreateCompilationWithMscorlib45(source, options: TestOptions.DebugExe);
            CompileAndVerify(compilation, expectedOutput:
@"b");
            var tree = compilation.SyntaxTrees.Single();
            var model = compilation.GetSemanticModel(tree);

            var x1Decl = tree.GetRoot().DescendantNodes().OfType<SingleVariableDesignationSyntax>().Where(p => p.Identifier.ValueText == "x1").ToArray();
            var x1Ref = tree.GetRoot().DescendantNodes().OfType<IdentifierNameSyntax>().Where(id => id.Identifier.ValueText == "x1").ToArray();
            Assert.Equal(1, x1Decl.Length);
            Assert.Equal(1, x1Ref.Length);
            VerifyModelForDeclarationPattern(model, x1Decl[0], x1Ref);
        }

        [Fact]
        [CompilerTrait(CompilerFeature.Tuples)]
        public void DeconstructionDeclarationStmt_01()
        {
            var source =
@"
public class X
{
    public static void Main()
    {
        (object d1, object d2) = (Dummy(new C(""a""), (new C(""b"") is var x1), x1),
                                 Dummy(new C(""c""), (new C(""d"") is var x2), x2));
        System.Console.WriteLine(d1);
        System.Console.WriteLine(d2);
        System.Console.WriteLine(x1);
    }

    static object Dummy(object x, object y, object z) 
    {
        System.Console.WriteLine(z);
        return x;
    }
}

class C
{
    private readonly string _val;

    public C(string val)
    {
        _val = val;
    }

    public override string ToString()
    {
        return _val;
    }
}
";
            var compilation = CreateCompilationWithMscorlib45(source, references: new[] { ValueTupleRef, SystemRuntimeFacadeRef },
                                                              options: TestOptions.DebugExe, parseOptions: TestOptions.Regular);
            CompileAndVerify(compilation, expectedOutput:
@"b
d
a
c
b");

            var tree = compilation.SyntaxTrees.Single();
            var model = compilation.GetSemanticModel(tree);

            var x1Decl = GetPatternDeclarations(tree, "x1").ToArray();
            var x1Ref = GetReferences(tree, "x1").ToArray();
            Assert.Equal(1, x1Decl.Length);
            Assert.Equal(2, x1Ref.Length);
            VerifyModelForDeclarationPattern(model, x1Decl[0], x1Ref);
        }

        [Fact]
        [CompilerTrait(CompilerFeature.Tuples)]
        public void DeconstructionDeclarationStmt_02()
        {
            var source =
@"
public class X
{
    public static void Main()
    {
        if (true)
        {
            (object d1, object d2) = (Dummy(new C(""a""), (new C(""b"") is var x1), x1), x1);
        }
    }

    static object Dummy(object x, object y, object z) 
    {
        System.Console.WriteLine(z);
        return x;
    }
}

class C
{
    private readonly string _val;

    public C(string val)
    {
        _val = val;
    }

    public override string ToString()
    {
        return _val;
    }
}
";
            var compilation = CreateCompilationWithMscorlib45(source, references: new[] { ValueTupleRef, SystemRuntimeFacadeRef },
                                                              options: TestOptions.DebugExe, parseOptions: TestOptions.Regular);
            CompileAndVerify(compilation, expectedOutput:
@"b");

            var tree = compilation.SyntaxTrees.Single();
            var model = compilation.GetSemanticModel(tree);

            var x1Decl = tree.GetRoot().DescendantNodes().OfType<SingleVariableDesignationSyntax>().Where(p => p.Identifier.ValueText == "x1").ToArray();
            var x1Ref = tree.GetRoot().DescendantNodes().OfType<IdentifierNameSyntax>().Where(id => id.Identifier.ValueText == "x1").ToArray();
            Assert.Equal(1, x1Decl.Length);
            Assert.Equal(2, x1Ref.Length);
            VerifyModelForDeclarationPattern(model, x1Decl[0], x1Ref);
        }

        [Fact]
        [CompilerTrait(CompilerFeature.Tuples)]
        public void DeconstructionDeclarationStmt_03()
        {
            var source =
@"
public class X
{
    public static void Main()
    {
        var (d1, (d2, d3)) = (Dummy(new C(""a""), (new C(""b"") is var x1), x1),
                              (Dummy(new C(""c""), (new C(""d"") is var x2), x2),
                               Dummy(new C(""e""), (new C(""f"") is var x3), x3)));
        System.Console.WriteLine(d1);
        System.Console.WriteLine(d2);
        System.Console.WriteLine(d3);
        System.Console.WriteLine(x1);
        System.Console.WriteLine(x2);
        System.Console.WriteLine(x3);
    }

    static object Dummy(object x, object y, object z) 
    {
        System.Console.WriteLine(z);
        return x;
    }
}

class C
{
    private readonly string _val;

    public C(string val)
    {
        _val = val;
    }

    public override string ToString()
    {
        return _val;
    }
}
";
            var compilation = CreateCompilationWithMscorlib45(source, references: new[] { ValueTupleRef, SystemRuntimeFacadeRef },
                                                              options: TestOptions.DebugExe, parseOptions: TestOptions.Regular);
            CompileAndVerify(compilation, expectedOutput:
@"b
d
f
a
c
e
b
d
f");

            var tree = compilation.SyntaxTrees.Single();
            var model = compilation.GetSemanticModel(tree);

            var x1Decl = tree.GetRoot().DescendantNodes().OfType<SingleVariableDesignationSyntax>().Where(p => p.Identifier.ValueText == "x1").ToArray();
            var x1Ref = tree.GetRoot().DescendantNodes().OfType<IdentifierNameSyntax>().Where(id => id.Identifier.ValueText == "x1").ToArray();
            Assert.Equal(1, x1Decl.Length);
            Assert.Equal(2, x1Ref.Length);
            VerifyModelForDeclarationPattern(model, x1Decl[0], x1Ref);

            var x2Decl = tree.GetRoot().DescendantNodes().OfType<SingleVariableDesignationSyntax>().Where(p => p.Identifier.ValueText == "x2").ToArray();
            var x2Ref = tree.GetRoot().DescendantNodes().OfType<IdentifierNameSyntax>().Where(id => id.Identifier.ValueText == "x2").ToArray();
            Assert.Equal(1, x2Decl.Length);
            Assert.Equal(2, x2Ref.Length);
            VerifyModelForDeclarationPattern(model, x2Decl[0], x2Ref);

            var x3Decl = tree.GetRoot().DescendantNodes().OfType<SingleVariableDesignationSyntax>().Where(p => p.Identifier.ValueText == "x3").ToArray();
            var x3Ref = tree.GetRoot().DescendantNodes().OfType<IdentifierNameSyntax>().Where(id => id.Identifier.ValueText == "x3").ToArray();
            Assert.Equal(1, x3Decl.Length);
            Assert.Equal(2, x3Ref.Length);
            VerifyModelForDeclarationPattern(model, x3Decl[0], x3Ref);
        }

        [Fact]
        [CompilerTrait(CompilerFeature.Tuples)]
        public void DeconstructionDeclarationStmt_04()
        {
            var source =
@"
public class X
{
    public static void Main()
    {
        (var d1, (var d2, var d3)) = (Dummy(new C(""a""), (new C(""b"") is var x1), x1),
                              (Dummy(new C(""c""), (new C(""d"") is var x2), x2),
                               Dummy(new C(""e""), (new C(""f"") is var x3), x3)));
        System.Console.WriteLine(d1);
        System.Console.WriteLine(d2);
        System.Console.WriteLine(d3);
        System.Console.WriteLine(x1);
        System.Console.WriteLine(x2);
        System.Console.WriteLine(x3);
    }

    static object Dummy(object x, object y, object z) 
    {
        System.Console.WriteLine(z);
        return x;
    }
}

class C
{
    private readonly string _val;

    public C(string val)
    {
        _val = val;
    }

    public override string ToString()
    {
        return _val;
    }
}
";
            var compilation = CreateCompilationWithMscorlib45(source, references: new[] { ValueTupleRef, SystemRuntimeFacadeRef },
                                                              options: TestOptions.DebugExe, parseOptions: TestOptions.Regular);
            CompileAndVerify(compilation, expectedOutput:
@"b
d
f
a
c
e
b
d
f");

            var tree = compilation.SyntaxTrees.Single();
            var model = compilation.GetSemanticModel(tree);

            var x1Decl = GetPatternDeclarations(tree, "x1").ToArray();
            var x1Ref = GetReferences(tree, "x1").ToArray();
            Assert.Equal(1, x1Decl.Length);
            Assert.Equal(2, x1Ref.Length);
            VerifyModelForDeclarationPattern(model, x1Decl[0], x1Ref);

            var x2Decl = tree.GetRoot().DescendantNodes().OfType<SingleVariableDesignationSyntax>().Where(p => p.Identifier.ValueText == "x2").ToArray();
            var x2Ref = tree.GetRoot().DescendantNodes().OfType<IdentifierNameSyntax>().Where(id => id.Identifier.ValueText == "x2").ToArray();
            Assert.Equal(1, x2Decl.Length);
            Assert.Equal(2, x2Ref.Length);
            VerifyModelForDeclarationPattern(model, x2Decl[0], x2Ref);

            var x3Decl = tree.GetRoot().DescendantNodes().OfType<SingleVariableDesignationSyntax>().Where(p => p.Identifier.ValueText == "x3").ToArray();
            var x3Ref = tree.GetRoot().DescendantNodes().OfType<IdentifierNameSyntax>().Where(id => id.Identifier.ValueText == "x3").ToArray();
            Assert.Equal(1, x3Decl.Length);
            Assert.Equal(2, x3Ref.Length);
            VerifyModelForDeclarationPattern(model, x3Decl[0], x3Ref);
        }

        [Fact]
        public void While_01()
        {
            var source =
@"
public class X
{
    public static void Main()
    {
        bool f = true;

        while (Dummy(f, (f ? 1 : 2) is var x1, x1))
        {
            System.Console.WriteLine(x1);
            f = false;
        }
    }

    static bool Dummy(bool x, object y, object z) 
    {
        System.Console.WriteLine(z);
        return x;
    }
}
";
            var compilation = CreateCompilationWithMscorlib45(source, options: TestOptions.DebugExe);
            CompileAndVerify(compilation, expectedOutput:
@"1
1
2");

            var tree = compilation.SyntaxTrees.Single();
            var model = compilation.GetSemanticModel(tree);

            var x1Decl = GetPatternDeclarations(tree, "x1").ToArray();
            var x1Ref = GetReferences(tree, "x1").ToArray();
            Assert.Equal(1, x1Decl.Length);
            Assert.Equal(2, x1Ref.Length);
            VerifyModelForDeclarationPattern(model, x1Decl[0], x1Ref);
        }

        [Fact]
        public void While_02()
        {
            var source =
@"
public class X
{
    public static void Main()
    {
        bool f = true;

        if (f)
            while (Dummy(f, (f ? 1 : 2) is var x1, x1))
                break;

        if (f)
        {
            while (Dummy(f, (f ? 3 : 4) is var x1, x1))
                break;
        }
    }

    static bool Dummy(bool x, object y, object z) 
    {
        System.Console.WriteLine(z);
        return x;
    }
}
";
            var compilation = CreateCompilationWithMscorlib45(source, options: TestOptions.DebugExe);
            CompileAndVerify(compilation, expectedOutput:
@"1
3");

            var tree = compilation.SyntaxTrees.Single();
            var model = compilation.GetSemanticModel(tree);

            var x1Decl = GetPatternDeclarations(tree, "x1").ToArray();
            var x1Ref = GetReferences(tree, "x1").ToArray();
            Assert.Equal(2, x1Decl.Length);
            Assert.Equal(2, x1Ref.Length);
            VerifyModelForDeclarationPattern(model, x1Decl[0], x1Ref[0]);
            VerifyModelForDeclarationPattern(model, x1Decl[1], x1Ref[1]);
        }

        [Fact]
        public void While_03()
        {
            var source =
@"
public class X
{
    public static void Main()
    {
        int f = 1;
        var l = new System.Collections.Generic.List<System.Action>();

        while (Dummy(f < 3, f is var x1, x1))
        {
            l.Add(() => System.Console.WriteLine(x1));
            f++;
        }

        System.Console.WriteLine(""--"");

        foreach (var d in l)
        {
            d();
        }
    }

    static bool Dummy(bool x, object y, object z) 
    {
        System.Console.WriteLine(z);
        return x;
    }
}
";
            var compilation = CreateCompilationWithMscorlib45(source, options: TestOptions.DebugExe, parseOptions: TestOptions.Regular);
            CompileAndVerify(compilation, expectedOutput:
@"1
2
3
--
1
2
");

            var tree = compilation.SyntaxTrees.Single();
            var model = compilation.GetSemanticModel(tree);

            var x1Decl = GetPatternDeclarations(tree, "x1").ToArray();
            var x1Ref = GetReferences(tree, "x1").ToArray();
            Assert.Equal(1, x1Decl.Length);
            Assert.Equal(2, x1Ref.Length);
            VerifyModelForDeclarationPattern(model, x1Decl[0], x1Ref);
        }

        [Fact]
        public void While_04()
        {
            var source =
@"
public class X
{
    public static void Main()
    {
        int f = 1;
        var l = new System.Collections.Generic.List<System.Action>();

        while (Dummy(f < 3, f is var x1, x1, l, () => System.Console.WriteLine(x1)))
        {
            f++;
        }

        System.Console.WriteLine(""--"");

        foreach (var d in l)
        {
            d();
        }
    }

    static bool Dummy(bool x, object y, object z, System.Collections.Generic.List<System.Action> l, System.Action d) 
    {
        l.Add(d);
        System.Console.WriteLine(z);
        return x;
    }
}
";
            var compilation = CreateCompilationWithMscorlib45(source, options: TestOptions.DebugExe, parseOptions: TestOptions.Regular);
            CompileAndVerify(compilation, expectedOutput:
@"1
2
3
--
1
2
3
");

            var tree = compilation.SyntaxTrees.Single();
            var model = compilation.GetSemanticModel(tree);

            var x1Decl = GetPatternDeclarations(tree, "x1").ToArray();
            var x1Ref = GetReferences(tree, "x1").ToArray();
            Assert.Equal(1, x1Decl.Length);
            Assert.Equal(2, x1Ref.Length);
            VerifyModelForDeclarationPattern(model, x1Decl[0], x1Ref);
        }

        [Fact]
        public void While_05()
        {
            var source =
@"
public class X
{
    public static void Main()
    {
        int f = 1;
        var l = new System.Collections.Generic.List<System.Action>();

        while (Dummy(f < 3, f is var x1, x1, l, () => System.Console.WriteLine(x1)))
        {
            l.Add(() => System.Console.WriteLine(x1));
            f++;
        }

        System.Console.WriteLine(""--"");

        foreach (var d in l)
        {
            d();
        }
    }

    static bool Dummy(bool x, object y, object z, System.Collections.Generic.List<System.Action> l, System.Action d) 
    {
        l.Add(d);
        System.Console.WriteLine(z);
        return x;
    }
}
";
            var compilation = CreateCompilationWithMscorlib45(source, options: TestOptions.DebugExe, parseOptions: TestOptions.Regular);
            CompileAndVerify(compilation, expectedOutput:
@"1
2
3
--
1
1
2
2
3
");

            var tree = compilation.SyntaxTrees.Single();
            var model = compilation.GetSemanticModel(tree);

            var x1Decl = GetPatternDeclarations(tree, "x1").ToArray();
            var x1Ref = GetReferences(tree, "x1").ToArray();
            Assert.Equal(1, x1Decl.Length);
            Assert.Equal(3, x1Ref.Length);
            VerifyModelForDeclarationPattern(model, x1Decl[0], x1Ref);
        }

        [Fact]
        public void Do_01()
        {
            var source =
@"
public class X
{
    public static void Main()
    {
        bool f;

        do
        {
            f = false;
        }
        while (Dummy(f, (f ? 1 : 2) is var x1, x1));
    }

    static bool Dummy(bool x, object y, object z) 
    {
        System.Console.WriteLine(z);
        return x;
    }
}
";
            var compilation = CreateCompilationWithMscorlib45(source, options: TestOptions.DebugExe);
            CompileAndVerify(compilation, expectedOutput: @"2");

            var tree = compilation.SyntaxTrees.Single();
            var model = compilation.GetSemanticModel(tree);

            var x1Decl = GetPatternDeclarations(tree, "x1").ToArray();
            var x1Ref = GetReferences(tree, "x1").ToArray();
            Assert.Equal(1, x1Decl.Length);
            Assert.Equal(1, x1Ref.Length);
            VerifyModelForDeclarationPattern(model, x1Decl[0], x1Ref);
        }

        [Fact]
        public void Do_02()
        {
            var source =
@"
public class X
{
    public static void Main()
    {
        bool f = true;

        if (f)
            do
                ;
            while (Dummy(f, (f ? 1 : 2) is var x1, x1) && false);

        if (f)
        {
            do
                ;
            while (Dummy(f, (f ? 3 : 4) is var x1, x1) && false);
        }
    }

    static bool Dummy(bool x, object y, object z) 
    {
        System.Console.WriteLine(z);
        return x;
    }
}
";
            var compilation = CreateCompilationWithMscorlib45(source, options: TestOptions.DebugExe);
            CompileAndVerify(compilation, expectedOutput:
@"1
3");

            var tree = compilation.SyntaxTrees.Single();
            var model = compilation.GetSemanticModel(tree);

            var x1Decl = GetPatternDeclarations(tree, "x1").ToArray();
            var x1Ref = GetReferences(tree, "x1").ToArray();
            Assert.Equal(2, x1Decl.Length);
            Assert.Equal(2, x1Ref.Length);
            VerifyModelForDeclarationPattern(model, x1Decl[0], x1Ref[0]);
            VerifyModelForDeclarationPattern(model, x1Decl[1], x1Ref[1]);
        }

        [Fact]
        public void Do_03()
        {
            var source =
@"
public class X
{
    public static void Main()
    {
        int f = 1;
        var l = new System.Collections.Generic.List<System.Action>();

        do
        {
            ;
        }
        while (Dummy(f < 3, (f++) is var x1, x1, l, () => System.Console.WriteLine(x1)));

        System.Console.WriteLine(""--"");

        foreach (var d in l)
        {
            d();
        }
    }

    static bool Dummy(bool x, object y, object z, System.Collections.Generic.List<System.Action> l, System.Action d) 
    {
        l.Add(d);
        System.Console.WriteLine(z);
        return x;
    }
}
";
            var compilation = CreateCompilationWithMscorlib45(source, options: TestOptions.DebugExe);
            CompileAndVerify(compilation, expectedOutput: @"1
2
3
--
1
2
3");

            var tree = compilation.SyntaxTrees.Single();
            var model = compilation.GetSemanticModel(tree);

            var x1Decl = GetPatternDeclarations(tree, "x1").ToArray();
            var x1Ref = GetReferences(tree, "x1").ToArray();
            Assert.Equal(1, x1Decl.Length);
            Assert.Equal(2, x1Ref.Length);
            VerifyModelForDeclarationPattern(model, x1Decl[0], x1Ref);
        }

        [Fact]
        public void For_01()
        {
            var source =
@"
public class X
{
    public static void Main()
    {
        bool f = true;

        for (Dummy(f, (f ? 10 : 20) is var x0, x0); 
             Dummy(f, (f ? 1 : 2) is var x1, x1); 
             Dummy(f, (f ? 100 : 200) is var x2, x2), Dummy(true, null, x2))
        {
            System.Console.WriteLine(x0);
            System.Console.WriteLine(x1);
            f = false;
        }
    }

    static bool Dummy(bool x, object y, object z) 
    {
        System.Console.WriteLine(z);
        return x;
    }
}
";
            var compilation = CreateCompilationWithMscorlib45(source, options: TestOptions.DebugExe);
            CompileAndVerify(compilation, expectedOutput:
@"10
1
10
1
200
200
2");

            var tree = compilation.SyntaxTrees.Single();
            var model = compilation.GetSemanticModel(tree);

            var x0Decl = GetPatternDeclarations(tree, "x0").Single();
            var x0Ref = GetReferences(tree, "x0").ToArray();
            Assert.Equal(2, x0Ref.Length);
            VerifyModelForDeclarationPattern(model, x0Decl, x0Ref);

            var x1Decl = GetPatternDeclarations(tree, "x1").Single();
            var x1Ref = GetReferences(tree, "x1").ToArray();
            Assert.Equal(2, x1Ref.Length);
            VerifyModelForDeclarationPattern(model, x1Decl, x1Ref);

            var x2Decl = GetPatternDeclarations(tree, "x2").Single();
            var x2Ref = GetReferences(tree, "x2").ToArray();
            Assert.Equal(2, x2Ref.Length);
            VerifyModelForDeclarationPattern(model, x2Decl, x2Ref);
        }

        [Fact]
        public void For_02()
        {
            var source =
@"
public class X
{
    public static void Main()
    {
        bool f = true;

        for (Dummy(f, (f ? 10 : 20) is var x0, x0); 
             Dummy(f, (f ? 1 : 2) is var x1, x1); 
             f = false, Dummy(f, (f ? 100 : 200) is var x2, x2), Dummy(true, null, x2))
        {
            System.Console.WriteLine(x0);
            System.Console.WriteLine(x1);
        }
    }

    static bool Dummy(bool x, object y, object z) 
    {
        System.Console.WriteLine(z);
        return x;
    }
}
";
            var compilation = CreateCompilationWithMscorlib45(source, options: TestOptions.DebugExe);
            CompileAndVerify(compilation, expectedOutput:
@"10
1
10
1
200
200
2");

            var tree = compilation.SyntaxTrees.Single();
            var model = compilation.GetSemanticModel(tree);

            var x0Decl = GetPatternDeclarations(tree, "x0").Single();
            var x0Ref = GetReferences(tree, "x0").ToArray();
            Assert.Equal(2, x0Ref.Length);
            VerifyModelForDeclarationPattern(model, x0Decl, x0Ref);

            var x1Decl = GetPatternDeclarations(tree, "x1").Single();
            var x1Ref = GetReferences(tree, "x1").ToArray();
            Assert.Equal(2, x1Ref.Length);
            VerifyModelForDeclarationPattern(model, x1Decl, x1Ref);

            var x2Decl = GetPatternDeclarations(tree, "x2").Single();
            var x2Ref = GetReferences(tree, "x2").ToArray();
            Assert.Equal(2, x2Ref.Length);
            VerifyModelForDeclarationPattern(model, x2Decl, x2Ref);
        }

        [Fact]
        public void For_03()
        {
            var source =
@"
public class X
{
    public static void Main()
    {
        var l = new System.Collections.Generic.List<System.Action>();

        for (bool f = 1 is var x0; Dummy(x0 < 3, x0*10 is var x1, x1); x0++)
        {
            l.Add(() => System.Console.WriteLine(""{0} {1}"", x0, x1));
        }

        System.Console.WriteLine(""--"");

        foreach (var d in l)
        {
            d();
        }
    }

    static bool Dummy(bool x, object y, object z) 
    {
        System.Console.WriteLine(z);
        return x;
    }
}
";
            var compilation = CreateCompilationWithMscorlib45(source, options: TestOptions.DebugExe, parseOptions: TestOptions.Regular);
            CompileAndVerify(compilation, expectedOutput:
@"10
20
30
--
3 10
3 20
");

            var tree = compilation.SyntaxTrees.Single();
            var model = compilation.GetSemanticModel(tree);

            var x0Decl = GetPatternDeclarations(tree, "x0").ToArray();
            var x0Ref = GetReferences(tree, "x0").ToArray();
            Assert.Equal(1, x0Decl.Length);
            Assert.Equal(4, x0Ref.Length);
            VerifyModelForDeclarationPattern(model, x0Decl[0], x0Ref);

            var x1Decl = GetPatternDeclarations(tree, "x1").ToArray();
            var x1Ref = GetReferences(tree, "x1").ToArray();
            Assert.Equal(1, x1Decl.Length);
            Assert.Equal(2, x1Ref.Length);
            VerifyModelForDeclarationPattern(model, x1Decl[0], x1Ref);
        }

        [Fact]
        public void For_04()
        {
            var source =
@"
public class X
{
    public static void Main()
    {
        var l = new System.Collections.Generic.List<System.Action>();

        for (bool f = 1 is var x0; Dummy(x0 < 3, x0*10 is var x1, x1, l, () => System.Console.WriteLine(""{0} {1}"", x0, x1)); x0++)
        {
        }

        System.Console.WriteLine(""--"");

        foreach (var d in l)
        {
            d();
        }
    }

    static bool Dummy(bool x, object y, object z, System.Collections.Generic.List<System.Action> l, System.Action d) 
    {
        l.Add(d);
        System.Console.WriteLine(z);
        return x;
    }
}
";
            var compilation = CreateCompilationWithMscorlib45(source, options: TestOptions.DebugExe, parseOptions: TestOptions.Regular);
            CompileAndVerify(compilation, expectedOutput:
@"10
20
30
--
3 10
3 20
3 30
");

            var tree = compilation.SyntaxTrees.Single();
            var model = compilation.GetSemanticModel(tree);

            var x0Decl = GetPatternDeclarations(tree, "x0").ToArray();
            var x0Ref = GetReferences(tree, "x0").ToArray();
            Assert.Equal(1, x0Decl.Length);
            Assert.Equal(4, x0Ref.Length);
            VerifyModelForDeclarationPattern(model, x0Decl[0], x0Ref);

            var x1Decl = GetPatternDeclarations(tree, "x1").ToArray();
            var x1Ref = GetReferences(tree, "x1").ToArray();
            Assert.Equal(1, x1Decl.Length);
            Assert.Equal(2, x1Ref.Length);
            VerifyModelForDeclarationPattern(model, x1Decl[0], x1Ref);
        }

        [Fact]
        public void For_05()
        {
            var source =
@"
public class X
{
    public static void Main()
    {
        var l = new System.Collections.Generic.List<System.Action>();

        for (bool f = 1 is var x0; Dummy(x0 < 3, x0*10 is var x1, x1, l, () => System.Console.WriteLine(""{0} {1}"", x0, x1)); x0++)
        {
            l.Add(() => System.Console.WriteLine(""{0} {1}"", x0, x1));
        }

        System.Console.WriteLine(""--"");

        foreach (var d in l)
        {
            d();
        }
    }

    static bool Dummy(bool x, object y, object z, System.Collections.Generic.List<System.Action> l, System.Action d) 
    {
        l.Add(d);
        System.Console.WriteLine(z);
        return x;
    }
}
";
            var compilation = CreateCompilationWithMscorlib45(source, options: TestOptions.DebugExe, parseOptions: TestOptions.Regular);
            CompileAndVerify(compilation, expectedOutput:
@"10
20
30
--
3 10
3 10
3 20
3 20
3 30
");

            var tree = compilation.SyntaxTrees.Single();
            var model = compilation.GetSemanticModel(tree);

            var x0Decl = GetPatternDeclarations(tree, "x0").ToArray();
            var x0Ref = GetReferences(tree, "x0").ToArray();
            Assert.Equal(1, x0Decl.Length);
            Assert.Equal(5, x0Ref.Length);
            VerifyModelForDeclarationPattern(model, x0Decl[0], x0Ref);

            var x1Decl = GetPatternDeclarations(tree, "x1").ToArray();
            var x1Ref = GetReferences(tree, "x1").ToArray();
            Assert.Equal(1, x1Decl.Length);
            Assert.Equal(3, x1Ref.Length);
            VerifyModelForDeclarationPattern(model, x1Decl[0], x1Ref);
        }

        [Fact]
        public void Foreach_01()
        {
            var source =
@"
public class X
{
    public static void Main()
    {
        bool f = true;

        foreach (var i in Dummy(3 is var x1, x1))
        {
            System.Console.WriteLine(x1);
        }
    }

    static System.Collections.IEnumerable Dummy(object y, object z) 
    {
        System.Console.WriteLine(z);
        return ""a"";
    }
}
";
            var compilation = CreateCompilationWithMscorlib45(source, options: TestOptions.DebugExe);
            CompileAndVerify(compilation, expectedOutput:
@"3
3");

            var tree = compilation.SyntaxTrees.Single();
            var model = compilation.GetSemanticModel(tree);

            var x1Decl = GetPatternDeclaration(tree, "x1");
            var x1Ref = GetReferences(tree, "x1").ToArray();
            Assert.Equal(2, x1Ref.Length);
            VerifyModelForDeclarationPattern(model, x1Decl, x1Ref);
        }

        [Fact]
        public void Lock_01()
        {
            var source =
@"
public class X
{
    public static void Main()
    {
        lock (Dummy(""lock"" is var x1, x1))
        {
            System.Console.WriteLine(x1);
        }

        System.Console.WriteLine(x1);
    }

    static object Dummy(object y, object z) 
    {
        System.Console.WriteLine(z);
        return new object();
    }
}
";
            var compilation = CreateCompilationWithMscorlib45(source, options: TestOptions.DebugExe);
            CompileAndVerify(compilation, expectedOutput:
@"lock
lock
lock");

            var tree = compilation.SyntaxTrees.Single();
            var model = compilation.GetSemanticModel(tree);

            var x1Decl = GetPatternDeclarations(tree, "x1").ToArray();
            var x1Ref = GetReferences(tree, "x1").ToArray();
            Assert.Equal(1, x1Decl.Length);
            Assert.Equal(3, x1Ref.Length);
            VerifyModelForDeclarationPattern(model, x1Decl[0], x1Ref);
        }

        [Fact]
        public void Lock_02()
        {
            var source =
@"
public class X
{
    public static void Main()
    {
        bool f = true;

        if (f)
            lock (Dummy(f, (f ? 1 : 2) is var x1, x1))
                {}

        if (f)
        {
            lock (Dummy(f, (f ? 3 : 4) is var x1, x1))
                {}
        }
    }

    static object Dummy(bool x, object y, object z) 
    {
        System.Console.WriteLine(z);
        return x;
    }
}
";
            var compilation = CreateCompilationWithMscorlib45(source, options: TestOptions.DebugExe);
            CompileAndVerify(compilation, expectedOutput:
@"1
3");

            var tree = compilation.SyntaxTrees.Single();
            var model = compilation.GetSemanticModel(tree);

            var x1Decl = GetPatternDeclarations(tree, "x1").ToArray();
            var x1Ref = GetReferences(tree, "x1").ToArray();
            Assert.Equal(2, x1Decl.Length);
            Assert.Equal(2, x1Ref.Length);
            VerifyModelForDeclarationPattern(model, x1Decl[0], x1Ref[0]);
            VerifyModelForDeclarationPattern(model, x1Decl[1], x1Ref[1]);
        }

        [Fact]
        public void Fixed_01()
        {
            var source =
@"
public unsafe class X
{
    public static void Main()
    {
        fixed (int* p = Dummy(""fixed"" is var x1, x1))
        {
            System.Console.WriteLine(x1);
        }
    }

    static int[] Dummy(object y, object z) 
    {
        System.Console.WriteLine(z);
        return new int[1];
    }
}
";
            var compilation = CreateCompilationWithMscorlib45(source, options: TestOptions.DebugExe.WithAllowUnsafe(true));
            CompileAndVerify(compilation, expectedOutput:
@"fixed
fixed");
        }

        [Fact]
        public void Yield_01()
        {
            var source =
@"
public class X
{
    public static void Main()
    {
        foreach (var o in Test())
        {}
    }

    static System.Collections.IEnumerable Test()
    {
        yield return Dummy(""yield1"" is var x1, x1);
        yield return Dummy(""yield2"" is var x2, x2);
        System.Console.WriteLine(x1);
    }

    static object Dummy(object y, object z) 
    {
        System.Console.WriteLine(z);
        return new object();
    }
}
";
            var compilation = CreateCompilationWithMscorlib45(source, options: TestOptions.DebugExe);
            CompileAndVerify(compilation, expectedOutput:
@"yield1
yield2
yield1");

            var tree = compilation.SyntaxTrees.Single();
            var model = compilation.GetSemanticModel(tree);

            var x1Decl = GetPatternDeclarations(tree, "x1").ToArray();
            var x1Ref = GetReferences(tree, "x1").ToArray();
            Assert.Equal(1, x1Decl.Length);
            Assert.Equal(2, x1Ref.Length);
            VerifyModelForDeclarationPattern(model, x1Decl[0], x1Ref);
        }

        [Fact]
        public void Yield_02()
        {
            var source =
@"
public class X
{
    public static void Main()
    {
        foreach (var o in Test())
        {}
    }

    static System.Collections.IEnumerable Test()
    {
        bool f = true;

        if (f)
            yield return Dummy(""yield1"" is var x1, x1);

        if (f)
        {
            yield return Dummy(""yield2"" is var x1, x1);
        }
    }

    static object Dummy(object y, object z) 
    {
        System.Console.WriteLine(z);
        return new object();
    }
}
";
            var compilation = CreateCompilationWithMscorlib45(source, options: TestOptions.DebugExe);
            CompileAndVerify(compilation, expectedOutput:
@"yield1
yield2");

            var tree = compilation.SyntaxTrees.Single();
            var model = compilation.GetSemanticModel(tree);

            var x1Decl = GetPatternDeclarations(tree, "x1").ToArray();
            var x1Ref = GetReferences(tree, "x1").ToArray();
            Assert.Equal(2, x1Decl.Length);
            Assert.Equal(2, x1Ref.Length);
            VerifyModelForDeclarationPattern(model, x1Decl[0], x1Ref[0]);
            VerifyModelForDeclarationPattern(model, x1Decl[1], x1Ref[1]);
        }

        [Fact]
        public void Return_01()
        {
            var source =
@"
public class X
{
    public static void Main()
    {
        Test();
    }

    static object Test()
    {
        return Dummy(""return"" is var x1, x1);
    }

    static object Dummy(object y, object z) 
    {
        System.Console.WriteLine(z);
        return new object();
    }
}
";
            var compilation = CreateCompilationWithMscorlib45(source, options: TestOptions.DebugExe);
            CompileAndVerify(compilation, expectedOutput:@"return");

            var tree = compilation.SyntaxTrees.Single();
            var model = compilation.GetSemanticModel(tree);

            var x1Decl = tree.GetRoot().DescendantNodes().OfType<SingleVariableDesignationSyntax>().Where(p => p.Identifier.ValueText == "x1").ToArray();
            var x1Ref = tree.GetRoot().DescendantNodes().OfType<IdentifierNameSyntax>().Where(id => id.Identifier.ValueText == "x1").ToArray();
            Assert.Equal(1, x1Decl.Length);
            Assert.Equal(1, x1Ref.Length);
            VerifyModelForDeclarationPattern(model, x1Decl[0], x1Ref);
        }

        [Fact]
        public void Return_02()
        {
            var text = @"
public class Cls
{
    public static void Main()
    {
        Test0(true);
        Test0(false);
    }

    static object Test0(bool val)
    {
        if (val)
            return Test2(1 is var x1, x1);

        if (!val)
        {
            return Test2(2 is var x1, x1);
        }

        return null;
    }

    static object Test2(object x, object y)
    {
        System.Console.Write(y);
        return x;
    }
}";
            var compilation = CreateCompilationWithMscorlib(text, options: TestOptions.ReleaseExe, parseOptions: TestOptions.Regular);

            CompileAndVerify(compilation, expectedOutput: "12").VerifyDiagnostics();

            var tree = compilation.SyntaxTrees.Single();
            var model = compilation.GetSemanticModel(tree);

            var x1Decl = tree.GetRoot().DescendantNodes().OfType<SingleVariableDesignationSyntax>().Where(p => p.Identifier.ValueText == "x1").ToArray();
            var x1Ref = tree.GetRoot().DescendantNodes().OfType<IdentifierNameSyntax>().Where(id => id.Identifier.ValueText == "x1").ToArray();
            Assert.Equal(2, x1Decl.Length);
            Assert.Equal(2, x1Ref.Length);
            VerifyModelForDeclarationPattern(model, x1Decl[0], x1Ref[0]);
            VerifyModelForDeclarationPattern(model, x1Decl[1], x1Ref[1]);
        }

        [Fact]
        public void Throw_01()
        {
            var source =
@"
public class X
{
    public static void Main()
    {
        Test();
    }

    static void Test()
    {
        try
        {
            throw Dummy(""throw"" is var x1, x1);
        }
        catch
        {
        }
    }

    static System.Exception Dummy(object y, object z) 
    {
        System.Console.WriteLine(z);
        return new System.ArgumentException();
    }
}
";
            var compilation = CreateCompilationWithMscorlib45(source, options: TestOptions.DebugExe);
            CompileAndVerify(compilation, expectedOutput: @"throw");

            var tree = compilation.SyntaxTrees.Single();
            var model = compilation.GetSemanticModel(tree);

            var x1Decl = tree.GetRoot().DescendantNodes().OfType<SingleVariableDesignationSyntax>().Where(p => p.Identifier.ValueText == "x1").ToArray();
            var x1Ref = tree.GetRoot().DescendantNodes().OfType<IdentifierNameSyntax>().Where(id => id.Identifier.ValueText == "x1").ToArray();
            Assert.Equal(1, x1Decl.Length);
            Assert.Equal(1, x1Ref.Length);
            VerifyModelForDeclarationPattern(model, x1Decl[0], x1Ref);
        }

        [Fact]
        public void Throw_02()
        {
            var source =
@"
public class X
{
    public static void Main()
    {
        Test(true);
        Test(false);
    }

    static void Test(bool val)
    {
        try
        {
            if (val)
                throw Dummy(""throw 1"" is var x1, x1);

            if (!val)
            {
                throw Dummy(""throw 2"" is var x1, x1);
            }
        }
        catch
        {
        }
    }

    static System.Exception Dummy(object y, object z) 
    {
        System.Console.WriteLine(z);
        return new System.ArgumentException();
    }
}
";
            var compilation = CreateCompilationWithMscorlib45(source, options: TestOptions.DebugExe);
            CompileAndVerify(compilation, expectedOutput:
@"throw 1
throw 2");

            var tree = compilation.SyntaxTrees.Single();
            var model = compilation.GetSemanticModel(tree);

            var x1Decl = tree.GetRoot().DescendantNodes().OfType<SingleVariableDesignationSyntax>().Where(p => p.Identifier.ValueText == "x1").ToArray();
            var x1Ref = tree.GetRoot().DescendantNodes().OfType<IdentifierNameSyntax>().Where(id => id.Identifier.ValueText == "x1").ToArray();
            Assert.Equal(2, x1Decl.Length);
            Assert.Equal(2, x1Ref.Length);
            VerifyModelForDeclarationPattern(model, x1Decl[0], x1Ref[0]);
            VerifyModelForDeclarationPattern(model, x1Decl[1], x1Ref[1]);
        }

        [Fact]
        public void Catch_01()
        {
            var source =
@"
public class X
{
    public static void Main()
    {
        try
        {
            throw new System.InvalidOperationException();
        }
        catch (System.Exception e) when (Dummy(e is var x1, x1))
        {
            System.Console.WriteLine(x1.GetType());
        }
    }

    static bool Dummy(object y, object z) 
    {
        System.Console.WriteLine(z.GetType());
        return true;
    }
}
";
            var compilation = CreateCompilationWithMscorlib45(source, options: TestOptions.DebugExe);
            CompileAndVerify(compilation, expectedOutput:
@"System.InvalidOperationException
System.InvalidOperationException");

            var tree = compilation.SyntaxTrees.Single();
            var model = compilation.GetSemanticModel(tree);

            var x1Decl = GetPatternDeclaration(tree, "x1");
            var x1Ref = GetReferences(tree, "x1").ToArray();
            Assert.Equal(2, x1Ref.Length);
            VerifyModelForDeclarationPattern(model, x1Decl, x1Ref);
        }

        [Fact]
        public void Catch_02()
        {
            var source =
@"
public class X
{
    public static void Main()
    {
        try
        {
            throw new System.InvalidOperationException();
        }
        catch (System.Exception e) when (Dummy(e is var x1, x1))
        {
            System.Action d = () =>
                                {
                                    System.Console.WriteLine(x1.GetType());
                                };

            System.Console.WriteLine(x1.GetType());
            d();
        }
    }

    static bool Dummy(object y, object z) 
    {
        System.Console.WriteLine(z.GetType());
        return true;
    }
}
";
            var compilation = CreateCompilationWithMscorlib45(source, options: TestOptions.DebugExe);
            CompileAndVerify(compilation, expectedOutput:
@"System.InvalidOperationException
System.InvalidOperationException
System.InvalidOperationException");
        }

        [Fact]
        public void Catch_03()
        {
            var source =
@"
public class X
{
    public static void Main()
    {
        try
        {
            throw new System.InvalidOperationException();
        }
        catch (System.Exception e) when (Dummy(e is var x1, x1))
        {
            System.Action d = () =>
                                {
                                    e = new System.NullReferenceException();
                                    System.Console.WriteLine(x1.GetType());
                                };

            System.Console.WriteLine(x1.GetType());
            d();
            System.Console.WriteLine(e.GetType());
        }
    }

    static bool Dummy(object y, object z) 
    {
        System.Console.WriteLine(z.GetType());
        return true;
    }
}
";
            var compilation = CreateCompilationWithMscorlib45(source, options: TestOptions.DebugExe);
            CompileAndVerify(compilation, expectedOutput:
@"System.InvalidOperationException
System.InvalidOperationException
System.InvalidOperationException
System.NullReferenceException");
        }

        [Fact]
        public void Catch_04()
        {
            var source =
@"
public class X
{
    public static void Main()
    {
        try
        {
            throw new System.InvalidOperationException();
        }
        catch (System.Exception e) when (Dummy(e is var x1, x1))
        {
            System.Action d = () =>
                                {
                                    e = new System.NullReferenceException();
                                };

            System.Console.WriteLine(x1.GetType());
            d();
            System.Console.WriteLine(e.GetType());
        }
    }

    static bool Dummy(object y, object z) 
    {
        System.Console.WriteLine(z.GetType());
        return true;
    }
}
";
            var compilation = CreateCompilationWithMscorlib45(source, options: TestOptions.DebugExe);
            CompileAndVerify(compilation, expectedOutput:
@"System.InvalidOperationException
System.InvalidOperationException
System.NullReferenceException");
        }

        [Fact]
        public void Labeled_01()
        {
            var text = @"
public class Cls
{
    public static void Main()
    {
a:      Test1(2 is var x1);
        System.Console.WriteLine(x1);
    }

    static object Test1(bool x)
    {
        return null;
    }
}";
            var compilation = CreateCompilationWithMscorlib(text, options: TestOptions.ReleaseExe, parseOptions: TestOptions.Regular);

            CompileAndVerify(compilation, expectedOutput: "2").VerifyDiagnostics(
                // (6,1): warning CS0164: This label has not been referenced
                // a:      Test1(2 is var x1);
                Diagnostic(ErrorCode.WRN_UnreferencedLabel, "a").WithLocation(6, 1)
                );

            var tree = compilation.SyntaxTrees.Single();
            var model = compilation.GetSemanticModel(tree);

            var x1Decl = tree.GetRoot().DescendantNodes().OfType<SingleVariableDesignationSyntax>().Where(p => p.Identifier.ValueText == "x1").ToArray();
            var x1Ref = tree.GetRoot().DescendantNodes().OfType<IdentifierNameSyntax>().Where(id => id.Identifier.ValueText == "x1").ToArray();
            Assert.Equal(1, x1Decl.Length);
            Assert.Equal(1, x1Ref.Length);
            VerifyModelForDeclarationPattern(model, x1Decl[0], x1Ref);
        }

        [Fact]
        public void Labeled_02()
        {
            var text = @"
public class Cls
{
    public static void Main()
    {
        Test0();
    }

    static object Test0()
    {
        bool test = true;

        if (test)
        {
a:          Test2(2 is var x1, x1);
        }

        return null;
    }

    static object Test2(object x, object y)
    {
        System.Console.Write(y);
        return x;
    }
}";
            var compilation = CreateCompilationWithMscorlib(text, options: TestOptions.ReleaseExe, parseOptions: TestOptions.Regular);

            CompileAndVerify(compilation, expectedOutput: "2").VerifyDiagnostics(
                // (15,1): warning CS0164: This label has not been referenced
                // a:          Test2(2 is var x1, x1);
                Diagnostic(ErrorCode.WRN_UnreferencedLabel, "a").WithLocation(15, 1)
                );

            var tree = compilation.SyntaxTrees.Single();
            var model = compilation.GetSemanticModel(tree);

            var x1Decl = tree.GetRoot().DescendantNodes().OfType<SingleVariableDesignationSyntax>().Where(p => p.Identifier.ValueText == "x1").ToArray();
            var x1Ref = tree.GetRoot().DescendantNodes().OfType<IdentifierNameSyntax>().Where(id => id.Identifier.ValueText == "x1").ToArray();
            Assert.Equal(1, x1Decl.Length);
            Assert.Equal(1, x1Ref.Length);
            VerifyModelForDeclarationPattern(model, x1Decl[0], x1Ref);
        }

        [Fact, WorkItem(10465, "https://github.com/dotnet/roslyn/issues/10465")]
        public void Constants_Fail()
        {
            var source =
@"
using System;
public class X
{
    public static void Main()
    {
        Console.WriteLine(1L is string); // warning: type mismatch
        Console.WriteLine(1 is int[]); // warning: expression is never of the provided type

        Console.WriteLine(1L is string s); // error: type mismatch
        Console.WriteLine(1 is int[] a); // error: expression is never of the provided type
    }
}
";
            var compilation = CreateCompilationWithMscorlib45(source, options: TestOptions.DebugExe);
            compilation.VerifyDiagnostics(
                // (7,27): warning CS0184: The given expression is never of the provided ('string') type
                //         Console.WriteLine(1L is string); // warning: type mismatch
                Diagnostic(ErrorCode.WRN_IsAlwaysFalse, "1L is string").WithArguments("string").WithLocation(7, 27),
                // (8,27): warning CS0184: The given expression is never of the provided ('int[]') type
                //         Console.WriteLine(1 is int[]); // warning: expression is never of the provided type
                Diagnostic(ErrorCode.WRN_IsAlwaysFalse, "1 is int[]").WithArguments("int[]").WithLocation(8, 27),
                // (10,33): error CS8121: An expression of type long cannot be handled by a pattern of type string.
                //         Console.WriteLine(1L is string s); // error: type mismatch
                Diagnostic(ErrorCode.ERR_PatternWrongType, "string").WithArguments("long", "string").WithLocation(10, 33),
                // (11,32): error CS8121: An expression of type int cannot be handled by a pattern of type int[].
                //         Console.WriteLine(1 is int[] a); // error: expression is never of the provided type
                Diagnostic(ErrorCode.ERR_PatternWrongType, "int[]").WithArguments("int", "int[]").WithLocation(11, 32)
                );
        }

        [Fact, WorkItem(10465, "https://github.com/dotnet/roslyn/issues/10465")]
        public void Types_Pass()
        {
            var source =
@"
using System;
public class X
{
    public static void Main()
    {
        Console.WriteLine(1 is 1); // true
        Console.WriteLine(1L is int.MaxValue); // OK, but false
        Console.WriteLine(1 is int.MaxValue); // false
        Console.WriteLine(int.MaxValue is int.MaxValue); // true
        Console.WriteLine(""foo"" is System.String); // true
        Console.WriteLine(Int32.MaxValue is Int32.MaxValue); // true
        Console.WriteLine(new int[] {1, 2} is int[] a); // true
        object o = null;
        switch (o)
        {
            case int[] b:
                break;
            case int.MaxValue: // constant, not a type
                break;
            case int i:
                break;
            case null:
                Console.WriteLine(""null"");
                break;
        }
    }
}
";
            var compilation = CreateCompilationWithMscorlib45(source, options: TestOptions.DebugExe);
            compilation.VerifyDiagnostics();
            CompileAndVerify(compilation, expectedOutput:
@"True
False
False
True
True
True
True
null");
        }

        [Fact, WorkItem(10459, "https://github.com/dotnet/roslyn/issues/10459")]
        public void Typeswitch_01()
        {
            var source =
@"
using System;
public class X
{
    public static void Main(string[] args)
    {
        switch (args.GetType())
        {
            case typeof(string):
                Console.WriteLine(""string"");
                break;
            case typeof(string[]):
                Console.WriteLine(""string[]"");
                break;
            case null:
                Console.WriteLine(""null"");
                break;
            default:
                Console.WriteLine(""default"");
                break;
        }
    }
}
";
            var compilation = CreateCompilationWithMscorlib45(source, options: TestOptions.DebugExe);
            compilation.VerifyDiagnostics(
                // (9,18): error CS0150: A constant value is expected
                //             case typeof(string):
                Diagnostic(ErrorCode.ERR_ConstantExpected, "typeof(string)").WithLocation(9, 18),
                // (12,18): error CS0150: A constant value is expected
                //             case typeof(string[]):
                Diagnostic(ErrorCode.ERR_ConstantExpected, "typeof(string[])").WithLocation(12, 18)
                );
            // If we support switching on System.Type as proposed, the expectation would be
            // something like CompileAndVerify(compilation, expectedOutput: @"string[]");
        }

        [Fact, WorkItem(10529, "https://github.com/dotnet/roslyn/issues/10529")]
        public void MissingTypeAndProperty()
        {
            var source =
@"
class Program
{
    public static void Main(string[] args)
    {
        {
            if (obj.Property is var o) { } // `obj` doesn't exist.
        }
        {
            var obj = new object();
            if (obj. is var o) { }
        }
    }
}
";
            var compilation = CreateCompilationWithMscorlib45(source, options: TestOptions.DebugExe);
            compilation.VerifyDiagnostics(
                // (11,22): error CS1001: Identifier expected
                //             if (obj. is var o) { }
                Diagnostic(ErrorCode.ERR_IdentifierExpected, "is").WithLocation(11, 22),
                // (7,17): error CS0103: The name 'obj' does not exist in the current context
                //             if (obj.Property is var o) { } // `obj` doesn't exist.
                Diagnostic(ErrorCode.ERR_NameNotInContext, "obj").WithArguments("obj").WithLocation(7, 17)
                );
            var tree = compilation.SyntaxTrees[0];
            var model = compilation.GetSemanticModel(tree);
            foreach (var isExpression in tree.GetRoot().DescendantNodes().OfType<IsPatternExpressionSyntax>())
            {
                var symbolInfo = model.GetSymbolInfo(isExpression.Expression);
                Assert.Null(symbolInfo.Symbol);
                Assert.True(symbolInfo.CandidateSymbols.IsDefaultOrEmpty);
                Assert.Equal(CandidateReason.None, symbolInfo.CandidateReason);
            }
        }

        [Fact]
        public void MixedDecisionTree()
        {
            var source =
@"
using System;
public class X
{
    public static void Main()
    {
        M(null);
        M(1);
        M((byte)1);
        M((short)1);
        M(2);
        M((byte)2);
        M((short)2);
        M(""hmm"");
        M(""bar"");
        M(""baz"");
        M(6);
    }

    public static void M(object o)
    {
        switch (o)
        {
            case ""hmm"":
                Console.WriteLine(""hmm""); break;
            case null:
                Console.WriteLine(""null""); break;
            case 1:
                Console.WriteLine(""int 1""); break;
            case ((byte)1):
                Console.WriteLine(""byte 1""); break;
            case ((short)1):
                Console.WriteLine(""short 1""); break;
            case ""bar"":
                Console.WriteLine(""bar""); break;
            case object t when t != o:
                Console.WriteLine(""impossible""); break;
            case 2:
                Console.WriteLine(""int 2""); break;
            case ((byte)2):
                Console.WriteLine(""byte 2""); break;
            case ((short)2):
                Console.WriteLine(""short 2""); break;
            case ""baz"":
                Console.WriteLine(""baz""); break;
            default:
                Console.WriteLine(""other "" + o); break;
        }
    }
}
";
            var compilation = CreateCompilationWithMscorlib45(source, options: TestOptions.DebugExe);
            compilation.VerifyDiagnostics();
            CompileAndVerify(compilation, expectedOutput:
@"null
int 1
byte 1
short 1
int 2
byte 2
short 2
hmm
bar
baz
other 6");
        }

        [Fact]
        public void SemanticAnalysisWithPatternInCsharp6()
        {
            var source =
@"class Program
{
    public static void Main(string[] args)
    {
        switch (args.Length)
        {
            case 1 when true:
                break;
        }
    }
}";
            var compilation = CreateCompilationWithMscorlib45(source, options: TestOptions.DebugExe, parseOptions: TestOptions.Regular6);
            compilation.VerifyDiagnostics(
                // (7,13): error CS8059: Feature 'pattern matching' is not available in C# 6.  Please use language version 7 or greater.
                //             case 1 when true:
                Diagnostic(ErrorCode.ERR_FeatureNotAvailableInVersion6, "case 1 when true:").WithArguments("pattern matching", "7").WithLocation(7, 13)
                );
        }

        [Fact, WorkItem(11379, "https://github.com/dotnet/roslyn/issues/11379")]
        public void DeclarationPatternWithStaticClass()
        {
            var source =
@"class Program
{
    public static void Main(string[] args)
    {
        object o = args;
        switch (o)
        {
            case StaticType t:
                break;
        }
    }
}
public static class StaticType
{
}
";
            var compilation = CreateCompilationWithMscorlib45(source, options: TestOptions.DebugExe);
            compilation.VerifyDiagnostics(
                // (8,18): error CS0723: Cannot declare a variable of static type 'StaticType'
                //             case StaticType t:
                Diagnostic(ErrorCode.ERR_VarDeclIsStaticClass, "StaticType").WithArguments("StaticType").WithLocation(8, 18)
                );
        }

        [Fact]
        public void PatternVariablesAreMutable02()
        {
            var source =
@"class Program
{
    public static void Main(string[] args)
    {
        object o = ""  whatever  "";
        if (o is string s)
        {
            s = s.Trim();
            System.Console.WriteLine(s);
        }
    }
}
";
            var compilation = CreateCompilationWithMscorlib45(source, options: TestOptions.DebugExe);
            compilation.VerifyDiagnostics(
                );
            var comp = CompileAndVerify(compilation, expectedOutput: "whatever");
        }

        [Fact, WorkItem(12996, "https://github.com/dotnet/roslyn/issues/12996")]
        public void TypeOfAVarPatternVariable()
        {
            var source =
@"
class Program
{
    public static void Main(string[] args)
    {
    }

    public static void Test(int val)
    {
        if (val is var o1) 
        {
            System.Console.WriteLine(o1);
        }
    }
}
";
            var compilation = CreateCompilationWithMscorlib45(source, options: TestOptions.DebugExe);
            compilation.VerifyDiagnostics(
                );
            var tree = compilation.SyntaxTrees[0];

            var model1 = compilation.GetSemanticModel(tree);

            var declaration = tree.GetRoot().DescendantNodes().OfType<IsPatternExpressionSyntax>().Single();
            var o1 = GetReferences(tree, "o1").Single();

            var typeInfo1 = model1.GetTypeInfo(declaration);
            Assert.Equal(SymbolKind.NamedType, typeInfo1.Type.Kind);
            Assert.Equal("System.Boolean", typeInfo1.Type.ToTestDisplayString());

            typeInfo1 = model1.GetTypeInfo(o1);
            Assert.Equal(SymbolKind.NamedType, typeInfo1.Type.Kind);
            Assert.Equal("System.Int32", typeInfo1.Type.ToTestDisplayString());

            var model2 = compilation.GetSemanticModel(tree);

            var typeInfo2 = model2.GetTypeInfo(o1);
            Assert.Equal(SymbolKind.NamedType, typeInfo2.Type.Kind);
            Assert.Equal("System.Int32", typeInfo2.Type.ToTestDisplayString());
        }

        [Fact]
        [WorkItem(13417, "https://github.com/dotnet/roslyn/issues/13417")]
        public void FixedFieldSize()
        {
            var text = @"
unsafe struct S
{
    fixed int F1[3 is var x1 ? x1 : 3];
    fixed int F2[3 is var x2 ? 3 : 3, x2];
}
";
            var compilation = CreateCompilationWithMscorlib(text,
                                                            options: TestOptions.ReleaseDebugDll.WithAllowUnsafe(true),
                                                            parseOptions: TestOptions.Regular);
            var tree = compilation.SyntaxTrees.Single();
            var model = compilation.GetSemanticModel(tree);

            var x1Decl = GetPatternDeclarations(tree, "x1").Single();
            var x1Ref = GetReferences(tree, "x1").Single();
            Assert.True(((TypeSymbol)compilation.GetSemanticModel(tree).GetTypeInfo(x1Ref).Type).IsErrorType());
            VerifyModelNotSupported(model, x1Decl, x1Ref);

            var x2Decl = GetPatternDeclarations(tree, "x2").Single();
            var x2Ref = GetReferences(tree, "x2").Single();
            VerifyModelNotSupported(model, x2Decl, x2Ref);
            Assert.True(((TypeSymbol)compilation.GetSemanticModel(tree).GetTypeInfo(x2Ref).Type).IsErrorType());

            compilation.VerifyDiagnostics(
                // (5,17): error CS7092: A fixed buffer may only have one dimension.
                //     fixed int F2[3 is var x2 ? 3 : 3, x2];
                Diagnostic(ErrorCode.ERR_FixedBufferTooManyDimensions, "[3 is var x2 ? 3 : 3, x2]").WithLocation(5, 17),
                // (5,18): error CS0133: The expression being assigned to 'S.F2' must be constant
                //     fixed int F2[3 is var x2 ? 3 : 3, x2];
                Diagnostic(ErrorCode.ERR_NotConstantExpression, "3 is var x2 ? 3 : 3").WithArguments("S.F2").WithLocation(5, 18),
                // (4,18): error CS0133: The expression being assigned to 'S.F1' must be constant
                //     fixed int F1[3 is var x1 ? x1 : 3];
                Diagnostic(ErrorCode.ERR_NotConstantExpression, "3 is var x1 ? x1 : 3").WithArguments("S.F1").WithLocation(4, 18)
                );
        }

        [Fact, WorkItem(13316, "https://github.com/dotnet/roslyn/issues/13316")]
        public void TypeAsExpressionInIsPattern()
        {
            var source =
@"namespace CS7
{
    class T1 { public int a = 2; }
    class Program
    {
        static void Main(string[] args)
        {
            if (T1 is object i)
            {
            }
        }
    }
}";
            CreateCompilationWithMscorlib45(source, options: TestOptions.DebugExe).VerifyDiagnostics(
                // (8,17): error CS0119: 'T1' is a type, which is not valid in the given context
                //             if (T1 is object i)
                Diagnostic(ErrorCode.ERR_BadSKunknown, "T1").WithArguments("CS7.T1", "type").WithLocation(8, 17)
                );
        }

        [Fact, WorkItem(13316, "https://github.com/dotnet/roslyn/issues/13316")]
        public void MethodGroupAsExpressionInIsPattern()
        {
            var source =
@"namespace CS7
{
    class Program
    {
        const int T = 2;
        static void M(object o)
        {
            if (M is T)
            {
            }
        }
    }
}";
            CreateCompilationWithMscorlib45(source).VerifyDiagnostics(
                // (8,17): error CS0837: The first operand of an 'is' or 'as' operator may not be a lambda expression, anonymous method, or method group.
                //             if (M is T)
                Diagnostic(ErrorCode.ERR_LambdaInIsAs, "M is T").WithLocation(8, 17)
                );
        }

        [Fact, WorkItem(13383, "https://github.com/dotnet/roslyn/issues/13383")]
        public void MethodGroupAsExpressionInIsPatternBrokenCode()
        {
            var source =
@"namespace CS7
{
    class Program
    {
        static void M(object o)
        {
            if (o.Equals is()) {}
            if (object.Equals is()) {}
        }
    }
}";
            CreateCompilationWithMscorlib45(source).VerifyDiagnostics(
                // (7,29): error CS1525: Invalid expression term ')'
                //             if (o.Equals is()) {}
                Diagnostic(ErrorCode.ERR_InvalidExprTerm, ")").WithArguments(")").WithLocation(7, 29),
                // (8,34): error CS1525: Invalid expression term ')'
                //             if (object.Equals is()) {}
                Diagnostic(ErrorCode.ERR_InvalidExprTerm, ")").WithArguments(")").WithLocation(8, 34),
                // (7,17): error CS0837: The first operand of an 'is' or 'as' operator may not be a lambda expression, anonymous method, or method group.
                //             if (o.Equals is()) {}
                Diagnostic(ErrorCode.ERR_LambdaInIsAs, "o.Equals is()").WithLocation(7, 17),
                // (8,17): error CS0837: The first operand of an 'is' or 'as' operator may not be a lambda expression, anonymous method, or method group.
                //             if (object.Equals is()) {}
                Diagnostic(ErrorCode.ERR_LambdaInIsAs, "object.Equals is()").WithLocation(8, 17)
                );
        }

        [Fact, WorkItem(13383, "https://github.com/dotnet/roslyn/issues/13383")]
        public void MethodGroupAsExpressionInIsPatternBrokenCode2()
        {
            var source =
@"namespace CS7
{
    class Program
    {
        static void M(object o)
        {
            if (null is()) {}
            if ((1, object.Equals) is()) {}
        }
    }
}";
            CreateCompilationWithMscorlib45(source).VerifyDiagnostics(
                // (7,25): error CS1525: Invalid expression term ')'
                //             if (null is()) {}
                Diagnostic(ErrorCode.ERR_InvalidExprTerm, ")").WithArguments(")").WithLocation(7, 25),
                // (8,39): error CS1525: Invalid expression term ')'
                //             if ((1, object.Equals) is()) {}
                Diagnostic(ErrorCode.ERR_InvalidExprTerm, ")").WithArguments(")").WithLocation(8, 39),
                // (7,17): error CS8117: Invalid operand for pattern match; value required, but found '<null>'.
                //             if (null is()) {}
                Diagnostic(ErrorCode.ERR_BadIsPatternExpression, "null").WithArguments("<null>").WithLocation(7, 17),
                // (8,17): error CS8179: Predefined type 'System.ValueTuple`2' is not defined or imported
                //             if ((1, object.Equals) is()) {}
                Diagnostic(ErrorCode.ERR_PredefinedValueTupleTypeNotFound, "(1, object.Equals)").WithArguments("System.ValueTuple`2").WithLocation(8, 17),
                // (8,17): error CS0023: Operator 'is' cannot be applied to operand of type '(int, method group)'
                //             if ((1, object.Equals) is()) {}
                Diagnostic(ErrorCode.ERR_BadUnaryOp, "(1, object.Equals) is()").WithArguments("is", "(int, method group)").WithLocation(8, 17)
                );
        }

        [Fact, WorkItem(13723, "https://github.com/dotnet/roslyn/issues/13723")]
        [CompilerTrait(CompilerFeature.Tuples)]
        public void ExpressionWithoutAType()
        {
            var source =
@"
public class Vec
{
    public static void Main()
    {
        if (null is 1) {}
        if (Main is 2) {}
        if (delegate {} is 3) {}
        if ((1, null) is 4) {}
        if (null is var x1) {}
        if (Main is var x2) {}
        if (delegate {} is var x3) {}
        if ((1, null) is var x4) {}
    }
}
";
            CreateCompilationWithMscorlib45(source, options: TestOptions.DebugExe).VerifyDiagnostics(
                // (6,13): error CS8117: Invalid operand for pattern match; value required, but found '<null>'.
                //         if (null is 1) {}
                Diagnostic(ErrorCode.ERR_BadIsPatternExpression, "null").WithArguments("<null>").WithLocation(6, 13),
                // (7,13): error CS0837: The first operand of an 'is' or 'as' operator may not be a lambda expression, anonymous method, or method group.
                //         if (Main is 2) {}
                Diagnostic(ErrorCode.ERR_LambdaInIsAs, "Main is 2").WithLocation(7, 13),
                // (8,13): error CS0837: The first operand of an 'is' or 'as' operator may not be a lambda expression, anonymous method, or method group.
                //         if (delegate {} is 3) {}
                Diagnostic(ErrorCode.ERR_LambdaInIsAs, "delegate {} is 3").WithLocation(8, 13),
                // (9,13): error CS8179: Predefined type 'System.ValueTuple`2' is not defined or imported
                //         if ((1, null) is 4) {}
                Diagnostic(ErrorCode.ERR_PredefinedValueTupleTypeNotFound, "(1, null)").WithArguments("System.ValueTuple`2").WithLocation(9, 13),
                // (9,13): error CS0023: Operator 'is' cannot be applied to operand of type '(int, <null>)'
                //         if ((1, null) is 4) {}
                Diagnostic(ErrorCode.ERR_BadUnaryOp, "(1, null) is 4").WithArguments("is", "(int, <null>)").WithLocation(9, 13),
                // (10,13): error CS8117: Invalid operand for pattern match; value required, but found '<null>'.
                //         if (null is var x1) {}
                Diagnostic(ErrorCode.ERR_BadIsPatternExpression, "null").WithArguments("<null>").WithLocation(10, 13),
                // (11,13): error CS0837: The first operand of an 'is' or 'as' operator may not be a lambda expression, anonymous method, or method group.
                //         if (Main is var x2) {}
                Diagnostic(ErrorCode.ERR_LambdaInIsAs, "Main is var x2").WithLocation(11, 13),
                // (12,13): error CS0837: The first operand of an 'is' or 'as' operator may not be a lambda expression, anonymous method, or method group.
                //         if (delegate {} is var x3) {}
                Diagnostic(ErrorCode.ERR_LambdaInIsAs, "delegate {} is var x3").WithLocation(12, 13),
                // (13,13): error CS8179: Predefined type 'System.ValueTuple`2' is not defined or imported
                //         if ((1, null) is var x4) {}
                Diagnostic(ErrorCode.ERR_PredefinedValueTupleTypeNotFound, "(1, null)").WithArguments("System.ValueTuple`2").WithLocation(13, 13),
                // (13,13): error CS0023: Operator 'is' cannot be applied to operand of type '(int, <null>)'
                //         if ((1, null) is var x4) {}
                Diagnostic(ErrorCode.ERR_BadUnaryOp, "(1, null) is var x4").WithArguments("is", "(int, <null>)").WithLocation(13, 13)
                );
        }

        [Fact, WorkItem(13746, "https://github.com/dotnet/roslyn/issues/13746")]
        [CompilerTrait(CompilerFeature.Tuples)]
        public void ExpressionWithoutAType02()
        {
            var source =
@"
public class Program
{
    public static void Main()
    {
        if ((1, null) is Program) {}
    }
}
";
            CreateCompilationWithMscorlib45(source, options: TestOptions.DebugExe).VerifyDiagnostics(
                // (6,13): error CS8179: Predefined type 'System.ValueTuple`2' is not defined or imported
                //         if ((1, null) is Program) {}
                Diagnostic(ErrorCode.ERR_PredefinedValueTupleTypeNotFound, "(1, null)").WithArguments("System.ValueTuple`2").WithLocation(6, 13),
                // (6,13): error CS0023: Operator 'is' cannot be applied to operand of type '(int, <null>)'
                //         if ((1, null) is Program) {}
                Diagnostic(ErrorCode.ERR_BadUnaryOp, "(1, null) is Program").WithArguments("is", "(int, <null>)").WithLocation(6, 13)
                );
        }

        [Fact, WorkItem(15956, "https://github.com/dotnet/roslyn/issues/15956")]
        public void ThrowExpressionWithNullableDecimal()
        {
            var source = @"
using System;
public class ITest
{
    public decimal Test() => 1m;
}

public class TestClass
{
    public void Test(ITest test)
    {
        var result = test?.Test() ?? throw new Exception();
    }
}";
            // DEBUG
            var compilation = CreateCompilationWithMscorlib(source, options: TestOptions.DebugDll);
            compilation.VerifyDiagnostics();
            compilation.VerifyEmitDiagnostics();

            var verifier = CompileAndVerify(compilation);
            verifier.VerifyIL("TestClass.Test", @"{
    // Code size       18 (0x12)
    .maxstack  1
    .locals init (decimal V_0, //result
                    decimal V_1)
    IL_0000:  nop
    IL_0001:  ldarg.1
    IL_0002:  brtrue.s   IL_000a
    IL_0004:  newobj     ""System.Exception..ctor()""
    IL_0009:  throw
    IL_000a:  ldarg.1
    IL_000b:  call       ""decimal ITest.Test()""
    IL_0010:  stloc.0
    IL_0011:  ret
}");

            // RELEASE
            compilation = CreateCompilationWithMscorlib(source, options: TestOptions.ReleaseDll);
            compilation.VerifyDiagnostics();
            compilation.VerifyEmitDiagnostics();

            verifier = CompileAndVerify(compilation);
            verifier.VerifyIL("TestClass.Test", @"{
    // Code size       17 (0x11)
    .maxstack  1
    IL_0000:  ldarg.1
    IL_0001:  brtrue.s   IL_0009
    IL_0003:  newobj     ""System.Exception..ctor()""
    IL_0008:  throw
    IL_0009:  ldarg.1
    IL_000a:  call       ""decimal ITest.Test()""
    IL_000f:  pop
    IL_0010:  ret
}");
        }

        [Fact, WorkItem(15956, "https://github.com/dotnet/roslyn/issues/15956")]
        public void ThrowExpressionWithNullableDateTime()
        {
            var source = @"
using System;
public class ITest
{
    public DateTime Test() => new DateTime(2008, 5, 1, 8, 30, 52);
}

public class TestClass
{
    public void Test(ITest test)
    {
        var result = test?.Test() ?? throw new Exception();
    }
}";
            // DEBUG
            var compilation = CreateCompilationWithMscorlib(source, options: TestOptions.DebugDll);
            compilation.VerifyDiagnostics();
            compilation.VerifyEmitDiagnostics();

            var verifier = CompileAndVerify(compilation);
            verifier.VerifyIL("TestClass.Test", @"{
    // Code size       18 (0x12)
    .maxstack  1
    .locals init (System.DateTime V_0, //result
                    System.DateTime V_1)
    IL_0000:  nop
    IL_0001:  ldarg.1
    IL_0002:  brtrue.s   IL_000a
    IL_0004:  newobj     ""System.Exception..ctor()""
    IL_0009:  throw
    IL_000a:  ldarg.1
    IL_000b:  call       ""System.DateTime ITest.Test()""
    IL_0010:  stloc.0
    IL_0011:  ret
}");

            
            // RELEASE
            compilation = CreateCompilationWithMscorlib(source, options: TestOptions.ReleaseDll);
            compilation.VerifyDiagnostics();
            compilation.VerifyEmitDiagnostics();

            verifier = CompileAndVerify(compilation);
            verifier.VerifyIL("TestClass.Test", @"{
    // Code size       17 (0x11)
    .maxstack  1
    IL_0000:  ldarg.1
    IL_0001:  brtrue.s   IL_0009
    IL_0003:  newobj     ""System.Exception..ctor()""
    IL_0008:  throw
    IL_0009:  ldarg.1
    IL_000a:  call       ""System.DateTime ITest.Test()""
    IL_000f:  pop
    IL_0010:  ret
}");
    
        }

        [Fact]
        public void ThrowExpressionForParameterValidation()
        {
            var source =
@"using System;
class Program
{
    public static void Main(string[] args)
    {
        foreach (var s in new[] { ""0123"", ""foo"" })
        {
            Console.Write(s + "" "");
            try
            {
                Console.WriteLine(Ver(s));
            }
            catch (ArgumentException)
            {
                Console.WriteLine(""throws"");
            }
        }
    }
    static int Ver(string s)
    {
        var result = int.TryParse(s, out int k) ? k : throw new ArgumentException(nameof(s));
        return k; // definitely assigned!
    }
}
";
            var compilation = CreateCompilationWithMscorlib45(source, options: TestOptions.DebugExe);
            compilation.VerifyDiagnostics(
                );
            var comp = CompileAndVerify(compilation, expectedOutput:
@"0123 123
foo throws");
        }

        [Fact]
        public void ThrowExpressionWithNullable01()
        {
            var source =
@"using System;
class Program
{
    public static void Main(string[] args)
    {
        Console.WriteLine(M(1));
        try
        {
            Console.WriteLine(M(null));
        }
        catch (Exception)
        {
            Console.WriteLine(""thrown"");
        }
    }
    static int M(int? data)
    {
        return data ?? throw null;
    }
}
";
            var compilation = CreateCompilationWithMscorlib45(source, options: TestOptions.DebugExe);
            compilation.VerifyDiagnostics(
                );
            var comp = CompileAndVerify(compilation, expectedOutput:
@"1
thrown");
        }

        [Fact]
        public void ThrowExpressionWithNullable02()
        {
            var source =
@"using System;
class Program
{
    public static void Main(string[] args)
    {
        Console.WriteLine(M(1));
        try
        {
            Console.WriteLine(M(null));
        }
        catch (Exception)
        {
            Console.WriteLine(""thrown"");
        }
    }
    static string M(object data)
    {
        return data?.ToString() ?? throw null;
    }
}
";
            var compilation = CreateCompilationWithMscorlib45(source, options: TestOptions.DebugExe);
            compilation.VerifyDiagnostics(
                );
            var comp = CompileAndVerify(compilation, expectedOutput:
@"1
thrown");
        }

        [Fact]
        public void ThrowExpressionWithNullable03()
        {
            var source =
@"using System;
using System.Threading.Tasks;

class Program
{
    public static void Main(string[] args)
    {
        MainAsync().Wait();
    }
    static async Task MainAsync()
    {
        foreach (var i in new[] { 1, 2 })
        {
            try
            {
                var used = (await Foo(i))?.ToString() ?? throw await Bar(i);
            }
            catch (Exception ex)
            {
                Console.WriteLine(""thrown "" + ex.Message);
            }
        }
    }
    static async Task<object> Foo(int i)
    {
        await Task.Yield();
        return (i == 1) ? i : (object)null;
    }
    static async Task<Exception> Bar(int i)
    {
        await Task.Yield();
        Console.WriteLine(""making exception "" + i);
        return new Exception(i.ToString());
    }
}
";
            var compilation = CreateCompilation(source, options: TestOptions.DebugExe,
                references: new[] { MscorlibRef_v4_0_30316_17626, SystemRef_v4_0_30319_17929, SystemCoreRef_v4_0_30319_17929 });
            compilation.VerifyDiagnostics(
                );
            var comp = CompileAndVerify(compilation, expectedOutput:
@"making exception 2
thrown 2");
        }

        [Fact]
        public void ThrowExpressionPrecedence01()
        {
            var source =
@"using System;
class Program
{
    public static void Main(string[] args)
    {
        Exception ex = null;
        try
        {
            // The ?? operator is right-associative, even under 'throw'
            ex = ex ?? throw ex ?? throw new ArgumentException(""blue"");
        }
        catch (ArgumentException x)
        {
            Console.WriteLine(x.Message);
        }
    }
}
";
            var compilation = CreateCompilationWithMscorlib45(source, options: TestOptions.DebugExe);
            compilation.VerifyDiagnostics(
                );
            var comp = CompileAndVerify(compilation, expectedOutput:
@"blue");
        }

        [Fact]
        public void ThrowExpressionPrecedence02()
        {
            var source =
@"using System;
class Program
{
    public static void Main(string[] args)
    {
        MyException ex = null;
        try
        {
            // Throw expression binds looser than +
            ex = ex ?? throw ex + 1;
        }
        catch (MyException x)
        {
            Console.WriteLine(x.Message);
        }
    }
}
class MyException : Exception
{
    public MyException(string message) : base(message) {}
    public static MyException operator +(MyException left, int right)
    {
        return new MyException(""green"");
    }
}
";
            var compilation = CreateCompilationWithMscorlib45(source, options: TestOptions.DebugExe);
            compilation.VerifyDiagnostics(
                );
            var comp = CompileAndVerify(compilation, expectedOutput:
@"green");
        }

        [Fact, WorkItem(10492, "https://github.com/dotnet/roslyn/issues/10492")]
        public void IsPatternPrecedence()
        {
            var source =
@"using System;

class Program
{
    const bool B = true;
    const int One = 1;

    public static void Main(string[] args)
    {
        object a = null;
        B c = null;
        Console.WriteLine(a is B & c); // prints 5 (correct)
        Console.WriteLine(a is B > c); // prints 6 (correct)
        Console.WriteLine(a is B < c); // was syntax error but should print 7
        Console.WriteLine(3 is One + 2); // should print True
        Console.WriteLine(One + 2 is 3); // should print True
    }
}

class B
{
    public static int operator &(bool left, B right) => 5;
    public static int operator >(bool left, B right) => 6;
    public static int operator <(bool left, B right) => 7;
    public static int operator +(bool left, B right) => 8;
}
";
            var compilation = CreateCompilationWithMscorlib45(source, options: TestOptions.DebugExe,
                parseOptions: TestOptions.Regular6).VerifyDiagnostics(
                // (15,27): error CS8059: Feature 'pattern matching' is not available in C# 6.  Please use language version 7 or greater.
                //         Console.WriteLine(3 is One + 2); // should print True
                Diagnostic(ErrorCode.ERR_FeatureNotAvailableInVersion6, "3 is One + 2").WithArguments("pattern matching", "7").WithLocation(15, 27),
                // (16,27): error CS8059: Feature 'pattern matching' is not available in C# 6.  Please use language version 7 or greater.
                //         Console.WriteLine(One + 2 is 3); // should print True
                Diagnostic(ErrorCode.ERR_FeatureNotAvailableInVersion6, "One + 2 is 3").WithArguments("pattern matching", "7").WithLocation(16, 27)
                );
            var expectedOutput =
@"5
6
7
True
True";
            compilation = CreateCompilationWithMscorlib45(source, options: TestOptions.DebugExe);
            compilation.VerifyDiagnostics();
            var comp = CompileAndVerify(compilation, expectedOutput: expectedOutput);
        }

        [Fact, WorkItem(10492, "https://github.com/dotnet/roslyn/issues/10492")]
        public void IsPatternPrecedence02()
        {
            var source =
@"using System;

class Program
{
    public static void Main(string[] args)
    {
        foreach (object A in new[] { null, new B<C,D>() })
        {
            // pass one argument, a pattern-matching operation
            M(A is B < C, D > E);
            switch (A)
            {
                case B < C, D > F:
                    Console.WriteLine(""yes"");
                    break;
                default:
                    Console.WriteLine(""no"");
                    break;
            }
        }
    }
    static void M(object o)
    {
        Console.WriteLine(o);
    }
}

class B<C,D>
{
}
class C {}
class D {}
";
            var expectedOutput =
@"False
no
True
yes";
            var compilation = CreateCompilationWithMscorlib45(source, options: TestOptions.DebugExe);
            compilation.VerifyDiagnostics();
            var comp = CompileAndVerify(compilation, expectedOutput: expectedOutput);
        }

        [Fact, WorkItem(10492, "https://github.com/dotnet/roslyn/issues/10492")]
        public void IsPatternPrecedence03()
        {
            var source =
@"using System;

class Program
{
    public static void Main(string[] args)
    {
        object A = new B<C, D>();
        Console.WriteLine(A is B < C, D > E);
        Console.WriteLine(A as B < C, D > ?? string.Empty);
    }
}

class B<C,D>
{
    public static implicit operator string(B<C,D> b) => nameof(B<C,D>);
}
class C {}
class D {}
";
            var expectedOutput =
@"True
B";
            var compilation = CreateCompilationWithMscorlib45(source, options: TestOptions.DebugExe);
            compilation.VerifyDiagnostics();
            var comp = CompileAndVerify(compilation, expectedOutput: expectedOutput);

            SyntaxFactory.ParseExpression("A is B < C, D > E").GetDiagnostics().Verify();
            SyntaxFactory.ParseExpression("A as B < C, D > E").GetDiagnostics().Verify(
                // (1,1): error CS1073: Unexpected token 'E'
                // A as B < C, D > E
                Diagnostic(ErrorCode.ERR_UnexpectedToken, "A as B < C, D >").WithArguments("E").WithLocation(1, 1)
                );

            SyntaxFactory.ParseExpression("A as B < C, D > ?? string.Empty").GetDiagnostics().Verify();
            SyntaxFactory.ParseExpression("A is B < C, D > ?? string.Empty").GetDiagnostics().Verify(
                // (1,1): error CS1073: Unexpected token ','
                // A is B < C, D > ?? string.Empty
                Diagnostic(ErrorCode.ERR_UnexpectedToken, "A is B < C").WithArguments(",").WithLocation(1, 1)
                );
        }

        [Fact, WorkItem(14636, "https://github.com/dotnet/roslyn/issues/14636")]
        public void NameofPattern()
        {
            var source =
@"using System;

class Program
{
    public static void Main(string[] args)
    {
        M(""a"");
        M(""b"");
        M(null);
        M(new nameof());
    }
    public static void M(object a)
    {
        Console.WriteLine(a is nameof(a));
        Console.WriteLine(a is nameof);
    }
}
class nameof { }
";
            var expectedOutput =
@"True
False
False
False
False
False
False
True";
            var compilation = CreateCompilationWithMscorlib45(source, options: TestOptions.DebugExe);
            compilation.VerifyDiagnostics();
            var comp = CompileAndVerify(compilation, expectedOutput: expectedOutput);
        }

        [Fact, WorkItem(14825, "https://github.com/dotnet/roslyn/issues/14825")]
        public void PatternVarDeclaredInReceiverUsedInArgument()
        {
            var source =
@"using System.Linq;

public class C
{
    public string[] Foo2(out string x) { x = """"; return null; }
    public string[] Foo3(bool b) { return null; }

    public string[] Foo5(string u) { return null; }
    
    public void Test()
    {
        var t1 = Foo2(out var x1).Concat(Foo5(x1));
        var t2 = Foo3(t1 is var x2).Concat(Foo5(x2.First()));
    }
}
";
            var compilation = CreateCompilationWithMscorlibAndSystemCore(source, options: TestOptions.DebugDll, parseOptions: TestOptions.Regular);
            compilation.VerifyDiagnostics();
            var tree = compilation.SyntaxTrees.Single();
            var model = compilation.GetSemanticModel(tree);

            var x2Decl = GetPatternDeclarations(tree, "x2").Single();
            var x2Ref = GetReferences(tree, "x2").Single();
            VerifyModelForDeclarationPattern(model, x2Decl, x2Ref);
            Assert.Equal("System.Collections.Generic.IEnumerable<System.String>", model.GetTypeInfo(x2Ref).Type.ToTestDisplayString());
        }

        [Fact]
        public void DiscardInPattern()
        {
            var source =
@"
using static System.Console;
public class C
{
    public static void Main()
    {
        int i = 3;
        Write($""is int _: {i is int _}, "");
        Write($""is var _: {i is var _}, "");
        switch (3)
        {
            case int _:
                Write(""case int _, "");
                break;
        }
        switch (3L)
        {
            case var _:
                Write(""case var _"");
                break;
        }
    }
}
";
            var compilation = CreateCompilationWithMscorlibAndSystemCore(source, options: TestOptions.DebugExe);
            compilation.VerifyDiagnostics();
            CompileAndVerify(compilation, expectedOutput: "is int _: True, is var _: True, case int _, case var _");
            var tree = compilation.SyntaxTrees.Single();
            var model = compilation.GetSemanticModel(tree);

            var discard1 = GetDiscardDesignations(tree).First();
            Assert.Null(model.GetDeclaredSymbol(discard1));
            var declaration1 = (DeclarationPatternSyntax)discard1.Parent;
            Assert.Equal("int _", declaration1.ToString());
            Assert.Null(model.GetTypeInfo(declaration1).Type);
            Assert.Equal("System.Int32", model.GetTypeInfo(declaration1.Type).Type.ToTestDisplayString());

            var discard2 = GetDiscardDesignations(tree).Skip(1).First();
            Assert.Null(model.GetDeclaredSymbol(discard2));
            Assert.Null(model.GetSymbolInfo(discard2).Symbol);
            var declaration2 = (DeclarationPatternSyntax)discard2.Parent;
            Assert.Equal("var _", declaration2.ToString());
            Assert.Null(model.GetTypeInfo(declaration2).Type);
            Assert.Equal("System.Int32", model.GetTypeInfo(declaration2.Type).Type.ToTestDisplayString());
            Assert.Null(model.GetSymbolInfo(declaration2).Symbol);

            var discard3 = GetDiscardDesignations(tree).Skip(2).First();
            Assert.Null(model.GetDeclaredSymbol(discard3));
            var declaration3 = (DeclarationPatternSyntax)discard3.Parent;
            Assert.Equal("int _", declaration3.ToString());
            Assert.Null(model.GetTypeInfo(declaration3).Type);
            Assert.Equal("System.Int32", model.GetTypeInfo(declaration3.Type).Type.ToTestDisplayString());

            var discard4 = GetDiscardDesignations(tree).Skip(3).First();
            Assert.Null(model.GetDeclaredSymbol(discard4));
            var declaration4 = (DeclarationPatternSyntax)discard4.Parent;
            Assert.Equal("var _", declaration4.ToString());
            Assert.Null(model.GetTypeInfo(declaration4).Type);
            Assert.Equal("System.Int64", model.GetTypeInfo(declaration4.Type).Type.ToTestDisplayString());
        }

        [Fact]
        public void ShortDiscardInPattern()
        {
            var source =
@"
using static System.Console;
public class C
{
    public static void Main()
    {
        int i = 3;
        Write($""is _: {i is _}, "");
        switch (3)
        {
            case _:
                Write(""case _"");
                break;
        }
    }
}
";
            var compilation = CreateCompilationWithMscorlibAndSystemCore(source, options: TestOptions.DebugDll);
            compilation.VerifyDiagnostics(
                // (8,29): error CS0246: The type or namespace name '_' could not be found (are you missing a using directive or an assembly reference?)
                //         Write($"is _: {i is _}, ");
                Diagnostic(ErrorCode.ERR_SingleTypeNameNotFound, "_").WithArguments("_").WithLocation(8, 29),
                // (11,18): error CS0103: The name '_' does not exist in the current context
                //             case _:
                Diagnostic(ErrorCode.ERR_NameNotInContext, "_").WithArguments("_").WithLocation(11, 18),
                // (12,17): warning CS0162: Unreachable code detected
                //                 Write("case _");
                Diagnostic(ErrorCode.WRN_UnreachableCode, "Write").WithLocation(12, 17)
                );
        }

        [Fact]
        public void UnderscoreInPattern2()
        {
            var source =
@"
using static System.Console;
public class C
{
    public static void Main()
    {
        int i = 3;
        int _ = 4;
        Write($""is _: {i is _}, "");
        switch (3)
        {
            case _:
                Write(""case _"");
                break;
        }
    }
}
";
            var compilation = CreateCompilationWithMscorlibAndSystemCore(source, options: TestOptions.DebugDll);
            compilation.VerifyDiagnostics(
                // (9,29): error CS0150: A constant value is expected
                //         Write($"is _: {i is _}, ");
                Diagnostic(ErrorCode.ERR_ConstantExpected, "_").WithLocation(9, 29),
                // (12,18): error CS0150: A constant value is expected
                //             case _:
                Diagnostic(ErrorCode.ERR_ConstantExpected, "_").WithLocation(12, 18),
                // (13,17): warning CS0162: Unreachable code detected
                //                 Write("case _");
                Diagnostic(ErrorCode.WRN_UnreachableCode, "Write").WithLocation(13, 17)
                );
        }

        [Fact]
        public void UnderscoreInPattern()
        {
            var source =
@"
using static System.Console;
public class C
{
    public static void Main()
    {
        int i = 3;
        if (i is int _) { Write(_); }
        if (i is var _) { Write(_); }
        switch (3)
        {
            case int _:
                Write(_);
                break;
        }
        switch (3)
        {
            case var _:
                Write(_);
                break;
        }
    }
}
";
            var compilation = CreateCompilationWithMscorlibAndSystemCore(source, options: TestOptions.DebugExe);
            compilation.VerifyDiagnostics(
                // (8,33): error CS0103: The name '_' does not exist in the current context
                //         if (i is int _) { Write(_); }
                Diagnostic(ErrorCode.ERR_NameNotInContext, "_").WithArguments("_").WithLocation(8, 33),
                // (9,33): error CS0103: The name '_' does not exist in the current context
                //         if (i is var _) { Write(_); }
                Diagnostic(ErrorCode.ERR_NameNotInContext, "_").WithArguments("_").WithLocation(9, 33),
                // (13,23): error CS0103: The name '_' does not exist in the current context
                //                 Write(_);
                Diagnostic(ErrorCode.ERR_NameNotInContext, "_").WithArguments("_").WithLocation(13, 23),
                // (19,23): error CS0103: The name '_' does not exist in the current context
                //                 Write(_);
                Diagnostic(ErrorCode.ERR_NameNotInContext, "_").WithArguments("_").WithLocation(19, 23)
                );
        }

        [Fact]
        public void PointerTypeInPattern()
        {
            // pointer types are not supported in patterns. Therefore an attempt to use
            // a pointer type will be interpreted by the parser as a multiplication
            // (i.e. an expression that is a constant pattern rather than a declaration
            // pattern)
            var source =
@"
public class var {}
unsafe public class Typ
{
    public static void Main(int* a, var* c, Typ* e)
    {
        {
            if (a is int* b) {}
            if (c is var* d) {}
            if (e is Typ* f) {}
        }
        {
            switch (a) { case int* b: break; }
            switch (c) { case var* d: break; }
            switch (e) { case Typ* f: break; }
        }
    }
}
";
            var compilation = CreateCompilationWithMscorlibAndSystemCore(source, options: TestOptions.UnsafeDebugDll);
            compilation.VerifyDiagnostics(
                //             if (a is int* b) {}
                Diagnostic(ErrorCode.ERR_InvalidExprTerm, "int").WithArguments("int").WithLocation(8, 22),
                // (13,31): error CS1525: Invalid expression term 'int'
                //             switch (a) { case int* b: break; }
                Diagnostic(ErrorCode.ERR_InvalidExprTerm, "int").WithArguments("int").WithLocation(13, 31),
                // (5,37): error CS0208: Cannot take the address of, get the size of, or declare a pointer to a managed type ('var')
                //     public static void Main(int* a, var* c, Typ* e)
                Diagnostic(ErrorCode.ERR_ManagedAddr, "var*").WithArguments("var").WithLocation(5, 37),
                // (5,45): error CS0208: Cannot take the address of, get the size of, or declare a pointer to a managed type ('Typ')
                //     public static void Main(int* a, var* c, Typ* e)
                Diagnostic(ErrorCode.ERR_ManagedAddr, "Typ*").WithArguments("Typ").WithLocation(5, 45),
                // (8,27): error CS0103: The name 'b' does not exist in the current context
                //             if (a is int* b) {}
                Diagnostic(ErrorCode.ERR_NameNotInContext, "b").WithArguments("b").WithLocation(8, 27),
                // (9,22): error CS0119: 'var' is a type, which is not valid in the given context
                //             if (c is var* d) {}
                Diagnostic(ErrorCode.ERR_BadSKunknown, "var").WithArguments("var", "type").WithLocation(9, 22),
                // (9,27): error CS0103: The name 'd' does not exist in the current context
                //             if (c is var* d) {}
                Diagnostic(ErrorCode.ERR_NameNotInContext, "d").WithArguments("d").WithLocation(9, 27),
                // (10,22): error CS0119: 'Typ' is a type, which is not valid in the given context
                //             if (e is Typ* f) {}
                Diagnostic(ErrorCode.ERR_BadSKunknown, "Typ").WithArguments("Typ", "type").WithLocation(10, 22),
                // (10,27): error CS0103: The name 'f' does not exist in the current context
                //             if (e is Typ* f) {}
                Diagnostic(ErrorCode.ERR_NameNotInContext, "f").WithArguments("f").WithLocation(10, 27),
                // (13,36): error CS0103: The name 'b' does not exist in the current context
                //             switch (a) { case int* b: break; }
                Diagnostic(ErrorCode.ERR_NameNotInContext, "b").WithArguments("b").WithLocation(13, 36),
                // (14,31): error CS0119: 'var' is a type, which is not valid in the given context
                //             switch (c) { case var* d: break; }
                Diagnostic(ErrorCode.ERR_BadSKunknown, "var").WithArguments("var", "type").WithLocation(14, 31),
                // (14,36): error CS0103: The name 'd' does not exist in the current context
                //             switch (c) { case var* d: break; }
                Diagnostic(ErrorCode.ERR_NameNotInContext, "d").WithArguments("d").WithLocation(14, 36),
                // (15,31): error CS0119: 'Typ' is a type, which is not valid in the given context
                //             switch (e) { case Typ* f: break; }
                Diagnostic(ErrorCode.ERR_BadSKunknown, "Typ").WithArguments("Typ", "type").WithLocation(15, 31),
                // (15,36): error CS0103: The name 'f' does not exist in the current context
                //             switch (e) { case Typ* f: break; }
                Diagnostic(ErrorCode.ERR_NameNotInContext, "f").WithArguments("f").WithLocation(15, 36)
                );
        }

        [Fact]
        [WorkItem(16513, "https://github.com/dotnet/roslyn/issues/16513")]
        public void OrderOfPatternOperands()
        {
            var source = @"
using System;
class Program
{
    public static void Main(string[] args)
    {
        object c = new C();
        Console.WriteLine(c is 3);
        c = 2;
        Console.WriteLine(c is 3);
        c = 3;
        Console.WriteLine(c is 3);
    }
}
class C
{
    override public bool Equals(object other)
    {
        return other is int x;
    }
    override public int GetHashCode() => 0;
}
";
            var compilation = CreateCompilationWithMscorlib45(source, options: TestOptions.DebugExe);
            compilation.VerifyDiagnostics();
            var comp = CompileAndVerify(compilation, expectedOutput: @"False
False
True");
        }

        [Fact]
        public void MultiplyInPattern()
        {
            // pointer types are not supported in patterns. Therefore an attempt to use
            // a pointer type will be interpreted by the parser as a multiplication
            // (i.e. an expression that is a constant pattern rather than a declaration
            // pattern)
            var source =
@"
public class Program
{
    public static void Main()
    {
        const int two = 2;
        const int three = 3;
        int six = two * three;
        System.Console.WriteLine(six is two * three);
    }
}
";
            var compilation = CreateCompilationWithMscorlib45(source, options: TestOptions.DebugExe);
            compilation.VerifyDiagnostics();
            var comp = CompileAndVerify(compilation, expectedOutput: "True");
        }

        [Fact]
        public void ColorColorConstantPattern()
        {
            var source =
@"
public class Program
{
    public static Color Color { get; }

    public static void M(object o)
    {
        System.Console.WriteLine(o is Color.Constant);
    }

    public static void Main()
    {
        M(Color.Constant);
    }
}

public class Color
{
    public const string Constant = ""abc"";
}
";
            var compilation = CreateCompilationWithMscorlib45(source, options: TestOptions.DebugExe);
            compilation.VerifyDiagnostics();
            var comp = CompileAndVerify(compilation, expectedOutput: "True");
        }

        [Fact]
        [WorkItem(336030, "https://devdiv.visualstudio.com/DefaultCollection/DevDiv/_workitems/edit/336030")]
        public void NullOperand()
        {
            var source = @"
class C
{
    void M()
    {
        System.Console.Write(null is Missing x);
        System.Console.Write(null is Missing);
        switch(null)
        {
            case Missing:
            case Missing y:
                break;
        }
    }
}
";
            var comp = CreateCompilationWithMscorlib(source);
            comp.VerifyDiagnostics(
                // (6,30): error CS8117: Invalid operand for pattern match; value required, but found '<null>'.
                //         System.Console.Write(null is Missing x);
                Diagnostic(ErrorCode.ERR_BadIsPatternExpression, "null").WithArguments("<null>").WithLocation(6, 30),
                // (6,38): error CS0246: The type or namespace name 'Missing' could not be found (are you missing a using directive or an assembly reference?)
                //         System.Console.Write(null is Missing x);
                Diagnostic(ErrorCode.ERR_SingleTypeNameNotFound, "Missing").WithArguments("Missing").WithLocation(6, 38),
                // (7,38): error CS0246: The type or namespace name 'Missing' could not be found (are you missing a using directive or an assembly reference?)
                //         System.Console.Write(null is Missing);
                Diagnostic(ErrorCode.ERR_SingleTypeNameNotFound, "Missing").WithArguments("Missing").WithLocation(7, 38),
                // (8,16): error CS8119: The switch expression must be a value; found <null>.
                //         switch(null)
                Diagnostic(ErrorCode.ERR_SwitchExpressionValueExpected, "null").WithArguments("<null>").WithLocation(8, 16),
                // (10,18): error CS0103: The name 'Missing' does not exist in the current context
                //             case Missing:
                Diagnostic(ErrorCode.ERR_NameNotInContext, "Missing").WithArguments("Missing").WithLocation(10, 18),
                // (11,18): error CS0246: The type or namespace name 'Missing' could not be found (are you missing a using directive or an assembly reference?)
                //             case Missing y:
                Diagnostic(ErrorCode.ERR_SingleTypeNameNotFound, "Missing").WithArguments("Missing").WithLocation(11, 18)
                );
        }

        [Fact]
        [WorkItem(336030, "https://devdiv.visualstudio.com/DefaultCollection/DevDiv/_workitems?id=336030")]
        [WorkItem(294570, "https://devdiv.visualstudio.com/DefaultCollection/DevDiv/_workitems?id=294570")]
        public void Fuzz46()
        {
            var program = @"
public class Program46
{
    public static void Main(string[] args)
    {
        switch ((() => 1))
        {
            case int x4:
            case string x9:
            case M:
            case ((int)M()):
                break;
        }
    }
    private static object M() => null;
}";
            CreateCompilationWithMscorlib45(program).VerifyDiagnostics(
                // (6,17): error CS8119: The switch expression must be a value; found lambda expression.
                //         switch ((() => 1))
                Diagnostic(ErrorCode.ERR_SwitchExpressionValueExpected, "(() => 1)").WithArguments("lambda expression").WithLocation(6, 17),
                // (10,18): error CS0150: A constant value is expected
                //             case M:
                Diagnostic(ErrorCode.ERR_ConstantExpected, "M").WithLocation(10, 18),
                // (11,18): error CS0150: A constant value is expected
                //             case ((int)M()):
                Diagnostic(ErrorCode.ERR_ConstantExpected, "((int)M())").WithLocation(11, 18)
                );
        }

        [Fact]
        [WorkItem(363714, "https://devdiv.visualstudio.com/DefaultCollection/DevDiv/_workitems?id=363714")]
        public void Fuzz46b()
        {
            var program = @"
public class Program46
{
    public static void Main(string[] args)
    {
        switch ((() => 1))
        {
            case M:
                break;
        }
    }
    private static object M() => null;
}";
            CreateCompilationWithMscorlib45(program).VerifyDiagnostics(
                // (6,17): error CS8119: The switch expression must be a value; found lambda expression.
                //         switch ((() => 1))
                Diagnostic(ErrorCode.ERR_SwitchExpressionValueExpected, "(() => 1)").WithArguments("lambda expression").WithLocation(6, 17),
                // (8,18): error CS0150: A constant value is expected
                //             case M:
                Diagnostic(ErrorCode.ERR_ConstantExpected, "M").WithLocation(8, 18),
                // (9,17): warning CS0162: Unreachable code detected
                //                 break;
                Diagnostic(ErrorCode.WRN_UnreachableCode, "break").WithLocation(9, 17)
                );
        }

        [Fact]
        [WorkItem(336030, "https://devdiv.visualstudio.com/DefaultCollection/DevDiv/_workitems?id=336030")]
        public void Fuzz401()
        {
            var program = @"
public class Program401
{
    public static void Main(string[] args)
    {
        if (null is M) {}
    }
    private static object M() => null;
}";
            CreateCompilationWithMscorlib45(program).VerifyDiagnostics(
                // (6,13): error CS8117: Invalid operand for pattern match; value required, but found '<null>'.
                //         if (null is M) {}
                Diagnostic(ErrorCode.ERR_BadIsPatternExpression, "null").WithArguments("<null>").WithLocation(6, 13),
                // (6,21): error CS0150: A constant value is expected
                //         if (null is M) {}
                Diagnostic(ErrorCode.ERR_ConstantExpected, "M").WithLocation(6, 21)
                );
        }

        [Fact]
        [WorkItem(364165, "https://devdiv.visualstudio.com/DefaultCollection/DevDiv/_workitems?id=364165")]
        [WorkItem(16296, "https://github.com/dotnet/roslyn/issues/16296")]
        public void Fuzz1717()
        {
            var program = @"
public class Program1717
{
    public static void Main(string[] args)
    {
        switch (default(int?))
        {
            case 2:
                break;
            case double.NaN:
                break;
            case var x9:
            case string _:
                break;
        }
    }
    private static object M() => null;
}";
            CreateCompilationWithMscorlib45(program).VerifyDiagnostics(
                // (10,18): error CS0266: Cannot implicitly convert type 'double' to 'int?'. An explicit conversion exists (are you missing a cast?)
                //             case double.NaN:
                Diagnostic(ErrorCode.ERR_NoImplicitConvCast, "double.NaN").WithArguments("double", "int?").WithLocation(10, 18),
                // (13,18): error CS8121: An expression of type int? cannot be handled by a pattern of type string.
                //             case string _:
                Diagnostic(ErrorCode.ERR_PatternWrongType, "string").WithArguments("int?", "string").WithLocation(13, 18)
                );
        }

        [Fact, WorkItem(16559, "https://github.com/dotnet/roslyn/issues/16559")]
        public void CasePatternVariableUsedInCaseExpression()
        {
            var program = @"
public class Program5815
{
    public static void Main(object o)
    {
        switch (o)
        {
            case Color Color:
            case Color? Color2:
                break;
        }
    }
    private static object M() => null;
}";
            var compilation = CreateCompilationWithMscorlib45(program).VerifyDiagnostics(
                // (9,32): error CS1525: Invalid expression term 'break'
                //             case Color? Color2:
                Diagnostic(ErrorCode.ERR_InvalidExprTerm, "").WithArguments("break").WithLocation(9, 32),
                // (9,32): error CS1003: Syntax error, ':' expected
                //             case Color? Color2:
                Diagnostic(ErrorCode.ERR_SyntaxError, "").WithArguments(":", "break").WithLocation(9, 32),
                // (8,18): error CS0118: 'Color' is a variable but is used like a type
                //             case Color Color:
                Diagnostic(ErrorCode.ERR_BadSKknown, "Color").WithArguments("Color", "variable", "type").WithLocation(8, 18),
                // (9,25): error CS0103: The name 'Color2' does not exist in the current context
                //             case Color? Color2:
                Diagnostic(ErrorCode.ERR_NameNotInContext, "Color2").WithArguments("Color2").WithLocation(9, 25)
                );
            var tree = compilation.SyntaxTrees.Single();
            var model = compilation.GetSemanticModel(tree);

            var colorDecl = GetPatternDeclarations(tree, "Color").ToArray();
            var colorRef = GetReferences(tree, "Color").ToArray();
            Assert.Equal(1, colorDecl.Length);
            Assert.Equal(2, colorRef.Length);
            Assert.Null(model.GetSymbolInfo(colorRef[0]).Symbol);
            VerifyModelForDeclarationPattern(model, colorDecl[0], colorRef[1]);
        }

        [Fact, WorkItem(16559, "https://github.com/dotnet/roslyn/issues/16559")]
        public void Fuzz5815()
        {
            var program = @"
public class Program5815
{
    public static void Main(string[] args)
    {
        switch ((int)M())
        {
            case var x3:
            case true ? x3 : 4:
                break;
        }
    }
    private static object M() => null;
}";
            var compilation = CreateCompilationWithMscorlib45(program).VerifyDiagnostics(
                // (9,18): error CS0150: A constant value is expected
                //             case true ? x3 : 4:
                Diagnostic(ErrorCode.ERR_ConstantExpected, "true ? x3 : 4").WithLocation(9, 18)
                );
            var tree = compilation.SyntaxTrees.Single();
            var model = compilation.GetSemanticModel(tree);

            var x3Decl = GetPatternDeclarations(tree, "x3").ToArray();
            var x3Ref = GetReferences(tree, "x3").ToArray();
            Assert.Equal(1, x3Decl.Length);
            Assert.Equal(1, x3Ref.Length);
            VerifyModelForDeclarationPattern(model, x3Decl[0], x3Ref);
        }

        [Fact(Skip = "https://github.com/dotnet/roslyn/issues/16721")]
        public void Fuzz()
        {
            const int numTests = 1000000;
            int dt = (int)Math.Abs(DateTime.Now.Ticks % 1000000000);
            for (int i = 1; i < numTests; i++)
            {
                PatternMatchingFuzz(i + dt);
            }
        }

        private static void PatternMatchingFuzz(int dt)
        {
            Random r = new Random(dt);

            // generate a pattern-matching switch randomly from templates
            string[] expressions = new[]
            {
                "M",              // a method group
                "(() => 1)",      // a lambda expression
                "1",              // a constant
                "2",              // a constant
                "null",           // the null constant
                "default(int?)",  // a null constant of type int?
                "((int?)1)",      // a constant of type int?
                "M()",            // a method invocation
                "double.NaN",     // a scary constant
                "1.1",            // a double constant
                "NotFound"        // an unbindable expression
            };
            string Expression()
            {
                int index = r.Next(expressions.Length + 1) - 1;
                return (index < 0) ? $"(({Type()})M())" : expressions[index];
            }
            string[] types = new[]
            {
                "object",
                "var",
                "int",
                "int?",
                "double",
                "string",
                "NotFound"
            };
            string Type() => types[r.Next(types.Length)];
            string Pattern()
            {
                switch (r.Next(3))
                {
                    case 0:
                        return Expression(); // a "constant" pattern
                    case 1:
                        return Type() + " x" + r.Next(10);
                    case 2:
                        return Type() + " _";
                    default:
                        throw null;
                }
            }
            string body = @"
public class Program{0}
{{
    public static void Main(string[] args)
    {{
        {1}
    }}
    private static object M() => null;
}}";
            var statement = new StringBuilder();
            switch (r.Next(2))
            {
                case 0:
                    // test the "is-pattern" expression
                    statement.Append($"if ({Expression()} is {Pattern()}) {{}}");
                    break;
                case 1:
                    // test the pattern switch statement
                    statement.AppendLine($"switch ({Expression()})");
                    statement.AppendLine("{");
                    var nCases = r.Next(5);
                    for (int i = 1; i <= nCases; i++)
                    {
                        statement.AppendLine($"    case {Pattern()}:");
                        if (i == nCases || r.Next(2) == 0)
                        {
                            statement.AppendLine($"        break;");
                        }
                    }
                    statement.AppendLine("}");
                    break;
                default:
                    throw null;
            }
            var program = string.Format(body, dt, statement);
            CreateCompilationWithMscorlib45(program).GetDiagnostics();
        }

        [Fact, WorkItem(16671, "https://github.com/dotnet/roslyn/issues/16671")]
        public void TypeParameterSubsumption01()
        {
            var program = @"
using System;
public class Program
{
    public static void Main(string[] args)
    {
        PatternMatching<Base, Derived>(new Base());
        PatternMatching<Base, Derived>(new Derived());
        PatternMatching<Base, Derived>(null);
        PatternMatching<object, int>(new object());
        PatternMatching<object, int>(2);
        PatternMatching<object, int>(null);
        PatternMatching<object, int?>(new object());
        PatternMatching<object, int?>(2);
        PatternMatching<object, int?>(null);
    }
    static void PatternMatching<TBase, TDerived>(TBase o) where TDerived : TBase
    {
        switch (o)
        {
            case TDerived td:
                Console.WriteLine(nameof(TDerived));
                break;
            case TBase tb:
                Console.WriteLine(nameof(TBase));
                break;
            default:
                Console.WriteLine(""Neither"");
                break;
        }
    }
}
class Base
{
}
class Derived : Base
{
}
";
            var compilation = CreateCompilationWithMscorlib45(program, options: TestOptions.DebugExe).VerifyDiagnostics(
                );
            var comp = CompileAndVerify(compilation, expectedOutput: @"TBase
TDerived
Neither
TBase
TDerived
Neither
TBase
TDerived
Neither");
        }

        [Fact, WorkItem(16671, "https://github.com/dotnet/roslyn/issues/16671")]
        public void TypeParameterSubsumption02()
        {
            var program = @"
using System;
public class Program
{
    static void PatternMatching<TBase, TDerived>(TBase o) where TDerived : TBase
    {
        switch (o)
        {
            case TBase tb:
                Console.WriteLine(nameof(TBase));
                break;
            case TDerived td:
                Console.WriteLine(nameof(TDerived));
                break;
            default:
                Console.WriteLine(""Neither"");
                break;
        }
    }
}
class Base
{
}
class Derived : Base
{
}
";
            var compilation = CreateCompilationWithMscorlib45(program).VerifyDiagnostics(
                // (12,18): error CS8120: The switch case has already been handled by a previous case.
                //             case TDerived td:
                Diagnostic(ErrorCode.ERR_PatternIsSubsumed, "TDerived td").WithLocation(12, 18),
                // (13,17): warning CS0162: Unreachable code detected
                //                 Console.WriteLine(nameof(TDerived));
                Diagnostic(ErrorCode.WRN_UnreachableCode, "Console").WithLocation(13, 17)
                );
        }

        [Fact, WorkItem(16688, "https://github.com/dotnet/roslyn/issues/16688")]
        public void TypeParameterSubsumption03()
        {
            var program = @"
using System.Collections.Generic;
public class Program
{
    private static void Pattern<T>(T thing) where T : class
    {
        switch (thing)
        {
            case T tThing:
                break;
            case IEnumerable<object> s:
                break;
        }
    }
}
";
            var compilation = CreateCompilationWithMscorlib45(program).VerifyDiagnostics(
                // (11,18): error CS8120: The switch case has already been handled by a previous case.
                //             case IEnumerable<object> s:
                Diagnostic(ErrorCode.ERR_PatternIsSubsumed, "IEnumerable<object> s").WithLocation(11, 18),
                // (12,17): warning CS0162: Unreachable code detected
                //                 break;
                Diagnostic(ErrorCode.WRN_UnreachableCode, "break").WithLocation(12, 17)
                );
        }

        [Fact, WorkItem(16696, "https://github.com/dotnet/roslyn/issues/16696")]
        public void TypeParameterSubsumption04()
        {
            var program = @"
using System;
using System.Collections.Generic;
public class Program
{
    private static int Pattern1<TBase, TDerived>(object thing) where TBase : class where TDerived : TBase
    {
        switch (thing)
        {
            case IEnumerable<TBase> sequence:
                return 1;
            // IEnumerable<TBase> does not subsume IEnumerable<TDerived> because TDerived may be a value type.
            case IEnumerable<TDerived> derivedSequence:
                return 2;
            default:
                return 3;
        }
    }
    private static int Pattern2<TBase, TDerived>(object thing) where TBase : class where TDerived : TBase
    {
        switch (thing)
        {
            case IEnumerable<object> s:
                return 1;
            // IEnumerable<object> does not subsume IEnumerable<TDerived> because TDerived may be a value type.
            case IEnumerable<TDerived> derivedSequence:
                return 2;
            default:
                return 3;
        }
    }
    public static void Main(string[] args)
    {
        Console.WriteLine(Pattern1<object, int>(new List<object>()));
        Console.WriteLine(Pattern1<object, int>(new List<int>()));
        Console.WriteLine(Pattern1<object, int>(null));
        Console.WriteLine(Pattern2<object, int>(new List<object>()));
        Console.WriteLine(Pattern2<object, int>(new List<int>()));
        Console.WriteLine(Pattern2<object, int>(null));
    }
}
";
            var compilation = CreateCompilationWithMscorlib45(program, options: TestOptions.DebugExe);
            compilation.VerifyDiagnostics(
                );
            var comp = CompileAndVerify(compilation, expectedOutput: @"1
2
3
1
2
3");
        }

        [Fact, WorkItem(17103, "https://github.com/dotnet/roslyn/issues/17103")]
        public void IsConstantPatternConversion_Positive()
        {
            var source =
@"using System;
public class Program
{
    public static void Main()
    {
        {
            byte b = 12;
            Console.WriteLine(b is 12); // True
            Console.WriteLine(b is 13); // False
            Console.WriteLine(b is (int)12L); // True
            Console.WriteLine(b is (int)13L); // False
        }
        bool Is42(byte b) => b is 42;
        Console.WriteLine(Is42(42));
        Console.WriteLine(Is42(43));
        Console.WriteLine(Is42((int)42L));
        Console.WriteLine(Is42((int)43L));
    }
}";
            var expectedOutput =
@"True
False
True
False
True
False
True
False";
            var compilation = CreateCompilationWithMscorlib45(source, options: TestOptions.DebugExe);
            compilation.VerifyDiagnostics(
                );
            var comp = CompileAndVerify(compilation, expectedOutput: expectedOutput);
        }

        [Fact, WorkItem(17103, "https://github.com/dotnet/roslyn/issues/17103")]
        public void IsConstantPatternConversion_Negative()
        {
            var source =
@"using System;
public class Program
{
    public static void Main()
    {
        byte b = 12;
        Console.WriteLine(b is 12L);
        Console.WriteLine(1 is null);
    }
}";
            var compilation = CreateCompilationWithMscorlib45(source, options: TestOptions.DebugExe);
            compilation.VerifyDiagnostics(
                // (7,32): error CS0266: Cannot implicitly convert type 'long' to 'byte'. An explicit conversion exists (are you missing a cast?)
                //         Console.WriteLine(b is 12L);
                Diagnostic(ErrorCode.ERR_NoImplicitConvCast, "12L").WithArguments("long", "byte"),
                // (8,32): error CS0037: Cannot convert null to 'int' because it is a non-nullable value type
                //         Console.WriteLine(1 is null);
                Diagnostic(ErrorCode.ERR_ValueCantBeNull, "null").WithArguments("int").WithLocation(8, 32)
                );
        }

        [Fact]
        [WorkItem(9542, "https://github.com/dotnet/roslyn/issues/9542")]
        [WorkItem(16876, "https://github.com/dotnet/roslyn/issues/16876")]
        public void DecisionTreeCoverage_Positive()
        {
            // tests added to complete coverage of the decision tree and pattern-matching implementation
            var source =
@"using System;
public class X
{
    public static void Main()
    {
        void M1(int i, bool b)
        {
            switch (i)
            {
                case 1 when b:
                    Console.WriteLine(""M1a""); break;
                case 1:
                    Console.WriteLine(""M1b""); break;
                case 2:
                    Console.WriteLine(""M1c""); break;
            }
        }
        M1(1, true);
        M1(1, false);
        M1(2, false);
        M1(3, false);

        void M2(object o, bool b)
        {
            switch (o)
            {
                case null:
                    Console.WriteLine(""M2a""); break;
                case var _ when b:
                    Console.WriteLine(""M2b""); break;
                case 1:
                    Console.WriteLine(""M2c""); break;
            }
        }
        M2(null, true);
        M2(1, true);
        M2(1, false);

        void M3(bool? b1, bool b2)
        {
            switch (b1)
            {
                case null:
                    Console.WriteLine(""M3a""); break;
                case var _ when b2:
                    Console.WriteLine(""M3b""); break;
                case true:
                    Console.WriteLine(""M3c""); break;
                case false:
                    Console.WriteLine(""M3d""); break;
            }
        }
        M3(null, true);
        M3(true, true);
        M3(true, false);
        M3(false, false);

        void M4(object o, bool b)
        {
            switch (o)
            {
                case var _ when b:
                    Console.WriteLine(""M4a""); break;
                case int i:
                    Console.WriteLine(""M4b""); break;
            }
        }
        M4(1, true);
        M4(1, false);

        void M5(int? i, bool b)
        {
            switch (i)
            {
                case var _ when b:
                    Console.WriteLine(""M5a""); break;
                case null:
                    Console.WriteLine(""M5b""); break;
                case int q:
                    Console.WriteLine(""M5c""); break;
            }
        }
        M5(1, true);
        M5(null, false);
        M5(1, false);

        void M6(object o, bool b)
        {
            switch (o)
            {
                case var _ when b:
                    Console.WriteLine(""M6a""); break;
                case object q:
                    Console.WriteLine(""M6b""); break;
                case null:
                    Console.WriteLine(""M6c""); break;
            }
        }
        M6(null, true);
        M6(1, false);
        M6(null, false);

        void M7(object o, bool b)
        {
            switch (o)
            {
                case null when b:
                    Console.WriteLine(""M7a""); break;
                case object q:
                    Console.WriteLine(""M7b""); break;
                case null:
                    Console.WriteLine(""M7c""); break;
            }
        }
        M7(null, true);
        M7(1, false);
        M7(null, false);

        void M8(object o)
        {
            switch (o)
            {
                case null when false:
                    throw null;
                case null:
                    Console.WriteLine(""M8a""); break;
            }
        }
        M8(null);

        void M9(object o, bool b1, bool b2)
        {
            switch (o)
            {
                case var _ when b1:
                    Console.WriteLine(""M9a""); break;
                case var _ when b2:
                    Console.WriteLine(""M9b""); break;
                case var _:
                    Console.WriteLine(""M9c""); break;
            }
        }
        M9(1, true, false);
        M9(1, false, true);
        M9(1, false, false);

        void M10(bool b)
        {
            const string nullString = null;
            switch (nullString)
            {
                case null when b:
                    Console.WriteLine(""M10a""); break;
                case var _:
                    Console.WriteLine(""M10b""); break;
            }
        }
        M10(true);
        M10(false);

        void M11()
        {
            const string s = """";
            switch (s)
            {
                case string _:
                    Console.WriteLine(""M11a""); break;
            }
        }
        M11();

        void M12(bool cond)
        {
            const string s = """";
            switch (s)
            {
                case string _ when cond:
                    Console.WriteLine(""M12a""); break;
                case var _:
                    Console.WriteLine(""M12b""); break;
            }
        }
        M12(true);
        M12(false);

        void M13(bool cond)
        {
            string s = """";
            switch (s)
            {
                case string _ when cond:
                    Console.WriteLine(""M13a""); break;
                case string _:
                    Console.WriteLine(""M13b""); break;
            }
        }
        M13(true);
        M13(false);

        void M14()
        {
            const string s = """";
            switch (s)
            {
                case s:
                    Console.WriteLine(""M14a""); break;
            }
        }
        M14();

        void M15()
        {
            const int i = 3;
            switch (i)
            {
                case 3:
                case 4:
                case 5:
                    Console.WriteLine(""M15a""); break;
            }
        }
        M15();

    }
}";
            var expectedOutput =
@"M1a
M1b
M1c
M2a
M2b
M2c
M3a
M3b
M3c
M3d
M4a
M4b
M5a
M5b
M5c
M6a
M6b
M6c
M7a
M7b
M7c
M8a
M9a
M9b
M9c
M10a
M10b
M11a
M12a
M12b
M13a
M13b
M14a
M15a
";
            var compilation = CreateCompilationWithMscorlib45(source, options: TestOptions.DebugExe);
            compilation.VerifyDiagnostics(
                );
            var comp = CompileAndVerify(compilation, expectedOutput: expectedOutput);
        }

        [Fact]
        [WorkItem(9542, "https://github.com/dotnet/roslyn/issues/9542")]
        public void DecisionTreeCoverage_BadEquals()
        {
            // tests added to complete coverage of the decision tree and pattern-matching implementation
            var source =
@"public class X
{
    static void M1(float o)
    {
        switch (o)
        {
            case 1.1F: break;
        }
    }
}
namespace System
{
    public class Object { }
    public abstract class ValueType { }
    public struct Void { }
    public struct Boolean { private Boolean m_value; Boolean Use(Boolean b) { m_value = b; return m_value; } }
    public struct Int32 { private Int32 m_value; Int32 Use(Int32 b) { m_value = b; return m_value; } }
    public struct Char { }
    public class String { }
}
namespace System
{
    public struct Single
    {
        private Single m_value;
        public /*note bad return type*/ void Equals(Single other) { m_value = m_value + 1; }
    }
}
";
            var compilation = CreateCompilation(source);
            compilation.VerifyDiagnostics(
                );
            compilation.GetEmitDiagnostics().Where(d => d.Severity != DiagnosticSeverity.Warning).Verify(
                // (5,9): error CS0407: 'void float.Equals(float)' has the wrong return type
                //         switch (o)
                Diagnostic(ErrorCode.ERR_BadRetType, @"switch (o)
        {
            case 1.1F: break;
        }").WithArguments("float.Equals(float)", "void").WithLocation(5, 9)
                );
        }

        [Fact]
        [WorkItem(9542, "https://github.com/dotnet/roslyn/issues/9542")]
        public void DecisionTreeCoverage_DuplicateDefault()
        {
            // tests added to complete coverage of the decision tree and pattern-matching implementation
            var source =
@"public class X
{
    static void M1(object o)
    {
        switch (o)
        {
            case int x:
            default:
            default:
                break;
        }
    }
}
";
            var compilation = CreateCompilationWithMscorlib45(source);
            compilation.VerifyDiagnostics(
                // (9,13): error CS0152: The switch statement contains multiple cases with the label value 'default:'
                //             default:
                Diagnostic(ErrorCode.ERR_DuplicateCaseLabel, "default:").WithArguments("default:").WithLocation(9, 13)
                );
        }

        [Fact]
        [WorkItem(9542, "https://github.com/dotnet/roslyn/issues/9542")]
        public void DecisionTreeCoverage_Negative()
        {
            // tests added to complete coverage of the decision tree and pattern-matching implementation
            var source =
@"public class X
{
    static void M1(object o)
    {
        switch (o)
        {
            case 1:
            case int _:
            case 2:
                break;
        }
    }
    static void M2(object o)
    {
        switch (o)
        {
            case 1:
            case int _:
            case int _:
                break;
        }
    }
}
";
            var compilation = CreateCompilationWithMscorlib45(source);
            compilation.VerifyDiagnostics(
                // (9,13): error CS8120: The switch case has already been handled by a previous case.
                //             case 2:
                Diagnostic(ErrorCode.ERR_PatternIsSubsumed, "case 2:").WithLocation(9, 13),
                // (19,18): error CS8120: The switch case has already been handled by a previous case.
                //             case int _:
                Diagnostic(ErrorCode.ERR_PatternIsSubsumed, "int _").WithLocation(19, 18)
                );
        }

<<<<<<< HEAD
        [Fact]
        [WorkItem(17089, "https://github.com/dotnet/roslyn/issues/17089")]
        public void Dynamic_01()
        {
            var source =
@"using System;
public class X
{
    static void M1(dynamic d)
    {
        if (d is 1)
        {
            Console.Write('r');
        }
        else if (d is int i)
        {
            Console.Write('o');
        }
        else if (d is var z)
        {
            long l = z;
            Console.Write('s');
        }
    }
    static void M2(dynamic d)
    {
        switch (d)
        {
            case 1:
                Console.Write('l');
                break;
            case int i:
                Console.Write('y');
                break;
            case var z:
                long l = z;
                Console.Write('n');
                break;
        }
    }
    public static void Main(string[] args)
    {
        M1(1);
        M1(2);
        M1(3L);
        M2(1);
        M2(2);
        M2(3L);
    }
}
";
            var compilation = CreateCompilationWithMscorlib45(source, references: new MetadataReference[] { CSharpRef, SystemCoreRef }, options: TestOptions.ReleaseExe);
            var comp = CompileAndVerify(compilation, expectedOutput: "roslyn");
=======
        [Fact, WorkItem(17266, "https://github.com/dotnet/roslyn/issues/17266")]
        public void DoubleEvaluation01()
        {
            var source =
@"using System;
public class C
{
    public static void Main()
    {
        if (TryGet() is int index)
        {
            Console.WriteLine(index);
        }
    }

    public static int? TryGet()
    {
        Console.WriteLine(""eval"");
        return null;
    }
}";
            var compilation = CreateCompilationWithMscorlib45(source, options: TestOptions.DebugExe);
            compilation.VerifyDiagnostics();
            var expectedOutput = @"eval";
            var comp = CompileAndVerify(compilation, expectedOutput: expectedOutput);
>>>>>>> ef4646ac
        }
    }
}<|MERGE_RESOLUTION|>--- conflicted
+++ resolved
@@ -5593,7 +5593,33 @@
                 );
         }
 
-<<<<<<< HEAD
+        [Fact, WorkItem(17266, "https://github.com/dotnet/roslyn/issues/17266")]
+        public void DoubleEvaluation01()
+        {
+            var source =
+@"using System;
+public class C
+{
+    public static void Main()
+    {
+        if (TryGet() is int index)
+        {
+            Console.WriteLine(index);
+        }
+    }
+
+    public static int? TryGet()
+    {
+        Console.WriteLine(""eval"");
+        return null;
+    }
+}";
+            var compilation = CreateCompilationWithMscorlib45(source, options: TestOptions.DebugExe);
+            compilation.VerifyDiagnostics();
+            var expectedOutput = @"eval";
+            var comp = CompileAndVerify(compilation, expectedOutput: expectedOutput);
+        }
+
         [Fact]
         [WorkItem(17089, "https://github.com/dotnet/roslyn/issues/17089")]
         public void Dynamic_01()
@@ -5647,33 +5673,6 @@
 ";
             var compilation = CreateCompilationWithMscorlib45(source, references: new MetadataReference[] { CSharpRef, SystemCoreRef }, options: TestOptions.ReleaseExe);
             var comp = CompileAndVerify(compilation, expectedOutput: "roslyn");
-=======
-        [Fact, WorkItem(17266, "https://github.com/dotnet/roslyn/issues/17266")]
-        public void DoubleEvaluation01()
-        {
-            var source =
-@"using System;
-public class C
-{
-    public static void Main()
-    {
-        if (TryGet() is int index)
-        {
-            Console.WriteLine(index);
-        }
-    }
-
-    public static int? TryGet()
-    {
-        Console.WriteLine(""eval"");
-        return null;
-    }
-}";
-            var compilation = CreateCompilationWithMscorlib45(source, options: TestOptions.DebugExe);
-            compilation.VerifyDiagnostics();
-            var expectedOutput = @"eval";
-            var comp = CompileAndVerify(compilation, expectedOutput: expectedOutput);
->>>>>>> ef4646ac
         }
     }
 }