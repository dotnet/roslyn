--- conflicted
+++ resolved
@@ -2368,7 +2368,6 @@
             compilation.VerifyDiagnostics();
         }
 
-<<<<<<< HEAD
         [WorkItem("https://github.com/dotnet/roslyn/issues/45739")]
         [Fact]
         public void ConstFieldEnum()
@@ -2469,7 +2468,8 @@
                 //     public const SystemChar SystemChar = SystemChar.Increment();
                 Diagnostic(ErrorCode.ERR_RefLvalueExpected, "SystemChar").WithLocation(8, 42)
                 );
-=======
+        }
+
         [Fact, WorkItem("https://github.com/dotnet/roslyn/issues/71039")]
         public void ConstInAttributes_NoCycle_01()
         {
@@ -2527,7 +2527,6 @@
                 """;
 
             CompileAndVerify(source).VerifyDiagnostics();
->>>>>>> def41e8f
         }
     }
 }