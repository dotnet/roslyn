﻿// Copyright (c) Microsoft.  All Rights Reserved.  Licensed under the Apache License, Version 2.0.  See License.txt in the project root for license information.

using System.Linq;
using Microsoft.CodeAnalysis.CSharp.Syntax;
using Microsoft.CodeAnalysis.Test.Utilities;
using Roslyn.Test.Utilities;
using Roslyn.Utilities;
using Xunit;

namespace Microsoft.CodeAnalysis.CSharp.UnitTests
{
    /// <summary>
    /// Tests related to binding object and collection initializer expressions.
    /// </summary>
    public class ObjectAndCollectionInitializerTests : CompilingTestBase
    {
        #region "Functionality tests"

        #region "Object Initializer"

        [Fact]
        public void ObjectInitializerTest_ClassType()
        {
            string source = @"
class MemberInitializerTest
{
    public int x;
    public int y { get; set; }

    public static void Main()
    {
        var i = /*<bind>*/new MemberInitializerTest() { x = 0, y = 0 }/*</bind>*/;
    }
}
";
string expectedOperationTree = @"
IObjectCreationExpression (Constructor: MemberInitializerTest..ctor()) (OperationKind.ObjectCreationExpression, Type: MemberInitializerTest) (Syntax: 'new MemberI ...  0, y = 0 }')
  Arguments(0)
  Initializer: IObjectOrCollectionInitializerExpression (OperationKind.ObjectOrCollectionInitializerExpression, Type: MemberInitializerTest) (Syntax: '{ x = 0, y = 0 }')
      Initializers(2):
          ISimpleAssignmentExpression (OperationKind.SimpleAssignmentExpression, Type: System.Int32) (Syntax: 'x = 0')
            Left: IFieldReferenceExpression: System.Int32 MemberInitializerTest.x (OperationKind.FieldReferenceExpression, Type: System.Int32) (Syntax: 'x')
                Instance Receiver: IInstanceReferenceExpression (InstanceReferenceKind.Implicit) (OperationKind.InstanceReferenceExpression, Type: MemberInitializerTest) (Syntax: 'x')
            Right: ILiteralExpression (Text: 0) (OperationKind.LiteralExpression, Type: System.Int32, Constant: 0) (Syntax: '0')
          ISimpleAssignmentExpression (OperationKind.SimpleAssignmentExpression, Type: System.Int32) (Syntax: 'y = 0')
            Left: IPropertyReferenceExpression: System.Int32 MemberInitializerTest.y { get; set; } (OperationKind.PropertyReferenceExpression, Type: System.Int32) (Syntax: 'y')
                Instance Receiver: IInstanceReferenceExpression (InstanceReferenceKind.Implicit) (OperationKind.InstanceReferenceExpression, Type: MemberInitializerTest) (Syntax: 'y')
            Right: ILiteralExpression (Text: 0) (OperationKind.LiteralExpression, Type: System.Int32, Constant: 0) (Syntax: '0')
";
            var expectedDiagnostics = DiagnosticDescription.None;

            VerifyOperationTreeAndDiagnosticsForTest<ObjectCreationExpressionSyntax>(source, expectedOperationTree, expectedDiagnostics);

            CompileAndVerify(source, expectedOutput: "");
        }

        [Fact]
        public void ObjectInitializerTest_StructType()
        {
            string source = @"
struct MemberInitializerTest
{
    public int x;
    public int y { get; set; }

    public static void Main()
    {
        var i = /*<bind>*/new MemberInitializerTest() { x = 0, y = 0 }/*</bind>*/;
    }
}
";
string expectedOperationTree = @"
IObjectCreationExpression (Constructor: MemberInitializerTest..ctor()) (OperationKind.ObjectCreationExpression, Type: MemberInitializerTest) (Syntax: 'new MemberI ...  0, y = 0 }')
  Arguments(0)
  Initializer: IObjectOrCollectionInitializerExpression (OperationKind.ObjectOrCollectionInitializerExpression, Type: MemberInitializerTest) (Syntax: '{ x = 0, y = 0 }')
      Initializers(2):
          ISimpleAssignmentExpression (OperationKind.SimpleAssignmentExpression, Type: System.Int32) (Syntax: 'x = 0')
            Left: IFieldReferenceExpression: System.Int32 MemberInitializerTest.x (OperationKind.FieldReferenceExpression, Type: System.Int32) (Syntax: 'x')
                Instance Receiver: IInstanceReferenceExpression (InstanceReferenceKind.Implicit) (OperationKind.InstanceReferenceExpression, Type: MemberInitializerTest) (Syntax: 'x')
            Right: ILiteralExpression (Text: 0) (OperationKind.LiteralExpression, Type: System.Int32, Constant: 0) (Syntax: '0')
          ISimpleAssignmentExpression (OperationKind.SimpleAssignmentExpression, Type: System.Int32) (Syntax: 'y = 0')
            Left: IPropertyReferenceExpression: System.Int32 MemberInitializerTest.y { get; set; } (OperationKind.PropertyReferenceExpression, Type: System.Int32) (Syntax: 'y')
                Instance Receiver: IInstanceReferenceExpression (InstanceReferenceKind.Implicit) (OperationKind.InstanceReferenceExpression, Type: MemberInitializerTest) (Syntax: 'y')
            Right: ILiteralExpression (Text: 0) (OperationKind.LiteralExpression, Type: System.Int32, Constant: 0) (Syntax: '0')
";
            var expectedDiagnostics = DiagnosticDescription.None;

            VerifyOperationTreeAndDiagnosticsForTest<ObjectCreationExpressionSyntax>(source, expectedOperationTree, expectedDiagnostics);

            CompileAndVerify(source, expectedOutput: "");
        }

        [Fact]
        public void ObjectInitializerTest_TypeParameterType()
        {
            string source = @"
class Base
{
    public Base() { }
    public int x;
    public int y { get; set; }
    public static void Main()
    {
        MemberInitializerTest<Base>.Goo();
    }
}

<<<<<<< HEAD
class MemberInitializerTest<T> where T : Base, new()
{
    public static void Foo()
=======
public class MemberInitializerTest<T> where T: Base, new()
{   
    public static void Goo()
>>>>>>> c51c1944
    {
        var i = /*<bind>*/new T() { x = 0, y = 0 }/*</bind>*/;
    }
}
";
            string expectedOperationTree = @"
ITypeParameterObjectCreationExpression (OperationKind.TypeParameterObjectCreationExpression, Type: T) (Syntax: 'new T() { x = 0, y = 0 }')
";
            var expectedDiagnostics = DiagnosticDescription.None;

            VerifyOperationTreeAndDiagnosticsForTest<ObjectCreationExpressionSyntax>(source, expectedOperationTree, expectedDiagnostics);
            CompileAndVerify(source, expectedOutput: "");
        }

        [Fact]
        public void ObjectInitializerTest_EnumType()
        {
            string source = @"
enum X { x = 0 }

class MemberInitializerTest
{
    public static void Main()
    {
        var i = /*<bind>*/new X() { }/*</bind>*/;
    }
}
";
string expectedOperationTree = @"
IObjectCreationExpression (Constructor: X..ctor()) (OperationKind.ObjectCreationExpression, Type: X) (Syntax: 'new X() { }')
  Arguments(0)
  Initializer: IObjectOrCollectionInitializerExpression (OperationKind.ObjectOrCollectionInitializerExpression, Type: X) (Syntax: '{ }')
      Initializers(0)
";
            var expectedDiagnostics = DiagnosticDescription.None;

            VerifyOperationTreeAndDiagnosticsForTest<ObjectCreationExpressionSyntax>(source, expectedOperationTree, expectedDiagnostics);
            CompileAndVerify(source, expectedOutput: "");
        }

        [Fact]
        public void ObjectInitializerTest_PrimitiveType()
        {
            string source = @"
class MemberInitializerTest
{
    public static void Main()
    {
        var i = /*<bind>*/new int() { }/*</bind>*/;
    }
}
";
string expectedOperationTree = @"
IObjectCreationExpression (Constructor: System.Int32..ctor()) (OperationKind.ObjectCreationExpression, Type: System.Int32) (Syntax: 'new int() { }')
  Arguments(0)
  Initializer: IObjectOrCollectionInitializerExpression (OperationKind.ObjectOrCollectionInitializerExpression, Type: System.Int32) (Syntax: '{ }')
      Initializers(0)
";
            var expectedDiagnostics = DiagnosticDescription.None;

            VerifyOperationTreeAndDiagnosticsForTest<ObjectCreationExpressionSyntax>(source, expectedOperationTree, expectedDiagnostics);

            CompileAndVerify(source, expectedOutput: "");
        }

        [Fact]
        public void ObjectInitializerTest_MemberAccess_DynamicType()
        {
            string source = @"
class MemberInitializerTest
{
    public dynamic X;
    public static void Main()
    {
        var i = /*<bind>*/new MemberInitializerTest { X = 0 }/*</bind>*/;
    }
}
";
string expectedOperationTree = @"
IObjectCreationExpression (Constructor: MemberInitializerTest..ctor()) (OperationKind.ObjectCreationExpression, Type: MemberInitializerTest) (Syntax: 'new MemberI ... t { X = 0 }')
  Arguments(0)
  Initializer: IObjectOrCollectionInitializerExpression (OperationKind.ObjectOrCollectionInitializerExpression, Type: MemberInitializerTest) (Syntax: '{ X = 0 }')
      Initializers(1):
          ISimpleAssignmentExpression (OperationKind.SimpleAssignmentExpression, Type: dynamic) (Syntax: 'X = 0')
            Left: IFieldReferenceExpression: dynamic MemberInitializerTest.X (OperationKind.FieldReferenceExpression, Type: dynamic) (Syntax: 'X')
                Instance Receiver: IInstanceReferenceExpression (InstanceReferenceKind.Implicit) (OperationKind.InstanceReferenceExpression, Type: MemberInitializerTest) (Syntax: 'X')
            Right: IConversionExpression (ConversionKind.Cast, Implicit) (OperationKind.ConversionExpression, Type: dynamic) (Syntax: '0')
                Operand: ILiteralExpression (Text: 0) (OperationKind.LiteralExpression, Type: System.Int32, Constant: 0) (Syntax: '0')
";
            var expectedDiagnostics = DiagnosticDescription.None;

            VerifyOperationTreeAndDiagnosticsForTest<ObjectCreationExpressionSyntax>(source, expectedOperationTree, expectedDiagnostics);

            // TODO: This should produce no diagnostics.
            CreateStandardCompilation(source, references: new MetadataReference[] { SystemCoreRef, CSharpRef }).VerifyDiagnostics();
        }

        [Fact]
        public void ObjectInitializerTest_DefAssignment()
        {
            var source = @"
using System.Collections.Generic;


class O<T> where T : new()
{
    public T list = new T();
}

class Test
{
    static int Main(string[] args)
    {
        int a, b, c, d;

        var list = new MyList(a=1){};
        new MyList(b=2){};

        var o = new O<MyList> { list=new MyList(c=3){}};
        new O<MyList> { list=new MyList(d=4){}};
       
        int i = a;
        i = b;
        i = c;
        i = d;

        return 0;
    }

}

class MyList : List<int>
{
    public MyList(){}

    public MyList(int i){}

    public MyList(List<int> list){}    
}
";
            CompileAndVerify(source, expectedOutput: "");
        }

        #endregion

        #region "Collection Initializer"

        [Fact]
        public void CollectionInitializerTest_Empty()
        {
            string source = @"
using System.Collections.Generic;

class MemberInitializerTest
{
    public List<int> x;
    public static void Main()
    /*<bind>*/{
        var i = new List<int>() { };
        var j = new MemberInitializerTest() { x = { } };
        var k = new MemberInitializerTest() { };
    }/*</bind>*/
}
";
string expectedOperationTree = @"
IBlockStatement (3 statements, 3 locals) (OperationKind.BlockStatement) (Syntax: '{ ... }')
  Locals: Local_1: System.Collections.Generic.List<System.Int32> i
    Local_2: MemberInitializerTest j
    Local_3: MemberInitializerTest k
  IVariableDeclarationStatement (1 declarations) (OperationKind.VariableDeclarationStatement) (Syntax: 'var i = new ... int>() { };')
    IVariableDeclaration (1 variables) (OperationKind.VariableDeclaration) (Syntax: 'var i = new ... int>() { };')
      Variables: Local_1: System.Collections.Generic.List<System.Int32> i
      Initializer: IObjectCreationExpression (Constructor: System.Collections.Generic.List<System.Int32>..ctor()) (OperationKind.ObjectCreationExpression, Type: System.Collections.Generic.List<System.Int32>) (Syntax: 'new List<int>() { }')
          Arguments(0)
          Initializer: IObjectOrCollectionInitializerExpression (OperationKind.ObjectOrCollectionInitializerExpression, Type: System.Collections.Generic.List<System.Int32>) (Syntax: '{ }')
              Initializers(0)
  IVariableDeclarationStatement (1 declarations) (OperationKind.VariableDeclarationStatement) (Syntax: 'var j = new ...  x = { } };')
    IVariableDeclaration (1 variables) (OperationKind.VariableDeclaration) (Syntax: 'var j = new ...  x = { } };')
      Variables: Local_1: MemberInitializerTest j
      Initializer: IObjectCreationExpression (Constructor: MemberInitializerTest..ctor()) (OperationKind.ObjectCreationExpression, Type: MemberInitializerTest) (Syntax: 'new MemberI ... { x = { } }')
          Arguments(0)
          Initializer: IObjectOrCollectionInitializerExpression (OperationKind.ObjectOrCollectionInitializerExpression, Type: MemberInitializerTest) (Syntax: '{ x = { } }')
              Initializers(1):
                  IMemberInitializerExpression (OperationKind.MemberInitializerExpression, Type: System.Collections.Generic.List<System.Int32>) (Syntax: 'x = { }')
                    InitializedMember: IFieldReferenceExpression: System.Collections.Generic.List<System.Int32> MemberInitializerTest.x (OperationKind.FieldReferenceExpression, Type: System.Collections.Generic.List<System.Int32>) (Syntax: 'x')
                        Instance Receiver: IInstanceReferenceExpression (InstanceReferenceKind.Implicit) (OperationKind.InstanceReferenceExpression, Type: MemberInitializerTest) (Syntax: 'x')
                    Initializer: IObjectOrCollectionInitializerExpression (OperationKind.ObjectOrCollectionInitializerExpression, Type: System.Collections.Generic.List<System.Int32>) (Syntax: '{ }')
                        Initializers(0)
  IVariableDeclarationStatement (1 declarations) (OperationKind.VariableDeclarationStatement) (Syntax: 'var k = new ... Test() { };')
    IVariableDeclaration (1 variables) (OperationKind.VariableDeclaration) (Syntax: 'var k = new ... Test() { };')
      Variables: Local_1: MemberInitializerTest k
      Initializer: IObjectCreationExpression (Constructor: MemberInitializerTest..ctor()) (OperationKind.ObjectCreationExpression, Type: MemberInitializerTest) (Syntax: 'new MemberI ... rTest() { }')
          Arguments(0)
          Initializer: IObjectOrCollectionInitializerExpression (OperationKind.ObjectOrCollectionInitializerExpression, Type: MemberInitializerTest) (Syntax: '{ }')
              Initializers(0)
";
            var expectedDiagnostics = DiagnosticDescription.None;

            VerifyOperationTreeAndDiagnosticsForTest<BlockSyntax>(source, expectedOperationTree, expectedDiagnostics);

            CompileAndVerify(source, expectedOutput: "");
        }

        [Fact]
        public void CollectionInitializerTest_DynamicType()
        {
            string source = @"
using System;
using System.Collections.Generic;
using System.Collections;

class Test
{
    public dynamic list = new List<int>();

    public static int Main()
    {
        var t = /*<bind>*/new Test() { list = { 1 } }/*</bind>*/;
        DisplayCollection((List<int>)t.list);
        return 0;
    }

    public static void DisplayCollection<T>(IEnumerable<T> collection)
    {
        foreach (var i in collection)
        {
            Console.WriteLine(i);
        }
    }
}
";
string expectedOperationTree = @"
IObjectCreationExpression (Constructor: Test..ctor()) (OperationKind.ObjectCreationExpression, Type: Test) (Syntax: 'new Test()  ... t = { 1 } }')
  Arguments(0)
  Initializer: IObjectOrCollectionInitializerExpression (OperationKind.ObjectOrCollectionInitializerExpression, Type: Test) (Syntax: '{ list = { 1 } }')
      Initializers(1):
          IMemberInitializerExpression (OperationKind.MemberInitializerExpression, Type: dynamic) (Syntax: 'list = { 1 }')
            InitializedMember: IFieldReferenceExpression: dynamic Test.list (OperationKind.FieldReferenceExpression, Type: dynamic) (Syntax: 'list')
                Instance Receiver: IInstanceReferenceExpression (InstanceReferenceKind.Implicit) (OperationKind.InstanceReferenceExpression, Type: Test) (Syntax: 'list')
            Initializer: IObjectOrCollectionInitializerExpression (OperationKind.ObjectOrCollectionInitializerExpression, Type: dynamic) (Syntax: '{ 1 }')
                Initializers(1):
                    ICollectionElementInitializerExpression (IsDynamic: True) (OperationKind.CollectionElementInitializerExpression, Type: System.Void) (Syntax: '1')
                      Arguments(1):
                          ILiteralExpression (Text: 1) (OperationKind.LiteralExpression, Type: System.Int32, Constant: 1) (Syntax: '1')
";
            var expectedDiagnostics = DiagnosticDescription.None;

            VerifyOperationTreeAndDiagnosticsForTest<ObjectCreationExpressionSyntax>(source, expectedOperationTree, expectedDiagnostics);

            // TODO: This should produce no diagnostics.
            // The 'info' message is ONLY used for IDE (NOT show up in console)
            CompileAndVerify(source, additionalRefs: new MetadataReference[] { SystemCoreRef, CSharpRef }).
                VerifyDiagnostics(
                // (4,1): info CS8019: Unnecessary using directive.
                // using System.Collections;
                Diagnostic(ErrorCode.HDN_UnusedUsingDirective, "using System.Collections;"));
        }

        [Fact]
        public void CollectionInitializerTest_ExplicitInterfaceImplementation_IEnumerable()
        {
            string source = @"
using System;
using System.Collections.Generic;
using System.Collections;

class Test
{
    public static int Main()
    {
        B coll = /*<bind>*/new B { 1, 2, 3, 4, 5 }/*</bind>*/;
        coll.Display();
        return 0;
    }
}

class B : IEnumerable
{
    List<object> list = new List<object>();

    public void Add(long i)
    {
        list.Add(i);
    }

    public void Display()
    {
        foreach (var item in list)
        {
            Console.WriteLine(item);
        }
    }

    System.Collections.IEnumerator System.Collections.IEnumerable.GetEnumerator()
    {
        for (int i = 0; i < list.Count; i++)
            yield return list[i];
    }
}
";
string expectedOperationTree = @"
IObjectCreationExpression (Constructor: B..ctor()) (OperationKind.ObjectCreationExpression, Type: B) (Syntax: 'new B { 1, 2, 3, 4, 5 }')
  Arguments(0)
  Initializer: IObjectOrCollectionInitializerExpression (OperationKind.ObjectOrCollectionInitializerExpression, Type: B) (Syntax: '{ 1, 2, 3, 4, 5 }')
      Initializers(5):
          ICollectionElementInitializerExpression (AddMethod: void B.Add(System.Int64 i)) (IsDynamic: False) (OperationKind.CollectionElementInitializerExpression, Type: System.Void) (Syntax: '1')
            Arguments(1):
                IConversionExpression (ConversionKind.CSharp, Implicit) (OperationKind.ConversionExpression, Type: System.Int64, Constant: 1) (Syntax: '1')
                  Operand: ILiteralExpression (Text: 1) (OperationKind.LiteralExpression, Type: System.Int32, Constant: 1) (Syntax: '1')
          ICollectionElementInitializerExpression (AddMethod: void B.Add(System.Int64 i)) (IsDynamic: False) (OperationKind.CollectionElementInitializerExpression, Type: System.Void) (Syntax: '2')
            Arguments(1):
                IConversionExpression (ConversionKind.CSharp, Implicit) (OperationKind.ConversionExpression, Type: System.Int64, Constant: 2) (Syntax: '2')
                  Operand: ILiteralExpression (Text: 2) (OperationKind.LiteralExpression, Type: System.Int32, Constant: 2) (Syntax: '2')
          ICollectionElementInitializerExpression (AddMethod: void B.Add(System.Int64 i)) (IsDynamic: False) (OperationKind.CollectionElementInitializerExpression, Type: System.Void) (Syntax: '3')
            Arguments(1):
                IConversionExpression (ConversionKind.CSharp, Implicit) (OperationKind.ConversionExpression, Type: System.Int64, Constant: 3) (Syntax: '3')
                  Operand: ILiteralExpression (Text: 3) (OperationKind.LiteralExpression, Type: System.Int32, Constant: 3) (Syntax: '3')
          ICollectionElementInitializerExpression (AddMethod: void B.Add(System.Int64 i)) (IsDynamic: False) (OperationKind.CollectionElementInitializerExpression, Type: System.Void) (Syntax: '4')
            Arguments(1):
                IConversionExpression (ConversionKind.CSharp, Implicit) (OperationKind.ConversionExpression, Type: System.Int64, Constant: 4) (Syntax: '4')
                  Operand: ILiteralExpression (Text: 4) (OperationKind.LiteralExpression, Type: System.Int32, Constant: 4) (Syntax: '4')
          ICollectionElementInitializerExpression (AddMethod: void B.Add(System.Int64 i)) (IsDynamic: False) (OperationKind.CollectionElementInitializerExpression, Type: System.Void) (Syntax: '5')
            Arguments(1):
                IConversionExpression (ConversionKind.CSharp, Implicit) (OperationKind.ConversionExpression, Type: System.Int64, Constant: 5) (Syntax: '5')
                  Operand: ILiteralExpression (Text: 5) (OperationKind.LiteralExpression, Type: System.Int32, Constant: 5) (Syntax: '5')
";
            var expectedDiagnostics = DiagnosticDescription.None;

            VerifyOperationTreeAndDiagnosticsForTest<ObjectCreationExpressionSyntax>(source, expectedOperationTree, expectedDiagnostics);

            string expectedOutput = @"1
2
3
4
5";
            CompileAndVerify(source, expectedOutput: expectedOutput);
        }

        [Fact]
        public void CollectionInitializerTest_ExplicitInterfaceImplementation_IEnumerable_Of_T()
        {
            string source = @"
using System;
using System.Collections.Generic;
using System.Collections;

class Test
{
    public static int Main()
    {
        var coll = /*<bind>*/new B<long> { 1, 2, 3, 4, 5 }/*</bind>*/;
        coll.Display();
        return 0;
    }
}

class B<T> : IEnumerable<T>
{
    List<T> list = new List<T>();

    public void Add(T i)
    {
        list.Add(i);
    }

    public void Display()
    {
        foreach (var item in list)
        {
            Console.WriteLine(item);
        }
    }

    System.Collections.Generic.IEnumerator<T> System.Collections.Generic.IEnumerable<T>.GetEnumerator()
    {
        for (int i = 0; i < list.Count; i++)
            yield return list[i];
    }

    System.Collections.IEnumerator System.Collections.IEnumerable.GetEnumerator()
    {
        for (int i = 0; i < list.Count; i++)
            yield return list[i];
    }
}
";
string expectedOperationTree = @"
IObjectCreationExpression (Constructor: B<System.Int64>..ctor()) (OperationKind.ObjectCreationExpression, Type: B<System.Int64>) (Syntax: 'new B<long> ... , 3, 4, 5 }')
  Arguments(0)
  Initializer: IObjectOrCollectionInitializerExpression (OperationKind.ObjectOrCollectionInitializerExpression, Type: B<System.Int64>) (Syntax: '{ 1, 2, 3, 4, 5 }')
      Initializers(5):
          ICollectionElementInitializerExpression (AddMethod: void B<System.Int64>.Add(System.Int64 i)) (IsDynamic: False) (OperationKind.CollectionElementInitializerExpression, Type: System.Void) (Syntax: '1')
            Arguments(1):
                IConversionExpression (ConversionKind.CSharp, Implicit) (OperationKind.ConversionExpression, Type: System.Int64, Constant: 1) (Syntax: '1')
                  Operand: ILiteralExpression (Text: 1) (OperationKind.LiteralExpression, Type: System.Int32, Constant: 1) (Syntax: '1')
          ICollectionElementInitializerExpression (AddMethod: void B<System.Int64>.Add(System.Int64 i)) (IsDynamic: False) (OperationKind.CollectionElementInitializerExpression, Type: System.Void) (Syntax: '2')
            Arguments(1):
                IConversionExpression (ConversionKind.CSharp, Implicit) (OperationKind.ConversionExpression, Type: System.Int64, Constant: 2) (Syntax: '2')
                  Operand: ILiteralExpression (Text: 2) (OperationKind.LiteralExpression, Type: System.Int32, Constant: 2) (Syntax: '2')
          ICollectionElementInitializerExpression (AddMethod: void B<System.Int64>.Add(System.Int64 i)) (IsDynamic: False) (OperationKind.CollectionElementInitializerExpression, Type: System.Void) (Syntax: '3')
            Arguments(1):
                IConversionExpression (ConversionKind.CSharp, Implicit) (OperationKind.ConversionExpression, Type: System.Int64, Constant: 3) (Syntax: '3')
                  Operand: ILiteralExpression (Text: 3) (OperationKind.LiteralExpression, Type: System.Int32, Constant: 3) (Syntax: '3')
          ICollectionElementInitializerExpression (AddMethod: void B<System.Int64>.Add(System.Int64 i)) (IsDynamic: False) (OperationKind.CollectionElementInitializerExpression, Type: System.Void) (Syntax: '4')
            Arguments(1):
                IConversionExpression (ConversionKind.CSharp, Implicit) (OperationKind.ConversionExpression, Type: System.Int64, Constant: 4) (Syntax: '4')
                  Operand: ILiteralExpression (Text: 4) (OperationKind.LiteralExpression, Type: System.Int32, Constant: 4) (Syntax: '4')
          ICollectionElementInitializerExpression (AddMethod: void B<System.Int64>.Add(System.Int64 i)) (IsDynamic: False) (OperationKind.CollectionElementInitializerExpression, Type: System.Void) (Syntax: '5')
            Arguments(1):
                IConversionExpression (ConversionKind.CSharp, Implicit) (OperationKind.ConversionExpression, Type: System.Int64, Constant: 5) (Syntax: '5')
                  Operand: ILiteralExpression (Text: 5) (OperationKind.LiteralExpression, Type: System.Int32, Constant: 5) (Syntax: '5')
";
            var expectedDiagnostics = DiagnosticDescription.None;

            VerifyOperationTreeAndDiagnosticsForTest<ObjectCreationExpressionSyntax>(source, expectedOperationTree, expectedDiagnostics);

            string expectedOutput = @"1
2
3
4
5";
            CompileAndVerify(source, expectedOutput: expectedOutput);
        }

        [Fact]
        public void CollectionInitializerTest_ExplicitImplOfAdd_And_ImplicitImplOfAdd()
        {
            // Explicit interface member implementation of Add(T) is ignored and implicit implementation is called if both are defined.

            string source = @"
using System;
using System.Collections;
using System.Collections.Generic;
class MemberInitializerTest
{
    public static int Main()
    {
        var coll = /*<bind>*/new MyList<string> { ""str"" }/*</bind>*/;
        Console.WriteLine(coll.added);
        return 0;
    }
}

class MyList<T> : ICollection<T>
{
    public T added;

    void ICollection<T>.Add(T item)
    {
        added = item;
    }

    public void Add(T item)
    {
        added = item;
    }

    #region Other ICollection<T> Members

    public void Clear()
    {
        throw new System.Exception(""The method or operation is not implemented."");
    }

    public bool Contains(T item)
    {
        throw new System.Exception(""The method or operation is not implemented."");
    }

    public void CopyTo(T[] array, int arrayIndex)
    {
        throw new System.Exception(""The method or operation is not implemented."");
    }

    public int Count
    {
        get { throw new System.Exception(""The method or operation is not implemented.""); }
    }

    public bool IsReadOnly
    {
        get { throw new System.Exception(""The method or operation is not implemented.""); }
    }

    public bool Remove(T item)
    {
        throw new System.Exception(""The method or operation is not implemented."");
    }

    #endregion

    #region IEnumerable<T> Members

    public IEnumerator<T> GetEnumerator()
    {
        throw new System.Exception(""The method or operation is not implemented."");
    }

    #endregion

    #region IEnumerable Members

    System.Collections.IEnumerator System.Collections.IEnumerable.GetEnumerator()
    {
        throw new System.Exception(""The method or operation is not implemented."");
    }

    #endregion
}
";
string expectedOperationTree = @"
IObjectCreationExpression (Constructor: MyList<System.String>..ctor()) (OperationKind.ObjectCreationExpression, Type: MyList<System.String>) (Syntax: 'new MyList< ... > { ""str"" }')
  Arguments(0)
  Initializer: IObjectOrCollectionInitializerExpression (OperationKind.ObjectOrCollectionInitializerExpression, Type: MyList<System.String>) (Syntax: '{ ""str"" }')
      Initializers(1):
          ICollectionElementInitializerExpression (AddMethod: void MyList<System.String>.Add(System.String item)) (IsDynamic: False) (OperationKind.CollectionElementInitializerExpression, Type: System.Void) (Syntax: '""str""')
            Arguments(1):
                ILiteralExpression (OperationKind.LiteralExpression, Type: System.String, Constant: ""str"") (Syntax: '""str""')
";
            var expectedDiagnostics = DiagnosticDescription.None;

            VerifyOperationTreeAndDiagnosticsForTest<ObjectCreationExpressionSyntax>(source, expectedOperationTree, expectedDiagnostics);

            CompileAndVerify(source, expectedOutput: "str");
        }

        [Fact]
        public void CollectionInitializerTest_ExplicitImplOfAdd_NoImplicitImpl()
        {
            // Explicit interface member implementation of Add(T) will cause a compile-time error.

            string source = @"
using System.Collections.Generic;
class MemberInitializerTest
{
    public static int Main()
    {
        var coll = /*<bind>*/new MyList<string> { ""str"" }/*</bind>*/;
        return 0;
    }
}

class MyList<T> : ICollection<T>
{
    public T added;

    void ICollection<T>.Add(T item)
    {
        added = item;
    }

    #region Other ICollection<T> Members

    public void Clear()
    {
        throw new System.Exception(""The method or operation is not implemented."");
    }

    public bool Contains(T item)
    {
        throw new System.Exception(""The method or operation is not implemented."");
    }

    public void CopyTo(T[] array, int arrayIndex)
    {
        throw new System.Exception(""The method or operation is not implemented."");
    }

    public int Count
    {
        get { throw new System.Exception(""The method or operation is not implemented.""); }
    }

    public bool IsReadOnly
    {
        get { throw new System.Exception(""The method or operation is not implemented.""); }
    }

    public bool Remove(T item)
    {
        throw new System.Exception(""The method or operation is not implemented."");
    }

    #endregion

    #region IEnumerable<T> Members

    public IEnumerator<T> GetEnumerator()
    {
        throw new System.Exception(""The method or operation is not implemented."");
    }

    #endregion

    #region IEnumerable Members

    System.Collections.IEnumerator System.Collections.IEnumerable.GetEnumerator()
    {
        throw new System.Exception(""The method or operation is not implemented."");
    }

    #endregion
}
";
string expectedOperationTree = @"
IObjectCreationExpression (Constructor: MyList<System.String>..ctor()) (OperationKind.ObjectCreationExpression, Type: MyList<System.String>, IsInvalid) (Syntax: 'new MyList< ... > { ""str"" }')
  Arguments(0)
  Initializer: IObjectOrCollectionInitializerExpression (OperationKind.ObjectOrCollectionInitializerExpression, Type: MyList<System.String>, IsInvalid) (Syntax: '{ ""str"" }')
      Initializers(1):
          IInvocationExpression ( ? MyList<System.String>.Add()) (OperationKind.InvocationExpression, Type: ?, IsInvalid) (Syntax: '""str""')
            Instance Receiver: IInstanceReferenceExpression (InstanceReferenceKind.Implicit) (OperationKind.InstanceReferenceExpression, Type: MyList<System.String>) (Syntax: 'MyList<string>')
            Arguments(1):
                IArgument (ArgumentKind.Explicit, Matching Parameter: null) (OperationKind.Argument, IsInvalid) (Syntax: '""str""')
                  ILiteralExpression (OperationKind.LiteralExpression, Type: System.String, Constant: ""str"", IsInvalid) (Syntax: '""str""')
                  InConversion: null
                  OutConversion: null
";
            var expectedDiagnostics = new DiagnosticDescription[] {
                // CS1061: 'MyList<string>' does not contain a definition for 'Add' and no extension method 'Add' accepting a first argument of type 'MyList<string>' could be found (are you missing a using directive or an assembly reference?)
                //         var coll = /*<bind>*/new MyList<string> { "str" }/*</bind>*/;
                Diagnostic(ErrorCode.ERR_NoSuchMemberOrExtension, @"""str""").WithArguments("MyList<string>", "Add").WithLocation(7, 51)
            };

            VerifyOperationTreeAndDiagnosticsForTest<ObjectCreationExpressionSyntax>(source, expectedOperationTree, expectedDiagnostics);
        }

        #endregion

        #endregion

        #region "Error Tests"

        [Fact]
        [WorkItem(629368, "http://vstfdevdiv:8080/DevDiv2/DevDiv/_workitems/edit/629368")]
        public void AddFieldUsedLikeMethod()
        {
            string source = @"
using System;
using System.Collections;
using System.Collections.Generic;

class A : IEnumerable<int>
{
    public Action<string> Add;

    static void Main()
    {
        /*<bind>*/new A { """" }/*</bind>*/;
    }

    public IEnumerator<int> GetEnumerator() { return null; }
    IEnumerator IEnumerable.GetEnumerator() { return null; }
}
";
string expectedOperationTree = @"
IObjectCreationExpression (Constructor: A..ctor()) (OperationKind.ObjectCreationExpression, Type: A, IsInvalid) (Syntax: 'new A { """" }')
  Arguments(0)
  Initializer: IObjectOrCollectionInitializerExpression (OperationKind.ObjectOrCollectionInitializerExpression, Type: A, IsInvalid) (Syntax: '{ """" }')
      Initializers(1):
          IInvalidExpression (OperationKind.InvalidExpression, Type: ?, IsInvalid) (Syntax: '""""')
            Children(2):
                ILiteralExpression (OperationKind.LiteralExpression, Type: System.String, Constant: """", IsInvalid) (Syntax: '""""')
                IInstanceReferenceExpression (InstanceReferenceKind.Implicit) (OperationKind.InstanceReferenceExpression, Type: A) (Syntax: 'A')
";
            var expectedDiagnostics = new DiagnosticDescription[] {
                // CS0118: 'Add' is a field but is used like a method
                //         /*<bind>*/new A { "" }/*</bind>*/;
                Diagnostic(ErrorCode.ERR_BadSKknown, @"""""").WithArguments("Add", "field", "method").WithLocation(12, 27),
                // CS0649: Field 'A.Add' is never assigned to, and will always have its default value null
                //     public Action<string> Add;
                Diagnostic(ErrorCode.WRN_UnassignedInternalField, "Add").WithArguments("A.Add", "null").WithLocation(8, 27)
            };

            VerifyOperationTreeAndDiagnosticsForTest<ObjectCreationExpressionSyntax>(source, expectedOperationTree, expectedDiagnostics);
        }

        [Fact]
        [WorkItem(629368, "http://vstfdevdiv:8080/DevDiv2/DevDiv/_workitems/edit/629368")]
        public void AddPropertyUsedLikeMethod()
        {
            string source = @"
using System;
using System.Collections;
using System.Collections.Generic;

class A : IEnumerable<int>
{
    public Action<string> Add { get; set; }

    static void Main()
    {
        /*<bind>*/new A { """" }/*</bind>*/;
    }

    public IEnumerator<int> GetEnumerator() { return null; }
    IEnumerator IEnumerable.GetEnumerator() { return null; }
}
";
string expectedOperationTree = @"
IObjectCreationExpression (Constructor: A..ctor()) (OperationKind.ObjectCreationExpression, Type: A, IsInvalid) (Syntax: 'new A { """" }')
  Arguments(0)
  Initializer: IObjectOrCollectionInitializerExpression (OperationKind.ObjectOrCollectionInitializerExpression, Type: A, IsInvalid) (Syntax: '{ """" }')
      Initializers(1):
          IInvalidExpression (OperationKind.InvalidExpression, Type: ?, IsInvalid) (Syntax: '""""')
            Children(2):
                ILiteralExpression (OperationKind.LiteralExpression, Type: System.String, Constant: """", IsInvalid) (Syntax: '""""')
                IInstanceReferenceExpression (InstanceReferenceKind.Implicit) (OperationKind.InstanceReferenceExpression, Type: A) (Syntax: 'A')
";
            var expectedDiagnostics = new DiagnosticDescription[] {
                // CS0118: 'Add' is a property but is used like a method
                //         /*<bind>*/new A { "" }/*</bind>*/;
                Diagnostic(ErrorCode.ERR_BadSKknown, @"""""").WithArguments("Add", "property", "method").WithLocation(12, 27)
            };

            VerifyOperationTreeAndDiagnosticsForTest<ObjectCreationExpressionSyntax>(source, expectedOperationTree, expectedDiagnostics);
        }

        [Fact]
        public void CS0070ERR_BadEventUsage()
        {
            string source = @"
delegate void D();
struct MemberInitializerTest
{
    public event D z;
}
class X
{
    public static void Main()
    {
        var i = /*<bind>*/new MemberInitializerTest() { z = null }/*</bind>*/;
    }
}
";
string expectedOperationTree = @"
IObjectCreationExpression (Constructor: MemberInitializerTest..ctor()) (OperationKind.ObjectCreationExpression, Type: MemberInitializerTest, IsInvalid) (Syntax: 'new MemberI ...  z = null }')
  Arguments(0)
  Initializer: IObjectOrCollectionInitializerExpression (OperationKind.ObjectOrCollectionInitializerExpression, Type: MemberInitializerTest, IsInvalid) (Syntax: '{ z = null }')
      Initializers(1):
          ISimpleAssignmentExpression (OperationKind.SimpleAssignmentExpression, Type: D, IsInvalid) (Syntax: 'z = null')
            Left: IEventReferenceExpression: event D MemberInitializerTest.z (OperationKind.EventReferenceExpression, Type: D, IsInvalid) (Syntax: 'z')
                Instance Receiver: IInstanceReferenceExpression (InstanceReferenceKind.Implicit) (OperationKind.InstanceReferenceExpression, Type: MemberInitializerTest, IsInvalid) (Syntax: 'z')
            Right: ILiteralExpression (Text: null) (OperationKind.LiteralExpression, Type: null, Constant: null) (Syntax: 'null')
";
            var expectedDiagnostics = new DiagnosticDescription[] {
                // CS0070: The event 'MemberInitializerTest.z' can only appear on the left hand side of += or -= (except when used from within the type 'MemberInitializerTest')
                //         var i = /*<bind>*/new MemberInitializerTest() { z = null }/*</bind>*/;
                Diagnostic(ErrorCode.ERR_BadEventUsage, "z").WithArguments("MemberInitializerTest.z", "MemberInitializerTest").WithLocation(11, 57),
                // CS0067: The event 'MemberInitializerTest.z' is never used
                //     public event D z;
                Diagnostic(ErrorCode.WRN_UnreferencedEvent, "z").WithArguments("MemberInitializerTest.z").WithLocation(5, 20)
            };

            VerifyOperationTreeAndDiagnosticsForTest<ObjectCreationExpressionSyntax>(source, expectedOperationTree, expectedDiagnostics);
        }

        [Fact]
        public void CS0117ERR_NoSuchMember()
        {
            string source = @"
class MemberInitializerTest
{
    public static void Main()
    {
        var i = /*<bind>*/new int() { x = 0 }/*</bind>*/;
    }
}
";
string expectedOperationTree = @"
IObjectCreationExpression (Constructor: System.Int32..ctor()) (OperationKind.ObjectCreationExpression, Type: System.Int32, IsInvalid) (Syntax: 'new int() { x = 0 }')
  Arguments(0)
  Initializer: IObjectOrCollectionInitializerExpression (OperationKind.ObjectOrCollectionInitializerExpression, Type: System.Int32, IsInvalid) (Syntax: '{ x = 0 }')
      Initializers(1):
          ISimpleAssignmentExpression (OperationKind.SimpleAssignmentExpression, Type: ?, IsInvalid) (Syntax: 'x = 0')
            Left: IInvalidExpression (OperationKind.InvalidExpression, Type: ?, IsInvalid) (Syntax: 'x')
                Children(1):
                    IOperation:  (OperationKind.None, IsInvalid) (Syntax: 'x')
            Right: ILiteralExpression (Text: 0) (OperationKind.LiteralExpression, Type: System.Int32, Constant: 0) (Syntax: '0')
";
            var expectedDiagnostics = new DiagnosticDescription[] {
                // CS0117: 'int' does not contain a definition for 'x'
                //         var i = /*<bind>*/new int() { x = 0 }/*</bind>*/;
                Diagnostic(ErrorCode.ERR_NoSuchMember, "x").WithArguments("int", "x").WithLocation(6, 39)
            };

            VerifyOperationTreeAndDiagnosticsForTest<ObjectCreationExpressionSyntax>(source, expectedOperationTree, expectedDiagnostics);
        }

        [Fact]
        public void CS0120_ERR_ObjectRequired()
        {
            string source = @"
class MemberInitializerTest
{
    public int x;
    public int y { get; set; }
    public static void Main()
    {
        var i = /*<bind>*/new MemberInitializerTest() { x = 1, y = x }/*</bind>*/;
    }
}
";
string expectedOperationTree = @"
IObjectCreationExpression (Constructor: MemberInitializerTest..ctor()) (OperationKind.ObjectCreationExpression, Type: MemberInitializerTest, IsInvalid) (Syntax: 'new MemberI ...  1, y = x }')
  Arguments(0)
  Initializer: IObjectOrCollectionInitializerExpression (OperationKind.ObjectOrCollectionInitializerExpression, Type: MemberInitializerTest, IsInvalid) (Syntax: '{ x = 1, y = x }')
      Initializers(2):
          ISimpleAssignmentExpression (OperationKind.SimpleAssignmentExpression, Type: System.Int32) (Syntax: 'x = 1')
            Left: IFieldReferenceExpression: System.Int32 MemberInitializerTest.x (OperationKind.FieldReferenceExpression, Type: System.Int32) (Syntax: 'x')
                Instance Receiver: IInstanceReferenceExpression (InstanceReferenceKind.Implicit) (OperationKind.InstanceReferenceExpression, Type: MemberInitializerTest) (Syntax: 'x')
            Right: ILiteralExpression (Text: 1) (OperationKind.LiteralExpression, Type: System.Int32, Constant: 1) (Syntax: '1')
          ISimpleAssignmentExpression (OperationKind.SimpleAssignmentExpression, Type: System.Int32, IsInvalid) (Syntax: 'y = x')
            Left: IPropertyReferenceExpression: System.Int32 MemberInitializerTest.y { get; set; } (OperationKind.PropertyReferenceExpression, Type: System.Int32) (Syntax: 'y')
                Instance Receiver: IInstanceReferenceExpression (InstanceReferenceKind.Implicit) (OperationKind.InstanceReferenceExpression, Type: MemberInitializerTest) (Syntax: 'y')
            Right: IFieldReferenceExpression: System.Int32 MemberInitializerTest.x (OperationKind.FieldReferenceExpression, Type: System.Int32, IsInvalid) (Syntax: 'x')
                Instance Receiver: IInstanceReferenceExpression (InstanceReferenceKind.Implicit) (OperationKind.InstanceReferenceExpression, Type: MemberInitializerTest, IsInvalid) (Syntax: 'x')
";
            var expectedDiagnostics = new DiagnosticDescription[] {
                // CS0120: An object reference is required for the non-static field, method, or property 'MemberInitializerTest.x'
                //         var i = /*<bind>*/new MemberInitializerTest() { x = 1, y = x }/*</bind>*/;
                Diagnostic(ErrorCode.ERR_ObjectRequired, "x").WithArguments("MemberInitializerTest.x").WithLocation(8, 68)
            };

            VerifyOperationTreeAndDiagnosticsForTest<ObjectCreationExpressionSyntax>(source, expectedOperationTree, expectedDiagnostics);
        }

        [Fact]
        public void CS0122_ERR_BadAccess()
        {
            string source = @"
class MemberInitializerTest
{
    protected int x;
    private int y { get; set; }
    internal int z;
}

class Test
{
    public static void Main()
    {
        var i = /*<bind>*/new MemberInitializerTest() { x = 1, y = 2, z = 3 }/*</bind>*/;
    }
}
";
string expectedOperationTree = @"
IObjectCreationExpression (Constructor: MemberInitializerTest..ctor()) (OperationKind.ObjectCreationExpression, Type: MemberInitializerTest, IsInvalid) (Syntax: 'new MemberI ...  2, z = 3 }')
  Arguments(0)
  Initializer: IObjectOrCollectionInitializerExpression (OperationKind.ObjectOrCollectionInitializerExpression, Type: MemberInitializerTest, IsInvalid) (Syntax: '{ x = 1, y = 2, z = 3 }')
      Initializers(3):
          ISimpleAssignmentExpression (OperationKind.SimpleAssignmentExpression, Type: System.Int32, IsInvalid) (Syntax: 'x = 1')
            Left: IInvalidExpression (OperationKind.InvalidExpression, Type: System.Int32, IsInvalid) (Syntax: 'x')
                Children(1):
                    IInstanceReferenceExpression (InstanceReferenceKind.Implicit) (OperationKind.InstanceReferenceExpression, Type: MemberInitializerTest) (Syntax: 'MemberInitializerTest')
            Right: ILiteralExpression (Text: 1) (OperationKind.LiteralExpression, Type: System.Int32, Constant: 1) (Syntax: '1')
          ISimpleAssignmentExpression (OperationKind.SimpleAssignmentExpression, Type: System.Int32, IsInvalid) (Syntax: 'y = 2')
            Left: IInvalidExpression (OperationKind.InvalidExpression, Type: System.Int32, IsInvalid) (Syntax: 'y')
                Children(1):
                    IInstanceReferenceExpression (InstanceReferenceKind.Implicit) (OperationKind.InstanceReferenceExpression, Type: MemberInitializerTest) (Syntax: 'MemberInitializerTest')
            Right: ILiteralExpression (Text: 2) (OperationKind.LiteralExpression, Type: System.Int32, Constant: 2) (Syntax: '2')
          ISimpleAssignmentExpression (OperationKind.SimpleAssignmentExpression, Type: System.Int32) (Syntax: 'z = 3')
            Left: IFieldReferenceExpression: System.Int32 MemberInitializerTest.z (OperationKind.FieldReferenceExpression, Type: System.Int32) (Syntax: 'z')
                Instance Receiver: IInstanceReferenceExpression (InstanceReferenceKind.Implicit) (OperationKind.InstanceReferenceExpression, Type: MemberInitializerTest) (Syntax: 'z')
            Right: ILiteralExpression (Text: 3) (OperationKind.LiteralExpression, Type: System.Int32, Constant: 3) (Syntax: '3')
";
            var expectedDiagnostics = new DiagnosticDescription[] {
                // CS0122: 'MemberInitializerTest.x' is inaccessible due to its protection level
                //         var i = /*<bind>*/new MemberInitializerTest() { x = 1, y = 2, z = 3 }/*</bind>*/;
                Diagnostic(ErrorCode.ERR_BadAccess, "x").WithArguments("MemberInitializerTest.x").WithLocation(13, 57),
                // CS0122: 'MemberInitializerTest.y' is inaccessible due to its protection level
                //         var i = /*<bind>*/new MemberInitializerTest() { x = 1, y = 2, z = 3 }/*</bind>*/;
                Diagnostic(ErrorCode.ERR_BadAccess, "y").WithArguments("MemberInitializerTest.y").WithLocation(13, 64),
                // CS0649: Field 'MemberInitializerTest.x' is never assigned to, and will always have its default value 0
                //     protected int x;
                Diagnostic(ErrorCode.WRN_UnassignedInternalField, "x").WithArguments("MemberInitializerTest.x", "0").WithLocation(4, 19)
            };

            VerifyOperationTreeAndDiagnosticsForTest<ObjectCreationExpressionSyntax>(source, expectedOperationTree, expectedDiagnostics);
        }

        [Fact]
        public void CS0144_ERR_NoNewAbstract()
        {
            string source = @"
interface I { }
class MemberInitializerTest
{
    public static void Main()
    {
        var i = /*<bind>*/new I() { }/*</bind>*/; // CS0144
    }
}
";
string expectedOperationTree = @"
IInvalidExpression (OperationKind.InvalidExpression, Type: I, IsInvalid) (Syntax: 'new I() { }')
  Children(0)
";
            var expectedDiagnostics = new DiagnosticDescription[] {
                // CS0144: Cannot create an instance of the abstract class or interface 'I'
                //         var i = /*<bind>*/new I() { }/*</bind>*/; // CS0144
                Diagnostic(ErrorCode.ERR_NoNewAbstract, "new I() { }").WithArguments("I").WithLocation(7, 27)
            };

            VerifyOperationTreeAndDiagnosticsForTest<ObjectCreationExpressionSyntax>(source, expectedOperationTree, expectedDiagnostics);
        }

        [Fact]
        public void CS0154_ERR_PropertyLacksGet()
        {
            string source = @"
class MemberInitializerTest
{
    public int x;
    public int y { get; set; }
}

class Test
{
    public MemberInitializerTest m;
    public MemberInitializerTest Prop { set { m = value; } }

    public static void Main()
    {
        var i = /*<bind>*/new Test() { Prop = { x = 1, y = 2 } }/*</bind>*/;
    }
}
";
string expectedOperationTree = @"
IObjectCreationExpression (Constructor: Test..ctor()) (OperationKind.ObjectCreationExpression, Type: Test, IsInvalid) (Syntax: 'new Test()  ... , y = 2 } }')
  Arguments(0)
  Initializer: IObjectOrCollectionInitializerExpression (OperationKind.ObjectOrCollectionInitializerExpression, Type: Test, IsInvalid) (Syntax: '{ Prop = {  ... , y = 2 } }')
      Initializers(1):
          IMemberInitializerExpression (OperationKind.MemberInitializerExpression, Type: MemberInitializerTest, IsInvalid) (Syntax: 'Prop = { x = 1, y = 2 }')
            InitializedMember: IPropertyReferenceExpression: MemberInitializerTest Test.Prop { set; } (OperationKind.PropertyReferenceExpression, Type: MemberInitializerTest, IsInvalid) (Syntax: 'Prop')
                Instance Receiver: IInstanceReferenceExpression (InstanceReferenceKind.Implicit) (OperationKind.InstanceReferenceExpression, Type: Test, IsInvalid) (Syntax: 'Prop')
            Initializer: IObjectOrCollectionInitializerExpression (OperationKind.ObjectOrCollectionInitializerExpression, Type: MemberInitializerTest) (Syntax: '{ x = 1, y = 2 }')
                Initializers(2):
                    ISimpleAssignmentExpression (OperationKind.SimpleAssignmentExpression, Type: System.Int32) (Syntax: 'x = 1')
                      Left: IFieldReferenceExpression: System.Int32 MemberInitializerTest.x (OperationKind.FieldReferenceExpression, Type: System.Int32) (Syntax: 'x')
                          Instance Receiver: IInstanceReferenceExpression (InstanceReferenceKind.Implicit) (OperationKind.InstanceReferenceExpression, Type: MemberInitializerTest) (Syntax: 'x')
                      Right: ILiteralExpression (Text: 1) (OperationKind.LiteralExpression, Type: System.Int32, Constant: 1) (Syntax: '1')
                    ISimpleAssignmentExpression (OperationKind.SimpleAssignmentExpression, Type: System.Int32) (Syntax: 'y = 2')
                      Left: IPropertyReferenceExpression: System.Int32 MemberInitializerTest.y { get; set; } (OperationKind.PropertyReferenceExpression, Type: System.Int32) (Syntax: 'y')
                          Instance Receiver: IInstanceReferenceExpression (InstanceReferenceKind.Implicit) (OperationKind.InstanceReferenceExpression, Type: MemberInitializerTest) (Syntax: 'y')
                      Right: ILiteralExpression (Text: 2) (OperationKind.LiteralExpression, Type: System.Int32, Constant: 2) (Syntax: '2')
";
            var expectedDiagnostics = new DiagnosticDescription[] {
                // CS0154: The property or indexer 'Test.Prop' cannot be used in this context because it lacks the get accessor
                //         var i = /*<bind>*/new Test() { Prop = { x = 1, y = 2 } }/*</bind>*/;
                Diagnostic(ErrorCode.ERR_PropertyLacksGet, "Prop").WithArguments("Test.Prop").WithLocation(15, 40)
            };

            VerifyOperationTreeAndDiagnosticsForTest<ObjectCreationExpressionSyntax>(source, expectedOperationTree, expectedDiagnostics);
        }

        [Fact]
        public void CS0165_ERR_UseDefViolation()
        {
            string source = @"
class MemberInitializerTest
{
    public int x;
    public static void Main()
    {
        MemberInitializerTest m = /*<bind>*/new MemberInitializerTest() { x = m.x }/*</bind>*/;
    }
}
";
string expectedOperationTree = @"
IObjectCreationExpression (Constructor: MemberInitializerTest..ctor()) (OperationKind.ObjectCreationExpression, Type: MemberInitializerTest, IsInvalid) (Syntax: 'new MemberI ... { x = m.x }')
  Arguments(0)
  Initializer: IObjectOrCollectionInitializerExpression (OperationKind.ObjectOrCollectionInitializerExpression, Type: MemberInitializerTest, IsInvalid) (Syntax: '{ x = m.x }')
      Initializers(1):
          ISimpleAssignmentExpression (OperationKind.SimpleAssignmentExpression, Type: System.Int32, IsInvalid) (Syntax: 'x = m.x')
            Left: IFieldReferenceExpression: System.Int32 MemberInitializerTest.x (OperationKind.FieldReferenceExpression, Type: System.Int32) (Syntax: 'x')
                Instance Receiver: IInstanceReferenceExpression (InstanceReferenceKind.Implicit) (OperationKind.InstanceReferenceExpression, Type: MemberInitializerTest) (Syntax: 'x')
            Right: IFieldReferenceExpression: System.Int32 MemberInitializerTest.x (OperationKind.FieldReferenceExpression, Type: System.Int32, IsInvalid) (Syntax: 'm.x')
                Instance Receiver: ILocalReferenceExpression: m (OperationKind.LocalReferenceExpression, Type: MemberInitializerTest, IsInvalid) (Syntax: 'm')
";
            var expectedDiagnostics = new DiagnosticDescription[] {
                // CS0165: Use of unassigned local variable 'm'
                //         MemberInitializerTest m = /*<bind>*/new MemberInitializerTest() { x = m.x }/*</bind>*/;
                Diagnostic(ErrorCode.ERR_UseDefViolation, "m").WithArguments("m").WithLocation(7, 79)
            };

            VerifyOperationTreeAndDiagnosticsForTest<ObjectCreationExpressionSyntax>(source, expectedOperationTree, expectedDiagnostics);
        }

        [Fact]
        public void CS0191_ERR_AssgReadonly()
        {
            string source = @"
struct MemberInitializerTest
{
    public readonly int x;
    public int y { get { return 0; } }
}

struct Test
{
    public static void Main()
    {
        var i = /*<bind>*/new MemberInitializerTest() { x = 1 }/*</bind>*/;
    }
}
";
string expectedOperationTree = @"
IObjectCreationExpression (Constructor: MemberInitializerTest..ctor()) (OperationKind.ObjectCreationExpression, Type: MemberInitializerTest, IsInvalid) (Syntax: 'new MemberI ... ) { x = 1 }')
  Arguments(0)
  Initializer: IObjectOrCollectionInitializerExpression (OperationKind.ObjectOrCollectionInitializerExpression, Type: MemberInitializerTest, IsInvalid) (Syntax: '{ x = 1 }')
      Initializers(1):
          ISimpleAssignmentExpression (OperationKind.SimpleAssignmentExpression, Type: System.Int32, IsInvalid) (Syntax: 'x = 1')
            Left: IFieldReferenceExpression: System.Int32 MemberInitializerTest.x (OperationKind.FieldReferenceExpression, Type: System.Int32, IsInvalid) (Syntax: 'x')
                Instance Receiver: IInstanceReferenceExpression (InstanceReferenceKind.Implicit) (OperationKind.InstanceReferenceExpression, Type: MemberInitializerTest, IsInvalid) (Syntax: 'x')
            Right: ILiteralExpression (Text: 1) (OperationKind.LiteralExpression, Type: System.Int32, Constant: 1) (Syntax: '1')
";
            var expectedDiagnostics = new DiagnosticDescription[] {
                // CS0191: A readonly field cannot be assigned to (except in a constructor or a variable initializer)
                //         var i = /*<bind>*/new MemberInitializerTest() { x = 1 }/*</bind>*/;
                Diagnostic(ErrorCode.ERR_AssgReadonly, "x").WithLocation(12, 57)
            };

            VerifyOperationTreeAndDiagnosticsForTest<ObjectCreationExpressionSyntax>(source, expectedOperationTree, expectedDiagnostics);
        }

        [Fact]
        public void CS0200_ERR_AssgReadonlyProp()
        {
            string source = @"
struct MemberInitializerTest
{
    public readonly int x;
    public int y { get { return 0; } }
}

struct Test
{
    public static void Main()
    {
        var i = /*<bind>*/new MemberInitializerTest() { y = 2 }/*</bind>*/;
    }
}
";
string expectedOperationTree = @"
IObjectCreationExpression (Constructor: MemberInitializerTest..ctor()) (OperationKind.ObjectCreationExpression, Type: MemberInitializerTest, IsInvalid) (Syntax: 'new MemberI ... ) { y = 2 }')
  Arguments(0)
  Initializer: IObjectOrCollectionInitializerExpression (OperationKind.ObjectOrCollectionInitializerExpression, Type: MemberInitializerTest, IsInvalid) (Syntax: '{ y = 2 }')
      Initializers(1):
          ISimpleAssignmentExpression (OperationKind.SimpleAssignmentExpression, Type: System.Int32, IsInvalid) (Syntax: 'y = 2')
            Left: IPropertyReferenceExpression: System.Int32 MemberInitializerTest.y { get; } (OperationKind.PropertyReferenceExpression, Type: System.Int32, IsInvalid) (Syntax: 'y')
                Instance Receiver: IInstanceReferenceExpression (InstanceReferenceKind.Implicit) (OperationKind.InstanceReferenceExpression, Type: MemberInitializerTest, IsInvalid) (Syntax: 'y')
            Right: ILiteralExpression (Text: 2) (OperationKind.LiteralExpression, Type: System.Int32, Constant: 2) (Syntax: '2')
";
            var expectedDiagnostics = new DiagnosticDescription[] {
                // CS0200: Property or indexer 'MemberInitializerTest.y' cannot be assigned to -- it is read only
                //         var i = /*<bind>*/new MemberInitializerTest() { y = 2 }/*</bind>*/;
                Diagnostic(ErrorCode.ERR_AssgReadonlyProp, "y").WithArguments("MemberInitializerTest.y").WithLocation(12, 57),
                // CS0649: Field 'MemberInitializerTest.x' is never assigned to, and will always have its default value 0
                //     public readonly int x;
                Diagnostic(ErrorCode.WRN_UnassignedInternalField, "x").WithArguments("MemberInitializerTest.x", "0").WithLocation(4, 25)
            };

            VerifyOperationTreeAndDiagnosticsForTest<ObjectCreationExpressionSyntax>(source, expectedOperationTree, expectedDiagnostics);
        }

        [Fact]
        public void CS0246_ERR_SingleTypeNameNotFound()
        {
            string source = @"
class MemberInitializerTest
{
    public static void Main()
    {
        var i = /*<bind>*/new X() { x = 0 }/*</bind>*/;
    }
}
";
string expectedOperationTree = @"
IInvalidExpression (OperationKind.InvalidExpression, Type: X, IsInvalid) (Syntax: 'new X() { x = 0 }')
  Children(1):
      IObjectOrCollectionInitializerExpression (OperationKind.ObjectOrCollectionInitializerExpression, Type: X) (Syntax: '{ x = 0 }')
        Initializers(1):
            ISimpleAssignmentExpression (OperationKind.SimpleAssignmentExpression, Type: ?) (Syntax: 'x = 0')
              Left: IInvalidExpression (OperationKind.InvalidExpression, Type: ?) (Syntax: 'x')
                  Children(1):
                      IOperation:  (OperationKind.None) (Syntax: 'x')
              Right: ILiteralExpression (Text: 0) (OperationKind.LiteralExpression, Type: System.Int32, Constant: 0) (Syntax: '0')
";
            var expectedDiagnostics = new DiagnosticDescription[] {
                // CS0246: The type or namespace name 'X' could not be found (are you missing a using directive or an assembly reference?)
                //         var i = /*<bind>*/new X() { x = 0 }/*</bind>*/;
                Diagnostic(ErrorCode.ERR_SingleTypeNameNotFound, "X").WithArguments("X").WithLocation(6, 31)
            };

            VerifyOperationTreeAndDiagnosticsForTest<ObjectCreationExpressionSyntax>(source, expectedOperationTree, expectedDiagnostics);
        }

        [WorkItem(543936, "http://vstfdevdiv:8080/DevDiv2/DevDiv/_workitems/edit/543936")]
        [Fact]
        public void CS0246_ERR_SingleTypeNameNotFound_02()
        {
            string source = @"
static class Ext
{
    static int Width(this Goo f) { return 0; }
}

class Goo
{
    void M()
    {
        var x = /*<bind>*/new Bar() { Width = 16 }/*</bind>*/;
    }
}
";
string expectedOperationTree = @"
IInvalidExpression (OperationKind.InvalidExpression, Type: Bar, IsInvalid) (Syntax: 'new Bar() { Width = 16 }')
  Children(1):
      IObjectOrCollectionInitializerExpression (OperationKind.ObjectOrCollectionInitializerExpression, Type: Bar) (Syntax: '{ Width = 16 }')
        Initializers(1):
            ISimpleAssignmentExpression (OperationKind.SimpleAssignmentExpression, Type: ?) (Syntax: 'Width = 16')
              Left: IInvalidExpression (OperationKind.InvalidExpression, Type: ?) (Syntax: 'Width')
                  Children(1):
                      IOperation:  (OperationKind.None) (Syntax: 'Width')
              Right: ILiteralExpression (Text: 16) (OperationKind.LiteralExpression, Type: System.Int32, Constant: 16) (Syntax: '16')
";
            var expectedDiagnostics = new DiagnosticDescription[] {
                // CS0246: The type or namespace name 'Bar' could not be found (are you missing a using directive or an assembly reference?)
                //         var x = /*<bind>*/new Bar() { Width = 16 }/*</bind>*/;
                Diagnostic(ErrorCode.ERR_SingleTypeNameNotFound, "Bar").WithArguments("Bar").WithLocation(11, 31)
            };

            VerifyOperationTreeAndDiagnosticsForTest<ObjectCreationExpressionSyntax>(source, expectedOperationTree, expectedDiagnostics);
        }

        [Fact]
        public void CS0304_ERR_NoNewTyvar()
        {
            string source = @"
class MemberInitializerTest<T>
{
    public static void Main()
    {
        var i = /*<bind>*/new T() { x = 0 }/*</bind>*/; // CS0304
    }
}
";
string expectedOperationTree = @"
IInvalidExpression (OperationKind.InvalidExpression, Type: T, IsInvalid) (Syntax: 'new T() { x = 0 }')
  Children(0)
";
            var expectedDiagnostics = new DiagnosticDescription[] {
                // CS0117: 'T' does not contain a definition for 'x'
                //         var i = /*<bind>*/new T() { x = 0 }/*</bind>*/; // CS0304
                Diagnostic(ErrorCode.ERR_NoSuchMember, "x").WithArguments("T", "x").WithLocation(6, 37),
                // CS0304: Cannot create an instance of the variable type 'T' because it does not have the new() constraint
                //         var i = /*<bind>*/new T() { x = 0 }/*</bind>*/; // CS0304
                Diagnostic(ErrorCode.ERR_NoNewTyvar, "new T() { x = 0 }").WithArguments("T").WithLocation(6, 27)
            };

            VerifyOperationTreeAndDiagnosticsForTest<ObjectCreationExpressionSyntax>(source, expectedOperationTree, expectedDiagnostics);
        }

        [Fact]
        public void CS0411_ERR_CantInferMethTypeArgs()
        {
            string source = @"
using System.Collections.Generic;
using System.Collections;

class Gen<T> : IEnumerable
{
    public static void Add<U>(T i) { }

    List<object> list = new List<object>();
    public IEnumerator GetEnumerator()
    {
        for (int i = 0; i < list.Count; i++)
            yield return list[i];
    }
}

class Test
{
    public static void Main()
    {
        var coll = /*<bind>*/new Gen<int> { 1 }/*</bind>*/;
    }
}
";
string expectedOperationTree = @"
IObjectCreationExpression (Constructor: Gen<System.Int32>..ctor()) (OperationKind.ObjectCreationExpression, Type: Gen<System.Int32>, IsInvalid) (Syntax: 'new Gen<int> { 1 }')
  Arguments(0)
  Initializer: IObjectOrCollectionInitializerExpression (OperationKind.ObjectOrCollectionInitializerExpression, Type: Gen<System.Int32>, IsInvalid) (Syntax: '{ 1 }')
      Initializers(1):
          IInvocationExpression ( void Gen<System.Int32>.Add()) (OperationKind.InvocationExpression, Type: System.Void, IsInvalid) (Syntax: '1')
            Instance Receiver: IInstanceReferenceExpression (InstanceReferenceKind.Implicit) (OperationKind.InstanceReferenceExpression, Type: Gen<System.Int32>) (Syntax: 'Gen<int>')
            Arguments(1):
                IArgument (ArgumentKind.Explicit, Matching Parameter: null) (OperationKind.Argument, IsInvalid) (Syntax: '1')
                  ILiteralExpression (Text: 1) (OperationKind.LiteralExpression, Type: System.Int32, Constant: 1, IsInvalid) (Syntax: '1')
                  InConversion: null
                  OutConversion: null
";
            var expectedDiagnostics = new DiagnosticDescription[] {
                // CS0411: The type arguments for method 'Gen<int>.Add<U>(int)' cannot be inferred from the usage. Try specifying the type arguments explicitly.
                //         var coll = /*<bind>*/new Gen<int> { 1 }/*</bind>*/;
                Diagnostic(ErrorCode.ERR_CantInferMethTypeArgs, "1").WithArguments("Gen<int>.Add<U>(int)").WithLocation(21, 45)
            };

            VerifyOperationTreeAndDiagnosticsForTest<ObjectCreationExpressionSyntax>(source, expectedOperationTree, expectedDiagnostics);
        }

        [Fact]
        public void CS0747_ERR_InvalidInitializerElementInitializer()
        {
            string source = @"
class MemberInitializerTest
{
    public int x, y;
    public static void Main()
    {
        var i = /*<bind>*/new MemberInitializerTest { x = 0, y++ }/*</bind>*/;
    }
}
";
string expectedOperationTree = @"
IObjectCreationExpression (Constructor: MemberInitializerTest..ctor()) (OperationKind.ObjectCreationExpression, Type: MemberInitializerTest, IsInvalid) (Syntax: 'new MemberI ...  = 0, y++ }')
  Arguments(0)
  Initializer: IObjectOrCollectionInitializerExpression (OperationKind.ObjectOrCollectionInitializerExpression, Type: MemberInitializerTest, IsInvalid) (Syntax: '{ x = 0, y++ }')
      Initializers(2):
          ISimpleAssignmentExpression (OperationKind.SimpleAssignmentExpression, Type: System.Int32) (Syntax: 'x = 0')
            Left: IFieldReferenceExpression: System.Int32 MemberInitializerTest.x (OperationKind.FieldReferenceExpression, Type: System.Int32) (Syntax: 'x')
                Instance Receiver: IInstanceReferenceExpression (InstanceReferenceKind.Implicit) (OperationKind.InstanceReferenceExpression, Type: MemberInitializerTest) (Syntax: 'x')
            Right: ILiteralExpression (Text: 0) (OperationKind.LiteralExpression, Type: System.Int32, Constant: 0) (Syntax: '0')
          IIncrementExpression (UnaryOperandKind.Invalid) (OperationKind.IncrementExpression, Type: System.Object, IsInvalid) (Syntax: 'y++')
            Left: IFieldReferenceExpression: System.Int32 MemberInitializerTest.y (OperationKind.FieldReferenceExpression, Type: System.Int32, IsInvalid) (Syntax: 'y')
                Instance Receiver: IInstanceReferenceExpression (InstanceReferenceKind.Implicit) (OperationKind.InstanceReferenceExpression, Type: MemberInitializerTest, IsInvalid) (Syntax: 'y')
";
            var expectedDiagnostics = new DiagnosticDescription[] {
                // CS0120: An object reference is required for the non-static field, method, or property 'MemberInitializerTest.y'
                //         var i = /*<bind>*/new MemberInitializerTest { x = 0, y++ }/*</bind>*/;
                Diagnostic(ErrorCode.ERR_ObjectRequired, "y").WithArguments("MemberInitializerTest.y").WithLocation(7, 62),
                // CS0747: Invalid initializer member declarator
                //         var i = /*<bind>*/new MemberInitializerTest { x = 0, y++ }/*</bind>*/;
                Diagnostic(ErrorCode.ERR_InvalidInitializerElementInitializer, "y++").WithLocation(7, 62)
            };

            VerifyOperationTreeAndDiagnosticsForTest<ObjectCreationExpressionSyntax>(source, expectedOperationTree, expectedDiagnostics);
        }

        [Fact]
        public void CS0747_ERR_InvalidInitializerElementInitializer_MethodCall()
        {
            string source = @"
class MemberInitializerTest
{
    public int x;
<<<<<<< HEAD
    public MemberInitializerTest Foo() { return new MemberInitializerTest(); }
    public static void Main()
    {
        var i = /*<bind>*/new MemberInitializerTest() { x = 0, Foo() = new MemberInitializerTest() }/*</bind>*/;
    }
}
";
string expectedOperationTree = @"
IObjectCreationExpression (Constructor: MemberInitializerTest..ctor()) (OperationKind.ObjectCreationExpression, Type: MemberInitializerTest, IsInvalid) (Syntax: 'new MemberI ... zerTest() }')
  Arguments(0)
  Initializer: IObjectOrCollectionInitializerExpression (OperationKind.ObjectOrCollectionInitializerExpression, Type: MemberInitializerTest, IsInvalid) (Syntax: '{ x = 0, Fo ... zerTest() }')
      Initializers(2):
          ISimpleAssignmentExpression (OperationKind.SimpleAssignmentExpression, Type: System.Int32) (Syntax: 'x = 0')
            Left: IFieldReferenceExpression: System.Int32 MemberInitializerTest.x (OperationKind.FieldReferenceExpression, Type: System.Int32) (Syntax: 'x')
                Instance Receiver: IInstanceReferenceExpression (InstanceReferenceKind.Implicit) (OperationKind.InstanceReferenceExpression, Type: MemberInitializerTest) (Syntax: 'x')
            Right: ILiteralExpression (Text: 0) (OperationKind.LiteralExpression, Type: System.Int32, Constant: 0) (Syntax: '0')
          ISimpleAssignmentExpression (OperationKind.SimpleAssignmentExpression, Type: MemberInitializerTest, IsInvalid) (Syntax: 'Foo() = new ... lizerTest()')
            Left: IInvocationExpression ( MemberInitializerTest MemberInitializerTest.Foo()) (OperationKind.InvocationExpression, Type: MemberInitializerTest, IsInvalid) (Syntax: 'Foo()')
                Instance Receiver: IInstanceReferenceExpression (InstanceReferenceKind.Implicit) (OperationKind.InstanceReferenceExpression, Type: MemberInitializerTest, IsInvalid) (Syntax: 'Foo')
                Arguments(0)
            Right: IObjectCreationExpression (Constructor: MemberInitializerTest..ctor()) (OperationKind.ObjectCreationExpression, Type: MemberInitializerTest, IsInvalid) (Syntax: 'new MemberI ... lizerTest()')
                Arguments(0)
                Initializer: null
";
            var expectedDiagnostics = new DiagnosticDescription[] {
                // CS0120: An object reference is required for the non-static field, method, or property 'MemberInitializerTest.Foo()'
                //         var i = /*<bind>*/new MemberInitializerTest() { x = 0, Foo() = new MemberInitializerTest() }/*</bind>*/;
                Diagnostic(ErrorCode.ERR_ObjectRequired, "Foo").WithArguments("MemberInitializerTest.Foo()").WithLocation(8, 64),
                // CS0747: Invalid initializer member declarator
                //         var i = /*<bind>*/new MemberInitializerTest() { x = 0, Foo() = new MemberInitializerTest() }/*</bind>*/;
                Diagnostic(ErrorCode.ERR_InvalidInitializerElementInitializer, "Foo() = new MemberInitializerTest()").WithLocation(8, 64)
            };

            VerifyOperationTreeAndDiagnosticsForTest<ObjectCreationExpressionSyntax>(source, expectedOperationTree, expectedDiagnostics);
=======
    public MemberInitializerTest Goo() {  return new MemberInitializerTest(); }
    public static void Main()
    {
        var i = new MemberInitializerTest() { x = 0, Goo() = new MemberInitializerTest() };
    }    
}
";
            CreateStandardCompilation(source).VerifyDiagnostics(
                // (8,54): error CS0747: Invalid initializer member declarator
                //         var i = new MemberInitializerTest() { x = 0, Goo() = new MemberInitializerTest() };
                Diagnostic(ErrorCode.ERR_InvalidInitializerElementInitializer, "Goo() = new MemberInitializerTest()").WithLocation(8, 54),
                // (8,54): error CS0120: An object reference is required for the non-static field, method, or property 'MemberInitializerTest.Goo()'
                //         var i = new MemberInitializerTest() { x = 0, Goo() = new MemberInitializerTest() };
                Diagnostic(ErrorCode.ERR_ObjectRequired, "Goo").WithArguments("MemberInitializerTest.Goo()").WithLocation(8, 54));
>>>>>>> c51c1944
        }

        [Fact]
        public void CS0747_ERR_InvalidInitializerElementInitializer_AssignmentExpression()
        {
            string source = @"
using System.Collections.Generic;
class MemberInitializerTest
{
    public int x;
    static MemberInitializerTest Goo() { return new MemberInitializerTest(); }

    public static void Main()
    {
<<<<<<< HEAD
        var i = /*<bind>*/new List<int> { 1, Foo().x = 1 }/*</bind>*/;
    }
}
";
string expectedOperationTree = @"
IObjectCreationExpression (Constructor: System.Collections.Generic.List<System.Int32>..ctor()) (OperationKind.ObjectCreationExpression, Type: System.Collections.Generic.List<System.Int32>, IsInvalid) (Syntax: 'new List<in ... o().x = 1 }')
  Arguments(0)
  Initializer: IObjectOrCollectionInitializerExpression (OperationKind.ObjectOrCollectionInitializerExpression, Type: System.Collections.Generic.List<System.Int32>, IsInvalid) (Syntax: '{ 1, Foo().x = 1 }')
      Initializers(2):
          ICollectionElementInitializerExpression (AddMethod: void System.Collections.Generic.List<System.Int32>.Add(System.Int32 item)) (IsDynamic: False) (OperationKind.CollectionElementInitializerExpression, Type: System.Void) (Syntax: '1')
            Arguments(1):
                ILiteralExpression (Text: 1) (OperationKind.LiteralExpression, Type: System.Int32, Constant: 1) (Syntax: '1')
          ICollectionElementInitializerExpression (AddMethod: void System.Collections.Generic.List<System.Int32>.Add(System.Int32 item)) (IsDynamic: False) (OperationKind.CollectionElementInitializerExpression, Type: System.Void, IsInvalid) (Syntax: 'Foo().x = 1')
            Arguments(1):
                ISimpleAssignmentExpression (OperationKind.SimpleAssignmentExpression, Type: System.Int32, IsInvalid) (Syntax: 'Foo().x = 1')
                  Left: IFieldReferenceExpression: System.Int32 MemberInitializerTest.x (OperationKind.FieldReferenceExpression, Type: System.Int32, IsInvalid) (Syntax: 'Foo().x')
                      Instance Receiver: IInvocationExpression (MemberInitializerTest MemberInitializerTest.Foo()) (OperationKind.InvocationExpression, Type: MemberInitializerTest, IsInvalid) (Syntax: 'Foo()')
                          Instance Receiver: null
                          Arguments(0)
                  Right: ILiteralExpression (Text: 1) (OperationKind.LiteralExpression, Type: System.Int32, Constant: 1, IsInvalid) (Syntax: '1')
";
            var expectedDiagnostics = new DiagnosticDescription[] {
                // CS0747: Invalid initializer member declarator
                //         var i = /*<bind>*/new List<int> { 1, Foo().x = 1 }/*</bind>*/;
                Diagnostic(ErrorCode.ERR_InvalidInitializerElementInitializer, "Foo().x = 1").WithLocation(10, 46)
            };

            VerifyOperationTreeAndDiagnosticsForTest<ObjectCreationExpressionSyntax>(source, expectedOperationTree, expectedDiagnostics);
=======
        var i = new List<int> { 1, Goo().x = 1};
    }
}
";
            CreateStandardCompilation(source).VerifyDiagnostics(
                // (10,36): error CS0747: Invalid initializer member declarator
                //         var i = new List<int> { 1, Goo().x = 1};
                Diagnostic(ErrorCode.ERR_InvalidInitializerElementInitializer, "Goo().x = 1").WithLocation(10, 36));
>>>>>>> c51c1944
        }

        [Fact]
        public void CS1912ERR_MemberAlreadyInitialized()
        {
            string source = @"
class MemberInitializerTest
{
    public int x;
    public static void Main()
    {
        var i = /*<bind>*/new MemberInitializerTest() { x = 1, x = 2 }/*</bind>*/;
    }
}
";
string expectedOperationTree = @"
IObjectCreationExpression (Constructor: MemberInitializerTest..ctor()) (OperationKind.ObjectCreationExpression, Type: MemberInitializerTest, IsInvalid) (Syntax: 'new MemberI ...  1, x = 2 }')
  Arguments(0)
  Initializer: IObjectOrCollectionInitializerExpression (OperationKind.ObjectOrCollectionInitializerExpression, Type: MemberInitializerTest, IsInvalid) (Syntax: '{ x = 1, x = 2 }')
      Initializers(2):
          ISimpleAssignmentExpression (OperationKind.SimpleAssignmentExpression, Type: System.Int32) (Syntax: 'x = 1')
            Left: IFieldReferenceExpression: System.Int32 MemberInitializerTest.x (OperationKind.FieldReferenceExpression, Type: System.Int32) (Syntax: 'x')
                Instance Receiver: IInstanceReferenceExpression (InstanceReferenceKind.Implicit) (OperationKind.InstanceReferenceExpression, Type: MemberInitializerTest) (Syntax: 'x')
            Right: ILiteralExpression (Text: 1) (OperationKind.LiteralExpression, Type: System.Int32, Constant: 1) (Syntax: '1')
          ISimpleAssignmentExpression (OperationKind.SimpleAssignmentExpression, Type: System.Int32, IsInvalid) (Syntax: 'x = 2')
            Left: IFieldReferenceExpression: System.Int32 MemberInitializerTest.x (OperationKind.FieldReferenceExpression, Type: System.Int32, IsInvalid) (Syntax: 'x')
                Instance Receiver: IInstanceReferenceExpression (InstanceReferenceKind.Implicit) (OperationKind.InstanceReferenceExpression, Type: MemberInitializerTest, IsInvalid) (Syntax: 'x')
            Right: ILiteralExpression (Text: 2) (OperationKind.LiteralExpression, Type: System.Int32, Constant: 2) (Syntax: '2')
";
            var expectedDiagnostics = new DiagnosticDescription[] {
                // CS1912: Duplicate initialization of member 'x'
                //         var i = /*<bind>*/new MemberInitializerTest() { x = 1, x = 2 }/*</bind>*/;
                Diagnostic(ErrorCode.ERR_MemberAlreadyInitialized, "x").WithArguments("x").WithLocation(7, 64)
            };

            VerifyOperationTreeAndDiagnosticsForTest<ObjectCreationExpressionSyntax>(source, expectedOperationTree, expectedDiagnostics);
        }

        [Fact]
        public void CS1913ERR_MemberCannotBeInitialized()
        {
<<<<<<< HEAD
            string source = @"
class MemberInitializerTest
{
    public MemberInitializerTest Foo() { return new MemberInitializerTest(); }
    public static void Main()
    {
        var i = /*<bind>*/new MemberInitializerTest() { Foo = new MemberInitializerTest() }/*</bind>*/;
    }
}
";
string expectedOperationTree = @"
IObjectCreationExpression (Constructor: MemberInitializerTest..ctor()) (OperationKind.ObjectCreationExpression, Type: MemberInitializerTest, IsInvalid) (Syntax: 'new MemberI ... zerTest() }')
  Arguments(0)
  Initializer: IObjectOrCollectionInitializerExpression (OperationKind.ObjectOrCollectionInitializerExpression, Type: MemberInitializerTest, IsInvalid) (Syntax: '{ Foo = new ... zerTest() }')
      Initializers(1):
          ISimpleAssignmentExpression (OperationKind.SimpleAssignmentExpression, Type: ?, IsInvalid) (Syntax: 'Foo = new M ... lizerTest()')
            Left: IInvalidExpression (OperationKind.InvalidExpression, Type: ?, IsInvalid) (Syntax: 'Foo')
                Children(1):
                    IOperation:  (OperationKind.None, IsInvalid) (Syntax: 'Foo')
            Right: IObjectCreationExpression (Constructor: MemberInitializerTest..ctor()) (OperationKind.ObjectCreationExpression, Type: MemberInitializerTest) (Syntax: 'new MemberI ... lizerTest()')
                Arguments(0)
                Initializer: null
";
            var expectedDiagnostics = new DiagnosticDescription[] {
                // CS1913: Member 'Foo' cannot be initialized. It is not a field or property.
                //         var i = /*<bind>*/new MemberInitializerTest() { Foo = new MemberInitializerTest() }/*</bind>*/;
                Diagnostic(ErrorCode.ERR_MemberCannotBeInitialized, "Foo").WithArguments("Foo").WithLocation(7, 57)
            };

            VerifyOperationTreeAndDiagnosticsForTest<ObjectCreationExpressionSyntax>(source, expectedOperationTree, expectedDiagnostics);
=======
            var source = @"
public class MemberInitializerTest
{   
    public MemberInitializerTest Goo() {  return new MemberInitializerTest(); }
    public static void Main()
    {
        var i = new MemberInitializerTest() { Goo = new MemberInitializerTest() };
    }    
}
";
            CreateStandardCompilation(source).VerifyDiagnostics(
                // (7,47): error CS1913: Member 'Goo' cannot be initialized. It is not a field or property.
                //         var i = new MemberInitializerTest() { Goo = new MemberInitializerTest() };
                Diagnostic(ErrorCode.ERR_MemberCannotBeInitialized, "Goo").WithArguments("Goo").WithLocation(7, 47));
>>>>>>> c51c1944
        }

        [Fact]
        public void CS1914ERR_StaticMemberInObjectInitializer_EnumTypeMember()
        {
            string source = @"
enum X { x = 0 }

class MemberInitializerTest
{
    public static void Main()
    {
        var i = /*<bind>*/new X() { x = 0 }/*</bind>*/;
    }
}
";
string expectedOperationTree = @"
IObjectCreationExpression (Constructor: X..ctor()) (OperationKind.ObjectCreationExpression, Type: X, IsInvalid) (Syntax: 'new X() { x = 0 }')
  Arguments(0)
  Initializer: IObjectOrCollectionInitializerExpression (OperationKind.ObjectOrCollectionInitializerExpression, Type: X, IsInvalid) (Syntax: '{ x = 0 }')
      Initializers(1):
          ISimpleAssignmentExpression (OperationKind.SimpleAssignmentExpression, Type: X, IsInvalid) (Syntax: 'x = 0')
            Left: IFieldReferenceExpression: X.x (OperationKind.FieldReferenceExpression, Type: X, IsInvalid) (Syntax: 'x')
                Instance Receiver: IInstanceReferenceExpression (InstanceReferenceKind.Implicit) (OperationKind.InstanceReferenceExpression, Type: X, IsInvalid) (Syntax: 'x')
            Right: ILiteralExpression (Text: 0) (OperationKind.LiteralExpression, Type: System.Int32, Constant: 0) (Syntax: '0')
";
            var expectedDiagnostics = new DiagnosticDescription[] {
                // CS1914: Static field or property 'X.x' cannot be assigned in an object initializer
                //         var i = /*<bind>*/new X() { x = 0 }/*</bind>*/;
                Diagnostic(ErrorCode.ERR_StaticMemberInObjectInitializer, "x").WithArguments("X.x").WithLocation(8, 37)
            };

            VerifyOperationTreeAndDiagnosticsForTest<ObjectCreationExpressionSyntax>(source, expectedOperationTree, expectedDiagnostics);
        }

        [Fact]
        public void CS1914ERR_StaticMemberInObjectInitializer()
        {
            string source = @"
class MemberInitializerTest
{
    public static int x;
    public static int Prop { get; set; }

    public static void Main()
    {
        var i = /*<bind>*/new MemberInitializerTest() { x = 1, Prop = 1 }/*</bind>*/;
    }
}
";
string expectedOperationTree = @"
IObjectCreationExpression (Constructor: MemberInitializerTest..ctor()) (OperationKind.ObjectCreationExpression, Type: MemberInitializerTest, IsInvalid) (Syntax: 'new MemberI ...  Prop = 1 }')
  Arguments(0)
  Initializer: IObjectOrCollectionInitializerExpression (OperationKind.ObjectOrCollectionInitializerExpression, Type: MemberInitializerTest, IsInvalid) (Syntax: '{ x = 1, Prop = 1 }')
      Initializers(2):
          ISimpleAssignmentExpression (OperationKind.SimpleAssignmentExpression, Type: System.Int32, IsInvalid) (Syntax: 'x = 1')
            Left: IFieldReferenceExpression: System.Int32 MemberInitializerTest.x (OperationKind.FieldReferenceExpression, Type: System.Int32, IsInvalid) (Syntax: 'x')
                Instance Receiver: IInstanceReferenceExpression (InstanceReferenceKind.Implicit) (OperationKind.InstanceReferenceExpression, Type: MemberInitializerTest, IsInvalid) (Syntax: 'x')
            Right: ILiteralExpression (Text: 1) (OperationKind.LiteralExpression, Type: System.Int32, Constant: 1) (Syntax: '1')
          ISimpleAssignmentExpression (OperationKind.SimpleAssignmentExpression, Type: System.Int32, IsInvalid) (Syntax: 'Prop = 1')
            Left: IPropertyReferenceExpression: System.Int32 MemberInitializerTest.Prop { get; set; } (OperationKind.PropertyReferenceExpression, Type: System.Int32, IsInvalid) (Syntax: 'Prop')
                Instance Receiver: IInstanceReferenceExpression (InstanceReferenceKind.Implicit) (OperationKind.InstanceReferenceExpression, Type: MemberInitializerTest, IsInvalid) (Syntax: 'Prop')
            Right: ILiteralExpression (Text: 1) (OperationKind.LiteralExpression, Type: System.Int32, Constant: 1) (Syntax: '1')
";
            var expectedDiagnostics = new DiagnosticDescription[] {
                // CS1914: Static field or property 'MemberInitializerTest.x' cannot be assigned in an object initializer
                //         var i = /*<bind>*/new MemberInitializerTest() { x = 1, Prop = 1 }/*</bind>*/;
                Diagnostic(ErrorCode.ERR_StaticMemberInObjectInitializer, "x").WithArguments("MemberInitializerTest.x").WithLocation(9, 57),
                // CS1914: Static field or property 'MemberInitializerTest.Prop' cannot be assigned in an object initializer
                //         var i = /*<bind>*/new MemberInitializerTest() { x = 1, Prop = 1 }/*</bind>*/;
                Diagnostic(ErrorCode.ERR_StaticMemberInObjectInitializer, "Prop").WithArguments("MemberInitializerTest.Prop").WithLocation(9, 64)
            };

            VerifyOperationTreeAndDiagnosticsForTest<ObjectCreationExpressionSyntax>(source, expectedOperationTree, expectedDiagnostics);
        }

        [Fact]
        public void CS1917ERR_ReadonlyValueTypeInObjectInitializer()
        {
            string source = @"
class MemberInitializerTest
{
    public readonly MemberInitializerTest2 x;

    public static void Main()
    {
        var i = /*<bind>*/new MemberInitializerTest() { x = { y = 1 } }/*</bind>*/;
    }
}

struct MemberInitializerTest2
{
    public int y;
}
";
string expectedOperationTree = @"
IObjectCreationExpression (Constructor: MemberInitializerTest..ctor()) (OperationKind.ObjectCreationExpression, Type: MemberInitializerTest, IsInvalid) (Syntax: 'new MemberI ... { y = 1 } }')
  Arguments(0)
  Initializer: IObjectOrCollectionInitializerExpression (OperationKind.ObjectOrCollectionInitializerExpression, Type: MemberInitializerTest, IsInvalid) (Syntax: '{ x = { y = 1 } }')
      Initializers(1):
          IMemberInitializerExpression (OperationKind.MemberInitializerExpression, Type: MemberInitializerTest2, IsInvalid) (Syntax: 'x = { y = 1 }')
            InitializedMember: IFieldReferenceExpression: MemberInitializerTest2 MemberInitializerTest.x (OperationKind.FieldReferenceExpression, Type: MemberInitializerTest2, IsInvalid) (Syntax: 'x')
                Instance Receiver: IInstanceReferenceExpression (InstanceReferenceKind.Implicit) (OperationKind.InstanceReferenceExpression, Type: MemberInitializerTest, IsInvalid) (Syntax: 'x')
            Initializer: IObjectOrCollectionInitializerExpression (OperationKind.ObjectOrCollectionInitializerExpression, Type: MemberInitializerTest2) (Syntax: '{ y = 1 }')
                Initializers(1):
                    ISimpleAssignmentExpression (OperationKind.SimpleAssignmentExpression, Type: System.Int32) (Syntax: 'y = 1')
                      Left: IFieldReferenceExpression: System.Int32 MemberInitializerTest2.y (OperationKind.FieldReferenceExpression, Type: System.Int32) (Syntax: 'y')
                          Instance Receiver: IInstanceReferenceExpression (InstanceReferenceKind.Implicit) (OperationKind.InstanceReferenceExpression, Type: MemberInitializerTest2) (Syntax: 'y')
                      Right: ILiteralExpression (Text: 1) (OperationKind.LiteralExpression, Type: System.Int32, Constant: 1) (Syntax: '1')
";
            var expectedDiagnostics = new DiagnosticDescription[] {
                // CS1917: Members of readonly field 'MemberInitializerTest.x' of type 'MemberInitializerTest2' cannot be assigned with an object initializer because it is of a value type
                //         var i = /*<bind>*/new MemberInitializerTest() { x = { y = 1 } }/*</bind>*/;
                Diagnostic(ErrorCode.ERR_ReadonlyValueTypeInObjectInitializer, "x").WithArguments("MemberInitializerTest.x", "MemberInitializerTest2").WithLocation(8, 57)
            };

            VerifyOperationTreeAndDiagnosticsForTest<ObjectCreationExpressionSyntax>(source, expectedOperationTree, expectedDiagnostics);
        }

        [Fact]
        public void CS1918ERR_ValueTypePropertyInObjectInitializer()
        {
            string source = @"
class MemberInitializerTest
{
    public int x;
    public MemberInitializerTest2 Prop { get; set; }

    public static void Main()
    {
        var i = /*<bind>*/new MemberInitializerTest() { x = 1, Prop = { x = 1 } }/*</bind>*/;
    }
}

struct MemberInitializerTest2
{
    public int x;
}
";
string expectedOperationTree = @"
IObjectCreationExpression (Constructor: MemberInitializerTest..ctor()) (OperationKind.ObjectCreationExpression, Type: MemberInitializerTest, IsInvalid) (Syntax: 'new MemberI ... { x = 1 } }')
  Arguments(0)
  Initializer: IObjectOrCollectionInitializerExpression (OperationKind.ObjectOrCollectionInitializerExpression, Type: MemberInitializerTest, IsInvalid) (Syntax: '{ x = 1, Pr ... { x = 1 } }')
      Initializers(2):
          ISimpleAssignmentExpression (OperationKind.SimpleAssignmentExpression, Type: System.Int32) (Syntax: 'x = 1')
            Left: IFieldReferenceExpression: System.Int32 MemberInitializerTest.x (OperationKind.FieldReferenceExpression, Type: System.Int32) (Syntax: 'x')
                Instance Receiver: IInstanceReferenceExpression (InstanceReferenceKind.Implicit) (OperationKind.InstanceReferenceExpression, Type: MemberInitializerTest) (Syntax: 'x')
            Right: ILiteralExpression (Text: 1) (OperationKind.LiteralExpression, Type: System.Int32, Constant: 1) (Syntax: '1')
          IMemberInitializerExpression (OperationKind.MemberInitializerExpression, Type: MemberInitializerTest2, IsInvalid) (Syntax: 'Prop = { x = 1 }')
            InitializedMember: IPropertyReferenceExpression: MemberInitializerTest2 MemberInitializerTest.Prop { get; set; } (OperationKind.PropertyReferenceExpression, Type: MemberInitializerTest2, IsInvalid) (Syntax: 'Prop')
                Instance Receiver: IInstanceReferenceExpression (InstanceReferenceKind.Implicit) (OperationKind.InstanceReferenceExpression, Type: MemberInitializerTest, IsInvalid) (Syntax: 'Prop')
            Initializer: IObjectOrCollectionInitializerExpression (OperationKind.ObjectOrCollectionInitializerExpression, Type: MemberInitializerTest2) (Syntax: '{ x = 1 }')
                Initializers(1):
                    ISimpleAssignmentExpression (OperationKind.SimpleAssignmentExpression, Type: System.Int32) (Syntax: 'x = 1')
                      Left: IFieldReferenceExpression: System.Int32 MemberInitializerTest2.x (OperationKind.FieldReferenceExpression, Type: System.Int32) (Syntax: 'x')
                          Instance Receiver: IInstanceReferenceExpression (InstanceReferenceKind.Implicit) (OperationKind.InstanceReferenceExpression, Type: MemberInitializerTest2) (Syntax: 'x')
                      Right: ILiteralExpression (Text: 1) (OperationKind.LiteralExpression, Type: System.Int32, Constant: 1) (Syntax: '1')
";
            var expectedDiagnostics = new DiagnosticDescription[] {
                // CS1918: Members of property 'MemberInitializerTest.Prop' of type 'MemberInitializerTest2' cannot be assigned with an object initializer because it is of a value type
                //         var i = /*<bind>*/new MemberInitializerTest() { x = 1, Prop = { x = 1 } }/*</bind>*/;
                Diagnostic(ErrorCode.ERR_ValueTypePropertyInObjectInitializer, "Prop").WithArguments("MemberInitializerTest.Prop", "MemberInitializerTest2").WithLocation(9, 64)
            };

            VerifyOperationTreeAndDiagnosticsForTest<ObjectCreationExpressionSyntax>(source, expectedOperationTree, expectedDiagnostics);
        }

        [Fact]
        public void CS1920ERR_EmptyElementInitializer()
        {
            string source = @"
using System.Collections.Generic;

class MemberInitializerTest
{
    public List<int> y;
    public static void Main()
    /*<bind>*/{
        var i = new MemberInitializerTest { y = { } };  // No CS1920
        i = new MemberInitializerTest { y = new List<int> { } };    // No CS1920
        i = new MemberInitializerTest { y = { { } } };  // CS1920
        List<List<int>> collection = new List<List<int>>() { { } }; // CS1920
    }/*</bind>*/
}
";
string expectedOperationTree = @"
IBlockStatement (4 statements, 2 locals) (OperationKind.BlockStatement, IsInvalid) (Syntax: '{ ... }')
  Locals: Local_1: MemberInitializerTest i
    Local_2: System.Collections.Generic.List<System.Collections.Generic.List<System.Int32>> collection
  IVariableDeclarationStatement (1 declarations) (OperationKind.VariableDeclarationStatement) (Syntax: 'var i = new ...  y = { } };')
    IVariableDeclaration (1 variables) (OperationKind.VariableDeclaration) (Syntax: 'var i = new ...  y = { } };')
      Variables: Local_1: MemberInitializerTest i
      Initializer: IObjectCreationExpression (Constructor: MemberInitializerTest..ctor()) (OperationKind.ObjectCreationExpression, Type: MemberInitializerTest) (Syntax: 'new MemberI ... { y = { } }')
          Arguments(0)
          Initializer: IObjectOrCollectionInitializerExpression (OperationKind.ObjectOrCollectionInitializerExpression, Type: MemberInitializerTest) (Syntax: '{ y = { } }')
              Initializers(1):
                  IMemberInitializerExpression (OperationKind.MemberInitializerExpression, Type: System.Collections.Generic.List<System.Int32>) (Syntax: 'y = { }')
                    InitializedMember: IFieldReferenceExpression: System.Collections.Generic.List<System.Int32> MemberInitializerTest.y (OperationKind.FieldReferenceExpression, Type: System.Collections.Generic.List<System.Int32>) (Syntax: 'y')
                        Instance Receiver: IInstanceReferenceExpression (InstanceReferenceKind.Implicit) (OperationKind.InstanceReferenceExpression, Type: MemberInitializerTest) (Syntax: 'y')
                    Initializer: IObjectOrCollectionInitializerExpression (OperationKind.ObjectOrCollectionInitializerExpression, Type: System.Collections.Generic.List<System.Int32>) (Syntax: '{ }')
                        Initializers(0)
  IExpressionStatement (OperationKind.ExpressionStatement) (Syntax: 'i = new Mem ... int> { } };')
    Expression: ISimpleAssignmentExpression (OperationKind.SimpleAssignmentExpression, Type: MemberInitializerTest) (Syntax: 'i = new Mem ... <int> { } }')
        Left: ILocalReferenceExpression: i (OperationKind.LocalReferenceExpression, Type: MemberInitializerTest) (Syntax: 'i')
        Right: IObjectCreationExpression (Constructor: MemberInitializerTest..ctor()) (OperationKind.ObjectCreationExpression, Type: MemberInitializerTest) (Syntax: 'new MemberI ... <int> { } }')
            Arguments(0)
            Initializer: IObjectOrCollectionInitializerExpression (OperationKind.ObjectOrCollectionInitializerExpression, Type: MemberInitializerTest) (Syntax: '{ y = new L ... <int> { } }')
                Initializers(1):
                    ISimpleAssignmentExpression (OperationKind.SimpleAssignmentExpression, Type: System.Collections.Generic.List<System.Int32>) (Syntax: 'y = new List<int> { }')
                      Left: IFieldReferenceExpression: System.Collections.Generic.List<System.Int32> MemberInitializerTest.y (OperationKind.FieldReferenceExpression, Type: System.Collections.Generic.List<System.Int32>) (Syntax: 'y')
                          Instance Receiver: IInstanceReferenceExpression (InstanceReferenceKind.Implicit) (OperationKind.InstanceReferenceExpression, Type: MemberInitializerTest) (Syntax: 'y')
                      Right: IObjectCreationExpression (Constructor: System.Collections.Generic.List<System.Int32>..ctor()) (OperationKind.ObjectCreationExpression, Type: System.Collections.Generic.List<System.Int32>) (Syntax: 'new List<int> { }')
                          Arguments(0)
                          Initializer: IObjectOrCollectionInitializerExpression (OperationKind.ObjectOrCollectionInitializerExpression, Type: System.Collections.Generic.List<System.Int32>) (Syntax: '{ }')
                              Initializers(0)
  IExpressionStatement (OperationKind.ExpressionStatement, IsInvalid) (Syntax: 'i = new Mem ...  { { } } };')
    Expression: ISimpleAssignmentExpression (OperationKind.SimpleAssignmentExpression, Type: MemberInitializerTest, IsInvalid) (Syntax: 'i = new Mem ... = { { } } }')
        Left: ILocalReferenceExpression: i (OperationKind.LocalReferenceExpression, Type: MemberInitializerTest) (Syntax: 'i')
        Right: IObjectCreationExpression (Constructor: MemberInitializerTest..ctor()) (OperationKind.ObjectCreationExpression, Type: MemberInitializerTest, IsInvalid) (Syntax: 'new MemberI ... = { { } } }')
            Arguments(0)
            Initializer: IObjectOrCollectionInitializerExpression (OperationKind.ObjectOrCollectionInitializerExpression, Type: MemberInitializerTest, IsInvalid) (Syntax: '{ y = { { } } }')
                Initializers(1):
                    IMemberInitializerExpression (OperationKind.MemberInitializerExpression, Type: System.Collections.Generic.List<System.Int32>, IsInvalid) (Syntax: 'y = { { } }')
                      InitializedMember: IFieldReferenceExpression: System.Collections.Generic.List<System.Int32> MemberInitializerTest.y (OperationKind.FieldReferenceExpression, Type: System.Collections.Generic.List<System.Int32>) (Syntax: 'y')
                          Instance Receiver: IInstanceReferenceExpression (InstanceReferenceKind.Implicit) (OperationKind.InstanceReferenceExpression, Type: MemberInitializerTest) (Syntax: 'y')
                      Initializer: IObjectOrCollectionInitializerExpression (OperationKind.ObjectOrCollectionInitializerExpression, Type: System.Collections.Generic.List<System.Int32>, IsInvalid) (Syntax: '{ { } }')
                          Initializers(1):
                              IInvalidExpression (OperationKind.InvalidExpression, Type: ?, IsInvalid) (Syntax: '{ }')
                                Children(0)
  IVariableDeclarationStatement (1 declarations) (OperationKind.VariableDeclarationStatement, IsInvalid) (Syntax: 'List<List<i ... () { { } };')
    IVariableDeclaration (1 variables) (OperationKind.VariableDeclaration, IsInvalid) (Syntax: 'List<List<i ... () { { } };')
      Variables: Local_1: System.Collections.Generic.List<System.Collections.Generic.List<System.Int32>> collection
      Initializer: IObjectCreationExpression (Constructor: System.Collections.Generic.List<System.Collections.Generic.List<System.Int32>>..ctor()) (OperationKind.ObjectCreationExpression, Type: System.Collections.Generic.List<System.Collections.Generic.List<System.Int32>>, IsInvalid) (Syntax: 'new List<Li ... >() { { } }')
          Arguments(0)
          Initializer: IObjectOrCollectionInitializerExpression (OperationKind.ObjectOrCollectionInitializerExpression, Type: System.Collections.Generic.List<System.Collections.Generic.List<System.Int32>>, IsInvalid) (Syntax: '{ { } }')
              Initializers(1):
                  IInvalidExpression (OperationKind.InvalidExpression, Type: ?, IsInvalid) (Syntax: '{ }')
                    Children(0)
";
            var expectedDiagnostics = new DiagnosticDescription[] {
                // CS1920: Element initializer cannot be empty
                //         i = new MemberInitializerTest { y = { { } } };  // CS1920
                Diagnostic(ErrorCode.ERR_EmptyElementInitializer, "{ }").WithLocation(11, 47),
                // CS1920: Element initializer cannot be empty
                //         List<List<int>> collection = new List<List<int>>() { { } }; // CS1920
                Diagnostic(ErrorCode.ERR_EmptyElementInitializer, "{ }").WithLocation(12, 62)
            };

            VerifyOperationTreeAndDiagnosticsForTest<BlockSyntax>(source, expectedOperationTree, expectedDiagnostics);
        }

        [Fact]
        public void CS1921ERR_InitializerAddHasWrongSignature()
        {
            string source = @"
using System.Collections.Generic;
using System.Collections;

class Test : IEnumerable
{
    public static void Add(int i) { }

    public static void Main()
    {
        var coll = /*<bind>*/new Test() { 1 }/*</bind>*/;
    }

    List<object> list = new List<object>();
    public IEnumerator GetEnumerator()
    {
        for (int i = 0; i < list.Count; i++)
            yield return list[i];
    }
}
";
string expectedOperationTree = @"
IObjectCreationExpression (Constructor: Test..ctor()) (OperationKind.ObjectCreationExpression, Type: Test, IsInvalid) (Syntax: 'new Test() { 1 }')
  Arguments(0)
  Initializer: IObjectOrCollectionInitializerExpression (OperationKind.ObjectOrCollectionInitializerExpression, Type: Test, IsInvalid) (Syntax: '{ 1 }')
      Initializers(1):
          ICollectionElementInitializerExpression (AddMethod: void Test.Add(System.Int32 i)) (IsDynamic: False) (OperationKind.CollectionElementInitializerExpression, Type: System.Void, IsInvalid) (Syntax: '1')
            Arguments(1):
                ILiteralExpression (Text: 1) (OperationKind.LiteralExpression, Type: System.Int32, Constant: 1, IsInvalid) (Syntax: '1')
";
            var expectedDiagnostics = new DiagnosticDescription[] {
                // CS1921: The best overloaded method match for 'Test.Add(int)' has wrong signature for the initializer element. The initializable Add must be an accessible instance method.
                //         var coll = /*<bind>*/new Test() { 1 }/*</bind>*/;
                Diagnostic(ErrorCode.ERR_InitializerAddHasWrongSignature, "1").WithArguments("Test.Add(int)").WithLocation(11, 43)
            };

            VerifyOperationTreeAndDiagnosticsForTest<ObjectCreationExpressionSyntax>(source, expectedOperationTree, expectedDiagnostics);
        }

        [Fact]
        public void CS1922ERR_CollectionInitRequiresIEnumerable()
        {
            string source = @"
class MemberInitializerTest
{
    public static int Main()
    /*<bind>*/{
        B coll = new B { 1 };           // CS1922
        var tc = new A { 1, ""hello"" }; // CS1922
        return 0;
    }/*</bind>*/
}

class B
{
    public B() { }
    public B(int i) { }
}

class A
{
    public int Prop1 { get; set; }
    public string Prop2 { get; set; }
}
";
string expectedOperationTree = @"
IBlockStatement (3 statements, 2 locals) (OperationKind.BlockStatement, IsInvalid) (Syntax: '{ ... }')
  Locals: Local_1: B coll
    Local_2: A tc
  IVariableDeclarationStatement (1 declarations) (OperationKind.VariableDeclarationStatement, IsInvalid) (Syntax: 'B coll = new B { 1 };')
    IVariableDeclaration (1 variables) (OperationKind.VariableDeclaration, IsInvalid) (Syntax: 'B coll = new B { 1 };')
      Variables: Local_1: B coll
      Initializer: IObjectCreationExpression (Constructor: B..ctor()) (OperationKind.ObjectCreationExpression, Type: B, IsInvalid) (Syntax: 'new B { 1 }')
          Arguments(0)
          Initializer: IObjectOrCollectionInitializerExpression (OperationKind.ObjectOrCollectionInitializerExpression, Type: B, IsInvalid) (Syntax: '{ 1 }')
              Initializers(1):
                  IInvalidExpression (OperationKind.InvalidExpression, Type: ?, IsInvalid) (Syntax: '1')
                    Children(1):
                        ILiteralExpression (Text: 1) (OperationKind.LiteralExpression, Type: System.Int32, Constant: 1, IsInvalid) (Syntax: '1')
  IVariableDeclarationStatement (1 declarations) (OperationKind.VariableDeclarationStatement, IsInvalid) (Syntax: 'var tc = ne ...  ""hello"" };')
    IVariableDeclaration (1 variables) (OperationKind.VariableDeclaration, IsInvalid) (Syntax: 'var tc = ne ...  ""hello"" };')
      Variables: Local_1: A tc
      Initializer: IObjectCreationExpression (Constructor: A..ctor()) (OperationKind.ObjectCreationExpression, Type: A, IsInvalid) (Syntax: 'new A { 1, ""hello"" }')
          Arguments(0)
          Initializer: IObjectOrCollectionInitializerExpression (OperationKind.ObjectOrCollectionInitializerExpression, Type: A, IsInvalid) (Syntax: '{ 1, ""hello"" }')
              Initializers(2):
                  IInvalidExpression (OperationKind.InvalidExpression, Type: ?, IsInvalid) (Syntax: '1')
                    Children(1):
                        ILiteralExpression (Text: 1) (OperationKind.LiteralExpression, Type: System.Int32, Constant: 1, IsInvalid) (Syntax: '1')
                  IInvalidExpression (OperationKind.InvalidExpression, Type: ?, IsInvalid) (Syntax: '""hello""')
                    Children(1):
                        ILiteralExpression (OperationKind.LiteralExpression, Type: System.String, Constant: ""hello"", IsInvalid) (Syntax: '""hello""')
  IReturnStatement (OperationKind.ReturnStatement) (Syntax: 'return 0;')
    ReturnedValue: ILiteralExpression (Text: 0) (OperationKind.LiteralExpression, Type: System.Int32, Constant: 0) (Syntax: '0')
";
            var expectedDiagnostics = new DiagnosticDescription[] {
                // CS1922: Cannot initialize type 'B' with a collection initializer because it does not implement 'System.Collections.IEnumerable'
                //         B coll = new B { 1 };           // CS1922
                Diagnostic(ErrorCode.ERR_CollectionInitRequiresIEnumerable, "{ 1 }").WithArguments("B").WithLocation(6, 24),
                // CS1922: Cannot initialize type 'A' with a collection initializer because it does not implement 'System.Collections.IEnumerable'
                //         var tc = new A { 1, "hello" }; // CS1922
                Diagnostic(ErrorCode.ERR_CollectionInitRequiresIEnumerable, @"{ 1, ""hello"" }").WithArguments("A").WithLocation(7, 24)
            };

            VerifyOperationTreeAndDiagnosticsForTest<BlockSyntax>(source, expectedOperationTree, expectedDiagnostics);
        }

        [Fact]
        public void CS1922ERR_CollectionInitRequiresIEnumerable_02()
        {
            string source = @"
using System.Collections;
using System.Collections.Generic;
class MemberInitializerTest
{
    public static int Main()
    {
        B coll = /*<bind>*/new B { 1 }/*</bind>*/;
        return 0;
    }
}

class B
{
    List<object> list = new List<object>();

    public void Add(long i)
    {
        list.Add(i);
    }

    public IEnumerator GetEnumerator()
    {
        for (int i = 0; i < list.Count; i++)
            yield return list[i];
    }
}
";
string expectedOperationTree = @"
IObjectCreationExpression (Constructor: B..ctor()) (OperationKind.ObjectCreationExpression, Type: B, IsInvalid) (Syntax: 'new B { 1 }')
  Arguments(0)
  Initializer: IObjectOrCollectionInitializerExpression (OperationKind.ObjectOrCollectionInitializerExpression, Type: B, IsInvalid) (Syntax: '{ 1 }')
      Initializers(1):
          IInvalidExpression (OperationKind.InvalidExpression, Type: ?, IsInvalid) (Syntax: '1')
            Children(1):
                ILiteralExpression (Text: 1) (OperationKind.LiteralExpression, Type: System.Int32, Constant: 1, IsInvalid) (Syntax: '1')
";
            var expectedDiagnostics = new DiagnosticDescription[] {
                // CS1922: Cannot initialize type 'B' with a collection initializer because it does not implement 'System.Collections.IEnumerable'
                //         B coll = /*<bind>*/new B { 1 }/*</bind>*/;
                Diagnostic(ErrorCode.ERR_CollectionInitRequiresIEnumerable, "{ 1 }").WithArguments("B").WithLocation(8, 34)
            };

            VerifyOperationTreeAndDiagnosticsForTest<ObjectCreationExpressionSyntax>(source, expectedOperationTree, expectedDiagnostics);
        }

        [Fact]
        public void CS1922ERR_CollectionInitRequiresIEnumerable_InvalidInitializer()
        {
            string source = @"
class MemberInitializerTest
{
    public int y;
    public static void Main()
    {
        var i = /*<bind>*/new MemberInitializerTest { y++ }/*</bind>*/;
    }
}
";
string expectedOperationTree = @"
IObjectCreationExpression (Constructor: MemberInitializerTest..ctor()) (OperationKind.ObjectCreationExpression, Type: MemberInitializerTest, IsInvalid) (Syntax: 'new MemberI ... est { y++ }')
  Arguments(0)
  Initializer: IObjectOrCollectionInitializerExpression (OperationKind.ObjectOrCollectionInitializerExpression, Type: MemberInitializerTest, IsInvalid) (Syntax: '{ y++ }')
      Initializers(1):
          IInvalidExpression (OperationKind.InvalidExpression, Type: ?, IsInvalid) (Syntax: 'y++')
            Children(1):
                IIncrementExpression (UnaryOperandKind.Invalid) (OperationKind.IncrementExpression, Type: System.Object, IsInvalid) (Syntax: 'y++')
                  Left: IFieldReferenceExpression: System.Int32 MemberInitializerTest.y (OperationKind.FieldReferenceExpression, Type: System.Int32, IsInvalid) (Syntax: 'y')
                      Instance Receiver: IInstanceReferenceExpression (InstanceReferenceKind.Implicit) (OperationKind.InstanceReferenceExpression, Type: MemberInitializerTest, IsInvalid) (Syntax: 'y')
";
            var expectedDiagnostics = new DiagnosticDescription[] {
                // CS1922: Cannot initialize type 'MemberInitializerTest' with a collection initializer because it does not implement 'System.Collections.IEnumerable'
                //         var i = /*<bind>*/new MemberInitializerTest { y++ }/*</bind>*/;
                Diagnostic(ErrorCode.ERR_CollectionInitRequiresIEnumerable, "{ y++ }").WithArguments("MemberInitializerTest").WithLocation(7, 53),
                // CS0120: An object reference is required for the non-static field, method, or property 'MemberInitializerTest.y'
                //         var i = /*<bind>*/new MemberInitializerTest { y++ }/*</bind>*/;
                Diagnostic(ErrorCode.ERR_ObjectRequired, "y").WithArguments("MemberInitializerTest.y").WithLocation(7, 55)
            };

            VerifyOperationTreeAndDiagnosticsForTest<ObjectCreationExpressionSyntax>(source, expectedOperationTree, expectedDiagnostics);
        }

        [Fact]
        public void CS1922ERR_CollectionInitRequiresIEnumerable_MethodCall()
        {
<<<<<<< HEAD
            string source = @"
class MemberInitializerTest
{
    public MemberInitializerTest Foo() { return new MemberInitializerTest(); }
    public static void Main()
    {
        var i = /*<bind>*/new MemberInitializerTest() { Foo() = new MemberInitializerTest() }/*</bind>*/;
    }
}
";
string expectedOperationTree = @"
IObjectCreationExpression (Constructor: MemberInitializerTest..ctor()) (OperationKind.ObjectCreationExpression, Type: MemberInitializerTest, IsInvalid) (Syntax: 'new MemberI ... zerTest() }')
  Arguments(0)
  Initializer: IObjectOrCollectionInitializerExpression (OperationKind.ObjectOrCollectionInitializerExpression, Type: MemberInitializerTest, IsInvalid) (Syntax: '{ Foo() = n ... zerTest() }')
      Initializers(1):
          IInvalidExpression (OperationKind.InvalidExpression, Type: ?, IsInvalid) (Syntax: 'Foo() = new ... lizerTest()')
            Children(1):
                ISimpleAssignmentExpression (OperationKind.SimpleAssignmentExpression, Type: MemberInitializerTest, IsInvalid) (Syntax: 'Foo() = new ... lizerTest()')
                  Left: IInvocationExpression ( MemberInitializerTest MemberInitializerTest.Foo()) (OperationKind.InvocationExpression, Type: MemberInitializerTest, IsInvalid) (Syntax: 'Foo()')
                      Instance Receiver: IInstanceReferenceExpression (InstanceReferenceKind.Implicit) (OperationKind.InstanceReferenceExpression, Type: MemberInitializerTest, IsInvalid) (Syntax: 'Foo')
                      Arguments(0)
                  Right: IObjectCreationExpression (Constructor: MemberInitializerTest..ctor()) (OperationKind.ObjectCreationExpression, Type: MemberInitializerTest, IsInvalid) (Syntax: 'new MemberI ... lizerTest()')
                      Arguments(0)
                      Initializer: null
";
            var expectedDiagnostics = new DiagnosticDescription[] {
                // CS1922: Cannot initialize type 'MemberInitializerTest' with a collection initializer because it does not implement 'System.Collections.IEnumerable'
                //         var i = /*<bind>*/new MemberInitializerTest() { Foo() = new MemberInitializerTest() }/*</bind>*/;
                Diagnostic(ErrorCode.ERR_CollectionInitRequiresIEnumerable, "{ Foo() = new MemberInitializerTest() }").WithArguments("MemberInitializerTest").WithLocation(7, 55),
                // CS0747: Invalid initializer member declarator
                //         var i = /*<bind>*/new MemberInitializerTest() { Foo() = new MemberInitializerTest() }/*</bind>*/;
                Diagnostic(ErrorCode.ERR_InvalidInitializerElementInitializer, "Foo() = new MemberInitializerTest()").WithLocation(7, 57),
                // CS0120: An object reference is required for the non-static field, method, or property 'MemberInitializerTest.Foo()'
                //         var i = /*<bind>*/new MemberInitializerTest() { Foo() = new MemberInitializerTest() }/*</bind>*/;
                Diagnostic(ErrorCode.ERR_ObjectRequired, "Foo").WithArguments("MemberInitializerTest.Foo()").WithLocation(7, 57)
            };

            VerifyOperationTreeAndDiagnosticsForTest<ObjectCreationExpressionSyntax>(source, expectedOperationTree, expectedDiagnostics);
=======
            var source = @"
public class MemberInitializerTest
{   
    public MemberInitializerTest Goo() {  return new MemberInitializerTest(); }
    public static void Main()
    {
        var i = new MemberInitializerTest() { Goo() = new MemberInitializerTest() };
    }    
}
";
            CreateStandardCompilation(source).VerifyDiagnostics(
                // (7,45): error CS1922: Cannot initialize type 'MemberInitializerTest' with a collection initializer because it does not implement 'System.Collections.IEnumerable'
                //         var i = new MemberInitializerTest() { Goo() = new MemberInitializerTest() };
                Diagnostic(ErrorCode.ERR_CollectionInitRequiresIEnumerable, "{ Goo() = new MemberInitializerTest() }").WithArguments("MemberInitializerTest").WithLocation(7, 45),
                // (7,47): error CS0747: Invalid initializer member declarator
                //         var i = new MemberInitializerTest() { Goo() = new MemberInitializerTest() };
                Diagnostic(ErrorCode.ERR_InvalidInitializerElementInitializer, "Goo() = new MemberInitializerTest()").WithLocation(7, 47),
                // (7,47): error CS0120: An object reference is required for the non-static field, method, or property 'MemberInitializerTest.Goo()'
                //         var i = new MemberInitializerTest() { Goo() = new MemberInitializerTest() };
                Diagnostic(ErrorCode.ERR_ObjectRequired, "Goo").WithArguments("MemberInitializerTest.Goo()").WithLocation(7, 47));
>>>>>>> c51c1944
        }

        [Fact]
        public void CS1950ERR_BadArgTypesForCollectionAdd()
        {
            string source = @"
using System.Collections;
class TestClass : CollectionBase
{
    public void Add(int c)
    {
    }
}

class Test
{
    static void Main()
    {
        TestClass t = /*<bind>*/new TestClass { ""hi"" }/*</bind>*/; // CS1950
    }
}
";
string expectedOperationTree = @"
IObjectCreationExpression (Constructor: TestClass..ctor()) (OperationKind.ObjectCreationExpression, Type: TestClass, IsInvalid) (Syntax: 'new TestClass { ""hi"" }')
  Arguments(0)
  Initializer: IObjectOrCollectionInitializerExpression (OperationKind.ObjectOrCollectionInitializerExpression, Type: TestClass, IsInvalid) (Syntax: '{ ""hi"" }')
      Initializers(1):
          IInvocationExpression ( void TestClass.Add(System.Int32 c)) (OperationKind.InvocationExpression, Type: System.Void, IsInvalid) (Syntax: '""hi""')
            Instance Receiver: IInstanceReferenceExpression (InstanceReferenceKind.Implicit) (OperationKind.InstanceReferenceExpression, Type: TestClass) (Syntax: 'TestClass')
            Arguments(1):
                IArgument (ArgumentKind.Explicit, Matching Parameter: null) (OperationKind.Argument, IsInvalid) (Syntax: '""hi""')
                  ILiteralExpression (OperationKind.LiteralExpression, Type: System.String, Constant: ""hi"", IsInvalid) (Syntax: '""hi""')
                  InConversion: null
                  OutConversion: null
";
            var expectedDiagnostics = new DiagnosticDescription[] {
                // CS1950: The best overloaded Add method 'TestClass.Add(int)' for the collection initializer has some invalid arguments
                //         TestClass t = /*<bind>*/new TestClass { "hi" }/*</bind>*/; // CS1950
                Diagnostic(ErrorCode.ERR_BadArgTypesForCollectionAdd, @"""hi""").WithArguments("TestClass.Add(int)").WithLocation(14, 49),
                // CS1503: Argument 1: cannot convert from 'string' to 'int'
                //         TestClass t = /*<bind>*/new TestClass { "hi" }/*</bind>*/; // CS1950
                Diagnostic(ErrorCode.ERR_BadArgType, @"""hi""").WithArguments("1", "string", "int").WithLocation(14, 49)
            };

            VerifyOperationTreeAndDiagnosticsForTest<ObjectCreationExpressionSyntax>(source, expectedOperationTree, expectedDiagnostics);
        }

        [Fact]
        public void CS1954ERR_InitializerAddHasParamModifiers()
        {
            string source = @"
using System.Collections.Generic;
using System.Collections;

class Test : IEnumerable
{
    public void Add(ref int i) { }

    public static void Main()
    {
        var coll = /*<bind>*/new Test() { 1 }/*</bind>*/;
    }

    List<object> list = new List<object>();
    public IEnumerator GetEnumerator()
    {
        for (int i = 0; i < list.Count; i++)
            yield return list[i];
    }
}
";
string expectedOperationTree = @"
IObjectCreationExpression (Constructor: Test..ctor()) (OperationKind.ObjectCreationExpression, Type: Test, IsInvalid) (Syntax: 'new Test() { 1 }')
  Arguments(0)
  Initializer: IObjectOrCollectionInitializerExpression (OperationKind.ObjectOrCollectionInitializerExpression, Type: Test, IsInvalid) (Syntax: '{ 1 }')
      Initializers(1):
          IInvocationExpression ( void Test.Add(ref System.Int32 i)) (OperationKind.InvocationExpression, Type: System.Void, IsInvalid) (Syntax: '1')
            Instance Receiver: IInstanceReferenceExpression (InstanceReferenceKind.Implicit) (OperationKind.InstanceReferenceExpression, Type: Test) (Syntax: 'Test')
            Arguments(1):
                IArgument (ArgumentKind.Explicit, Matching Parameter: null) (OperationKind.Argument, IsInvalid) (Syntax: '1')
                  ILiteralExpression (Text: 1) (OperationKind.LiteralExpression, Type: System.Int32, Constant: 1, IsInvalid) (Syntax: '1')
                  InConversion: null
                  OutConversion: null
";
            var expectedDiagnostics = new DiagnosticDescription[] {
                // CS1954: The best overloaded method match 'Test.Add(ref int)' for the collection initializer element cannot be used. Collection initializer 'Add' methods cannot have ref or out parameters.
                //         var coll = /*<bind>*/new Test() { 1 }/*</bind>*/;
                Diagnostic(ErrorCode.ERR_InitializerAddHasParamModifiers, "1").WithArguments("Test.Add(ref int)").WithLocation(11, 43)
            };

            VerifyOperationTreeAndDiagnosticsForTest<ObjectCreationExpressionSyntax>(source, expectedOperationTree, expectedDiagnostics);
        }

        [Fact]
        public void CS1954ERR_InitializerAddHasParamModifiers02()
        {
            string source = @"
using System.Collections.Generic;
class MyList<T> : IEnumerable<T>
{
    List<T> _list;
    public void Add(ref T item)
    {
        _list.Add(item);
    }

    public System.Collections.Generic.IEnumerator<T> GetEnumerator()
    {
        int index = 0;
        T current = _list[index];
        while (current != null)
        {
            yield return _list[index++];
        }
    }

    System.Collections.IEnumerator System.Collections.IEnumerable.GetEnumerator()
    {
        return GetEnumerator();
    }
}

class MyClass
{
    public string tree { get; set; }
}
class Program
{
    static void Main(string[] args)
    {
        MyList<MyClass> myList = /*<bind>*/new MyList<MyClass> { new MyClass { tree = ""maple"" } }/*</bind>*/; // CS1954
    }
}
";
string expectedOperationTree = @"
IObjectCreationExpression (Constructor: MyList<MyClass>..ctor()) (OperationKind.ObjectCreationExpression, Type: MyList<MyClass>, IsInvalid) (Syntax: 'new MyList< ... ""maple"" } }')
  Arguments(0)
  Initializer: IObjectOrCollectionInitializerExpression (OperationKind.ObjectOrCollectionInitializerExpression, Type: MyList<MyClass>, IsInvalid) (Syntax: '{ new MyCla ... ""maple"" } }')
      Initializers(1):
          IInvocationExpression ( void MyList<MyClass>.Add(ref MyClass item)) (OperationKind.InvocationExpression, Type: System.Void, IsInvalid) (Syntax: 'new MyClass ... = ""maple"" }')
            Instance Receiver: IInstanceReferenceExpression (InstanceReferenceKind.Implicit) (OperationKind.InstanceReferenceExpression, Type: MyList<MyClass>) (Syntax: 'MyList<MyClass>')
            Arguments(1):
                IArgument (ArgumentKind.Explicit, Matching Parameter: null) (OperationKind.Argument, IsInvalid) (Syntax: 'new MyClass ... = ""maple"" }')
                  IObjectCreationExpression (Constructor: MyClass..ctor()) (OperationKind.ObjectCreationExpression, Type: MyClass, IsInvalid) (Syntax: 'new MyClass ... = ""maple"" }')
                    Arguments(0)
                    Initializer: IObjectOrCollectionInitializerExpression (OperationKind.ObjectOrCollectionInitializerExpression, Type: MyClass, IsInvalid) (Syntax: '{ tree = ""maple"" }')
                        Initializers(1):
                            ISimpleAssignmentExpression (OperationKind.SimpleAssignmentExpression, Type: System.String, IsInvalid) (Syntax: 'tree = ""maple""')
                              Left: IPropertyReferenceExpression: System.String MyClass.tree { get; set; } (OperationKind.PropertyReferenceExpression, Type: System.String, IsInvalid) (Syntax: 'tree')
                                  Instance Receiver: IInstanceReferenceExpression (InstanceReferenceKind.Implicit) (OperationKind.InstanceReferenceExpression, Type: MyClass, IsInvalid) (Syntax: 'tree')
                              Right: ILiteralExpression (OperationKind.LiteralExpression, Type: System.String, Constant: ""maple"", IsInvalid) (Syntax: '""maple""')
                  InConversion: null
                  OutConversion: null
";
            var expectedDiagnostics = new DiagnosticDescription[] {
                // CS1954: The best overloaded method match 'MyList<MyClass>.Add(ref MyClass)' for the collection initializer element cannot be used. Collection initializer 'Add' methods cannot have ref or out parameters.
                //         MyList<MyClass> myList = /*<bind>*/new MyList<MyClass> { new MyClass { tree = "maple" } }/*</bind>*/; // CS1954
                Diagnostic(ErrorCode.ERR_InitializerAddHasParamModifiers, @"new MyClass { tree = ""maple"" }").WithArguments("MyList<MyClass>.Add(ref MyClass)").WithLocation(35, 66),
                // CS0649: Field 'MyList<T>._list' is never assigned to, and will always have its default value null
                //     List<T> _list;
                Diagnostic(ErrorCode.WRN_UnassignedInternalField, "_list").WithArguments("MyList<T>._list", "null").WithLocation(5, 13)
            };

            VerifyOperationTreeAndDiagnosticsForTest<ObjectCreationExpressionSyntax>(source, expectedOperationTree, expectedDiagnostics);
        }

        [Fact]
        public void CS1958ERR_ObjectOrCollectionInitializerWithDelegateCreation()
        {
            string source = @"
class MemberInitializerTest
{
    delegate void D<T>();
    public static void GenericMethod<T>() { }
    public static void Main()
    {
        D<int> genD = /*<bind>*/new D<int>(GenericMethod<int>) { }/*</bind>*/; // CS1958
    }
}
";
string expectedOperationTree = @"
IInvalidExpression (OperationKind.InvalidExpression, Type: MemberInitializerTest.D<System.Int32>, IsInvalid) (Syntax: 'new D<int>( ... d<int>) { }')
  Children(1):
      IOperation:  (OperationKind.None, IsInvalid) (Syntax: 'GenericMethod<int>')
";
            var expectedDiagnostics = new DiagnosticDescription[] {
                // CS1958: Object and collection initializer expressions may not be applied to a delegate creation expression
                //         D<int> genD = /*<bind>*/new D<int>(GenericMethod<int>) { }/*</bind>*/; // CS1958
                Diagnostic(ErrorCode.ERR_ObjectOrCollectionInitializerWithDelegateCreation, "new D<int>(GenericMethod<int>) { }").WithLocation(8, 33)
            };

            VerifyOperationTreeAndDiagnosticsForTest<ObjectCreationExpressionSyntax>(source, expectedOperationTree, expectedDiagnostics);
        }

        [Fact]
        public void CollectionInitializerTest_AddMethod_OverloadResolutionFailures()
        {
            string source = @"
using System.Collections.Generic;
using System.Collections;

class Test
{
    public static int Main()
    /*<bind>*/{
        B coll1 = new B { 1 };
        C coll2 = new C { 1 };
        D coll3 = new D { { 1, 2 } };
        E coll4 = new E { 1 };
        return 0;
    }/*</bind>*/
}

class B : IEnumerable
{
    List<object> list = new List<object>();

    public B() { }

    public IEnumerator GetEnumerator()
    {
        for (int i = 0; i < list.Count; i++)
            yield return list[i];
    }
}

class C : IEnumerable
{
    List<object> list = new List<object>();

    public C() { }

    public void Add(string i)
    {
        list.Add(i);
    }

    public IEnumerator GetEnumerator()
    {
        for (int i = 0; i < list.Count; i++)
            yield return list[i];
    }
}

class D : IEnumerable
{
    List<object> list = new List<object>();

    public D() { }

    public void Add(int i, float j)
    {
        list.Add(i);
    }

    public void Add(float i, int j)
    {
        list.Add(i);
    }

    public IEnumerator GetEnumerator()
    {
        for (int i = 0; i < list.Count; i++)
            yield return list[i];
    }
}

class E : IEnumerable
{
    List<object> list = new List<object>();

    public E() { }

    private void Add(int i)
    {
        list.Add(i);
    }

    public IEnumerator GetEnumerator()
    {
        for (int i = 0; i < list.Count; i++)
            yield return list[i];
    }
}
";
string expectedOperationTree = @"
IBlockStatement (5 statements, 4 locals) (OperationKind.BlockStatement, IsInvalid) (Syntax: '{ ... }')
  Locals: Local_1: B coll1
    Local_2: C coll2
    Local_3: D coll3
    Local_4: E coll4
  IVariableDeclarationStatement (1 declarations) (OperationKind.VariableDeclarationStatement, IsInvalid) (Syntax: 'B coll1 = new B { 1 };')
    IVariableDeclaration (1 variables) (OperationKind.VariableDeclaration, IsInvalid) (Syntax: 'B coll1 = new B { 1 };')
      Variables: Local_1: B coll1
      Initializer: IObjectCreationExpression (Constructor: B..ctor()) (OperationKind.ObjectCreationExpression, Type: B, IsInvalid) (Syntax: 'new B { 1 }')
          Arguments(0)
          Initializer: IObjectOrCollectionInitializerExpression (OperationKind.ObjectOrCollectionInitializerExpression, Type: B, IsInvalid) (Syntax: '{ 1 }')
              Initializers(1):
                  IInvocationExpression ( ? B.Add()) (OperationKind.InvocationExpression, Type: ?, IsInvalid) (Syntax: '1')
                    Instance Receiver: IInstanceReferenceExpression (InstanceReferenceKind.Implicit) (OperationKind.InstanceReferenceExpression, Type: B) (Syntax: 'B')
                    Arguments(1):
                        IArgument (ArgumentKind.Explicit, Matching Parameter: null) (OperationKind.Argument, IsInvalid) (Syntax: '1')
                          ILiteralExpression (Text: 1) (OperationKind.LiteralExpression, Type: System.Int32, Constant: 1, IsInvalid) (Syntax: '1')
                          InConversion: null
                          OutConversion: null
  IVariableDeclarationStatement (1 declarations) (OperationKind.VariableDeclarationStatement, IsInvalid) (Syntax: 'C coll2 = new C { 1 };')
    IVariableDeclaration (1 variables) (OperationKind.VariableDeclaration, IsInvalid) (Syntax: 'C coll2 = new C { 1 };')
      Variables: Local_1: C coll2
      Initializer: IObjectCreationExpression (Constructor: C..ctor()) (OperationKind.ObjectCreationExpression, Type: C, IsInvalid) (Syntax: 'new C { 1 }')
          Arguments(0)
          Initializer: IObjectOrCollectionInitializerExpression (OperationKind.ObjectOrCollectionInitializerExpression, Type: C, IsInvalid) (Syntax: '{ 1 }')
              Initializers(1):
                  IInvocationExpression ( void C.Add(System.String i)) (OperationKind.InvocationExpression, Type: System.Void, IsInvalid) (Syntax: '1')
                    Instance Receiver: IInstanceReferenceExpression (InstanceReferenceKind.Implicit) (OperationKind.InstanceReferenceExpression, Type: C) (Syntax: 'C')
                    Arguments(1):
                        IArgument (ArgumentKind.Explicit, Matching Parameter: null) (OperationKind.Argument, IsInvalid) (Syntax: '1')
                          ILiteralExpression (Text: 1) (OperationKind.LiteralExpression, Type: System.Int32, Constant: 1, IsInvalid) (Syntax: '1')
                          InConversion: null
                          OutConversion: null
  IVariableDeclarationStatement (1 declarations) (OperationKind.VariableDeclarationStatement, IsInvalid) (Syntax: 'D coll3 = n ... { 1, 2 } };')
    IVariableDeclaration (1 variables) (OperationKind.VariableDeclaration, IsInvalid) (Syntax: 'D coll3 = n ... { 1, 2 } };')
      Variables: Local_1: D coll3
      Initializer: IObjectCreationExpression (Constructor: D..ctor()) (OperationKind.ObjectCreationExpression, Type: D, IsInvalid) (Syntax: 'new D { { 1, 2 } }')
          Arguments(0)
          Initializer: IObjectOrCollectionInitializerExpression (OperationKind.ObjectOrCollectionInitializerExpression, Type: D, IsInvalid) (Syntax: '{ { 1, 2 } }')
              Initializers(1):
                  IInvocationExpression ( void D.Add()) (OperationKind.InvocationExpression, Type: System.Void, IsInvalid) (Syntax: '{ 1, 2 }')
                    Instance Receiver: IInstanceReferenceExpression (InstanceReferenceKind.Implicit) (OperationKind.InstanceReferenceExpression, Type: D) (Syntax: 'D')
                    Arguments(2):
                        IArgument (ArgumentKind.Explicit, Matching Parameter: null) (OperationKind.Argument, IsInvalid) (Syntax: '1')
                          ILiteralExpression (Text: 1) (OperationKind.LiteralExpression, Type: System.Int32, Constant: 1, IsInvalid) (Syntax: '1')
                          InConversion: null
                          OutConversion: null
                        IArgument (ArgumentKind.Explicit, Matching Parameter: null) (OperationKind.Argument, IsInvalid) (Syntax: '2')
                          ILiteralExpression (Text: 2) (OperationKind.LiteralExpression, Type: System.Int32, Constant: 2, IsInvalid) (Syntax: '2')
                          InConversion: null
                          OutConversion: null
  IVariableDeclarationStatement (1 declarations) (OperationKind.VariableDeclarationStatement, IsInvalid) (Syntax: 'E coll4 = new E { 1 };')
    IVariableDeclaration (1 variables) (OperationKind.VariableDeclaration, IsInvalid) (Syntax: 'E coll4 = new E { 1 };')
      Variables: Local_1: E coll4
      Initializer: IObjectCreationExpression (Constructor: E..ctor()) (OperationKind.ObjectCreationExpression, Type: E, IsInvalid) (Syntax: 'new E { 1 }')
          Arguments(0)
          Initializer: IObjectOrCollectionInitializerExpression (OperationKind.ObjectOrCollectionInitializerExpression, Type: E, IsInvalid) (Syntax: '{ 1 }')
              Initializers(1):
                  IInvocationExpression ( void E.Add(System.Int32 i)) (OperationKind.InvocationExpression, Type: System.Void, IsInvalid) (Syntax: '1')
                    Instance Receiver: IInstanceReferenceExpression (InstanceReferenceKind.Implicit) (OperationKind.InstanceReferenceExpression, Type: E) (Syntax: 'E')
                    Arguments(1):
                        IArgument (ArgumentKind.Explicit, Matching Parameter: null) (OperationKind.Argument, IsInvalid) (Syntax: '1')
                          ILiteralExpression (Text: 1) (OperationKind.LiteralExpression, Type: System.Int32, Constant: 1, IsInvalid) (Syntax: '1')
                          InConversion: null
                          OutConversion: null
  IReturnStatement (OperationKind.ReturnStatement) (Syntax: 'return 0;')
    ReturnedValue: ILiteralExpression (Text: 0) (OperationKind.LiteralExpression, Type: System.Int32, Constant: 0) (Syntax: '0')
";
            var expectedDiagnostics = new DiagnosticDescription[] {
                // CS1061: 'B' does not contain a definition for 'Add' and no extension method 'Add' accepting a first argument of type 'B' could be found (are you missing a using directive or an assembly reference?)
                //         B coll1 = new B { 1 };
                Diagnostic(ErrorCode.ERR_NoSuchMemberOrExtension, "1").WithArguments("B", "Add").WithLocation(9, 27),
                // CS1950: The best overloaded Add method 'C.Add(string)' for the collection initializer has some invalid arguments
                //         C coll2 = new C { 1 };
                Diagnostic(ErrorCode.ERR_BadArgTypesForCollectionAdd, "1").WithArguments("C.Add(string)").WithLocation(10, 27),
                // CS1503: Argument 1: cannot convert from 'int' to 'string'
                //         C coll2 = new C { 1 };
                Diagnostic(ErrorCode.ERR_BadArgType, "1").WithArguments("1", "int", "string").WithLocation(10, 27),
                // CS0121: The call is ambiguous between the following methods or properties: 'D.Add(int, float)' and 'D.Add(float, int)'
                //         D coll3 = new D { { 1, 2 } };
                Diagnostic(ErrorCode.ERR_AmbigCall, "{ 1, 2 }").WithArguments("D.Add(int, float)", "D.Add(float, int)").WithLocation(11, 27),
                // CS0122: 'E.Add(int)' is inaccessible due to its protection level
                //         E coll4 = new E { 1 };
                Diagnostic(ErrorCode.ERR_BadAccess, "1").WithArguments("E.Add(int)").WithLocation(12, 27)
            };

            VerifyOperationTreeAndDiagnosticsForTest<BlockSyntax>(source, expectedOperationTree, expectedDiagnostics);
        }

        [WorkItem(543933, "http://vstfdevdiv:8080/DevDiv2/DevDiv/_workitems/edit/543933")]
        [Fact]
        public void ObjectInitializerTest_InvalidComplexElementInitializerExpression()
        {
            string source = @"
class Test
{
    public int x;
}
class Program
{
    static void Main()
    {
        var p = /*<bind>*/new Test() { x = 1, { 1 }, { x = 1 } }/*</bind>*/;
    }
}
";
string expectedOperationTree = @"
IObjectCreationExpression (Constructor: Test..ctor()) (OperationKind.ObjectCreationExpression, Type: Test, IsInvalid) (Syntax: 'new Test()  ... { x = 1 } }')
  Arguments(0)
  Initializer: IObjectOrCollectionInitializerExpression (OperationKind.ObjectOrCollectionInitializerExpression, Type: Test, IsInvalid) (Syntax: '{ x = 1, {  ... { x = 1 } }')
      Initializers(3):
          ISimpleAssignmentExpression (OperationKind.SimpleAssignmentExpression, Type: System.Int32) (Syntax: 'x = 1')
            Left: IFieldReferenceExpression: System.Int32 Test.x (OperationKind.FieldReferenceExpression, Type: System.Int32) (Syntax: 'x')
                Instance Receiver: IInstanceReferenceExpression (InstanceReferenceKind.Implicit) (OperationKind.InstanceReferenceExpression, Type: Test) (Syntax: 'x')
            Right: ILiteralExpression (Text: 1) (OperationKind.LiteralExpression, Type: System.Int32, Constant: 1) (Syntax: '1')
          IInvalidExpression (OperationKind.InvalidExpression, Type: ?, IsInvalid) (Syntax: '{ 1 }')
            Children(1):
                ILiteralExpression (Text: 1) (OperationKind.LiteralExpression, Type: System.Int32, Constant: 1, IsInvalid) (Syntax: '1')
          IInvalidExpression (OperationKind.InvalidExpression, Type: ?, IsInvalid) (Syntax: '{ x = 1 }')
            Children(1):
                ISimpleAssignmentExpression (OperationKind.SimpleAssignmentExpression, Type: ?, IsInvalid) (Syntax: 'x = 1')
                  Left: IInvalidExpression (OperationKind.InvalidExpression, Type: ?, IsInvalid) (Syntax: 'x')
                      Children(0)
                  Right: ILiteralExpression (Text: 1) (OperationKind.LiteralExpression, Type: System.Int32, Constant: 1, IsInvalid) (Syntax: '1')
";
            var expectedDiagnostics = new DiagnosticDescription[] {
                // CS0747: Invalid initializer member declarator
                //         var p = /*<bind>*/new Test() { x = 1, { 1 }, { x = 1 } }/*</bind>*/;
                Diagnostic(ErrorCode.ERR_InvalidInitializerElementInitializer, "{ 1 }").WithLocation(10, 47),
                // CS0103: The name 'x' does not exist in the current context
                //         var p = /*<bind>*/new Test() { x = 1, { 1 }, { x = 1 } }/*</bind>*/;
                Diagnostic(ErrorCode.ERR_NameNotInContext, "x").WithArguments("x").WithLocation(10, 56),
                // CS0747: Invalid initializer member declarator
                //         var p = /*<bind>*/new Test() { x = 1, { 1 }, { x = 1 } }/*</bind>*/;
                Diagnostic(ErrorCode.ERR_InvalidInitializerElementInitializer, "{ x = 1 }").WithLocation(10, 54)
            };

            VerifyOperationTreeAndDiagnosticsForTest<ObjectCreationExpressionSyntax>(source, expectedOperationTree, expectedDiagnostics);
        }

        [WorkItem(543933, "http://vstfdevdiv:8080/DevDiv2/DevDiv/_workitems/edit/543933")]
        [Fact]
        public void ObjectInitializerTest_IncompleteComplexElementInitializerExpression()
        {
            string source = @"
class Program
{
    static void Main(string[] args)
    {
        var d = /*<bind>*/new Dictionary<object, object>()
        {
            {""s"", 1 },
        var x = 1/*</bind>*/;
    }
}
";
string expectedOperationTree = @"
IInvalidExpression (OperationKind.InvalidExpression, Type: Dictionary<System.Object, System.Object>, IsInvalid) (Syntax: 'new Diction ... /*</bind>*/')
  Children(1):
      IObjectOrCollectionInitializerExpression (OperationKind.ObjectOrCollectionInitializerExpression, Type: Dictionary<System.Object, System.Object>, IsInvalid) (Syntax: '{ ... /*</bind>*/')
        Initializers(3):
            IInvalidExpression (OperationKind.InvalidExpression, Type: ?, IsInvalid) (Syntax: '{""s"", 1 }')
              Children(2):
                  ILiteralExpression (OperationKind.LiteralExpression, Type: System.String, Constant: ""s"", IsInvalid) (Syntax: '""s""')
                  ILiteralExpression (Text: 1) (OperationKind.LiteralExpression, Type: System.Int32, Constant: 1, IsInvalid) (Syntax: '1')
            IInvalidExpression (OperationKind.InvalidExpression, Type: ?, IsInvalid) (Syntax: 'var')
              Children(0)
            ISimpleAssignmentExpression (OperationKind.SimpleAssignmentExpression, Type: ?, IsInvalid) (Syntax: 'x = 1')
              Left: IInvalidExpression (OperationKind.InvalidExpression, Type: ?, IsInvalid) (Syntax: 'x')
                  Children(1):
                      IOperation:  (OperationKind.None, IsInvalid) (Syntax: 'x')
              Right: ILiteralExpression (Text: 1) (OperationKind.LiteralExpression, Type: System.Int32, Constant: 1) (Syntax: '1')
";
            var expectedDiagnostics = new DiagnosticDescription[] {
                // CS1003: Syntax error, ',' expected
                //         var x = 1/*</bind>*/;
                Diagnostic(ErrorCode.ERR_SyntaxError, "x").WithArguments(",", "").WithLocation(9, 13),
                // CS1513: } expected
                //         var x = 1/*</bind>*/;
                Diagnostic(ErrorCode.ERR_RbraceExpected, ";").WithLocation(9, 29),
                // CS0246: The type or namespace name 'Dictionary<,>' could not be found (are you missing a using directive or an assembly reference?)
                //         var d = /*<bind>*/new Dictionary<object, object>()
                Diagnostic(ErrorCode.ERR_SingleTypeNameNotFound, "Dictionary<object, object>").WithArguments("Dictionary<,>").WithLocation(6, 31),
                // CS0747: Invalid initializer member declarator
                //             {"s", 1 },
                Diagnostic(ErrorCode.ERR_InvalidInitializerElementInitializer, @"{""s"", 1 }").WithLocation(8, 13),
                // CS0103: The name 'var' does not exist in the current context
                //         var x = 1/*</bind>*/;
                Diagnostic(ErrorCode.ERR_NameNotInContext, "var").WithArguments("var").WithLocation(9, 9),
                // CS0747: Invalid initializer member declarator
                //         var x = 1/*</bind>*/;
                Diagnostic(ErrorCode.ERR_InvalidInitializerElementInitializer, "var").WithLocation(9, 9)
            };

            VerifyOperationTreeAndDiagnosticsForTest<ObjectCreationExpressionSyntax>(source, expectedOperationTree, expectedDiagnostics);
        }

        [WorkItem(543961, "http://vstfdevdiv:8080/DevDiv2/DevDiv/_workitems/edit/543961")]
        [Fact]
        public void CollectionInitializerTest_InvalidComplexElementInitializerSyntax()
        {
            string source = @"
class Test
{
    public static void Main()
    {
        /*<bind>*/new List<int>() { { { 1 } }/*</bind>*/ };
}
}
";
string expectedOperationTree = @"
IInvalidExpression (OperationKind.InvalidExpression, Type: List<System.Int32>, IsInvalid) (Syntax: 'new List<in ... { { { 1 } }')
  Children(1):
      IObjectOrCollectionInitializerExpression (OperationKind.ObjectOrCollectionInitializerExpression, Type: List<System.Int32>, IsInvalid) (Syntax: '{ { { 1 } }')
        Initializers(2):
            IInvalidExpression (OperationKind.InvalidExpression, Type: ?, IsInvalid) (Syntax: '{ ')
              Children(0)
            IInvalidExpression (OperationKind.InvalidExpression, Type: ?, IsInvalid) (Syntax: '{ 1 }')
              Children(1):
                  ILiteralExpression (Text: 1) (OperationKind.LiteralExpression, Type: System.Int32, Constant: 1) (Syntax: '1')
";
            var expectedDiagnostics = new DiagnosticDescription[] {
                // CS1513: } expected
                //         /*<bind>*/new List<int>() { { { 1 } }/*</bind>*/ };
                Diagnostic(ErrorCode.ERR_RbraceExpected, "{").WithLocation(6, 39),
                // CS1003: Syntax error, ',' expected
                //         /*<bind>*/new List<int>() { { { 1 } }/*</bind>*/ };
                Diagnostic(ErrorCode.ERR_SyntaxError, "{").WithArguments(",", "{").WithLocation(6, 39),
                // CS1002: ; expected
                //         /*<bind>*/new List<int>() { { { 1 } }/*</bind>*/ };
                Diagnostic(ErrorCode.ERR_SemicolonExpected, "}").WithLocation(6, 58),
                // CS1597: Semicolon after method or accessor block is not valid
                //         /*<bind>*/new List<int>() { { { 1 } }/*</bind>*/ };
                Diagnostic(ErrorCode.ERR_UnexpectedSemicolon, ";").WithLocation(6, 59),
                // CS1022: Type or namespace definition, or end-of-file expected
                // }
                Diagnostic(ErrorCode.ERR_EOFExpected, "}").WithLocation(8, 1),
                // CS0246: The type or namespace name 'List<>' could not be found (are you missing a using directive or an assembly reference?)
                //         /*<bind>*/new List<int>() { { { 1 } }/*</bind>*/ };
                Diagnostic(ErrorCode.ERR_SingleTypeNameNotFound, "List<int>").WithArguments("List<>").WithLocation(6, 23),
                // CS1920: Element initializer cannot be empty
                //         /*<bind>*/new List<int>() { { { 1 } }/*</bind>*/ };
                Diagnostic(ErrorCode.ERR_EmptyElementInitializer, "{ ").WithLocation(6, 37)
            };

            VerifyOperationTreeAndDiagnosticsForTest<ObjectCreationExpressionSyntax>(source, expectedOperationTree, expectedDiagnostics);
        }

        [WorkItem(544484, "http://vstfdevdiv:8080/DevDiv2/DevDiv/_workitems/edit/544484")]
        [Fact]
        public void EmptyCollectionInitPredefinedType()
        {
            string source = @"
class Program
{
    const int value = /*<bind>*/new int { }/*</bind>*/;
}
";
string expectedOperationTree = @"
IObjectCreationExpression (Constructor: System.Int32..ctor()) (OperationKind.ObjectCreationExpression, Type: System.Int32, IsInvalid) (Syntax: 'new int { }')
  Arguments(0)
  Initializer: IObjectOrCollectionInitializerExpression (OperationKind.ObjectOrCollectionInitializerExpression, Type: System.Int32, IsInvalid) (Syntax: '{ }')
      Initializers(0)
";
            var expectedDiagnostics = new DiagnosticDescription[] {
                // CS0133: The expression being assigned to 'Program.value' must be constant
                //     const int value = /*<bind>*/new int { }/*</bind>*/;
                Diagnostic(ErrorCode.ERR_NotConstantExpression, "new int { }").WithArguments("Program.value").WithLocation(4, 33)
            };

            VerifyOperationTreeAndDiagnosticsForTest<ObjectCreationExpressionSyntax>(source, expectedOperationTree, expectedDiagnostics);
        }

        [WorkItem(544349, "http://vstfdevdiv:8080/DevDiv2/DevDiv/_workitems/edit/544349")]
        [Fact]
        public void CollectionInitializerTest_Bug_12635()
        {
            string source = @"
using System.Collections.Generic;

class A
{
    static void Main()
    {
        var x = /*<bind>*/new List<int> { Count = { } }/*</bind>*/;      // CS1918
    }

";
string expectedOperationTree = @"
IObjectCreationExpression (Constructor: System.Collections.Generic.List<System.Int32>..ctor()) (OperationKind.ObjectCreationExpression, Type: System.Collections.Generic.List<System.Int32>, IsInvalid) (Syntax: 'new List<in ... unt = { } }')
  Arguments(0)
  Initializer: IObjectOrCollectionInitializerExpression (OperationKind.ObjectOrCollectionInitializerExpression, Type: System.Collections.Generic.List<System.Int32>, IsInvalid) (Syntax: '{ Count = { } }')
      Initializers(1):
          IMemberInitializerExpression (OperationKind.MemberInitializerExpression, Type: System.Int32, IsInvalid) (Syntax: 'Count = { }')
            InitializedMember: IPropertyReferenceExpression: System.Int32 System.Collections.Generic.List<System.Int32>.Count { get; } (OperationKind.PropertyReferenceExpression, Type: System.Int32, IsInvalid) (Syntax: 'Count')
                Instance Receiver: IInstanceReferenceExpression (InstanceReferenceKind.Implicit) (OperationKind.InstanceReferenceExpression, Type: System.Collections.Generic.List<System.Int32>, IsInvalid) (Syntax: 'Count')
            Initializer: IObjectOrCollectionInitializerExpression (OperationKind.ObjectOrCollectionInitializerExpression, Type: System.Int32) (Syntax: '{ }')
                Initializers(0)
";
            var expectedDiagnostics = new DiagnosticDescription[] {
                // CS1513: } expected
                //     }
                Diagnostic(ErrorCode.ERR_RbraceExpected, "").WithLocation(9, 6),
                // CS1918: Members of property 'List<int>.Count' of type 'int' cannot be assigned with an object initializer because it is of a value type
                //         var x = /*<bind>*/new List<int> { Count = { } }/*</bind>*/;      // CS1918
                Diagnostic(ErrorCode.ERR_ValueTypePropertyInObjectInitializer, "Count").WithArguments("System.Collections.Generic.List<int>.Count", "int").WithLocation(8, 43)
            };

            VerifyOperationTreeAndDiagnosticsForTest<ObjectCreationExpressionSyntax>(source, expectedOperationTree, expectedDiagnostics);
        }

        [WorkItem(544349, "http://vstfdevdiv:8080/DevDiv2/DevDiv/_workitems/edit/544349")]
        [Fact]
        public void CollectionInitializerTest_Bug_12635_02()
        {
            string source = @"
namespace N
{
    struct Struct { public int x; }
    class Class { public int x; }

    class C
    {
        public readonly Struct StructField;
        public Struct StructProp { get { return new Struct(); } }

        public readonly Class ClassField;
        public Class ClassProp { get { return new Class(); } }

        public static void Main()
        {
            var y = /*<bind>*/new C()
            {
                StructField = { },      // CS1917
                StructProp = { },       // CS1918
                ClassField = { },       // No error
                ClassProp = { }         // No error
            }/*</bind>*/;
        }
    }
}
";
string expectedOperationTree = @"
IObjectCreationExpression (Constructor: N.C..ctor()) (OperationKind.ObjectCreationExpression, Type: N.C, IsInvalid) (Syntax: 'new C() ... }')
  Arguments(0)
  Initializer: IObjectOrCollectionInitializerExpression (OperationKind.ObjectOrCollectionInitializerExpression, Type: N.C, IsInvalid) (Syntax: '{ ... }')
      Initializers(4):
          IMemberInitializerExpression (OperationKind.MemberInitializerExpression, Type: N.Struct, IsInvalid) (Syntax: 'StructField = { }')
            InitializedMember: IFieldReferenceExpression: N.Struct N.C.StructField (OperationKind.FieldReferenceExpression, Type: N.Struct, IsInvalid) (Syntax: 'StructField')
                Instance Receiver: IInstanceReferenceExpression (InstanceReferenceKind.Implicit) (OperationKind.InstanceReferenceExpression, Type: N.C, IsInvalid) (Syntax: 'StructField')
            Initializer: IObjectOrCollectionInitializerExpression (OperationKind.ObjectOrCollectionInitializerExpression, Type: N.Struct) (Syntax: '{ }')
                Initializers(0)
          IMemberInitializerExpression (OperationKind.MemberInitializerExpression, Type: N.Struct, IsInvalid) (Syntax: 'StructProp = { }')
            InitializedMember: IPropertyReferenceExpression: N.Struct N.C.StructProp { get; } (OperationKind.PropertyReferenceExpression, Type: N.Struct, IsInvalid) (Syntax: 'StructProp')
                Instance Receiver: IInstanceReferenceExpression (InstanceReferenceKind.Implicit) (OperationKind.InstanceReferenceExpression, Type: N.C, IsInvalid) (Syntax: 'StructProp')
            Initializer: IObjectOrCollectionInitializerExpression (OperationKind.ObjectOrCollectionInitializerExpression, Type: N.Struct) (Syntax: '{ }')
                Initializers(0)
          IMemberInitializerExpression (OperationKind.MemberInitializerExpression, Type: N.Class) (Syntax: 'ClassField = { }')
            InitializedMember: IFieldReferenceExpression: N.Class N.C.ClassField (OperationKind.FieldReferenceExpression, Type: N.Class) (Syntax: 'ClassField')
                Instance Receiver: IInstanceReferenceExpression (InstanceReferenceKind.Implicit) (OperationKind.InstanceReferenceExpression, Type: N.C) (Syntax: 'ClassField')
            Initializer: IObjectOrCollectionInitializerExpression (OperationKind.ObjectOrCollectionInitializerExpression, Type: N.Class) (Syntax: '{ }')
                Initializers(0)
          IMemberInitializerExpression (OperationKind.MemberInitializerExpression, Type: N.Class) (Syntax: 'ClassProp = { }')
            InitializedMember: IPropertyReferenceExpression: N.Class N.C.ClassProp { get; } (OperationKind.PropertyReferenceExpression, Type: N.Class) (Syntax: 'ClassProp')
                Instance Receiver: IInstanceReferenceExpression (InstanceReferenceKind.Implicit) (OperationKind.InstanceReferenceExpression, Type: N.C) (Syntax: 'ClassProp')
            Initializer: IObjectOrCollectionInitializerExpression (OperationKind.ObjectOrCollectionInitializerExpression, Type: N.Class) (Syntax: '{ }')
                Initializers(0)
";
            var expectedDiagnostics = new DiagnosticDescription[] {
                // CS1917: Members of readonly field 'C.StructField' of type 'Struct' cannot be assigned with an object initializer because it is of a value type
                //                 StructField = { },      // CS1917
                Diagnostic(ErrorCode.ERR_ReadonlyValueTypeInObjectInitializer, "StructField").WithArguments("N.C.StructField", "N.Struct").WithLocation(19, 17),
                // CS1918: Members of property 'C.StructProp' of type 'Struct' cannot be assigned with an object initializer because it is of a value type
                //                 StructProp = { },       // CS1918
                Diagnostic(ErrorCode.ERR_ValueTypePropertyInObjectInitializer, "StructProp").WithArguments("N.C.StructProp", "N.Struct").WithLocation(20, 17),
                // CS0649: Field 'Struct.x' is never assigned to, and will always have its default value 0
                //     struct Struct { public int x; }
                Diagnostic(ErrorCode.WRN_UnassignedInternalField, "x").WithArguments("N.Struct.x", "0").WithLocation(4, 32),
                // CS0649: Field 'Class.x' is never assigned to, and will always have its default value 0
                //     class Class { public int x; }
                Diagnostic(ErrorCode.WRN_UnassignedInternalField, "x").WithArguments("N.Class.x", "0").WithLocation(5, 30)
            };

            VerifyOperationTreeAndDiagnosticsForTest<ObjectCreationExpressionSyntax>(source, expectedOperationTree, expectedDiagnostics);
        }

        [WorkItem(544570, "http://vstfdevdiv:8080/DevDiv2/DevDiv/_workitems/edit/544570")]
        [Fact]
        public void CollectionInitializerTest_Bug_12977()
        {
            string source = @"
using System.Collections.Generic;
using System.Collections;

static class Test
{
    static void Main()
    {
        var a = /*<bind>*/new A { 5, { 1, 2, { 1, 2 } }/*</bind>*/, 3 };
    }
}

class A : IEnumerable
{
    List<object> list = new List<object>();
    public A() { }
    public A(int i) { }
    public void Add(int i) { list.Add(i); }
    public void Add(int i, int j)
    {
        list.Add(i);
        list.Add(j);
    }
    public IEnumerator GetEnumerator()
    {
        for (int i = 0; i < list.Count; i++)
            yield return list[i];
    }
}
";
string expectedOperationTree = @"
IObjectCreationExpression (Constructor: A..ctor()) (OperationKind.ObjectCreationExpression, Type: A, IsInvalid) (Syntax: 'new A { 5,  ...  { 1, 2 } }')
  Arguments(0)
  Initializer: IObjectOrCollectionInitializerExpression (OperationKind.ObjectOrCollectionInitializerExpression, Type: A, IsInvalid) (Syntax: '{ 5, { 1, 2, { 1, 2 } }')
      Initializers(3):
          ICollectionElementInitializerExpression (AddMethod: void A.Add(System.Int32 i)) (IsDynamic: False) (OperationKind.CollectionElementInitializerExpression, Type: System.Void) (Syntax: '5')
            Arguments(1):
                ILiteralExpression (Text: 5) (OperationKind.LiteralExpression, Type: System.Int32, Constant: 5) (Syntax: '5')
          IInvocationExpression ( void A.Add()) (OperationKind.InvocationExpression, Type: System.Void, IsInvalid) (Syntax: '{ 1, 2, ')
            Instance Receiver: IInstanceReferenceExpression (InstanceReferenceKind.Implicit) (OperationKind.InstanceReferenceExpression, Type: A) (Syntax: 'A')
            Arguments(3):
                IArgument (ArgumentKind.Explicit, Matching Parameter: null) (OperationKind.Argument) (Syntax: '1')
                  ILiteralExpression (Text: 1) (OperationKind.LiteralExpression, Type: System.Int32, Constant: 1) (Syntax: '1')
                  InConversion: null
                  OutConversion: null
                IArgument (ArgumentKind.Explicit, Matching Parameter: null) (OperationKind.Argument) (Syntax: '2')
                  ILiteralExpression (Text: 2) (OperationKind.LiteralExpression, Type: System.Int32, Constant: 2) (Syntax: '2')
                  InConversion: null
                  OutConversion: null
                IArgument (ArgumentKind.Explicit, Matching Parameter: null) (OperationKind.Argument, IsInvalid) (Syntax: '')
                  IInvalidExpression (OperationKind.InvalidExpression, Type: ?, IsInvalid) (Syntax: '')
                    Children(0)
                  InConversion: null
                  OutConversion: null
          ICollectionElementInitializerExpression (AddMethod: void A.Add(System.Int32 i, System.Int32 j)) (IsDynamic: False) (OperationKind.CollectionElementInitializerExpression, Type: System.Void, IsInvalid) (Syntax: '{ 1, 2 }')
            Arguments(2):
                ILiteralExpression (Text: 1) (OperationKind.LiteralExpression, Type: System.Int32, Constant: 1) (Syntax: '1')
                ILiteralExpression (Text: 2) (OperationKind.LiteralExpression, Type: System.Int32, Constant: 2) (Syntax: '2')
";
            var expectedDiagnostics = new DiagnosticDescription[] {
                // CS1525: Invalid expression term '{'
                //         var a = /*<bind>*/new A { 5, { 1, 2, { 1, 2 } }/*</bind>*/, 3 };
                Diagnostic(ErrorCode.ERR_InvalidExprTerm, "{").WithArguments("{").WithLocation(9, 46),
                // CS1513: } expected
                //         var a = /*<bind>*/new A { 5, { 1, 2, { 1, 2 } }/*</bind>*/, 3 };
                Diagnostic(ErrorCode.ERR_RbraceExpected, "{").WithLocation(9, 46),
                // CS1003: Syntax error, ',' expected
                //         var a = /*<bind>*/new A { 5, { 1, 2, { 1, 2 } }/*</bind>*/, 3 };
                Diagnostic(ErrorCode.ERR_SyntaxError, "{").WithArguments(",", "{").WithLocation(9, 46),
                // CS1001: Identifier expected
                //         var a = /*<bind>*/new A { 5, { 1, 2, { 1, 2 } }/*</bind>*/, 3 };
                Diagnostic(ErrorCode.ERR_IdentifierExpected, "3").WithLocation(9, 69),
                // CS1002: ; expected
                //         var a = /*<bind>*/new A { 5, { 1, 2, { 1, 2 } }/*</bind>*/, 3 };
                Diagnostic(ErrorCode.ERR_SemicolonExpected, "3").WithLocation(9, 69),
                // CS1002: ; expected
                //         var a = /*<bind>*/new A { 5, { 1, 2, { 1, 2 } }/*</bind>*/, 3 };
                Diagnostic(ErrorCode.ERR_SemicolonExpected, "}").WithLocation(9, 71),
                // CS1597: Semicolon after method or accessor block is not valid
                //         var a = /*<bind>*/new A { 5, { 1, 2, { 1, 2 } }/*</bind>*/, 3 };
                Diagnostic(ErrorCode.ERR_UnexpectedSemicolon, ";").WithLocation(9, 72),
                // CS1022: Type or namespace definition, or end-of-file expected
                // }
                Diagnostic(ErrorCode.ERR_EOFExpected, "}").WithLocation(11, 1)
            };

            VerifyOperationTreeAndDiagnosticsForTest<ObjectCreationExpressionSyntax>(source, expectedOperationTree, expectedDiagnostics);
        }

        [WorkItem(545123, "http://vstfdevdiv:8080/DevDiv2/DevDiv/_workitems/edit/545123")]
        [Fact]
        public void VoidElementType_Bug_13402()
        {
            var source = @"
class C
{
    static void Main()
    {
        var array = new[] { Main() };
        foreach (var element in array)
        {
        }
    }
}";
            CreateStandardCompilation(source).VerifyDiagnostics(
                // (6,21): error CS0826: No best type found for implicitly-typed array
                //         var array = new[] { Main() };
                Diagnostic(ErrorCode.ERR_ImplicitlyTypedArrayNoBestType, "new[] { Main() }"));
        }

        [Fact]
        public void AssignmentInOmittedCollectionElementInitializer()
        {
            string source = @"
using System.Collections;

partial class C : IEnumerable
{
    public IEnumerator GetEnumerator() { return null; }

    partial void M(int i);
    partial void Add(int i);

    static void Main()
    {
        int i, j, k;

        var c = /*<bind>*/new C { (i = 1) }/*</bind>*/; // NOTE: assignment is omitted.
        k = i;

        // Normal call, as reference.
        c.M(j = 3);
        k = j;
    }
}
";
string expectedOperationTree = @"
IObjectCreationExpression (Constructor: C..ctor()) (OperationKind.ObjectCreationExpression, Type: C) (Syntax: 'new C { (i = 1) }')
  Arguments(0)
  Initializer: IObjectOrCollectionInitializerExpression (OperationKind.ObjectOrCollectionInitializerExpression, Type: C) (Syntax: '{ (i = 1) }')
      Initializers(1):
          ICollectionElementInitializerExpression (AddMethod: void C.Add(System.Int32 i)) (IsDynamic: False) (OperationKind.CollectionElementInitializerExpression, Type: System.Void) (Syntax: '(i = 1)')
            Arguments(1):
                ISimpleAssignmentExpression (OperationKind.SimpleAssignmentExpression, Type: System.Int32) (Syntax: 'i = 1')
                  Left: ILocalReferenceExpression: i (OperationKind.LocalReferenceExpression, Type: System.Int32) (Syntax: 'i')
                  Right: ILiteralExpression (Text: 1) (OperationKind.LiteralExpression, Type: System.Int32, Constant: 1) (Syntax: '1')
";
            var expectedDiagnostics = new DiagnosticDescription[] {
                // CS0165: Use of unassigned local variable 'i'
                //         k = i;
                Diagnostic(ErrorCode.ERR_UseDefViolation, "i").WithArguments("i").WithLocation(16, 13),
                // CS0165: Use of unassigned local variable 'j'
                //         k = j;
                Diagnostic(ErrorCode.ERR_UseDefViolation, "j").WithArguments("j").WithLocation(20, 13)
            };

            VerifyOperationTreeAndDiagnosticsForTest<ObjectCreationExpressionSyntax>(source, expectedOperationTree, expectedDiagnostics);
        }

        [Fact]
        public void OmittedCollectionElementInitializerInExpressionTree()
        {
            string source = @"
using System;
using System.Collections;
using System.Linq.Expressions;

partial class C : IEnumerable
{
    public IEnumerator GetEnumerator() { return null; }

    partial void M(int i);
    partial void Add(int i);

    static void Main()
    {
        Expression<Action> a = () => /*<bind>*/new C { 1 }/*</bind>*/; // Omitted element initializer.
        Expression<Action> b = () => new C().M(1); // Normal call, as reference.
    }
}
";
string expectedOperationTree = @"
IObjectCreationExpression (Constructor: C..ctor()) (OperationKind.ObjectCreationExpression, Type: C, IsInvalid) (Syntax: 'new C { 1 }')
  Arguments(0)
  Initializer: IObjectOrCollectionInitializerExpression (OperationKind.ObjectOrCollectionInitializerExpression, Type: C, IsInvalid) (Syntax: '{ 1 }')
      Initializers(1):
          ICollectionElementInitializerExpression (AddMethod: void C.Add(System.Int32 i)) (IsDynamic: False) (OperationKind.CollectionElementInitializerExpression, Type: System.Void, IsInvalid) (Syntax: '1')
            Arguments(1):
                ILiteralExpression (Text: 1) (OperationKind.LiteralExpression, Type: System.Int32, Constant: 1, IsInvalid) (Syntax: '1')
";
            var expectedDiagnostics = new DiagnosticDescription[] {
                // CS0765: Partial methods with only a defining declaration or removed conditional methods cannot be used in expression trees
                //         Expression<Action> a = () => /*<bind>*/new C { 1 }/*</bind>*/; // Omitted element initializer.
                Diagnostic(ErrorCode.ERR_PartialMethodInExpressionTree, "1").WithLocation(15, 56),
                // CS0765: Partial methods with only a defining declaration or removed conditional methods cannot be used in expression trees
                //         Expression<Action> b = () => new C().M(1); // Normal call, as reference.
                Diagnostic(ErrorCode.ERR_PartialMethodInExpressionTree, "new C().M(1)").WithLocation(16, 38)
            };

            VerifyOperationTreeAndDiagnosticsForTest<ObjectCreationExpressionSyntax>(source, expectedOperationTree, expectedDiagnostics);
        }

        [Fact]
        public void CS1918ERR_ValueTypePropertyInObjectInitializer_NonSpec_Dev10_Error()
        {
            // SPEC:    Nested object initializers cannot be applied to properties with a value type, or to read-only fields with a value type.

            // NOTE:    Dev10 compiler violates the specification here and applies this restriction to nested collection initializers as well.
            // NOTE:    Roslyn goes even further and requires a reference type (rather than "not a value type").  The rationale is that Add methods
            // NOTE:    nearly always manipulate the state of the collection, and those manipulations would be lost if the "this" argument was
            // NOTE:    just a copy.

            string source = @"
using System.Collections;

struct A : IEnumerable
{
    int count;
    int[] values;
    public A(int dummy)
    {
        count = 0;
        values = new int[3];
    }
    public void Add(int i)
    {
        values[count++] = i;
    }
    public int this[int index]
    {
        get { return values[index]; }
    }
    public int Count
    {
        get { return count; }
        set { count = value; }
    }
    public IEnumerator GetEnumerator()
    {
        yield break;
    }
}

class B
{
    public A a = new A();
    public A A
    {
        get { return a; }
        set { a = value; }
    }
}

class Test
{
    static int Main()
    {
        B b = new B { a = { 1, 2, 3 } };
        b = /*<bind>*/new B { A = { 4, 5, 6 } }/*</bind>*/;
        return -1;
    }
}
";
string expectedOperationTree = @"
IObjectCreationExpression (Constructor: B..ctor()) (OperationKind.ObjectCreationExpression, Type: B, IsInvalid) (Syntax: 'new B { A = ... 4, 5, 6 } }')
  Arguments(0)
  Initializer: IObjectOrCollectionInitializerExpression (OperationKind.ObjectOrCollectionInitializerExpression, Type: B, IsInvalid) (Syntax: '{ A = { 4, 5, 6 } }')
      Initializers(1):
          IMemberInitializerExpression (OperationKind.MemberInitializerExpression, Type: A, IsInvalid) (Syntax: 'A = { 4, 5, 6 }')
            InitializedMember: IPropertyReferenceExpression: A B.A { get; set; } (OperationKind.PropertyReferenceExpression, Type: A, IsInvalid) (Syntax: 'A')
                Instance Receiver: IInstanceReferenceExpression (InstanceReferenceKind.Implicit) (OperationKind.InstanceReferenceExpression, Type: B, IsInvalid) (Syntax: 'A')
            Initializer: IObjectOrCollectionInitializerExpression (OperationKind.ObjectOrCollectionInitializerExpression, Type: A) (Syntax: '{ 4, 5, 6 }')
                Initializers(3):
                    ICollectionElementInitializerExpression (AddMethod: void A.Add(System.Int32 i)) (IsDynamic: False) (OperationKind.CollectionElementInitializerExpression, Type: System.Void) (Syntax: '4')
                      Arguments(1):
                          ILiteralExpression (Text: 4) (OperationKind.LiteralExpression, Type: System.Int32, Constant: 4) (Syntax: '4')
                    ICollectionElementInitializerExpression (AddMethod: void A.Add(System.Int32 i)) (IsDynamic: False) (OperationKind.CollectionElementInitializerExpression, Type: System.Void) (Syntax: '5')
                      Arguments(1):
                          ILiteralExpression (Text: 5) (OperationKind.LiteralExpression, Type: System.Int32, Constant: 5) (Syntax: '5')
                    ICollectionElementInitializerExpression (AddMethod: void A.Add(System.Int32 i)) (IsDynamic: False) (OperationKind.CollectionElementInitializerExpression, Type: System.Void) (Syntax: '6')
                      Arguments(1):
                          ILiteralExpression (Text: 6) (OperationKind.LiteralExpression, Type: System.Int32, Constant: 6) (Syntax: '6')
";
            var expectedDiagnostics = new DiagnosticDescription[] {
                // CS1918: Members of property 'B.A' of type 'A' cannot be assigned with an object initializer because it is of a value type
                //         b = /*<bind>*/new B { A = { 4, 5, 6 } }/*</bind>*/;
                Diagnostic(ErrorCode.ERR_ValueTypePropertyInObjectInitializer, "A").WithArguments("B.A", "A").WithLocation(47, 31)
            };

            VerifyOperationTreeAndDiagnosticsForTest<ObjectCreationExpressionSyntax>(source, expectedOperationTree, expectedDiagnostics);
        }

        #endregion

        [WorkItem(529787, "http://vstfdevdiv:8080/DevDiv2/DevDiv/_workitems/edit/529787")]
        [Fact]
        public void GetCollectionInitializerSymbolInfo_01()
        {
            var source = @"
using System;
using System.Collections.Generic;
 
class X : List<int>
{
    void Add(int x) { }
    void Add(string x) {}
 
    static void Main()
    {
        var z = new X { String.Empty, 12 };
    }
}
";
            var compilation = CreateStandardCompilation(source);

            var tree = compilation.SyntaxTrees.Single();
            var semanticModel = compilation.GetSemanticModel(tree);

            var nodes = (from node in tree.GetRoot().DescendantNodes()
                         where node.IsKind(SyntaxKind.CollectionInitializerExpression)
                         select (InitializerExpressionSyntax)node).Single().Expressions;

            SymbolInfo symbolInfo;

            symbolInfo = semanticModel.GetCollectionInitializerSymbolInfo(nodes[0]);

            Assert.NotNull(symbolInfo.Symbol);
            Assert.Equal("void X.Add(System.String x)", symbolInfo.Symbol.ToTestDisplayString());
            Assert.Equal(CandidateReason.None, symbolInfo.CandidateReason);
            Assert.Equal(0, symbolInfo.CandidateSymbols.Length);

            symbolInfo = semanticModel.GetCollectionInitializerSymbolInfo(nodes[1]);

            Assert.NotNull(symbolInfo.Symbol);
            Assert.Equal("void X.Add(System.Int32 x)", symbolInfo.Symbol.ToTestDisplayString());
            Assert.Equal(CandidateReason.None, symbolInfo.CandidateReason);
            Assert.Equal(0, symbolInfo.CandidateSymbols.Length);
        }

        [WorkItem(529787, "http://vstfdevdiv:8080/DevDiv2/DevDiv/_workitems/edit/529787")]
        [Fact]
        public void GetCollectionInitializerSymbolInfo_02()
        {
            var source = @"
using System;
using System.Collections.Generic;

class Base : IEnumerable<int>
{} 

class X : Base
{
    void Add(X x) { }
    void Add(List<byte> x) {}
 
    static void Main()
    {
        var z = new X { String.Empty };
    }
}
";
            var compilation = CreateStandardCompilation(source);

            var tree = compilation.SyntaxTrees.Single();
            var semanticModel = compilation.GetSemanticModel(tree);

            var nodes = (from node in tree.GetRoot().DescendantNodes()
                         where node.IsKind(SyntaxKind.CollectionInitializerExpression)
                         select (InitializerExpressionSyntax)node).Single().Expressions;

            SymbolInfo symbolInfo;

            symbolInfo = semanticModel.GetCollectionInitializerSymbolInfo(nodes[0]);

            Assert.Null(symbolInfo.Symbol);
            Assert.Equal(CandidateReason.OverloadResolutionFailure, symbolInfo.CandidateReason);
            Assert.Equal(2, symbolInfo.CandidateSymbols.Length);
            Assert.Equal(new[] {"void X.Add(System.Collections.Generic.List<System.Byte> x)",
                          "void X.Add(X x)"},
                         symbolInfo.CandidateSymbols.Select(s => s.ToTestDisplayString()).Order().ToArray());
        }

        [WorkItem(529787, "http://vstfdevdiv:8080/DevDiv2/DevDiv/_workitems/edit/529787")]
        [Fact]
        public void GetCollectionInitializerSymbolInfo_03()
        {
            var source = @"
using System;
using System.Collections.Generic;

class Base : IEnumerable<int>
{} 

class X : Base
{
    protected void Add(string x) { }
}

class Y
{
    static void Main()
    {
        var z = new X { String.Empty };
    }
}
";
            var compilation = CreateStandardCompilation(source);

            compilation.VerifyDiagnostics(
    // (5,14): error CS0535: 'Base' does not implement interface member 'IEnumerable<int>.GetEnumerator()'
    // class Base : IEnumerable<int>
    Diagnostic(ErrorCode.ERR_UnimplementedInterfaceMember, "IEnumerable<int>").WithArguments("Base", "System.Collections.Generic.IEnumerable<int>.GetEnumerator()").WithLocation(5, 14),
    // (5,14): error CS0535: 'Base' does not implement interface member 'IEnumerable.GetEnumerator()'
    // class Base : IEnumerable<int>
    Diagnostic(ErrorCode.ERR_UnimplementedInterfaceMember, "IEnumerable<int>").WithArguments("Base", "System.Collections.IEnumerable.GetEnumerator()").WithLocation(5, 14),
    // (17,32): error CS0122: 'X.Add(string)' is inaccessible due to its protection level
    //         var z = new X { String.Empty };
    Diagnostic(ErrorCode.ERR_BadAccess, "Empty").WithArguments("X.Add(string)").WithLocation(17, 32)
                );

            var tree = compilation.SyntaxTrees.Single();
            var semanticModel = compilation.GetSemanticModel(tree);

            var nodes = (from node in tree.GetRoot().DescendantNodes()
                         where node.IsKind(SyntaxKind.CollectionInitializerExpression)
                         select (InitializerExpressionSyntax)node).Single().Expressions;

            SymbolInfo symbolInfo;

            symbolInfo = semanticModel.GetCollectionInitializerSymbolInfo(nodes[0]);

            Assert.Null(symbolInfo.Symbol);
            Assert.Equal(CandidateReason.Inaccessible, symbolInfo.CandidateReason);
            Assert.Equal("void X.Add(System.String x)", symbolInfo.CandidateSymbols.Single().ToTestDisplayString());
        }

        [WorkItem(529787, "http://vstfdevdiv:8080/DevDiv2/DevDiv/_workitems/edit/529787")]
        [Fact]
        public void GetCollectionInitializerSymbolInfo_04()
        {
            var source = @"
using System;
using System.Collections.Generic;
 
class X : List<int>
{
    void Add(string x, int y) {}
 
    static void Main()
    {
        var z = new X { {String.Empty, 12} };
    }
}
";
            var compilation = CreateStandardCompilation(source);

            var tree = compilation.SyntaxTrees.Single();
            var semanticModel = compilation.GetSemanticModel(tree);

            var nodes = (from node in tree.GetRoot().DescendantNodes()
                         where node.IsKind(SyntaxKind.CollectionInitializerExpression)
                         select (InitializerExpressionSyntax)node).Single().Expressions;

            SymbolInfo symbolInfo;

            symbolInfo = semanticModel.GetCollectionInitializerSymbolInfo(nodes[0]);

            Assert.NotNull(symbolInfo.Symbol);
            Assert.Equal("void X.Add(System.String x, System.Int32 y)", symbolInfo.Symbol.ToTestDisplayString());
            Assert.Equal(CandidateReason.None, symbolInfo.CandidateReason);
            Assert.Equal(0, symbolInfo.CandidateSymbols.Length);
        }

        [WorkItem(529787, "http://vstfdevdiv:8080/DevDiv2/DevDiv/_workitems/edit/529787")]
        [Fact]
        public void GetCollectionInitializerSymbolInfo_05()
        {
            var source = @"
using System;
using System.Collections.Generic;
 
class X : List<int>
{
    void Add(string x, int y) {}
 
    static void Main()
    {
        var z = new X { {String.Empty, 12} };
    }
}
";
            var compilation = CreateStandardCompilation(source);

            var tree = compilation.SyntaxTrees.Single();
            var semanticModel = compilation.GetSemanticModel(tree);

            var nodes = (from node in tree.GetRoot().DescendantNodes()
                         where node.IsKind(SyntaxKind.CollectionInitializerExpression)
                         select (InitializerExpressionSyntax)node).Single().Expressions;

            SymbolInfo symbolInfo;

            for (int i = 0; i < 2; i++)
            {
                symbolInfo = semanticModel.GetCollectionInitializerSymbolInfo(((InitializerExpressionSyntax)nodes[0]).Expressions[i]);

                Assert.Null(symbolInfo.Symbol);
                Assert.Equal(CandidateReason.None, symbolInfo.CandidateReason);
                Assert.Equal(0, symbolInfo.CandidateSymbols.Length);
            }
        }

        [WorkItem(1084686, "http://vstfdevdiv:8080/DevDiv2/DevDiv/_workitems/edit/1084686"), WorkItem(390, "CodePlex")]
        [Fact]
        public void GetCollectionInitializerSymbolInfo_CollectionInitializerWithinObjectInitializer_01()
        {
            var source = @"
using System;
using System.Collections.Generic;
class Test 
{
    public List<string> List { get; set; }
    
    static void Main() 
    {
        var x = new Test 
                    { 
                        List = { ""Hello"", ""World"" },
                    };
    };
}
";
            var compilation = CreateStandardCompilation(source);

            var tree = compilation.SyntaxTrees.Single();
            var semanticModel = compilation.GetSemanticModel(tree);

            var root = tree.GetRoot();
            var objectCreation = root.DescendantNodes().OfType<ObjectCreationExpressionSyntax>().Single();
            var listAssignment = (AssignmentExpressionSyntax)objectCreation.Initializer.Expressions[0];

            Assert.Equal(SyntaxKind.SimpleAssignmentExpression, listAssignment.Kind());
            Assert.Equal("List", listAssignment.Left.ToString());

            var listInitializer = (InitializerExpressionSyntax)listAssignment.Right;

            SymbolInfo symbolInfo;

            foreach (var expression in listInitializer.Expressions)
            {
                symbolInfo = semanticModel.GetCollectionInitializerSymbolInfo(expression);
                Assert.Equal("void System.Collections.Generic.List<System.String>.Add(System.String item)", symbolInfo.Symbol.ToTestDisplayString());
            }
        }

        [WorkItem(1084686, "http://vstfdevdiv:8080/DevDiv2/DevDiv/_workitems/edit/1084686"), WorkItem(390, "CodePlex")]
        [Fact]
        public void GetCollectionInitializerSymbolInfo_CollectionInitializerWithinObjectInitializer_02()
        {
            var source = @"
using System;
using System.Collections.Generic;
class Test 
{
    public List<string> List { get; set; }
    
    static void Main() 
    {
        var x = new Test2 
                    { 
                        P = { 
                                List = { ""Hello"", ""World"" },
                            }
                    };
    };
}

class Test2 
{
    public Test P { get; set; }
}
";
            var compilation = CreateStandardCompilation(source);

            var tree = compilation.SyntaxTrees.Single();
            var semanticModel = compilation.GetSemanticModel(tree);

            var root = tree.GetRoot();
            var objectCreation = root.DescendantNodes().OfType<ObjectCreationExpressionSyntax>().Single();
            var listAssignment = (AssignmentExpressionSyntax)((InitializerExpressionSyntax)((AssignmentExpressionSyntax)objectCreation.Initializer.Expressions[0]).Right).Expressions[0];

            Assert.Equal(SyntaxKind.SimpleAssignmentExpression, listAssignment.Kind());
            Assert.Equal("List", listAssignment.Left.ToString());

            var listInitializer = (InitializerExpressionSyntax)listAssignment.Right;

            SymbolInfo symbolInfo;

            foreach (var expression in listInitializer.Expressions)
            {
                symbolInfo = semanticModel.GetCollectionInitializerSymbolInfo(expression);
                Assert.Equal("void System.Collections.Generic.List<System.String>.Add(System.String item)", symbolInfo.Symbol.ToTestDisplayString());
            }
        }

        [WorkItem(1084686, "http://vstfdevdiv:8080/DevDiv2/DevDiv/_workitems/edit/1084686"), WorkItem(390, "CodePlex")]
        [Fact]
        public void GetCollectionInitializerSymbolInfo_CollectionInitializerWithinObjectInitializer_03()
        {
            var source = @"
using System;
using System.Collections.Generic;

class C : System.Collections.Generic.List<C>
{
    class D
    {
        public C[] arr = new C[1] { new C() };
    }

    static void Main()
    {
        var d = new D { arr = { [0] = { null } } };
    }
}
";
            var compilation = CreateStandardCompilation(source);

            var tree = compilation.SyntaxTrees.Single();
            var semanticModel = compilation.GetSemanticModel(tree);

            var root = tree.GetRoot();
            var objectCreation = root.DescendantNodes().OfType<ObjectCreationExpressionSyntax>().Last();
            var listAssignment = (AssignmentExpressionSyntax)((InitializerExpressionSyntax)((AssignmentExpressionSyntax)objectCreation.Initializer.Expressions[0]).Right).Expressions[0];

            Assert.Equal(SyntaxKind.SimpleAssignmentExpression, listAssignment.Kind());
            Assert.Equal("[0]", listAssignment.Left.ToString());

            var listInitializer = (InitializerExpressionSyntax)listAssignment.Right;

            SymbolInfo symbolInfo;

            foreach (var expression in listInitializer.Expressions)
            {
                symbolInfo = semanticModel.GetCollectionInitializerSymbolInfo(expression);
                Assert.Equal("void System.Collections.Generic.List<C>.Add(C item)", symbolInfo.Symbol.ToTestDisplayString());
            }
        }

        [Fact, WorkItem(1073330, "http://vstfdevdiv:8080/DevDiv2/DevDiv/_workitems/edit/1073330")]
        public void NestedIndexerInitializerArray()
        {
            var source = @"
class C
{
    int[] a;

    static void Main()
    {
        var a = new C { a = { [0] = 1, [1] = 2 } };
    }
}
";

            CreateStandardCompilation(source).VerifyDiagnostics(
                // (4,11): warning CS0414: The field 'C.a' is assigned but its value is never used
                //     int[] a;
                Diagnostic(ErrorCode.WRN_UnreferencedFieldAssg, "a").WithArguments("C.a").WithLocation(4, 11));
        }

        [Fact, WorkItem(1073330, "http://vstfdevdiv:8080/DevDiv2/DevDiv/_workitems/edit/1073330")]
        public void NestedIndexerInitializerMDArray()
        {
            var source = @"
class C
{
    int[,] a;

    static void Main()
    {
        var a = new C { a = { [0, 0] = 1, [0, 1] = 2, [1, 0] = 3, [1, 1] = 4} };
    }
}
";

            CreateStandardCompilation(source).VerifyDiagnostics(
                // (4,12): warning CS0414: The field 'C.a' is assigned but its value is never used
                //     int[,] a;
                Diagnostic(ErrorCode.WRN_UnreferencedFieldAssg, "a").WithArguments("C.a").WithLocation(4, 12));
        }

        [Fact, WorkItem(1073330, "http://vstfdevdiv:8080/DevDiv2/DevDiv/_workitems/edit/1073330")]
        public void NestedIndexerInitializerArraySemanticInfo()
        {
            var source = @"
class C
{
    int[] a;

    static void Main()
    {
        var a = new C { a = { [0] = 1, [1] = 2 } };
    }
}
";

            var compilation = CreateStandardCompilation(source);

            var tree = compilation.SyntaxTrees.Single();
            var semanticModel = compilation.GetSemanticModel(tree);

            var nodes = tree.GetRoot().DescendantNodes().OfType<InitializerExpressionSyntax>().Skip(1).Single().Expressions;

            SymbolInfo symbolInfo;

            for (int i = 0; i < 2; i++)
            {
                symbolInfo = semanticModel.GetSymbolInfo(((AssignmentExpressionSyntax)nodes[i]).Left);

                Assert.Null(symbolInfo.Symbol);
                Assert.Equal(CandidateReason.None, symbolInfo.CandidateReason);
                Assert.Equal(0, symbolInfo.CandidateSymbols.Length);
            }
        }

        [Fact, WorkItem(2046, "https://github.com/dotnet/roslyn/issues/2046")]
        public void ObjectInitializerTest_DynamicPassedToConstructor()
        {
            var source = @"
using System;

class Program
{
    static void Main(string[] args)
    {
        DoesNotWork();
    }

    public static void DoesNotWork()
    {
        var cc = new Cc(1, (dynamic)new object())
        {
            C = ""Initialized""
        };
        Console.WriteLine(cc.C ?? ""Uninitialized !!!"");
    }
}

public class Cc{

    public int A { get; set; }
    public dynamic B { get; set; }

    public string C { get; set; }

    public Cc(int a, dynamic b)
    {
        A = a;
        B = b;
    }
}
";
            CompileAndVerify(source, new[] { CSharpRef, SystemCoreRef }, expectedOutput: "Initialized");
        }

        [WorkItem(12983, "https://github.com/dotnet/roslyn/issues/12983")]
        [Fact]
        public void GetCollectionInitializerSymbolInfo_06()
        {
            var source = @"
using System;
using System.Collections.Generic;
 
class X
{
    public static void Main()
    {
        var list1 = new List<string>;
        var list2 = new List<string>();

        var list3 = new List<string> { Count = 3 };
        var list4 = new List<string>() { Count = 3 };

        var list5 = new List<string> { 1, 2, 3 };
        var list6 = new List<string>() { 1, 2, 3 };
    }
}
";
            var compilation = CreateStandardCompilation(source);

            var tree = compilation.SyntaxTrees.Single();
            var semanticModel = compilation.GetSemanticModel(tree);

            var nodes = tree.GetRoot().DescendantNodes().OfType<GenericNameSyntax>().ToArray();
            Assert.Equal(6, nodes.Length);

            foreach (var name in nodes)
            {
                Assert.Equal("List<string>", name.ToString());
                Assert.Equal("System.Collections.Generic.List<System.String>", semanticModel.GetSymbolInfo(name).Symbol.ToTestDisplayString());
                Assert.Null(semanticModel.GetTypeInfo(name).Type);
            }
        }
    }
}<|MERGE_RESOLUTION|>--- conflicted
+++ resolved
@@ -105,15 +105,9 @@
     }
 }
 
-<<<<<<< HEAD
 class MemberInitializerTest<T> where T : Base, new()
 {
-    public static void Foo()
-=======
-public class MemberInitializerTest<T> where T: Base, new()
-{   
     public static void Goo()
->>>>>>> c51c1944
     {
         var i = /*<bind>*/new T() { x = 0, y = 0 }/*</bind>*/;
     }
@@ -1371,7 +1365,6 @@
 class MemberInitializerTest
 {
     public int x;
-<<<<<<< HEAD
     public MemberInitializerTest Foo() { return new MemberInitializerTest(); }
     public static void Main()
     {
@@ -1406,22 +1399,6 @@
             };
 
             VerifyOperationTreeAndDiagnosticsForTest<ObjectCreationExpressionSyntax>(source, expectedOperationTree, expectedDiagnostics);
-=======
-    public MemberInitializerTest Goo() {  return new MemberInitializerTest(); }
-    public static void Main()
-    {
-        var i = new MemberInitializerTest() { x = 0, Goo() = new MemberInitializerTest() };
-    }    
-}
-";
-            CreateStandardCompilation(source).VerifyDiagnostics(
-                // (8,54): error CS0747: Invalid initializer member declarator
-                //         var i = new MemberInitializerTest() { x = 0, Goo() = new MemberInitializerTest() };
-                Diagnostic(ErrorCode.ERR_InvalidInitializerElementInitializer, "Goo() = new MemberInitializerTest()").WithLocation(8, 54),
-                // (8,54): error CS0120: An object reference is required for the non-static field, method, or property 'MemberInitializerTest.Goo()'
-                //         var i = new MemberInitializerTest() { x = 0, Goo() = new MemberInitializerTest() };
-                Diagnostic(ErrorCode.ERR_ObjectRequired, "Goo").WithArguments("MemberInitializerTest.Goo()").WithLocation(8, 54));
->>>>>>> c51c1944
         }
 
         [Fact]
@@ -1436,7 +1413,6 @@
 
     public static void Main()
     {
-<<<<<<< HEAD
         var i = /*<bind>*/new List<int> { 1, Foo().x = 1 }/*</bind>*/;
     }
 }
@@ -1465,16 +1441,6 @@
             };
 
             VerifyOperationTreeAndDiagnosticsForTest<ObjectCreationExpressionSyntax>(source, expectedOperationTree, expectedDiagnostics);
-=======
-        var i = new List<int> { 1, Goo().x = 1};
-    }
-}
-";
-            CreateStandardCompilation(source).VerifyDiagnostics(
-                // (10,36): error CS0747: Invalid initializer member declarator
-                //         var i = new List<int> { 1, Goo().x = 1};
-                Diagnostic(ErrorCode.ERR_InvalidInitializerElementInitializer, "Goo().x = 1").WithLocation(10, 36));
->>>>>>> c51c1944
         }
 
         [Fact]
@@ -1516,7 +1482,6 @@
         [Fact]
         public void CS1913ERR_MemberCannotBeInitialized()
         {
-<<<<<<< HEAD
             string source = @"
 class MemberInitializerTest
 {
@@ -1547,22 +1512,6 @@
             };
 
             VerifyOperationTreeAndDiagnosticsForTest<ObjectCreationExpressionSyntax>(source, expectedOperationTree, expectedDiagnostics);
-=======
-            var source = @"
-public class MemberInitializerTest
-{   
-    public MemberInitializerTest Goo() {  return new MemberInitializerTest(); }
-    public static void Main()
-    {
-        var i = new MemberInitializerTest() { Goo = new MemberInitializerTest() };
-    }    
-}
-";
-            CreateStandardCompilation(source).VerifyDiagnostics(
-                // (7,47): error CS1913: Member 'Goo' cannot be initialized. It is not a field or property.
-                //         var i = new MemberInitializerTest() { Goo = new MemberInitializerTest() };
-                Diagnostic(ErrorCode.ERR_MemberCannotBeInitialized, "Goo").WithArguments("Goo").WithLocation(7, 47));
->>>>>>> c51c1944
         }
 
         [Fact]
@@ -2012,7 +1961,6 @@
         [Fact]
         public void CS1922ERR_CollectionInitRequiresIEnumerable_MethodCall()
         {
-<<<<<<< HEAD
             string source = @"
 class MemberInitializerTest
 {
@@ -2051,28 +1999,6 @@
             };
 
             VerifyOperationTreeAndDiagnosticsForTest<ObjectCreationExpressionSyntax>(source, expectedOperationTree, expectedDiagnostics);
-=======
-            var source = @"
-public class MemberInitializerTest
-{   
-    public MemberInitializerTest Goo() {  return new MemberInitializerTest(); }
-    public static void Main()
-    {
-        var i = new MemberInitializerTest() { Goo() = new MemberInitializerTest() };
-    }    
-}
-";
-            CreateStandardCompilation(source).VerifyDiagnostics(
-                // (7,45): error CS1922: Cannot initialize type 'MemberInitializerTest' with a collection initializer because it does not implement 'System.Collections.IEnumerable'
-                //         var i = new MemberInitializerTest() { Goo() = new MemberInitializerTest() };
-                Diagnostic(ErrorCode.ERR_CollectionInitRequiresIEnumerable, "{ Goo() = new MemberInitializerTest() }").WithArguments("MemberInitializerTest").WithLocation(7, 45),
-                // (7,47): error CS0747: Invalid initializer member declarator
-                //         var i = new MemberInitializerTest() { Goo() = new MemberInitializerTest() };
-                Diagnostic(ErrorCode.ERR_InvalidInitializerElementInitializer, "Goo() = new MemberInitializerTest()").WithLocation(7, 47),
-                // (7,47): error CS0120: An object reference is required for the non-static field, method, or property 'MemberInitializerTest.Goo()'
-                //         var i = new MemberInitializerTest() { Goo() = new MemberInitializerTest() };
-                Diagnostic(ErrorCode.ERR_ObjectRequired, "Goo").WithArguments("MemberInitializerTest.Goo()").WithLocation(7, 47));
->>>>>>> c51c1944
         }
 
         [Fact]
