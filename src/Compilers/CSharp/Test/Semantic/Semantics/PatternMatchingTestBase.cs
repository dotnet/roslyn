﻿// Copyright (c) Microsoft.  All Rights Reserved.  Licensed under the Apache License, Version 2.0.  See License.txt in the project root for license information.

using System;
using System.Collections.Generic;
using System.Linq;
using Microsoft.CodeAnalysis.CSharp.Symbols;
using Microsoft.CodeAnalysis.CSharp.Syntax;
using Microsoft.CodeAnalysis.CSharp.Test.Utilities;
using Microsoft.CodeAnalysis.Test.Utilities;
using Roslyn.Test.Utilities;
using Xunit;
using Roslyn.Utilities;

namespace Microsoft.CodeAnalysis.CSharp.UnitTests
{
    public class PatternMatchingTestBase : CSharpTestBase
    {
        #region helpers
        protected IEnumerable<SingleVariableDesignationSyntax> GetPatternDeclarations(SyntaxTree tree, string v)
        {
            return GetPatternDeclarations(tree).Where(d => d.Identifier.ValueText == v);
        }

        protected SingleVariableDesignationSyntax GetPatternDeclaration(SyntaxTree tree, string v)
        {
            return GetPatternDeclarations(tree, v).Single();
        }

        protected IEnumerable<SingleVariableDesignationSyntax> GetPatternDeclarations(SyntaxTree tree)
        {
            return tree.GetRoot().DescendantNodes().OfType<SingleVariableDesignationSyntax>().Where(p => p.Parent.Kind() == SyntaxKind.DeclarationPattern || p.Parent.Kind() == SyntaxKind.VarPattern);
        }

        protected static IEnumerable<DiscardDesignationSyntax> GetDiscardDesignations(SyntaxTree tree)
        {
            return tree.GetRoot().DescendantNodes().OfType<DiscardDesignationSyntax>();
        }

        protected static IdentifierNameSyntax GetReference(SyntaxTree tree, string name)
        {
            return GetReferences(tree, name).Single();
        }

        protected static IEnumerable<IdentifierNameSyntax> GetReferences(SyntaxTree tree, string name)
        {
            return tree.GetRoot().DescendantNodes().OfType<IdentifierNameSyntax>().Where(id => id.Identifier.ValueText == name);
        }

        protected static void VerifyModelForDeclarationOrVarSimplePattern(SemanticModel model, SingleVariableDesignationSyntax decl, params IdentifierNameSyntax[] references)
        {
            VerifyModelForDeclarationOrVarSimplePattern(model, decl, false, references);
        }

        protected static void VerifyModelForDeclarationOrVarSimplePatternWithoutDataFlow(SemanticModel model, SingleVariableDesignationSyntax decl, params IdentifierNameSyntax[] references)
        {
            VerifyModelForDeclarationOrVarSimplePattern(model, decl, false, references);
        }

        protected static void VerifyModelForDeclarationOrVarSimplePattern(
            SemanticModel model,
            SingleVariableDesignationSyntax designation,
            bool isShadowed,
            params IdentifierNameSyntax[] references)
        {
            var symbol = model.GetDeclaredSymbol(designation);
            Assert.Equal(designation.Identifier.ValueText, symbol.Name);
            Assert.Equal(designation, symbol.DeclaringSyntaxReferences.Single().GetSyntax());
            Assert.Equal(LocalDeclarationKind.PatternVariable, ((LocalSymbol)symbol).DeclarationKind);
            Assert.Same(symbol, model.GetDeclaredSymbol((SyntaxNode)designation));

            var other = model.LookupSymbols(designation.SpanStart, name: designation.Identifier.ValueText).Single();
            if (isShadowed)
            {
                Assert.NotEqual(symbol, other);
            }
            else
            {
                Assert.Same(symbol, other);
            }

            Assert.True(model.LookupNames(designation.SpanStart).Contains(designation.Identifier.ValueText));

            switch (designation.Parent)
            {
                case DeclarationPatternSyntax decl:
                    {
                        var typeSyntax = decl.Type;
                        Assert.True(SyntaxFacts.IsInNamespaceOrTypeContext(typeSyntax));
                        Assert.True(SyntaxFacts.IsInTypeOnlyContext(typeSyntax));

                        var local = ((SourceLocalSymbol)symbol);
                        var type = local.Type.TypeSymbol;
                        if (type.IsErrorType())
                        {
                            Assert.Null(model.GetSymbolInfo(typeSyntax).Symbol);
                        }
                        else
                        {
                            Assert.Equal(type, model.GetSymbolInfo(typeSyntax).Symbol);
                        }

                        AssertTypeInfo(model, typeSyntax, type);
                        break;
                    }
            }

            foreach (var reference in references)
            {
                Assert.Same(symbol, model.GetSymbolInfo(reference).Symbol);
                Assert.Same(symbol, model.LookupSymbols(reference.SpanStart, name: designation.Identifier.ValueText).Single());
                Assert.True(model.LookupNames(reference.SpanStart).Contains(designation.Identifier.ValueText));
            }
        }

        private static void AssertTypeInfo(SemanticModel model, TypeSyntax typeSyntax, TypeSymbol expectedType)
        {
            TypeInfo typeInfo = model.GetTypeInfo(typeSyntax);
            Assert.Equal(expectedType, typeInfo.Type);
            Assert.Equal(expectedType, typeInfo.ConvertedType);
            Assert.Equal(typeInfo, ((CSharpSemanticModel)model).GetTypeInfo(typeSyntax));
            Assert.True(model.GetConversion(typeSyntax).IsIdentity);
        }

        protected static void VerifyModelForDeclarationOrVarPatternDuplicateInSameScope(SemanticModel model, SingleVariableDesignationSyntax designation)
        {
            var symbol = model.GetDeclaredSymbol(designation);
            Assert.Equal(designation.Identifier.ValueText, symbol.Name);
            Assert.Equal(designation, symbol.DeclaringSyntaxReferences.Single().GetSyntax());
            Assert.Equal(LocalDeclarationKind.PatternVariable, ((LocalSymbol)symbol).DeclarationKind);
            Assert.Same(symbol, model.GetDeclaredSymbol((SyntaxNode)designation));
            Assert.NotEqual(symbol, model.LookupSymbols(designation.SpanStart, name: designation.Identifier.ValueText).Single());
            Assert.True(model.LookupNames(designation.SpanStart).Contains(designation.Identifier.ValueText));

<<<<<<< HEAD
            var type = ((LocalSymbol)symbol).Type;
            switch (designation.Parent)
=======
            var type = ((LocalSymbol)symbol).Type.TypeSymbol;
            var decl = (DeclarationPatternSyntax)designation.Parent;
            if (!decl.Type.IsVar || !type.IsErrorType())
>>>>>>> b170a56e
            {
                case DeclarationPatternSyntax decl:
                    if (!decl.Type.IsVar || !type.IsErrorType())
                    {
                        Assert.Equal(type, model.GetSymbolInfo(decl.Type).Symbol);
                    }
                    AssertTypeInfo(model, decl.Type, type);
                    break;
                case var parent:
                    Assert.True(parent is VarPatternSyntax);
                    break;
            }
        }

        protected static void VerifyNotAPatternField(SemanticModel model, IdentifierNameSyntax reference)
        {
            var symbol = model.GetSymbolInfo(reference).Symbol;

            Assert.NotEqual(SymbolKind.Field, symbol.Kind);

            Assert.Same(symbol, model.LookupSymbols(reference.SpanStart, name: reference.Identifier.ValueText).Single());
            Assert.True(model.LookupNames(reference.SpanStart).Contains(reference.Identifier.ValueText));
        }

        protected static void VerifyNotAPatternLocal(SemanticModel model, IdentifierNameSyntax reference)
        {
            var symbol = model.GetSymbolInfo(reference).Symbol;

            if (symbol.Kind == SymbolKind.Local)
            {
                Assert.NotEqual(LocalDeclarationKind.PatternVariable, ((LocalSymbol)symbol).DeclarationKind);
            }

            var other = model.LookupSymbols(reference.SpanStart, name: reference.Identifier.ValueText).Single();
            Assert.Same(symbol, other);
            Assert.True(model.LookupNames(reference.SpanStart).Contains(reference.Identifier.ValueText));
        }

        protected static void VerifyNotInScope(SemanticModel model, IdentifierNameSyntax reference)
        {
            Assert.Null(model.GetSymbolInfo(reference).Symbol);
            Assert.False(model.LookupSymbols(reference.SpanStart, name: reference.Identifier.ValueText).Any());
            Assert.False(model.LookupNames(reference.SpanStart).Contains(reference.Identifier.ValueText));
        }

        protected static void VerifyModelForDeclarationField(
            SemanticModel model,
            SingleVariableDesignationSyntax decl,
            params IdentifierNameSyntax[] references)
        {
            VerifyModelForDeclarationField(model, decl, false, references);
        }

        protected static void VerifyModelForDeclarationFieldDuplicate(
            SemanticModel model,
            SingleVariableDesignationSyntax decl,
            params IdentifierNameSyntax[] references)
        {
            VerifyModelForDeclarationField(model, decl, true, references);
        }

        protected static void VerifyModelForDeclarationField(
            SemanticModel model,
            SingleVariableDesignationSyntax designation,
            bool duplicate,
            params IdentifierNameSyntax[] references)
        {
            var symbol = model.GetDeclaredSymbol(designation);
            Assert.Equal(designation.Identifier.ValueText, symbol.Name);
            Assert.Equal(SymbolKind.Field, symbol.Kind);
            Assert.Equal(designation, symbol.DeclaringSyntaxReferences.Single().GetSyntax());
            Assert.Same(symbol, model.GetDeclaredSymbol((SyntaxNode)designation));

            var symbols = model.LookupSymbols(designation.SpanStart, name: designation.Identifier.ValueText);
            var names = model.LookupNames(designation.SpanStart);

            if (duplicate)
            {
                Assert.True(symbols.Count() > 1);
                Assert.Contains(symbol, symbols);
            }
            else
            {
                Assert.Same(symbol, symbols.Single());
            }

            Assert.Contains(designation.Identifier.ValueText, names);

            var local = (FieldSymbol)symbol;
            switch (designation.Parent)
            {
                case DeclarationPatternSyntax decl:
                    var typeSyntax = decl.Type;

                    Assert.True(SyntaxFacts.IsInNamespaceOrTypeContext(typeSyntax));
                    Assert.True(SyntaxFacts.IsInTypeOnlyContext(typeSyntax));

<<<<<<< HEAD
                    if (typeSyntax.IsVar && local.Type.IsErrorType())
                    {
                        Assert.Null(model.GetSymbolInfo(typeSyntax).Symbol);
                    }
                    else
                    {
                        Assert.Equal(local.Type, model.GetSymbolInfo(typeSyntax).Symbol);
                    }

                    AssertTypeInfo(model, decl.Type, local.Type);
                    break;
                case var parent:
                    Assert.True(parent is VarPatternSyntax);
                    break;
            }
=======
            var type = local.Type.TypeSymbol;
            if (typeSyntax.IsVar && type.IsErrorType())
            {
                Assert.Null(model.GetSymbolInfo(typeSyntax).Symbol);
            }
            else
            {
                Assert.Equal(type, model.GetSymbolInfo(typeSyntax).Symbol);
            }

            AssertTypeInfo(model, decl.Type, type);
>>>>>>> b170a56e

            var declarator = designation.Ancestors().OfType<VariableDeclaratorSyntax>().FirstOrDefault();
            var inFieldDeclaratorArgumentlist = declarator != null && declarator.Parent.Parent.Kind() != SyntaxKind.LocalDeclarationStatement &&
                                           (declarator.ArgumentList?.Contains(designation)).GetValueOrDefault();

            // this is a declaration site, not a use site.
            Assert.Null(model.GetSymbolInfo(designation).Symbol);
            Assert.Null(model.GetSymbolInfo(designation).Symbol);

            foreach (var reference in references)
            {
                var referenceInfo = model.GetSymbolInfo(reference);
                symbols = model.LookupSymbols(reference.SpanStart, name: designation.Identifier.ValueText);

                if (duplicate)
                {
                    Assert.Null(referenceInfo.Symbol);
                    Assert.Contains(symbol, referenceInfo.CandidateSymbols);
                    Assert.True(symbols.Count() > 1);
                    Assert.Contains(symbol, symbols);
                }
                else
                {
                    Assert.Same(symbol, referenceInfo.Symbol);
                    Assert.Same(symbol, symbols.Single());
                    Assert.Equal(type, model.GetTypeInfo(reference).Type);
                }

                Assert.True(model.LookupNames(reference.SpanStart).Contains(designation.Identifier.ValueText));
            }

            if (!inFieldDeclaratorArgumentlist)
            {
                var dataFlowParent = designation.FirstAncestorOrSelf<ExpressionSyntax>();

                if (model.IsSpeculativeSemanticModel)
                {
                    Assert.Throws<NotSupportedException>(() => model.AnalyzeDataFlow(dataFlowParent));
                }
                else
                {
                    var dataFlow = model.AnalyzeDataFlow(dataFlowParent);

                    if (dataFlow.Succeeded)
                    {
                        Assert.False(dataFlow.VariablesDeclared.Contains(symbol, ReferenceEqualityComparer.Instance));
                        Assert.False(dataFlow.AlwaysAssigned.Contains(symbol, ReferenceEqualityComparer.Instance));
                        Assert.False(dataFlow.WrittenInside.Contains(symbol, ReferenceEqualityComparer.Instance));
                        Assert.False(dataFlow.DataFlowsIn.Contains(symbol, ReferenceEqualityComparer.Instance));
                        Assert.False(dataFlow.ReadInside.Contains(symbol, ReferenceEqualityComparer.Instance));
                        Assert.False(dataFlow.DataFlowsOut.Contains(symbol, ReferenceEqualityComparer.Instance));
                        Assert.False(dataFlow.ReadOutside.Contains(symbol, ReferenceEqualityComparer.Instance));
                        Assert.False(dataFlow.WrittenOutside.Contains(symbol, ReferenceEqualityComparer.Instance));
                    }
                }
            }
        }

        protected static void AssertContainedInDeclaratorArguments(SingleVariableDesignationSyntax decl)
        {
            Assert.True(decl.Ancestors().OfType<VariableDeclaratorSyntax>().First().ArgumentList.Contains(decl));
        }

        protected static void AssertContainedInDeclaratorArguments(params SingleVariableDesignationSyntax[] decls)
        {
            foreach (var decl in decls)
            {
                AssertContainedInDeclaratorArguments(decl);
            }
        }

        protected static void VerifyModelNotSupported(
            SemanticModel model,
            SingleVariableDesignationSyntax designation,
            params IdentifierNameSyntax[] references)
        {
            Assert.Null(model.GetDeclaredSymbol(designation));
            var identifierText = designation.Identifier.ValueText;
            Assert.False(model.LookupSymbols(designation.SpanStart, name: identifierText).Any());

            Assert.False(model.LookupNames(designation.SpanStart).Contains(identifierText));
            Assert.Null(model.GetSymbolInfo(designation).Symbol);
            Assert.Null(model.GetTypeInfo(designation).Type);
            Assert.Null(model.GetDeclaredSymbol(designation));

            var symbol = (Symbol)model.GetDeclaredSymbol(designation);

            if (designation.Parent is DeclarationPatternSyntax decl)
            {
                Assert.Null(model.GetSymbolInfo(decl.Type).Symbol);

                TypeInfo typeInfo = model.GetTypeInfo(decl.Type);

                if ((object)symbol != null)
                {
                    var type = symbol.GetTypeOrReturnType().TypeSymbol;
                    Assert.Equal(type, typeInfo.Type);
                    Assert.Equal(type, typeInfo.ConvertedType);
                }
                else
                {
                    Assert.Equal(SymbolKind.ErrorType, typeInfo.Type.Kind);
                    Assert.Equal(SymbolKind.ErrorType, typeInfo.ConvertedType.Kind);
                }

                Assert.Equal(typeInfo, ((CSharpSemanticModel)model).GetTypeInfo(decl.Type));
                Assert.True(model.GetConversion(decl.Type).IsIdentity);
            }
            else if (designation.Parent is VarPatternSyntax varp)
            {
                // Do we want to add any tests for the var pattern?
            }

            VerifyModelNotSupported(model, references);
        }

        protected static void VerifyModelNotSupported(SemanticModel model, params IdentifierNameSyntax[] references)
        {
            foreach (var reference in references)
            {
                Assert.Null(model.GetSymbolInfo(reference).Symbol);
                Assert.False(model.LookupSymbols(reference.SpanStart, name: reference.Identifier.ValueText).Any());
                Assert.DoesNotContain(reference.Identifier.ValueText, model.LookupNames(reference.SpanStart));
                Assert.True(((TypeSymbol)model.GetTypeInfo(reference).Type).IsErrorType());
            }
        }

        protected static void AssertNoGlobalStatements(SyntaxTree tree)
        {
            Assert.Empty(tree.GetRoot().DescendantNodes().OfType<GlobalStatementSyntax>());
        }

        protected CSharpCompilation CreatePatternCompilation(string source, CSharpCompilationOptions options = null)
        {
            return CreateCompilation(new[] { source, _iTupleSource }, options: options ?? TestOptions.DebugExe, parseOptions: TestOptions.RegularWithRecursivePatterns);
        }

        private const string _iTupleSource = @"
namespace System.Runtime.CompilerServices
{
    public interface ITuple
    {
        int Length { get; }
        object this[int index] { get; }
    }
}
";

        #endregion helpers
    }
}<|MERGE_RESOLUTION|>--- conflicted
+++ resolved
@@ -131,14 +131,8 @@
             Assert.NotEqual(symbol, model.LookupSymbols(designation.SpanStart, name: designation.Identifier.ValueText).Single());
             Assert.True(model.LookupNames(designation.SpanStart).Contains(designation.Identifier.ValueText));
 
-<<<<<<< HEAD
-            var type = ((LocalSymbol)symbol).Type;
+            var type = ((LocalSymbol)symbol).Type.TypeSymbol;
             switch (designation.Parent)
-=======
-            var type = ((LocalSymbol)symbol).Type.TypeSymbol;
-            var decl = (DeclarationPatternSyntax)designation.Parent;
-            if (!decl.Type.IsVar || !type.IsErrorType())
->>>>>>> b170a56e
             {
                 case DeclarationPatternSyntax decl:
                     if (!decl.Type.IsVar || !type.IsErrorType())
@@ -236,35 +230,22 @@
                     Assert.True(SyntaxFacts.IsInNamespaceOrTypeContext(typeSyntax));
                     Assert.True(SyntaxFacts.IsInTypeOnlyContext(typeSyntax));
 
-<<<<<<< HEAD
-                    if (typeSyntax.IsVar && local.Type.IsErrorType())
+                    var type = local.Type.TypeSymbol;
+                    if (typeSyntax.IsVar && type.IsErrorType())
                     {
                         Assert.Null(model.GetSymbolInfo(typeSyntax).Symbol);
                     }
                     else
                     {
-                        Assert.Equal(local.Type, model.GetSymbolInfo(typeSyntax).Symbol);
-                    }
-
-                    AssertTypeInfo(model, decl.Type, local.Type);
+                        Assert.Equal(type, model.GetSymbolInfo(typeSyntax).Symbol);
+                    }
+
+                    AssertTypeInfo(model, decl.Type, type);
                     break;
                 case var parent:
                     Assert.True(parent is VarPatternSyntax);
                     break;
             }
-=======
-            var type = local.Type.TypeSymbol;
-            if (typeSyntax.IsVar && type.IsErrorType())
-            {
-                Assert.Null(model.GetSymbolInfo(typeSyntax).Symbol);
-            }
-            else
-            {
-                Assert.Equal(type, model.GetSymbolInfo(typeSyntax).Symbol);
-            }
-
-            AssertTypeInfo(model, decl.Type, type);
->>>>>>> b170a56e
 
             var declarator = designation.Ancestors().OfType<VariableDeclaratorSyntax>().FirstOrDefault();
             var inFieldDeclaratorArgumentlist = declarator != null && declarator.Parent.Parent.Kind() != SyntaxKind.LocalDeclarationStatement &&
@@ -290,7 +271,7 @@
                 {
                     Assert.Same(symbol, referenceInfo.Symbol);
                     Assert.Same(symbol, symbols.Single());
-                    Assert.Equal(type, model.GetTypeInfo(reference).Type);
+                    Assert.Equal(local.Type.TypeSymbol, model.GetTypeInfo(reference).Type);
                 }
 
                 Assert.True(model.LookupNames(reference.SpanStart).Contains(designation.Identifier.ValueText));
