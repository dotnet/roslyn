--- conflicted
+++ resolved
@@ -31,14 +31,11 @@
             return tree.GetRoot().DescendantNodes().OfType<SingleVariableDesignationSyntax>().Where(p => p.Parent.Kind() == SyntaxKind.DeclarationPattern);
         }
 
-<<<<<<< HEAD
-=======
         protected static IEnumerable<DiscardedDesignationSyntax> GetDiscardDesignations(SyntaxTree tree)
         {
             return tree.GetRoot().DescendantNodes().OfType<DiscardedDesignationSyntax>();
         }
 
->>>>>>> 2ba627f1
         protected static IdentifierNameSyntax GetReference(SyntaxTree tree, string name)
         {
             return GetReferences(tree, name).Single();
