﻿// Licensed to the .NET Foundation under one or more agreements.
// The .NET Foundation licenses this file to you under the MIT license.
// See the LICENSE file in the project root for more information.

using System.Linq;
using Microsoft.CodeAnalysis.CSharp.Symbols;
using Microsoft.CodeAnalysis.CSharp.Symbols.Metadata.PE;
using Microsoft.CodeAnalysis.CSharp.Symbols.Retargeting;
using Microsoft.CodeAnalysis.CSharp.Syntax;
using Microsoft.CodeAnalysis.CSharp.Test.Utilities;
using Microsoft.CodeAnalysis.Test.Extensions;
using Microsoft.CodeAnalysis.Test.Utilities;
using Roslyn.Test.Utilities;
using Xunit;

namespace Microsoft.CodeAnalysis.CSharp.UnitTests.Semantics
{
    [CompilerTrait(CompilerFeature.InitOnlySetters)]
    public class InitOnlyMemberTests : CompilingTestBase
    {
        // Spec: https://github.com/dotnet/csharplang/blob/master/proposals/init.md

        // PROTOTYPE(init-only): test allowed from 'with' expression
        // PROTOTYPE(init-only): test dynamic scenario
        // PROTOTYPE(init-only): test whether reflection use property despite modreq?
        // PROTOTYPE(init-only): test behavior of old compiler with modreq. For example VB
        // PROTOTYPE(init-only): test with ambiguous IsExternalInit types

        [Fact]
        public void TestCSharp8()
        {
            string source = @"
public class C
{
    public string Property { get; init; }
}
";
            var comp = CreateCompilation(new[] { source, IsExternalInitTypeDefinition }, parseOptions: TestOptions.Regular8);
            comp.VerifyDiagnostics(
                // (4,35): error CS8652: The feature 'init-only setters' is currently in Preview and *unsupported*. To use Preview features, use the 'preview' language version.
                //     public string Property { get; init; }
                Diagnostic(ErrorCode.ERR_FeatureInPreview, "init").WithArguments("init-only setters").WithLocation(4, 35)
                );

            var property = (PropertySymbol)comp.GlobalNamespace.GetMember("C.Property");
            Assert.False(property.GetMethod.IsInitOnly);
            Assert.True(property.SetMethod.IsInitOnly);
            IPropertySymbol publicProperty = property.GetPublicSymbol();
            Assert.False(publicProperty.GetMethod.IsInitOnly);
            Assert.True(publicProperty.SetMethod.IsInitOnly);
        }

        [Fact]
        public void TestInitNotModifier()
        {
            string source = @"
public class C
{
    public string Property { get; init set; }
}
";
            var comp = CreateCompilation(new[] { source, IsExternalInitTypeDefinition }, parseOptions: TestOptions.RegularPreview);
            comp.VerifyDiagnostics(
                // (4,40): error CS8180: { or ; or => expected
                //     public string Property { get; init set; }
                Diagnostic(ErrorCode.ERR_SemiOrLBraceOrArrowExpected, "set").WithLocation(4, 40),
                // (4,40): error CS1007: Property accessor already defined
                //     public string Property { get; init set; }
                Diagnostic(ErrorCode.ERR_DuplicateAccessor, "set").WithLocation(4, 40)
                );
        }

        [Fact]
        public void TestWithDuplicateAccessor()
        {
            string source = @"
public class C
{
    public string Property { set => throw null; init => throw null; }
    public string Property2 { init => throw null; set => throw null; }
    public string Property3 { init => throw null; init => throw null; }
}
";
            var comp = CreateCompilation(new[] { source, IsExternalInitTypeDefinition }, parseOptions: TestOptions.RegularPreview);
            comp.VerifyDiagnostics(
                // (4,49): error CS1007: Property accessor already defined
                //     public string Property { set => throw null; init => throw null; }
                Diagnostic(ErrorCode.ERR_DuplicateAccessor, "init").WithLocation(4, 49),
                // (5,51): error CS1007: Property accessor already defined
                //     public string Property2 { init => throw null; set => throw null; }
                Diagnostic(ErrorCode.ERR_DuplicateAccessor, "set").WithLocation(5, 51),
                // (6,51): error CS1007: Property accessor already defined
                //     public string Property3 { init => throw null; init => throw null; }
                Diagnostic(ErrorCode.ERR_DuplicateAccessor, "init").WithLocation(6, 51)
                );

            var members = ((NamedTypeSymbol)comp.GlobalNamespace.GetMember("C")).GetMembers();
            AssertEx.SetEqual(members.ToTestDisplayStrings(),
                new[] {
                    "System.String C.Property { set; }",
                    "void C.Property.set",
                    "System.String C.Property2 { init; }",
                    "void modreq(System.Runtime.CompilerServices.IsExternalInit) C.Property2.init",
                    "System.String C.Property3 { init; }",
                    "void modreq(System.Runtime.CompilerServices.IsExternalInit) C.Property3.init",
                    "C..ctor()"
                });

            var property = (PropertySymbol)comp.GlobalNamespace.GetMember("C.Property");
            Assert.False(property.SetMethod.IsInitOnly);
            Assert.False(property.GetPublicSymbol().SetMethod.IsInitOnly);

            var property2 = (PropertySymbol)comp.GlobalNamespace.GetMember("C.Property2");
            Assert.True(property2.SetMethod.IsInitOnly);
            Assert.True(property2.GetPublicSymbol().SetMethod.IsInitOnly);

            var property3 = (PropertySymbol)comp.GlobalNamespace.GetMember("C.Property3");
            Assert.True(property3.SetMethod.IsInitOnly);
            Assert.True(property3.GetPublicSymbol().SetMethod.IsInitOnly);
        }

        [Fact]
        public void InThisOrBaseConstructorInitializer()
        {
            string source = @"
public class C
{
    public string Property { init { throw null; } }
    public C() : this(Property = null) // 1
    {
    }

    public C(string s)
    {
    }
}
public class Derived : C
{
    public Derived() : base(Property = null) // 2
    {
    }

    public Derived(int i) : base(base.Property = null) // 3
    {
    }
}
";
            var comp = CreateCompilation(new[] { source, IsExternalInitTypeDefinition }, parseOptions: TestOptions.RegularPreview);
            comp.VerifyDiagnostics(
                // (5,23): error CS0120: An object reference is required for the non-static field, method, or property 'C.Property'
                //     public C() : this(Property = null) // 1
                Diagnostic(ErrorCode.ERR_ObjectRequired, "Property").WithArguments("C.Property").WithLocation(5, 23),
                // (15,29): error CS0120: An object reference is required for the non-static field, method, or property 'C.Property'
                //     public Derived() : base(Property = null) // 2
                Diagnostic(ErrorCode.ERR_ObjectRequired, "Property").WithArguments("C.Property").WithLocation(15, 29),
                // (19,34): error CS1512: Keyword 'base' is not available in the current context
                //     public Derived(int i) : base(base.Property = null) // 3
                Diagnostic(ErrorCode.ERR_BaseInBadContext, "base").WithLocation(19, 34)
                );
        }

        [Fact]
        public void TestWithAccessModifiers_Private()
        {
            string source = @"
public class C
{
    public string Property { get { throw null; } private init { throw null; } }
    void M()
    {
        _ = new C() { Property = null };
        Property = null; // 1
    }

    C()
    {
        Property = null;
    }
}
public class Other
{
    void M(C c)
    {
        _ = new C() { Property = null }; // 2, 3
        c.Property = null; // 4
    }
}
";
            var comp = CreateCompilation(new[] { source, IsExternalInitTypeDefinition }, parseOptions: TestOptions.RegularPreview);
            comp.VerifyDiagnostics(
                // (8,9): error CS8802: Init-only property or indexer 'C.Property' can only be assigned in an object initializer, or on 'this' or 'base' in an instance constructor or an 'init' accessor.
                //         Property = null; // 1
                Diagnostic(ErrorCode.ERR_AssignmentInitOnly, "Property").WithArguments("C.Property").WithLocation(8, 9),
                // (20,17): error CS0122: 'C.C()' is inaccessible due to its protection level
                //         _ = new C() { Property = null }; // 2, 3
                Diagnostic(ErrorCode.ERR_BadAccess, "C").WithArguments("C.C()").WithLocation(20, 17),
                // (20,23): error CS0272: The property or indexer 'C.Property' cannot be used in this context because the set accessor is inaccessible
                //         _ = new C() { Property = null }; // 2, 3
                Diagnostic(ErrorCode.ERR_InaccessibleSetter, "Property").WithArguments("C.Property").WithLocation(20, 23),
                // (21,9): error CS8802: Init-only property or indexer 'C.Property' can only be assigned in an object initializer, or on 'this' or 'base' in an instance constructor or an 'init' accessor.
                //         c.Property = null; // 4
                Diagnostic(ErrorCode.ERR_AssignmentInitOnly, "c.Property").WithArguments("C.Property").WithLocation(21, 9)
                );
        }

        [Fact]
        public void TestWithAccessModifiers_Protected()
        {
            string source = @"
public class C
{
    public string Property { get { throw null; } protected init { throw null; } }
    void M()
    {
        _ = new C() { Property = null };
        Property = null; // 1
    }

    public C()
    {
        Property = null;
    }
}
public class Derived : C
{
    void M(C c)
    {
        _ = new C() { Property = null }; // 2
        c.Property = null; // 3, 4
        Property = null; // 5
    }

    Derived()
    {
        _ = new C() { Property = null }; // 6
        _ = new Derived() { Property = null };
        Property = null;
    }
}
";
            var comp = CreateCompilation(new[] { source, IsExternalInitTypeDefinition }, parseOptions: TestOptions.RegularPreview);
            comp.VerifyDiagnostics(
                // (8,9): error CS8802: Init-only property or indexer 'C.Property' can only be assigned in an object initializer, or on 'this' or 'base' in an instance constructor or an 'init' accessor.
                //         Property = null; // 1
                Diagnostic(ErrorCode.ERR_AssignmentInitOnly, "Property").WithArguments("C.Property").WithLocation(8, 9),
                // (20,23): error CS1540: Cannot access protected member 'C.Property' via a qualifier of type 'C'; the qualifier must be of type 'Derived' (or derived from it)
                //         _ = new C() { Property = null }; // 2
                Diagnostic(ErrorCode.ERR_BadProtectedAccess, "Property").WithArguments("C.Property", "C", "Derived").WithLocation(20, 23),
                // (21,9): error CS8802: Init-only property or indexer 'C.Property' can only be assigned in an object initializer, or on 'this' or 'base' in an instance constructor or an 'init' accessor.
                //         c.Property = null; // 3, 4
                Diagnostic(ErrorCode.ERR_AssignmentInitOnly, "c.Property").WithArguments("C.Property").WithLocation(21, 9),
                // (22,9): error CS8802: Init-only property or indexer 'C.Property' can only be assigned in an object initializer, or on 'this' or 'base' in an instance constructor or an 'init' accessor.
                //         Property = null; // 5
                Diagnostic(ErrorCode.ERR_AssignmentInitOnly, "Property").WithArguments("C.Property").WithLocation(22, 9),
                // (27,23): error CS1540: Cannot access protected member 'C.Property' via a qualifier of type 'C'; the qualifier must be of type 'Derived' (or derived from it)
                //         _ = new C() { Property = null }; // 6
                Diagnostic(ErrorCode.ERR_BadProtectedAccess, "Property").WithArguments("C.Property", "C", "Derived").WithLocation(27, 23)
                );
        }

        [Fact]
        public void TestWithAccessModifiers_Protected_WithoutGetter()
        {
            string source = @"
public class C
{
    public string Property { protected init { throw null; } }
}
";
            var comp = CreateCompilation(new[] { source, IsExternalInitTypeDefinition }, parseOptions: TestOptions.RegularPreview);
            comp.VerifyDiagnostics(
                // (4,19): error CS0276: 'C.Property': accessibility modifiers on accessors may only be used if the property or indexer has both a get and a set accessor
                //     public string Property { protected init { throw null; } }
                Diagnostic(ErrorCode.ERR_AccessModMissingAccessor, "Property").WithArguments("C.Property").WithLocation(4, 19)
                );
        }

        [Fact]
        public void OverrideScenarioWithSubstitutions()
        {
            string source = @"
public class C<T>
{
    public string Property { get; init; }
}
public class Derived : C<string>
{
    void M()
    {
        Property = null; // 1
    }

    Derived()
    {
        Property = null;
    }
}
";
            var comp = CreateCompilation(new[] { source, IsExternalInitTypeDefinition }, parseOptions: TestOptions.RegularPreview);
            comp.VerifyDiagnostics(
                // (10,9): error CS8802: Init-only property or indexer 'C<string>.Property' can only be assigned in an object initializer, or on 'this' or 'base' in an instance constructor or an 'init' accessor.
                //         Property = null; // 1
                Diagnostic(ErrorCode.ERR_AssignmentInitOnly, "Property").WithArguments("C<string>.Property").WithLocation(10, 9)
                );

            var property = (PropertySymbol)comp.GlobalNamespace.GetTypeMember("Derived").BaseTypeNoUseSiteDiagnostics.GetMember("Property");
            Assert.False(property.GetMethod.IsInitOnly);
            Assert.False(property.GetPublicSymbol().GetMethod.IsInitOnly);
            Assert.True(property.SetMethod.IsInitOnly);
            Assert.True(property.GetPublicSymbol().SetMethod.IsInitOnly);
        }

        [Fact]
        public void ImplementationScenarioWithSubstitutions()
        {
            string source = @"
public interface I<T>
{
    public string Property { get; init; }
}
public class CWithInit : I<string>
{
    public string Property { get; init; }
}
public class CWithoutInit : I<string> // 1
{
    public string Property { get; set; }
}
";
            var comp = CreateCompilation(new[] { source, IsExternalInitTypeDefinition }, parseOptions: TestOptions.RegularPreview);
            comp.VerifyDiagnostics(
                // (10,29): error CS8804: 'CWithoutInit' does not implement interface member 'I<string>.Property.init'. 'CWithoutInit.Property.set' cannot implement 'I<string>.Property.init'.
                // public class CWithoutInit : I<string> // 1
                Diagnostic(ErrorCode.ERR_CloseUnimplementedInterfaceMemberWrongInitOnly, "I<string>").WithArguments("CWithoutInit", "I<string>.Property.init", "CWithoutInit.Property.set").WithLocation(10, 29)
                );

            var property = (PropertySymbol)comp.GlobalNamespace.GetMember("I.Property");
            Assert.False(property.GetMethod.IsInitOnly);
            Assert.False(property.GetPublicSymbol().GetMethod.IsInitOnly);
            Assert.True(property.SetMethod.IsInitOnly);
            Assert.True(property.GetPublicSymbol().SetMethod.IsInitOnly);
        }

        [Fact]
        public void InLambdaOrLocalFunction_InMethodOrDerivedConstructor()
        {
            string source = @"
public class C<T>
{
    public string Property { get; init; }
}
public class Derived : C<string>
{
    void M()
    {
        System.Action a = () =>
        {
            Property = null; // 1
        };

        local();
        void local()
        {
            Property = null; // 2
        }
    }

    Derived()
    {
        System.Action a = () =>
        {
            Property = null; // 3
        };

        local();
        void local()
        {
            Property = null; // 4
        }
    }
}
";
            var comp = CreateCompilation(new[] { source, IsExternalInitTypeDefinition }, parseOptions: TestOptions.RegularPreview);
            comp.VerifyDiagnostics(
                // (12,13): error CS8802: Init-only property or indexer 'C<string>.Property' can only be assigned in an object initializer, or on 'this' or 'base' in an instance constructor or an 'init' accessor.
                //             Property = null; // 1
                Diagnostic(ErrorCode.ERR_AssignmentInitOnly, "Property").WithArguments("C<string>.Property").WithLocation(12, 13),
                // (18,13): error CS8802: Init-only property or indexer 'C<string>.Property' can only be assigned in an object initializer, or on 'this' or 'base' in an instance constructor or an 'init' accessor.
                //             Property = null; // 2
                Diagnostic(ErrorCode.ERR_AssignmentInitOnly, "Property").WithArguments("C<string>.Property").WithLocation(18, 13),
                // (26,13): error CS8802: Init-only property or indexer 'C<string>.Property' can only be assigned in an object initializer, or on 'this' or 'base' in an instance constructor or an 'init' accessor.
                //             Property = null; // 3
                Diagnostic(ErrorCode.ERR_AssignmentInitOnly, "Property").WithArguments("C<string>.Property").WithLocation(26, 13),
                // (32,13): error CS8802: Init-only property or indexer 'C<string>.Property' can only be assigned in an object initializer, or on 'this' or 'base' in an instance constructor or an 'init' accessor.
                //             Property = null; // 4
                Diagnostic(ErrorCode.ERR_AssignmentInitOnly, "Property").WithArguments("C<string>.Property").WithLocation(32, 13)
                );
        }

        [Fact]
        public void InLambdaOrLocalFunction_InConstructorOrInit()
        {
            string source = @"
public class C<T>
{
    public string Property { get; init; }

    C()
    {
        System.Action a = () =>
        {
            Property = null; // 1
        };

        local();
        void local()
        {
            Property = null; // 2
        }
    }

    public string Other
    {
        init
        {
            System.Action a = () =>
            {
                Property = null; // 3
            };

            local();
            void local()
            {
                Property = null; // 4
            }
        }
    }
}
";
            var comp = CreateCompilation(new[] { source, IsExternalInitTypeDefinition }, parseOptions: TestOptions.RegularPreview);
            comp.VerifyDiagnostics(
                // (10,13): error CS8802: Init-only property or indexer 'C<T>.Property' can only be assigned in an object initializer, or on 'this' or 'base' in an instance constructor or an 'init' accessor.
                //             Property = null; // 1
                Diagnostic(ErrorCode.ERR_AssignmentInitOnly, "Property").WithArguments("C<T>.Property").WithLocation(10, 13),
                // (16,13): error CS8802: Init-only property or indexer 'C<T>.Property' can only be assigned in an object initializer, or on 'this' or 'base' in an instance constructor or an 'init' accessor.
                //             Property = null; // 2
                Diagnostic(ErrorCode.ERR_AssignmentInitOnly, "Property").WithArguments("C<T>.Property").WithLocation(16, 13),
                // (26,17): error CS8802: Init-only property or indexer 'C<T>.Property' can only be assigned in an object initializer, or on 'this' or 'base' in an instance constructor or an 'init' accessor.
                //                 Property = null; // 3
                Diagnostic(ErrorCode.ERR_AssignmentInitOnly, "Property").WithArguments("C<T>.Property").WithLocation(26, 17),
                // (32,17): error CS8802: Init-only property or indexer 'C<T>.Property' can only be assigned in an object initializer, or on 'this' or 'base' in an instance constructor or an 'init' accessor.
                //                 Property = null; // 4
                Diagnostic(ErrorCode.ERR_AssignmentInitOnly, "Property").WithArguments("C<T>.Property").WithLocation(32, 17)
                );
        }

        [Fact]
        public void MissingIsInitOnlyType_Property()
        {
            string source = @"
public class C
{
    public string Property { get => throw null; init { } }
}
";
            var comp = CreateCompilation(source, parseOptions: TestOptions.RegularPreview);
            comp.VerifyDiagnostics(
                // (4,49): error CS0518: Predefined type 'System.Runtime.CompilerServices.IsExternalInit' is not defined or imported
                //     public string Property { get => throw null; init { } }
                Diagnostic(ErrorCode.ERR_PredefinedTypeNotFound, "init").WithArguments("System.Runtime.CompilerServices.IsExternalInit").WithLocation(4, 49)
                );
        }

        [Fact]
        public void InitOnlyPropertyAssignmentDisallowed()
        {
            string source = @"
public class C
{
    public string Property { get; init; }

    void M()
    {
        Property = null; // 1
        _ = new C() { Property = null };
    }

    public C()
    {
        Property = null;
    }

    public string InitOnlyProperty
    {
        get
        {
            Property = null; // 2
            return null;
        }
        init
        {
            Property = null;
        }
    }

    public string RegularProperty
    {
        get
        {
            Property = null; // 3
            return null;
        }
        set
        {
            Property = null; // 4
        }
    }

    public string otherField = (Property = null); // 5
}

class Derived : C
{
}

class Derived2 : Derived
{
    void M()
    {
        Property = null; // 6
    }

    Derived2()
    {
        Property = null;
    }

    public string InitOnlyProperty2
    {
        get
        {
            Property = null; // 7
            return null;
        }
        init
        {
            Property = null;
        }
    }

    public string RegularProperty2
    {
        get
        {
            Property = null; // 8
            return null;
        }
        set
        {
            Property = null; // 9
        }
    }
}
";
            var comp = CreateCompilation(new[] { source, IsExternalInitTypeDefinition }, parseOptions: TestOptions.RegularPreview);
            comp.VerifyDiagnostics(
                // (8,9): error CS8802: Init-only property or indexer 'C.Property' can only be assigned in an object initializer, or on 'this' or 'base' in an instance constructor or an 'init' accessor.
                //         Property = null; // 1
                Diagnostic(ErrorCode.ERR_AssignmentInitOnly, "Property").WithArguments("C.Property").WithLocation(8, 9),
                // (21,13): error CS8802: Init-only property or indexer 'C.Property' can only be assigned in an object initializer, or on 'this' or 'base' in an instance constructor or an 'init' accessor.
                //             Property = null; // 2
                Diagnostic(ErrorCode.ERR_AssignmentInitOnly, "Property").WithArguments("C.Property").WithLocation(21, 13),
                // (34,13): error CS8802: Init-only property or indexer 'C.Property' can only be assigned in an object initializer, or on 'this' or 'base' in an instance constructor or an 'init' accessor.
                //             Property = null; // 3
                Diagnostic(ErrorCode.ERR_AssignmentInitOnly, "Property").WithArguments("C.Property").WithLocation(34, 13),
                // (39,13): error CS8802: Init-only property or indexer 'C.Property' can only be assigned in an object initializer, or on 'this' or 'base' in an instance constructor or an 'init' accessor.
                //             Property = null; // 4
                Diagnostic(ErrorCode.ERR_AssignmentInitOnly, "Property").WithArguments("C.Property").WithLocation(39, 13),
                // (43,33): error CS0236: A field initializer cannot reference the non-static field, method, or property 'C.Property'
                //     public string otherField = (Property = null); // 5
                Diagnostic(ErrorCode.ERR_FieldInitRefNonstatic, "Property").WithArguments("C.Property").WithLocation(43, 33),
                // (54,9): error CS8802: Init-only property or indexer 'C.Property' can only be assigned in an object initializer, or on 'this' or 'base' in an instance constructor or an 'init' accessor.
                //         Property = null; // 6
                Diagnostic(ErrorCode.ERR_AssignmentInitOnly, "Property").WithArguments("C.Property").WithLocation(54, 9),
                // (66,13): error CS8802: Init-only property or indexer 'C.Property' can only be assigned in an object initializer, or on 'this' or 'base' in an instance constructor or an 'init' accessor.
                //             Property = null; // 7
                Diagnostic(ErrorCode.ERR_AssignmentInitOnly, "Property").WithArguments("C.Property").WithLocation(66, 13),
                // (79,13): error CS8802: Init-only property or indexer 'C.Property' can only be assigned in an object initializer, or on 'this' or 'base' in an instance constructor or an 'init' accessor.
                //             Property = null; // 8
                Diagnostic(ErrorCode.ERR_AssignmentInitOnly, "Property").WithArguments("C.Property").WithLocation(79, 13),
                // (84,13): error CS8802: Init-only property or indexer 'C.Property' can only be assigned in an object initializer, or on 'this' or 'base' in an instance constructor or an 'init' accessor.
                //             Property = null; // 9
                Diagnostic(ErrorCode.ERR_AssignmentInitOnly, "Property").WithArguments("C.Property").WithLocation(84, 13)
                );

            var property = (PropertySymbol)comp.GlobalNamespace.GetMember("C.Property");
            Assert.False(property.GetMethod.IsInitOnly);
            Assert.False(property.GetPublicSymbol().GetMethod.IsInitOnly);
            Assert.True(property.SetMethod.IsInitOnly);
            Assert.True(property.GetPublicSymbol().SetMethod.IsInitOnly);
        }

        [Fact(Skip = "PROTOTYPE(init-only) Not yet supported")]
        public void InitOnlyPropertyAssignmentAllowedInWithInitializer()
        {
            string source = @"
public class C
{
    public int Property { get; init; }

    void M(C c)
    {
        _ = c with { Property = null };
    }

    public C Clone() => throw null;
}

class Derived : C
{
}

class Derived2 : Derived
{
    void M(C c)
    {
        _ = c with { Property = null };
        _ = this with { Property = null };
    }
}

class Other
{
    void M()
    {
        var c = new C() with { Property = 42 };
        System.Console.Write($""{c.Property}"");
    }
}
";
            var comp = CreateCompilation(new[] { source, IsExternalInitTypeDefinition }, parseOptions: TestOptions.RegularPreview);
            comp.VerifyDiagnostics();
        }

        [Fact(Skip = "PROTOTYPE(init-only) Not yet supported")]
        public void InitOnlyPropertyAssignmentAllowedInWithInitializer_Evaluation()
        {
            string source = @"
public class C
{
    private int field;
    public int Property { get { return field; } init { field = value; System.Console.Write(""set ""); } }

    public C Clone() { System.Console.Write(""clone ""); return this; }
}

class Other
{
    public static void Main()
    {
        var c = new C() with { Property = 42 };
        System.Console.Write($""{c.Property}"");
    }
}
";
            var comp = CreateCompilation(new[] { source, IsExternalInitTypeDefinition }, parseOptions: TestOptions.RegularPreview, options: TestOptions.DebugExe);
            comp.VerifyDiagnostics();
            CompileAndVerify(comp, expectedOutput: "clone set 42");
        }

        [Fact]
        public void EvaluationInitOnlySetter()
        {
            string source = @"
public class C
{
    public int Property
    {
        init { System.Console.Write(value + "" ""); }
    }

    public int Property2
    {
        init { System.Console.Write(value); }
    }

    C()
    {
        System.Console.Write(""Main "");
    }

    static void Main()
    {
        _ = new C() { Property = 42, Property2 = 43};
    }
}
";
            var comp = CreateCompilation(new[] { source, IsExternalInitTypeDefinition }, parseOptions: TestOptions.RegularPreview, options: TestOptions.DebugExe);
            comp.VerifyDiagnostics();
            CompileAndVerify(comp, expectedOutput: "Main 42 43");
        }

        [Theory]
        [InlineData(true)]
        [InlineData(false)]
        public void EvaluationInitOnlySetter_OverrideAutoProp(bool emitImage)
        {
            string parent = @"
public class Base
{
    public virtual int Property { get; init; }
}";

            string source = @"
public class C : Base
{
    int field;
    public override int Property
    {
        get { System.Console.Write(""get:"" + field + "" ""); return field; }
        init { field = value; System.Console.Write(""set:"" + value + "" ""); }
    }

    public C()
    {
        System.Console.Write(""Main "");
    }
}";

            string main = @"
public class D
{
    static void Main()
    {
        var c = new C() { Property = 42 };
        _ = c.Property;
    }
}
";
            var libComp = CreateCompilation(new[] { parent, IsExternalInitTypeDefinition }, parseOptions: TestOptions.RegularPreview);
            var comp = CreateCompilation(new[] { source, main }, references: new[] { emitImage ? libComp.EmitToImageReference() : libComp.ToMetadataReference() },
                parseOptions: TestOptions.RegularPreview, options: TestOptions.DebugExe);
            CompileAndVerify(comp, expectedOutput: "Main set:42 get:42");

            libComp = CreateCompilation(new[] { parent, source, IsExternalInitTypeDefinition }, parseOptions: TestOptions.RegularPreview);
            comp = CreateCompilation(new[] { main }, references: new[] { emitImage ? libComp.EmitToImageReference() : libComp.ToMetadataReference() },
                parseOptions: TestOptions.RegularPreview, options: TestOptions.DebugExe);
            CompileAndVerify(comp, expectedOutput: "Main set:42 get:42");
        }

        [Theory]
        [InlineData(true)]
        [InlineData(false)]
        public void EvaluationInitOnlySetter_AutoProp(bool emitImage)
        {
            string source = @"
public class C
{
    public int Property { get; init; }

    public C()
    {
        System.Console.Write(""Main "");
    }
}";
            string main = @"
public class D
{
    static void Main()
    {
        var c = new C() { Property = 42 };
        System.Console.Write($""{c.Property}"");
    }
}
";
            var libComp = CreateCompilation(new[] { source, IsExternalInitTypeDefinition }, parseOptions: TestOptions.RegularPreview);
            var comp = CreateCompilation(new[] { main }, references: new[] { emitImage ? libComp.EmitToImageReference() : libComp.ToMetadataReference() },
                parseOptions: TestOptions.RegularPreview, options: TestOptions.DebugExe);
            CompileAndVerify(comp, expectedOutput: "Main 42");
        }

        [Theory]
        [InlineData(true)]
        [InlineData(false)]
        public void EvaluationInitOnlySetter_Implementation(bool emitImage)
        {
            string parent = @"
public interface I
{
    int Property { get; init; }
}";

            string source = @"
public class C : I
{
    int field;
    public int Property
    {
        get { System.Console.Write(""get:"" + field + "" ""); return field; }
        init { field = value; System.Console.Write(""set:"" + value + "" ""); }
    }

    public C()
    {
        System.Console.Write(""Main "");
    }
}";

            string main = @"
public class D
{
    static void Main()
    {
        M<C>();
    }

    static void M<T>() where T : I, new()
    {
        var t = new T() { Property = 42 };
        _ = t.Property;
    }
}
";
            var libComp = CreateCompilation(new[] { parent, IsExternalInitTypeDefinition }, parseOptions: TestOptions.RegularPreview);
            var comp = CreateCompilation(new[] { source, main }, references: new[] { emitImage ? libComp.EmitToImageReference() : libComp.ToMetadataReference() },
                parseOptions: TestOptions.RegularPreview, options: TestOptions.DebugExe);
            CompileAndVerify(comp, expectedOutput: "Main set:42 get:42");

            libComp = CreateCompilation(new[] { parent, source, IsExternalInitTypeDefinition }, parseOptions: TestOptions.RegularPreview);
            comp = CreateCompilation(new[] { main }, references: new[] { emitImage ? libComp.EmitToImageReference() : libComp.ToMetadataReference() },
                parseOptions: TestOptions.RegularPreview, options: TestOptions.DebugExe);
            CompileAndVerify(comp, expectedOutput: "Main set:42 get:42");
        }

        [Fact]
        public void DisallowedOnStaticMembers()
        {
            string source = @"
public class C
{
    public static string Property { get; init; }
}
";
            var comp = CreateCompilation(new[] { source, IsExternalInitTypeDefinition }, parseOptions: TestOptions.RegularPreview);
            comp.VerifyDiagnostics(
                // (4,42): error CS8806: The 'init' accessor is not valid on static members
                //     public static string Property { get; init; }
                Diagnostic(ErrorCode.ERR_BadInitAccessor, "init").WithLocation(4, 42)
                );

            var property = (PropertySymbol)comp.GlobalNamespace.GetMember("C.Property");
            Assert.False(property.GetMethod.IsInitOnly);
            Assert.False(property.GetPublicSymbol().GetMethod.IsInitOnly);
            Assert.False(property.SetMethod.IsInitOnly);
            Assert.False(property.GetPublicSymbol().SetMethod.IsInitOnly);
        }

        [Fact]
        public void DisallowedOnOtherInstances()
        {
            string source = @"
public class C
{
    public string Property { get; init; }
    public C c;

    public C()
    {
        c.Property = null; // 1
    }

    public string InitOnlyProperty
    {
        init
        {
            c.Property = null; // 2
        }
    }
}
public class Derived : C
{
    Derived()
    {
        c.Property = null; // 3
    }

    public string InitOnlyProperty2
    {
        init
        {
            c.Property = null; // 4
        }
    }
}
public class Caller
{
    void M(C c)
    {
        _ = new C() {
            Property =
                (c.Property = null)  // 5
        };
    }
}
";

            var comp = CreateCompilation(new[] { source, IsExternalInitTypeDefinition }, parseOptions: TestOptions.RegularPreview);
            comp.VerifyDiagnostics(
                // (9,9): error CS8802: Init-only property or indexer 'C.Property' can only be assigned in an object initializer, or on 'this' or 'base' in an instance constructor or an 'init' accessor.
                //         c.Property = null; // 1
                Diagnostic(ErrorCode.ERR_AssignmentInitOnly, "c.Property").WithArguments("C.Property").WithLocation(9, 9),
                // (16,13): error CS8802: Init-only property or indexer 'C.Property' can only be assigned in an object initializer, or on 'this' or 'base' in an instance constructor or an 'init' accessor.
                //             c.Property = null; // 2
                Diagnostic(ErrorCode.ERR_AssignmentInitOnly, "c.Property").WithArguments("C.Property").WithLocation(16, 13),
                // (24,9): error CS8802: Init-only property or indexer 'C.Property' can only be assigned in an object initializer, or on 'this' or 'base' in an instance constructor or an 'init' accessor.
                //         c.Property = null; // 3
                Diagnostic(ErrorCode.ERR_AssignmentInitOnly, "c.Property").WithArguments("C.Property").WithLocation(24, 9),
                // (31,13): error CS8802: Init-only property or indexer 'C.Property' can only be assigned in an object initializer, or on 'this' or 'base' in an instance constructor or an 'init' accessor.
                //             c.Property = null; // 4
                Diagnostic(ErrorCode.ERR_AssignmentInitOnly, "c.Property").WithArguments("C.Property").WithLocation(31, 13),
                // (41,18): error CS8802: Init-only property or indexer 'C.Property' can only be assigned in an object initializer, or on 'this' or 'base' in an instance constructor or an 'init' accessor.
                //                 (c.Property = null)  // 5
                Diagnostic(ErrorCode.ERR_AssignmentInitOnly, "c.Property").WithArguments("C.Property").WithLocation(41, 18)
                );
        }

        [Fact]
        public void DeconstructionAssignmentDisallowed()
        {
            string source = @"
public class C
{
    public string Property { get; init; }

    void M()
    {
        (Property, (Property, Property)) = (null, (null, null)); // 1, 2, 3
    }

    C()
    {
        (Property, (Property, Property)) = (null, (null, null));
    }
}
";
            var comp = CreateCompilation(new[] { source, IsExternalInitTypeDefinition }, parseOptions: TestOptions.RegularPreview);
            comp.VerifyDiagnostics(
                // (8,10): error CS8802: Init-only property or indexer 'C.Property' can only be assigned in an object initializer, or on 'this' or 'base' in an instance constructor or an 'init' accessor.
                //         (Property, (Property, Property)) = (null, (null, null)); // 1, 2, 3
                Diagnostic(ErrorCode.ERR_AssignmentInitOnly, "Property").WithArguments("C.Property").WithLocation(8, 10),
                // (8,21): error CS8802: Init-only property or indexer 'C.Property' can only be assigned in an object initializer, or on 'this' or 'base' in an instance constructor or an 'init' accessor.
                //         (Property, (Property, Property)) = (null, (null, null)); // 1, 2, 3
                Diagnostic(ErrorCode.ERR_AssignmentInitOnly, "Property").WithArguments("C.Property").WithLocation(8, 21),
                // (8,31): error CS8802: Init-only property or indexer 'C.Property' can only be assigned in an object initializer, or on 'this' or 'base' in an instance constructor or an 'init' accessor.
                //         (Property, (Property, Property)) = (null, (null, null)); // 1, 2, 3
                Diagnostic(ErrorCode.ERR_AssignmentInitOnly, "Property").WithArguments("C.Property").WithLocation(8, 31)
                );
        }

        [Fact]
        public void OutParameterAssignmentDisallowed()
        {
            string source = @"
public class C
{
    public string Property { get; init; }

    void M()
    {
        M2(out Property); // 1
    }

    void M2(out string s) => throw null;
}
";
            var comp = CreateCompilation(new[] { source, IsExternalInitTypeDefinition }, parseOptions: TestOptions.RegularPreview);
            comp.VerifyDiagnostics(
                // (8,16): error CS0206: A property or indexer may not be passed as an out or ref parameter
                //         M2(out Property); // 1
                Diagnostic(ErrorCode.ERR_RefProperty, "Property").WithArguments("C.Property").WithLocation(8, 16)
                );
        }

        [Fact]
        public void CompoundAssignmentDisallowed()
        {
            string source = @"
public class C
{
    public int Property { get; init; }

    void M()
    {
        Property += 42; // 1
    }

    C()
    {
        Property += 42;
    }
}
";
            var comp = CreateCompilation(new[] { source, IsExternalInitTypeDefinition }, parseOptions: TestOptions.RegularPreview);
            comp.VerifyDiagnostics(
                // (8,9): error CS8802: Init-only property or indexer 'C.Property' can only be assigned in an object initializer, or on 'this' or 'base' in an instance constructor or an 'init' accessor.
                //         Property += 42; // 1
                Diagnostic(ErrorCode.ERR_AssignmentInitOnly, "Property").WithArguments("C.Property").WithLocation(8, 9)
                );
        }

        [Fact]
        public void CompoundAssignmentDisallowed_OrAssignment()
        {
            string source = @"
public class C
{
    public bool Property { get; init; }

    void M()
    {
        Property |= true; // 1
    }

    C()
    {
        Property |= true;
    }
}
";
            var comp = CreateCompilation(new[] { source, IsExternalInitTypeDefinition }, parseOptions: TestOptions.RegularPreview);
            comp.VerifyDiagnostics(
                // (8,9): error CS8802: Init-only property or indexer 'C.Property' can only be assigned in an object initializer, or on 'this' or 'base' in an instance constructor or an 'init' accessor.
                //         Property |= true; // 1
                Diagnostic(ErrorCode.ERR_AssignmentInitOnly, "Property").WithArguments("C.Property").WithLocation(8, 9)
                );
        }

        [Fact]
        public void CompoundAssignmentDisallowed_NullCoalescingAssignment()
        {
            string source = @"
public class C
{
    public string Property { get; init; }

    void M()
    {
        Property ??= null; // 1
    }

    C()
    {
        Property ??= null;
    }
}
";
            var comp = CreateCompilation(new[] { source, IsExternalInitTypeDefinition }, parseOptions: TestOptions.RegularPreview);
            comp.VerifyDiagnostics(
                // (8,9): error CS8802: Init-only property or indexer 'C.Property' can only be assigned in an object initializer, or on 'this' or 'base' in an instance constructor or an 'init' accessor.
                //         Property ??= null; // 1
                Diagnostic(ErrorCode.ERR_AssignmentInitOnly, "Property").WithArguments("C.Property").WithLocation(8, 9)
                );
        }

        [Fact]
        public void CompoundAssignmentDisallowed_Increment()
        {
            string source = @"
public class C
{
    public int Property { get; init; }

    void M()
    {
        Property++; // 1
    }

    C()
    {
        Property++;
    }
}
";
            var comp = CreateCompilation(new[] { source, IsExternalInitTypeDefinition }, parseOptions: TestOptions.RegularPreview);
            comp.VerifyDiagnostics(
                // (8,9): error CS8802: Init-only property or indexer 'C.Property' can only be assigned in an object initializer, or on 'this' or 'base' in an instance constructor or an 'init' accessor.
                //         Property++; // 1
                Diagnostic(ErrorCode.ERR_AssignmentInitOnly, "Property").WithArguments("C.Property").WithLocation(8, 9)
                );
        }

        [Fact]
        public void RefProperty()
        {
            string source = @"
public class C
{
    ref int Property1 { get; init; }
    ref int Property2 { init; }
    ref int Property3 { get => throw null; init => throw null; }
    ref int Property4 { init => throw null; }
}
";
            var comp = CreateCompilation(new[] { source, IsExternalInitTypeDefinition }, parseOptions: TestOptions.RegularPreview);
            comp.VerifyDiagnostics(
                // (4,13): error CS8145: Auto-implemented properties cannot return by reference
                //     ref int Property1 { get; init; }
                Diagnostic(ErrorCode.ERR_AutoPropertyCannotBeRefReturning, "Property1").WithArguments("C.Property1").WithLocation(4, 13),
                // (4,30): error CS8147: Properties which return by reference cannot have set accessors
                //     ref int Property1 { get; init; }
                Diagnostic(ErrorCode.ERR_RefPropertyCannotHaveSetAccessor, "init").WithArguments("C.Property1.init").WithLocation(4, 30),
                // (5,13): error CS8146: Properties which return by reference must have a get accessor
                //     ref int Property2 { init; }
                Diagnostic(ErrorCode.ERR_RefPropertyMustHaveGetAccessor, "Property2").WithArguments("C.Property2").WithLocation(5, 13),
                // (6,44): error CS8147: Properties which return by reference cannot have set accessors
                //     ref int Property3 { get => throw null; init => throw null; }
                Diagnostic(ErrorCode.ERR_RefPropertyCannotHaveSetAccessor, "init").WithArguments("C.Property3.init").WithLocation(6, 44),
                // (7,13): error CS8146: Properties which return by reference must have a get accessor
                //     ref int Property4 { init => throw null; }
                Diagnostic(ErrorCode.ERR_RefPropertyMustHaveGetAccessor, "Property4").WithArguments("C.Property4").WithLocation(7, 13)
                );
        }

        [Fact]
        public void VerifyPESymbols_Property()
        {
            string source = @"
public class C
{
    public string Property { get; init; }
}
";
            var comp = CreateCompilation(new[] { source, IsExternalInitTypeDefinition },
                parseOptions: TestOptions.RegularPreview,
                options: TestOptions.DebugDll.WithMetadataImportOptions(MetadataImportOptions.All));
            comp.VerifyDiagnostics();

            // PE verification fails:  [ : C::set_Property] Cannot change initonly field outside its .ctor.
            CompileAndVerify(comp, sourceSymbolValidator: symbolValidator, symbolValidator: symbolValidator,
                verify: ExecutionConditionUtil.IsCoreClr ? Verification.Passes : Verification.Fails);

            void symbolValidator(ModuleSymbol m)
            {
                bool isSource = !(m is PEModuleSymbol);
                var c = (NamedTypeSymbol)m.GlobalNamespace.GetMember("C");

                var property = (PropertySymbol)c.GetMembers("Property").Single();
                Assert.Equal("System.String C.Property { get; init; }", property.ToTestDisplayString());
                Assert.Equal(0, property.CustomModifierCount());
                var propertyAttributes = property.GetAttributes().Select(a => a.ToString());
                AssertEx.Empty(propertyAttributes);

                var getter = property.GetMethod;
                Assert.Empty(property.GetMethod.ReturnTypeWithAnnotations.CustomModifiers);
                Assert.False(getter.IsInitOnly);
                Assert.False(getter.GetPublicSymbol().IsInitOnly);
                var getterAttributes = getter.GetAttributes().Select(a => a.ToString());
                if (isSource)
                {
                    AssertEx.Empty(getterAttributes);
                }
                else
                {
                    AssertEx.Equal(new[] { "System.Runtime.CompilerServices.CompilerGeneratedAttribute" }, getterAttributes);
                }

                var setter = property.SetMethod;
                Assert.True(setter.IsInitOnly);
                Assert.True(setter.GetPublicSymbol().IsInitOnly);
                var setterAttributes = property.SetMethod.GetAttributes().Select(a => a.ToString());
                var modifier = property.SetMethod.ReturnTypeWithAnnotations.CustomModifiers.Single();
                Assert.Equal("System.Runtime.CompilerServices.IsExternalInit", modifier.Modifier.ToTestDisplayString());
                Assert.False(modifier.IsOptional);

                if (isSource)
                {
                    AssertEx.Empty(setterAttributes);
                }
                else
                {
                    AssertEx.Equal(new[] { "System.Runtime.CompilerServices.CompilerGeneratedAttribute" }, setterAttributes);
                }

                var backingField = (FieldSymbol)c.GetMembers("<Property>k__BackingField").Single();
                var backingFieldAttributes = backingField.GetAttributes().Select(a => a.ToString());
                Assert.True(backingField.IsReadOnly);
                if (isSource)
                {
                    AssertEx.Empty(backingFieldAttributes);
                }
                else
                {
                    AssertEx.Equal(
                        new[] { "System.Runtime.CompilerServices.CompilerGeneratedAttribute",
                            "System.Diagnostics.DebuggerBrowsableAttribute(System.Diagnostics.DebuggerBrowsableState.Never)" },
                        backingFieldAttributes);

                    var peBackingField = (PEFieldSymbol)backingField;
                    Assert.Equal(System.Reflection.FieldAttributes.InitOnly | System.Reflection.FieldAttributes.Private, peBackingField.Flags);
                }
            }
        }

        [Theory]
        [InlineData(true)]
        [InlineData(false)]
        public void AssignmentDisallowed_PE(bool emitImage)
        {
            string lib_cs = @"
public class C
{
    public string Property { get; init; }
}
";
            var libComp = CreateCompilation(new[] { lib_cs, IsExternalInitTypeDefinition }, parseOptions: TestOptions.RegularPreview);
            libComp.VerifyDiagnostics();

            string source = @"
public class Other
{
    public C c;

    void M()
    {
        c.Property = null; // 1
    }

    public Other()
    {
        c.Property = null; // 2
    }

    public string InitOnlyProperty
    {
        get
        {
            c.Property = null; // 3
            return null;
        }
        init
        {
            c.Property = null; // 4
        }
    }

    public string RegularProperty
    {
        get
        {
            c.Property = null; // 5
            return null;
        }
        set
        {
            c.Property = null; // 6
        }
    }
}

class Derived : C
{
}

class Derived2 : Derived
{
    void M()
    {
        Property = null; // 7
        base.Property = null; // 8
    }

    Derived2()
    {
        Property = null;
        base.Property = null;
    }

    public string InitOnlyProperty2
    {
        get
        {
            Property = null; // 9
            base.Property = null; // 10
            return null;
        }
        init
        {
            Property = null;
            base.Property = null;
        }
    }

    public string RegularProperty2
    {
        get
        {
            Property = null; // 11
            base.Property = null; // 12
            return null;
        }
        set
        {
            Property = null; // 13
            base.Property = null; // 14
        }
    }
}
";
            var comp = CreateCompilation(source,
                references: new[] { emitImage ? libComp.EmitToImageReference() : libComp.ToMetadataReference() },
                parseOptions: TestOptions.RegularPreview);

            comp.VerifyDiagnostics(
                // (8,9): error CS8802: Init-only property or indexer 'C.Property' can only be assigned in an object initializer, or on 'this' or 'base' in an instance constructor or an 'init' accessor.
                //         c.Property = null; // 1
                Diagnostic(ErrorCode.ERR_AssignmentInitOnly, "c.Property").WithArguments("C.Property").WithLocation(8, 9),
                // (13,9): error CS8802: Init-only property or indexer 'C.Property' can only be assigned in an object initializer, or on 'this' or 'base' in an instance constructor or an 'init' accessor.
                //         c.Property = null; // 2
                Diagnostic(ErrorCode.ERR_AssignmentInitOnly, "c.Property").WithArguments("C.Property").WithLocation(13, 9),
                // (20,13): error CS8802: Init-only property or indexer 'C.Property' can only be assigned in an object initializer, or on 'this' or 'base' in an instance constructor or an 'init' accessor.
                //             c.Property = null; // 3
                Diagnostic(ErrorCode.ERR_AssignmentInitOnly, "c.Property").WithArguments("C.Property").WithLocation(20, 13),
                // (25,13): error CS8802: Init-only property or indexer 'C.Property' can only be assigned in an object initializer, or on 'this' or 'base' in an instance constructor or an 'init' accessor.
                //             c.Property = null; // 4
                Diagnostic(ErrorCode.ERR_AssignmentInitOnly, "c.Property").WithArguments("C.Property").WithLocation(25, 13),
                // (33,13): error CS8802: Init-only property or indexer 'C.Property' can only be assigned in an object initializer, or on 'this' or 'base' in an instance constructor or an 'init' accessor.
                //             c.Property = null; // 5
                Diagnostic(ErrorCode.ERR_AssignmentInitOnly, "c.Property").WithArguments("C.Property").WithLocation(33, 13),
                // (38,13): error CS8802: Init-only property or indexer 'C.Property' can only be assigned in an object initializer, or on 'this' or 'base' in an instance constructor or an 'init' accessor.
                //             c.Property = null; // 6
                Diagnostic(ErrorCode.ERR_AssignmentInitOnly, "c.Property").WithArguments("C.Property").WithLocation(38, 13),
                // (51,9): error CS8802: Init-only property or indexer 'C.Property' can only be assigned in an object initializer, or on 'this' or 'base' in an instance constructor or an 'init' accessor.
                //         Property = null; // 7
                Diagnostic(ErrorCode.ERR_AssignmentInitOnly, "Property").WithArguments("C.Property").WithLocation(51, 9),
                // (52,9): error CS8802: Init-only property or indexer 'C.Property' can only be assigned in an object initializer, or on 'this' or 'base' in an instance constructor or an 'init' accessor.
                //         base.Property = null; // 8
                Diagnostic(ErrorCode.ERR_AssignmentInitOnly, "base.Property").WithArguments("C.Property").WithLocation(52, 9),
                // (65,13): error CS8802: Init-only property or indexer 'C.Property' can only be assigned in an object initializer, or on 'this' or 'base' in an instance constructor or an 'init' accessor.
                //             Property = null; // 9
                Diagnostic(ErrorCode.ERR_AssignmentInitOnly, "Property").WithArguments("C.Property").WithLocation(65, 13),
                // (66,13): error CS8802: Init-only property or indexer 'C.Property' can only be assigned in an object initializer, or on 'this' or 'base' in an instance constructor or an 'init' accessor.
                //             base.Property = null; // 10
                Diagnostic(ErrorCode.ERR_AssignmentInitOnly, "base.Property").WithArguments("C.Property").WithLocation(66, 13),
                // (80,13): error CS8802: Init-only property or indexer 'C.Property' can only be assigned in an object initializer, or on 'this' or 'base' in an instance constructor or an 'init' accessor.
                //             Property = null; // 11
                Diagnostic(ErrorCode.ERR_AssignmentInitOnly, "Property").WithArguments("C.Property").WithLocation(80, 13),
                // (81,13): error CS8802: Init-only property or indexer 'C.Property' can only be assigned in an object initializer, or on 'this' or 'base' in an instance constructor or an 'init' accessor.
                //             base.Property = null; // 12
                Diagnostic(ErrorCode.ERR_AssignmentInitOnly, "base.Property").WithArguments("C.Property").WithLocation(81, 13),
                // (86,13): error CS8802: Init-only property or indexer 'C.Property' can only be assigned in an object initializer, or on 'this' or 'base' in an instance constructor or an 'init' accessor.
                //             Property = null; // 13
                Diagnostic(ErrorCode.ERR_AssignmentInitOnly, "Property").WithArguments("C.Property").WithLocation(86, 13),
                // (87,13): error CS8802: Init-only property or indexer 'C.Property' can only be assigned in an object initializer, or on 'this' or 'base' in an instance constructor or an 'init' accessor.
                //             base.Property = null; // 14
                Diagnostic(ErrorCode.ERR_AssignmentInitOnly, "base.Property").WithArguments("C.Property").WithLocation(87, 13)
                );
        }

        [Fact]
        public void OverridingInitOnlyProperty()
        {
            string source = @"
public class Base
{
    public virtual string Property { get; init; }
}

public class DerivedWithInit : Base
{
    public override string Property { get; init; }
}
public class DerivedWithoutInit : Base
{
    public override string Property { get; set; } // 1
}

public class DerivedWithInitSetterOnly : Base
{
    public override string Property { init { } }
}
public class DerivedWithoutInitSetterOnly : Base
{
    public override string Property { set { } } // 2
}

public class DerivedGetterOnly : Base
{
    public override string Property { get => null; }
}
public class DerivedDerivedWithInit : DerivedGetterOnly
{
    public override string Property { init { } }
}
public class DerivedDerivedWithoutInit : DerivedGetterOnly
{
    public override string Property { set { } } // 3
}
";

            var comp = CreateCompilation(new[] { source, IsExternalInitTypeDefinition }, parseOptions: TestOptions.RegularPreview);
            comp.VerifyDiagnostics(
                // (13,28): error CS8803: 'DerivedWithoutInit.Property' must match by init-only of overridden member 'Base.Property'
                //     public override string Property { get; set; } // 1
                Diagnostic(ErrorCode.ERR_CantChangeInitOnlyOnOverride, "Property").WithArguments("DerivedWithoutInit.Property", "Base.Property").WithLocation(13, 28),
                // (22,28): error CS8803: 'DerivedWithoutInitSetterOnly.Property' must match by init-only of overridden member 'Base.Property'
                //     public override string Property { set { } } // 2
                Diagnostic(ErrorCode.ERR_CantChangeInitOnlyOnOverride, "Property").WithArguments("DerivedWithoutInitSetterOnly.Property", "Base.Property").WithLocation(22, 28),
                // (35,28): error CS8803: 'DerivedDerivedWithoutInit.Property' must match by init-only of overridden member 'DerivedGetterOnly.Property'
                //     public override string Property { set { } } // 3
                Diagnostic(ErrorCode.ERR_CantChangeInitOnlyOnOverride, "Property").WithArguments("DerivedDerivedWithoutInit.Property", "DerivedGetterOnly.Property").WithLocation(35, 28)
                );
        }

        [Theory]
        [InlineData(true)]
        [InlineData(false)]
        public void OverridingInitOnlyProperty_Metadata(bool emitAsImage)
        {
            string lib_cs = @"
public class Base
{
    public virtual string Property { get; init; }
}";
            var libComp = CreateCompilation(new[] { lib_cs, IsExternalInitTypeDefinition }, parseOptions: TestOptions.RegularPreview);
            libComp.VerifyDiagnostics();

            string source = @"
public class DerivedWithInit : Base
{
    public override string Property { get; init; }
}
public class DerivedWithoutInit : Base
{
    public override string Property { get; set; } // 1
}
public class DerivedWithInitSetterOnly : Base
{
    public override string Property { init { } }
}
public class DerivedWithoutInitSetterOnly : Base
{
    public override string Property { set { } } // 2
}
public class DerivedGetterOnly : Base
{
    public override string Property { get => null; }
}
";
            var comp = CreateCompilation(source, parseOptions: TestOptions.RegularPreview,
                references: new[] { emitAsImage ? libComp.EmitToImageReference() : libComp.ToMetadataReference() });
            comp.VerifyDiagnostics(
                // (8,28): error CS8803: 'DerivedWithoutInit.Property' must match by init-only of overridden member 'Base.Property'
                //     public override string Property { get; set; } // 1
                Diagnostic(ErrorCode.ERR_CantChangeInitOnlyOnOverride, "Property").WithArguments("DerivedWithoutInit.Property", "Base.Property").WithLocation(8, 28),
                // (16,28): error CS8803: 'DerivedWithoutInitSetterOnly.Property' must match by init-only of overridden member 'Base.Property'
                //     public override string Property { set { } } // 2
                Diagnostic(ErrorCode.ERR_CantChangeInitOnlyOnOverride, "Property").WithArguments("DerivedWithoutInitSetterOnly.Property", "Base.Property").WithLocation(16, 28)
                );
        }

        [Fact]
        public void OverridingRegularProperty()
        {
            string source = @"
public class Base
{
    public virtual string Property { get; set; }
}

public class DerivedWithInit : Base
{
    public override string Property { get; init; } // 1
}
public class DerivedWithoutInit : Base
{
    public override string Property { get; set; }
}

public class DerivedWithInitSetterOnly : Base
{
    public override string Property { init { } } // 2
}
public class DerivedWithoutInitSetterOnly : Base
{
    public override string Property { set { } }
}

public class DerivedGetterOnly : Base
{
    public override string Property { get => null; }
}
public class DerivedDerivedWithInit : DerivedGetterOnly
{
    public override string Property { init { } } // 3
}
public class DerivedDerivedWithoutInit : DerivedGetterOnly
{
    public override string Property { set { } }
}
";

            var comp = CreateCompilation(new[] { source, IsExternalInitTypeDefinition }, parseOptions: TestOptions.RegularPreview);
            comp.VerifyDiagnostics(
                // (9,28): error CS8803: 'DerivedWithInit.Property' must match by init-only of overridden member 'Base.Property'
                //     public override string Property { get; init; } // 1
                Diagnostic(ErrorCode.ERR_CantChangeInitOnlyOnOverride, "Property").WithArguments("DerivedWithInit.Property", "Base.Property").WithLocation(9, 28),
                // (18,28): error CS8803: 'DerivedWithInitSetterOnly.Property' must match by init-only of overridden member 'Base.Property'
                //     public override string Property { init { } } // 2
                Diagnostic(ErrorCode.ERR_CantChangeInitOnlyOnOverride, "Property").WithArguments("DerivedWithInitSetterOnly.Property", "Base.Property").WithLocation(18, 28),
                // (31,28): error CS8803: 'DerivedDerivedWithInit.Property' must match by init-only of overridden member 'DerivedGetterOnly.Property'
                //     public override string Property { init { } } // 3
                Diagnostic(ErrorCode.ERR_CantChangeInitOnlyOnOverride, "Property").WithArguments("DerivedDerivedWithInit.Property", "DerivedGetterOnly.Property").WithLocation(31, 28)
                );
        }

        [Fact]
        public void OverridingGetterOnlyProperty()
        {
            string source = @"
public class Base
{
    public virtual string Property { get => null; }
}
public class DerivedWithInit : Base
{
    public override string Property { get; init; } // 1
}
public class DerivedWithoutInit : Base
{
    public override string Property { get; set; } // 2
}
public class DerivedWithInitSetterOnly : Base
{
    public override string Property { init { } } // 3
}
public class DerivedWithoutInitSetterOnly : Base
{
    public override string Property { set { } } // 4
}
";

            var comp = CreateCompilation(new[] { source, IsExternalInitTypeDefinition }, parseOptions: TestOptions.RegularPreview);
            comp.VerifyDiagnostics(
                // (8,44): error CS0546: 'DerivedWithInit.Property.init': cannot override because 'Base.Property' does not have an overridable set accessor
                //     public override string Property { get; init; } // 1
                Diagnostic(ErrorCode.ERR_NoSetToOverride, "init").WithArguments("DerivedWithInit.Property.init", "Base.Property").WithLocation(8, 44),
                // (12,44): error CS0546: 'DerivedWithoutInit.Property.set': cannot override because 'Base.Property' does not have an overridable set accessor
                //     public override string Property { get; set; } // 2
                Diagnostic(ErrorCode.ERR_NoSetToOverride, "set").WithArguments("DerivedWithoutInit.Property.set", "Base.Property").WithLocation(12, 44),
                // (16,39): error CS0546: 'DerivedWithInitSetterOnly.Property.init': cannot override because 'Base.Property' does not have an overridable set accessor
                //     public override string Property { init { } } // 3
                Diagnostic(ErrorCode.ERR_NoSetToOverride, "init").WithArguments("DerivedWithInitSetterOnly.Property.init", "Base.Property").WithLocation(16, 39),
                // (20,39): error CS0546: 'DerivedWithoutInitSetterOnly.Property.set': cannot override because 'Base.Property' does not have an overridable set accessor
                //     public override string Property { set { } } // 4
                Diagnostic(ErrorCode.ERR_NoSetToOverride, "set").WithArguments("DerivedWithoutInitSetterOnly.Property.set", "Base.Property").WithLocation(20, 39)
                );
        }

        [Fact]
        public void OverridingSetterOnlyProperty()
        {
            string source = @"
public class Base
{
    public virtual string Property { set { } }
}
public class DerivedWithInit : Base
{
    public override string Property { get; init; } // 1, 2
}
public class DerivedWithoutInit : Base
{
    public override string Property { get; set; } // 3
}
public class DerivedWithInitSetterOnly : Base
{
    public override string Property { init { } } // 4
}
public class DerivedWithoutInitGetterOnly : Base
{
    public override string Property { get => null; } // 5
}
";

            var comp = CreateCompilation(new[] { source, IsExternalInitTypeDefinition }, parseOptions: TestOptions.RegularPreview);
            comp.VerifyDiagnostics(
                // (8,28): error CS8803: 'DerivedWithInit.Property' must match by init-only of overridden member 'Base.Property'
                //     public override string Property { get; init; } // 1, 2
                Diagnostic(ErrorCode.ERR_CantChangeInitOnlyOnOverride, "Property").WithArguments("DerivedWithInit.Property", "Base.Property").WithLocation(8, 28),
                // (8,39): error CS0545: 'DerivedWithInit.Property.get': cannot override because 'Base.Property' does not have an overridable get accessor
                //     public override string Property { get; init; } // 1, 2
                Diagnostic(ErrorCode.ERR_NoGetToOverride, "get").WithArguments("DerivedWithInit.Property.get", "Base.Property").WithLocation(8, 39),
                // (12,39): error CS0545: 'DerivedWithoutInit.Property.get': cannot override because 'Base.Property' does not have an overridable get accessor
                //     public override string Property { get; set; } // 3
                Diagnostic(ErrorCode.ERR_NoGetToOverride, "get").WithArguments("DerivedWithoutInit.Property.get", "Base.Property").WithLocation(12, 39),
                // (16,28): error CS8803: 'DerivedWithInitSetterOnly.Property' must match by init-only of overridden member 'Base.Property'
                //     public override string Property { init { } } // 4
                Diagnostic(ErrorCode.ERR_CantChangeInitOnlyOnOverride, "Property").WithArguments("DerivedWithInitSetterOnly.Property", "Base.Property").WithLocation(16, 28),
                // (20,39): error CS0545: 'DerivedWithoutInitGetterOnly.Property.get': cannot override because 'Base.Property' does not have an overridable get accessor
                //     public override string Property { get => null; } // 5
                Diagnostic(ErrorCode.ERR_NoGetToOverride, "get").WithArguments("DerivedWithoutInitGetterOnly.Property.get", "Base.Property").WithLocation(20, 39)
                );
        }

        [Fact]
        public void ImplementingInitOnlyProperty()
        {
            string source = @"
public interface I
{
    string Property { get; init; }
}
public class DerivedWithInit : I
{
    public string Property { get; init; }
}
public class DerivedWithoutInit : I // 1
{
    public string Property { get; set; }
}
public class DerivedWithInitSetterOnly : I // 2
{
    public string Property { init { } }
}
public class DerivedWithoutInitGetterOnly : I // 3
{
    public string Property { get => null; }
}
";

            var comp = CreateCompilation(new[] { source, IsExternalInitTypeDefinition }, parseOptions: TestOptions.RegularPreview);
            comp.VerifyDiagnostics(
                // (10,35): error CS8804: 'DerivedWithoutInit' does not implement interface member 'I.Property.init'. 'DerivedWithoutInit.Property.set' cannot implement 'I.Property.init'.
                // public class DerivedWithoutInit : I // 1
                Diagnostic(ErrorCode.ERR_CloseUnimplementedInterfaceMemberWrongInitOnly, "I").WithArguments("DerivedWithoutInit", "I.Property.init", "DerivedWithoutInit.Property.set").WithLocation(10, 35),
                // (14,42): error CS0535: 'DerivedWithInitSetterOnly' does not implement interface member 'I.Property.get'
                // public class DerivedWithInitSetterOnly : I // 2
                Diagnostic(ErrorCode.ERR_UnimplementedInterfaceMember, "I").WithArguments("DerivedWithInitSetterOnly", "I.Property.get").WithLocation(14, 42),
                // (18,45): error CS0535: 'DerivedWithoutInitGetterOnly' does not implement interface member 'I.Property.init'
                // public class DerivedWithoutInitGetterOnly : I // 3
                Diagnostic(ErrorCode.ERR_UnimplementedInterfaceMember, "I").WithArguments("DerivedWithoutInitGetterOnly", "I.Property.init").WithLocation(18, 45)
                );
        }

        [Fact]
        public void ImplementingSetterOnlyProperty()
        {
            string source = @"
public interface I
{
    string Property { set; }
}
public class DerivedWithInit : I // 1
{
    public string Property { get; init; }
}
public class DerivedWithoutInit : I
{
    public string Property { get; set; }
}
public class DerivedWithInitSetterOnly : I // 2
{
    public string Property { init { } }
}
public class DerivedWithoutInitGetterOnly : I // 3
{
    public string Property { get => null; }
}
";
            var comp = CreateCompilation(new[] { source, IsExternalInitTypeDefinition }, parseOptions: TestOptions.RegularPreview);
            comp.VerifyDiagnostics(
                // (6,32): error CS8804: 'DerivedWithInit' does not implement interface member 'I.Property.set'. 'DerivedWithInit.Property.init' cannot implement 'I.Property.set'.
                // public class DerivedWithInit : I // 1
                Diagnostic(ErrorCode.ERR_CloseUnimplementedInterfaceMemberWrongInitOnly, "I").WithArguments("DerivedWithInit", "I.Property.set", "DerivedWithInit.Property.init").WithLocation(6, 32),
                // (14,42): error CS8804: 'DerivedWithInitSetterOnly' does not implement interface member 'I.Property.set'. 'DerivedWithInitSetterOnly.Property.init' cannot implement 'I.Property.set'.
                // public class DerivedWithInitSetterOnly : I // 2
                Diagnostic(ErrorCode.ERR_CloseUnimplementedInterfaceMemberWrongInitOnly, "I").WithArguments("DerivedWithInitSetterOnly", "I.Property.set", "DerivedWithInitSetterOnly.Property.init").WithLocation(14, 42),
                // (18,45): error CS0535: 'DerivedWithoutInitGetterOnly' does not implement interface member 'I.Property.set'
                // public class DerivedWithoutInitGetterOnly : I // 3
                Diagnostic(ErrorCode.ERR_UnimplementedInterfaceMember, "I").WithArguments("DerivedWithoutInitGetterOnly", "I.Property.set").WithLocation(18, 45)
                );
        }

        [Fact]
        public void ObjectCreationOnInterface()
        {
            string source = @"
public interface I
{
    string Property { set; }
    string InitProperty { init; }
}
public class C
{
    void M<T>() where T: I, new()
    {
        _ = new T() { Property = null, InitProperty = null };
    }
}
";
            var comp = CreateCompilation(new[] { source, IsExternalInitTypeDefinition }, parseOptions: TestOptions.RegularPreview);
            comp.VerifyDiagnostics();
        }

        [Fact]
        public void HidingInitOnlySetterOnlyProperty()
        {
            string source = @"
public class Base
{
    public string Property { init { } }
}
public class Derived : Base
{
    public string Property { init { } } // 1
}
public class DerivedWithNew : Base
{
    public new string Property { init { } }
}
";
            var comp = CreateCompilation(new[] { source, IsExternalInitTypeDefinition }, parseOptions: TestOptions.RegularPreview);
            comp.VerifyDiagnostics(
                // (8,19): warning CS0108: 'Derived.Property' hides inherited member 'Base.Property'. Use the new keyword if hiding was intended.
                //     public string Property { init { } } // 1
                Diagnostic(ErrorCode.WRN_NewRequired, "Property").WithArguments("Derived.Property", "Base.Property").WithLocation(8, 19)
                );
        }

        [Theory]
        [InlineData(true)]
        [InlineData(false)]
        public void ImplementingSetterOnlyProperty_Metadata(bool emitAsImage)
        {
            string lib_cs = @"
public interface I
{
    string Property { set; }
}";
            var libComp = CreateCompilation(new[] { lib_cs, IsExternalInitTypeDefinition }, parseOptions: TestOptions.RegularPreview);
            libComp.VerifyDiagnostics();

            string source = @"
public class DerivedWithInit : I // 1
{
    public string Property { get; init; }
}
public class DerivedWithoutInit : I
{
    public string Property { get; set; }
}
public class DerivedWithInitSetterOnly : I // 2
{
    public string Property { init { } }
}
public class DerivedWithoutInitGetterOnly : I // 3
{
    public string Property { get => null; }
}
";
            var comp = CreateCompilation(source, parseOptions: TestOptions.RegularPreview,
                references: new[] { emitAsImage ? libComp.EmitToImageReference() : libComp.ToMetadataReference() });
            comp.VerifyDiagnostics(
                // (2,32): error CS8804: 'DerivedWithInit' does not implement interface member 'I.Property.set'. 'DerivedWithInit.Property.init' cannot implement 'I.Property.set'.
                // public class DerivedWithInit : I // 1
                Diagnostic(ErrorCode.ERR_CloseUnimplementedInterfaceMemberWrongInitOnly, "I").WithArguments("DerivedWithInit", "I.Property.set", "DerivedWithInit.Property.init").WithLocation(2, 32),
                // (10,42): error CS8804: 'DerivedWithInitSetterOnly' does not implement interface member 'I.Property.set'. 'DerivedWithInitSetterOnly.Property.init' cannot implement 'I.Property.set'.
                // public class DerivedWithInitSetterOnly : I // 2
                Diagnostic(ErrorCode.ERR_CloseUnimplementedInterfaceMemberWrongInitOnly, "I").WithArguments("DerivedWithInitSetterOnly", "I.Property.set", "DerivedWithInitSetterOnly.Property.init").WithLocation(10, 42),
                // (14,45): error CS0535: 'DerivedWithoutInitGetterOnly' does not implement interface member 'I.Property.set'
                // public class DerivedWithoutInitGetterOnly : I // 3
                Diagnostic(ErrorCode.ERR_UnimplementedInterfaceMember, "I").WithArguments("DerivedWithoutInitGetterOnly", "I.Property.set").WithLocation(14, 45)
                );
        }

        [Fact]
        public void ImplementingSetterOnlyProperty_Explicitly()
        {
            string source = @"
public interface I
{
    string Property { set; }
}
public class DerivedWithInit : I
{
    string I.Property { init { } } // 1
}
public class DerivedWithInitAndGetter : I
{
    string I.Property { get; init; } // 2, 3
}
";
            var comp = CreateCompilation(new[] { source, IsExternalInitTypeDefinition }, parseOptions: TestOptions.RegularPreview);
            comp.VerifyDiagnostics(
                // (8,25): error CS8805: Accessors 'DerivedWithInit.I.Property.init' and 'I.Property.set' should both be init-only or neither
                //     string I.Property { init { } } // 1
                Diagnostic(ErrorCode.ERR_ExplicitPropertyMismatchInitOnly, "init").WithArguments("DerivedWithInit.I.Property.init", "I.Property.set").WithLocation(8, 25),
                // (12,25): error CS0550: 'DerivedWithInitAndGetter.I.Property.get' adds an accessor not found in interface member 'I.Property'
                //     string I.Property { get; init; } // 2, 3
                Diagnostic(ErrorCode.ERR_ExplicitPropertyAddingAccessor, "get").WithArguments("DerivedWithInitAndGetter.I.Property.get", "I.Property").WithLocation(12, 25),
                // (12,30): error CS8805: Accessors 'DerivedWithInitAndGetter.I.Property.init' and 'I.Property.set' should both be init-only or neither
                //     string I.Property { get; init; } // 2, 3
                Diagnostic(ErrorCode.ERR_ExplicitPropertyMismatchInitOnly, "init").WithArguments("DerivedWithInitAndGetter.I.Property.init", "I.Property.set").WithLocation(12, 30)
                );
        }

        [Fact]
        public void ImplementingSetterOnlyInitOnlyProperty_Explicitly()
        {
            string source = @"
public interface I
{
    string Property { init; }
}
public class DerivedWithoutInit : I
{
    string I.Property { set { } } // 1
}
public class DerivedWithInit : I
{
    string I.Property { init { } }
}
public class DerivedWithInitAndGetter : I
{
    string I.Property { get; init; } // 2
}
";
            var comp = CreateCompilation(new[] { source, IsExternalInitTypeDefinition }, parseOptions: TestOptions.RegularPreview);
            comp.VerifyDiagnostics(
                // (8,25): error CS8805: Accessors 'DerivedWithoutInit.I.Property.set' and 'I.Property.init' should both be init-only or neither
                //     string I.Property { set { } } // 1
                Diagnostic(ErrorCode.ERR_ExplicitPropertyMismatchInitOnly, "set").WithArguments("DerivedWithoutInit.I.Property.set", "I.Property.init").WithLocation(8, 25),
                // (16,25): error CS0550: 'DerivedWithInitAndGetter.I.Property.get' adds an accessor not found in interface member 'I.Property'
                //     string I.Property { get; init; } // 2
                Diagnostic(ErrorCode.ERR_ExplicitPropertyAddingAccessor, "get").WithArguments("DerivedWithInitAndGetter.I.Property.get", "I.Property").WithLocation(16, 25)
                );
        }

        [Theory]
        [InlineData(true)]
        [InlineData(false)]
        public void ImplementingSetterOnlyInitOnlyProperty_Metadata_Explicitly(bool emitAsImage)
        {
            string lib_cs = @"
public interface I
{
    string Property { init; }
}";
            var libComp = CreateCompilation(new[] { lib_cs, IsExternalInitTypeDefinition }, parseOptions: TestOptions.RegularPreview);
            libComp.VerifyDiagnostics();

            string source = @"
public class DerivedWithoutInit : I
{
    string I.Property { set { } } // 1
}
public class DerivedWithInit : I
{
    string I.Property { init { } }
}
public class DerivedGetterOnly : I // 2
{
    string I.Property { get => null; } // 3, 4
}
";
            var comp = CreateCompilation(source, parseOptions: TestOptions.RegularPreview,
                references: new[] { emitAsImage ? libComp.EmitToImageReference() : libComp.ToMetadataReference() });
            comp.VerifyDiagnostics(
                // (4,25): error CS8805: Accessors 'DerivedWithoutInit.I.Property.set' and 'I.Property.init' should both be init-only or neither
                //     string I.Property { set { } } // 1
                Diagnostic(ErrorCode.ERR_ExplicitPropertyMismatchInitOnly, "set").WithArguments("DerivedWithoutInit.I.Property.set", "I.Property.init").WithLocation(4, 25),
                // (10,34): error CS0535: 'DerivedGetterOnly' does not implement interface member 'I.Property.init'
                // public class DerivedGetterOnly : I // 2
                Diagnostic(ErrorCode.ERR_UnimplementedInterfaceMember, "I").WithArguments("DerivedGetterOnly", "I.Property.init").WithLocation(10, 34),
                // (12,14): error CS0551: Explicit interface implementation 'DerivedGetterOnly.I.Property' is missing accessor 'I.Property.init'
                //     string I.Property { get => null; } // 3, 4
                Diagnostic(ErrorCode.ERR_ExplicitPropertyMissingAccessor, "Property").WithArguments("DerivedGetterOnly.I.Property", "I.Property.init").WithLocation(12, 14),
                // (12,25): error CS0550: 'DerivedGetterOnly.I.Property.get' adds an accessor not found in interface member 'I.Property'
                //     string I.Property { get => null; } // 3, 4
                Diagnostic(ErrorCode.ERR_ExplicitPropertyAddingAccessor, "get").WithArguments("DerivedGetterOnly.I.Property.get", "I.Property").WithLocation(12, 25)
                );
        }

        [Fact]
        public void DIM_TwoInitOnlySetters()
        {
            string source = @"
public interface I1
{
    string Property { init; }
}
public interface I2
{
    string Property { init; }
}
public interface IWithoutInit : I1, I2
{
    string Property { set; } // 1
}
public interface IWithInit : I1, I2
{
    string Property { init; } // 2
}
public interface IWithInitWithNew : I1, I2
{
    new string Property { init; }
}
public interface IWithInitWithDefaultImplementation : I1, I2
{
    string Property { init { } } // 3
}
public interface IWithInitWithExplicitImplementation : I1, I2
{
    string I1.Property { init { } }
}
";

            var comp = CreateCompilation(new[] { source, IsExternalInitTypeDefinition },
                targetFramework: TargetFramework.NetStandardLatest,
                parseOptions: TestOptions.RegularPreview);
            Assert.True(comp.Assembly.RuntimeSupportsDefaultInterfaceImplementation);

            comp.VerifyDiagnostics(
                // (12,12): warning CS0108: 'IWithoutInit.Property' hides inherited member 'I1.Property'. Use the new keyword if hiding was intended.
                //     string Property { set; } // 1
                Diagnostic(ErrorCode.WRN_NewRequired, "Property").WithArguments("IWithoutInit.Property", "I1.Property").WithLocation(12, 12),
                // (16,12): warning CS0108: 'IWithInit.Property' hides inherited member 'I1.Property'. Use the new keyword if hiding was intended.
                //     string Property { init; } // 2
                Diagnostic(ErrorCode.WRN_NewRequired, "Property").WithArguments("IWithInit.Property", "I1.Property").WithLocation(16, 12),
                // (24,12): warning CS0108: 'IWithInitWithDefaultImplementation.Property' hides inherited member 'I1.Property'. Use the new keyword if hiding was intended.
                //     string Property { init { } } // 3
                Diagnostic(ErrorCode.WRN_NewRequired, "Property").WithArguments("IWithInitWithDefaultImplementation.Property", "I1.Property").WithLocation(24, 12)
                );
        }

        [Fact]
        public void DIM_OneInitOnlySetter()
        {
            string source = @"
public interface I1
{
    string Property { init; }
}
public interface I2
{
    string Property { set; }
}

public interface IWithoutInit : I1, I2
{
    string Property { set; } // 1
}
public interface IWithInit : I1, I2
{
    string Property { init; } // 2
}

public interface IWithInitWithNew : I1, I2
{
    new string Property { init; }
}
public interface IWithoutInitWithNew : I1, I2
{
    new string Property { set; }
}

public interface IWithInitWithImplementation : I1, I2
{
    string Property { init { } } // 3
}

public interface IWithInitWithExplicitImplementationOfI1 : I1, I2
{
    string I1.Property { init { } }
}
public interface IWithInitWithExplicitImplementationOfI2 : I1, I2
{
    string I2.Property { init { } } // 4
}

public interface IWithoutInitWithExplicitImplementationOfI1 : I1, I2
{
    string I1.Property { set { } } // 5
}
public interface IWithoutInitWithExplicitImplementationOfI2 : I1, I2
{
    string I2.Property { set { } }
}
public interface IWithoutInitWithExplicitImplementationOfBoth : I1, I2
{
    string I1.Property { init { } }
    string I2.Property { set { } }
}

public class CWithExplicitImplementation : I1, I2
{
    string I1.Property { init { } }
    string I2.Property { set { } }
}
public class CWithImplementationWithInitOnly : I1, I2 // 6
{
    public string Property { init { } }
}
public class CWithImplementationWithoutInitOnly : I1, I2 // 7
{
    public string Property { set { } }
}
";

            var comp = CreateCompilation(new[] { source, IsExternalInitTypeDefinition },
                targetFramework: TargetFramework.NetStandardLatest,
                parseOptions: TestOptions.RegularPreview);
            Assert.True(comp.Assembly.RuntimeSupportsDefaultInterfaceImplementation);

            comp.VerifyDiagnostics(
                // (13,12): warning CS0108: 'IWithoutInit.Property' hides inherited member 'I1.Property'. Use the new keyword if hiding was intended.
                //     string Property { set; } // 1
                Diagnostic(ErrorCode.WRN_NewRequired, "Property").WithArguments("IWithoutInit.Property", "I1.Property").WithLocation(13, 12),
                // (17,12): warning CS0108: 'IWithInit.Property' hides inherited member 'I1.Property'. Use the new keyword if hiding was intended.
                //     string Property { init; } // 2
                Diagnostic(ErrorCode.WRN_NewRequired, "Property").WithArguments("IWithInit.Property", "I1.Property").WithLocation(17, 12),
                // (31,12): warning CS0108: 'IWithInitWithImplementation.Property' hides inherited member 'I1.Property'. Use the new keyword if hiding was intended.
                //     string Property { init { } } // 3
                Diagnostic(ErrorCode.WRN_NewRequired, "Property").WithArguments("IWithInitWithImplementation.Property", "I1.Property").WithLocation(31, 12),
                // (40,26): error CS8805: Accessors 'IWithInitWithExplicitImplementationOfI2.I2.Property.init' and 'I2.Property.set' should both be init-only or neither
                //     string I2.Property { init { } } // 4
                Diagnostic(ErrorCode.ERR_ExplicitPropertyMismatchInitOnly, "init").WithArguments("IWithInitWithExplicitImplementationOfI2.I2.Property.init", "I2.Property.set").WithLocation(40, 26),
                // (45,26): error CS8805: Accessors 'IWithoutInitWithExplicitImplementationOfI1.I1.Property.set' and 'I1.Property.init' should both be init-only or neither
                //     string I1.Property { set { } } // 5
                Diagnostic(ErrorCode.ERR_ExplicitPropertyMismatchInitOnly, "set").WithArguments("IWithoutInitWithExplicitImplementationOfI1.I1.Property.set", "I1.Property.init").WithLocation(45, 26),
                // (62,52): error CS8804: 'CWithImplementationWithInitOnly' does not implement interface member 'I2.Property.set'. 'CWithImplementationWithInitOnly.Property.init' cannot implement 'I2.Property.set'.
                // public class CWithImplementationWithInitOnly : I1, I2 // 6
                Diagnostic(ErrorCode.ERR_CloseUnimplementedInterfaceMemberWrongInitOnly, "I2").WithArguments("CWithImplementationWithInitOnly", "I2.Property.set", "CWithImplementationWithInitOnly.Property.init").WithLocation(62, 52),
                // (66,51): error CS8804: 'CWithImplementationWithoutInitOnly' does not implement interface member 'I1.Property.init'. 'CWithImplementationWithoutInitOnly.Property.set' cannot implement 'I1.Property.init'.
                // public class CWithImplementationWithoutInitOnly : I1, I2 // 7
                Diagnostic(ErrorCode.ERR_CloseUnimplementedInterfaceMemberWrongInitOnly, "I1").WithArguments("CWithImplementationWithoutInitOnly", "I1.Property.init", "CWithImplementationWithoutInitOnly.Property.set").WithLocation(66, 51)
                );
        }

        [Fact]
        public void EventWithInitOnly()
        {
            string source = @"
public class C
{
    public event System.Action Event
    {
        init { }
    }
}
";
            var comp = CreateCompilation(new[] { source, IsExternalInitTypeDefinition }, parseOptions: TestOptions.RegularPreview);
            comp.VerifyDiagnostics(
                // (4,32): error CS0065: 'C.Event': event property must have both add and remove accessors
                //     public event System.Action Event
                Diagnostic(ErrorCode.ERR_EventNeedsBothAccessors, "Event").WithArguments("C.Event").WithLocation(4, 32),
                // (6,9): error CS1055: An add or remove accessor expected
                //         init { }
                Diagnostic(ErrorCode.ERR_AddOrRemoveExpected, "init").WithLocation(6, 9)
                );

            var members = ((NamedTypeSymbol)comp.GlobalNamespace.GetMember("C")).GetMembers();
            AssertEx.SetEqual(members.ToTestDisplayStrings(), new[] {
                "event System.Action C.Event",
                "C..ctor()"
            });
        }

        [Fact]
        public void EventAccessorsAreNotInitOnly()
        {
            string source = @"
public class C
{
    public event System.Action Event
    {
        add { }
        remove { }
    }
}
";
            var comp = CreateCompilation(new[] { source, IsExternalInitTypeDefinition }, parseOptions: TestOptions.RegularPreview);
            comp.VerifyDiagnostics();

            var eventSymbol = comp.GlobalNamespace.GetMember<EventSymbol>("C.Event");
            Assert.False(eventSymbol.AddMethod.IsInitOnly);
            Assert.False(eventSymbol.GetPublicSymbol().AddMethod.IsInitOnly);
            Assert.False(eventSymbol.RemoveMethod.IsInitOnly);
            Assert.False(eventSymbol.GetPublicSymbol().RemoveMethod.IsInitOnly);
        }

        [Fact]
        public void ConstructorAndDestructorAreNotInitOnly()
        {
            string source = @"
public class C
{
    public C() { }
    ~C() { }
}
";
            var comp = CreateCompilation(new[] { source, IsExternalInitTypeDefinition }, parseOptions: TestOptions.RegularPreview);
            comp.VerifyDiagnostics();

            var constructor = comp.GlobalNamespace.GetMember<SourceConstructorSymbol>("C..ctor");
            Assert.False(constructor.IsInitOnly);
            Assert.False(constructor.GetPublicSymbol().IsInitOnly);

            var destructor = comp.GlobalNamespace.GetMember<SourceDestructorSymbol>("C.Finalize");
            Assert.False(destructor.IsInitOnly);
            Assert.False(destructor.GetPublicSymbol().IsInitOnly);
        }

        [Fact]
        public void OperatorsAreNotInitOnly()
        {
            string source = @"
public class C
{
    public static implicit operator int(C c) => throw null;
    public static bool operator +(C c1, C c2) => throw null;
}
";
            var comp = CreateCompilation(new[] { source, IsExternalInitTypeDefinition }, parseOptions: TestOptions.RegularPreview);
            comp.VerifyDiagnostics();

            var conversion = comp.GlobalNamespace.GetMember<SourceUserDefinedConversionSymbol>("C.op_Implicit");
            Assert.False(conversion.IsInitOnly);
            Assert.False(conversion.GetPublicSymbol().IsInitOnly);

            var addition = comp.GlobalNamespace.GetMember<SourceUserDefinedOperatorSymbol>("C.op_Addition");
            Assert.False(addition.IsInitOnly);
            Assert.False(addition.GetPublicSymbol().IsInitOnly);
        }

        [Fact]
        public void ConstructedMethodsAreNotInitOnly()
        {
            string source = @"
public class C
{
    void M<T>()
    {
        M<string>();
    }
}
";
            var comp = CreateCompilation(new[] { source, IsExternalInitTypeDefinition }, parseOptions: TestOptions.RegularPreview);
            comp.VerifyDiagnostics();

            var tree = comp.SyntaxTrees[0];
            var root = tree.GetCompilationUnitRoot();
            var model = comp.GetSemanticModel(tree, ignoreAccessibility: true);

            var invocation = root.DescendantNodes().OfType<InvocationExpressionSyntax>().Single();
            var method = (IMethodSymbol)model.GetSymbolInfo(invocation).Symbol;
            Assert.Equal("void C.M<System.String>()", method.ToTestDisplayString());
            Assert.False(method.IsInitOnly);
        }

        [Fact]
        public void InitOnlyOnMembersOfRecords()
        {
            string source = @"
public record C(int i)
{
    void M() { }
}
";
            var comp = CreateCompilation(new[] { source, IsExternalInitTypeDefinition }, parseOptions: TestOptions.RegularPreview);
            comp.VerifyDiagnostics();

            var cMembers = comp.GlobalNamespace.GetMember<NamedTypeSymbol>("C").GetMembers();
            AssertEx.SetEqual(new[] {
                "C C.Clone()",
                "System.Type C.EqualityContract.get",
                "System.Type C.EqualityContract { get; }",
                "C..ctor(System.Int32 i)",
                "System.Int32 C.<i>k__BackingField",
                "System.Int32 C.i.get",
                "void modreq(System.Runtime.CompilerServices.IsExternalInit) C.i.init",
                "System.Int32 C.i { get; init; }",
                "void C.M()",
<<<<<<< HEAD
                "void C.Deconstruct(out System.Int32 i)",
                "System.Boolean C.Equals(C? )",
                "System.Boolean C.Equals(System.Object? )",
=======
>>>>>>> 64de377f
                "System.Int32 C.GetHashCode()",
                "System.Boolean C.Equals(System.Object? )",
                "System.Boolean C.Equals(C? )",
                "C..ctor(C )" }, cMembers.ToTestDisplayStrings());

            foreach (var member in cMembers)
            {
                if (member is MethodSymbol method)
                {
                    bool isSetter = method.MethodKind == MethodKind.PropertySet;
                    Assert.Equal(isSetter, method.IsInitOnly);
                    Assert.Equal(isSetter, method.GetPublicSymbol().IsInitOnly);
                }
            }
        }

        [Fact]
        public void IndexerWithInitOnly()
        {
            string source = @"
public class C
{
    public string this[int i]
    {
        init { }
    }
    public C()
    {
        this[42] = null;
    }
    public void M1()
    {
        this[43] = null; // 1
    }
}
public class Derived : C
{
    public Derived()
    {
        this[44] = null;
    }
    public void M2()
    {
        this[45] = null; // 2
    }
}
public class D
{
    void M3(C c2)
    {
        _ = new C() { [46] = null };
        c2[47] = null; // 3
    }
}
";
            var comp = CreateCompilation(new[] { source, IsExternalInitTypeDefinition }, parseOptions: TestOptions.RegularPreview);
            comp.VerifyDiagnostics(
                // (14,9): error CS8802: Init-only property or indexer 'C.this[int]' can only be assigned in an object initializer, or on 'this' or 'base' in an instance constructor or an 'init' accessor.
                //         this[43] = null; // 1
                Diagnostic(ErrorCode.ERR_AssignmentInitOnly, "this[43]").WithArguments("C.this[int]").WithLocation(14, 9),
                // (25,9): error CS8802: Init-only property or indexer 'C.this[int]' can only be assigned in an object initializer, or on 'this' or 'base' in an instance constructor or an 'init' accessor.
                //         this[45] = null; // 2
                Diagnostic(ErrorCode.ERR_AssignmentInitOnly, "this[45]").WithArguments("C.this[int]").WithLocation(25, 9),
                // (33,9): error CS8802: Init-only property or indexer 'C.this[int]' can only be assigned in an object initializer, or on 'this' or 'base' in an instance constructor or an 'init' accessor.
                //         c2[47] = null; // 3
                Diagnostic(ErrorCode.ERR_AssignmentInitOnly, "c2[47]").WithArguments("C.this[int]").WithLocation(33, 9)
                );
        }

        [Fact]
        public void ReadonlyFields()
        {
            string source = @"
public class C
{
    public readonly string field;
    public C()
    {
        field = null;
    }
    public void M1()
    {
        field = null; // 1
        _ = new C() { field = null }; // 2
    }
    public int InitOnlyProperty1
    {
        init
        {
            field = null;
        }
    }
    public int RegularProperty
    {
        get
        {
            field = null; // 3
            throw null;
        }
        set
        {
            field = null; // 4
        }
    }
}
public class Derived : C
{
    public Derived()
    {
        field = null; // 5
    }
    public void M2()
    {
        field = null; // 6
    }
    public int InitOnlyProperty2
    {
        init
        {
            field = null; // 7
        }
    }
}
";
            var comp = CreateCompilation(new[] { source, IsExternalInitTypeDefinition }, parseOptions: TestOptions.RegularPreview);
            comp.VerifyDiagnostics(
                // (11,9): error CS0191: A readonly field cannot be assigned to (except in a constructor or init-only setter of the class in which the field is defined or a variable initializer))
                //         field = null; // 1
                Diagnostic(ErrorCode.ERR_AssgReadonly, "field").WithLocation(11, 9),
                // (12,23): error CS0191: A readonly field cannot be assigned to (except in a constructor or init-only setter of the class in which the field is defined or a variable initializer))
                //         _ = new C() { field = null }; // 2
                Diagnostic(ErrorCode.ERR_AssgReadonly, "field").WithLocation(12, 23),
                // (25,13): error CS0191: A readonly field cannot be assigned to (except in a constructor or init-only setter of the class in which the field is defined or a variable initializer))
                //             field = null; // 3
                Diagnostic(ErrorCode.ERR_AssgReadonly, "field").WithLocation(25, 13),
                // (30,13): error CS0191: A readonly field cannot be assigned to (except in a constructor or init-only setter of the class in which the field is defined or a variable initializer))
                //             field = null; // 4
                Diagnostic(ErrorCode.ERR_AssgReadonly, "field").WithLocation(30, 13),
                // (38,9): error CS0191: A readonly field cannot be assigned to (except in a constructor or init-only setter of the class in which the field is defined or a variable initializer))
                //         field = null; // 5
                Diagnostic(ErrorCode.ERR_AssgReadonly, "field").WithLocation(38, 9),
                // (42,9): error CS0191: A readonly field cannot be assigned to (except in a constructor or init-only setter of the class in which the field is defined or a variable initializer))
                //         field = null; // 6
                Diagnostic(ErrorCode.ERR_AssgReadonly, "field").WithLocation(42, 9),
                // (48,13): error CS0191: A readonly field cannot be assigned to (except in a constructor or init-only setter of the class in which the field is defined or a variable initializer))
                //             field = null; // 7
                Diagnostic(ErrorCode.ERR_AssgReadonly, "field").WithLocation(48, 13)
                );
        }

        [Fact]
        public void ReadonlyFields_Evaluation()
        {
            string source = @"
public class C
{
    public readonly int field;
    public static void Main()
    {
        var c1 = new C();
        System.Console.Write($""{c1.field} "");

        var c2 = new C() { Property = 43 };
        System.Console.Write($""{c2.field}"");
    }

    public C()
    {
        field = 42;
    }

    public int Property
    {
        init
        {
            field = value;
        }
    }
}
";

            var comp = CreateCompilation(new[] { source, IsExternalInitTypeDefinition },
                options: TestOptions.DebugExe, parseOptions: TestOptions.RegularPreview);
            comp.VerifyDiagnostics();
            // [ : C::set_Property] Cannot change initonly field outside its .ctor.
            CompileAndVerify(comp, expectedOutput: "42 43",
                verify: ExecutionConditionUtil.IsCoreClr ? Verification.Passes : Verification.Fails);
        }

        [Fact]
        public void StaticReadonlyFieldInitializedByAnother()
        {
            string source = @"
public class C
{
    public static readonly int field;
    public static readonly int field2 = (field = 42);
}
";
            var comp = CreateCompilation(new[] { source, IsExternalInitTypeDefinition }, parseOptions: TestOptions.RegularPreview);
            comp.VerifyDiagnostics();
        }

        [Fact]
        public void ReadonlyFields_DisallowedOnOtherInstances()
        {
            string source = @"
public class C
{
    public readonly string field;
    public C c;

    public C()
    {
        c.field = null; // 1
    }

    public string InitOnlyProperty
    {
        init
        {
            c.field = null; // 2
        }
    }
}
public class Derived : C
{
    Derived()
    {
        c.field = null; // 3
    }

    public string InitOnlyProperty2
    {
        init
        {
            c.field = null; // 4
        }
    }
}
public class Caller
{
    void M(C c)
    {
        _ = new C() {
            field = // 5
                (c.field = null)  // 6
        };
    }
}
";

            var comp = CreateCompilation(new[] { source, IsExternalInitTypeDefinition }, parseOptions: TestOptions.RegularPreview);
            comp.VerifyDiagnostics(
                // (9,9): error CS0191: A readonly field cannot be assigned to (except in a constructor or init-only setter of the class in which the field is defined or a variable initializer))
                //         c.field = null; // 1
                Diagnostic(ErrorCode.ERR_AssgReadonly, "c.field").WithLocation(9, 9),
                // (16,13): error CS0191: A readonly field cannot be assigned to (except in a constructor or init-only setter of the class in which the field is defined or a variable initializer))
                //             c.field = null; // 2
                Diagnostic(ErrorCode.ERR_AssgReadonly, "c.field").WithLocation(16, 13),
                // (24,9): error CS0191: A readonly field cannot be assigned to (except in a constructor or init-only setter of the class in which the field is defined or a variable initializer))
                //         c.field = null; // 3
                Diagnostic(ErrorCode.ERR_AssgReadonly, "c.field").WithLocation(24, 9),
                // (31,13): error CS0191: A readonly field cannot be assigned to (except in a constructor or init-only setter of the class in which the field is defined or a variable initializer))
                //             c.field = null; // 4
                Diagnostic(ErrorCode.ERR_AssgReadonly, "c.field").WithLocation(31, 13),
                // (40,13): error CS0191: A readonly field cannot be assigned to (except in a constructor or init-only setter of the class in which the field is defined or a variable initializer))
                //             field = // 5
                Diagnostic(ErrorCode.ERR_AssgReadonly, "field").WithLocation(40, 13),
                // (41,18): error CS0191: A readonly field cannot be assigned to (except in a constructor or init-only setter of the class in which the field is defined or a variable initializer))
                //                 (c.field = null)  // 6
                Diagnostic(ErrorCode.ERR_AssgReadonly, "c.field").WithLocation(41, 18)
                );
        }

        [Fact]
        public void ReadonlyFieldsMembers()
        {
            string source = @"
public struct Container
{
    public string content;
}
public class C
{
    public readonly Container field;
    public C()
    {
        field.content = null;
    }
    public void M1()
    {
        field.content = null; // 1
    }
    public int InitOnlyProperty1
    {
        init
        {
            field.content = null;
        }
    }
    public int RegularProperty
    {
        get
        {
            field.content = null; // 2
            throw null;
        }
        set
        {
            field.content = null; // 3
        }
    }
}
public class Derived : C
{
    public Derived()
    {
        field.content = null; // 4
    }
    public void M2()
    {
        field.content = null; // 5
    }
    public int InitOnlyProperty2
    {
        init
        {
            field.content = null; // 6
        }
    }
}
";
            var comp = CreateCompilation(new[] { source, IsExternalInitTypeDefinition }, parseOptions: TestOptions.RegularPreview);
            comp.VerifyDiagnostics(
                // (15,9): error CS1648: Members of readonly field 'C.field' cannot be modified (except in a constructor, an init-only member or a variable initializer)
                //         field.content = null; // 1
                Diagnostic(ErrorCode.ERR_AssgReadonly2, "field.content").WithArguments("C.field").WithLocation(15, 9),
                // (28,13): error CS1648: Members of readonly field 'C.field' cannot be modified (except in a constructor, an init-only member or a variable initializer)
                //             field.content = null; // 2
                Diagnostic(ErrorCode.ERR_AssgReadonly2, "field.content").WithArguments("C.field").WithLocation(28, 13),
                // (33,13): error CS1648: Members of readonly field 'C.field' cannot be modified (except in a constructor, an init-only member or a variable initializer)
                //             field.content = null; // 3
                Diagnostic(ErrorCode.ERR_AssgReadonly2, "field.content").WithArguments("C.field").WithLocation(33, 13),
                // (41,9): error CS1648: Members of readonly field 'C.field' cannot be modified (except in a constructor, an init-only member or a variable initializer)
                //         field.content = null; // 4
                Diagnostic(ErrorCode.ERR_AssgReadonly2, "field.content").WithArguments("C.field").WithLocation(41, 9),
                // (45,9): error CS1648: Members of readonly field 'C.field' cannot be modified (except in a constructor, an init-only member or a variable initializer)
                //         field.content = null; // 5
                Diagnostic(ErrorCode.ERR_AssgReadonly2, "field.content").WithArguments("C.field").WithLocation(45, 9),
                // (51,13): error CS1648: Members of readonly field 'C.field' cannot be modified (except in a constructor, an init-only member or a variable initializer)
                //             field.content = null; // 6
                Diagnostic(ErrorCode.ERR_AssgReadonly2, "field.content").WithArguments("C.field").WithLocation(51, 13)
                );
        }

        [Theory]
        [InlineData(true)]
        [InlineData(false)]
        public void ReadonlyFields_Metadata(bool emitAsImage)
        {
            string lib_cs = @"
public class C
{
    public readonly string field;
}
";
            var libComp = CreateCompilation(new[] { lib_cs, IsExternalInitTypeDefinition }, parseOptions: TestOptions.RegularPreview);

            string source = @"
public class Derived : C
{
    public Derived()
    {
        field = null; // 1
        _ = new C() { field = null }; // 2

    }
    public void M2()
    {
        field = null; // 3
        _ = new C() { field = null }; // 4

    }
    public int InitOnlyProperty2
    {
        init
        {
            field = null; // 5
        }
    }
}
";
            var comp = CreateCompilation(source,
                references: new[] { emitAsImage ? libComp.EmitToImageReference() : libComp.ToMetadataReference() },
                parseOptions: TestOptions.RegularPreview);
            comp.VerifyDiagnostics(
                // (6,9): error CS0191: A readonly field cannot be assigned to (except in a constructor or init-only setter of the class in which the field is defined or a variable initializer))
                //         field = null; // 1
                Diagnostic(ErrorCode.ERR_AssgReadonly, "field").WithLocation(6, 9),
                // (7,23): error CS0191: A readonly field cannot be assigned to (except in a constructor or init-only setter of the class in which the field is defined or a variable initializer))
                //         _ = new C() { field = null }; // 2
                Diagnostic(ErrorCode.ERR_AssgReadonly, "field").WithLocation(7, 23),
                // (12,9): error CS0191: A readonly field cannot be assigned to (except in a constructor or init-only setter of the class in which the field is defined or a variable initializer))
                //         field = null; // 3
                Diagnostic(ErrorCode.ERR_AssgReadonly, "field").WithLocation(12, 9),
                // (13,23): error CS0191: A readonly field cannot be assigned to (except in a constructor or init-only setter of the class in which the field is defined or a variable initializer))
                //         _ = new C() { field = null }; // 4
                Diagnostic(ErrorCode.ERR_AssgReadonly, "field").WithLocation(13, 23),
                // (20,13): error CS0191: A readonly field cannot be assigned to (except in a constructor or init-only setter of the class in which the field is defined or a variable initializer))
                //             field = null; // 5
                Diagnostic(ErrorCode.ERR_AssgReadonly, "field").WithLocation(20, 13)
                );
        }

        [Fact]
        public void TestGetSpeculativeSemanticModelForPropertyAccessorBody()
        {
            var compilation = CreateCompilation(@"
class R
{
    private int _p;
}

class C : R
{

    private int M
    {
        init
        {
            int y = 1000;
        }
    }
}
");

            var blockStatement = (BlockSyntax)SyntaxFactory.ParseStatement(@"
{
   int z = 0;

   _p = 123L;
}
");

            var tree = compilation.SyntaxTrees[0];
            var root = tree.GetCompilationUnitRoot();
            var model = compilation.GetSemanticModel(tree, ignoreAccessibility: true);

            AccessorDeclarationSyntax accessorDecl = root.DescendantNodes().OfType<AccessorDeclarationSyntax>().Single();

            var speculatedMethod = accessorDecl.ReplaceNode(accessorDecl.Body, blockStatement);

            SemanticModel speculativeModel;
            var success =
                model.TryGetSpeculativeSemanticModelForMethodBody(
                    accessorDecl.Body.Statements[0].SpanStart, speculatedMethod, out speculativeModel);

            Assert.True(success);
            Assert.NotNull(speculativeModel);

            var p =
                speculativeModel.SyntaxTree.GetRoot()
                    .DescendantNodes()
                    .OfType<IdentifierNameSyntax>()
                    .Single(s => s.Identifier.ValueText == "_p");

            var symbolSpeculation =
                speculativeModel.GetSpeculativeSymbolInfo(p.FullSpan.Start, p, SpeculativeBindingOption.BindAsExpression);

            Assert.Equal("_p", symbolSpeculation.Symbol.Name);

            var typeSpeculation =
                speculativeModel.GetSpeculativeTypeInfo(p.FullSpan.Start, p, SpeculativeBindingOption.BindAsExpression);

            Assert.Equal("Int32", typeSpeculation.Type.Name);
        }

        [Fact]
        public void BlockBodyAndExpressionBody_14()
        {
            var comp = CreateCompilation(new[] { @"
public class C
{
    static int P1 { get; set; }
    int P2
    {
        init { P1 = 1; } => P1 = 1;
    }
}
", IsExternalInitTypeDefinition }, parseOptions: TestOptions.RegularPreview);

            comp.VerifyDiagnostics(
                // (7,9): error CS8057: Block bodies and expression bodies cannot both be provided.
                //         init { P1 = 1; } => P1 = 1;
                Diagnostic(ErrorCode.ERR_BlockBodyAndExpressionBody, "init { P1 = 1; } => P1 = 1;").WithLocation(7, 9)
                );

            var tree = comp.SyntaxTrees[0];
            var model = comp.GetSemanticModel(tree);

            var nodes = tree.GetRoot().DescendantNodes().OfType<AssignmentExpressionSyntax>();
            Assert.Equal(2, nodes.Count());

            foreach (var assign in nodes)
            {
                var node = assign.Left;
                Assert.Equal("P1", node.ToString());
                Assert.Equal("System.Int32 C.P1 { get; set; }", model.GetSymbolInfo(node).Symbol.ToTestDisplayString());
            }
        }

        [Fact]
        public void ModReqOnSetAccessorParameter()
        {
            string il = @"
.class public auto ansi beforefieldinit C extends System.Object
{
    .method public hidebysig specialname newslot virtual instance void set_Property ( int32 modreq(System.Runtime.CompilerServices.IsExternalInit) 'value' ) cil managed
    {
        IL_0000: ldnull
        IL_0001: throw
    }

    .method public hidebysig specialname rtspecialname instance void .ctor () cil managed
    {
        IL_0000: ldnull
        IL_0001: throw
    }

    .property instance int32 Property()
    {
        .set instance void C::set_Property(int32 modreq(System.Runtime.CompilerServices.IsExternalInit))
    }
}

.class public auto ansi sealed beforefieldinit System.Runtime.CompilerServices.IsExternalInit extends System.Object
{
    .method public hidebysig specialname rtspecialname instance void .ctor () cil managed
    {
        IL_0000: ldnull
        IL_0001: throw
    }
}
";

            string source = @"
public class Derived : C
{
    public override int Property { set { throw null; } }
}
public class Derived2 : C
{
    public override int Property { init { throw null; } }
}
public class D
{
    void M(C c)
    {
        c.Property = 42;
        c.set_Property(42);
    }
}
";

            var reference = CreateMetadataReferenceFromIlSource(il);
            var comp = CreateCompilation(source, references: new[] { reference }, parseOptions: TestOptions.RegularPreview);
            comp.VerifyDiagnostics(
                // (4,25): error CS0569: 'Derived.Property': cannot override 'C.Property' because it is not supported by the language
                //     public override int Property { set { throw null; } }
                Diagnostic(ErrorCode.ERR_CantOverrideBogusMethod, "Property").WithArguments("Derived.Property", "C.Property").WithLocation(4, 25),
                // (8,25): error CS0569: 'Derived2.Property': cannot override 'C.Property' because it is not supported by the language
                //     public override int Property { init { throw null; } }
                Diagnostic(ErrorCode.ERR_CantOverrideBogusMethod, "Property").WithArguments("Derived2.Property", "C.Property").WithLocation(8, 25),
                // (14,11): error CS1546: Property, indexer, or event 'C.Property' is not supported by the language; try directly calling accessor method 'C.set_Property(?)'
                //         c.Property = 42;
                Diagnostic(ErrorCode.ERR_BindToBogusProp1, "Property").WithArguments("C.Property", "C.set_Property(?)").WithLocation(14, 11),
                // (15,11): error CS0570: 'C.set_Property(?)' is not supported by the language
                //         c.set_Property(42);
                Diagnostic(ErrorCode.ERR_BindToBogus, "set_Property").WithArguments("C.set_Property(?)").WithLocation(15, 11)
                );

            var property0 = (PEPropertySymbol)comp.GlobalNamespace.GetMember("C.Property");
            Assert.Null(property0.GetMethod);
            Assert.True(property0.MustCallMethodsDirectly);
            Assert.True(property0.SetMethod.HasUseSiteError);
            Assert.True(property0.SetMethod.Parameters[0].Type.IsErrorType());

            var property1 = (PropertySymbol)comp.GlobalNamespace.GetMember("Derived.Property");
            Assert.Null(property1.GetMethod);
            Assert.False(property1.SetMethod.HasUseSiteError);
            Assert.False(property1.SetMethod.Parameters[0].Type.IsErrorType());

            var property2 = (PropertySymbol)comp.GlobalNamespace.GetMember("Derived2.Property");
            Assert.Null(property2.GetMethod);
            Assert.False(property2.SetMethod.HasUseSiteError);
            Assert.False(property2.SetMethod.Parameters[0].Type.IsErrorType());
        }

        [Fact]
        public void ModReqOnSetAccessorParameter_AndProperty()
        {
            string il = @"
.class public auto ansi beforefieldinit C extends System.Object
{
    .method public hidebysig specialname newslot virtual instance void set_Property ( int32 modreq(System.Runtime.CompilerServices.IsExternalInit) 'value' ) cil managed
    {
        IL_0000: ldnull
        IL_0001: throw
    }

    .method public hidebysig specialname rtspecialname instance void .ctor () cil managed
    {
        IL_0000: ldnull
        IL_0001: throw
    }

    .property instance int32 modreq(System.Runtime.CompilerServices.IsExternalInit) Property()
    {
        .set instance void C::set_Property(int32 modreq(System.Runtime.CompilerServices.IsExternalInit))
    }
}

.class public auto ansi sealed beforefieldinit System.Runtime.CompilerServices.IsExternalInit extends System.Object
{
    .method public hidebysig specialname rtspecialname instance void .ctor () cil managed
    {
        IL_0000: ldnull
        IL_0001: throw
    }
}
";

            string source = @"
public class Derived : C
{
    public override int Property { set { throw null; } }
}
public class Derived2 : C
{
    public override int Property { init { throw null; } }
}
public class D
{
    void M(C c)
    {
        c.Property = 42;
        c.set_Property(42);
    }
}
";

            var reference = CreateMetadataReferenceFromIlSource(il);
            var comp = CreateCompilation(source, references: new[] { reference }, parseOptions: TestOptions.RegularPreview);
            comp.VerifyDiagnostics(
                // (4,25): error CS0569: 'Derived.Property': cannot override 'C.Property' because it is not supported by the language
                //     public override int Property { set { throw null; } }
                Diagnostic(ErrorCode.ERR_CantOverrideBogusMethod, "Property").WithArguments("Derived.Property", "C.Property").WithLocation(4, 25),
                // (8,25): error CS0569: 'Derived2.Property': cannot override 'C.Property' because it is not supported by the language
                //     public override int Property { init { throw null; } }
                Diagnostic(ErrorCode.ERR_CantOverrideBogusMethod, "Property").WithArguments("Derived2.Property", "C.Property").WithLocation(8, 25),
                // (14,11): error CS1546: Property, indexer, or event 'C.Property' is not supported by the language; try directly calling accessor method 'C.set_Property(?)'
                //         c.Property = 42;
                Diagnostic(ErrorCode.ERR_BindToBogusProp1, "Property").WithArguments("C.Property", "C.set_Property(?)").WithLocation(14, 11),
                // (15,11): error CS0570: 'C.set_Property(?)' is not supported by the language
                //         c.set_Property(42);
                Diagnostic(ErrorCode.ERR_BindToBogus, "set_Property").WithArguments("C.set_Property(?)").WithLocation(15, 11)
                );

            var property0 = (PEPropertySymbol)comp.GlobalNamespace.GetMember("C.Property");
            Assert.False(property0.HasUseSiteError); // PROTOTYPE(init-only): expect use-site error
            Assert.True(property0.MustCallMethodsDirectly);
            Assert.Equal("System.Int32", property0.Type.ToTestDisplayString());
            Assert.Null(property0.GetMethod);
            Assert.True(property0.SetMethod.HasUseSiteError);
            Assert.True(property0.SetMethod.Parameters[0].Type.IsErrorType());

            var property1 = (PropertySymbol)comp.GlobalNamespace.GetMember("Derived.Property");
            Assert.False(property1.HasUseSiteError);
            Assert.Null(property1.GetMethod);
            Assert.False(property1.SetMethod.HasUseSiteError);
            Assert.False(property1.SetMethod.Parameters[0].Type.IsErrorType());

            var property2 = (PropertySymbol)comp.GlobalNamespace.GetMember("Derived2.Property");
            Assert.False(property2.HasUseSiteError);
            Assert.Null(property2.GetMethod);
            Assert.False(property2.SetMethod.HasUseSiteError);
            Assert.False(property2.SetMethod.Parameters[0].Type.IsErrorType());
        }

        [Fact]
        public void ModReqOnSetAccessorParameter_IndexerParameter()
        {
            string il = @"
.class public auto ansi beforefieldinit C extends System.Object
{
    .custom instance void System.Reflection.DefaultMemberAttribute::.ctor(string) = ( 01 00 04 49 74 65 6d 00 00 )
    .method public hidebysig specialname newslot virtual instance void set_Item ( int32 modreq(System.Runtime.CompilerServices.IsExternalInit)  i, int32 'value' ) cil managed
    {
        IL_0000: ldnull
        IL_0001: throw
    }

    .method public hidebysig specialname rtspecialname instance void .ctor () cil managed
    {
        IL_0000: ldnull
        IL_0001: throw
    }

    .property instance int32 Item(int32 modreq(System.Runtime.CompilerServices.IsExternalInit) i)
    {
        .set instance void C::set_Item(int32 modreq(System.Runtime.CompilerServices.IsExternalInit), int32)
    }
}

.class public auto ansi sealed beforefieldinit System.Runtime.CompilerServices.IsExternalInit extends System.Object
{
    .method public hidebysig specialname rtspecialname instance void .ctor () cil managed
    {
        IL_0000: ldnull
        IL_0001: throw
    }
}

.class public auto ansi sealed beforefieldinit System.Reflection.DefaultMemberAttribute extends System.Attribute
{
    .method public hidebysig specialname rtspecialname instance void .ctor ( string memberName ) cil managed
    {
        IL_0000: ldnull
        IL_0001: throw
    }

    .method public hidebysig specialname rtspecialname instance void .ctor () cil managed
    {
        IL_0000: ldnull
        IL_0001: throw
    }
}

.class public auto ansi sealed beforefieldinit System.Attribute extends System.Object
{
    .method public hidebysig specialname rtspecialname instance void .ctor () cil managed
    {
        IL_0000: ldnull
        IL_0001: throw
    }
}
";

            string source = @"
public class Derived : C
{
    public override int this[int i] { set { throw null; } }
}
public class Derived2 : C
{
    public override int this[int i] { init { throw null; } }
}
public class D
{
    void M(C c)
    {
        c[42] = 43;
        c.set_Item(42, 43);
    }
}
";

            var reference = CreateMetadataReferenceFromIlSource(il);
            var comp = CreateCompilation(source, references: new[] { reference }, parseOptions: TestOptions.RegularPreview);
            comp.VerifyDiagnostics(
                // (4,25): error CS0115: 'Derived.this[int]': no suitable method found to override
                //     public override int this[int i] { set { throw null; } }
                Diagnostic(ErrorCode.ERR_OverrideNotExpected, "this").WithArguments("Derived.this[int]").WithLocation(4, 25),
                // (8,25): error CS0115: 'Derived2.this[int]': no suitable method found to override
                //     public override int this[int i] { init { throw null; } }
                Diagnostic(ErrorCode.ERR_OverrideNotExpected, "this").WithArguments("Derived2.this[int]").WithLocation(8, 25),
                // (14,9): error CS1546: Property, indexer, or event 'C.this[?]' is not supported by the language; try directly calling accessor method 'C.set_Item(?, ?)'
                //         c[42] = 43;
                Diagnostic(ErrorCode.ERR_BindToBogusProp1, "c[42]").WithArguments("C.this[?]", "C.set_Item(?, ?)").WithLocation(14, 9),
                // (15,11): error CS0570: 'C.set_Item(?, ?)' is not supported by the language
                //         c.set_Item(42, 43);
                Diagnostic(ErrorCode.ERR_BindToBogus, "set_Item").WithArguments("C.set_Item(?, ?)").WithLocation(15, 11)
                );

            var property0 = (PEPropertySymbol)comp.GlobalNamespace.GetMember("C.this[]");
            Assert.True(property0.HasUseSiteError);
            Assert.True(property0.MustCallMethodsDirectly);
            Assert.Null(property0.GetMethod);
            Assert.True(property0.SetMethod.HasUseSiteError);
            Assert.True(property0.SetMethod.Parameters[0].Type.IsErrorType());
        }

        [Fact]
        public void ModReqOnIndexerValue()
        {
            string il = @"
.class public auto ansi beforefieldinit C extends System.Object
{
    .custom instance void System.Reflection.DefaultMemberAttribute::.ctor(string) = ( 01 00 04 49 74 65 6d 00 00 )
    .method public hidebysig specialname newslot virtual instance void set_Item ( int32 i, int32 modreq(System.Runtime.CompilerServices.IsExternalInit) 'value' ) cil managed
    {
        IL_0000: ldnull
        IL_0001: throw
    }

    .method public hidebysig specialname rtspecialname instance void .ctor () cil managed
    {
        IL_0000: ldnull
        IL_0001: throw
    }

    .property instance int32 Item(int32 i)
    {
        .set instance void C::set_Item(int32, int32 modreq(System.Runtime.CompilerServices.IsExternalInit))
    }
}

.class public auto ansi sealed beforefieldinit System.Runtime.CompilerServices.IsExternalInit extends System.Object
{
    .method public hidebysig specialname rtspecialname instance void .ctor () cil managed
    {
        IL_0000: ldnull
        IL_0001: throw
    }
}

.class public auto ansi sealed beforefieldinit System.Reflection.DefaultMemberAttribute extends System.Attribute
{
    .method public hidebysig specialname rtspecialname instance void .ctor ( string memberName ) cil managed
    {
        IL_0000: ldnull
        IL_0001: throw
    }

    .method public hidebysig specialname rtspecialname instance void .ctor () cil managed
    {
        IL_0000: ldnull
        IL_0001: throw
    }
}

.class public auto ansi sealed beforefieldinit System.Attribute extends System.Object
{
    .method public hidebysig specialname rtspecialname instance void .ctor () cil managed
    {
        IL_0000: ldnull
        IL_0001: throw
    }
}
";

            string source = @"
public class Derived : C
{
    public override int this[int i] { set { throw null; } }
}
public class Derived2 : C
{
    public override int this[int i] { init { throw null; } }
}
";

            var reference = CreateMetadataReferenceFromIlSource(il);
            var comp = CreateCompilation(source, references: new[] { reference }, parseOptions: TestOptions.RegularPreview);
            comp.VerifyDiagnostics(
                // (4,25): error CS0569: 'Derived.this[int]': cannot override 'C.this[int]' because it is not supported by the language
                //     public override int this[int i] { set { throw null; } }
                Diagnostic(ErrorCode.ERR_CantOverrideBogusMethod, "this").WithArguments("Derived.this[int]", "C.this[int]").WithLocation(4, 25),
                // (8,25): error CS0569: 'Derived2.this[int]': cannot override 'C.this[int]' because it is not supported by the language
                //     public override int this[int i] { init { throw null; } }
                Diagnostic(ErrorCode.ERR_CantOverrideBogusMethod, "this").WithArguments("Derived2.this[int]", "C.this[int]").WithLocation(8, 25)
                );

            var property0 = (PEPropertySymbol)comp.GlobalNamespace.GetMember("C.this[]");
            Assert.False(property0.HasUseSiteError);
            Assert.True(property0.MustCallMethodsDirectly);
            Assert.Null(property0.GetMethod);
            Assert.True(property0.SetMethod.HasUseSiteError);
            Assert.True(property0.SetMethod.Parameters[1].Type.IsErrorType());
        }

        [Fact]
        public void ModReqOnStaticMethod()
        {
            string il = @"
.class public auto ansi beforefieldinit C extends System.Object
{
    .method public hidebysig static void modreq(System.Runtime.CompilerServices.IsExternalInit) M () cil managed
    {
        IL_0000: ldnull
        IL_0001: throw
    }

    .method public hidebysig specialname rtspecialname instance void .ctor () cil managed
    {
        IL_0000: ldnull
        IL_0001: throw
    }
}

.class public auto ansi sealed beforefieldinit System.Runtime.CompilerServices.IsExternalInit extends System.Object
{
    .method public hidebysig specialname rtspecialname instance void .ctor () cil managed
    {
        IL_0000: ldnull
        IL_0001: throw
    }
}
";
            string source = @"
public class D
{
    void M2()
    {
        C.M();
    }
}
";

            var reference = CreateMetadataReferenceFromIlSource(il);
            var comp = CreateCompilation(source, references: new[] { reference }, parseOptions: TestOptions.RegularPreview);
            comp.VerifyDiagnostics(); // PROTOTYPE(init-only): expect error diagnostics

            // PROTOTYPE(init-only): decoding should be more restrictive
            var method = (PEMethodSymbol)comp.GlobalNamespace.GetMember("C.M");
            Assert.False(method.IsInitOnly);
            Assert.False(method.GetPublicSymbol().IsInitOnly);
            Assert.False(method.HasUseSiteError); // PROTOTYPE(init-only): expect true
            Assert.False(method.ReturnType.IsErrorType()); // PROTOTYPE(init-only): expect true
        }

        [Fact]
        public void ModReqOnMethodParameter()
        {
            string il = @"
.class public auto ansi beforefieldinit C extends System.Object
{
    .method public hidebysig newslot virtual instance void M ( int32 modreq(System.Runtime.CompilerServices.IsExternalInit) i ) cil managed
    {
        IL_0000: ldnull
        IL_0001: throw
    }

    .method public hidebysig specialname rtspecialname instance void .ctor () cil managed
    {
        IL_0000: ldnull
        IL_0001: throw
    }
}

.class public auto ansi sealed beforefieldinit System.Runtime.CompilerServices.IsExternalInit extends System.Object
{
    .method public hidebysig specialname rtspecialname instance void .ctor () cil managed
    {
        IL_0000: ldnull
        IL_0001: throw
    }
}
";
            string source = @"
public class Derived : C
{
    public override void M() { }
}
";

            var reference = CreateMetadataReferenceFromIlSource(il);
            var comp = CreateCompilation(source, references: new[] { reference }, parseOptions: TestOptions.RegularPreview);
            comp.VerifyDiagnostics(
                // (4,26): error CS0115: 'Derived.M()': no suitable method found to override
                //     public override void M() { }
                Diagnostic(ErrorCode.ERR_OverrideNotExpected, "M").WithArguments("Derived.M()").WithLocation(4, 26)
                );

            var method0 = (PEMethodSymbol)comp.GlobalNamespace.GetMember("C.M");
            Assert.True(method0.HasUseSiteError);
            Assert.True(method0.Parameters[0].Type.IsErrorType());
        }

        [Fact]
        public void ModReqOnInitOnlySetterOfRefProperty()
        {
            string il = @"
.class public auto ansi beforefieldinit C extends System.Object
{
    .method public hidebysig specialname newslot virtual instance int32& get_Property () cil managed
    {
        IL_0000: ldnull
        IL_0001: throw
    }

    .method public hidebysig specialname newslot virtual instance void set_Property ( int32& modreq(System.Runtime.CompilerServices.IsExternalInit) 'value' ) cil managed
    {
        IL_0000: ldnull
        IL_0001: throw
    }

    .method public hidebysig specialname rtspecialname instance void .ctor () cil managed
    {
        IL_0000: ldnull
        IL_0001: throw
    }

    .property instance int32& Property()
    {
        .get instance int32& C::get_Property()
        .set instance void C::set_Property(int32& modreq(System.Runtime.CompilerServices.IsExternalInit))
    }
}

.class public auto ansi sealed beforefieldinit System.Runtime.CompilerServices.IsExternalInit extends System.Object
{
    .method public hidebysig specialname rtspecialname instance void .ctor () cil managed
    {
        IL_0000: ldnull
        IL_0001: throw
    }
}
";
            string source = @"
public class D
{
    void M(C c, ref int i)
    {
        _ = c.get_Property();
        c.set_Property(i); // 1

        _ = c.Property; // 2
        c.Property = i; // 3
    }
}
";

            var reference = CreateMetadataReferenceFromIlSource(il);
            var comp = CreateCompilation(source, references: new[] { reference }, parseOptions: TestOptions.RegularPreview);
            comp.VerifyDiagnostics(
                // (7,11): error CS0570: 'C.set_Property(?)' is not supported by the language
                //         c.set_Property(i); // 1
                Diagnostic(ErrorCode.ERR_BindToBogus, "set_Property").WithArguments("C.set_Property(?)").WithLocation(7, 11),
                // (9,15): error CS1545: Property, indexer, or event 'C.Property' is not supported by the language; try directly calling accessor methods 'C.get_Property()' or 'C.set_Property(?)'
                //         _ = c.Property; // 2
                Diagnostic(ErrorCode.ERR_BindToBogusProp2, "Property").WithArguments("C.Property", "C.get_Property()", "C.set_Property(?)").WithLocation(9, 15),
                // (10,11): error CS1545: Property, indexer, or event 'C.Property' is not supported by the language; try directly calling accessor methods 'C.get_Property()' or 'C.set_Property(?)'
                //         c.Property = i; // 3
                Diagnostic(ErrorCode.ERR_BindToBogusProp2, "Property").WithArguments("C.Property", "C.get_Property()", "C.set_Property(?)").WithLocation(10, 11)
                );

            var property0 = (PEPropertySymbol)comp.GlobalNamespace.GetMember("C.Property");
            Assert.False(property0.HasUseSiteError);
            Assert.True(property0.MustCallMethodsDirectly);
            Assert.False(property0.GetMethod.HasUseSiteError);
            Assert.True(property0.SetMethod.HasUseSiteError);
            Assert.False(property0.SetMethod.IsInitOnly);
            Assert.False(property0.GetPublicSymbol().SetMethod.IsInitOnly);
        }

        [Fact]
        public void ModReqOnRefProperty_OnRefReturn()
        {
            string il = @"
.class public auto ansi beforefieldinit C extends System.Object
{
    .method public hidebysig specialname newslot virtual instance int32& modreq(System.Runtime.CompilerServices.IsExternalInit) get_Property () cil managed
    {
        IL_0000: ldnull
        IL_0001: throw
    }

    .method public hidebysig specialname newslot virtual instance void set_Property ( int32& modreq(System.Runtime.CompilerServices.IsExternalInit) 'value' ) cil managed
    {
        IL_0000: ldnull
        IL_0001: throw
    }

    .method public hidebysig specialname rtspecialname instance void .ctor () cil managed
    {
        IL_0000: ldnull
        IL_0001: throw
    }

    .property instance int32& modreq(System.Runtime.CompilerServices.IsExternalInit) Property()
    {
        .get instance int32& modreq(System.Runtime.CompilerServices.IsExternalInit) C::get_Property()
        .set instance void C::set_Property(int32& modreq(System.Runtime.CompilerServices.IsExternalInit))
    }
}

.class public auto ansi sealed beforefieldinit System.Runtime.CompilerServices.IsExternalInit extends System.Object
{
    .method public hidebysig specialname rtspecialname instance void .ctor () cil managed
    {
        IL_0000: ldnull
        IL_0001: throw
    }
}
";
            string source = @"
public class D
{
    void M(C c, ref int i)
    {
        _ = c.get_Property(); // 1
        c.set_Property(i); // 2

        _ = c.Property; // 3
        c.Property = i; // 4
    }
}
";

            var reference = CreateMetadataReferenceFromIlSource(il);
            var comp = CreateCompilation(source, references: new[] { reference }, parseOptions: TestOptions.RegularPreview);
            comp.VerifyDiagnostics(
                // (6,15): error CS0570: 'C.get_Property()' is not supported by the language
                //         _ = c.get_Property(); // 1
                Diagnostic(ErrorCode.ERR_BindToBogus, "get_Property").WithArguments("C.get_Property()").WithLocation(6, 15),
                // (7,11): error CS0570: 'C.set_Property(?)' is not supported by the language
                //         c.set_Property(i); // 2
                Diagnostic(ErrorCode.ERR_BindToBogus, "set_Property").WithArguments("C.set_Property(?)").WithLocation(7, 11),
                // (9,15): error CS1545: Property, indexer, or event 'C.Property' is not supported by the language; try directly calling accessor methods 'C.get_Property()' or 'C.set_Property(?)'
                //         _ = c.Property; // 3
                Diagnostic(ErrorCode.ERR_BindToBogusProp2, "Property").WithArguments("C.Property", "C.get_Property()", "C.set_Property(?)").WithLocation(9, 15),
                // (10,11): error CS1545: Property, indexer, or event 'C.Property' is not supported by the language; try directly calling accessor methods 'C.get_Property()' or 'C.set_Property(?)'
                //         c.Property = i; // 4
                Diagnostic(ErrorCode.ERR_BindToBogusProp2, "Property").WithArguments("C.Property", "C.get_Property()", "C.set_Property(?)").WithLocation(10, 11)
                );

            var property0 = (PEPropertySymbol)comp.GlobalNamespace.GetMember("C.Property");
            Assert.True(property0.HasUseSiteError);
            Assert.True(property0.MustCallMethodsDirectly);
            Assert.Equal("System.Runtime.CompilerServices.IsExternalInit", property0.RefCustomModifiers.Single().Modifier.ToTestDisplayString());
            Assert.Empty(property0.TypeWithAnnotations.CustomModifiers);

            Assert.True(property0.GetMethod.HasUseSiteError);
            Assert.True(property0.GetMethod.ReturnsByRef);
            Assert.True(property0.GetMethod.ReturnType.IsErrorType());

            Assert.True(property0.SetMethod.HasUseSiteError);
            Assert.False(property0.SetMethod.IsInitOnly);
            Assert.False(property0.GetPublicSymbol().SetMethod.IsInitOnly);
            Assert.True(property0.SetMethod.Parameters[0].Type.IsErrorType());
        }

        [Fact]
        public void ModReqOnRefProperty_OnReturn()
        {
            string il = @"
.class public auto ansi beforefieldinit C extends System.Object
{
    .method public hidebysig specialname newslot virtual instance int32 modreq(System.Runtime.CompilerServices.IsExternalInit)& get_Property () cil managed
    {
        IL_0000: ldnull
        IL_0001: throw
    }

    .method public hidebysig specialname newslot virtual instance void set_Property ( int32 modreq(System.Runtime.CompilerServices.IsExternalInit)& 'value' ) cil managed
    {
        IL_0000: ldnull
        IL_0001: throw
    }

    .method public hidebysig specialname rtspecialname instance void .ctor () cil managed
    {
        IL_0000: ldnull
        IL_0001: throw
    }

    .property instance int32 modreq(System.Runtime.CompilerServices.IsExternalInit)& Property()
    {
        .get instance int32 modreq(System.Runtime.CompilerServices.IsExternalInit)& C::get_Property()
        .set instance void C::set_Property(int32 modreq(System.Runtime.CompilerServices.IsExternalInit)&)
    }
}

.class public auto ansi sealed beforefieldinit System.Runtime.CompilerServices.IsExternalInit extends System.Object
{
    .method public hidebysig specialname rtspecialname instance void .ctor () cil managed
    {
        IL_0000: ldnull
        IL_0001: throw
    }
}
";
            string source = @"
public class D
{
    void M(C c, ref int i)
    {
        _ = c.get_Property(); // 1
        c.set_Property(i); // 2

        _ = c.Property; // 3
        c.Property = i; // 4
    }
}
";

            // PROTOTYPE(init-only): when decoding PE for a ref property, we don't allow IsExternalInit on the return (as opposed to ref return). We don't allow such properties in source.
            var reference = CreateMetadataReferenceFromIlSource(il);
            var comp = CreateCompilation(source, references: new[] { reference }, parseOptions: TestOptions.RegularPreview);
            comp.VerifyDiagnostics(
                // (6,15): error CS0570: 'C.get_Property()' is not supported by the language
                //         _ = c.get_Property(); // 1
                Diagnostic(ErrorCode.ERR_BindToBogus, "get_Property").WithArguments("C.get_Property()").WithLocation(6, 15),
                // (7,11): error CS0570: 'C.set_Property(ref ?)' is not supported by the language
                //         c.set_Property(i); // 2
                Diagnostic(ErrorCode.ERR_BindToBogus, "set_Property").WithArguments("C.set_Property(ref ?)").WithLocation(7, 11),
                // (9,15): error CS1545: Property, indexer, or event 'C.Property' is not supported by the language; try directly calling accessor methods 'C.get_Property()' or 'C.set_Property(ref ?)'
                //         _ = c.Property; // 3
                Diagnostic(ErrorCode.ERR_BindToBogusProp2, "Property").WithArguments("C.Property", "C.get_Property()", "C.set_Property(ref ?)").WithLocation(9, 15),
                // (10,11): error CS1545: Property, indexer, or event 'C.Property' is not supported by the language; try directly calling accessor methods 'C.get_Property()' or 'C.set_Property(ref ?)'
                //         c.Property = i; // 4
                Diagnostic(ErrorCode.ERR_BindToBogusProp2, "Property").WithArguments("C.Property", "C.get_Property()", "C.set_Property(ref ?)").WithLocation(10, 11)
                );

            var property0 = (PEPropertySymbol)comp.GlobalNamespace.GetMember("C.Property");
            Assert.True(property0.HasUseSiteError);
            Assert.True(property0.MustCallMethodsDirectly);
            Assert.Empty(property0.RefCustomModifiers);
            Assert.Empty(property0.TypeWithAnnotations.CustomModifiers);
            Assert.True(property0.TypeWithAnnotations.Type.IsErrorType());

            Assert.True(property0.GetMethod.HasUseSiteError);
            Assert.True(property0.GetMethod.ReturnsByRef);
            Assert.True(property0.GetMethod.ReturnType.IsErrorType());

            Assert.True(property0.SetMethod.HasUseSiteError);
            Assert.False(property0.SetMethod.IsInitOnly);
            Assert.False(property0.GetPublicSymbol().SetMethod.IsInitOnly);
            Assert.True(property0.SetMethod.Parameters[0].Type.IsErrorType());
        }

        [Fact]
        public void ModReqOnGetAccessorReturnValue()
        {
            string il = @"
.class public auto ansi beforefieldinit C extends System.Object
{
    .method public hidebysig specialname newslot virtual instance int32 modreq(System.Runtime.CompilerServices.IsExternalInit) get_Property () cil managed
    {
        IL_0000: ldnull
        IL_0001: throw
    }

    .method public hidebysig specialname newslot virtual instance void set_Property ( int32 'value' ) cil managed
    {
        IL_0000: ldnull
        IL_0001: throw
    }

    .method public hidebysig specialname rtspecialname instance void .ctor () cil managed
    {
        IL_0000: ldnull
        IL_0001: throw
    }

    .property instance int32 Property()
    {
        .get instance int32 modreq(System.Runtime.CompilerServices.IsExternalInit) C::get_Property()
        .set instance void C::set_Property(int32)
    }
}

.class public auto ansi sealed beforefieldinit System.Runtime.CompilerServices.IsExternalInit extends System.Object
{
    .method public hidebysig specialname rtspecialname instance void .ctor () cil managed
    {
        IL_0000: ldnull
        IL_0001: throw
    }
}
";

            string source = @"
public class Derived : C
{
    public override int Property { get { throw null; } }
}
";

            var reference = CreateMetadataReferenceFromIlSource(il);
            var comp = CreateCompilation(source, references: new[] { reference }, parseOptions: TestOptions.RegularPreview);
            // PROTOTYPE(init-only): make this more restrictive (ie. disallow aside from the return value of an instance setter)
            comp.VerifyDiagnostics();

            // PROTOTYPE(init-only): getter should have use-site error
            var property = (PEPropertySymbol)comp.GlobalNamespace.GetMember("C.Property");
            Assert.False(property.GetMethod.IsInitOnly);
            Assert.False(property.GetPublicSymbol().GetMethod.IsInitOnly);
            Assert.False(property.GetMethod.HasUseSiteError);
            Assert.False(property.SetMethod.IsInitOnly);
            Assert.False(property.GetPublicSymbol().SetMethod.IsInitOnly);
            Assert.False(property.SetMethod.HasUseSiteError);
        }

        [Fact]
        public void TestSyntaxFacts()
        {
            Assert.True(SyntaxFacts.IsAccessorDeclaration(SyntaxKind.InitAccessorDeclaration));
            Assert.True(SyntaxFacts.IsAccessorDeclarationKeyword(SyntaxKind.InitKeyword));
        }

        [Fact]
        public void NoCascadingErrorsInStaticConstructor()
        {
            string source = @"
public class C
{
    public string Property { get { throw null; } init { throw null; } }
    static C()
    {
        Property = null; // 1
        this.Property = null; // 2
    }
}
public class D : C
{
    static D()
    {
        Property = null; // 3
        this.Property = null; // 4
        base.Property = null; // 5
    }
}
";
            var comp = CreateCompilation(new[] { source, IsExternalInitTypeDefinition }, parseOptions: TestOptions.RegularPreview);
            comp.VerifyDiagnostics(
                // (7,9): error CS0120: An object reference is required for the non-static field, method, or property 'C.Property'
                //         Property = null; // 1
                Diagnostic(ErrorCode.ERR_ObjectRequired, "Property").WithArguments("C.Property").WithLocation(7, 9),
                // (8,9): error CS0026: Keyword 'this' is not valid in a static property, static method, or static field initializer
                //         this.Property = null; // 2
                Diagnostic(ErrorCode.ERR_ThisInStaticMeth, "this").WithLocation(8, 9),
                // (15,9): error CS0120: An object reference is required for the non-static field, method, or property 'C.Property'
                //         Property = null; // 3
                Diagnostic(ErrorCode.ERR_ObjectRequired, "Property").WithArguments("C.Property").WithLocation(15, 9),
                // (16,9): error CS0026: Keyword 'this' is not valid in a static property, static method, or static field initializer
                //         this.Property = null; // 4
                Diagnostic(ErrorCode.ERR_ThisInStaticMeth, "this").WithLocation(16, 9),
                // (17,9): error CS1511: Keyword 'base' is not available in a static method
                //         base.Property = null; // 5
                Diagnostic(ErrorCode.ERR_BaseInStaticMeth, "base").WithLocation(17, 9)
                );
        }

        [Fact]
        public void LocalFunctionsAreNotInitOnly()
        {
            var comp = CreateCompilation(new[] { @"
public class C
{
    delegate void Delegate();

    void M()
    {
        local();
        void local() { }
    }
}
", IsExternalInitTypeDefinition }, parseOptions: TestOptions.RegularPreview);

            comp.VerifyDiagnostics();

            var tree = comp.SyntaxTrees[0];
            var model = comp.GetSemanticModel(tree);

            var localFunctionSyntax = tree.GetRoot().DescendantNodes().OfType<LocalFunctionStatementSyntax>().Single();
            var localFunctionSymbol = model.GetDeclaredSymbol(localFunctionSyntax).GetSymbol<LocalFunctionSymbol>();
            Assert.False(localFunctionSymbol.IsInitOnly);
            Assert.False(localFunctionSymbol.GetPublicSymbol().IsInitOnly);

            var delegateSyntax = tree.GetRoot().DescendantNodes().OfType<DelegateDeclarationSyntax>().Single();
            var delegateMemberSymbols = model.GetDeclaredSymbol(delegateSyntax).GetSymbol<SourceNamedTypeSymbol>().GetMembers();
            Assert.True(delegateMemberSymbols.All(m => m is SourceDelegateMethodSymbol));
            foreach (var member in delegateMemberSymbols)
            {
                if (member is MethodSymbol method)
                {
                    Assert.False(method.IsInitOnly);
                    Assert.False(method.GetPublicSymbol().IsInitOnly);
                }
            }
        }

        [Fact]
        public void RetargetProperties_WithInitOnlySetter()
        {
            var source0 = @"
public struct S
{
    public int Property { get; init; }
}
";

            var source1 = @"
class Program
{
    public static void Main()
    {
        var s = new S() { Property = 42 };
        System.Console.WriteLine(s.Property);
    }
}
";

            var source2 = @"
class Program
{
    public static void Main()
    {
        var s = new S() { Property = 43 };
        System.Console.WriteLine(s.Property);
    }
}
";

            var comp1 = CreateCompilation(new[] { source0, source1, IsExternalInitTypeDefinition },
                targetFramework: TargetFramework.Mscorlib40, options: TestOptions.DebugExe, parseOptions: TestOptions.RegularPreview);
            // PEVerify: [ : S::set_Property] Cannot change initonly field outside its .ctor.
            CompileAndVerify(comp1, expectedOutput: "42",
                verify: ExecutionConditionUtil.IsCoreClr ? Verification.Passes : Verification.Fails);
            var comp1Ref = new[] { comp1.ToMetadataReference() };

            var comp7 = CreateCompilation(source2, references: comp1Ref,
                targetFramework: TargetFramework.Mscorlib46, options: TestOptions.DebugExe, parseOptions: TestOptions.RegularPreview);
            CompileAndVerify(comp7, expectedOutput: "43");

            var property = comp7.GetMember<PropertySymbol>("S.Property");
            var setter = (RetargetingMethodSymbol)property.SetMethod;
            Assert.True(setter.IsInitOnly);
        }
    }
}<|MERGE_RESOLUTION|>--- conflicted
+++ resolved
@@ -2181,12 +2181,7 @@
                 "void modreq(System.Runtime.CompilerServices.IsExternalInit) C.i.init",
                 "System.Int32 C.i { get; init; }",
                 "void C.M()",
-<<<<<<< HEAD
                 "void C.Deconstruct(out System.Int32 i)",
-                "System.Boolean C.Equals(C? )",
-                "System.Boolean C.Equals(System.Object? )",
-=======
->>>>>>> 64de377f
                 "System.Int32 C.GetHashCode()",
                 "System.Boolean C.Equals(System.Object? )",
                 "System.Boolean C.Equals(C? )",
