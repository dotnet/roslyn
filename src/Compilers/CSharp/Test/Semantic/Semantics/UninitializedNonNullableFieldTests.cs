--- conflicted
+++ resolved
@@ -530,31 +530,24 @@
             // [NonNullTypes(false)]
             comp = CreateCompilation(new[] { source, NonNullTypesFalse, NonNullTypesAttributesDefinition }, parseOptions: TestOptions.Regular8);
             comp.VerifyDiagnostics(
-<<<<<<< HEAD
+                // (10,8): warning CS8632: The annotation for nullable reference types should only be used in code within a '[NonNullTypes(true)]' context.
+                //     T? F3;
+                Diagnostic(ErrorCode.WRN_MissingNonNullTypesContextForAnnotation, "F3").WithLocation(10, 8),
                 // (5,5): warning CS8618: Non-nullable field 'F1' is uninitialized.
                 //     A() { }
                 Diagnostic(ErrorCode.WRN_UninitializedNonNullableField, "A").WithArguments("field", "F1").WithLocation(5, 5));
 
             // [NonNullTypes] missing
             comp = CreateCompilation(source, parseOptions: TestOptions.Regular8);
-            // PROTOTYPE(NullableReferenceTypes): Should not report any warning when
-            // no `[NonNullTypes]` is equivalent to `[NonNullTypes(Warnings=false)]`.
-            comp.VerifyDiagnostics(
+            comp.VerifyDiagnostics(
+                // (10,8): warning CS8632: The annotation for nullable reference types should only be used in code within a '[NonNullTypes(true)]' context.
+                //     T? F3;
+                Diagnostic(ErrorCode.WRN_MissingNonNullTypesContextForAnnotation, "F3").WithLocation(10, 8),
                 // (5,5): warning CS8618: Non-nullable field 'F1' is uninitialized.
                 //     A() { }
                 Diagnostic(ErrorCode.WRN_UninitializedNonNullableField, "A").WithArguments("field", "F1").WithLocation(5, 5));
-=======
-                // (10,8): warning CS8632: The annotation for nullable reference types should only be used in code within a '[NonNullTypes(true)]' context.
-                //     T? F3;
-                Diagnostic(ErrorCode.WRN_MissingNonNullTypesContextForAnnotation, "F3").WithLocation(10, 8));
-
-            // [NonNullTypes] missing
-            comp = CreateCompilation(source, parseOptions: TestOptions.Regular8);
-            comp.VerifyDiagnostics(
-                // (10,8): warning CS8632: The annotation for nullable reference types should only be used in code within a '[NonNullTypes(true)]' context.
-                //     T? F3;
-                Diagnostic(ErrorCode.WRN_MissingNonNullTypesContextForAnnotation, "F3").WithLocation(10, 8));
->>>>>>> 3d2cbfd2
+
+            // PROTOTYPE(NullableReferenceTypes): Test with [NonNullTypes(Warnings=false)].
         }
 
         // PROTOTYPE(NullableReferenceTypes): Test `where T : unmanaged`.
