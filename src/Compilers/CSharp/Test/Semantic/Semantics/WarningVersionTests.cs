--- conflicted
+++ resolved
@@ -79,244 +79,6 @@
         }
 
         [Fact]
-<<<<<<< HEAD
-        public void WRN_UnassignedThisAutoProperty()
-        {
-            var source = @"
-public struct Struct
-{
-    private string data;
-}
-";
-            var comp1 = CreateCompilation(source, options: TestOptions.DebugModule);
-            var moduleReference = comp1.EmitToImageReference();
-
-            var source2 =
-@"public struct Program
-{
-    public Struct Property { get; }
-    public Program(int dummy)
-    {
-    }
-}";
-            CreateCompilation(source2, references: new MetadataReference[] { moduleReference }).VerifyDiagnostics(
-                );
-            CreateCompilation(source2, references: new MetadataReference[] { moduleReference }, options: TestOptions.ReleaseDll.WithWarningLevel(5)).VerifyDiagnostics(
-                // (4,12): warning CS8822: Auto-implemented property 'Program.Property' must be fully assigned before control is returned to the caller.
-                //     public Program(int dummy)
-                Diagnostic(ErrorCode.WRN_UnassignedThisAutoProperty, "Program").WithArguments("Program.Property").WithLocation(4, 12)
-                );
-        }
-
-        [Fact]
-        public void WRN_UnassignedThis()
-        {
-            var source = @"
-public struct Struct
-{
-    private string data;
-}
-";
-            var comp1 = CreateCompilation(source, options: TestOptions.DebugModule);
-            var moduleReference = comp1.EmitToImageReference();
-
-            var source2 =
-@"public struct Program
-{
-    public Struct Field;
-    public Program(int dummy)
-    {
-    }
-}";
-            CreateCompilation(source2, references: new MetadataReference[] { moduleReference }).VerifyDiagnostics(
-                );
-            CreateCompilation(source2, references: new MetadataReference[] { moduleReference }, options: TestOptions.ReleaseDll.WithWarningLevel(5)).VerifyDiagnostics(
-                // (4,12): warning CS8823: Field 'Program.Field' must be fully assigned before control is returned to the caller
-                //     public Program(int dummy)
-                Diagnostic(ErrorCode.WRN_UnassignedThis, "Program").WithArguments("Program.Field").WithLocation(4, 12)
-                );
-        }
-
-        [Fact]
-        public void WRN_ParamUnassigned()
-        {
-            var source = @"
-public struct Struct
-{
-    private string data;
-}
-";
-            var comp1 = CreateCompilation(source, options: TestOptions.DebugModule);
-            var moduleReference = comp1.EmitToImageReference();
-
-            var source2 =
-@"public class Program
-{
-    void M(out Struct param)
-    {
-    }
-}";
-            CreateCompilation(source2, references: new MetadataReference[] { moduleReference }).VerifyDiagnostics(
-                );
-            CreateCompilation(source2, references: new MetadataReference[] { moduleReference }, options: TestOptions.ReleaseDll.WithWarningLevel(5)).VerifyDiagnostics(
-                // (3,10): warning CS8824: The out parameter 'param' must be assigned to before control leaves the current method
-                //     void M(out Struct param)
-                Diagnostic(ErrorCode.WRN_ParamUnassigned, "M").WithArguments("param").WithLocation(3, 10)
-                );
-        }
-
-        [Fact]
-        public void WRN_UseDefViolationProperty()
-        {
-            var source = @"
-public struct Struct
-{
-    private string data;
-}
-";
-            var comp1 = CreateCompilation(source, options: TestOptions.DebugModule);
-            var moduleReference = comp1.EmitToImageReference();
-
-            var source2 =
-@"public struct Program
-{
-    public Struct Property { get; }
-    Program(int dummy)
-    {
-        Struct v2 = Property;
-        Property = default;
-    }
-}";
-            CreateCompilation(source2, references: new MetadataReference[] { moduleReference }).VerifyDiagnostics(
-                );
-            CreateCompilation(source2, references: new MetadataReference[] { moduleReference }, options: TestOptions.ReleaseDll.WithWarningLevel(5)).VerifyDiagnostics(
-                // (6,21): warning CS8825: Use of possibly unassigned auto-implemented property 'Property'
-                //         Struct v2 = Property;
-                Diagnostic(ErrorCode.WRN_UseDefViolationProperty, "Property").WithArguments("Property").WithLocation(6, 21)
-                );
-        }
-
-        [Fact]
-        public void WRN_UseDefViolationField()
-        {
-            var source = @"
-public struct Struct
-{
-    private string data;
-}
-";
-            var comp1 = CreateCompilation(source, options: TestOptions.DebugModule);
-            var moduleReference = comp1.EmitToImageReference();
-
-            var source2 =
-@"public struct Program
-{
-    public Struct Field;
-    Program(int dummy)
-    {
-        Struct v2 = Field;
-        Field = default;
-    }
-}";
-            CreateCompilation(source2, references: new MetadataReference[] { moduleReference }).VerifyDiagnostics(
-                );
-            CreateCompilation(source2, references: new MetadataReference[] { moduleReference }, options: TestOptions.ReleaseDll.WithWarningLevel(5)).VerifyDiagnostics(
-                // (6,21): warning CS8826: Use of possibly unassigned field 'Field'
-                //         Struct v2 = Field;
-                Diagnostic(ErrorCode.WRN_UseDefViolationField, "Field").WithArguments("Field").WithLocation(6, 21)
-                );
-        }
-
-        [Fact]
-        public void WRN_UseDefViolationThis()
-        {
-            var source = @"
-public struct Struct
-{
-    private string data;
-}
-";
-            var comp1 = CreateCompilation(source, options: TestOptions.DebugModule);
-            var moduleReference = comp1.EmitToImageReference();
-
-            var source2 =
-@"public struct Program
-{
-    public Struct Field;
-    Program(int dummy)
-    {
-        Program p2 = this;
-        this.Field = default;
-    }
-}";
-            CreateCompilation(source2, references: new MetadataReference[] { moduleReference }).VerifyDiagnostics(
-                );
-            CreateCompilation(source2, references: new MetadataReference[] { moduleReference }, options: TestOptions.ReleaseDll.WithWarningLevel(5)).VerifyDiagnostics(
-                // (6,22): warning CS8827: The 'this' object cannot be used before all of its fields have been assigned
-                //         Program p2 = this;
-                Diagnostic(ErrorCode.WRN_UseDefViolationThis, "this").WithArguments("this").WithLocation(6, 22)
-                );
-        }
-
-        [Fact]
-        public void WRN_UseDefViolationOut()
-        {
-            var source = @"
-public struct Struct
-{
-    private string data;
-}
-";
-            var comp1 = CreateCompilation(source, options: TestOptions.DebugModule);
-            var moduleReference = comp1.EmitToImageReference();
-
-            var source2 =
-@"class Program
-{
-    public static void M(out Struct r1)
-    {
-        var r2 = r1;
-        r1 = default;
-    }
-}";
-            CreateCompilation(source2, references: new MetadataReference[] { moduleReference }).VerifyDiagnostics(
-                );
-            CreateCompilation(source2, references: new MetadataReference[] { moduleReference }, options: TestOptions.ReleaseDll.WithWarningLevel(5)).VerifyDiagnostics(
-                // (5,18): warning CS8828: Use of unassigned out parameter 'r1'
-                //         var r2 = r1;
-                Diagnostic(ErrorCode.WRN_UseDefViolationOut, "r1").WithArguments("r1").WithLocation(5, 18)
-                );
-        }
-
-        [Fact]
-        public void WRN_UseDefViolation()
-        {
-            var source = @"
-public struct Struct
-{
-    private string data;
-}
-";
-            var comp1 = CreateCompilation(source, options: TestOptions.DebugModule);
-            var moduleReference = comp1.EmitToImageReference();
-
-            var source2 =
-@"class Program
-{
-    public static void Main()
-    {
-        Struct r1;
-        var r2 = r1;
-    }
-}";
-            CreateCompilation(source2, references: new MetadataReference[] { moduleReference }).VerifyDiagnostics(
-                );
-            CreateCompilation(source2, references: new MetadataReference[] { moduleReference }, options: TestOptions.ReleaseDll.WithWarningLevel(5)).VerifyDiagnostics(
-                // (6,18): warning CS8829: Use of unassigned local variable 'r1'
-                //         var r2 = r1;
-                Diagnostic(ErrorCode.WRN_UseDefViolation, "r1").WithArguments("r1").WithLocation(6, 18)
-                );
-=======
         public void WRN_PrecedenceInversion()
         {
             var source = @"
@@ -353,7 +115,245 @@
             CreateCompilation(source).VerifyDiagnostics();
             CreateCompilation(source, options: TestOptions.ReleaseDll.WithWarningLevel(4)).VerifyDiagnostics();
             CreateCompilation(source, options: TestOptions.ReleaseDll.WithWarningLevel(5)).VerifyDiagnostics(whenWave5);
->>>>>>> 5a928ed5
+        }
+
+        [Fact]
+        public void WRN_UnassignedThisAutoProperty()
+        {
+            var source = @"
+public struct Struct
+{
+    private string data;
+}
+";
+            var comp1 = CreateCompilation(source, options: TestOptions.DebugModule);
+            var moduleReference = comp1.EmitToImageReference();
+
+            var source2 =
+@"public struct Program
+{
+    public Struct Property { get; }
+    public Program(int dummy)
+    {
+    }
+}";
+            CreateCompilation(source2, references: new MetadataReference[] { moduleReference }).VerifyDiagnostics(
+                );
+            CreateCompilation(source2, references: new MetadataReference[] { moduleReference }, options: TestOptions.ReleaseDll.WithWarningLevel(5)).VerifyDiagnostics(
+                // (4,12): warning CS8822: Auto-implemented property 'Program.Property' must be fully assigned before control is returned to the caller.
+                //     public Program(int dummy)
+                Diagnostic(ErrorCode.WRN_UnassignedThisAutoProperty, "Program").WithArguments("Program.Property").WithLocation(4, 12)
+                );
+        }
+
+        [Fact]
+        public void WRN_UnassignedThis()
+        {
+            var source = @"
+public struct Struct
+{
+    private string data;
+}
+";
+            var comp1 = CreateCompilation(source, options: TestOptions.DebugModule);
+            var moduleReference = comp1.EmitToImageReference();
+
+            var source2 =
+@"public struct Program
+{
+    public Struct Field;
+    public Program(int dummy)
+    {
+    }
+}";
+            CreateCompilation(source2, references: new MetadataReference[] { moduleReference }).VerifyDiagnostics(
+                );
+            CreateCompilation(source2, references: new MetadataReference[] { moduleReference }, options: TestOptions.ReleaseDll.WithWarningLevel(5)).VerifyDiagnostics(
+                // (4,12): warning CS8823: Field 'Program.Field' must be fully assigned before control is returned to the caller
+                //     public Program(int dummy)
+                Diagnostic(ErrorCode.WRN_UnassignedThis, "Program").WithArguments("Program.Field").WithLocation(4, 12)
+                );
+        }
+
+        [Fact]
+        public void WRN_ParamUnassigned()
+        {
+            var source = @"
+public struct Struct
+{
+    private string data;
+}
+";
+            var comp1 = CreateCompilation(source, options: TestOptions.DebugModule);
+            var moduleReference = comp1.EmitToImageReference();
+
+            var source2 =
+@"public class Program
+{
+    void M(out Struct param)
+    {
+    }
+}";
+            CreateCompilation(source2, references: new MetadataReference[] { moduleReference }).VerifyDiagnostics(
+                );
+            CreateCompilation(source2, references: new MetadataReference[] { moduleReference }, options: TestOptions.ReleaseDll.WithWarningLevel(5)).VerifyDiagnostics(
+                // (3,10): warning CS8824: The out parameter 'param' must be assigned to before control leaves the current method
+                //     void M(out Struct param)
+                Diagnostic(ErrorCode.WRN_ParamUnassigned, "M").WithArguments("param").WithLocation(3, 10)
+                );
+        }
+
+        [Fact]
+        public void WRN_UseDefViolationProperty()
+        {
+            var source = @"
+public struct Struct
+{
+    private string data;
+}
+";
+            var comp1 = CreateCompilation(source, options: TestOptions.DebugModule);
+            var moduleReference = comp1.EmitToImageReference();
+
+            var source2 =
+@"public struct Program
+{
+    public Struct Property { get; }
+    Program(int dummy)
+    {
+        Struct v2 = Property;
+        Property = default;
+    }
+}";
+            CreateCompilation(source2, references: new MetadataReference[] { moduleReference }).VerifyDiagnostics(
+                );
+            CreateCompilation(source2, references: new MetadataReference[] { moduleReference }, options: TestOptions.ReleaseDll.WithWarningLevel(5)).VerifyDiagnostics(
+                // (6,21): warning CS8825: Use of possibly unassigned auto-implemented property 'Property'
+                //         Struct v2 = Property;
+                Diagnostic(ErrorCode.WRN_UseDefViolationProperty, "Property").WithArguments("Property").WithLocation(6, 21)
+                );
+        }
+
+        [Fact]
+        public void WRN_UseDefViolationField()
+        {
+            var source = @"
+public struct Struct
+{
+    private string data;
+}
+";
+            var comp1 = CreateCompilation(source, options: TestOptions.DebugModule);
+            var moduleReference = comp1.EmitToImageReference();
+
+            var source2 =
+@"public struct Program
+{
+    public Struct Field;
+    Program(int dummy)
+    {
+        Struct v2 = Field;
+        Field = default;
+    }
+}";
+            CreateCompilation(source2, references: new MetadataReference[] { moduleReference }).VerifyDiagnostics(
+                );
+            CreateCompilation(source2, references: new MetadataReference[] { moduleReference }, options: TestOptions.ReleaseDll.WithWarningLevel(5)).VerifyDiagnostics(
+                // (6,21): warning CS8826: Use of possibly unassigned field 'Field'
+                //         Struct v2 = Field;
+                Diagnostic(ErrorCode.WRN_UseDefViolationField, "Field").WithArguments("Field").WithLocation(6, 21)
+                );
+        }
+
+        [Fact]
+        public void WRN_UseDefViolationThis()
+        {
+            var source = @"
+public struct Struct
+{
+    private string data;
+}
+";
+            var comp1 = CreateCompilation(source, options: TestOptions.DebugModule);
+            var moduleReference = comp1.EmitToImageReference();
+
+            var source2 =
+@"public struct Program
+{
+    public Struct Field;
+    Program(int dummy)
+    {
+        Program p2 = this;
+        this.Field = default;
+    }
+}";
+            CreateCompilation(source2, references: new MetadataReference[] { moduleReference }).VerifyDiagnostics(
+                );
+            CreateCompilation(source2, references: new MetadataReference[] { moduleReference }, options: TestOptions.ReleaseDll.WithWarningLevel(5)).VerifyDiagnostics(
+                // (6,22): warning CS8827: The 'this' object cannot be used before all of its fields have been assigned
+                //         Program p2 = this;
+                Diagnostic(ErrorCode.WRN_UseDefViolationThis, "this").WithArguments("this").WithLocation(6, 22)
+                );
+        }
+
+        [Fact]
+        public void WRN_UseDefViolationOut()
+        {
+            var source = @"
+public struct Struct
+{
+    private string data;
+}
+";
+            var comp1 = CreateCompilation(source, options: TestOptions.DebugModule);
+            var moduleReference = comp1.EmitToImageReference();
+
+            var source2 =
+@"class Program
+{
+    public static void M(out Struct r1)
+    {
+        var r2 = r1;
+        r1 = default;
+    }
+}";
+            CreateCompilation(source2, references: new MetadataReference[] { moduleReference }).VerifyDiagnostics(
+                );
+            CreateCompilation(source2, references: new MetadataReference[] { moduleReference }, options: TestOptions.ReleaseDll.WithWarningLevel(5)).VerifyDiagnostics(
+                // (5,18): warning CS8828: Use of unassigned out parameter 'r1'
+                //         var r2 = r1;
+                Diagnostic(ErrorCode.WRN_UseDefViolationOut, "r1").WithArguments("r1").WithLocation(5, 18)
+                );
+        }
+
+        [Fact]
+        public void WRN_UseDefViolation()
+        {
+            var source = @"
+public struct Struct
+{
+    private string data;
+}
+";
+            var comp1 = CreateCompilation(source, options: TestOptions.DebugModule);
+            var moduleReference = comp1.EmitToImageReference();
+
+            var source2 =
+@"class Program
+{
+    public static void Main()
+    {
+        Struct r1;
+        var r2 = r1;
+    }
+}";
+            CreateCompilation(source2, references: new MetadataReference[] { moduleReference }).VerifyDiagnostics(
+                );
+            CreateCompilation(source2, references: new MetadataReference[] { moduleReference }, options: TestOptions.ReleaseDll.WithWarningLevel(5)).VerifyDiagnostics(
+                // (6,18): warning CS8829: Use of unassigned local variable 'r1'
+                //         var r2 = r1;
+                Diagnostic(ErrorCode.WRN_UseDefViolation, "r1").WithArguments("r1").WithLocation(6, 18)
+                );
         }
     }
 }