﻿// Licensed to the .NET Foundation under one or more agreements.
// The .NET Foundation licenses this file to you under the MIT license.
// See the LICENSE file in the project root for more information.

using Microsoft.CodeAnalysis.Test.Utilities;
using Microsoft.CodeAnalysis.CSharp.Test.Utilities;
using Xunit;

namespace Microsoft.CodeAnalysis.CSharp.UnitTests
{
    /// <summary>
    /// Tests that exercise warnings that are under control of the compiler option <see cref="CompilationOptions.WarningLevel"/>
    /// for values >= 5.
    /// </summary>
    public class WarningVersionTests : CompilingTestBase
    {
        [Fact]
        public void WRN_NubExprIsConstBool2()
        {
            var source = @"
class Program
{
    public static void M(S s)
    {
        if (s == null) { }
        if (s != null) { }
    }
}
struct S
{
    public static bool operator==(S s1, S s2) => false;
    public static bool operator!=(S s1, S s2) => true;
    public override bool Equals(object other) => false;
    public override int GetHashCode() => 0;
}
";
            var whenWave5 = new[]
            {
                // (6,13): warning CS8073: The result of the expression is always 'false' since a value of type 'S' is never equal to 'null' of type 'S?'
                //         if (s == null) { }
                Diagnostic(ErrorCode.WRN_NubExprIsConstBool2, "s == null").WithArguments("false", "S", "S?").WithLocation(6, 13),
                // (7,13): warning CS8073: The result of the expression is always 'true' since a value of type 'S' is never equal to 'null' of type 'S?'
                //         if (s != null) { }
                Diagnostic(ErrorCode.WRN_NubExprIsConstBool2, "s != null").WithArguments("true", "S", "S?").WithLocation(7, 13)
            };
            CreateCompilation(source).VerifyDiagnostics();
            CreateCompilation(source, options: TestOptions.ReleaseDll.WithWarningLevel(3)).VerifyDiagnostics();
            CreateCompilation(source, options: TestOptions.ReleaseDll.WithWarningLevel(4)).VerifyDiagnostics();
            CreateCompilation(source, options: TestOptions.ReleaseDll.WithWarningLevel(5)).VerifyDiagnostics(whenWave5);
            CreateCompilation(source, options: TestOptions.ReleaseDll.WithWarningLevel(6)).VerifyDiagnostics(whenWave5);
        }

        [Fact]
<<<<<<< HEAD
=======
        public void WRN_StaticInAsOrIs()
        {
            var source = @"
class Program
{
    public static void M(object o)
    {
        if (o is SC)
            _ = o as SC;
    }
}
static class SC { }
";
            var whenWave5 = new[]
            {
                // (6,13): warning CS7023: The second operand of an 'is' or 'as' operator may not be static type 'SC'
                //         if (o is SC)
                Diagnostic(ErrorCode.WRN_StaticInAsOrIs, "o is SC").WithArguments("SC").WithLocation(6, 13),
                // (7,17): warning CS7023: The second operand of an 'is' or 'as' operator may not be static type 'SC'
                //             _ = o as SC;
                Diagnostic(ErrorCode.WRN_StaticInAsOrIs, "o as SC").WithArguments("SC").WithLocation(7, 17)
            };
            CreateCompilation(source).VerifyDiagnostics();
            CreateCompilation(source, options: TestOptions.ReleaseDll.WithWarningLevel(4)).VerifyDiagnostics();
            CreateCompilation(source, options: TestOptions.ReleaseDll.WithWarningLevel(5)).VerifyDiagnostics(whenWave5);
        }

        [Fact]
>>>>>>> 5df17fbc
        public void WRN_UnassignedThisAutoProperty()
        {
            var source = @"
public struct Struct
{
    private string data;
}
";
            var comp1 = CreateCompilation(source, options: TestOptions.DebugModule);
            var moduleReference = comp1.EmitToImageReference();

            var source2 =
@"public struct Program
{
    public Struct Property { get; }
    public Program(int dummy)
    {
    }
}";
            CreateCompilation(source2, references: new MetadataReference[] { moduleReference }).VerifyDiagnostics(
                );
            CreateCompilation(source2, references: new MetadataReference[] { moduleReference }, options: TestOptions.ReleaseDll.WithWarningLevel(5)).VerifyDiagnostics(
                // (4,12): warning CS8822: Auto-implemented property 'Program.Property' must be fully assigned before control is returned to the caller.
                //     public Program(int dummy)
                Diagnostic(ErrorCode.WRN_UnassignedThisAutoProperty, "Program").WithArguments("Program.Property").WithLocation(4, 12)
                );
        }

        [Fact]
        public void WRN_UnassignedThis()
        {
            var source = @"
public struct Struct
{
    private string data;
}
";
            var comp1 = CreateCompilation(source, options: TestOptions.DebugModule);
            var moduleReference = comp1.EmitToImageReference();

            var source2 =
@"public struct Program
{
    public Struct Field;
    public Program(int dummy)
    {
    }
}";
            CreateCompilation(source2, references: new MetadataReference[] { moduleReference }).VerifyDiagnostics(
                );
            CreateCompilation(source2, references: new MetadataReference[] { moduleReference }, options: TestOptions.ReleaseDll.WithWarningLevel(5)).VerifyDiagnostics(
                // (4,12): warning CS8823: Field 'Program.Field' must be fully assigned before control is returned to the caller
                //     public Program(int dummy)
                Diagnostic(ErrorCode.WRN_UnassignedThis, "Program").WithArguments("Program.Field").WithLocation(4, 12)
                );
        }

        [Fact]
        public void WRN_ParamUnassigned()
        {
            var source = @"
public struct Struct
{
    private string data;
}
";
            var comp1 = CreateCompilation(source, options: TestOptions.DebugModule);
            var moduleReference = comp1.EmitToImageReference();

            var source2 =
@"public class Program
{
    void M(out Struct param)
    {
    }
}";
            CreateCompilation(source2, references: new MetadataReference[] { moduleReference }).VerifyDiagnostics(
                );
            CreateCompilation(source2, references: new MetadataReference[] { moduleReference }, options: TestOptions.ReleaseDll.WithWarningLevel(5)).VerifyDiagnostics(
                // (3,10): warning CS8824: The out parameter 'param' must be assigned to before control leaves the current method
                //     void M(out Struct param)
                Diagnostic(ErrorCode.WRN_ParamUnassigned, "M").WithArguments("param").WithLocation(3, 10)
                );
        }

        [Fact]
        public void WRN_UseDefViolationProperty()
        {
            var source = @"
public struct Struct
{
    private string data;
}
";
            var comp1 = CreateCompilation(source, options: TestOptions.DebugModule);
            var moduleReference = comp1.EmitToImageReference();

            var source2 =
@"public struct Program
{
    public Struct Property { get; }
    Program(int dummy)
    {
        Struct v2 = Property;
        Property = default;
    }
}";
            CreateCompilation(source2, references: new MetadataReference[] { moduleReference }).VerifyDiagnostics(
                );
            CreateCompilation(source2, references: new MetadataReference[] { moduleReference }, options: TestOptions.ReleaseDll.WithWarningLevel(5)).VerifyDiagnostics(
                // (6,21): warning CS8825: Use of possibly unassigned auto-implemented property 'Property'
                //         Struct v2 = Property;
                Diagnostic(ErrorCode.WRN_UseDefViolationProperty, "Property").WithArguments("Property").WithLocation(6, 21)
                );
        }

        [Fact]
        public void WRN_UseDefViolationField()
        {
            var source = @"
public struct Struct
{
    private string data;
}
";
            var comp1 = CreateCompilation(source, options: TestOptions.DebugModule);
            var moduleReference = comp1.EmitToImageReference();

            var source2 =
@"public struct Program
{
    public Struct Field;
    Program(int dummy)
    {
        Struct v2 = Field;
        Field = default;
    }
}";
            CreateCompilation(source2, references: new MetadataReference[] { moduleReference }).VerifyDiagnostics(
                );
            CreateCompilation(source2, references: new MetadataReference[] { moduleReference }, options: TestOptions.ReleaseDll.WithWarningLevel(5)).VerifyDiagnostics(
                // (6,21): warning CS8826: Use of possibly unassigned field 'Field'
                //         Struct v2 = Field;
                Diagnostic(ErrorCode.WRN_UseDefViolationField, "Field").WithArguments("Field").WithLocation(6, 21)
                );
        }

        [Fact]
        public void WRN_UseDefViolationThis()
        {
            var source = @"
public struct Struct
{
    private string data;
}
";
            var comp1 = CreateCompilation(source, options: TestOptions.DebugModule);
            var moduleReference = comp1.EmitToImageReference();

            var source2 =
@"public struct Program
{
    public Struct Field;
    Program(int dummy)
    {
        Program p2 = this;
        this.Field = default;
    }
}";
            CreateCompilation(source2, references: new MetadataReference[] { moduleReference }).VerifyDiagnostics(
                );
            CreateCompilation(source2, references: new MetadataReference[] { moduleReference }, options: TestOptions.ReleaseDll.WithWarningLevel(5)).VerifyDiagnostics(
                // (6,22): warning CS8827: The 'this' object cannot be used before all of its fields have been assigned
                //         Program p2 = this;
                Diagnostic(ErrorCode.WRN_UseDefViolationThis, "this").WithArguments("this").WithLocation(6, 22)
                );
        }

        [Fact]
        public void WRN_UseDefViolationOut()
        {
            var source = @"
public struct Struct
{
    private string data;
}
";
            var comp1 = CreateCompilation(source, options: TestOptions.DebugModule);
            var moduleReference = comp1.EmitToImageReference();

            var source2 =
@"class Program
{
    public static void M(out Struct r1)
    {
        var r2 = r1;
        r1 = default;
    }
}";
            CreateCompilation(source2, references: new MetadataReference[] { moduleReference }).VerifyDiagnostics(
                );
            CreateCompilation(source2, references: new MetadataReference[] { moduleReference }, options: TestOptions.ReleaseDll.WithWarningLevel(5)).VerifyDiagnostics(
                // (5,18): warning CS8828: Use of unassigned out parameter 'r1'
                //         var r2 = r1;
                Diagnostic(ErrorCode.WRN_UseDefViolationOut, "r1").WithArguments("r1").WithLocation(5, 18)
                );
        }

        [Fact]
        public void WRN_UseDefViolation()
        {
            var source = @"
public struct Struct
{
    private string data;
}
";
            var comp1 = CreateCompilation(source, options: TestOptions.DebugModule);
            var moduleReference = comp1.EmitToImageReference();

            var source2 =
@"class Program
{
    public static void Main()
    {
        Struct r1;
        var r2 = r1;
    }
}";
            CreateCompilation(source2, references: new MetadataReference[] { moduleReference }).VerifyDiagnostics(
                );
            CreateCompilation(source2, references: new MetadataReference[] { moduleReference }, options: TestOptions.ReleaseDll.WithWarningLevel(5)).VerifyDiagnostics(
                // (6,18): warning CS8829: Use of unassigned local variable 'r1'
                //         var r2 = r1;
                Diagnostic(ErrorCode.WRN_UseDefViolation, "r1").WithArguments("r1").WithLocation(6, 18)
                );
        }
    }
}<|MERGE_RESOLUTION|>--- conflicted
+++ resolved
@@ -51,8 +51,6 @@
         }
 
         [Fact]
-<<<<<<< HEAD
-=======
         public void WRN_StaticInAsOrIs()
         {
             var source = @"
@@ -81,7 +79,6 @@
         }
 
         [Fact]
->>>>>>> 5df17fbc
         public void WRN_UnassignedThisAutoProperty()
         {
             var source = @"
