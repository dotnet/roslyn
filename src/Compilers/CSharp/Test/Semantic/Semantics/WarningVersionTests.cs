﻿// Licensed to the .NET Foundation under one or more agreements.
// The .NET Foundation licenses this file to you under the MIT license.
// See the LICENSE file in the project root for more information.

using Microsoft.CodeAnalysis.CSharp.Test.Utilities;
using Xunit;

namespace Microsoft.CodeAnalysis.CSharp.UnitTests
{
    /// <summary>
    /// Tests that exercise warnings that are under control of the compiler option <see cref="CompilationOptions.WarningLevel"/>.
    /// </summary>
    public class WarningVersionTests : CompilingTestBase
    {
        [Fact]
        public void WRN_NubExprIsConstBool2()
        {
            var source = @"
class Program
{
    public static void M(S s)
    {
        if (s == null) { }
        if (s != null) { }
    }
}
struct S
{
    public static bool operator==(S s1, S s2) => false;
    public static bool operator!=(S s1, S s2) => true;
    public override bool Equals(object other) => false;
    public override int GetHashCode() => 0;
}
";
            var whenWave5 = new[]
            {
                // (6,13): warning CS8073: The result of the expression is always 'false' since a value of type 'S' is never equal to 'null' of type 'S?'
                //         if (s == null) { }
                Diagnostic(ErrorCode.WRN_NubExprIsConstBool2, "s == null").WithArguments("false", "S", "S?").WithLocation(6, 13),
                // (7,13): warning CS8073: The result of the expression is always 'true' since a value of type 'S' is never equal to 'null' of type 'S?'
                //         if (s != null) { }
                Diagnostic(ErrorCode.WRN_NubExprIsConstBool2, "s != null").WithArguments("true", "S", "S?").WithLocation(7, 13)
            };
            CreateCompilation(source).VerifyDiagnostics();
            CreateCompilation(source, options: TestOptions.ReleaseDll.WithWarningLevel(3)).VerifyDiagnostics();
            CreateCompilation(source, options: TestOptions.ReleaseDll.WithWarningLevel(4)).VerifyDiagnostics();
            CreateCompilation(source, options: TestOptions.ReleaseDll.WithWarningLevel(5)).VerifyDiagnostics(whenWave5);
            CreateCompilation(source, options: TestOptions.ReleaseDll.WithWarningLevel(6)).VerifyDiagnostics(whenWave5);
        }

        [Fact]
<<<<<<< HEAD
        public void WRN_PrecedenceInversion()
        {
            var source = @"
using System;

class X
{
    public bool Select<T>(Func<int, T> selector) => true;
    public static int operator +(Action a, X right) => 0;
}

class P
{
    static void M1()
    {
        var src = new X();
        var b = false && from x in src select x;
    }
    static void M2()
    {
        var x = new X();
        var i = ()=>{} + x;
    }
}";
            var whenWave5 = new[]
            {
                // (15,26): warning CS8848: Operator cannot be used here due to precedence. Use parentheses to disambiguate.
                //         var b = false && from x in src select x;
                Diagnostic(ErrorCode.WRN_PrecedenceInversion, "from x in src").WithArguments("from").WithLocation(15, 26),
                // (20,24): warning CS8848: Operator cannot be used here due to precedence. Use parentheses to disambiguate.
                //         var i = ()=>{} + x;
                Diagnostic(ErrorCode.WRN_PrecedenceInversion, "+").WithArguments("+").WithLocation(20, 24)
=======
        public void WRN_StaticInAsOrIs()
        {
            var source = @"
class Program
{
    public static void M(object o)
    {
        if (o is SC)
            _ = o as SC;
    }
}
static class SC { }
";
            var whenWave5 = new[]
            {
                // (6,13): warning CS7023: The second operand of an 'is' or 'as' operator may not be static type 'SC'
                //         if (o is SC)
                Diagnostic(ErrorCode.WRN_StaticInAsOrIs, "o is SC").WithArguments("SC").WithLocation(6, 13),
                // (7,17): warning CS7023: The second operand of an 'is' or 'as' operator may not be static type 'SC'
                //             _ = o as SC;
                Diagnostic(ErrorCode.WRN_StaticInAsOrIs, "o as SC").WithArguments("SC").WithLocation(7, 17)
>>>>>>> 11e3c508
            };
            CreateCompilation(source).VerifyDiagnostics();
            CreateCompilation(source, options: TestOptions.ReleaseDll.WithWarningLevel(4)).VerifyDiagnostics();
            CreateCompilation(source, options: TestOptions.ReleaseDll.WithWarningLevel(5)).VerifyDiagnostics(whenWave5);
        }
    }
}<|MERGE_RESOLUTION|>--- conflicted
+++ resolved
@@ -49,7 +49,34 @@
         }
 
         [Fact]
-<<<<<<< HEAD
+        public void WRN_StaticInAsOrIs()
+        {
+            var source = @"
+class Program
+{
+    public static void M(object o)
+    {
+        if (o is SC)
+            _ = o as SC;
+    }
+}
+static class SC { }
+";
+            var whenWave5 = new[]
+            {
+                // (6,13): warning CS7023: The second operand of an 'is' or 'as' operator may not be static type 'SC'
+                //         if (o is SC)
+                Diagnostic(ErrorCode.WRN_StaticInAsOrIs, "o is SC").WithArguments("SC").WithLocation(6, 13),
+                // (7,17): warning CS7023: The second operand of an 'is' or 'as' operator may not be static type 'SC'
+                //             _ = o as SC;
+                Diagnostic(ErrorCode.WRN_StaticInAsOrIs, "o as SC").WithArguments("SC").WithLocation(7, 17)
+            };
+            CreateCompilation(source).VerifyDiagnostics();
+            CreateCompilation(source, options: TestOptions.ReleaseDll.WithWarningLevel(4)).VerifyDiagnostics();
+            CreateCompilation(source, options: TestOptions.ReleaseDll.WithWarningLevel(5)).VerifyDiagnostics(whenWave5);
+        }
+
+        [Fact]
         public void WRN_PrecedenceInversion()
         {
             var source = @"
@@ -82,29 +109,6 @@
                 // (20,24): warning CS8848: Operator cannot be used here due to precedence. Use parentheses to disambiguate.
                 //         var i = ()=>{} + x;
                 Diagnostic(ErrorCode.WRN_PrecedenceInversion, "+").WithArguments("+").WithLocation(20, 24)
-=======
-        public void WRN_StaticInAsOrIs()
-        {
-            var source = @"
-class Program
-{
-    public static void M(object o)
-    {
-        if (o is SC)
-            _ = o as SC;
-    }
-}
-static class SC { }
-";
-            var whenWave5 = new[]
-            {
-                // (6,13): warning CS7023: The second operand of an 'is' or 'as' operator may not be static type 'SC'
-                //         if (o is SC)
-                Diagnostic(ErrorCode.WRN_StaticInAsOrIs, "o is SC").WithArguments("SC").WithLocation(6, 13),
-                // (7,17): warning CS7023: The second operand of an 'is' or 'as' operator may not be static type 'SC'
-                //             _ = o as SC;
-                Diagnostic(ErrorCode.WRN_StaticInAsOrIs, "o as SC").WithArguments("SC").WithLocation(7, 17)
->>>>>>> 11e3c508
             };
             CreateCompilation(source).VerifyDiagnostics();
             CreateCompilation(source, options: TestOptions.ReleaseDll.WithWarningLevel(4)).VerifyDiagnostics();
