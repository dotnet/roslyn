﻿// Copyright (c) Microsoft.  All Rights Reserved.  Licensed under the Apache License, Version 2.0.  See License.txt in the project root for license information.

using System;
using System.Collections.Immutable;
using Microsoft.CodeAnalysis.CSharp.Test.Utilities;
using Microsoft.CodeAnalysis.Diagnostics;
using Microsoft.CodeAnalysis.Test.Utilities;
using Roslyn.Test.Utilities;
using Xunit;
using Microsoft.CodeAnalysis.UnitTests.Diagnostics;
using static Microsoft.CodeAnalysis.CommonDiagnosticAnalyzers;

namespace Microsoft.CodeAnalysis.CSharp.UnitTests
{
    [CompilerTrait(CompilerFeature.IOperation)]
    public class OperationAnalyzerTests : CompilingTestBase
    {
        private readonly static CSharpParseOptions patternParseOptions = TestOptions.Regular;

        [Fact]
        public void EmptyArrayCSharp()
        {
            const string source = @"
class C
{
    void M1()
    {
        int[] arr1 = new int[0];                       // yes
        byte[] arr2 = { };                             // yes
        C[] arr3 = new C[] { };                        // yes
        string[] arr4 = new string[] { null };         // no
        double[] arr5 = new double[1];                 // no
        int[] arr6 = new[] { 1 };                      // no
        int[][] arr7 = new int[0][];                   // yes
        int[][][][] arr8 = new int[0][][][];           // yes
        int[,] arr9 = new int[0,0];                    // no
        int[][,] arr10 = new int[0][,];                // yes
        int[][,] arr11 = new int[1][,];                // no
        int[,][] arr12 = new int[0,0][];               // no
    }
}";
            CreateCompilationWithMscorlib45(source)
            .VerifyDiagnostics()
            .VerifyAnalyzerDiagnostics(new DiagnosticAnalyzer[] { new EmptyArrayAnalyzer() }, null, null, false,
                Diagnostic(EmptyArrayAnalyzer.UseArrayEmptyDescriptor.Id, "new int[0]").WithLocation(6, 22),
                Diagnostic(EmptyArrayAnalyzer.UseArrayEmptyDescriptor.Id, "{ }").WithLocation(7, 23),
                Diagnostic(EmptyArrayAnalyzer.UseArrayEmptyDescriptor.Id, "new C[] { }").WithLocation(8, 20),
                Diagnostic(EmptyArrayAnalyzer.UseArrayEmptyDescriptor.Id, "new int[0][]").WithLocation(12, 24),
                Diagnostic(EmptyArrayAnalyzer.UseArrayEmptyDescriptor.Id, "new int[0][][][]").WithLocation(13, 28),
                Diagnostic(EmptyArrayAnalyzer.UseArrayEmptyDescriptor.Id, "new int[0][,]").WithLocation(15, 26)
                );
        }

        [Fact]
        public void BoxingCSharp()
        {
            const string source = @"
class C
{
    public object M1(object p1, object p2, object p3)
    {
         S v1 = new S();
         S v2 = v1;
         S v3 = v1.M1(v2);
         object v4 = M1(3, this, v1);
         object v5 = v3;
         if (p1 == null)
         {
             return 3;
         }
         if (p2 == null)
         {
             return v3;
         }
         if (p3 == null)
         {
             return v4;
         }
         return v5;
    }
}

struct S
{
    public int X;
    public int Y;
    public object Z;

    public S M1(S p1)
    {
        p1.GetType();
        Z = this;
        X = 1;
        Y = 2;
        return p1;
    }
}

class D
{
    object OField = 33;
    object SField = ""Zap"";
}";
            CreateCompilationWithMscorlib45(source)
            .VerifyDiagnostics()
            .VerifyAnalyzerDiagnostics(new DiagnosticAnalyzer[] { new BoxingOperationAnalyzer() }, null, null, false,
                Diagnostic(BoxingOperationAnalyzer.BoxingDescriptor.Id, "3").WithLocation(9, 25),
                Diagnostic(BoxingOperationAnalyzer.BoxingDescriptor.Id, "v1").WithLocation(9, 34),
                Diagnostic(BoxingOperationAnalyzer.BoxingDescriptor.Id, "v3").WithLocation(10, 22),
                Diagnostic(BoxingOperationAnalyzer.BoxingDescriptor.Id, "3").WithLocation(13, 21),
                Diagnostic(BoxingOperationAnalyzer.BoxingDescriptor.Id, "v3").WithLocation(17, 21),
                Diagnostic(BoxingOperationAnalyzer.BoxingDescriptor.Id, "p1").WithLocation(35, 9),
                Diagnostic(BoxingOperationAnalyzer.BoxingDescriptor.Id, "this").WithLocation(36, 13),
                Diagnostic(BoxingOperationAnalyzer.BoxingDescriptor.Id, "33").WithLocation(45, 21)
                );
        }

        [Fact]
        public void BadStuffCSharp()
        {
            const string source = @"
class C
{
    public void M1(int z)
    {
        Framitz();
        int x = Bexley();
        int y = 10;
        double d = 20;
        M1(y + d);
        goto;
    }
}
";
            CreateCompilationWithMscorlib45(source)
            .VerifyAnalyzerDiagnostics(new DiagnosticAnalyzer[] { new BadStuffTestAnalyzer() }, null, null, false,
                Diagnostic(BadStuffTestAnalyzer.InvalidExpressionDescriptor.Id, "Framitz()").WithLocation(6, 9),
                Diagnostic(BadStuffTestAnalyzer.IsInvalidDescriptor.Id, "Framitz()").WithLocation(6, 9),
                Diagnostic(BadStuffTestAnalyzer.InvalidExpressionDescriptor.Id, "Framitz").WithLocation(6, 9),
                Diagnostic(BadStuffTestAnalyzer.IsInvalidDescriptor.Id, "Framitz").WithLocation(6, 9),
                Diagnostic(BadStuffTestAnalyzer.InvalidExpressionDescriptor.Id, "Bexley()").WithLocation(7, 17),
                Diagnostic(BadStuffTestAnalyzer.IsInvalidDescriptor.Id, "Bexley()").WithLocation(7, 17),
                Diagnostic(BadStuffTestAnalyzer.InvalidExpressionDescriptor.Id, "Bexley").WithLocation(7, 17),
                Diagnostic(BadStuffTestAnalyzer.IsInvalidDescriptor.Id, "Bexley").WithLocation(7, 17),
                Diagnostic(BadStuffTestAnalyzer.InvalidExpressionDescriptor.Id, "M1(y + d)").WithLocation(10, 9),
                Diagnostic(BadStuffTestAnalyzer.IsInvalidDescriptor.Id, "M1(y + d)").WithLocation(10, 9),
                Diagnostic(BadStuffTestAnalyzer.InvalidStatementDescriptor.Id, "goto;").WithLocation(11, 9),
                Diagnostic(BadStuffTestAnalyzer.IsInvalidDescriptor.Id, "goto;").WithLocation(11, 9),
                Diagnostic(BadStuffTestAnalyzer.InvalidStatementDescriptor.Id, "").WithLocation(11, 13),
                Diagnostic(BadStuffTestAnalyzer.IsInvalidDescriptor.Id, "").WithLocation(11, 13)
                );
        }

        [Fact]
        public void PatternsNoCrash()
        {
            // ensure that the combination of pattern-matching with ioperation analyzers does not crash.
            const string source = @"
class C
{
    public static void Main() {}
    public void M1(object o)
    {
        switch (o)
        {
            //case string { Length is 2 }:
            //    break;
            case string s:
                break;
            //case System.Collections.ArrayList(2):
            //    break;
        }
        //let x = o is object t ? t : null;
        //o = o match (
        //    case string { Length is 2 }: null
        //    case string s: s
        //    case System.Collections.ArrayList(2): x
        //    case *: throw null
        //);
    }
}
";
            CreateCompilationWithMscorlib45(source, options: TestOptions.DebugExe)
            .VerifyDiagnostics()
            .VerifyAnalyzerDiagnostics(new DiagnosticAnalyzer[] { new BadStuffTestAnalyzer() }, null, null, false
                );
        }

        [Fact]
        public void BigForCSharp()
        {
            const string source = @"
class C
{
    public void M1()
    {
        int x;
        for (x = 0; x < 200000; x++) {}
      
        for (x = 0; x < 2000000; x++) {}

        for (x = 1500000; x > 0; x -= 2) {}

        for (x = 3000000; x > 0; x -= 2) {}

        for (x = 0; x < 200000; x = x + 1) {}

        for (x = 0; x < 2000000; x = x + 1) {}
    }
}
";
            CreateCompilationWithMscorlib45(source)
            .VerifyDiagnostics()
            .VerifyAnalyzerDiagnostics(new DiagnosticAnalyzer[] { new BigForTestAnalyzer() }, null, null, false,
                Diagnostic(BigForTestAnalyzer.BigForDescriptor.Id, "for (x = 0; x < 2000000; x++) {}").WithLocation(9, 9),
                Diagnostic(BigForTestAnalyzer.BigForDescriptor.Id, "for (x = 3000000; x > 0; x -= 2) {}").WithLocation(13, 9),
                Diagnostic(BigForTestAnalyzer.BigForDescriptor.Id, "for (x = 0; x < 2000000; x = x + 1) {}").WithLocation(17, 9)
                );
        }

        [Fact]
        public void SwitchCSharp()
        {
            const string source = @"
class C
{
    public void M1(int x, int y)
    {
        switch (x)
        {
            case 1:
                break;
            case 10:
                break;
            default:
                break;
        }

        switch (y)
        {
            case 1:
                break;
            case 1000:
                break;
            default:
                break;
        }

        switch (x)
        {
            case 1:
                break;
            case 1000:
                break;
        }

        switch (y) 
        {
            default:
                break;
        }

        switch (y) {}

        switch (x)
        {
            case :
                break;
            case 1000:
                break;
        }

    }
}
";
            CreateCompilationWithMscorlib45(source)
            .VerifyDiagnostics(Diagnostic(ErrorCode.WRN_EmptySwitch, "{").WithLocation(40, 20),
                Diagnostic(ErrorCode.ERR_ConstantExpected, ":").WithLocation(44, 18))
            .VerifyAnalyzerDiagnostics(new DiagnosticAnalyzer[] { new SwitchTestAnalyzer() }, null, null, false,
                Diagnostic(SwitchTestAnalyzer.SparseSwitchDescriptor.Id, "y").WithLocation(16, 17),
                Diagnostic(SwitchTestAnalyzer.SparseSwitchDescriptor.Id, "x").WithLocation(26, 17),
                Diagnostic(SwitchTestAnalyzer.NoDefaultSwitchDescriptor.Id, "x").WithLocation(26, 17),
                Diagnostic(SwitchTestAnalyzer.OnlyDefaultSwitchDescriptor.Id, "y").WithLocation(34, 17),
                Diagnostic(SwitchTestAnalyzer.SparseSwitchDescriptor.Id, "y").WithLocation(40, 17),
                Diagnostic(SwitchTestAnalyzer.NoDefaultSwitchDescriptor.Id, "y").WithLocation(40, 17));
        }

        [Fact]
        public void InvocationCSharp()
        {
            const string source = @"
class C
{
    public void M0(int a, params int[] b)
    {
    }

    public void M1(int a, int b, int c, int x, int y, int z)
    {
    }

    public void M2()
    {
        M1(1, 2, 3, 4, 5, 6);
        M1(a: 1, b: 2, c: 3, x: 4, y:5, z:6);
        M1(a: 1, c: 2, b: 3, x: 4, y:5, z:6);
        M1(z: 1, x: 2, y: 3, c: 4, a:5, b:6);
        M0(1, 2, 3, 4, 5, 6, 7, 8, 9, 10, 11);
        M0(1, 2, 3, 4, 5, 6, 7, 8, 9, 10, 11, 12);
        M0(1, 2, 3, 4, 5, 6, 7, 8, 9, 10, 11, 12, 13);
        M0(1);
        M0(1, 2);
        M0(1, 2, 4, 3);
    }

    public void M3(int x = 0, string y = null)
    {
    }

    public void M4()
    {
        M3(0, null);
        M3(0);
        M3(y: null);
        M3(x: 0);
        M3();
    }

    public void M5(int x = 0, params int[] b)
    {
    }

    public void M6()
    {
        M5(1,2,3,4,5);
        M5(1);
        M5(b: new int[] { 1, 2, 3, 4, 5, 6, 7, 8, 9, 10, 11});
        M5(x: 1);
    }
}
";
            CreateCompilationWithMscorlib45(source)
            .VerifyDiagnostics()
            .VerifyAnalyzerDiagnostics(new DiagnosticAnalyzer[] { new InvocationTestAnalyzer() }, null, null, false,
                Diagnostic(InvocationTestAnalyzer.BigParamArrayArgumentsDescriptor.Id, "M0(1, 2, 3, 4, 5, 6, 7, 8, 9, 10, 11, 12)").WithLocation(19, 9),
                Diagnostic(InvocationTestAnalyzer.BigParamArrayArgumentsDescriptor.Id, "M0(1, 2, 3, 4, 5, 6, 7, 8, 9, 10, 11, 12, 13)").WithLocation(20, 9),
                Diagnostic(InvocationTestAnalyzer.OutOfNumericalOrderArgumentsDescriptor.Id, "3").WithLocation(23, 21),
                Diagnostic(InvocationTestAnalyzer.UseDefaultArgumentDescriptor.Id, "M3(0)").WithArguments("y").WithLocation(33, 9),
                Diagnostic(InvocationTestAnalyzer.UseDefaultArgumentDescriptor.Id, "M3(y: null)").WithArguments("x").WithLocation(34, 9),
                Diagnostic(InvocationTestAnalyzer.UseDefaultArgumentDescriptor.Id, "M3(x: 0)").WithArguments("y").WithLocation(35, 9),
                Diagnostic(InvocationTestAnalyzer.UseDefaultArgumentDescriptor.Id, "M3()").WithArguments("x").WithLocation(36, 9),
                Diagnostic(InvocationTestAnalyzer.UseDefaultArgumentDescriptor.Id, "M3()").WithArguments("y").WithLocation(36, 9),
                Diagnostic(InvocationTestAnalyzer.UseDefaultArgumentDescriptor.Id, "M5(b: new int[] { 1, 2, 3, 4, 5, 6, 7, 8, 9, 10, 11})").WithArguments("x").WithLocation(47, 9)
                );
        }

        [Fact]
        public void FieldCouldBeReadOnlyCSharp()
        {
            const string source = @"
class C
{
    int F1;
    const int F2 = 2;
    readonly int F3;
    int F4;
    int F5;
    int F6 = 6;
    int F7;
    int F8 = 8;
    S F9;
    C1 F10 = new C1();

    public C()
    {
        F1 = 1;
        F3 = 3;
        F4 = 4;
        F5 = 5;
    }

    public void M0()
    {
        int x = F1;
        x = F2;
        x = F3;
        x = F4;
        x = F5;
        x = F6;
        x = F7;

        F4 = 4;
        F7 = 7;
        M1(out F1, F5);
        F8++;
        F9.A = 10;
        F9.B = 20;
        F10.A = F9.A;
        F10.B = F9.B;
    }

    public void M1(out int x, int y)
    {
        x = 10;
    }

    struct S
    {
        public int A;
        public int B;
    }

    class C1
    {
        public int A;
        public int B;
    }
}
";
            CreateCompilationWithMscorlib45(source)
            .VerifyDiagnostics()
            .VerifyAnalyzerDiagnostics(new DiagnosticAnalyzer[] { new FieldCouldBeReadOnlyAnalyzer() }, null, null, false,
                Diagnostic(FieldCouldBeReadOnlyAnalyzer.FieldCouldBeReadOnlyDescriptor.Id, "F5").WithLocation(8, 9),
                Diagnostic(FieldCouldBeReadOnlyAnalyzer.FieldCouldBeReadOnlyDescriptor.Id, "F6").WithLocation(9, 9),
                Diagnostic(FieldCouldBeReadOnlyAnalyzer.FieldCouldBeReadOnlyDescriptor.Id, "F10").WithLocation(13, 8)
                );
        }

        [Fact]
        public void StaticFieldCouldBeReadOnlyCSharp()
        {
            const string source = @"
class C
{
    static int F1;
    static readonly int F2 = 2;
    static readonly int F3;
    static int F4;
    static int F5;
    static int F6 = 6;
    static int F7;
    static int F8 = 8;
    static S F9;
    static C1 F10 = new C1();

    static C()
    {
        F1 = 1;
        F3 = 3;
        F4 = 4;
        F5 = 5;
    }

    public static void M0()
    {
        int x = F1;
        x = F2;
        x = F3;
        x = F4;
        x = F5;
        x = F6;
        x = F7;

        F4 = 4;
        F7 = 7;
        M1(out F1, F5);
        F7 = 7;
        F8--;
        F9.A = 10;
        F9.B = 20;
        F10.A = F9.A;
        F10.B = F9.B;
    }

    public static void M1(out int x, int y)
    {
        x = 10;
    }

    struct S
    {
        public int A;
        public int B;
    }

    class C1
    {
        public int A;
        public int B;
    }
}
";
            CreateCompilationWithMscorlib45(source)
            .VerifyDiagnostics()
            .VerifyAnalyzerDiagnostics(new DiagnosticAnalyzer[] { new FieldCouldBeReadOnlyAnalyzer() }, null, null, false,
                Diagnostic(FieldCouldBeReadOnlyAnalyzer.FieldCouldBeReadOnlyDescriptor.Id, "F5").WithLocation(8, 16),
                Diagnostic(FieldCouldBeReadOnlyAnalyzer.FieldCouldBeReadOnlyDescriptor.Id, "F6").WithLocation(9, 16),
                Diagnostic(FieldCouldBeReadOnlyAnalyzer.FieldCouldBeReadOnlyDescriptor.Id, "F10").WithLocation(13, 15)
                );
        }

        [Fact]
        public void LocalCouldBeConstCSharp()
        {
            const string source = @"
class C
{
    public void M0(int p)
    {
        int x = p;
        int y = x;
        const int z = 1;
        int a = 2;
        int b = 3;
        int c = 4;
        int d = 5;
        int e = 6;
        string s = ""ZZZ"";
        b = 3;
        c++;
        d += e + b;
        M1(out y, z, ref a, s);
        S n;
        n.A = 10;
        n.B = 20;
        C1 o = new C1();
        o.A = 10;
        o.B = 20;
    }

    public void M1(out int x, int y, ref int z, string s)
    {
        x = 10;
    }

    struct S
    {
        public int A;
        public int B;
    }

    class C1
    {
        public int A;
        public int B;
    }
}
";
            CreateCompilationWithMscorlib45(source)
            .VerifyDiagnostics()
            .VerifyAnalyzerDiagnostics(new DiagnosticAnalyzer[] { new LocalCouldBeConstAnalyzer() }, null, null, false,
                Diagnostic(LocalCouldBeConstAnalyzer.LocalCouldBeConstDescriptor.Id, "e").WithLocation(13, 13),
                Diagnostic(LocalCouldBeConstAnalyzer.LocalCouldBeConstDescriptor.Id, "s").WithLocation(14, 16)
                );
        }

        [Fact]
        public void SymbolCouldHaveMoreSpecificTypeCSharp()
        {
            const string source = @"
class C
{
    public void M0()
    {
        object a = new Middle();
        object b = new Value(10);
        object c = new Middle();
        c = new Base();
        Base d = new Derived();
        Base e = new Derived();
        e = new Middle();
        Base f = new Middle();
        f = new Base();
        object g = new Derived();
        g = new Base();
        g = new Middle();
        var h = new Middle();
        h = new Derived();
        object i = 3;
        object j;
        j = 10;
        j = 10.1;
        Middle k = new Derived();
        Middle l = new Derived();
        object o = new Middle();
        M(out l, ref o);

        IBase1 ibase1 = null;
        IBase2 ibase2 = null;
        IMiddle imiddle = null;
        IDerived iderived = null;

        object ia = imiddle;
        object ic = imiddle;
        ic = ibase1;
        IBase1 id = iderived;
        IBase1 ie = iderived;
        ie = imiddle;
        IBase1 iff = imiddle;
        iff = ibase1;
        object ig = iderived;
        ig = ibase1;
        ig = imiddle;
        var ih = imiddle;
        ih = iderived;
        IMiddle ik = iderived;
        IMiddle il = iderived;
        object io = imiddle;
        IM(out il, ref io);
        IBase2 im = iderived;
        object isink = ibase2;
        isink = 3;
    }

    object fa = new Middle();
    object fb = new Value(10);
    object fc = new Middle();
    Base fd = new Derived();
    Base fe = new Derived();
    Base ff = new Middle();
    object fg = new Derived();
    Middle fh = new Middle();
    object fi = 3;
    object fj;
    Middle fk = new Derived();
    Middle fl = new Derived();
    object fo = new Middle();

    static IBase1 fibase1 = null;
    static IBase2 fibase2 = null;
    static IMiddle fimiddle = null;
    static IDerived fiderived = null;

    object fia = fimiddle;
    object fic = fimiddle;
    IBase1 fid = fiderived;
    IBase1 fie = fiderived;
    IBase1 fiff = fimiddle;
    object fig = fiderived;
    IMiddle fih = fimiddle;
    IMiddle fik = fiderived;
    IMiddle fil = fiderived;
    object fio = fimiddle;
    object fisink = fibase2;
    IBase2 fim = fiderived;

    void M1()
    {
        fc = new Base();
        fe = new Middle();
        ff = new Base();
        fg = new Base();
        fg = new Middle();
        fh = new Derived();
        fj = 10;
        fj = 10.1;
        M(out fl, ref fo);

        fic = fibase1;
        fie = fimiddle;
        fiff = fibase1;
        fig = fibase1;
        fig = fimiddle;
        fih = fiderived;
        IM(out fil, ref fio);
        fisink = 3;
    }

    void M(out Middle p1, ref object p2)
    {
        p1 = new Middle();
        p2 = null;
    }

    void IM(out IMiddle p1, ref object p2)
    {
        p1 = null;
        p2 = null;
    }
}

class Base
{
}

class Middle : Base
{
}

class Derived : Middle
{
}

struct Value
{
    public Value(int a)
    {
        X = a;
    }

    public int X;
}

interface IBase1
{
}

interface IBase2
{
}

interface IMiddle : IBase1
{
}

interface IDerived : IMiddle, IBase2
{
}

";
            CreateCompilationWithMscorlib45(source)
            .VerifyDiagnostics()
            .VerifyAnalyzerDiagnostics(new DiagnosticAnalyzer[] { new SymbolCouldHaveMoreSpecificTypeAnalyzer() }, null, null, false,
                Diagnostic(SymbolCouldHaveMoreSpecificTypeAnalyzer.LocalCouldHaveMoreSpecificTypeDescriptor.Id, "a").WithArguments("a", "Middle").WithLocation(6, 16),
                Diagnostic(SymbolCouldHaveMoreSpecificTypeAnalyzer.LocalCouldHaveMoreSpecificTypeDescriptor.Id, "b").WithArguments("b", "Value").WithLocation(7, 16),
                Diagnostic(SymbolCouldHaveMoreSpecificTypeAnalyzer.LocalCouldHaveMoreSpecificTypeDescriptor.Id, "c").WithArguments("c", "Base").WithLocation(8, 16),
                Diagnostic(SymbolCouldHaveMoreSpecificTypeAnalyzer.LocalCouldHaveMoreSpecificTypeDescriptor.Id, "d").WithArguments("d", "Derived").WithLocation(10, 14),
                Diagnostic(SymbolCouldHaveMoreSpecificTypeAnalyzer.LocalCouldHaveMoreSpecificTypeDescriptor.Id, "e").WithArguments("e", "Middle").WithLocation(11, 14),
                Diagnostic(SymbolCouldHaveMoreSpecificTypeAnalyzer.LocalCouldHaveMoreSpecificTypeDescriptor.Id, "g").WithArguments("g", "Base").WithLocation(15, 16),
                Diagnostic(SymbolCouldHaveMoreSpecificTypeAnalyzer.LocalCouldHaveMoreSpecificTypeDescriptor.Id, "i").WithArguments("i", "int").WithLocation(20, 16),
                Diagnostic(SymbolCouldHaveMoreSpecificTypeAnalyzer.LocalCouldHaveMoreSpecificTypeDescriptor.Id, "k").WithArguments("k", "Derived").WithLocation(24, 16),
                Diagnostic(SymbolCouldHaveMoreSpecificTypeAnalyzer.LocalCouldHaveMoreSpecificTypeDescriptor.Id, "ia").WithArguments("ia", "IMiddle").WithLocation(34, 16),
                Diagnostic(SymbolCouldHaveMoreSpecificTypeAnalyzer.LocalCouldHaveMoreSpecificTypeDescriptor.Id, "ic").WithArguments("ic", "IBase1").WithLocation(35, 16),
                Diagnostic(SymbolCouldHaveMoreSpecificTypeAnalyzer.LocalCouldHaveMoreSpecificTypeDescriptor.Id, "id").WithArguments("id", "IDerived").WithLocation(37, 16),
                Diagnostic(SymbolCouldHaveMoreSpecificTypeAnalyzer.LocalCouldHaveMoreSpecificTypeDescriptor.Id, "ie").WithArguments("ie", "IMiddle").WithLocation(38, 16),
                Diagnostic(SymbolCouldHaveMoreSpecificTypeAnalyzer.LocalCouldHaveMoreSpecificTypeDescriptor.Id, "ig").WithArguments("ig", "IBase1").WithLocation(42, 16),
                Diagnostic(SymbolCouldHaveMoreSpecificTypeAnalyzer.LocalCouldHaveMoreSpecificTypeDescriptor.Id, "ik").WithArguments("ik", "IDerived").WithLocation(47, 17),
                Diagnostic(SymbolCouldHaveMoreSpecificTypeAnalyzer.LocalCouldHaveMoreSpecificTypeDescriptor.Id, "im").WithArguments("im", "IDerived").WithLocation(51, 16),
                Diagnostic(SymbolCouldHaveMoreSpecificTypeAnalyzer.FieldCouldHaveMoreSpecificTypeDescriptor.Id, "fa").WithArguments("C.fa", "Middle").WithLocation(56, 12),
                Diagnostic(SymbolCouldHaveMoreSpecificTypeAnalyzer.FieldCouldHaveMoreSpecificTypeDescriptor.Id, "fb").WithArguments("C.fb", "Value").WithLocation(57, 12),
                Diagnostic(SymbolCouldHaveMoreSpecificTypeAnalyzer.FieldCouldHaveMoreSpecificTypeDescriptor.Id, "fc").WithArguments("C.fc", "Base").WithLocation(58, 12),
                Diagnostic(SymbolCouldHaveMoreSpecificTypeAnalyzer.FieldCouldHaveMoreSpecificTypeDescriptor.Id, "fd").WithArguments("C.fd", "Derived").WithLocation(59, 10),
                Diagnostic(SymbolCouldHaveMoreSpecificTypeAnalyzer.FieldCouldHaveMoreSpecificTypeDescriptor.Id, "fe").WithArguments("C.fe", "Middle").WithLocation(60, 10),
                Diagnostic(SymbolCouldHaveMoreSpecificTypeAnalyzer.FieldCouldHaveMoreSpecificTypeDescriptor.Id, "fg").WithArguments("C.fg", "Base").WithLocation(62, 12),
                Diagnostic(SymbolCouldHaveMoreSpecificTypeAnalyzer.FieldCouldHaveMoreSpecificTypeDescriptor.Id, "fi").WithArguments("C.fi", "int").WithLocation(64, 12),
                Diagnostic(SymbolCouldHaveMoreSpecificTypeAnalyzer.FieldCouldHaveMoreSpecificTypeDescriptor.Id, "fk").WithArguments("C.fk", "Derived").WithLocation(66, 12),
                Diagnostic(SymbolCouldHaveMoreSpecificTypeAnalyzer.FieldCouldHaveMoreSpecificTypeDescriptor.Id, "fia").WithArguments("C.fia", "IMiddle").WithLocation(75, 12),
                Diagnostic(SymbolCouldHaveMoreSpecificTypeAnalyzer.FieldCouldHaveMoreSpecificTypeDescriptor.Id, "fic").WithArguments("C.fic", "IBase1").WithLocation(76, 12),
                Diagnostic(SymbolCouldHaveMoreSpecificTypeAnalyzer.FieldCouldHaveMoreSpecificTypeDescriptor.Id, "fid").WithArguments("C.fid", "IDerived").WithLocation(77, 12),
                Diagnostic(SymbolCouldHaveMoreSpecificTypeAnalyzer.FieldCouldHaveMoreSpecificTypeDescriptor.Id, "fie").WithArguments("C.fie", "IMiddle").WithLocation(78, 12),
                Diagnostic(SymbolCouldHaveMoreSpecificTypeAnalyzer.FieldCouldHaveMoreSpecificTypeDescriptor.Id, "fig").WithArguments("C.fig", "IBase1").WithLocation(80, 12),
                Diagnostic(SymbolCouldHaveMoreSpecificTypeAnalyzer.FieldCouldHaveMoreSpecificTypeDescriptor.Id, "fik").WithArguments("C.fik", "IDerived").WithLocation(82, 13),
                Diagnostic(SymbolCouldHaveMoreSpecificTypeAnalyzer.FieldCouldHaveMoreSpecificTypeDescriptor.Id, "fim").WithArguments("C.fim", "IDerived").WithLocation(86, 12)
                );
        }

        [Fact]
        public void ValueContextsCSharp()
        {
            const string source = @"
class C
{
    public void M0(int a = 16, int b = 17, int c = 18)
    {
    }

    public int f1 = 16;
    public int f2 = 17;
    public int f3 = 18;

    public void M1()
    {
        M0(16, 17, 18);
        M0(f1, f2, f3);
        M0();
    }
}

enum E
{
    A = 16,
    B,
    C = 17,
    D = 18
}
";
            CreateCompilationWithMscorlib45(source)
            .VerifyDiagnostics()
            .VerifyAnalyzerDiagnostics(new DiagnosticAnalyzer[] { new SeventeenTestAnalyzer() }, null, null, false,
                Diagnostic(SeventeenTestAnalyzer.SeventeenDescriptor.Id, "17").WithLocation(4, 40),
                Diagnostic(SeventeenTestAnalyzer.SeventeenDescriptor.Id, "17").WithLocation(9, 21),
                Diagnostic(SeventeenTestAnalyzer.SeventeenDescriptor.Id, "17").WithLocation(14, 16),
                Diagnostic(SeventeenTestAnalyzer.SeventeenDescriptor.Id, "17").WithLocation(24, 9),
                Diagnostic(SeventeenTestAnalyzer.SeventeenDescriptor.Id, "M0()").WithLocation(16, 9)
                );
        }

        [Fact]
        public void NullArgumentCSharp()
        {
            const string source = @"
class Goo
{
    public Goo(string x)
    {}
}

class C
{
    public void M1(string x, string y)
    {}

    public void M2()
    {
        M1("""", """");
        M1(null, """");
        M1("""", null);
        M1(null, null);
    }

    public void M3()
    {
        var f1 = new Goo("""");
        var f2 = new Goo(null);
    }
}
";
            CreateCompilationWithMscorlib45(source)
            .VerifyDiagnostics()
            .VerifyAnalyzerDiagnostics(new DiagnosticAnalyzer[] { new NullArgumentTestAnalyzer() }, null, null, false,
                Diagnostic(NullArgumentTestAnalyzer.NullArgumentsDescriptor.Id, "null").WithLocation(16, 12),
                Diagnostic(NullArgumentTestAnalyzer.NullArgumentsDescriptor.Id, "null").WithLocation(17, 16),
                Diagnostic(NullArgumentTestAnalyzer.NullArgumentsDescriptor.Id, "null").WithLocation(18, 12),
                Diagnostic(NullArgumentTestAnalyzer.NullArgumentsDescriptor.Id, "null").WithLocation(18, 18),
                Diagnostic(NullArgumentTestAnalyzer.NullArgumentsDescriptor.Id, "null").WithLocation(24, 26)
                );
        }

        [Fact]
        public void MemberInitializerCSharp()
        {
            const string source = @"
struct Bar
{
    public bool Field;
}

class Goo
{
    public int Field;
    public string Property1 { set; get; }
    public Bar Property2 { set; get; }
}

class C
{
    public void M1()
    {   
        var x1 = new Goo();
        var x2 = new Goo() { Field = 2};
        var x3 = new Goo() { Property1 = """"};
        var x4 = new Goo() { Property1 = """", Field = 2};
        var x5 = new Goo() { Property2 = new Bar { Field = true } };

        var e1 = new Goo() { Property2 = 1 };
        var e2 = new Goo() { "" };      
    }
}
";
            CreateCompilationWithMscorlib45(source)
            .VerifyDiagnostics(
                // (25,30): error CS1010: Newline in constant
                //         var e2 = new Goo() { " };      
                Diagnostic(ErrorCode.ERR_NewlineInConst, "").WithLocation(25, 30),
                // (26,6): error CS1002: ; expected
                //     }
                Diagnostic(ErrorCode.ERR_SemicolonExpected, "").WithLocation(26, 6),
                // (27,2): error CS1513: } expected
                // }
                Diagnostic(ErrorCode.ERR_RbraceExpected, "").WithLocation(27, 2),
                // (24,42): error CS0029: Cannot implicitly convert type 'int' to 'Bar'
                //         var e1 = new Goo() { Property2 = 1 };
                Diagnostic(ErrorCode.ERR_NoImplicitConv, "1").WithArguments("int", "Bar").WithLocation(24, 42))
            .VerifyAnalyzerDiagnostics(new DiagnosticAnalyzer[] { new MemberInitializerTestAnalyzer() }, null, null, false,
                Diagnostic(MemberInitializerTestAnalyzer.DoNotUseFieldInitializerDescriptor.Id, "Field").WithLocation(19, 30),
                Diagnostic(MemberInitializerTestAnalyzer.DoNotUsePropertyInitializerDescriptor.Id, "Property1").WithLocation(20, 30),
                Diagnostic(MemberInitializerTestAnalyzer.DoNotUsePropertyInitializerDescriptor.Id, "Property1").WithLocation(21, 30),
                Diagnostic(MemberInitializerTestAnalyzer.DoNotUseFieldInitializerDescriptor.Id, "Field").WithLocation(21, 46),
                Diagnostic(MemberInitializerTestAnalyzer.DoNotUsePropertyInitializerDescriptor.Id, "Property2").WithLocation(22, 30),
                Diagnostic(MemberInitializerTestAnalyzer.DoNotUseFieldInitializerDescriptor.Id, "Field").WithLocation(22, 52),
                Diagnostic(MemberInitializerTestAnalyzer.DoNotUsePropertyInitializerDescriptor.Id, "Property2").WithLocation(24, 30));
        }

        [Fact]
        public void AssignmentCSharp()
        {
            const string source = @"
struct Bar
{
    public bool Field;
}

class Goo
{
    public int Field;
    public string Property1 { set; get; }
    public Bar Property2 { set; get; }
}

class C
{
    public void M1()
    {
        var x1 = new Goo();
        var x2 = new Goo() { Field = 2};
        var x3 = new Goo() { Property1 = """"};
        var x4 = new Goo() { Property1 = """", Field = 2};
        var x5 = new Goo() { Property2 = new Bar { Field = true } };
    }

    public void M2()
    {
        var x1 = new Goo() { Property2 = new Bar { Field = true } };
        x1.Field = 10;
        x1.Property1 = null;

        var x2 = new Bar();
        x2.Field = true;
    }
}
";
            CreateCompilationWithMscorlib45(source)
            .VerifyDiagnostics()
            .VerifyAnalyzerDiagnostics(new DiagnosticAnalyzer[] { new AssignmentTestAnalyzer() }, null, null, false,
                Diagnostic("DoNotUseMemberAssignment", "Property2 = new Bar { Field = true }").WithLocation(27, 30),
                Diagnostic("DoNotUseMemberAssignment", "Field = true").WithLocation(27, 52),
                Diagnostic("DoNotUseMemberAssignment", "x1.Field = 10").WithLocation(28, 9),
                Diagnostic("DoNotUseMemberAssignment", "x1.Property1 = null").WithLocation(29, 9),
                Diagnostic("DoNotUseMemberAssignment", "x2.Field = true").WithLocation(32, 9),
                Diagnostic("DoNotUseMemberAssignment", "Field = 2").WithLocation(19, 30),
                Diagnostic("DoNotUseMemberAssignment", @"Property1 = """"").WithLocation(20, 30),
                Diagnostic("DoNotUseMemberAssignment", @"Property1 = """"").WithLocation(21, 30),
                Diagnostic("DoNotUseMemberAssignment", "Field = 2").WithLocation(21, 46),
                Diagnostic("DoNotUseMemberAssignment", "Property2 = new Bar { Field = true }").WithLocation(22, 30),
                Diagnostic("DoNotUseMemberAssignment", "Field = true").WithLocation(22, 52));
        }

        [Fact]
        public void ArrayInitializerCSharp()
        {
            const string source = @"
class C
{
    void M1()
    {
        int[] arr1 = new int[0];                       
        byte[] arr2 = { };                             
        C[] arr3 = new C[] { };                        

        int[] arr4 = new int[] { 1, 2, 3 };            
        byte[] arr5 = { 1, 2, 3 };                     
        C[] arr6 = new C[] { null, null, null };       

        int[] arr7 = new int[] { 1, 2, 3, 4, 5, 6 };                // LargeList
        byte[] arr8 = { 1, 2, 3, 4, 5, 6 };                         // LargeList
        C[] arr9 = new C[] { null, null, null, null, null, null };  // LargeList

        int[,] arr10 = new int[,] { { 1, 2, 3, 4, 5, 6 } };     // LargeList
        byte[,] arr11 = {                                      
                          { 1, 2, 3, 4, 5, 6 },                 // LargeList
                          { 7, 8, 9, 10, 11, 12 }                  // LargeList
                        };
        C[,] arr12 = new C[,] {                                 
                                { null, null, null, null, null, null }  // LargeList
                              };

        int[][] arr13 = new int[][] { new[] { 1,2,3 }, new int[5] };
        int[][] arr14 = new int[][] { new int[] { 1,2,3 }, new[] { 1, 2, 3, 4, 5, 6 } };  // LargeList
    }
}";
            CreateCompilationWithMscorlib45(source)
            .VerifyDiagnostics()
            .VerifyAnalyzerDiagnostics(new DiagnosticAnalyzer[] { new ArrayInitializerTestAnalyzer() }, null, null, false,
                Diagnostic(ArrayInitializerTestAnalyzer.DoNotUseLargeListOfArrayInitializersDescriptor.Id, "{ 1, 2, 3, 4, 5, 6 }").WithLocation(14, 32),
                Diagnostic(ArrayInitializerTestAnalyzer.DoNotUseLargeListOfArrayInitializersDescriptor.Id, "{ 1, 2, 3, 4, 5, 6 }").WithLocation(15, 23),
                Diagnostic(ArrayInitializerTestAnalyzer.DoNotUseLargeListOfArrayInitializersDescriptor.Id, "{ null, null, null, null, null, null }").WithLocation(16, 28),
                Diagnostic(ArrayInitializerTestAnalyzer.DoNotUseLargeListOfArrayInitializersDescriptor.Id, "{ 1, 2, 3, 4, 5, 6 }").WithLocation(18, 37),
                Diagnostic(ArrayInitializerTestAnalyzer.DoNotUseLargeListOfArrayInitializersDescriptor.Id, "{ 1, 2, 3, 4, 5, 6 }").WithLocation(20, 27),
                Diagnostic(ArrayInitializerTestAnalyzer.DoNotUseLargeListOfArrayInitializersDescriptor.Id, "{ 7, 8, 9, 10, 11, 12 }").WithLocation(21, 27),
                Diagnostic(ArrayInitializerTestAnalyzer.DoNotUseLargeListOfArrayInitializersDescriptor.Id, "{ null, null, null, null, null, null }").WithLocation(24, 33),
                Diagnostic(ArrayInitializerTestAnalyzer.DoNotUseLargeListOfArrayInitializersDescriptor.Id, "{ 1, 2, 3, 4, 5, 6 }").WithLocation(28, 66)
            );
        }

        [Fact]
        public void VariableDeclarationCSharp()
        {
            const string source = @"
public class C
{
    public void M1()
    {
#pragma warning disable CS0168, CS0219
        int a1;
        int b1, b2, b3;
        int c1, c2, c3, c4;
        C[] d1, d2, d3, d4 = { null, null };
        int e1 = 1, e2, e3, e4 = 10;
        int f1, f2, f3, ;
        int g1, g2, g3, g4 =;
#pragma warning restore CS0168, CS0219
    }
}
";
            CreateCompilationWithMscorlib45(source)
            .VerifyDiagnostics(
                Diagnostic(ErrorCode.ERR_IdentifierExpected, ";").WithLocation(12, 25),
                Diagnostic(ErrorCode.ERR_InvalidExprTerm, ";").WithArguments(";").WithLocation(13, 29))
            .VerifyAnalyzerDiagnostics(new DiagnosticAnalyzer[] { new VariableDeclarationTestAnalyzer() }, null, null, false,
                Diagnostic(VariableDeclarationTestAnalyzer.TooManyLocalVarDeclarationsDescriptor.Id, "int c1, c2, c3, c4;").WithLocation(9, 9),
                Diagnostic(VariableDeclarationTestAnalyzer.TooManyLocalVarDeclarationsDescriptor.Id, "C[] d1, d2, d3, d4 = { null, null };").WithLocation(10, 9),
                Diagnostic(VariableDeclarationTestAnalyzer.LocalVarInitializedDeclarationDescriptor.Id, "d4 = { null, null }").WithLocation(10, 25),
                Diagnostic(VariableDeclarationTestAnalyzer.TooManyLocalVarDeclarationsDescriptor.Id, "int e1 = 1, e2, e3, e4 = 10;").WithLocation(11, 9),
                Diagnostic(VariableDeclarationTestAnalyzer.LocalVarInitializedDeclarationDescriptor.Id, "e1 = 1").WithLocation(11, 13),
                Diagnostic(VariableDeclarationTestAnalyzer.LocalVarInitializedDeclarationDescriptor.Id, "e4 = 10").WithLocation(11, 29),
                Diagnostic(VariableDeclarationTestAnalyzer.TooManyLocalVarDeclarationsDescriptor.Id, "int f1, f2, f3, ;").WithLocation(12, 9),
                Diagnostic(VariableDeclarationTestAnalyzer.TooManyLocalVarDeclarationsDescriptor.Id, "int g1, g2, g3, g4 =;").WithLocation(13, 9));
        }

        [Fact]
        public void CaseCSharp()
        {
            const string source = @"class C
{
    public void M1(int x, int y)
    {
        switch (x)
        {
            case 1:
            case 10:
                break;
            default:
                break;
        }

        switch (y)
        {
            case 1:
                break;
            case 1000:
            default:
                break;
        }

        switch (x)
        {
            case 1:
                break;
            case 1000:
                break;
        }

        switch (y)
        {
            default:
                break;
        }

        switch (y) { }

        switch (x)
        {
            case :
            case 1000:
                break;
        }
    }
}
";
            CreateCompilationWithMscorlib45(source)
            .VerifyDiagnostics(Diagnostic(ErrorCode.WRN_EmptySwitch, "{").WithLocation(37, 20),
                Diagnostic(ErrorCode.ERR_ConstantExpected, ":").WithLocation(41, 18))
            .VerifyAnalyzerDiagnostics(new DiagnosticAnalyzer[] { new CaseTestAnalyzer() }, null, null, false,
                Diagnostic(CaseTestAnalyzer.MultipleCaseClausesDescriptor.Id,
@"case 1:
            case 10:
                break;").WithLocation(7, 13),
                Diagnostic(CaseTestAnalyzer.HasDefaultCaseDescriptor.Id, "default:").WithLocation(10, 13),
                Diagnostic(CaseTestAnalyzer.MultipleCaseClausesDescriptor.Id,
@"case 1000:
            default:
                break;").WithLocation(18, 13),
                Diagnostic(CaseTestAnalyzer.HasDefaultCaseDescriptor.Id, "default:").WithLocation(19, 13),
                Diagnostic(CaseTestAnalyzer.HasDefaultCaseDescriptor.Id, "default:").WithLocation(33, 13));
        }

        [Fact]
        public void ImplicitVsExplicitInstancesCSharp()
        {
            const string source = @"
class C
{
    public virtual void M1()
    {
        this.M1();
        M1();
    }
    public void M2()
    {
    }
}

class D : C
{
    public override void M1()
    {
        base.M1();
        M1();
        M2();
    }
}";
            CreateCompilationWithMscorlib45(source)
            .VerifyDiagnostics()
            .VerifyAnalyzerDiagnostics(new DiagnosticAnalyzer[] { new ExplicitVsImplicitInstanceAnalyzer() }, null, null, false,
                Diagnostic(ExplicitVsImplicitInstanceAnalyzer.ExplicitInstanceDescriptor.Id, "this").WithLocation(6, 9),
                Diagnostic(ExplicitVsImplicitInstanceAnalyzer.ImplicitInstanceDescriptor.Id, "M1").WithLocation(7, 9),
                Diagnostic(ExplicitVsImplicitInstanceAnalyzer.ExplicitInstanceDescriptor.Id, "base").WithLocation(18, 9),
                Diagnostic(ExplicitVsImplicitInstanceAnalyzer.ImplicitInstanceDescriptor.Id, "M1").WithLocation(19, 9),
                Diagnostic(ExplicitVsImplicitInstanceAnalyzer.ImplicitInstanceDescriptor.Id, "M2").WithLocation(20, 9)
                );
        }

        [Fact]
        public void EventAndMethodReferencesCSharp()
        {
            const string source = @"
public delegate void MumbleEventHandler(object sender, System.EventArgs args);

class C
{
    public event MumbleEventHandler Mumble;

    public void OnMumble(System.EventArgs args)
    {
        Mumble += new MumbleEventHandler(Mumbler);
        Mumble += (s, a) => {};
        Mumble += new MumbleEventHandler((s, a) => {});
        Mumble(this, args);
        object o = Mumble;
        MumbleEventHandler d = Mumbler;
        Mumbler(this, null);
        Mumble -= new MumbleEventHandler(Mumbler);
    }

    private void Mumbler(object sender, System.EventArgs args) 
    {
    }
}";
            CreateCompilationWithMscorlib45(source)
            .VerifyDiagnostics()
            .VerifyAnalyzerDiagnostics(new DiagnosticAnalyzer[] { new MemberReferenceAnalyzer() }, null, null, false,
                // Bug: we are missing diagnostics of "MethodBindingDescriptor" here. https://github.com/dotnet/roslyn/issues/20095
                Diagnostic(MemberReferenceAnalyzer.HandlerAddedDescriptor.Id, "Mumble += new MumbleEventHandler(Mumbler)").WithLocation(10, 9),
                Diagnostic(MemberReferenceAnalyzer.EventReferenceDescriptor.Id, "Mumble").WithLocation(10, 9),
                Diagnostic(MemberReferenceAnalyzer.MethodBindingDescriptor.Id, "Mumbler").WithLocation(10, 42),
                Diagnostic(MemberReferenceAnalyzer.HandlerAddedDescriptor.Id, "Mumble += (s, a) => {}").WithLocation(11, 9),
                Diagnostic(MemberReferenceAnalyzer.EventReferenceDescriptor.Id, "Mumble").WithLocation(11, 9),
                Diagnostic(MemberReferenceAnalyzer.HandlerAddedDescriptor.Id, "Mumble += new MumbleEventHandler((s, a) => {})").WithLocation(12, 9),
                Diagnostic(MemberReferenceAnalyzer.EventReferenceDescriptor.Id, "Mumble").WithLocation(12, 9),
                Diagnostic(MemberReferenceAnalyzer.EventReferenceDescriptor.Id, "Mumble").WithLocation(13, 9),
                Diagnostic(MemberReferenceAnalyzer.EventReferenceDescriptor.Id, "Mumble").WithLocation(14, 20),
                Diagnostic(MemberReferenceAnalyzer.MethodBindingDescriptor.Id, "Mumbler").WithLocation(15, 32),
                Diagnostic(MemberReferenceAnalyzer.HandlerRemovedDescriptor.Id, "Mumble -= new MumbleEventHandler(Mumbler)").WithLocation(17, 9),
                Diagnostic(MemberReferenceAnalyzer.EventReferenceDescriptor.Id, "Mumble").WithLocation(17, 9),
                Diagnostic(MemberReferenceAnalyzer.MethodBindingDescriptor.Id, "Mumbler").WithLocation(17, 42));
        }

        [Fact]
        public void ParamsArraysCSharp()
        {
            const string source = @"
class C
{
    public void M0(int a, params int[] b)
    {
    }

    public void M1()
    {
        M0(1);
        M0(1, 2);
        M0(1, 2, 3, 4);
        M0(1, 2, 3, 4, 5);
        M0(1, 2, 3, 4, 5, 6);
        M0(1, new int[] { 2, 3, 4 });
        M0(1, new int[] { 2, 3, 4, 5 });
        M0(1, new int[] { 2, 3, 4, 5, 6 });
        M2(1, c: 2);
        D d = new D(3, c: 40);
        d = new D(""Hello"", 1, 2, 3, 4);
        d = new D(""Hello"", new int[] { 1, 2, 3, 4 });
        d = new D(""Hello"", 1, 2, 3);
        d = new D(""Hello"", new int[] { 1, 2, 3 });
    }

    public void M2(int a, int b = 10, int c = 20, params int[] d)
    {
    }

    class D
    {
        public D(int a, int b = 10, int c = 20, params int[] d)
        {
        }

        public D(string a, params int[] b)
        {
        }
    }
}
";
            CreateCompilationWithMscorlib45(source)
            .VerifyDiagnostics()
            .VerifyAnalyzerDiagnostics(new DiagnosticAnalyzer[] { new ParamsArrayTestAnalyzer() }, null, null, false,
                Diagnostic(ParamsArrayTestAnalyzer.LongParamsDescriptor.Id, "M0(1, 2, 3, 4, 5)").WithLocation(13, 9),
                Diagnostic(ParamsArrayTestAnalyzer.LongParamsDescriptor.Id, "M0(1, 2, 3, 4, 5, 6)").WithLocation(14, 9),
                Diagnostic(ParamsArrayTestAnalyzer.LongParamsDescriptor.Id, "new int[] { 2, 3, 4, 5 }"),
                Diagnostic(ParamsArrayTestAnalyzer.LongParamsDescriptor.Id, "new int[] { 2, 3, 4, 5, 6 }"),
                Diagnostic(ParamsArrayTestAnalyzer.LongParamsDescriptor.Id, @"new D(""Hello"", 1, 2, 3, 4)").WithLocation(20, 13),
                Diagnostic(ParamsArrayTestAnalyzer.LongParamsDescriptor.Id, "new int[] { 1, 2, 3, 4 }")
                );
        }

        [Fact]
        public void FieldInitializersCSharp()
        {
            const string source = @"
class C
{
    public int F1 = 44;
    public string F2 = ""Hello"";
    public int F3 = Goo();

    static int Goo() { return 10; }
    static int Bar(int P1 = 15, int F2 = 33) { return P1 + F2; }
}
";
            CreateCompilationWithMscorlib45(source)
            .VerifyDiagnostics()
            .VerifyAnalyzerDiagnostics(new DiagnosticAnalyzer[] { new EqualsValueTestAnalyzer() }, null, null, false,
                Diagnostic(EqualsValueTestAnalyzer.EqualsValueDescriptor.Id, "= 44").WithLocation(4, 19),
                Diagnostic(EqualsValueTestAnalyzer.EqualsValueDescriptor.Id, "= \"Hello\"").WithLocation(5, 22),
                Diagnostic(EqualsValueTestAnalyzer.EqualsValueDescriptor.Id, "= Goo()").WithLocation(6, 19),
                Diagnostic(EqualsValueTestAnalyzer.EqualsValueDescriptor.Id, "= 33").WithLocation(9, 40)
                );
        }

        [Fact]
        public void OwningSymbolCSharp()
        {
            const string source = @"
class C
{
    public void UnFunkyMethod()
    {
        int x = 0;
        int y = x;
    }

    public void FunkyMethod()
    {
        int x = 0;
        int y = x;
    }

    public int FunkyField = 12;
    public int UnFunkyField = 12;
}
";
            CreateCompilationWithMscorlib45(source)
            .VerifyDiagnostics()
            .VerifyAnalyzerDiagnostics(new DiagnosticAnalyzer[] { new OwningSymbolTestAnalyzer() }, null, null, false,
                Diagnostic(OwningSymbolTestAnalyzer.ExpressionDescriptor.Id, "0").WithLocation(12, 17),
                Diagnostic(OwningSymbolTestAnalyzer.ExpressionDescriptor.Id, "x").WithLocation(13, 17),
                Diagnostic(OwningSymbolTestAnalyzer.ExpressionDescriptor.Id, "12").WithLocation(16, 29)
                );
        }

        [Fact]
        public void NoneOperationCSharp()
        {
            // BoundStatementList is OperationKind.None
            const string source = @"
class C
{
    public void M0()
    {
        int x = 0;
        int y = x++;
        int z = y++;
    }
}
";
            CreateCompilationWithMscorlib45(source)
            .VerifyDiagnostics()
            .VerifyAnalyzerDiagnostics(new DiagnosticAnalyzer[] { new NoneOperationTestAnalyzer() }, null, null, false);
        }

        [Fact, WorkItem(9025, "https://github.com/dotnet/roslyn/issues/9025")]
        public void LongArithmeticExpressionCSharp()
        {
            Func<int, string> buildSequenceOfBinaryExpressions =
                (count) =>
                {
                    var builder = new System.Text.StringBuilder();
                    int i;
                    for (i = 0; i < count; i++)
                    {
                        builder.Append(i + 1);
                        builder.Append(" * ");
                        builder.Append("f[");
                        builder.Append(i);
                        builder.Append("] + ");
                    }

                    builder.Append(i + 1);

                    return builder.ToString();
                };
            // This code will cause OperationWalker to throw `InsufficientExecutionStackException`
            var source = @"
class Test
{ 
    public static long Calculate1(long[] f)
    {
        long x;
" + $"        x = { buildSequenceOfBinaryExpressions(8192) };" + @"
        return x;
    }
}";

            CreateCompilationWithMscorlib45(source)
            .VerifyDiagnostics()
            .VerifyAnalyzerDiagnostics(new DiagnosticAnalyzer[] { new AssignmentOperationSyntaxTestAnalyzer() }, null, null, true,
                Diagnostic(AssignmentOperationSyntaxTestAnalyzer.AssignmentOperationDescriptor.Id, $"x = { buildSequenceOfBinaryExpressions(8192) }").WithLocation(7, 9),
                Diagnostic(AssignmentOperationSyntaxTestAnalyzer.AssignmentSyntaxDescriptor.Id, $"x = { buildSequenceOfBinaryExpressions(8192) }").WithLocation(7, 9));
        }

        [WorkItem(9020, "https://github.com/dotnet/roslyn/issues/9020")]
        [Fact]
        public void AddressOfExpressionCSharp()
        {
            const string source = @"
public class C
{
   unsafe public void M1()
   {
      int a = 0, b = 0;
      int *i = &(a + b);   // CS0211, the addition of two local variables

      int *j = &a;
   }

   unsafe public void M2()
   {
       int x;
       int* p = &x;
       p = &(*p);
       p = &p[0];
   }
}

class A
{
    public unsafe void M1()
    {
        int[] ints = new int[] { 1, 2, 3 };
        foreach (int i in ints)
        {
            int *j = &i;  
        }

        fixed (int *i = &_i)
        {
            int **j = &i;  
        }
    }

    private int _i = 0;
}";
            CreateCompilationWithMscorlib45(source, options: TestOptions.UnsafeReleaseDll)
            .VerifyDiagnostics(Diagnostic(ErrorCode.ERR_InvalidAddrOp, "a + b").WithLocation(7, 18))
            .VerifyAnalyzerDiagnostics(new DiagnosticAnalyzer[] { new AddressOfTestAnalyzer() }, null, null, false,
                Diagnostic("AddressOfOperation", "&(a + b)").WithLocation(7, 16),
                Diagnostic("InvalidAddressOfReference", "a + b").WithLocation(7, 18),
                Diagnostic("AddressOfOperation", "&a").WithLocation(9, 16),
                Diagnostic("AddressOfOperation", "&i").WithLocation(28, 22),
                Diagnostic("AddressOfOperation", "&_i").WithLocation(31, 25),
                Diagnostic("AddressOfOperation", "&i").WithLocation(33, 23),
                Diagnostic("AddressOfOperation", "&x").WithLocation(15, 17),
                Diagnostic("AddressOfOperation", "&(*p)").WithLocation(16, 12),
                Diagnostic("AddressOfOperation", "&p[0]").WithLocation(17, 12));
        }

        [Fact]
        public void LambdaExpressionCSharp()
        {
            const string source = @"
using System;

class B
{
    public void M0()
    {
        Action<int> action1 = input => { };
        Action<int> action2 = input => input++;
        Func<int,bool> func1 = input => { input++; input++; if (input > 0) return true; return false; };
    }
}

public delegate void MumbleEventHandler(object sender, System.EventArgs args);

class C
{
    public event MumbleEventHandler Mumble;

    public void OnMumble(System.EventArgs args)
    {
        Mumble += new MumbleEventHandler((s, e) => { });
        Mumble += (s, e) => { int i = 0; i++; i++; i++; };
        Mumble(this, args);
    }
}
";
            CreateCompilationWithMscorlib45(source)
            .VerifyDiagnostics()
            .VerifyAnalyzerDiagnostics(new DiagnosticAnalyzer[] { new LambdaTestAnalyzer() }, null, null, false,
                Diagnostic(LambdaTestAnalyzer.LambdaExpressionDescriptor.Id, "input => { }").WithLocation(8, 31),
                Diagnostic(LambdaTestAnalyzer.LambdaExpressionDescriptor.Id, "input => input++").WithLocation(9, 31),
                Diagnostic(LambdaTestAnalyzer.LambdaExpressionDescriptor.Id, "input => { input++; input++; if (input > 0) return true; return false; }").WithLocation(10, 32),
                Diagnostic(LambdaTestAnalyzer.TooManyStatementsInLambdaExpressionDescriptor.Id, "input => { input++; input++; if (input > 0) return true; return false; }").WithLocation(10, 32),
                Diagnostic(LambdaTestAnalyzer.LambdaExpressionDescriptor.Id, "(s, e) => { }").WithLocation(22, 42),
                Diagnostic(LambdaTestAnalyzer.LambdaExpressionDescriptor.Id, "(s, e) => { int i = 0; i++; i++; i++; }").WithLocation(23, 19),
                Diagnostic(LambdaTestAnalyzer.TooManyStatementsInLambdaExpressionDescriptor.Id, "(s, e) => { int i = 0; i++; i++; i++; }").WithLocation(23, 19));
        }

        [WorkItem(8385, "https://github.com/dotnet/roslyn/issues/8385")]
        [Fact]
        public void StaticMemberReferenceCSharp()
        {
            const string source = @"
using System;

public class D
{
    public static event Action E;

    public static int Field;

    public static int Property => 0;

    public static void Method() { }
}

class C
{
    public static event Action E;

    public static void Bar() { }

    void Goo()
    {
        C.E += D.Method;
        C.E();
        C.Bar();

        D.E += () => { };
        D.Field = 1;
        var x = D.Property;
        D.Method();
    }
}
";
            CreateCompilationWithMscorlib45(source)
            .VerifyDiagnostics(Diagnostic(ErrorCode.WRN_UnreferencedEvent, "E").WithArguments("D.E").WithLocation(6, 32))
            .VerifyAnalyzerDiagnostics(new DiagnosticAnalyzer[] { new StaticMemberTestAnalyzer() }, null, null, false,
                Diagnostic(StaticMemberTestAnalyzer.StaticMemberDescriptor.Id, "C.E").WithLocation(23, 9),
                Diagnostic(StaticMemberTestAnalyzer.StaticMemberDescriptor.Id, "D.Method").WithLocation(23, 16),
                Diagnostic(StaticMemberTestAnalyzer.StaticMemberDescriptor.Id, "C.E").WithLocation(24, 9),
                Diagnostic(StaticMemberTestAnalyzer.StaticMemberDescriptor.Id, "C.Bar()").WithLocation(25, 9),
                Diagnostic(StaticMemberTestAnalyzer.StaticMemberDescriptor.Id, "D.E").WithLocation(27, 9),
                Diagnostic(StaticMemberTestAnalyzer.StaticMemberDescriptor.Id, "D.Field").WithLocation(28, 9),
                Diagnostic(StaticMemberTestAnalyzer.StaticMemberDescriptor.Id, "D.Property").WithLocation(29, 17),
                Diagnostic(StaticMemberTestAnalyzer.StaticMemberDescriptor.Id, "D.Method()").WithLocation(30, 9)
                );
        }

        [Fact]
        public void LabelOperatorsCSharp()
        {
            const string source = @"
public class A
{
    public void Fred()
    {
        Wilma: goto Betty;
        Betty: goto Wilma;
    }
}
";
            CreateCompilationWithMscorlib45(source)
             .VerifyDiagnostics()
             .VerifyAnalyzerDiagnostics(new DiagnosticAnalyzer[] { new LabelOperationsTestAnalyzer() }, null, null, false,
                 Diagnostic(LabelOperationsTestAnalyzer.LabelDescriptor.Id, "Wilma: goto Betty;").WithLocation(6, 9),
                 Diagnostic(LabelOperationsTestAnalyzer.GotoDescriptor.Id, "goto Betty;").WithLocation(6, 16),
                 Diagnostic(LabelOperationsTestAnalyzer.LabelDescriptor.Id, "Betty: goto Wilma;").WithLocation(7, 9),
                 Diagnostic(LabelOperationsTestAnalyzer.GotoDescriptor.Id, "goto Wilma;").WithLocation(7, 16)
                 );
        }

        [Fact]
        public void UnaryBinaryOperatorsCSharp()
        {
            const string source = @"
public class A
{
    readonly int _value;

    public A (int value)
    {
        _value = value;
    }

    public static A operator +(A x, A y)
    {
        return new A(x._value + y._value);
    }

    public static A operator *(A x, A y)
    {
        return new A(x._value * y._value);
    }

    public static A operator -(A x)
    {
        return new A(-x._value);
    }

    public static A operator +(A x)
    {
        return new A(+x._value);
    }
}

class C
{
    static void Main()
    {
        bool b = false;
        double d = 100;
        A a1 = new A(0);
        A a2 = new A(100);

        b = !b;
        d = d * 100;
        a1 = a1 + a2;
        a1 = -a2;
   }
}
";
            CreateCompilationWithMscorlib45(source)
             .VerifyDiagnostics()
             .VerifyAnalyzerDiagnostics(new DiagnosticAnalyzer[] { new UnaryAndBinaryOperationsTestAnalyzer() }, null, null, false,
                 Diagnostic(UnaryAndBinaryOperationsTestAnalyzer.BooleanNotDescriptor.Id, "!b").WithLocation(41, 13),
                 Diagnostic(UnaryAndBinaryOperationsTestAnalyzer.DoubleMultiplyDescriptor.Id, "d * 100").WithLocation(42, 13),
                 Diagnostic(UnaryAndBinaryOperationsTestAnalyzer.OperatorAddMethodDescriptor.Id, "a1 + a2").WithLocation(43, 14),
                 Diagnostic(UnaryAndBinaryOperationsTestAnalyzer.OperatorMinusMethodDescriptor.Id, "-a2").WithLocation(44, 14)
                 );
        }

        [Fact]
        public void InvalidOperatorsCSharp()
        {
            const string source = @"
public class A
{
    readonly int _value;

    public A (int value)
    {
        _value = value;
    }

    public static A operator +(A x, A y)
    {
        return new A(x._value + y._value);
    }

    public static A operator -(A x, A y)
    {
        return new A(x._value - y._value);
    }
}

class C
{
    static void Main()
    {
        A x = new A(0);
        A y = new A(100);

        x = x + 10;
        x = x + y;
        x = -x;
   }
}
";
            CreateCompilationWithMscorlib45(source)
             .VerifyDiagnostics(Diagnostic(ErrorCode.ERR_BadBinaryOps, "x + 10", new object[] { "+", "A", "int" }).WithLocation(29, 13),
                                Diagnostic(ErrorCode.ERR_BadUnaryOp, "-x", new object[] { "-", "A" }).WithLocation(31, 13))
             // no diagnostics from the analyzer since node it is looking for is invalid
             .VerifyAnalyzerDiagnostics(new DiagnosticAnalyzer[] { new OperatorPropertyPullerTestAnalyzer() }, null, null, false);
        }

        [Fact, WorkItem(8520, "https://github.com/dotnet/roslyn/issues/8520")]
        public void NullOperationSyntaxCSharp()
        {
            const string source = @"
class C
{
    public void M0(params int[] b)
    {
    }

    public void M1()
    {
        M0();
        M0(1);
        M0(1, 2);
        M0(new int[] { });
        M0(new int[] { 1 });
        M0(new int[] { 1, 2});
    }
}
";
            CreateCompilationWithMscorlib45(source)
            .VerifyDiagnostics()
            .VerifyAnalyzerDiagnostics(new DiagnosticAnalyzer[] { new NullOperationSyntaxTestAnalyzer() }, null, null, false,
                Diagnostic(NullOperationSyntaxTestAnalyzer.ParamsArrayOperationDescriptor.Id, "M0()"),
                Diagnostic(NullOperationSyntaxTestAnalyzer.ParamsArrayOperationDescriptor.Id, "M0(1)").WithLocation(11, 9),
                Diagnostic(NullOperationSyntaxTestAnalyzer.ParamsArrayOperationDescriptor.Id, "M0(1, 2)").WithLocation(12, 9));
        }

        [WorkItem(9113, "https://github.com/dotnet/roslyn/issues/9113")]
        [Fact]
        public void ConversionExpressionCSharp()
        {
            const string source = @"
class X
{
    static void Main()
    {
        string three = 3.ToString();

        int x = null.Length;

        int y = string.Empty;

        int i = global::MyType();
    }
}";
            CreateCompilationWithMscorlib45(source)
            .VerifyDiagnostics(
                // (8,17): error CS0023: Operator '.' cannot be applied to operand of type '<null>'
                //         int x = null.Length;
                Diagnostic(ErrorCode.ERR_BadUnaryOp, "null.Length").WithArguments(".", "<null>").WithLocation(8, 17),
                // (10,17): error CS0029: Cannot implicitly convert type 'string' to 'int'
                //         int y = string.Empty;
                Diagnostic(ErrorCode.ERR_NoImplicitConv, "string.Empty").WithArguments("string", "int").WithLocation(10, 17),
                // (12,25): error CS0400: The type or namespace name 'MyType' could not be found in the global namespace (are you missing an assembly reference?)
                //         int i = global::MyType();
                Diagnostic(ErrorCode.ERR_GlobalSingleTypeNameNotFound, "MyType").WithArguments("MyType", "<global namespace>").WithLocation(12, 25))
            .VerifyAnalyzerDiagnostics(new DiagnosticAnalyzer[] { new ConversionExpressionCSharpTestAnalyzer() }, null, null, false,
                Diagnostic(ConversionExpressionCSharpTestAnalyzer.InvalidConversionExpressionDescriptor.Id, "null.Length").WithLocation(8, 17),
                Diagnostic(ConversionExpressionCSharpTestAnalyzer.InvalidConversionExpressionDescriptor.Id, "string.Empty").WithLocation(10, 17),
                Diagnostic(ConversionExpressionCSharpTestAnalyzer.InvalidConversionExpressionDescriptor.Id, "global::MyType()").WithLocation(12, 17));
        }

        [WorkItem(8114, "https://github.com/dotnet/roslyn/issues/8114")]
        [Fact]
        public void InvalidOperatorCSharp()
        {
            const string source = @"
public class A
{
    public bool Compare(float f)
    {
        return f == float.Nan; // Misspelled
    }

    public string Negate(string f)
    {
        return -f;
    }

    public void Increment(string f)
    {
        f++;
    }
}
";
            CreateCompilationWithMscorlib45(source)
            .VerifyDiagnostics(
                Diagnostic(ErrorCode.ERR_NoSuchMember, "Nan").WithArguments("float", "Nan").WithLocation(6, 27),
                Diagnostic(ErrorCode.ERR_BadUnaryOp, "-f").WithArguments("-", "string").WithLocation(11, 16),
                Diagnostic(ErrorCode.ERR_BadUnaryOp, "f++").WithArguments("++", "string").WithLocation(16, 9))
            .VerifyAnalyzerDiagnostics(new DiagnosticAnalyzer[] { new InvalidOperatorExpressionTestAnalyzer() }, null, null, false,
                Diagnostic(InvalidOperatorExpressionTestAnalyzer.InvalidBinaryDescriptor.Id, "f == float.Nan").WithLocation(6, 16),
                Diagnostic(InvalidOperatorExpressionTestAnalyzer.InvalidUnaryDescriptor.Id, "-f").WithLocation(11, 16),
                Diagnostic(InvalidOperatorExpressionTestAnalyzer.InvalidIncrementDescriptor.Id, "f++").WithLocation(16, 9));
        }

        [Fact, WorkItem(9114, "https://github.com/dotnet/roslyn/issues/9114")]
        public void InvalidArgumentCSharp()
        {
            const string source = @"
public class A
{
    public static void Goo(params int a) {}

    public static int Main()
    {
        Goo();
        Goo(1);
        return 1;
    }
}
";
            CreateCompilationWithMscorlib45(source)
            .VerifyDiagnostics(
                // (4,28): error CS0225: The params parameter must be a single dimensional array
                //     public static void Goo(params int a) {}
                Diagnostic(ErrorCode.ERR_ParamsMustBeArray, "params").WithLocation(4, 28),
                // (8,9): error CS7036: There is no argument given that corresponds to the required formal parameter 'a' of 'A.Goo(params int)'
                //         Goo();
                Diagnostic(ErrorCode.ERR_NoCorrespondingArgument, "Goo").WithArguments("a", "A.Goo(params int)").WithLocation(8, 9))
            .VerifyAnalyzerDiagnostics(new DiagnosticAnalyzer[] { new InvocationTestAnalyzer() }, null, null, false);
        }

        [Fact]
        public void ConditionalAccessOperationsCSharp()
        {
            const string source = @"
class C
{
    public int Prop { get; set; }

    public int Field;

    public int this[int i]
    {
        get
        {
            return this.Field;
        }
        set
        {
            this.Field = value;
        }
    }

    public C Field1 = null;

    public void M0(C p)
    {
        var x = p?.Prop;
        x = p?.Field;
        x = p?[0];
        p?.M0(null);

        x = Field1?.Prop;
        x = Field1?.Field;
        x = Field1?[0];
        Field1?.M0(null);
    }
}
";
            CreateCompilationWithMscorlib45(source)
            .VerifyDiagnostics()
            .VerifyAnalyzerDiagnostics(new DiagnosticAnalyzer[] { new ConditionalAccessOperationTestAnalyzer() }, null, null, false,
                Diagnostic(ConditionalAccessOperationTestAnalyzer.ConditionalAccessOperationDescriptor.Id, "p?.Prop").WithLocation(24, 17),
                Diagnostic(ConditionalAccessOperationTestAnalyzer.ConditionalAccessInstanceOperationDescriptor.Id, "p").WithLocation(24, 17),
                Diagnostic(ConditionalAccessOperationTestAnalyzer.ConditionalAccessOperationDescriptor.Id, "p?.Field").WithLocation(25, 13),
                Diagnostic(ConditionalAccessOperationTestAnalyzer.ConditionalAccessInstanceOperationDescriptor.Id, "p").WithLocation(25, 13),
                Diagnostic(ConditionalAccessOperationTestAnalyzer.ConditionalAccessOperationDescriptor.Id, "p?[0]").WithLocation(26, 13),
                Diagnostic(ConditionalAccessOperationTestAnalyzer.ConditionalAccessInstanceOperationDescriptor.Id, "p").WithLocation(26, 13),
                Diagnostic(ConditionalAccessOperationTestAnalyzer.ConditionalAccessOperationDescriptor.Id, "p?.M0(null)").WithLocation(27, 9),
                Diagnostic(ConditionalAccessOperationTestAnalyzer.ConditionalAccessInstanceOperationDescriptor.Id, "p").WithLocation(27, 9),
                Diagnostic(ConditionalAccessOperationTestAnalyzer.ConditionalAccessOperationDescriptor.Id, "Field1?.Prop").WithLocation(29, 13),
                Diagnostic(ConditionalAccessOperationTestAnalyzer.ConditionalAccessInstanceOperationDescriptor.Id, "Field1").WithLocation(29, 13),
                Diagnostic(ConditionalAccessOperationTestAnalyzer.ConditionalAccessOperationDescriptor.Id, "Field1?.Field").WithLocation(30, 13),
                Diagnostic(ConditionalAccessOperationTestAnalyzer.ConditionalAccessInstanceOperationDescriptor.Id, "Field1").WithLocation(30, 13),
                Diagnostic(ConditionalAccessOperationTestAnalyzer.ConditionalAccessOperationDescriptor.Id, "Field1?[0]").WithLocation(31, 13),
                Diagnostic(ConditionalAccessOperationTestAnalyzer.ConditionalAccessInstanceOperationDescriptor.Id, "Field1").WithLocation(31, 13),
                Diagnostic(ConditionalAccessOperationTestAnalyzer.ConditionalAccessOperationDescriptor.Id, "Field1?.M0(null)").WithLocation(32, 9),
                Diagnostic(ConditionalAccessOperationTestAnalyzer.ConditionalAccessInstanceOperationDescriptor.Id, "Field1").WithLocation(32, 9));
        }

        [Fact, WorkItem(9116, "https://github.com/dotnet/roslyn/issues/9116")]
        public void LiteralCSharp()
        {
            const string source = @"
public class A
{
    public void M()
    {
        object a = null;
    }
}

struct S
{
    void M(
        int i = 1,
        string str = ""hello"",
        object o = null,
        S s = default(S))
    {
        M();
    }
}
";
            CreateCompilationWithMscorlib45(source)
             .VerifyDiagnostics(Diagnostic(ErrorCode.WRN_UnreferencedVarAssg, "a").WithArguments("a").WithLocation(6, 16))
             .VerifyAnalyzerDiagnostics(new DiagnosticAnalyzer[] { new LiteralTestAnalyzer() }, null, null, false,
                Diagnostic("Literal", "null").WithArguments("null").WithLocation(6, 20),
                Diagnostic("Literal", "1").WithArguments("1").WithLocation(13, 17),
                Diagnostic("Literal", @"""hello""").WithArguments(@"""hello""").WithLocation(14, 22),
                Diagnostic("Literal", "null").WithArguments("null").WithLocation(15, 20),
                Diagnostic("Literal", "M()").WithArguments("M()").WithLocation(18, 9),
                Diagnostic("Literal", "M()").WithArguments("M()").WithLocation(18, 9),
                Diagnostic("Literal", "M()").WithArguments("M()").WithLocation(18, 9));
        }

        [Fact]
        public void UnaryTrueFalseOperationCSharp()
        {
            const string source = @"
public struct S
{
    private int value;
    public S(int v)
    {
        value = v;
    }
    public static S operator &(S x, S y)
    {
        return new S(x.value + y.value);    
    }
    public static bool operator true(S x)
    {
        return x.value > 0;
    }
    public static bool operator false(S x)
    {
        return x.value <= 0;
    }
}

class C
{
    public void M()
    {
        var x = new S(-1);
        var y = new S(1);
        if (x && y) { }
        else if (x) { }
    }
}
";
            CreateCompilationWithMscorlib45(source)
            .VerifyDiagnostics()
            .VerifyAnalyzerDiagnostics(new DiagnosticAnalyzer[] { new TrueFalseUnaryOperationTestAnalyzer() }, null, null, false,
                Diagnostic(TrueFalseUnaryOperationTestAnalyzer.UnaryTrueDescriptor.Id, "x && y").WithLocation(29, 13),
                Diagnostic(TrueFalseUnaryOperationTestAnalyzer.UnaryTrueDescriptor.Id, "x").WithLocation(30, 18));
        }
<<<<<<< HEAD

        [Fact, WorkItem(9202, "https://github.com/dotnet/roslyn/issues/9202")]
        public void IOperationFeatureFlagCSharp()
        {
            const string source = @"
public class A
{
    public void M()
    {
        var a = 1;
    }
}

";
            // with IOperation disabled (by default), public methods
            CreateCompilationWithMscorlib45(source)
             .VerifyAnalyzerDiagnostics(new DiagnosticAnalyzer[] { new AnalysisContextAnalyzer() }, null, null, true,
                Diagnostic("AD0001").WithArguments("Microsoft.CodeAnalysis.UnitTests.Diagnostics.AnalysisContextAnalyzer", "System.InvalidOperationException", "Feature 'IOperation' is disabled.").WithLocation(1, 1));

            CreateCompilationWithMscorlib45(source)
             .VerifyAnalyzerDiagnostics(new DiagnosticAnalyzer[] { new CompilationStartAnalysisContextAnalyzer() }, null, null, true,
                Diagnostic("AD0001").WithArguments("Microsoft.CodeAnalysis.UnitTests.Diagnostics.CompilationStartAnalysisContextAnalyzer", "System.InvalidOperationException", "Feature 'IOperation' is disabled.").WithLocation(1, 1));

            CreateCompilationWithMscorlib45(source)
             .VerifyAnalyzerDiagnostics(new DiagnosticAnalyzer[] { new SemanticModelAnalyzer() }, null, null, true,
                Diagnostic("AD0001").WithArguments("Microsoft.CodeAnalysis.UnitTests.Diagnostics.SemanticModelAnalyzer", "System.InvalidOperationException", "Feature 'IOperation' is disabled.").WithLocation(1, 1));

            // with IOperation disabled (by default), internal methods
            CreateCompilationWithMscorlib45(source)
             .VerifyAnalyzerDiagnostics(new DiagnosticAnalyzer[] { new AnalysisContextInternalAnalyzer() }, null, null, true,
                Diagnostic(AnalysisContextInternalAnalyzer.OperationActionInternalDescriptor.Id, "1").WithArguments("Operation", "Analysis").WithLocation(6, 17));

            CreateCompilationWithMscorlib45(source)
             .VerifyAnalyzerDiagnostics(new DiagnosticAnalyzer[] { new CompilationStartAnalysisContextInternalAnalyzer() }, null, null, true,
                Diagnostic(CompilationStartAnalysisContextInternalAnalyzer.OperationActionInternalDescriptor.Id, "1").WithArguments("Operation", "CompilationStart within Analysis").WithLocation(6, 17));

            CreateCompilationWithMscorlib45(source)
             .VerifyAnalyzerDiagnostics(new DiagnosticAnalyzer[] { new SemanticModelInternalAnalyzer() }, null, null, true,
                Diagnostic(SemanticModelInternalAnalyzer.GetOperationInternalDescriptor.Id, "1").WithLocation(6, 17));

            // with IOperation enabled, public methods
            CreateCompilationWithMscorlib45(source, parseOptions: TestOptions.RegularWithIOperationFeature)
             .VerifyAnalyzerDiagnostics(new DiagnosticAnalyzer[] { new AnalysisContextAnalyzer() }, null, null, true,
                Diagnostic(AnalysisContextAnalyzer.OperationActionDescriptor.Id, "1").WithArguments("Operation", "Analysis").WithLocation(6, 17));

            CreateCompilationWithMscorlib45(source, parseOptions: TestOptions.RegularWithIOperationFeature)
             .VerifyAnalyzerDiagnostics(new DiagnosticAnalyzer[] { new CompilationStartAnalysisContextAnalyzer() }, null, null, true,
                Diagnostic(CompilationStartAnalysisContextAnalyzer.OperationActionDescriptor.Id, "1").WithArguments("Operation", "CompilationStart within Analysis").WithLocation(6, 17));

            CreateCompilationWithMscorlib45(source, parseOptions: TestOptions.RegularWithIOperationFeature)
             .VerifyAnalyzerDiagnostics(new DiagnosticAnalyzer[] { new SemanticModelAnalyzer() }, null, null, true,
                Diagnostic(SemanticModelAnalyzer.GetOperationDescriptor.Id, "1").WithLocation(6, 17));

            // with IOperation enabled, internal methods
            CreateCompilationWithMscorlib45(source, parseOptions: TestOptions.RegularWithIOperationFeature)
             .VerifyAnalyzerDiagnostics(new DiagnosticAnalyzer[] { new AnalysisContextInternalAnalyzer() }, null, null, true,
                Diagnostic(AnalysisContextInternalAnalyzer.OperationActionInternalDescriptor.Id, "1").WithArguments("Operation", "Analysis").WithLocation(6, 17));

            CreateCompilationWithMscorlib45(source, parseOptions: TestOptions.RegularWithIOperationFeature)
             .VerifyAnalyzerDiagnostics(new DiagnosticAnalyzer[] { new CompilationStartAnalysisContextInternalAnalyzer() }, null, null, true,
                Diagnostic(CompilationStartAnalysisContextInternalAnalyzer.OperationActionInternalDescriptor.Id, "1").WithArguments("Operation", "CompilationStart within Analysis").WithLocation(6, 17));

            CreateCompilationWithMscorlib45(source, parseOptions: TestOptions.RegularWithIOperationFeature)
             .VerifyAnalyzerDiagnostics(new DiagnosticAnalyzer[] { new SemanticModelInternalAnalyzer() }, null, null, true,
                Diagnostic(SemanticModelInternalAnalyzer.GetOperationInternalDescriptor.Id, "1").WithLocation(6, 17));
        }

        [Fact]
        public void TestOperationBlockAnalyzer_EmptyMethodBody()
        {
            const string source = @"
class C
{
    public void M()
    {
    }

    public void M2(int i)
    {
    }

    public void M3(int i = 0)
    {
    }
}
";
            CreateCompilationWithMscorlib45(source, parseOptions: TestOptions.RegularWithIOperationFeature)
            .VerifyDiagnostics()
            .VerifyAnalyzerDiagnostics(new DiagnosticAnalyzer[] { new OperationBlockAnalyzer() }, null, null, false,
                Diagnostic("ID", "M2").WithArguments("M2", "Block").WithLocation(8, 17),
                Diagnostic("ID", "M").WithArguments("M", "Block").WithLocation(4, 17),
                Diagnostic("ID", "M3").WithArguments("M3", "ParameterInitializer").WithLocation(12, 17),
                Diagnostic("ID", "M3").WithArguments("M3", "Block").WithLocation(12, 17));
        }
=======
>>>>>>> 333dc835
    }
}<|MERGE_RESOLUTION|>--- conflicted
+++ resolved
@@ -1884,7 +1884,6 @@
                 Diagnostic(TrueFalseUnaryOperationTestAnalyzer.UnaryTrueDescriptor.Id, "x && y").WithLocation(29, 13),
                 Diagnostic(TrueFalseUnaryOperationTestAnalyzer.UnaryTrueDescriptor.Id, "x").WithLocation(30, 18));
         }
-<<<<<<< HEAD
 
         [Fact, WorkItem(9202, "https://github.com/dotnet/roslyn/issues/9202")]
         public void IOperationFeatureFlagCSharp()
@@ -1979,7 +1978,5 @@
                 Diagnostic("ID", "M3").WithArguments("M3", "ParameterInitializer").WithLocation(12, 17),
                 Diagnostic("ID", "M3").WithArguments("M3", "Block").WithLocation(12, 17));
         }
-=======
->>>>>>> 333dc835
     }
 }