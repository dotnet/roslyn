﻿<?xml version="1.0" encoding="utf-8"?>
<!-- Copyright (c)  Microsoft.  All Rights Reserved.  Licensed under the Apache License, Version 2.0.  See License.txt in the project root for license information. -->
<Project ToolsVersion="14.0" DefaultTargets="Build" xmlns="http://schemas.microsoft.com/developer/msbuild/2003">
  <Import Project="..\..\..\..\..\build\Targets\Settings.props" />
  <PropertyGroup>
    <NonShipping>true</NonShipping>
    <Platform Condition="'$(Platform)' == ''">AnyCPU</Platform>
    <PlatformTarget>AnyCPU</PlatformTarget>
    <ProjectGuid>{B2C33A93-DB30-4099-903E-77D75C4C3F45}</ProjectGuid>
    <OutputType>Library</OutputType>
    <RootNamespace>Microsoft.CodeAnalysis.CSharp.Semantic.UnitTests</RootNamespace>
    <AssemblyName>Roslyn.Compilers.CSharp.Semantic.UnitTests</AssemblyName>
    <AllowUnsafeBlocks>false</AllowUnsafeBlocks>
    <TargetFrameworkVersion>v4.6</TargetFrameworkVersion>
    <RuntimeIdentifiers>win7</RuntimeIdentifiers>
    <ProjectTypeGuids>{3AC096D0-A1C2-E12C-1390-A8335801FDAB};{FAE04EC0-301F-11D3-BF4B-00C04F79EFBC}</ProjectTypeGuids>
    <RoslynProjectType>UnitTest</RoslynProjectType>
  </PropertyGroup>
  <ItemGroup Label="Project References">
    <ProjectReference Include="..\..\..\..\Test\Utilities\Desktop\TestUtilities.Desktop.csproj">
      <Project>{76C6F005-C89D-4348-BB4A-391898DBEB52}</Project>
      <Name>TestUtilities.Desktop</Name>
    </ProjectReference>
    <ProjectReference Include="..\..\..\..\Test\Utilities\Portable\TestUtilities.csproj">
      <Project>{ccbd3438-3e84-40a9-83ad-533f23bcfca5}</Project>
      <Name>TestUtilities</Name>
    </ProjectReference>
    <ProjectReference Include="..\..\..\Core\Portable\CodeAnalysis.csproj">
      <Project>{1EE8CAD3-55F9-4D91-96B2-084641DA9A6C}</Project>
      <Name>CodeAnalysis</Name>
    </ProjectReference>
    <ProjectReference Include="..\..\..\Test\Resources\Core\CompilerTestResources.csproj">
      <Project>{7FE6B002-89D8-4298-9B1B-0B5C247DD1FD}</Project>
      <Name>CompilerTestResources</Name>
    </ProjectReference>
    <ProjectReference Include="..\..\..\Test\Utilities\CSharp.Desktop\CSharpCompilerTestUtilities.Desktop.csproj">
      <Project>{7a4b2176-7bfd-4b75-a61a-e25a1fdd0a1e}</Project>
      <Name>CSharpCompilerTestUtilities.Desktop</Name>
    </ProjectReference>
    <ProjectReference Include="..\..\..\Test\Utilities\CSharp\CSharpCompilerTestUtilities.csproj">
      <Project>{4371944a-d3ba-4b5b-8285-82e5ffc6d1f9}</Project>
      <Name>CSharpCompilerTestUtilities</Name>
    </ProjectReference>
    <ProjectReference Include="..\..\..\VisualBasic\Portable\BasicCodeAnalysis.vbproj">
      <Project>{2523D0E6-DF32-4A3E-8AE0-A19BFFAE2EF6}</Project>
      <Name>BasicCodeAnalysis</Name>
    </ProjectReference>
    <ProjectReference Include="..\..\Portable\CSharpCodeAnalysis.csproj">
      <Project>{B501A547-C911-4A05-AC6E-274A50DFF30E}</Project>
      <Name>CSharpCodeAnalysis</Name>
    </ProjectReference>
    <ProjectReference Include="..\..\..\..\Test\PdbUtilities\PdbUtilities.csproj">
      <Project>{afde6bea-5038-4a4a-a88e-dbd2e4088eed}</Project>
      <Name>PdbUtilities</Name>
    </ProjectReference>
  </ItemGroup>
  <PropertyGroup Condition="'$(Configuration)|$(Platform)' == 'Debug|AnyCPU'" />
  <PropertyGroup Condition="'$(Configuration)|$(Platform)' == 'Release|AnyCPU'" />
  <ItemGroup>
    <Compile Include="Diagnostics\CompilationEventTests.cs" />
    <Compile Include="Diagnostics\DiagnosticAnalyzerTests.AllInOne.cs" />
    <Compile Include="Diagnostics\DiagnosticAnalyzerTests.cs" />
    <Compile Include="Diagnostics\GetDiagnosticsTests.cs" />
    <Compile Include="IOperation\IOperationTests_IArgument.cs" />
    <Compile Include="IOperation\IOperationTests_IIfStatement.cs" />
    <Compile Include="IOperation\IOperationTests_IFieldReferenceExpression.cs" />
    <Compile Include="IOperation\IOperationTests_IObjectCreationExpression.cs" />
    <Compile Include="IOperation\IOperationTests_IParameterReferenceExpression.cs" />
    <Compile Include="IOperation\IOperationTests_ISymbolInitializer.cs" />
    <Compile Include="IOperation\IOperationTests_InvalidExpression.cs" />
    <Compile Include="IOperation\IOperationTests_InvalidStatement.cs" />
    <Compile Include="IOperation\IOperationTests.cs" />
    <Compile Include="Diagnostics\OperationAnalyzerTests.cs" />
    <Compile Include="FlowAnalysis\FlowDiagnosticTests.cs" />
    <Compile Include="FlowAnalysis\FlowTestBase.cs" />
    <Compile Include="FlowAnalysis\FlowTests.cs" />
    <Compile Include="FlowAnalysis\IterationJumpYieldStatementTests.cs" />
    <Compile Include="FlowAnalysis\LocalFunctions.cs" />
    <Compile Include="FlowAnalysis\PatternsVsRegions.cs" />
    <Compile Include="FlowAnalysis\RegionAnalysisTests.cs" />
    <Compile Include="FlowAnalysis\StructTests.cs" />
    <Compile Include="FlowAnalysis\TryLockUsingStatementTests.cs" />
    <Compile Include="IOperation\IOperationTests_IVariableDeclaration.cs" />
    <Compile Include="Semantics\FuzzTests.cs" />
    <Compile Include="Semantics\OverloadResolutionPerfTests.cs" />
    <Compile Include="Semantics\PatternMatchingTests_Global.cs" />
    <Compile Include="Semantics\BindingAsyncTasklikeMoreTests.cs" />
    <Compile Include="Semantics\BindingAsyncTasklikeTests.cs" />
<<<<<<< HEAD
    <Compile Include="Semantics\RefExtensionMethodsTests.cs" />
=======
    <Compile Include="Semantics\ReadOnlyStructsTests.cs" />
>>>>>>> ae941fc5
    <Compile Include="Semantics\TargetTypedDefaultTests.cs" />
    <Compile Include="Semantics\DeconstructionTests.cs" />
    <Compile Include="Semantics\ImportsTests.cs" />
    <Compile Include="Semantics\AccessCheckTests.cs" />
    <Compile Include="Semantics\AccessibilityTests.cs" />
    <Compile Include="Semantics\AmbiguousOverrideTests.cs" />
    <Compile Include="Semantics\ArglistTests.cs" />
    <Compile Include="Semantics\AwaitExpressionTests.cs" />
    <Compile Include="Semantics\BindingAsyncTests.cs" />
    <Compile Include="Semantics\BindingAwaitTests.cs" />
    <Compile Include="Semantics\BindingTests.cs" />
    <Compile Include="Semantics\ColorColorTests.cs" />
    <Compile Include="Semantics\ConditionalOperatorTests.cs" />
    <Compile Include="Semantics\ConstantTests.cs" />
    <Compile Include="Semantics\DynamicTests.cs" />
    <Compile Include="Semantics\ExpressionBodiedMemberTests.cs" />
    <Compile Include="Semantics\FieldInitializerBindingTests.cs" />
    <Compile Include="Semantics\ForEachTests.cs" />
    <Compile Include="Semantics\ForLoopErrorTests.cs" />
    <Compile Include="Semantics\HideByNameTests.cs" />
    <Compile Include="Semantics\ImplicitlyTypeArraysTests.cs" />
    <Compile Include="Semantics\ImplicitlyTypedLocalsTests.cs" />
    <Compile Include="Semantics\InheritanceBindingTests.cs" />
    <Compile Include="Semantics\InteractiveSemanticModelTests.cs" />
    <Compile Include="Semantics\InterpolationTests.cs" />
    <Compile Include="Semantics\PatternMatchingTests_Scope.cs" />
    <Compile Include="Semantics\OutVarTests.cs" />
    <Compile Include="Semantics\PatternMatchingTestBase.cs" />
    <Compile Include="Semantics\PatternSwitchTests.cs" />
    <Compile Include="Semantics\RefLocalsAndReturnsTests.cs" />
    <Compile Include="Semantics\IteratorTests.cs" />
    <Compile Include="Semantics\LambdaTests.cs" />
    <Compile Include="Semantics\LocalFunctionTests.cs" />
    <Compile Include="Semantics\LockTests.cs" />
    <Compile Include="Semantics\LookupPositionTests.cs" />
    <Compile Include="Semantics\LookupTests.cs" />
    <Compile Include="Semantics\MemberResolutionResultTests.cs" />
    <Compile Include="Semantics\MethodBodyModelTests.cs" />
    <Compile Include="Semantics\MethodTypeInferenceTests.cs" />
    <Compile Include="Semantics\MultiDimensionalArrayTests.cs" />
    <Compile Include="Semantics\NameCollisionTests.cs" />
    <Compile Include="Semantics\NamedAndOptionalTests.cs" />
    <Compile Include="Semantics\NameLengthTests.cs" />
    <Compile Include="Semantics\NameOfTests.cs" />
    <Compile Include="Semantics\NullableConversionTests.cs" />
    <Compile Include="Semantics\NullableTests.cs" />
    <Compile Include="Semantics\ObjectAndCollectionInitializerTests.cs" />
    <Compile Include="Semantics\OperatorTests.cs" />
    <Compile Include="Semantics\OverloadResolutionTestBase.cs" />
    <Compile Include="Semantics\OverloadResolutionTests.cs" />
    <Compile Include="Semantics\PatternMatchingTests.cs" />
    <Compile Include="Semantics\PropertyAccessTests.cs" />
    <Compile Include="Semantics\QueryTests.cs" />
    <Compile Include="Semantics\InteractiveUsingTests.cs" />
    <Compile Include="Semantics\ScriptSemanticsTests.cs" />
    <Compile Include="Semantics\SemanticAnalyzerTests.cs" />
    <Compile Include="Semantics\SpanStackSafetyTests.cs" />
    <Compile Include="Semantics\SemanticErrorTests.cs" />
    <Compile Include="Semantics\StructsTests.cs" />
    <Compile Include="Semantics\SuppressAccessibilityChecksTests.cs" />
    <Compile Include="Semantics\SwitchTests.cs" />
    <Compile Include="Semantics\SyntaxTreeRootTests.cs" />
    <Compile Include="Semantics\SynthesizedStaticConstructorTests.cs" />
    <Compile Include="Semantics\TryCatchTests.cs" />
    <Compile Include="Semantics\TypeOfTests.cs" />
    <Compile Include="Semantics\UnsafeTests.cs" />
    <Compile Include="Semantics\UserDefinedConversionTests.cs" />
    <Compile Include="Semantics\UseSiteErrorTests.cs" />
    <Compile Include="Semantics\UsingStatementTests.cs" />
    <Compile Include="Semantics\ValueTupleTests.cs" />
    <Compile Include="Semantics\VarianceTests.cs" />
  </ItemGroup>
  <ItemGroup>
    <Reference Include="Microsoft.CSharp" />
    <Reference Include="System" />
    <Reference Include="System.Xml" />
    <Reference Include="System.Xml.Linq" />
    <PackageReference Include="xunit">
      <Version>$(xunitVersion)</Version>
    </PackageReference>
    <PackageReference Include="xunit.runner.console">
      <Version>$(xunitrunnerconsoleVersion)</Version>
    </PackageReference>
    <PackageReference Include="xunit.runner.visualstudio">
      <Version>$(xunitrunnervisualstudioVersion)</Version>
    </PackageReference>
  </ItemGroup>
  <ItemGroup>
    <Service Include="{82A7F48D-3B50-4B1E-B82E-3ADA8210C358}" />
  </ItemGroup>
  <Import Project="..\..\..\..\..\build\Targets\Imports.targets" />
</Project><|MERGE_RESOLUTION|>--- conflicted
+++ resolved
@@ -86,11 +86,8 @@
     <Compile Include="Semantics\PatternMatchingTests_Global.cs" />
     <Compile Include="Semantics\BindingAsyncTasklikeMoreTests.cs" />
     <Compile Include="Semantics\BindingAsyncTasklikeTests.cs" />
-<<<<<<< HEAD
     <Compile Include="Semantics\RefExtensionMethodsTests.cs" />
-=======
     <Compile Include="Semantics\ReadOnlyStructsTests.cs" />
->>>>>>> ae941fc5
     <Compile Include="Semantics\TargetTypedDefaultTests.cs" />
     <Compile Include="Semantics\DeconstructionTests.cs" />
     <Compile Include="Semantics\ImportsTests.cs" />
