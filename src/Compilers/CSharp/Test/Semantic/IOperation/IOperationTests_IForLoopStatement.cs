﻿// Copyright (c) Microsoft.  All Rights Reserved.  Licensed under the Apache License, Version 2.0.  See License.txt in the project root for license information.

using Microsoft.CodeAnalysis.CSharp.Syntax;
using Roslyn.Test.Utilities;
using Xunit;


namespace Microsoft.CodeAnalysis.CSharp.UnitTests
{
    public partial class IOperationTests : SemanticModelTestBase
    {
        [Fact, WorkItem(17602, "https://github.com/dotnet/roslyn/issues/17602")]
        public void IForLoopStatement_ForSimpleLoop()
        {
            string source = @"
class C
{
    static void Main()
    {
        int x = 3;
        /*<bind>*/for (int i = 0; i < 3; i = i + 1)
        {
            x = x * 3;
        }/*</bind>*/
        System.Console.Write(""{0}"", x);
    }
}
";
string expectedOperationTree = @"
IForLoopStatement (LoopKind.For) (OperationKind.LoopStatement) (Syntax: 'for (int i  ... }')
  Condition: IBinaryOperatorExpression (BinaryOperationKind.IntegerLessThan) (OperationKind.BinaryOperatorExpression, Type: System.Boolean) (Syntax: 'i < 3')
      Left: ILocalReferenceExpression: i (OperationKind.LocalReferenceExpression, Type: System.Int32) (Syntax: 'i')
      Right: ILiteralExpression (Text: 3) (OperationKind.LiteralExpression, Type: System.Int32, Constant: 3) (Syntax: '3')
  Locals: Local_1: System.Int32 i
  Before:
      IVariableDeclarationStatement (1 declarations) (OperationKind.VariableDeclarationStatement) (Syntax: 'i = 0')
        IVariableDeclaration (1 variables) (OperationKind.VariableDeclaration) (Syntax: 'i = 0')
          Variables: Local_1: System.Int32 i
          Initializer: ILiteralExpression (Text: 0) (OperationKind.LiteralExpression, Type: System.Int32, Constant: 0) (Syntax: '0')
  AtLoopBottom:
      IExpressionStatement (OperationKind.ExpressionStatement) (Syntax: 'i = i + 1')
        Expression: ISimpleAssignmentExpression (OperationKind.SimpleAssignmentExpression, Type: System.Int32) (Syntax: 'i = i + 1')
            Left: ILocalReferenceExpression: i (OperationKind.LocalReferenceExpression, Type: System.Int32) (Syntax: 'i')
            Right: IBinaryOperatorExpression (BinaryOperationKind.IntegerAdd) (OperationKind.BinaryOperatorExpression, Type: System.Int32) (Syntax: 'i + 1')
                Left: ILocalReferenceExpression: i (OperationKind.LocalReferenceExpression, Type: System.Int32) (Syntax: 'i')
                Right: ILiteralExpression (Text: 1) (OperationKind.LiteralExpression, Type: System.Int32, Constant: 1) (Syntax: '1')
  Body: IBlockStatement (1 statements) (OperationKind.BlockStatement) (Syntax: '{ ... }')
      IExpressionStatement (OperationKind.ExpressionStatement) (Syntax: 'x = x * 3;')
        Expression: ISimpleAssignmentExpression (OperationKind.SimpleAssignmentExpression, Type: System.Int32) (Syntax: 'x = x * 3')
            Left: ILocalReferenceExpression: x (OperationKind.LocalReferenceExpression, Type: System.Int32) (Syntax: 'x')
            Right: IBinaryOperatorExpression (BinaryOperationKind.IntegerMultiply) (OperationKind.BinaryOperatorExpression, Type: System.Int32) (Syntax: 'x * 3')
                Left: ILocalReferenceExpression: x (OperationKind.LocalReferenceExpression, Type: System.Int32) (Syntax: 'x')
                Right: ILiteralExpression (Text: 3) (OperationKind.LiteralExpression, Type: System.Int32, Constant: 3) (Syntax: '3')
";
            VerifyOperationTreeForTest<ForStatementSyntax>(source, expectedOperationTree);
        }

        [Fact, WorkItem(17602, "https://github.com/dotnet/roslyn/issues/17602")]
        public void IForLoopStatement_TrueCondition()
        {
            string source = @"
class C
{
    static void Main()
    {
        int i = 0;
        int j;
        /*<bind>*/for (j = 0; true; j = j + 1)
        {
            i = i + 1;
            break;
        }/*</bind>*/
        System.Console.Write(""{0},{1}"", i, j);
    }
}
";
string expectedOperationTree = @"
IForLoopStatement (LoopKind.For) (OperationKind.LoopStatement) (Syntax: 'for (j = 0; ... }')
  Condition: ILiteralExpression (OperationKind.LiteralExpression, Type: System.Boolean, Constant: True) (Syntax: 'true')
  Before:
      IExpressionStatement (OperationKind.ExpressionStatement) (Syntax: 'j = 0')
        Expression: ISimpleAssignmentExpression (OperationKind.SimpleAssignmentExpression, Type: System.Int32) (Syntax: 'j = 0')
            Left: ILocalReferenceExpression: j (OperationKind.LocalReferenceExpression, Type: System.Int32) (Syntax: 'j')
            Right: ILiteralExpression (Text: 0) (OperationKind.LiteralExpression, Type: System.Int32, Constant: 0) (Syntax: '0')
  AtLoopBottom:
      IExpressionStatement (OperationKind.ExpressionStatement) (Syntax: 'j = j + 1')
        Expression: ISimpleAssignmentExpression (OperationKind.SimpleAssignmentExpression, Type: System.Int32) (Syntax: 'j = j + 1')
            Left: ILocalReferenceExpression: j (OperationKind.LocalReferenceExpression, Type: System.Int32) (Syntax: 'j')
            Right: IBinaryOperatorExpression (BinaryOperationKind.IntegerAdd) (OperationKind.BinaryOperatorExpression, Type: System.Int32) (Syntax: 'j + 1')
                Left: ILocalReferenceExpression: j (OperationKind.LocalReferenceExpression, Type: System.Int32) (Syntax: 'j')
                Right: ILiteralExpression (Text: 1) (OperationKind.LiteralExpression, Type: System.Int32, Constant: 1) (Syntax: '1')
  Body: IBlockStatement (2 statements) (OperationKind.BlockStatement) (Syntax: '{ ... }')
      IExpressionStatement (OperationKind.ExpressionStatement) (Syntax: 'i = i + 1;')
        Expression: ISimpleAssignmentExpression (OperationKind.SimpleAssignmentExpression, Type: System.Int32) (Syntax: 'i = i + 1')
            Left: ILocalReferenceExpression: i (OperationKind.LocalReferenceExpression, Type: System.Int32) (Syntax: 'i')
            Right: IBinaryOperatorExpression (BinaryOperationKind.IntegerAdd) (OperationKind.BinaryOperatorExpression, Type: System.Int32) (Syntax: 'i + 1')
                Left: ILocalReferenceExpression: i (OperationKind.LocalReferenceExpression, Type: System.Int32) (Syntax: 'i')
                Right: ILiteralExpression (Text: 1) (OperationKind.LiteralExpression, Type: System.Int32, Constant: 1) (Syntax: '1')
      IBranchStatement (BranchKind.Break) (OperationKind.BranchStatement) (Syntax: 'break;')
";
            VerifyOperationTreeForTest<ForStatementSyntax>(source, expectedOperationTree);
        }

        [Fact, WorkItem(17602, "https://github.com/dotnet/roslyn/issues/17602")]
        public void IForLoopStatement_FalseCondition()
        {
            string source = @"
class C
{
    static void Main()
    {
        int i = 0;
        int j;
        /*<bind>*/for (j = 0; false; j = j + 1)
        {
            i = i + 1;
            break;
        }/*</bind>*/
        System.Console.Write(""{0},{1}"", i, j);
    }
}
";
string expectedOperationTree = @"
IForLoopStatement (LoopKind.For) (OperationKind.LoopStatement) (Syntax: 'for (j = 0; ... }')
  Condition: ILiteralExpression (OperationKind.LiteralExpression, Type: System.Boolean, Constant: False) (Syntax: 'false')
  Before:
      IExpressionStatement (OperationKind.ExpressionStatement) (Syntax: 'j = 0')
        Expression: ISimpleAssignmentExpression (OperationKind.SimpleAssignmentExpression, Type: System.Int32) (Syntax: 'j = 0')
            Left: ILocalReferenceExpression: j (OperationKind.LocalReferenceExpression, Type: System.Int32) (Syntax: 'j')
            Right: ILiteralExpression (Text: 0) (OperationKind.LiteralExpression, Type: System.Int32, Constant: 0) (Syntax: '0')
  AtLoopBottom:
      IExpressionStatement (OperationKind.ExpressionStatement) (Syntax: 'j = j + 1')
        Expression: ISimpleAssignmentExpression (OperationKind.SimpleAssignmentExpression, Type: System.Int32) (Syntax: 'j = j + 1')
            Left: ILocalReferenceExpression: j (OperationKind.LocalReferenceExpression, Type: System.Int32) (Syntax: 'j')
            Right: IBinaryOperatorExpression (BinaryOperationKind.IntegerAdd) (OperationKind.BinaryOperatorExpression, Type: System.Int32) (Syntax: 'j + 1')
                Left: ILocalReferenceExpression: j (OperationKind.LocalReferenceExpression, Type: System.Int32) (Syntax: 'j')
                Right: ILiteralExpression (Text: 1) (OperationKind.LiteralExpression, Type: System.Int32, Constant: 1) (Syntax: '1')
  Body: IBlockStatement (2 statements) (OperationKind.BlockStatement) (Syntax: '{ ... }')
      IExpressionStatement (OperationKind.ExpressionStatement) (Syntax: 'i = i + 1;')
        Expression: ISimpleAssignmentExpression (OperationKind.SimpleAssignmentExpression, Type: System.Int32) (Syntax: 'i = i + 1')
            Left: ILocalReferenceExpression: i (OperationKind.LocalReferenceExpression, Type: System.Int32) (Syntax: 'i')
            Right: IBinaryOperatorExpression (BinaryOperationKind.IntegerAdd) (OperationKind.BinaryOperatorExpression, Type: System.Int32) (Syntax: 'i + 1')
                Left: ILocalReferenceExpression: i (OperationKind.LocalReferenceExpression, Type: System.Int32) (Syntax: 'i')
                Right: ILiteralExpression (Text: 1) (OperationKind.LiteralExpression, Type: System.Int32, Constant: 1) (Syntax: '1')
      IBranchStatement (BranchKind.Break) (OperationKind.BranchStatement) (Syntax: 'break;')
";
            VerifyOperationTreeForTest<ForStatementSyntax>(source, expectedOperationTree);
        }

        [Fact, WorkItem(17602, "https://github.com/dotnet/roslyn/issues/17602")]
        public void IForLoopStatement_WithContinue()
        {
            string source = @"
class C
{
    static void Main()
    {
        int i;
        int j;
        /*<bind>*/for (i = 0, j = 0; i < 5; i = i + 1)
        {
            if (i > 2) continue;
            j = j + 1;
        }/*</bind>*/
        System.Console.Write(""{0},{1}, "", i, j);
    }
}
";
string expectedOperationTree = @"
IForLoopStatement (LoopKind.For) (OperationKind.LoopStatement) (Syntax: 'for (i = 0, ... }')
  Condition: IBinaryOperatorExpression (BinaryOperationKind.IntegerLessThan) (OperationKind.BinaryOperatorExpression, Type: System.Boolean) (Syntax: 'i < 5')
      Left: ILocalReferenceExpression: i (OperationKind.LocalReferenceExpression, Type: System.Int32) (Syntax: 'i')
      Right: ILiteralExpression (Text: 5) (OperationKind.LiteralExpression, Type: System.Int32, Constant: 5) (Syntax: '5')
  Before:
      IExpressionStatement (OperationKind.ExpressionStatement) (Syntax: 'i = 0')
        Expression: ISimpleAssignmentExpression (OperationKind.SimpleAssignmentExpression, Type: System.Int32) (Syntax: 'i = 0')
            Left: ILocalReferenceExpression: i (OperationKind.LocalReferenceExpression, Type: System.Int32) (Syntax: 'i')
            Right: ILiteralExpression (Text: 0) (OperationKind.LiteralExpression, Type: System.Int32, Constant: 0) (Syntax: '0')
      IExpressionStatement (OperationKind.ExpressionStatement) (Syntax: 'j = 0')
        Expression: ISimpleAssignmentExpression (OperationKind.SimpleAssignmentExpression, Type: System.Int32) (Syntax: 'j = 0')
            Left: ILocalReferenceExpression: j (OperationKind.LocalReferenceExpression, Type: System.Int32) (Syntax: 'j')
            Right: ILiteralExpression (Text: 0) (OperationKind.LiteralExpression, Type: System.Int32, Constant: 0) (Syntax: '0')
  AtLoopBottom:
      IExpressionStatement (OperationKind.ExpressionStatement) (Syntax: 'i = i + 1')
        Expression: ISimpleAssignmentExpression (OperationKind.SimpleAssignmentExpression, Type: System.Int32) (Syntax: 'i = i + 1')
            Left: ILocalReferenceExpression: i (OperationKind.LocalReferenceExpression, Type: System.Int32) (Syntax: 'i')
            Right: IBinaryOperatorExpression (BinaryOperationKind.IntegerAdd) (OperationKind.BinaryOperatorExpression, Type: System.Int32) (Syntax: 'i + 1')
                Left: ILocalReferenceExpression: i (OperationKind.LocalReferenceExpression, Type: System.Int32) (Syntax: 'i')
                Right: ILiteralExpression (Text: 1) (OperationKind.LiteralExpression, Type: System.Int32, Constant: 1) (Syntax: '1')
  Body: IBlockStatement (2 statements) (OperationKind.BlockStatement) (Syntax: '{ ... }')
      IIfStatement (OperationKind.IfStatement) (Syntax: 'if (i > 2) continue;')
        Condition: IBinaryOperatorExpression (BinaryOperationKind.IntegerGreaterThan) (OperationKind.BinaryOperatorExpression, Type: System.Boolean) (Syntax: 'i > 2')
            Left: ILocalReferenceExpression: i (OperationKind.LocalReferenceExpression, Type: System.Int32) (Syntax: 'i')
            Right: ILiteralExpression (Text: 2) (OperationKind.LiteralExpression, Type: System.Int32, Constant: 2) (Syntax: '2')
        IfTrue: IBranchStatement (BranchKind.Continue) (OperationKind.BranchStatement) (Syntax: 'continue;')
        IfFalse: null
      IExpressionStatement (OperationKind.ExpressionStatement) (Syntax: 'j = j + 1;')
        Expression: ISimpleAssignmentExpression (OperationKind.SimpleAssignmentExpression, Type: System.Int32) (Syntax: 'j = j + 1')
            Left: ILocalReferenceExpression: j (OperationKind.LocalReferenceExpression, Type: System.Int32) (Syntax: 'j')
            Right: IBinaryOperatorExpression (BinaryOperationKind.IntegerAdd) (OperationKind.BinaryOperatorExpression, Type: System.Int32) (Syntax: 'j + 1')
                Left: ILocalReferenceExpression: j (OperationKind.LocalReferenceExpression, Type: System.Int32) (Syntax: 'j')
                Right: ILiteralExpression (Text: 1) (OperationKind.LiteralExpression, Type: System.Int32, Constant: 1) (Syntax: '1')
";
            VerifyOperationTreeForTest<ForStatementSyntax>(source, expectedOperationTree);
        }

        [Fact, WorkItem(17602, "https://github.com/dotnet/roslyn/issues/17602")]
        public void IForLoopStatement_WithBreak()
        {
            string source = @"
class C
{
    static void Main()
    {
        int i;
        int j;
        /*<bind>*/for (i = 0, j = 0; i < 5; i = i + 1)
        {
            if (i > 3) break;
            j = j + 1;
        }/*</bind>*/
        System.Console.Write(""{0}, {1}"", i, j);
    }
}
";
string expectedOperationTree = @"
IForLoopStatement (LoopKind.For) (OperationKind.LoopStatement) (Syntax: 'for (i = 0, ... }')
  Condition: IBinaryOperatorExpression (BinaryOperationKind.IntegerLessThan) (OperationKind.BinaryOperatorExpression, Type: System.Boolean) (Syntax: 'i < 5')
      Left: ILocalReferenceExpression: i (OperationKind.LocalReferenceExpression, Type: System.Int32) (Syntax: 'i')
      Right: ILiteralExpression (Text: 5) (OperationKind.LiteralExpression, Type: System.Int32, Constant: 5) (Syntax: '5')
  Before:
      IExpressionStatement (OperationKind.ExpressionStatement) (Syntax: 'i = 0')
        Expression: ISimpleAssignmentExpression (OperationKind.SimpleAssignmentExpression, Type: System.Int32) (Syntax: 'i = 0')
            Left: ILocalReferenceExpression: i (OperationKind.LocalReferenceExpression, Type: System.Int32) (Syntax: 'i')
            Right: ILiteralExpression (Text: 0) (OperationKind.LiteralExpression, Type: System.Int32, Constant: 0) (Syntax: '0')
      IExpressionStatement (OperationKind.ExpressionStatement) (Syntax: 'j = 0')
        Expression: ISimpleAssignmentExpression (OperationKind.SimpleAssignmentExpression, Type: System.Int32) (Syntax: 'j = 0')
            Left: ILocalReferenceExpression: j (OperationKind.LocalReferenceExpression, Type: System.Int32) (Syntax: 'j')
            Right: ILiteralExpression (Text: 0) (OperationKind.LiteralExpression, Type: System.Int32, Constant: 0) (Syntax: '0')
  AtLoopBottom:
      IExpressionStatement (OperationKind.ExpressionStatement) (Syntax: 'i = i + 1')
        Expression: ISimpleAssignmentExpression (OperationKind.SimpleAssignmentExpression, Type: System.Int32) (Syntax: 'i = i + 1')
            Left: ILocalReferenceExpression: i (OperationKind.LocalReferenceExpression, Type: System.Int32) (Syntax: 'i')
            Right: IBinaryOperatorExpression (BinaryOperationKind.IntegerAdd) (OperationKind.BinaryOperatorExpression, Type: System.Int32) (Syntax: 'i + 1')
                Left: ILocalReferenceExpression: i (OperationKind.LocalReferenceExpression, Type: System.Int32) (Syntax: 'i')
                Right: ILiteralExpression (Text: 1) (OperationKind.LiteralExpression, Type: System.Int32, Constant: 1) (Syntax: '1')
  Body: IBlockStatement (2 statements) (OperationKind.BlockStatement) (Syntax: '{ ... }')
      IIfStatement (OperationKind.IfStatement) (Syntax: 'if (i > 3) break;')
        Condition: IBinaryOperatorExpression (BinaryOperationKind.IntegerGreaterThan) (OperationKind.BinaryOperatorExpression, Type: System.Boolean) (Syntax: 'i > 3')
            Left: ILocalReferenceExpression: i (OperationKind.LocalReferenceExpression, Type: System.Int32) (Syntax: 'i')
            Right: ILiteralExpression (Text: 3) (OperationKind.LiteralExpression, Type: System.Int32, Constant: 3) (Syntax: '3')
        IfTrue: IBranchStatement (BranchKind.Break) (OperationKind.BranchStatement) (Syntax: 'break;')
        IfFalse: null
      IExpressionStatement (OperationKind.ExpressionStatement) (Syntax: 'j = j + 1;')
        Expression: ISimpleAssignmentExpression (OperationKind.SimpleAssignmentExpression, Type: System.Int32) (Syntax: 'j = j + 1')
            Left: ILocalReferenceExpression: j (OperationKind.LocalReferenceExpression, Type: System.Int32) (Syntax: 'j')
            Right: IBinaryOperatorExpression (BinaryOperationKind.IntegerAdd) (OperationKind.BinaryOperatorExpression, Type: System.Int32) (Syntax: 'j + 1')
                Left: ILocalReferenceExpression: j (OperationKind.LocalReferenceExpression, Type: System.Int32) (Syntax: 'j')
                Right: ILiteralExpression (Text: 1) (OperationKind.LiteralExpression, Type: System.Int32, Constant: 1) (Syntax: '1')
";
            VerifyOperationTreeForTest<ForStatementSyntax>(source, expectedOperationTree);
        }

        [Fact, WorkItem(17602, "https://github.com/dotnet/roslyn/issues/17602")]
        public void IForLoopStatement_WithNoStatement()
        {
            string source = @"
class C
{
    static void Main()
    {
        int i = 0;
        /*<bind>*/for (;;)
        {
            if (i > 4) break;
            i = i + 2;
        }/*</bind>*/
        System.Console.Write(""{0}"", i);
    }
}
";
string expectedOperationTree = @"
IForLoopStatement (LoopKind.For) (OperationKind.LoopStatement) (Syntax: 'for (;;) ... }')
  Condition: null
  Before(0)
  AtLoopBottom(0)
  Body: IBlockStatement (2 statements) (OperationKind.BlockStatement) (Syntax: '{ ... }')
      IIfStatement (OperationKind.IfStatement) (Syntax: 'if (i > 4) break;')
        Condition: IBinaryOperatorExpression (BinaryOperationKind.IntegerGreaterThan) (OperationKind.BinaryOperatorExpression, Type: System.Boolean) (Syntax: 'i > 4')
            Left: ILocalReferenceExpression: i (OperationKind.LocalReferenceExpression, Type: System.Int32) (Syntax: 'i')
            Right: ILiteralExpression (Text: 4) (OperationKind.LiteralExpression, Type: System.Int32, Constant: 4) (Syntax: '4')
        IfTrue: IBranchStatement (BranchKind.Break) (OperationKind.BranchStatement) (Syntax: 'break;')
        IfFalse: null
      IExpressionStatement (OperationKind.ExpressionStatement) (Syntax: 'i = i + 2;')
        Expression: ISimpleAssignmentExpression (OperationKind.SimpleAssignmentExpression, Type: System.Int32) (Syntax: 'i = i + 2')
            Left: ILocalReferenceExpression: i (OperationKind.LocalReferenceExpression, Type: System.Int32) (Syntax: 'i')
            Right: IBinaryOperatorExpression (BinaryOperationKind.IntegerAdd) (OperationKind.BinaryOperatorExpression, Type: System.Int32) (Syntax: 'i + 2')
                Left: ILocalReferenceExpression: i (OperationKind.LocalReferenceExpression, Type: System.Int32) (Syntax: 'i')
                Right: ILiteralExpression (Text: 2) (OperationKind.LiteralExpression, Type: System.Int32, Constant: 2) (Syntax: '2')
";
            VerifyOperationTreeForTest<ForStatementSyntax>(source, expectedOperationTree);
        }

        [Fact, WorkItem(17602, "https://github.com/dotnet/roslyn/issues/17602")]
        public void IForLoopStatement_MultipleInitializer()
        {
            string source = @"
class C
{
    static void Main()
    {
        int i = 0;
        int j = 0;
        /*<bind>*/for (i = i + 1, i = i + 1; j < 2; i = i + 2, j = j + 1)
        {
        }/*</bind>*/
        System.Console.Write(""{0}"", i);
    }
}
";
string expectedOperationTree = @"
IForLoopStatement (LoopKind.For) (OperationKind.LoopStatement) (Syntax: 'for (i = i  ... }')
  Condition: IBinaryOperatorExpression (BinaryOperationKind.IntegerLessThan) (OperationKind.BinaryOperatorExpression, Type: System.Boolean) (Syntax: 'j < 2')
      Left: ILocalReferenceExpression: j (OperationKind.LocalReferenceExpression, Type: System.Int32) (Syntax: 'j')
      Right: ILiteralExpression (Text: 2) (OperationKind.LiteralExpression, Type: System.Int32, Constant: 2) (Syntax: '2')
  Before:
      IExpressionStatement (OperationKind.ExpressionStatement) (Syntax: 'i = i + 1')
        Expression: ISimpleAssignmentExpression (OperationKind.SimpleAssignmentExpression, Type: System.Int32) (Syntax: 'i = i + 1')
            Left: ILocalReferenceExpression: i (OperationKind.LocalReferenceExpression, Type: System.Int32) (Syntax: 'i')
            Right: IBinaryOperatorExpression (BinaryOperationKind.IntegerAdd) (OperationKind.BinaryOperatorExpression, Type: System.Int32) (Syntax: 'i + 1')
                Left: ILocalReferenceExpression: i (OperationKind.LocalReferenceExpression, Type: System.Int32) (Syntax: 'i')
                Right: ILiteralExpression (Text: 1) (OperationKind.LiteralExpression, Type: System.Int32, Constant: 1) (Syntax: '1')
      IExpressionStatement (OperationKind.ExpressionStatement) (Syntax: 'i = i + 1')
        Expression: ISimpleAssignmentExpression (OperationKind.SimpleAssignmentExpression, Type: System.Int32) (Syntax: 'i = i + 1')
            Left: ILocalReferenceExpression: i (OperationKind.LocalReferenceExpression, Type: System.Int32) (Syntax: 'i')
            Right: IBinaryOperatorExpression (BinaryOperationKind.IntegerAdd) (OperationKind.BinaryOperatorExpression, Type: System.Int32) (Syntax: 'i + 1')
                Left: ILocalReferenceExpression: i (OperationKind.LocalReferenceExpression, Type: System.Int32) (Syntax: 'i')
                Right: ILiteralExpression (Text: 1) (OperationKind.LiteralExpression, Type: System.Int32, Constant: 1) (Syntax: '1')
  AtLoopBottom:
      IExpressionStatement (OperationKind.ExpressionStatement) (Syntax: 'i = i + 2')
        Expression: ISimpleAssignmentExpression (OperationKind.SimpleAssignmentExpression, Type: System.Int32) (Syntax: 'i = i + 2')
            Left: ILocalReferenceExpression: i (OperationKind.LocalReferenceExpression, Type: System.Int32) (Syntax: 'i')
            Right: IBinaryOperatorExpression (BinaryOperationKind.IntegerAdd) (OperationKind.BinaryOperatorExpression, Type: System.Int32) (Syntax: 'i + 2')
                Left: ILocalReferenceExpression: i (OperationKind.LocalReferenceExpression, Type: System.Int32) (Syntax: 'i')
                Right: ILiteralExpression (Text: 2) (OperationKind.LiteralExpression, Type: System.Int32, Constant: 2) (Syntax: '2')
      IExpressionStatement (OperationKind.ExpressionStatement) (Syntax: 'j = j + 1')
        Expression: ISimpleAssignmentExpression (OperationKind.SimpleAssignmentExpression, Type: System.Int32) (Syntax: 'j = j + 1')
            Left: ILocalReferenceExpression: j (OperationKind.LocalReferenceExpression, Type: System.Int32) (Syntax: 'j')
            Right: IBinaryOperatorExpression (BinaryOperationKind.IntegerAdd) (OperationKind.BinaryOperatorExpression, Type: System.Int32) (Syntax: 'j + 1')
                Left: ILocalReferenceExpression: j (OperationKind.LocalReferenceExpression, Type: System.Int32) (Syntax: 'j')
                Right: ILiteralExpression (Text: 1) (OperationKind.LiteralExpression, Type: System.Int32, Constant: 1) (Syntax: '1')
  Body: IBlockStatement (0 statements) (OperationKind.BlockStatement) (Syntax: '{ ... }')
";
            VerifyOperationTreeForTest<ForStatementSyntax>(source, expectedOperationTree);
        }

        [Fact, WorkItem(17602, "https://github.com/dotnet/roslyn/issues/17602")]
        public void IForLoopStatement_InitializerMissing()
        {
            string source = @"
class C
{
    static void Main(string[] args)
    {
        int i = 1;
        /*<bind>*/for (; i < 10; i = i + 1)
        {
        }/*</bind>*/
    }
}

";
string expectedOperationTree = @"
IForLoopStatement (LoopKind.For) (OperationKind.LoopStatement) (Syntax: 'for (; i <  ... }')
  Condition: IBinaryOperatorExpression (BinaryOperationKind.IntegerLessThan) (OperationKind.BinaryOperatorExpression, Type: System.Boolean) (Syntax: 'i < 10')
      Left: ILocalReferenceExpression: i (OperationKind.LocalReferenceExpression, Type: System.Int32) (Syntax: 'i')
      Right: ILiteralExpression (Text: 10) (OperationKind.LiteralExpression, Type: System.Int32, Constant: 10) (Syntax: '10')
  Before(0)
  AtLoopBottom:
      IExpressionStatement (OperationKind.ExpressionStatement) (Syntax: 'i = i + 1')
        Expression: ISimpleAssignmentExpression (OperationKind.SimpleAssignmentExpression, Type: System.Int32) (Syntax: 'i = i + 1')
            Left: ILocalReferenceExpression: i (OperationKind.LocalReferenceExpression, Type: System.Int32) (Syntax: 'i')
            Right: IBinaryOperatorExpression (BinaryOperationKind.IntegerAdd) (OperationKind.BinaryOperatorExpression, Type: System.Int32) (Syntax: 'i + 1')
                Left: ILocalReferenceExpression: i (OperationKind.LocalReferenceExpression, Type: System.Int32) (Syntax: 'i')
                Right: ILiteralExpression (Text: 1) (OperationKind.LiteralExpression, Type: System.Int32, Constant: 1) (Syntax: '1')
  Body: IBlockStatement (0 statements) (OperationKind.BlockStatement) (Syntax: '{ ... }')
";
            VerifyOperationTreeForTest<ForStatementSyntax>(source, expectedOperationTree);
        }

        [Fact, WorkItem(17602, "https://github.com/dotnet/roslyn/issues/17602")]
        public void IForLoopStatement_DecreasingIterator()
        {
            string source = @"
class C
{
    static void Main(string[] args)
    {
        /*<bind>*/for (int k = 200; k > 100; k = k - 1)
        {
        }/*</bind>*/
    }
}

";
string expectedOperationTree = @"
IForLoopStatement (LoopKind.For) (OperationKind.LoopStatement) (Syntax: 'for (int k  ... }')
  Condition: IBinaryOperatorExpression (BinaryOperationKind.IntegerGreaterThan) (OperationKind.BinaryOperatorExpression, Type: System.Boolean) (Syntax: 'k > 100')
      Left: ILocalReferenceExpression: k (OperationKind.LocalReferenceExpression, Type: System.Int32) (Syntax: 'k')
      Right: ILiteralExpression (Text: 100) (OperationKind.LiteralExpression, Type: System.Int32, Constant: 100) (Syntax: '100')
  Locals: Local_1: System.Int32 k
  Before:
      IVariableDeclarationStatement (1 declarations) (OperationKind.VariableDeclarationStatement) (Syntax: 'k = 200')
        IVariableDeclaration (1 variables) (OperationKind.VariableDeclaration) (Syntax: 'k = 200')
          Variables: Local_1: System.Int32 k
          Initializer: ILiteralExpression (Text: 200) (OperationKind.LiteralExpression, Type: System.Int32, Constant: 200) (Syntax: '200')
  AtLoopBottom:
      IExpressionStatement (OperationKind.ExpressionStatement) (Syntax: 'k = k - 1')
        Expression: ISimpleAssignmentExpression (OperationKind.SimpleAssignmentExpression, Type: System.Int32) (Syntax: 'k = k - 1')
            Left: ILocalReferenceExpression: k (OperationKind.LocalReferenceExpression, Type: System.Int32) (Syntax: 'k')
            Right: IBinaryOperatorExpression (BinaryOperationKind.IntegerSubtract) (OperationKind.BinaryOperatorExpression, Type: System.Int32) (Syntax: 'k - 1')
                Left: ILocalReferenceExpression: k (OperationKind.LocalReferenceExpression, Type: System.Int32) (Syntax: 'k')
                Right: ILiteralExpression (Text: 1) (OperationKind.LiteralExpression, Type: System.Int32, Constant: 1) (Syntax: '1')
  Body: IBlockStatement (0 statements) (OperationKind.BlockStatement) (Syntax: '{ ... }')
";
            VerifyOperationTreeForTest<ForStatementSyntax>(source, expectedOperationTree);
        }

        [Fact, WorkItem(17602, "https://github.com/dotnet/roslyn/issues/17602")]
        public void IForLoopStatement_MethodCall()
        {
            string source = @"
class C
{
    static void Main(string[] args)
    {
        /*<bind>*/for (Initializer(); Conditional(); Iterator())
        {
        }/*</bind>*/
    }
    public static int Initializer() { return 1; }
    public static bool Conditional()
    { return true; }
    public static int Iterator() { return 1; }
}

";
string expectedOperationTree = @"
IForLoopStatement (LoopKind.For) (OperationKind.LoopStatement) (Syntax: 'for (Initia ... }')
  Condition: IInvocationExpression (System.Boolean C.Conditional()) (OperationKind.InvocationExpression, Type: System.Boolean) (Syntax: 'Conditional()')
      Instance Receiver: null
      Arguments(0)
  Before:
      IExpressionStatement (OperationKind.ExpressionStatement) (Syntax: 'Initializer()')
        Expression: IInvocationExpression (System.Int32 C.Initializer()) (OperationKind.InvocationExpression, Type: System.Int32) (Syntax: 'Initializer()')
            Instance Receiver: null
            Arguments(0)
  AtLoopBottom:
      IExpressionStatement (OperationKind.ExpressionStatement) (Syntax: 'Iterator()')
        Expression: IInvocationExpression (System.Int32 C.Iterator()) (OperationKind.InvocationExpression, Type: System.Int32) (Syntax: 'Iterator()')
            Instance Receiver: null
            Arguments(0)
  Body: IBlockStatement (0 statements) (OperationKind.BlockStatement) (Syntax: '{ ... }')
";
            VerifyOperationTreeForTest<ForStatementSyntax>(source, expectedOperationTree);
        }

        [Fact, WorkItem(17602, "https://github.com/dotnet/roslyn/issues/17602")]
        public void IForLoopStatement_MissingForBody()
        {
            string source = @"
class C
{
    static void Main(string[] args)
    {
        /*<bind>*/for (int i = 10; i < 100; i = i + 1) ;/*</bind>*/
    }
}
";
string expectedOperationTree = @"
IForLoopStatement (LoopKind.For) (OperationKind.LoopStatement) (Syntax: 'for (int i  ...  = i + 1) ;')
  Condition: IBinaryOperatorExpression (BinaryOperationKind.IntegerLessThan) (OperationKind.BinaryOperatorExpression, Type: System.Boolean) (Syntax: 'i < 100')
      Left: ILocalReferenceExpression: i (OperationKind.LocalReferenceExpression, Type: System.Int32) (Syntax: 'i')
      Right: ILiteralExpression (Text: 100) (OperationKind.LiteralExpression, Type: System.Int32, Constant: 100) (Syntax: '100')
  Locals: Local_1: System.Int32 i
  Before:
      IVariableDeclarationStatement (1 declarations) (OperationKind.VariableDeclarationStatement) (Syntax: 'i = 10')
        IVariableDeclaration (1 variables) (OperationKind.VariableDeclaration) (Syntax: 'i = 10')
          Variables: Local_1: System.Int32 i
          Initializer: ILiteralExpression (Text: 10) (OperationKind.LiteralExpression, Type: System.Int32, Constant: 10) (Syntax: '10')
  AtLoopBottom:
      IExpressionStatement (OperationKind.ExpressionStatement) (Syntax: 'i = i + 1')
        Expression: ISimpleAssignmentExpression (OperationKind.SimpleAssignmentExpression, Type: System.Int32) (Syntax: 'i = i + 1')
            Left: ILocalReferenceExpression: i (OperationKind.LocalReferenceExpression, Type: System.Int32) (Syntax: 'i')
            Right: IBinaryOperatorExpression (BinaryOperationKind.IntegerAdd) (OperationKind.BinaryOperatorExpression, Type: System.Int32) (Syntax: 'i + 1')
                Left: ILocalReferenceExpression: i (OperationKind.LocalReferenceExpression, Type: System.Int32) (Syntax: 'i')
                Right: ILiteralExpression (Text: 1) (OperationKind.LiteralExpression, Type: System.Int32, Constant: 1) (Syntax: '1')
  Body: IEmptyStatement (OperationKind.EmptyStatement) (Syntax: ';')
";
            VerifyOperationTreeForTest<ForStatementSyntax>(source, expectedOperationTree);
        }

        [Fact, WorkItem(17602, "https://github.com/dotnet/roslyn/issues/17602")]
        public void IForLoopStatement_Nested()
        {
            string source = @"
class C
{
    static void Main(string[] args)
    {
        /*<bind>*/for (int i = 0; i < 100; i = i + 1)
        {
            for (int j = 0; j < 10; j = j + 1)
            {
            }
        }/*</bind>*/
    }
}
";
string expectedOperationTree = @"
IForLoopStatement (LoopKind.For) (OperationKind.LoopStatement) (Syntax: 'for (int i  ... }')
  Condition: IBinaryOperatorExpression (BinaryOperationKind.IntegerLessThan) (OperationKind.BinaryOperatorExpression, Type: System.Boolean) (Syntax: 'i < 100')
      Left: ILocalReferenceExpression: i (OperationKind.LocalReferenceExpression, Type: System.Int32) (Syntax: 'i')
      Right: ILiteralExpression (Text: 100) (OperationKind.LiteralExpression, Type: System.Int32, Constant: 100) (Syntax: '100')
  Locals: Local_1: System.Int32 i
  Before:
      IVariableDeclarationStatement (1 declarations) (OperationKind.VariableDeclarationStatement) (Syntax: 'i = 0')
        IVariableDeclaration (1 variables) (OperationKind.VariableDeclaration) (Syntax: 'i = 0')
          Variables: Local_1: System.Int32 i
          Initializer: ILiteralExpression (Text: 0) (OperationKind.LiteralExpression, Type: System.Int32, Constant: 0) (Syntax: '0')
  AtLoopBottom:
      IExpressionStatement (OperationKind.ExpressionStatement) (Syntax: 'i = i + 1')
        Expression: ISimpleAssignmentExpression (OperationKind.SimpleAssignmentExpression, Type: System.Int32) (Syntax: 'i = i + 1')
            Left: ILocalReferenceExpression: i (OperationKind.LocalReferenceExpression, Type: System.Int32) (Syntax: 'i')
            Right: IBinaryOperatorExpression (BinaryOperationKind.IntegerAdd) (OperationKind.BinaryOperatorExpression, Type: System.Int32) (Syntax: 'i + 1')
                Left: ILocalReferenceExpression: i (OperationKind.LocalReferenceExpression, Type: System.Int32) (Syntax: 'i')
                Right: ILiteralExpression (Text: 1) (OperationKind.LiteralExpression, Type: System.Int32, Constant: 1) (Syntax: '1')
  Body: IBlockStatement (1 statements) (OperationKind.BlockStatement) (Syntax: '{ ... }')
      IForLoopStatement (LoopKind.For) (OperationKind.LoopStatement) (Syntax: 'for (int j  ... }')
        Condition: IBinaryOperatorExpression (BinaryOperationKind.IntegerLessThan) (OperationKind.BinaryOperatorExpression, Type: System.Boolean) (Syntax: 'j < 10')
            Left: ILocalReferenceExpression: j (OperationKind.LocalReferenceExpression, Type: System.Int32) (Syntax: 'j')
            Right: ILiteralExpression (Text: 10) (OperationKind.LiteralExpression, Type: System.Int32, Constant: 10) (Syntax: '10')
        Locals: Local_1: System.Int32 j
        Before:
            IVariableDeclarationStatement (1 declarations) (OperationKind.VariableDeclarationStatement) (Syntax: 'j = 0')
              IVariableDeclaration (1 variables) (OperationKind.VariableDeclaration) (Syntax: 'j = 0')
                Variables: Local_1: System.Int32 j
                Initializer: ILiteralExpression (Text: 0) (OperationKind.LiteralExpression, Type: System.Int32, Constant: 0) (Syntax: '0')
        AtLoopBottom:
            IExpressionStatement (OperationKind.ExpressionStatement) (Syntax: 'j = j + 1')
              Expression: ISimpleAssignmentExpression (OperationKind.SimpleAssignmentExpression, Type: System.Int32) (Syntax: 'j = j + 1')
                  Left: ILocalReferenceExpression: j (OperationKind.LocalReferenceExpression, Type: System.Int32) (Syntax: 'j')
                  Right: IBinaryOperatorExpression (BinaryOperationKind.IntegerAdd) (OperationKind.BinaryOperatorExpression, Type: System.Int32) (Syntax: 'j + 1')
                      Left: ILocalReferenceExpression: j (OperationKind.LocalReferenceExpression, Type: System.Int32) (Syntax: 'j')
                      Right: ILiteralExpression (Text: 1) (OperationKind.LiteralExpression, Type: System.Int32, Constant: 1) (Syntax: '1')
        Body: IBlockStatement (0 statements) (OperationKind.BlockStatement) (Syntax: '{ ... }')
";
            VerifyOperationTreeForTest<ForStatementSyntax>(source, expectedOperationTree);
        }

        [Fact, WorkItem(17602, "https://github.com/dotnet/roslyn/issues/17602")]
        public void IForLoopStatement_ChangeOuterVariableInInnerLoop()
        {
            string source = @"
class C
{
    static void Main(string[] args)
    {
        /*<bind>*/for (int i = 0; i < 10; i = i + 1)
        {
            for (int j = 0; j < 10; j = j + 1)
            {
                i = 1;
            }
        }/*</bind>*/
    }
}

";
string expectedOperationTree = @"
IForLoopStatement (LoopKind.For) (OperationKind.LoopStatement) (Syntax: 'for (int i  ... }')
  Condition: IBinaryOperatorExpression (BinaryOperationKind.IntegerLessThan) (OperationKind.BinaryOperatorExpression, Type: System.Boolean) (Syntax: 'i < 10')
      Left: ILocalReferenceExpression: i (OperationKind.LocalReferenceExpression, Type: System.Int32) (Syntax: 'i')
      Right: ILiteralExpression (Text: 10) (OperationKind.LiteralExpression, Type: System.Int32, Constant: 10) (Syntax: '10')
  Locals: Local_1: System.Int32 i
  Before:
      IVariableDeclarationStatement (1 declarations) (OperationKind.VariableDeclarationStatement) (Syntax: 'i = 0')
        IVariableDeclaration (1 variables) (OperationKind.VariableDeclaration) (Syntax: 'i = 0')
          Variables: Local_1: System.Int32 i
          Initializer: ILiteralExpression (Text: 0) (OperationKind.LiteralExpression, Type: System.Int32, Constant: 0) (Syntax: '0')
  AtLoopBottom:
      IExpressionStatement (OperationKind.ExpressionStatement) (Syntax: 'i = i + 1')
        Expression: ISimpleAssignmentExpression (OperationKind.SimpleAssignmentExpression, Type: System.Int32) (Syntax: 'i = i + 1')
            Left: ILocalReferenceExpression: i (OperationKind.LocalReferenceExpression, Type: System.Int32) (Syntax: 'i')
            Right: IBinaryOperatorExpression (BinaryOperationKind.IntegerAdd) (OperationKind.BinaryOperatorExpression, Type: System.Int32) (Syntax: 'i + 1')
                Left: ILocalReferenceExpression: i (OperationKind.LocalReferenceExpression, Type: System.Int32) (Syntax: 'i')
                Right: ILiteralExpression (Text: 1) (OperationKind.LiteralExpression, Type: System.Int32, Constant: 1) (Syntax: '1')
  Body: IBlockStatement (1 statements) (OperationKind.BlockStatement) (Syntax: '{ ... }')
      IForLoopStatement (LoopKind.For) (OperationKind.LoopStatement) (Syntax: 'for (int j  ... }')
        Condition: IBinaryOperatorExpression (BinaryOperationKind.IntegerLessThan) (OperationKind.BinaryOperatorExpression, Type: System.Boolean) (Syntax: 'j < 10')
            Left: ILocalReferenceExpression: j (OperationKind.LocalReferenceExpression, Type: System.Int32) (Syntax: 'j')
            Right: ILiteralExpression (Text: 10) (OperationKind.LiteralExpression, Type: System.Int32, Constant: 10) (Syntax: '10')
        Locals: Local_1: System.Int32 j
        Before:
            IVariableDeclarationStatement (1 declarations) (OperationKind.VariableDeclarationStatement) (Syntax: 'j = 0')
              IVariableDeclaration (1 variables) (OperationKind.VariableDeclaration) (Syntax: 'j = 0')
                Variables: Local_1: System.Int32 j
                Initializer: ILiteralExpression (Text: 0) (OperationKind.LiteralExpression, Type: System.Int32, Constant: 0) (Syntax: '0')
        AtLoopBottom:
            IExpressionStatement (OperationKind.ExpressionStatement) (Syntax: 'j = j + 1')
              Expression: ISimpleAssignmentExpression (OperationKind.SimpleAssignmentExpression, Type: System.Int32) (Syntax: 'j = j + 1')
                  Left: ILocalReferenceExpression: j (OperationKind.LocalReferenceExpression, Type: System.Int32) (Syntax: 'j')
                  Right: IBinaryOperatorExpression (BinaryOperationKind.IntegerAdd) (OperationKind.BinaryOperatorExpression, Type: System.Int32) (Syntax: 'j + 1')
                      Left: ILocalReferenceExpression: j (OperationKind.LocalReferenceExpression, Type: System.Int32) (Syntax: 'j')
                      Right: ILiteralExpression (Text: 1) (OperationKind.LiteralExpression, Type: System.Int32, Constant: 1) (Syntax: '1')
        Body: IBlockStatement (1 statements) (OperationKind.BlockStatement) (Syntax: '{ ... }')
            IExpressionStatement (OperationKind.ExpressionStatement) (Syntax: 'i = 1;')
              Expression: ISimpleAssignmentExpression (OperationKind.SimpleAssignmentExpression, Type: System.Int32) (Syntax: 'i = 1')
                  Left: ILocalReferenceExpression: i (OperationKind.LocalReferenceExpression, Type: System.Int32) (Syntax: 'i')
                  Right: ILiteralExpression (Text: 1) (OperationKind.LiteralExpression, Type: System.Int32, Constant: 1) (Syntax: '1')
";
            VerifyOperationTreeForTest<ForStatementSyntax>(source, expectedOperationTree);
        }

        [Fact, WorkItem(17602, "https://github.com/dotnet/roslyn/issues/17602")]
        public void IForLoopStatement_InnerLoopRefOuterIteration()
        {
            string source = @"
class C
{
    static void Main(string[] args)
    {
        /*<bind>*/for (int i = 0; i < 5; i = i + 1)
        {
            for (int j = i + 1; i < j; j = j - 1)
            {
            }
        }/*</bind>*/
    }
}

";
string expectedOperationTree = @"
IForLoopStatement (LoopKind.For) (OperationKind.LoopStatement) (Syntax: 'for (int i  ... }')
  Condition: IBinaryOperatorExpression (BinaryOperationKind.IntegerLessThan) (OperationKind.BinaryOperatorExpression, Type: System.Boolean) (Syntax: 'i < 5')
      Left: ILocalReferenceExpression: i (OperationKind.LocalReferenceExpression, Type: System.Int32) (Syntax: 'i')
      Right: ILiteralExpression (Text: 5) (OperationKind.LiteralExpression, Type: System.Int32, Constant: 5) (Syntax: '5')
  Locals: Local_1: System.Int32 i
  Before:
      IVariableDeclarationStatement (1 declarations) (OperationKind.VariableDeclarationStatement) (Syntax: 'i = 0')
        IVariableDeclaration (1 variables) (OperationKind.VariableDeclaration) (Syntax: 'i = 0')
          Variables: Local_1: System.Int32 i
          Initializer: ILiteralExpression (Text: 0) (OperationKind.LiteralExpression, Type: System.Int32, Constant: 0) (Syntax: '0')
  AtLoopBottom:
      IExpressionStatement (OperationKind.ExpressionStatement) (Syntax: 'i = i + 1')
        Expression: ISimpleAssignmentExpression (OperationKind.SimpleAssignmentExpression, Type: System.Int32) (Syntax: 'i = i + 1')
            Left: ILocalReferenceExpression: i (OperationKind.LocalReferenceExpression, Type: System.Int32) (Syntax: 'i')
            Right: IBinaryOperatorExpression (BinaryOperationKind.IntegerAdd) (OperationKind.BinaryOperatorExpression, Type: System.Int32) (Syntax: 'i + 1')
                Left: ILocalReferenceExpression: i (OperationKind.LocalReferenceExpression, Type: System.Int32) (Syntax: 'i')
                Right: ILiteralExpression (Text: 1) (OperationKind.LiteralExpression, Type: System.Int32, Constant: 1) (Syntax: '1')
  Body: IBlockStatement (1 statements) (OperationKind.BlockStatement) (Syntax: '{ ... }')
      IForLoopStatement (LoopKind.For) (OperationKind.LoopStatement) (Syntax: 'for (int j  ... }')
        Condition: IBinaryOperatorExpression (BinaryOperationKind.IntegerLessThan) (OperationKind.BinaryOperatorExpression, Type: System.Boolean) (Syntax: 'i < j')
            Left: ILocalReferenceExpression: i (OperationKind.LocalReferenceExpression, Type: System.Int32) (Syntax: 'i')
            Right: ILocalReferenceExpression: j (OperationKind.LocalReferenceExpression, Type: System.Int32) (Syntax: 'j')
        Locals: Local_1: System.Int32 j
        Before:
            IVariableDeclarationStatement (1 declarations) (OperationKind.VariableDeclarationStatement) (Syntax: 'j = i + 1')
              IVariableDeclaration (1 variables) (OperationKind.VariableDeclaration) (Syntax: 'j = i + 1')
                Variables: Local_1: System.Int32 j
                Initializer: IBinaryOperatorExpression (BinaryOperationKind.IntegerAdd) (OperationKind.BinaryOperatorExpression, Type: System.Int32) (Syntax: 'i + 1')
                    Left: ILocalReferenceExpression: i (OperationKind.LocalReferenceExpression, Type: System.Int32) (Syntax: 'i')
                    Right: ILiteralExpression (Text: 1) (OperationKind.LiteralExpression, Type: System.Int32, Constant: 1) (Syntax: '1')
        AtLoopBottom:
            IExpressionStatement (OperationKind.ExpressionStatement) (Syntax: 'j = j - 1')
              Expression: ISimpleAssignmentExpression (OperationKind.SimpleAssignmentExpression, Type: System.Int32) (Syntax: 'j = j - 1')
                  Left: ILocalReferenceExpression: j (OperationKind.LocalReferenceExpression, Type: System.Int32) (Syntax: 'j')
                  Right: IBinaryOperatorExpression (BinaryOperationKind.IntegerSubtract) (OperationKind.BinaryOperatorExpression, Type: System.Int32) (Syntax: 'j - 1')
                      Left: ILocalReferenceExpression: j (OperationKind.LocalReferenceExpression, Type: System.Int32) (Syntax: 'j')
                      Right: ILiteralExpression (Text: 1) (OperationKind.LiteralExpression, Type: System.Int32, Constant: 1) (Syntax: '1')
        Body: IBlockStatement (0 statements) (OperationKind.BlockStatement) (Syntax: '{ ... }')
";
            VerifyOperationTreeForTest<ForStatementSyntax>(source, expectedOperationTree);
        }

        [Fact, WorkItem(17602, "https://github.com/dotnet/roslyn/issues/17602")]
        public void IForLoopStatement_BreakFromNestedLoop()
        {
            string source = @"
class C
{
    static void Main(string[] args)
    {
        /*<bind>*/for (int i = 0; i < 5; i = i + 1)
        {
            for (int j = 0; j < 10; j = j + 1)
            {
                if (j == 5)
                    break;
            }
        }/*</bind>*/
    }
}

";
string expectedOperationTree = @"
IForLoopStatement (LoopKind.For) (OperationKind.LoopStatement) (Syntax: 'for (int i  ... }')
  Condition: IBinaryOperatorExpression (BinaryOperationKind.IntegerLessThan) (OperationKind.BinaryOperatorExpression, Type: System.Boolean) (Syntax: 'i < 5')
      Left: ILocalReferenceExpression: i (OperationKind.LocalReferenceExpression, Type: System.Int32) (Syntax: 'i')
      Right: ILiteralExpression (Text: 5) (OperationKind.LiteralExpression, Type: System.Int32, Constant: 5) (Syntax: '5')
  Locals: Local_1: System.Int32 i
  Before:
      IVariableDeclarationStatement (1 declarations) (OperationKind.VariableDeclarationStatement) (Syntax: 'i = 0')
        IVariableDeclaration (1 variables) (OperationKind.VariableDeclaration) (Syntax: 'i = 0')
          Variables: Local_1: System.Int32 i
          Initializer: ILiteralExpression (Text: 0) (OperationKind.LiteralExpression, Type: System.Int32, Constant: 0) (Syntax: '0')
  AtLoopBottom:
      IExpressionStatement (OperationKind.ExpressionStatement) (Syntax: 'i = i + 1')
        Expression: ISimpleAssignmentExpression (OperationKind.SimpleAssignmentExpression, Type: System.Int32) (Syntax: 'i = i + 1')
            Left: ILocalReferenceExpression: i (OperationKind.LocalReferenceExpression, Type: System.Int32) (Syntax: 'i')
            Right: IBinaryOperatorExpression (BinaryOperationKind.IntegerAdd) (OperationKind.BinaryOperatorExpression, Type: System.Int32) (Syntax: 'i + 1')
                Left: ILocalReferenceExpression: i (OperationKind.LocalReferenceExpression, Type: System.Int32) (Syntax: 'i')
                Right: ILiteralExpression (Text: 1) (OperationKind.LiteralExpression, Type: System.Int32, Constant: 1) (Syntax: '1')
  Body: IBlockStatement (1 statements) (OperationKind.BlockStatement) (Syntax: '{ ... }')
      IForLoopStatement (LoopKind.For) (OperationKind.LoopStatement) (Syntax: 'for (int j  ... }')
        Condition: IBinaryOperatorExpression (BinaryOperationKind.IntegerLessThan) (OperationKind.BinaryOperatorExpression, Type: System.Boolean) (Syntax: 'j < 10')
            Left: ILocalReferenceExpression: j (OperationKind.LocalReferenceExpression, Type: System.Int32) (Syntax: 'j')
            Right: ILiteralExpression (Text: 10) (OperationKind.LiteralExpression, Type: System.Int32, Constant: 10) (Syntax: '10')
        Locals: Local_1: System.Int32 j
        Before:
            IVariableDeclarationStatement (1 declarations) (OperationKind.VariableDeclarationStatement) (Syntax: 'j = 0')
              IVariableDeclaration (1 variables) (OperationKind.VariableDeclaration) (Syntax: 'j = 0')
                Variables: Local_1: System.Int32 j
                Initializer: ILiteralExpression (Text: 0) (OperationKind.LiteralExpression, Type: System.Int32, Constant: 0) (Syntax: '0')
        AtLoopBottom:
            IExpressionStatement (OperationKind.ExpressionStatement) (Syntax: 'j = j + 1')
              Expression: ISimpleAssignmentExpression (OperationKind.SimpleAssignmentExpression, Type: System.Int32) (Syntax: 'j = j + 1')
                  Left: ILocalReferenceExpression: j (OperationKind.LocalReferenceExpression, Type: System.Int32) (Syntax: 'j')
                  Right: IBinaryOperatorExpression (BinaryOperationKind.IntegerAdd) (OperationKind.BinaryOperatorExpression, Type: System.Int32) (Syntax: 'j + 1')
                      Left: ILocalReferenceExpression: j (OperationKind.LocalReferenceExpression, Type: System.Int32) (Syntax: 'j')
                      Right: ILiteralExpression (Text: 1) (OperationKind.LiteralExpression, Type: System.Int32, Constant: 1) (Syntax: '1')
        Body: IBlockStatement (1 statements) (OperationKind.BlockStatement) (Syntax: '{ ... }')
            IIfStatement (OperationKind.IfStatement) (Syntax: 'if (j == 5) ... break;')
              Condition: IBinaryOperatorExpression (BinaryOperationKind.IntegerEquals) (OperationKind.BinaryOperatorExpression, Type: System.Boolean) (Syntax: 'j == 5')
                  Left: ILocalReferenceExpression: j (OperationKind.LocalReferenceExpression, Type: System.Int32) (Syntax: 'j')
                  Right: ILiteralExpression (Text: 5) (OperationKind.LiteralExpression, Type: System.Int32, Constant: 5) (Syntax: '5')
              IfTrue: IBranchStatement (BranchKind.Break) (OperationKind.BranchStatement) (Syntax: 'break;')
              IfFalse: null
";
            VerifyOperationTreeForTest<ForStatementSyntax>(source, expectedOperationTree);
        }

        [Fact, WorkItem(17602, "https://github.com/dotnet/roslyn/issues/17602")]
        public void IForLoopStatement_ContinueForNestedLoop()
        {
            string source = @"
class C
{
    static void Main(string[] args)
    {
        /*<bind>*/for (int i = 0; i < 5; i = i + 1)
        {
            for (int j = 1; j < 10; j = j + 1)
            {
                if ((j % 2) != 0)
                    continue;
                i = i + 1;
                System.Console.Write(i);
            }
        }/*</bind>*/
    }
}
";
string expectedOperationTree = @"
IForLoopStatement (LoopKind.For) (OperationKind.LoopStatement) (Syntax: 'for (int i  ... }')
  Condition: IBinaryOperatorExpression (BinaryOperationKind.IntegerLessThan) (OperationKind.BinaryOperatorExpression, Type: System.Boolean) (Syntax: 'i < 5')
      Left: ILocalReferenceExpression: i (OperationKind.LocalReferenceExpression, Type: System.Int32) (Syntax: 'i')
      Right: ILiteralExpression (Text: 5) (OperationKind.LiteralExpression, Type: System.Int32, Constant: 5) (Syntax: '5')
  Locals: Local_1: System.Int32 i
  Before:
      IVariableDeclarationStatement (1 declarations) (OperationKind.VariableDeclarationStatement) (Syntax: 'i = 0')
        IVariableDeclaration (1 variables) (OperationKind.VariableDeclaration) (Syntax: 'i = 0')
          Variables: Local_1: System.Int32 i
          Initializer: ILiteralExpression (Text: 0) (OperationKind.LiteralExpression, Type: System.Int32, Constant: 0) (Syntax: '0')
  AtLoopBottom:
      IExpressionStatement (OperationKind.ExpressionStatement) (Syntax: 'i = i + 1')
        Expression: ISimpleAssignmentExpression (OperationKind.SimpleAssignmentExpression, Type: System.Int32) (Syntax: 'i = i + 1')
            Left: ILocalReferenceExpression: i (OperationKind.LocalReferenceExpression, Type: System.Int32) (Syntax: 'i')
            Right: IBinaryOperatorExpression (BinaryOperationKind.IntegerAdd) (OperationKind.BinaryOperatorExpression, Type: System.Int32) (Syntax: 'i + 1')
                Left: ILocalReferenceExpression: i (OperationKind.LocalReferenceExpression, Type: System.Int32) (Syntax: 'i')
                Right: ILiteralExpression (Text: 1) (OperationKind.LiteralExpression, Type: System.Int32, Constant: 1) (Syntax: '1')
  Body: IBlockStatement (1 statements) (OperationKind.BlockStatement) (Syntax: '{ ... }')
      IForLoopStatement (LoopKind.For) (OperationKind.LoopStatement) (Syntax: 'for (int j  ... }')
        Condition: IBinaryOperatorExpression (BinaryOperationKind.IntegerLessThan) (OperationKind.BinaryOperatorExpression, Type: System.Boolean) (Syntax: 'j < 10')
            Left: ILocalReferenceExpression: j (OperationKind.LocalReferenceExpression, Type: System.Int32) (Syntax: 'j')
            Right: ILiteralExpression (Text: 10) (OperationKind.LiteralExpression, Type: System.Int32, Constant: 10) (Syntax: '10')
        Locals: Local_1: System.Int32 j
        Before:
            IVariableDeclarationStatement (1 declarations) (OperationKind.VariableDeclarationStatement) (Syntax: 'j = 1')
              IVariableDeclaration (1 variables) (OperationKind.VariableDeclaration) (Syntax: 'j = 1')
                Variables: Local_1: System.Int32 j
                Initializer: ILiteralExpression (Text: 1) (OperationKind.LiteralExpression, Type: System.Int32, Constant: 1) (Syntax: '1')
        AtLoopBottom:
            IExpressionStatement (OperationKind.ExpressionStatement) (Syntax: 'j = j + 1')
              Expression: ISimpleAssignmentExpression (OperationKind.SimpleAssignmentExpression, Type: System.Int32) (Syntax: 'j = j + 1')
                  Left: ILocalReferenceExpression: j (OperationKind.LocalReferenceExpression, Type: System.Int32) (Syntax: 'j')
                  Right: IBinaryOperatorExpression (BinaryOperationKind.IntegerAdd) (OperationKind.BinaryOperatorExpression, Type: System.Int32) (Syntax: 'j + 1')
                      Left: ILocalReferenceExpression: j (OperationKind.LocalReferenceExpression, Type: System.Int32) (Syntax: 'j')
                      Right: ILiteralExpression (Text: 1) (OperationKind.LiteralExpression, Type: System.Int32, Constant: 1) (Syntax: '1')
        Body: IBlockStatement (3 statements) (OperationKind.BlockStatement) (Syntax: '{ ... }')
            IIfStatement (OperationKind.IfStatement) (Syntax: 'if ((j % 2) ... continue;')
              Condition: IBinaryOperatorExpression (BinaryOperationKind.IntegerNotEquals) (OperationKind.BinaryOperatorExpression, Type: System.Boolean) (Syntax: '(j % 2) != 0')
                  Left: IBinaryOperatorExpression (BinaryOperationKind.IntegerRemainder) (OperationKind.BinaryOperatorExpression, Type: System.Int32) (Syntax: 'j % 2')
                      Left: ILocalReferenceExpression: j (OperationKind.LocalReferenceExpression, Type: System.Int32) (Syntax: 'j')
                      Right: ILiteralExpression (Text: 2) (OperationKind.LiteralExpression, Type: System.Int32, Constant: 2) (Syntax: '2')
                  Right: ILiteralExpression (Text: 0) (OperationKind.LiteralExpression, Type: System.Int32, Constant: 0) (Syntax: '0')
              IfTrue: IBranchStatement (BranchKind.Continue) (OperationKind.BranchStatement) (Syntax: 'continue;')
              IfFalse: null
            IExpressionStatement (OperationKind.ExpressionStatement) (Syntax: 'i = i + 1;')
              Expression: ISimpleAssignmentExpression (OperationKind.SimpleAssignmentExpression, Type: System.Int32) (Syntax: 'i = i + 1')
                  Left: ILocalReferenceExpression: i (OperationKind.LocalReferenceExpression, Type: System.Int32) (Syntax: 'i')
                  Right: IBinaryOperatorExpression (BinaryOperationKind.IntegerAdd) (OperationKind.BinaryOperatorExpression, Type: System.Int32) (Syntax: 'i + 1')
                      Left: ILocalReferenceExpression: i (OperationKind.LocalReferenceExpression, Type: System.Int32) (Syntax: 'i')
                      Right: ILiteralExpression (Text: 1) (OperationKind.LiteralExpression, Type: System.Int32, Constant: 1) (Syntax: '1')
            IExpressionStatement (OperationKind.ExpressionStatement) (Syntax: 'System.Console.Write(i);')
              Expression: IInvocationExpression (void System.Console.Write(System.Int32 value)) (OperationKind.InvocationExpression, Type: System.Void) (Syntax: 'System.Console.Write(i)')
                  Instance Receiver: null
                  Arguments(1):
                      IArgument (ArgumentKind.Explicit, Matching Parameter: value) (OperationKind.Argument) (Syntax: 'i')
                        ILocalReferenceExpression: i (OperationKind.LocalReferenceExpression, Type: System.Int32) (Syntax: 'i')
                        InConversion: null
                        OutConversion: null
";
            VerifyOperationTreeForTest<ForStatementSyntax>(source, expectedOperationTree);
        }

        [Fact, WorkItem(17602, "https://github.com/dotnet/roslyn/issues/17602")]
        public void IForLoopStatement_GotoForNestedLoop_1()
        {
            string source = @"
class C
{
    static void Main(string[] args)
    {
        /*<bind>*/for (int i = 0; i < 5; i = i + 1)
        {
            for (int j = 0; j < 10; j = j + 1)
            {
                goto stop;
            stop:
                j = j + 1;
            }
        }/*</bind>*/
    }
}

";
string expectedOperationTree = @"
IForLoopStatement (LoopKind.For) (OperationKind.LoopStatement) (Syntax: 'for (int i  ... }')
  Condition: IBinaryOperatorExpression (BinaryOperationKind.IntegerLessThan) (OperationKind.BinaryOperatorExpression, Type: System.Boolean) (Syntax: 'i < 5')
      Left: ILocalReferenceExpression: i (OperationKind.LocalReferenceExpression, Type: System.Int32) (Syntax: 'i')
      Right: ILiteralExpression (Text: 5) (OperationKind.LiteralExpression, Type: System.Int32, Constant: 5) (Syntax: '5')
  Locals: Local_1: System.Int32 i
  Before:
      IVariableDeclarationStatement (1 declarations) (OperationKind.VariableDeclarationStatement) (Syntax: 'i = 0')
        IVariableDeclaration (1 variables) (OperationKind.VariableDeclaration) (Syntax: 'i = 0')
          Variables: Local_1: System.Int32 i
          Initializer: ILiteralExpression (Text: 0) (OperationKind.LiteralExpression, Type: System.Int32, Constant: 0) (Syntax: '0')
  AtLoopBottom:
      IExpressionStatement (OperationKind.ExpressionStatement) (Syntax: 'i = i + 1')
        Expression: ISimpleAssignmentExpression (OperationKind.SimpleAssignmentExpression, Type: System.Int32) (Syntax: 'i = i + 1')
            Left: ILocalReferenceExpression: i (OperationKind.LocalReferenceExpression, Type: System.Int32) (Syntax: 'i')
            Right: IBinaryOperatorExpression (BinaryOperationKind.IntegerAdd) (OperationKind.BinaryOperatorExpression, Type: System.Int32) (Syntax: 'i + 1')
                Left: ILocalReferenceExpression: i (OperationKind.LocalReferenceExpression, Type: System.Int32) (Syntax: 'i')
                Right: ILiteralExpression (Text: 1) (OperationKind.LiteralExpression, Type: System.Int32, Constant: 1) (Syntax: '1')
  Body: IBlockStatement (1 statements) (OperationKind.BlockStatement) (Syntax: '{ ... }')
      IForLoopStatement (LoopKind.For) (OperationKind.LoopStatement) (Syntax: 'for (int j  ... }')
        Condition: IBinaryOperatorExpression (BinaryOperationKind.IntegerLessThan) (OperationKind.BinaryOperatorExpression, Type: System.Boolean) (Syntax: 'j < 10')
            Left: ILocalReferenceExpression: j (OperationKind.LocalReferenceExpression, Type: System.Int32) (Syntax: 'j')
            Right: ILiteralExpression (Text: 10) (OperationKind.LiteralExpression, Type: System.Int32, Constant: 10) (Syntax: '10')
        Locals: Local_1: System.Int32 j
        Before:
            IVariableDeclarationStatement (1 declarations) (OperationKind.VariableDeclarationStatement) (Syntax: 'j = 0')
              IVariableDeclaration (1 variables) (OperationKind.VariableDeclaration) (Syntax: 'j = 0')
                Variables: Local_1: System.Int32 j
                Initializer: ILiteralExpression (Text: 0) (OperationKind.LiteralExpression, Type: System.Int32, Constant: 0) (Syntax: '0')
        AtLoopBottom:
            IExpressionStatement (OperationKind.ExpressionStatement) (Syntax: 'j = j + 1')
              Expression: ISimpleAssignmentExpression (OperationKind.SimpleAssignmentExpression, Type: System.Int32) (Syntax: 'j = j + 1')
                  Left: ILocalReferenceExpression: j (OperationKind.LocalReferenceExpression, Type: System.Int32) (Syntax: 'j')
                  Right: IBinaryOperatorExpression (BinaryOperationKind.IntegerAdd) (OperationKind.BinaryOperatorExpression, Type: System.Int32) (Syntax: 'j + 1')
                      Left: ILocalReferenceExpression: j (OperationKind.LocalReferenceExpression, Type: System.Int32) (Syntax: 'j')
                      Right: ILiteralExpression (Text: 1) (OperationKind.LiteralExpression, Type: System.Int32, Constant: 1) (Syntax: '1')
        Body: IBlockStatement (2 statements) (OperationKind.BlockStatement) (Syntax: '{ ... }')
            IBranchStatement (BranchKind.GoTo, Label: stop) (OperationKind.BranchStatement) (Syntax: 'goto stop;')
            ILabelStatement (Label: stop) (OperationKind.LabelStatement) (Syntax: 'stop: ... j = j + 1;')
              LabeledStatement: IExpressionStatement (OperationKind.ExpressionStatement) (Syntax: 'j = j + 1;')
                  Expression: ISimpleAssignmentExpression (OperationKind.SimpleAssignmentExpression, Type: System.Int32) (Syntax: 'j = j + 1')
                      Left: ILocalReferenceExpression: j (OperationKind.LocalReferenceExpression, Type: System.Int32) (Syntax: 'j')
                      Right: IBinaryOperatorExpression (BinaryOperationKind.IntegerAdd) (OperationKind.BinaryOperatorExpression, Type: System.Int32) (Syntax: 'j + 1')
                          Left: ILocalReferenceExpression: j (OperationKind.LocalReferenceExpression, Type: System.Int32) (Syntax: 'j')
                          Right: ILiteralExpression (Text: 1) (OperationKind.LiteralExpression, Type: System.Int32, Constant: 1) (Syntax: '1')
";
            VerifyOperationTreeForTest<ForStatementSyntax>(source, expectedOperationTree);
        }

        [Fact, WorkItem(17602, "https://github.com/dotnet/roslyn/issues/17602")]
        public void IForLoopStatement_ThrowException()
        {
            string source = @"
class C
{
    static void Main(string[] args)
    {
        /*<bind>*/for (int i = 0; i < 10; i = i + 1)
        {
            for (int j = 0; j < 10;)
            {
                throw new System.Exception();
            }
        }/*</bind>*/
    }
}

";
string expectedOperationTree = @"
IForLoopStatement (LoopKind.For) (OperationKind.LoopStatement) (Syntax: 'for (int i  ... }')
  Condition: IBinaryOperatorExpression (BinaryOperationKind.IntegerLessThan) (OperationKind.BinaryOperatorExpression, Type: System.Boolean) (Syntax: 'i < 10')
      Left: ILocalReferenceExpression: i (OperationKind.LocalReferenceExpression, Type: System.Int32) (Syntax: 'i')
      Right: ILiteralExpression (Text: 10) (OperationKind.LiteralExpression, Type: System.Int32, Constant: 10) (Syntax: '10')
  Locals: Local_1: System.Int32 i
  Before:
      IVariableDeclarationStatement (1 declarations) (OperationKind.VariableDeclarationStatement) (Syntax: 'i = 0')
        IVariableDeclaration (1 variables) (OperationKind.VariableDeclaration) (Syntax: 'i = 0')
          Variables: Local_1: System.Int32 i
          Initializer: ILiteralExpression (Text: 0) (OperationKind.LiteralExpression, Type: System.Int32, Constant: 0) (Syntax: '0')
  AtLoopBottom:
      IExpressionStatement (OperationKind.ExpressionStatement) (Syntax: 'i = i + 1')
        Expression: ISimpleAssignmentExpression (OperationKind.SimpleAssignmentExpression, Type: System.Int32) (Syntax: 'i = i + 1')
            Left: ILocalReferenceExpression: i (OperationKind.LocalReferenceExpression, Type: System.Int32) (Syntax: 'i')
            Right: IBinaryOperatorExpression (BinaryOperationKind.IntegerAdd) (OperationKind.BinaryOperatorExpression, Type: System.Int32) (Syntax: 'i + 1')
                Left: ILocalReferenceExpression: i (OperationKind.LocalReferenceExpression, Type: System.Int32) (Syntax: 'i')
                Right: ILiteralExpression (Text: 1) (OperationKind.LiteralExpression, Type: System.Int32, Constant: 1) (Syntax: '1')
  Body: IBlockStatement (1 statements) (OperationKind.BlockStatement) (Syntax: '{ ... }')
      IForLoopStatement (LoopKind.For) (OperationKind.LoopStatement) (Syntax: 'for (int j  ... }')
        Condition: IBinaryOperatorExpression (BinaryOperationKind.IntegerLessThan) (OperationKind.BinaryOperatorExpression, Type: System.Boolean) (Syntax: 'j < 10')
            Left: ILocalReferenceExpression: j (OperationKind.LocalReferenceExpression, Type: System.Int32) (Syntax: 'j')
            Right: ILiteralExpression (Text: 10) (OperationKind.LiteralExpression, Type: System.Int32, Constant: 10) (Syntax: '10')
        Locals: Local_1: System.Int32 j
        Before:
            IVariableDeclarationStatement (1 declarations) (OperationKind.VariableDeclarationStatement) (Syntax: 'j = 0')
              IVariableDeclaration (1 variables) (OperationKind.VariableDeclaration) (Syntax: 'j = 0')
                Variables: Local_1: System.Int32 j
                Initializer: ILiteralExpression (Text: 0) (OperationKind.LiteralExpression, Type: System.Int32, Constant: 0) (Syntax: '0')
        AtLoopBottom(0)
        Body: IBlockStatement (1 statements) (OperationKind.BlockStatement) (Syntax: '{ ... }')
            IThrowStatement (OperationKind.ThrowStatement) (Syntax: 'throw new S ... xception();')
              ThrownObject: IObjectCreationExpression (Constructor: System.Exception..ctor()) (OperationKind.ObjectCreationExpression, Type: System.Exception) (Syntax: 'new System.Exception()')
                  Arguments(0)
                  Initializer: null
";
            VerifyOperationTreeForTest<ForStatementSyntax>(source, expectedOperationTree);
        }

        [Fact, WorkItem(17602, "https://github.com/dotnet/roslyn/issues/17602")]
        public void IForLoopStatement_ReturnInFor()
        {
            string source = @"
class C
{
    static void Main(string[] args)
    {
        /*<bind>*/for (int i = 0; i < 10;)
        {
            for (int j = 0; j < 5;)
            {
                return;
            }
        }/*</bind>*/
    }
}

";
string expectedOperationTree = @"
IForLoopStatement (LoopKind.For) (OperationKind.LoopStatement) (Syntax: 'for (int i  ... }')
  Condition: IBinaryOperatorExpression (BinaryOperationKind.IntegerLessThan) (OperationKind.BinaryOperatorExpression, Type: System.Boolean) (Syntax: 'i < 10')
      Left: ILocalReferenceExpression: i (OperationKind.LocalReferenceExpression, Type: System.Int32) (Syntax: 'i')
      Right: ILiteralExpression (Text: 10) (OperationKind.LiteralExpression, Type: System.Int32, Constant: 10) (Syntax: '10')
  Locals: Local_1: System.Int32 i
  Before:
      IVariableDeclarationStatement (1 declarations) (OperationKind.VariableDeclarationStatement) (Syntax: 'i = 0')
        IVariableDeclaration (1 variables) (OperationKind.VariableDeclaration) (Syntax: 'i = 0')
          Variables: Local_1: System.Int32 i
          Initializer: ILiteralExpression (Text: 0) (OperationKind.LiteralExpression, Type: System.Int32, Constant: 0) (Syntax: '0')
  AtLoopBottom(0)
  Body: IBlockStatement (1 statements) (OperationKind.BlockStatement) (Syntax: '{ ... }')
      IForLoopStatement (LoopKind.For) (OperationKind.LoopStatement) (Syntax: 'for (int j  ... }')
        Condition: IBinaryOperatorExpression (BinaryOperationKind.IntegerLessThan) (OperationKind.BinaryOperatorExpression, Type: System.Boolean) (Syntax: 'j < 5')
            Left: ILocalReferenceExpression: j (OperationKind.LocalReferenceExpression, Type: System.Int32) (Syntax: 'j')
            Right: ILiteralExpression (Text: 5) (OperationKind.LiteralExpression, Type: System.Int32, Constant: 5) (Syntax: '5')
        Locals: Local_1: System.Int32 j
        Before:
            IVariableDeclarationStatement (1 declarations) (OperationKind.VariableDeclarationStatement) (Syntax: 'j = 0')
              IVariableDeclaration (1 variables) (OperationKind.VariableDeclaration) (Syntax: 'j = 0')
                Variables: Local_1: System.Int32 j
                Initializer: ILiteralExpression (Text: 0) (OperationKind.LiteralExpression, Type: System.Int32, Constant: 0) (Syntax: '0')
        AtLoopBottom(0)
        Body: IBlockStatement (1 statements) (OperationKind.BlockStatement) (Syntax: '{ ... }')
            IReturnStatement (OperationKind.ReturnStatement) (Syntax: 'return;')
              ReturnedValue: null
";
            VerifyOperationTreeForTest<ForStatementSyntax>(source, expectedOperationTree);
        }

        [Fact, WorkItem(17602, "https://github.com/dotnet/roslyn/issues/17602")]
        public void IForLoopStatement_ChangeValueOfInit()
        {
            string source = @"
class C
{
    static void Main(string[] args)
    {
        /*<bind>*/for (int i = 0, j = 1; i < 5; i = i + 1)
        {
            j = 2;
        }/*</bind>*/
    }
}

";
string expectedOperationTree = @"
IForLoopStatement (LoopKind.For) (OperationKind.LoopStatement) (Syntax: 'for (int i  ... }')
  Condition: IBinaryOperatorExpression (BinaryOperationKind.IntegerLessThan) (OperationKind.BinaryOperatorExpression, Type: System.Boolean) (Syntax: 'i < 5')
      Left: ILocalReferenceExpression: i (OperationKind.LocalReferenceExpression, Type: System.Int32) (Syntax: 'i')
      Right: ILiteralExpression (Text: 5) (OperationKind.LiteralExpression, Type: System.Int32, Constant: 5) (Syntax: '5')
  Locals: Local_1: System.Int32 i
    Local_2: System.Int32 j
  Before:
      IVariableDeclarationStatement (2 declarations) (OperationKind.VariableDeclarationStatement) (Syntax: 'int i = 0, j = 1')
        IVariableDeclaration (1 variables) (OperationKind.VariableDeclaration) (Syntax: 'i = 0')
          Variables: Local_1: System.Int32 i
          Initializer: ILiteralExpression (Text: 0) (OperationKind.LiteralExpression, Type: System.Int32, Constant: 0) (Syntax: '0')
        IVariableDeclaration (1 variables) (OperationKind.VariableDeclaration) (Syntax: 'j = 1')
          Variables: Local_1: System.Int32 j
          Initializer: ILiteralExpression (Text: 1) (OperationKind.LiteralExpression, Type: System.Int32, Constant: 1) (Syntax: '1')
  AtLoopBottom:
      IExpressionStatement (OperationKind.ExpressionStatement) (Syntax: 'i = i + 1')
        Expression: ISimpleAssignmentExpression (OperationKind.SimpleAssignmentExpression, Type: System.Int32) (Syntax: 'i = i + 1')
            Left: ILocalReferenceExpression: i (OperationKind.LocalReferenceExpression, Type: System.Int32) (Syntax: 'i')
            Right: IBinaryOperatorExpression (BinaryOperationKind.IntegerAdd) (OperationKind.BinaryOperatorExpression, Type: System.Int32) (Syntax: 'i + 1')
                Left: ILocalReferenceExpression: i (OperationKind.LocalReferenceExpression, Type: System.Int32) (Syntax: 'i')
                Right: ILiteralExpression (Text: 1) (OperationKind.LiteralExpression, Type: System.Int32, Constant: 1) (Syntax: '1')
  Body: IBlockStatement (1 statements) (OperationKind.BlockStatement) (Syntax: '{ ... }')
      IExpressionStatement (OperationKind.ExpressionStatement) (Syntax: 'j = 2;')
        Expression: ISimpleAssignmentExpression (OperationKind.SimpleAssignmentExpression, Type: System.Int32) (Syntax: 'j = 2')
            Left: ILocalReferenceExpression: j (OperationKind.LocalReferenceExpression, Type: System.Int32) (Syntax: 'j')
            Right: ILiteralExpression (Text: 2) (OperationKind.LiteralExpression, Type: System.Int32, Constant: 2) (Syntax: '2')
";
            VerifyOperationTreeForTest<ForStatementSyntax>(source, expectedOperationTree);
        }

        [Fact, WorkItem(17602, "https://github.com/dotnet/roslyn/issues/17602")]
        public void IForLoopStatement_ChangeValueOfCondition()
        {
            string source = @"
class C
{
    static void Main(string[] args)
    {
        int c = 0, x = 0;
        /*<bind>*/for (int i = 0; i < 50 - x; i = i + 1)
        {
            x = x + 1;
            c = c + 1;
        }/*</bind>*/
    }
}

";
string expectedOperationTree = @"
IForLoopStatement (LoopKind.For) (OperationKind.LoopStatement) (Syntax: 'for (int i  ... }')
  Condition: IBinaryOperatorExpression (BinaryOperationKind.IntegerLessThan) (OperationKind.BinaryOperatorExpression, Type: System.Boolean) (Syntax: 'i < 50 - x')
      Left: ILocalReferenceExpression: i (OperationKind.LocalReferenceExpression, Type: System.Int32) (Syntax: 'i')
      Right: IBinaryOperatorExpression (BinaryOperationKind.IntegerSubtract) (OperationKind.BinaryOperatorExpression, Type: System.Int32) (Syntax: '50 - x')
          Left: ILiteralExpression (Text: 50) (OperationKind.LiteralExpression, Type: System.Int32, Constant: 50) (Syntax: '50')
          Right: ILocalReferenceExpression: x (OperationKind.LocalReferenceExpression, Type: System.Int32) (Syntax: 'x')
  Locals: Local_1: System.Int32 i
  Before:
      IVariableDeclarationStatement (1 declarations) (OperationKind.VariableDeclarationStatement) (Syntax: 'i = 0')
        IVariableDeclaration (1 variables) (OperationKind.VariableDeclaration) (Syntax: 'i = 0')
          Variables: Local_1: System.Int32 i
          Initializer: ILiteralExpression (Text: 0) (OperationKind.LiteralExpression, Type: System.Int32, Constant: 0) (Syntax: '0')
  AtLoopBottom:
      IExpressionStatement (OperationKind.ExpressionStatement) (Syntax: 'i = i + 1')
        Expression: ISimpleAssignmentExpression (OperationKind.SimpleAssignmentExpression, Type: System.Int32) (Syntax: 'i = i + 1')
            Left: ILocalReferenceExpression: i (OperationKind.LocalReferenceExpression, Type: System.Int32) (Syntax: 'i')
            Right: IBinaryOperatorExpression (BinaryOperationKind.IntegerAdd) (OperationKind.BinaryOperatorExpression, Type: System.Int32) (Syntax: 'i + 1')
                Left: ILocalReferenceExpression: i (OperationKind.LocalReferenceExpression, Type: System.Int32) (Syntax: 'i')
                Right: ILiteralExpression (Text: 1) (OperationKind.LiteralExpression, Type: System.Int32, Constant: 1) (Syntax: '1')
  Body: IBlockStatement (2 statements) (OperationKind.BlockStatement) (Syntax: '{ ... }')
      IExpressionStatement (OperationKind.ExpressionStatement) (Syntax: 'x = x + 1;')
        Expression: ISimpleAssignmentExpression (OperationKind.SimpleAssignmentExpression, Type: System.Int32) (Syntax: 'x = x + 1')
            Left: ILocalReferenceExpression: x (OperationKind.LocalReferenceExpression, Type: System.Int32) (Syntax: 'x')
            Right: IBinaryOperatorExpression (BinaryOperationKind.IntegerAdd) (OperationKind.BinaryOperatorExpression, Type: System.Int32) (Syntax: 'x + 1')
                Left: ILocalReferenceExpression: x (OperationKind.LocalReferenceExpression, Type: System.Int32) (Syntax: 'x')
                Right: ILiteralExpression (Text: 1) (OperationKind.LiteralExpression, Type: System.Int32, Constant: 1) (Syntax: '1')
      IExpressionStatement (OperationKind.ExpressionStatement) (Syntax: 'c = c + 1;')
        Expression: ISimpleAssignmentExpression (OperationKind.SimpleAssignmentExpression, Type: System.Int32) (Syntax: 'c = c + 1')
            Left: ILocalReferenceExpression: c (OperationKind.LocalReferenceExpression, Type: System.Int32) (Syntax: 'c')
            Right: IBinaryOperatorExpression (BinaryOperationKind.IntegerAdd) (OperationKind.BinaryOperatorExpression, Type: System.Int32) (Syntax: 'c + 1')
                Left: ILocalReferenceExpression: c (OperationKind.LocalReferenceExpression, Type: System.Int32) (Syntax: 'c')
                Right: ILiteralExpression (Text: 1) (OperationKind.LiteralExpression, Type: System.Int32, Constant: 1) (Syntax: '1')
";
            VerifyOperationTreeForTest<ForStatementSyntax>(source, expectedOperationTree);
        }

        [Fact, WorkItem(17602, "https://github.com/dotnet/roslyn/issues/17602")]
        public void IForLoopStatement_UnreachableCode1()
        {
            string source = @"
class C
{
    static void Main(string[] args)
    {
        /*<bind>*/for (; false;)
        {
            System.Console.WriteLine(""hello"");        //unreachable
        }/*</bind>*/
    }
}
";
string expectedOperationTree = @"
IForLoopStatement (LoopKind.For) (OperationKind.LoopStatement) (Syntax: 'for (; fals ... }')
  Condition: ILiteralExpression (OperationKind.LiteralExpression, Type: System.Boolean, Constant: False) (Syntax: 'false')
  Before(0)
  AtLoopBottom(0)
  Body: IBlockStatement (1 statements) (OperationKind.BlockStatement) (Syntax: '{ ... }')
      IExpressionStatement (OperationKind.ExpressionStatement) (Syntax: 'System.Cons ... e(""hello"");')
        Expression: IInvocationExpression (void System.Console.WriteLine(System.String value)) (OperationKind.InvocationExpression, Type: System.Void) (Syntax: 'System.Cons ... ne(""hello"")')
            Instance Receiver: null
            Arguments(1):
                IArgument (ArgumentKind.Explicit, Matching Parameter: value) (OperationKind.Argument) (Syntax: '""hello""')
                  ILiteralExpression (OperationKind.LiteralExpression, Type: System.String, Constant: ""hello"") (Syntax: '""hello""')
                  InConversion: null
                  OutConversion: null
";
            VerifyOperationTreeForTest<ForStatementSyntax>(source, expectedOperationTree);
        }

        [Fact, WorkItem(17602, "https://github.com/dotnet/roslyn/issues/17602")]
        public void IForLoopStatement_ObjectInitAsInitializer()
        {
            string source = @"
class C
{
    static void Main(string[] args)
    {
        /*<bind>*/for (Foo f = new Foo { i = 0, s = ""abc"" }; f.i < 5; f.i = f.i + 1)
        {
        }/*</bind>*/
    }
}
public class Foo
{
    public int i;
    public string s;
}

";
string expectedOperationTree = @"
IForLoopStatement (LoopKind.For) (OperationKind.LoopStatement) (Syntax: 'for (Foo f  ... }')
  Condition: IBinaryOperatorExpression (BinaryOperationKind.IntegerLessThan) (OperationKind.BinaryOperatorExpression, Type: System.Boolean) (Syntax: 'f.i < 5')
      Left: IFieldReferenceExpression: System.Int32 Foo.i (OperationKind.FieldReferenceExpression, Type: System.Int32) (Syntax: 'f.i')
          Instance Receiver: ILocalReferenceExpression: f (OperationKind.LocalReferenceExpression, Type: Foo) (Syntax: 'f')
      Right: ILiteralExpression (Text: 5) (OperationKind.LiteralExpression, Type: System.Int32, Constant: 5) (Syntax: '5')
  Locals: Local_1: Foo f
  Before:
      IVariableDeclarationStatement (1 declarations) (OperationKind.VariableDeclarationStatement) (Syntax: 'f = new Foo ... s = ""abc"" }')
        IVariableDeclaration (1 variables) (OperationKind.VariableDeclaration) (Syntax: 'f = new Foo ... s = ""abc"" }')
          Variables: Local_1: Foo f
          Initializer: IObjectCreationExpression (Constructor: Foo..ctor()) (OperationKind.ObjectCreationExpression, Type: Foo) (Syntax: 'new Foo { i ... s = ""abc"" }')
              Arguments(0)
              Initializer: IObjectOrCollectionInitializerExpression (OperationKind.ObjectOrCollectionInitializerExpression, Type: Foo) (Syntax: '{ i = 0, s = ""abc"" }')
                  Initializers(2):
                      ISimpleAssignmentExpression (OperationKind.SimpleAssignmentExpression, Type: System.Int32) (Syntax: 'i = 0')
                        Left: IFieldReferenceExpression: System.Int32 Foo.i (OperationKind.FieldReferenceExpression, Type: System.Int32) (Syntax: 'i')
                            Instance Receiver: IInstanceReferenceExpression (InstanceReferenceKind.Implicit) (OperationKind.InstanceReferenceExpression, Type: Foo) (Syntax: 'i')
                        Right: ILiteralExpression (Text: 0) (OperationKind.LiteralExpression, Type: System.Int32, Constant: 0) (Syntax: '0')
                      ISimpleAssignmentExpression (OperationKind.SimpleAssignmentExpression, Type: System.String) (Syntax: 's = ""abc""')
                        Left: IFieldReferenceExpression: System.String Foo.s (OperationKind.FieldReferenceExpression, Type: System.String) (Syntax: 's')
                            Instance Receiver: IInstanceReferenceExpression (InstanceReferenceKind.Implicit) (OperationKind.InstanceReferenceExpression, Type: Foo) (Syntax: 's')
                        Right: ILiteralExpression (OperationKind.LiteralExpression, Type: System.String, Constant: ""abc"") (Syntax: '""abc""')
  AtLoopBottom:
      IExpressionStatement (OperationKind.ExpressionStatement) (Syntax: 'f.i = f.i + 1')
        Expression: ISimpleAssignmentExpression (OperationKind.SimpleAssignmentExpression, Type: System.Int32) (Syntax: 'f.i = f.i + 1')
            Left: IFieldReferenceExpression: System.Int32 Foo.i (OperationKind.FieldReferenceExpression, Type: System.Int32) (Syntax: 'f.i')
                Instance Receiver: ILocalReferenceExpression: f (OperationKind.LocalReferenceExpression, Type: Foo) (Syntax: 'f')
            Right: IBinaryOperatorExpression (BinaryOperationKind.IntegerAdd) (OperationKind.BinaryOperatorExpression, Type: System.Int32) (Syntax: 'f.i + 1')
                Left: IFieldReferenceExpression: System.Int32 Foo.i (OperationKind.FieldReferenceExpression, Type: System.Int32) (Syntax: 'f.i')
                    Instance Receiver: ILocalReferenceExpression: f (OperationKind.LocalReferenceExpression, Type: Foo) (Syntax: 'f')
                Right: ILiteralExpression (Text: 1) (OperationKind.LiteralExpression, Type: System.Int32, Constant: 1) (Syntax: '1')
  Body: IBlockStatement (0 statements) (OperationKind.BlockStatement) (Syntax: '{ ... }')
";
            VerifyOperationTreeForTest<ForStatementSyntax>(source, expectedOperationTree);
        }

        [Fact, WorkItem(17602, "https://github.com/dotnet/roslyn/issues/17602")]
        public void IForLoopStatement_DynamicInFor()
        {
            string source = @"
class C
{
    static void Main(string[] args)
    {
        dynamic d = new myFor();
        /*<bind>*/for (d.Initialize(5); d.Done; d.Next())
        {
        }/*</bind>*/
    }
}

public class myFor
{
    int index;
    int max;
    public void Initialize(int max)
    {
        index = 0;
        this.max = max;
        System.Console.WriteLine(""Initialize"");
    }
    public bool Done
    {
        get
        {
            System.Console.WriteLine(""Done"");
            return index < max;
        }
    }
    public void Next()
    {
        index = index + 1;
        System.Console.WriteLine(""Next"");
    }
}
";
string expectedOperationTree = @"
IForLoopStatement (LoopKind.For) (OperationKind.LoopStatement) (Syntax: 'for (d.Init ... }')
  Condition: IUnaryOperatorExpression (UnaryOperationKind.DynamicTrue) (OperationKind.UnaryOperatorExpression, Type: System.Boolean) (Syntax: 'd.Done')
      Operand: IDynamicMemberReferenceExpression (Member Name: ""Done"", Containing Type: null) (OperationKind.DynamicMemberReferenceExpression, Type: dynamic) (Syntax: 'd.Done')
          Type Arguments(0)
          Instance Receiver: ILocalReferenceExpression: d (OperationKind.LocalReferenceExpression, Type: dynamic) (Syntax: 'd')
  Before:
      IExpressionStatement (OperationKind.ExpressionStatement) (Syntax: 'd.Initialize(5)')
        Expression: IOperation:  (OperationKind.None) (Syntax: 'd.Initialize(5)')
            Children(2):
                IDynamicMemberReferenceExpression (Member Name: ""Initialize"", Containing Type: null) (OperationKind.DynamicMemberReferenceExpression, Type: dynamic) (Syntax: 'd.Initialize')
                  Type Arguments(0)
                  Instance Receiver: ILocalReferenceExpression: d (OperationKind.LocalReferenceExpression, Type: dynamic) (Syntax: 'd')
                ILiteralExpression (Text: 5) (OperationKind.LiteralExpression, Type: System.Int32, Constant: 5) (Syntax: '5')
  AtLoopBottom:
      IExpressionStatement (OperationKind.ExpressionStatement) (Syntax: 'd.Next()')
        Expression: IOperation:  (OperationKind.None) (Syntax: 'd.Next()')
            Children(1):
                IDynamicMemberReferenceExpression (Member Name: ""Next"", Containing Type: null) (OperationKind.DynamicMemberReferenceExpression, Type: dynamic) (Syntax: 'd.Next')
                  Type Arguments(0)
                  Instance Receiver: ILocalReferenceExpression: d (OperationKind.LocalReferenceExpression, Type: dynamic) (Syntax: 'd')
<<<<<<< HEAD
  Body: IBlockStatement (0 statements) (OperationKind.BlockStatement) (Syntax: '{ ... }')";
=======
  Body: IBlockStatement (0 statements) (OperationKind.BlockStatement) (Syntax: '{ ... }')
";
>>>>>>> fdb83fae
            VerifyOperationTreeForTest<ForStatementSyntax>(source, expectedOperationTree);
        }

        [Fact, WorkItem(17602, "https://github.com/dotnet/roslyn/issues/17602")]
        public void IForLoopStatement_VarInFor()
        {
            string source = @"
class C
{
    static void Main(string[] args)
    {
        /*<bind>*/for (var i = 1; i < 5; i = i + 1) ;/*</bind>*/
    }
}

";
string expectedOperationTree = @"
IForLoopStatement (LoopKind.For) (OperationKind.LoopStatement) (Syntax: 'for (var i  ...  = i + 1) ;')
  Condition: IBinaryOperatorExpression (BinaryOperationKind.IntegerLessThan) (OperationKind.BinaryOperatorExpression, Type: System.Boolean) (Syntax: 'i < 5')
      Left: ILocalReferenceExpression: i (OperationKind.LocalReferenceExpression, Type: System.Int32) (Syntax: 'i')
      Right: ILiteralExpression (Text: 5) (OperationKind.LiteralExpression, Type: System.Int32, Constant: 5) (Syntax: '5')
  Locals: Local_1: System.Int32 i
  Before:
      IVariableDeclarationStatement (1 declarations) (OperationKind.VariableDeclarationStatement) (Syntax: 'i = 1')
        IVariableDeclaration (1 variables) (OperationKind.VariableDeclaration) (Syntax: 'i = 1')
          Variables: Local_1: System.Int32 i
          Initializer: ILiteralExpression (Text: 1) (OperationKind.LiteralExpression, Type: System.Int32, Constant: 1) (Syntax: '1')
  AtLoopBottom:
      IExpressionStatement (OperationKind.ExpressionStatement) (Syntax: 'i = i + 1')
        Expression: ISimpleAssignmentExpression (OperationKind.SimpleAssignmentExpression, Type: System.Int32) (Syntax: 'i = i + 1')
            Left: ILocalReferenceExpression: i (OperationKind.LocalReferenceExpression, Type: System.Int32) (Syntax: 'i')
            Right: IBinaryOperatorExpression (BinaryOperationKind.IntegerAdd) (OperationKind.BinaryOperatorExpression, Type: System.Int32) (Syntax: 'i + 1')
                Left: ILocalReferenceExpression: i (OperationKind.LocalReferenceExpression, Type: System.Int32) (Syntax: 'i')
                Right: ILiteralExpression (Text: 1) (OperationKind.LiteralExpression, Type: System.Int32, Constant: 1) (Syntax: '1')
  Body: IEmptyStatement (OperationKind.EmptyStatement) (Syntax: ';')
";
            VerifyOperationTreeForTest<ForStatementSyntax>(source, expectedOperationTree);
        }

        [Fact, WorkItem(17602, "https://github.com/dotnet/roslyn/issues/17602")]
        public void IForLoopStatement_QueryInInit()
        {
            string source = @"
using System.Linq;
using System.Collections.Generic;
class C
{
    static void Main(string[] args)
    {
        /*<bind>*/for (IEnumerable<string> str = from x in ""123""
                                       let z = x.ToString()
                                       select z into w
                                       select w; ; )
        {
            foreach (var item in str)
            {
                System.Console.WriteLine(item);
            }
            return;
        }/*</bind>*/
    }
}
";
string expectedOperationTree = @"
IForLoopStatement (LoopKind.For) (OperationKind.LoopStatement) (Syntax: 'for (IEnume ... }')
  Condition: null
  Locals: Local_1: System.Collections.Generic.IEnumerable<System.String> str
  Before:
      IVariableDeclarationStatement (1 declarations) (OperationKind.VariableDeclarationStatement) (Syntax: 'str = from  ... select w')
        IVariableDeclaration (1 variables) (OperationKind.VariableDeclaration) (Syntax: 'str = from  ... select w')
          Variables: Local_1: System.Collections.Generic.IEnumerable<System.String> str
          Initializer: IOperation:  (OperationKind.None) (Syntax: 'from x in "" ... select w')
              Children(1):
                  IOperation:  (OperationKind.None) (Syntax: 'into w ... select w')
                    Children(1):
                        IOperation:  (OperationKind.None) (Syntax: 'select w')
                          Children(1):
                              IOperation:  (OperationKind.None) (Syntax: 'select w')
                                Children(1):
                                    IInvocationExpression (System.Collections.Generic.IEnumerable<System.String> System.Linq.Enumerable.Select<System.String, System.String>(this System.Collections.Generic.IEnumerable<System.String> source, System.Func<System.String, System.String> selector)) (OperationKind.InvocationExpression, Type: System.Collections.Generic.IEnumerable<System.String>) (Syntax: 'select w')
                                      Instance Receiver: null
                                      Arguments(2):
                                          IArgument (ArgumentKind.Explicit, Matching Parameter: source) (OperationKind.Argument) (Syntax: 'select z')
                                            IOperation:  (OperationKind.None) (Syntax: 'select z')
                                              Children(1):
                                                  IInvocationExpression (System.Collections.Generic.IEnumerable<System.String> System.Linq.Enumerable.Select<<anonymous type: System.Char x, System.String z>, System.String>(this System.Collections.Generic.IEnumerable<<anonymous type: System.Char x, System.String z>> source, System.Func<<anonymous type: System.Char x, System.String z>, System.String> selector)) (OperationKind.InvocationExpression, Type: System.Collections.Generic.IEnumerable<System.String>) (Syntax: 'select z')
                                                    Instance Receiver: null
                                                    Arguments(2):
                                                        IArgument (ArgumentKind.Explicit, Matching Parameter: source) (OperationKind.Argument) (Syntax: 'let z = x.ToString()')
                                                          IOperation:  (OperationKind.None) (Syntax: 'let z = x.ToString()')
                                                            Children(1):
                                                                IInvocationExpression (System.Collections.Generic.IEnumerable<<anonymous type: System.Char x, System.String z>> System.Linq.Enumerable.Select<System.Char, <anonymous type: System.Char x, System.String z>>(this System.Collections.Generic.IEnumerable<System.Char> source, System.Func<System.Char, <anonymous type: System.Char x, System.String z>> selector)) (OperationKind.InvocationExpression, Type: System.Collections.Generic.IEnumerable<<anonymous type: System.Char x, System.String z>>) (Syntax: 'let z = x.ToString()')
                                                                  Instance Receiver: null
                                                                  Arguments(2):
                                                                      IArgument (ArgumentKind.Explicit, Matching Parameter: source) (OperationKind.Argument) (Syntax: 'from x in ""123""')
                                                                        IConversionExpression (ConversionKind.Cast, Implicit) (OperationKind.ConversionExpression, Type: System.Collections.Generic.IEnumerable<System.Char>) (Syntax: 'from x in ""123""')
                                                                          Operand: IOperation:  (OperationKind.None) (Syntax: 'from x in ""123""')
                                                                              Children(1):
                                                                                  ILiteralExpression (OperationKind.LiteralExpression, Type: System.String, Constant: ""123"") (Syntax: '""123""')
                                                                        InConversion: null
                                                                        OutConversion: null
                                                                      IArgument (ArgumentKind.Explicit, Matching Parameter: selector) (OperationKind.Argument) (Syntax: 'x.ToString()')
                                                                        IConversionExpression (ConversionKind.CSharp, Implicit) (OperationKind.ConversionExpression, Type: System.Func<System.Char, <anonymous type: System.Char x, System.String z>>) (Syntax: 'x.ToString()')
                                                                          Operand: ILambdaExpression (Signature: lambda expression) (OperationKind.LambdaExpression, Type: null) (Syntax: 'x.ToString()')
                                                                              IBlockStatement (1 statements) (OperationKind.BlockStatement) (Syntax: 'x.ToString()')
                                                                                IReturnStatement (OperationKind.ReturnStatement) (Syntax: 'x.ToString()')
                                                                                  ReturnedValue: IObjectCreationExpression (Constructor: <anonymous type: System.Char x, System.String z>..ctor(System.Char x, System.String z)) (OperationKind.ObjectCreationExpression, Type: <anonymous type: System.Char x, System.String z>) (Syntax: 'let z = x.ToString()')
                                                                                      Arguments(2):
                                                                                          IArgument (ArgumentKind.Explicit, Matching Parameter: x) (OperationKind.Argument) (Syntax: 'let z = x.ToString()')
                                                                                            IParameterReferenceExpression: x (OperationKind.ParameterReferenceExpression, Type: System.Char) (Syntax: 'let z = x.ToString()')
                                                                                            InConversion: null
                                                                                            OutConversion: null
                                                                                          IArgument (ArgumentKind.Explicit, Matching Parameter: z) (OperationKind.Argument) (Syntax: 'x.ToString()')
                                                                                            IInvocationExpression (virtual System.String System.Char.ToString()) (OperationKind.InvocationExpression, Type: System.String) (Syntax: 'x.ToString()')
                                                                                              Instance Receiver: IOperation:  (OperationKind.None) (Syntax: 'x')
                                                                                              Arguments(0)
                                                                                            InConversion: null
                                                                                            OutConversion: null
                                                                                      Initializer: null
                                                                        InConversion: null
                                                                        OutConversion: null
                                                          InConversion: null
                                                          OutConversion: null
                                                        IArgument (ArgumentKind.Explicit, Matching Parameter: selector) (OperationKind.Argument) (Syntax: 'z')
                                                          IConversionExpression (ConversionKind.CSharp, Implicit) (OperationKind.ConversionExpression, Type: System.Func<<anonymous type: System.Char x, System.String z>, System.String>) (Syntax: 'z')
                                                            Operand: ILambdaExpression (Signature: lambda expression) (OperationKind.LambdaExpression, Type: null) (Syntax: 'z')
                                                                IBlockStatement (1 statements) (OperationKind.BlockStatement) (Syntax: 'z')
                                                                  IReturnStatement (OperationKind.ReturnStatement) (Syntax: 'z')
                                                                    ReturnedValue: IOperation:  (OperationKind.None) (Syntax: 'z')
                                                          InConversion: null
                                                          OutConversion: null
                                            InConversion: null
                                            OutConversion: null
                                          IArgument (ArgumentKind.Explicit, Matching Parameter: selector) (OperationKind.Argument) (Syntax: 'w')
                                            IConversionExpression (ConversionKind.CSharp, Implicit) (OperationKind.ConversionExpression, Type: System.Func<System.String, System.String>) (Syntax: 'w')
                                              Operand: ILambdaExpression (Signature: lambda expression) (OperationKind.LambdaExpression, Type: null) (Syntax: 'w')
                                                  IBlockStatement (1 statements) (OperationKind.BlockStatement) (Syntax: 'w')
                                                    IReturnStatement (OperationKind.ReturnStatement) (Syntax: 'w')
                                                      ReturnedValue: IOperation:  (OperationKind.None) (Syntax: 'w')
                                            InConversion: null
                                            OutConversion: null
  AtLoopBottom(0)
  Body: IBlockStatement (2 statements) (OperationKind.BlockStatement) (Syntax: '{ ... }')
      IForEachLoopStatement (Iteration variable: System.String item) (LoopKind.ForEach) (OperationKind.LoopStatement) (Syntax: 'foreach (va ... }')
        Collection: IConversionExpression (ConversionKind.Cast, Implicit) (OperationKind.ConversionExpression, Type: System.Collections.Generic.IEnumerable<System.String>) (Syntax: 'str')
            Operand: ILocalReferenceExpression: str (OperationKind.LocalReferenceExpression, Type: System.Collections.Generic.IEnumerable<System.String>) (Syntax: 'str')
        Body: IBlockStatement (1 statements) (OperationKind.BlockStatement) (Syntax: '{ ... }')
            IExpressionStatement (OperationKind.ExpressionStatement) (Syntax: 'System.Cons ... Line(item);')
              Expression: IInvocationExpression (void System.Console.WriteLine(System.String value)) (OperationKind.InvocationExpression, Type: System.Void) (Syntax: 'System.Cons ... eLine(item)')
                  Instance Receiver: null
                  Arguments(1):
                      IArgument (ArgumentKind.Explicit, Matching Parameter: value) (OperationKind.Argument) (Syntax: 'item')
                        ILocalReferenceExpression: item (OperationKind.LocalReferenceExpression, Type: System.String) (Syntax: 'item')
                        InConversion: null
                        OutConversion: null
      IReturnStatement (OperationKind.ReturnStatement) (Syntax: 'return;')
        ReturnedValue: null
";
            VerifyOperationTreeForTest<ForStatementSyntax>(source, expectedOperationTree);
        }

        [Fact, WorkItem(17602, "https://github.com/dotnet/roslyn/issues/17602")]
        public void IForLoopStatement_QueryInBody()
        {
            string source = @"
using System.Linq;
using System.Collections.Generic;
class C
{
    static void Main(string[] args)
    {
        foreach (var item in fun())
        {
            System.Console.WriteLine(item);
        }
    }

    private static IEnumerable<string> fun()
    {
        /*<bind>*/for (int i = 0; i < 5;)
        {
            return from x in ""123""
                   let z = x.ToString()
                   select z into w
                   select w;
        }/*</bind>*/
        return null;
    }
}

";
string expectedOperationTree = @"
IForLoopStatement (LoopKind.For) (OperationKind.LoopStatement) (Syntax: 'for (int i  ... }')
  Condition: IBinaryOperatorExpression (BinaryOperationKind.IntegerLessThan) (OperationKind.BinaryOperatorExpression, Type: System.Boolean) (Syntax: 'i < 5')
      Left: ILocalReferenceExpression: i (OperationKind.LocalReferenceExpression, Type: System.Int32) (Syntax: 'i')
      Right: ILiteralExpression (Text: 5) (OperationKind.LiteralExpression, Type: System.Int32, Constant: 5) (Syntax: '5')
  Locals: Local_1: System.Int32 i
  Before:
      IVariableDeclarationStatement (1 declarations) (OperationKind.VariableDeclarationStatement) (Syntax: 'i = 0')
        IVariableDeclaration (1 variables) (OperationKind.VariableDeclaration) (Syntax: 'i = 0')
          Variables: Local_1: System.Int32 i
          Initializer: ILiteralExpression (Text: 0) (OperationKind.LiteralExpression, Type: System.Int32, Constant: 0) (Syntax: '0')
  AtLoopBottom(0)
  Body: IBlockStatement (1 statements) (OperationKind.BlockStatement) (Syntax: '{ ... }')
      IReturnStatement (OperationKind.ReturnStatement) (Syntax: 'return from ... select w;')
        ReturnedValue: IOperation:  (OperationKind.None) (Syntax: 'from x in "" ... select w')
            Children(1):
                IOperation:  (OperationKind.None) (Syntax: 'into w ... select w')
                  Children(1):
                      IOperation:  (OperationKind.None) (Syntax: 'select w')
                        Children(1):
                            IOperation:  (OperationKind.None) (Syntax: 'select w')
                              Children(1):
                                  IInvocationExpression (System.Collections.Generic.IEnumerable<System.String> System.Linq.Enumerable.Select<System.String, System.String>(this System.Collections.Generic.IEnumerable<System.String> source, System.Func<System.String, System.String> selector)) (OperationKind.InvocationExpression, Type: System.Collections.Generic.IEnumerable<System.String>) (Syntax: 'select w')
                                    Instance Receiver: null
                                    Arguments(2):
                                        IArgument (ArgumentKind.Explicit, Matching Parameter: source) (OperationKind.Argument) (Syntax: 'select z')
                                          IOperation:  (OperationKind.None) (Syntax: 'select z')
                                            Children(1):
                                                IInvocationExpression (System.Collections.Generic.IEnumerable<System.String> System.Linq.Enumerable.Select<<anonymous type: System.Char x, System.String z>, System.String>(this System.Collections.Generic.IEnumerable<<anonymous type: System.Char x, System.String z>> source, System.Func<<anonymous type: System.Char x, System.String z>, System.String> selector)) (OperationKind.InvocationExpression, Type: System.Collections.Generic.IEnumerable<System.String>) (Syntax: 'select z')
                                                  Instance Receiver: null
                                                  Arguments(2):
                                                      IArgument (ArgumentKind.Explicit, Matching Parameter: source) (OperationKind.Argument) (Syntax: 'let z = x.ToString()')
                                                        IOperation:  (OperationKind.None) (Syntax: 'let z = x.ToString()')
                                                          Children(1):
                                                              IInvocationExpression (System.Collections.Generic.IEnumerable<<anonymous type: System.Char x, System.String z>> System.Linq.Enumerable.Select<System.Char, <anonymous type: System.Char x, System.String z>>(this System.Collections.Generic.IEnumerable<System.Char> source, System.Func<System.Char, <anonymous type: System.Char x, System.String z>> selector)) (OperationKind.InvocationExpression, Type: System.Collections.Generic.IEnumerable<<anonymous type: System.Char x, System.String z>>) (Syntax: 'let z = x.ToString()')
                                                                Instance Receiver: null
                                                                Arguments(2):
                                                                    IArgument (ArgumentKind.Explicit, Matching Parameter: source) (OperationKind.Argument) (Syntax: 'from x in ""123""')
                                                                      IConversionExpression (ConversionKind.Cast, Implicit) (OperationKind.ConversionExpression, Type: System.Collections.Generic.IEnumerable<System.Char>) (Syntax: 'from x in ""123""')
                                                                        Operand: IOperation:  (OperationKind.None) (Syntax: 'from x in ""123""')
                                                                            Children(1):
                                                                                ILiteralExpression (OperationKind.LiteralExpression, Type: System.String, Constant: ""123"") (Syntax: '""123""')
                                                                      InConversion: null
                                                                      OutConversion: null
                                                                    IArgument (ArgumentKind.Explicit, Matching Parameter: selector) (OperationKind.Argument) (Syntax: 'x.ToString()')
                                                                      IConversionExpression (ConversionKind.CSharp, Implicit) (OperationKind.ConversionExpression, Type: System.Func<System.Char, <anonymous type: System.Char x, System.String z>>) (Syntax: 'x.ToString()')
                                                                        Operand: ILambdaExpression (Signature: lambda expression) (OperationKind.LambdaExpression, Type: null) (Syntax: 'x.ToString()')
                                                                            IBlockStatement (1 statements) (OperationKind.BlockStatement) (Syntax: 'x.ToString()')
                                                                              IReturnStatement (OperationKind.ReturnStatement) (Syntax: 'x.ToString()')
                                                                                ReturnedValue: IObjectCreationExpression (Constructor: <anonymous type: System.Char x, System.String z>..ctor(System.Char x, System.String z)) (OperationKind.ObjectCreationExpression, Type: <anonymous type: System.Char x, System.String z>) (Syntax: 'let z = x.ToString()')
                                                                                    Arguments(2):
                                                                                        IArgument (ArgumentKind.Explicit, Matching Parameter: x) (OperationKind.Argument) (Syntax: 'let z = x.ToString()')
                                                                                          IParameterReferenceExpression: x (OperationKind.ParameterReferenceExpression, Type: System.Char) (Syntax: 'let z = x.ToString()')
                                                                                          InConversion: null
                                                                                          OutConversion: null
                                                                                        IArgument (ArgumentKind.Explicit, Matching Parameter: z) (OperationKind.Argument) (Syntax: 'x.ToString()')
                                                                                          IInvocationExpression (virtual System.String System.Char.ToString()) (OperationKind.InvocationExpression, Type: System.String) (Syntax: 'x.ToString()')
                                                                                            Instance Receiver: IOperation:  (OperationKind.None) (Syntax: 'x')
                                                                                            Arguments(0)
                                                                                          InConversion: null
                                                                                          OutConversion: null
                                                                                    Initializer: null
                                                                      InConversion: null
                                                                      OutConversion: null
                                                        InConversion: null
                                                        OutConversion: null
                                                      IArgument (ArgumentKind.Explicit, Matching Parameter: selector) (OperationKind.Argument) (Syntax: 'z')
                                                        IConversionExpression (ConversionKind.CSharp, Implicit) (OperationKind.ConversionExpression, Type: System.Func<<anonymous type: System.Char x, System.String z>, System.String>) (Syntax: 'z')
                                                          Operand: ILambdaExpression (Signature: lambda expression) (OperationKind.LambdaExpression, Type: null) (Syntax: 'z')
                                                              IBlockStatement (1 statements) (OperationKind.BlockStatement) (Syntax: 'z')
                                                                IReturnStatement (OperationKind.ReturnStatement) (Syntax: 'z')
                                                                  ReturnedValue: IOperation:  (OperationKind.None) (Syntax: 'z')
                                                        InConversion: null
                                                        OutConversion: null
                                          InConversion: null
                                          OutConversion: null
                                        IArgument (ArgumentKind.Explicit, Matching Parameter: selector) (OperationKind.Argument) (Syntax: 'w')
                                          IConversionExpression (ConversionKind.CSharp, Implicit) (OperationKind.ConversionExpression, Type: System.Func<System.String, System.String>) (Syntax: 'w')
                                            Operand: ILambdaExpression (Signature: lambda expression) (OperationKind.LambdaExpression, Type: null) (Syntax: 'w')
                                                IBlockStatement (1 statements) (OperationKind.BlockStatement) (Syntax: 'w')
                                                  IReturnStatement (OperationKind.ReturnStatement) (Syntax: 'w')
                                                    ReturnedValue: IOperation:  (OperationKind.None) (Syntax: 'w')
                                          InConversion: null
                                          OutConversion: null
";
            VerifyOperationTreeForTest<ForStatementSyntax>(source, expectedOperationTree);
        }

        [Fact, WorkItem(17602, "https://github.com/dotnet/roslyn/issues/17602")]
        public void IForLoopStatement_ExpressiontreeInInit()
        {
            string source = @"
class C
{
    static void Main(string[] args)
    {
        System.Linq.Expressions.Expression<System.Func<int, int>> e = x => x % 6;
        int i = 1;
        /*<bind>*/for (e = x => x * x; i < 5; i++)
        {
            var lambda = e.Compile();
            System.Console.WriteLine(lambda(i));
        }/*</bind>*/
    }
}

";
string expectedOperationTree = @"
IForLoopStatement (LoopKind.For) (OperationKind.LoopStatement) (Syntax: 'for (e = x  ... }')
  Condition: IBinaryOperatorExpression (BinaryOperationKind.IntegerLessThan) (OperationKind.BinaryOperatorExpression, Type: System.Boolean) (Syntax: 'i < 5')
      Left: ILocalReferenceExpression: i (OperationKind.LocalReferenceExpression, Type: System.Int32) (Syntax: 'i')
      Right: ILiteralExpression (Text: 5) (OperationKind.LiteralExpression, Type: System.Int32, Constant: 5) (Syntax: '5')
  Before:
      IExpressionStatement (OperationKind.ExpressionStatement) (Syntax: 'e = x => x * x')
        Expression: ISimpleAssignmentExpression (OperationKind.SimpleAssignmentExpression, Type: System.Linq.Expressions.Expression<System.Func<System.Int32, System.Int32>>) (Syntax: 'e = x => x * x')
            Left: ILocalReferenceExpression: e (OperationKind.LocalReferenceExpression, Type: System.Linq.Expressions.Expression<System.Func<System.Int32, System.Int32>>) (Syntax: 'e')
            Right: IConversionExpression (ConversionKind.CSharp, Implicit) (OperationKind.ConversionExpression, Type: System.Linq.Expressions.Expression<System.Func<System.Int32, System.Int32>>) (Syntax: 'x => x * x')
                Operand: ILambdaExpression (Signature: lambda expression) (OperationKind.LambdaExpression, Type: null) (Syntax: 'x => x * x')
                    IBlockStatement (1 statements) (OperationKind.BlockStatement) (Syntax: 'x * x')
                      IReturnStatement (OperationKind.ReturnStatement) (Syntax: 'x * x')
                        ReturnedValue: IBinaryOperatorExpression (BinaryOperationKind.IntegerMultiply) (OperationKind.BinaryOperatorExpression, Type: System.Int32) (Syntax: 'x * x')
                            Left: IParameterReferenceExpression: x (OperationKind.ParameterReferenceExpression, Type: System.Int32) (Syntax: 'x')
                            Right: IParameterReferenceExpression: x (OperationKind.ParameterReferenceExpression, Type: System.Int32) (Syntax: 'x')
  AtLoopBottom:
      IExpressionStatement (OperationKind.ExpressionStatement) (Syntax: 'i++')
        Expression: IIncrementExpression (UnaryOperandKind.IntegerPostfixIncrement) (OperationKind.IncrementExpression, Type: System.Int32) (Syntax: 'i++')
            Left: ILocalReferenceExpression: i (OperationKind.LocalReferenceExpression, Type: System.Int32) (Syntax: 'i')
  Body: IBlockStatement (2 statements, 1 locals) (OperationKind.BlockStatement) (Syntax: '{ ... }')
      Locals: Local_1: System.Func<System.Int32, System.Int32> lambda
      IVariableDeclarationStatement (1 declarations) (OperationKind.VariableDeclarationStatement) (Syntax: 'var lambda  ... .Compile();')
        IVariableDeclaration (1 variables) (OperationKind.VariableDeclaration) (Syntax: 'var lambda  ... .Compile();')
          Variables: Local_1: System.Func<System.Int32, System.Int32> lambda
          Initializer: IInvocationExpression ( System.Func<System.Int32, System.Int32> System.Linq.Expressions.Expression<System.Func<System.Int32, System.Int32>>.Compile()) (OperationKind.InvocationExpression, Type: System.Func<System.Int32, System.Int32>) (Syntax: 'e.Compile()')
              Instance Receiver: ILocalReferenceExpression: e (OperationKind.LocalReferenceExpression, Type: System.Linq.Expressions.Expression<System.Func<System.Int32, System.Int32>>) (Syntax: 'e')
              Arguments(0)
      IExpressionStatement (OperationKind.ExpressionStatement) (Syntax: 'System.Cons ... lambda(i));')
        Expression: IInvocationExpression (void System.Console.WriteLine(System.Int32 value)) (OperationKind.InvocationExpression, Type: System.Void) (Syntax: 'System.Cons ... (lambda(i))')
            Instance Receiver: null
            Arguments(1):
                IArgument (ArgumentKind.Explicit, Matching Parameter: value) (OperationKind.Argument) (Syntax: 'lambda(i)')
                  IInvocationExpression (virtual System.Int32 System.Func<System.Int32, System.Int32>.Invoke(System.Int32 arg)) (OperationKind.InvocationExpression, Type: System.Int32) (Syntax: 'lambda(i)')
                    Instance Receiver: ILocalReferenceExpression: lambda (OperationKind.LocalReferenceExpression, Type: System.Func<System.Int32, System.Int32>) (Syntax: 'lambda')
                    Arguments(1):
                        IArgument (ArgumentKind.Explicit, Matching Parameter: arg) (OperationKind.Argument) (Syntax: 'i')
                          ILocalReferenceExpression: i (OperationKind.LocalReferenceExpression, Type: System.Int32) (Syntax: 'i')
                          InConversion: null
                          OutConversion: null
                  InConversion: null
                  OutConversion: null
";
            VerifyOperationTreeForTest<ForStatementSyntax>(source, expectedOperationTree);
        }

        [Fact, WorkItem(17602, "https://github.com/dotnet/roslyn/issues/17602")]
        public void IForLoopStatement_ExpressiontreeInIterator()
        {
            string source = @"
class C
{
    static void Main(string[] args)
    {
        System.Linq.Expressions.Expression<System.Func<int, int>> e = x => x % 6;
        /*<bind>*/for (int i = 1; i < 5; e = x => x * x, i = i + 1)
        {
            var lambda = e.Compile();
            System.Console.WriteLine(lambda(i));
        }/*</bind>*/
    }
}

";
string expectedOperationTree = @"
IForLoopStatement (LoopKind.For) (OperationKind.LoopStatement) (Syntax: 'for (int i  ... }')
  Condition: IBinaryOperatorExpression (BinaryOperationKind.IntegerLessThan) (OperationKind.BinaryOperatorExpression, Type: System.Boolean) (Syntax: 'i < 5')
      Left: ILocalReferenceExpression: i (OperationKind.LocalReferenceExpression, Type: System.Int32) (Syntax: 'i')
      Right: ILiteralExpression (Text: 5) (OperationKind.LiteralExpression, Type: System.Int32, Constant: 5) (Syntax: '5')
  Locals: Local_1: System.Int32 i
  Before:
      IVariableDeclarationStatement (1 declarations) (OperationKind.VariableDeclarationStatement) (Syntax: 'i = 1')
        IVariableDeclaration (1 variables) (OperationKind.VariableDeclaration) (Syntax: 'i = 1')
          Variables: Local_1: System.Int32 i
          Initializer: ILiteralExpression (Text: 1) (OperationKind.LiteralExpression, Type: System.Int32, Constant: 1) (Syntax: '1')
  AtLoopBottom:
      IExpressionStatement (OperationKind.ExpressionStatement) (Syntax: 'e = x => x * x')
        Expression: ISimpleAssignmentExpression (OperationKind.SimpleAssignmentExpression, Type: System.Linq.Expressions.Expression<System.Func<System.Int32, System.Int32>>) (Syntax: 'e = x => x * x')
            Left: ILocalReferenceExpression: e (OperationKind.LocalReferenceExpression, Type: System.Linq.Expressions.Expression<System.Func<System.Int32, System.Int32>>) (Syntax: 'e')
            Right: IConversionExpression (ConversionKind.CSharp, Implicit) (OperationKind.ConversionExpression, Type: System.Linq.Expressions.Expression<System.Func<System.Int32, System.Int32>>) (Syntax: 'x => x * x')
                Operand: ILambdaExpression (Signature: lambda expression) (OperationKind.LambdaExpression, Type: null) (Syntax: 'x => x * x')
                    IBlockStatement (1 statements) (OperationKind.BlockStatement) (Syntax: 'x * x')
                      IReturnStatement (OperationKind.ReturnStatement) (Syntax: 'x * x')
                        ReturnedValue: IBinaryOperatorExpression (BinaryOperationKind.IntegerMultiply) (OperationKind.BinaryOperatorExpression, Type: System.Int32) (Syntax: 'x * x')
                            Left: IParameterReferenceExpression: x (OperationKind.ParameterReferenceExpression, Type: System.Int32) (Syntax: 'x')
                            Right: IParameterReferenceExpression: x (OperationKind.ParameterReferenceExpression, Type: System.Int32) (Syntax: 'x')
      IExpressionStatement (OperationKind.ExpressionStatement) (Syntax: 'i = i + 1')
        Expression: ISimpleAssignmentExpression (OperationKind.SimpleAssignmentExpression, Type: System.Int32) (Syntax: 'i = i + 1')
            Left: ILocalReferenceExpression: i (OperationKind.LocalReferenceExpression, Type: System.Int32) (Syntax: 'i')
            Right: IBinaryOperatorExpression (BinaryOperationKind.IntegerAdd) (OperationKind.BinaryOperatorExpression, Type: System.Int32) (Syntax: 'i + 1')
                Left: ILocalReferenceExpression: i (OperationKind.LocalReferenceExpression, Type: System.Int32) (Syntax: 'i')
                Right: ILiteralExpression (Text: 1) (OperationKind.LiteralExpression, Type: System.Int32, Constant: 1) (Syntax: '1')
  Body: IBlockStatement (2 statements, 1 locals) (OperationKind.BlockStatement) (Syntax: '{ ... }')
      Locals: Local_1: System.Func<System.Int32, System.Int32> lambda
      IVariableDeclarationStatement (1 declarations) (OperationKind.VariableDeclarationStatement) (Syntax: 'var lambda  ... .Compile();')
        IVariableDeclaration (1 variables) (OperationKind.VariableDeclaration) (Syntax: 'var lambda  ... .Compile();')
          Variables: Local_1: System.Func<System.Int32, System.Int32> lambda
          Initializer: IInvocationExpression ( System.Func<System.Int32, System.Int32> System.Linq.Expressions.Expression<System.Func<System.Int32, System.Int32>>.Compile()) (OperationKind.InvocationExpression, Type: System.Func<System.Int32, System.Int32>) (Syntax: 'e.Compile()')
              Instance Receiver: ILocalReferenceExpression: e (OperationKind.LocalReferenceExpression, Type: System.Linq.Expressions.Expression<System.Func<System.Int32, System.Int32>>) (Syntax: 'e')
              Arguments(0)
      IExpressionStatement (OperationKind.ExpressionStatement) (Syntax: 'System.Cons ... lambda(i));')
        Expression: IInvocationExpression (void System.Console.WriteLine(System.Int32 value)) (OperationKind.InvocationExpression, Type: System.Void) (Syntax: 'System.Cons ... (lambda(i))')
            Instance Receiver: null
            Arguments(1):
                IArgument (ArgumentKind.Explicit, Matching Parameter: value) (OperationKind.Argument) (Syntax: 'lambda(i)')
                  IInvocationExpression (virtual System.Int32 System.Func<System.Int32, System.Int32>.Invoke(System.Int32 arg)) (OperationKind.InvocationExpression, Type: System.Int32) (Syntax: 'lambda(i)')
                    Instance Receiver: ILocalReferenceExpression: lambda (OperationKind.LocalReferenceExpression, Type: System.Func<System.Int32, System.Int32>) (Syntax: 'lambda')
                    Arguments(1):
                        IArgument (ArgumentKind.Explicit, Matching Parameter: arg) (OperationKind.Argument) (Syntax: 'i')
                          ILocalReferenceExpression: i (OperationKind.LocalReferenceExpression, Type: System.Int32) (Syntax: 'i')
                          InConversion: null
                          OutConversion: null
                  InConversion: null
                  OutConversion: null
";
            VerifyOperationTreeForTest<ForStatementSyntax>(source, expectedOperationTree);
        }

        [Fact, WorkItem(17602, "https://github.com/dotnet/roslyn/issues/17602")]
        public void IForLoopStatement_CustomerTypeInFor()
        {
            string source = @"
class C
{
    static void Main(string[] args)
    {
        /*<bind>*/for (C1 i = new C1(); i == null; i++) { }/*</bind>*/
    }
}
public class C1
{
    public static C1 operator ++(C1 obj)
    {
        return obj;
    }
}
";
string expectedOperationTree = @"
IForLoopStatement (LoopKind.For) (OperationKind.LoopStatement) (Syntax: 'for (C1 i = ... l; i++) { }')
  Condition: IBinaryOperatorExpression (BinaryOperationKind.ObjectEquals) (OperationKind.BinaryOperatorExpression, Type: System.Boolean) (Syntax: 'i == null')
      Left: IConversionExpression (ConversionKind.Cast, Implicit) (OperationKind.ConversionExpression, Type: System.Object) (Syntax: 'i')
          Operand: ILocalReferenceExpression: i (OperationKind.LocalReferenceExpression, Type: C1) (Syntax: 'i')
      Right: IConversionExpression (ConversionKind.Cast, Implicit) (OperationKind.ConversionExpression, Type: System.Object, Constant: null) (Syntax: 'null')
          Operand: ILiteralExpression (Text: null) (OperationKind.LiteralExpression, Type: null, Constant: null) (Syntax: 'null')
  Locals: Local_1: C1 i
  Before:
      IVariableDeclarationStatement (1 declarations) (OperationKind.VariableDeclarationStatement) (Syntax: 'i = new C1()')
        IVariableDeclaration (1 variables) (OperationKind.VariableDeclaration) (Syntax: 'i = new C1()')
          Variables: Local_1: C1 i
          Initializer: IObjectCreationExpression (Constructor: C1..ctor()) (OperationKind.ObjectCreationExpression, Type: C1) (Syntax: 'new C1()')
              Arguments(0)
              Initializer: null
  AtLoopBottom:
      IExpressionStatement (OperationKind.ExpressionStatement) (Syntax: 'i++')
        Expression: IIncrementExpression (UnaryOperandKind.OperatorMethodPostfixIncrement) (OperatorMethod: C1 C1.op_Increment(C1 obj)) (OperationKind.IncrementExpression, Type: C1) (Syntax: 'i++')
            Left: ILocalReferenceExpression: i (OperationKind.LocalReferenceExpression, Type: C1) (Syntax: 'i')
  Body: IBlockStatement (0 statements) (OperationKind.BlockStatement) (Syntax: '{ }')
";
            VerifyOperationTreeForTest<ForStatementSyntax>(source, expectedOperationTree);
        }

        [Fact, WorkItem(17602, "https://github.com/dotnet/roslyn/issues/17602")]
        public void IForLoopStatement_PostFixIncrementInFor()
        {
            string source = @"
class Program
{
    static void Main(string[] args)
    {
        int i = 0;
        /*<bind>*/for (int j = i++; j < 5; ++j)
        {
            System.Console.WriteLine(j);
        }/*</bind>*/
    }
}
";
string expectedOperationTree = @"
IForLoopStatement (LoopKind.For) (OperationKind.LoopStatement) (Syntax: 'for (int j  ... }')
  Condition: IBinaryOperatorExpression (BinaryOperationKind.IntegerLessThan) (OperationKind.BinaryOperatorExpression, Type: System.Boolean) (Syntax: 'j < 5')
      Left: ILocalReferenceExpression: j (OperationKind.LocalReferenceExpression, Type: System.Int32) (Syntax: 'j')
      Right: ILiteralExpression (Text: 5) (OperationKind.LiteralExpression, Type: System.Int32, Constant: 5) (Syntax: '5')
  Locals: Local_1: System.Int32 j
  Before:
      IVariableDeclarationStatement (1 declarations) (OperationKind.VariableDeclarationStatement) (Syntax: 'j = i++')
        IVariableDeclaration (1 variables) (OperationKind.VariableDeclaration) (Syntax: 'j = i++')
          Variables: Local_1: System.Int32 j
          Initializer: IIncrementExpression (UnaryOperandKind.IntegerPostfixIncrement) (OperationKind.IncrementExpression, Type: System.Int32) (Syntax: 'i++')
              Left: ILocalReferenceExpression: i (OperationKind.LocalReferenceExpression, Type: System.Int32) (Syntax: 'i')
  AtLoopBottom:
      IExpressionStatement (OperationKind.ExpressionStatement) (Syntax: '++j')
        Expression: IIncrementExpression (UnaryOperandKind.IntegerPrefixIncrement) (OperationKind.IncrementExpression, Type: System.Int32) (Syntax: '++j')
            Left: ILocalReferenceExpression: j (OperationKind.LocalReferenceExpression, Type: System.Int32) (Syntax: 'j')
  Body: IBlockStatement (1 statements) (OperationKind.BlockStatement) (Syntax: '{ ... }')
      IExpressionStatement (OperationKind.ExpressionStatement) (Syntax: 'System.Cons ... iteLine(j);')
        Expression: IInvocationExpression (void System.Console.WriteLine(System.Int32 value)) (OperationKind.InvocationExpression, Type: System.Void) (Syntax: 'System.Cons ... riteLine(j)')
            Instance Receiver: null
            Arguments(1):
                IArgument (ArgumentKind.Explicit, Matching Parameter: value) (OperationKind.Argument) (Syntax: 'j')
                  ILocalReferenceExpression: j (OperationKind.LocalReferenceExpression, Type: System.Int32) (Syntax: 'j')
                  InConversion: null
                  OutConversion: null
";
            VerifyOperationTreeForTest<ForStatementSyntax>(source, expectedOperationTree);
        }

        [Fact, WorkItem(17602, "https://github.com/dotnet/roslyn/issues/17602")]
        public void IForLoopStatement_PreFixIncrementInFor()
        {
            string source = @"
class Program
{
    static void Main(string[] args)
    {
        int i = 0;
        /*<bind>*/for (int j = ++i; j < 5; ++j)
        {
            System.Console.WriteLine(j);
        }/*</bind>*/
    }
}

";
string expectedOperationTree = @"
IForLoopStatement (LoopKind.For) (OperationKind.LoopStatement) (Syntax: 'for (int j  ... }')
  Condition: IBinaryOperatorExpression (BinaryOperationKind.IntegerLessThan) (OperationKind.BinaryOperatorExpression, Type: System.Boolean) (Syntax: 'j < 5')
      Left: ILocalReferenceExpression: j (OperationKind.LocalReferenceExpression, Type: System.Int32) (Syntax: 'j')
      Right: ILiteralExpression (Text: 5) (OperationKind.LiteralExpression, Type: System.Int32, Constant: 5) (Syntax: '5')
  Locals: Local_1: System.Int32 j
  Before:
      IVariableDeclarationStatement (1 declarations) (OperationKind.VariableDeclarationStatement) (Syntax: 'j = ++i')
        IVariableDeclaration (1 variables) (OperationKind.VariableDeclaration) (Syntax: 'j = ++i')
          Variables: Local_1: System.Int32 j
          Initializer: IIncrementExpression (UnaryOperandKind.IntegerPrefixIncrement) (OperationKind.IncrementExpression, Type: System.Int32) (Syntax: '++i')
              Left: ILocalReferenceExpression: i (OperationKind.LocalReferenceExpression, Type: System.Int32) (Syntax: 'i')
  AtLoopBottom:
      IExpressionStatement (OperationKind.ExpressionStatement) (Syntax: '++j')
        Expression: IIncrementExpression (UnaryOperandKind.IntegerPrefixIncrement) (OperationKind.IncrementExpression, Type: System.Int32) (Syntax: '++j')
            Left: ILocalReferenceExpression: j (OperationKind.LocalReferenceExpression, Type: System.Int32) (Syntax: 'j')
  Body: IBlockStatement (1 statements) (OperationKind.BlockStatement) (Syntax: '{ ... }')
      IExpressionStatement (OperationKind.ExpressionStatement) (Syntax: 'System.Cons ... iteLine(j);')
        Expression: IInvocationExpression (void System.Console.WriteLine(System.Int32 value)) (OperationKind.InvocationExpression, Type: System.Void) (Syntax: 'System.Cons ... riteLine(j)')
            Instance Receiver: null
            Arguments(1):
                IArgument (ArgumentKind.Explicit, Matching Parameter: value) (OperationKind.Argument) (Syntax: 'j')
                  ILocalReferenceExpression: j (OperationKind.LocalReferenceExpression, Type: System.Int32) (Syntax: 'j')
                  InConversion: null
                  OutConversion: null
";
            VerifyOperationTreeForTest<ForStatementSyntax>(source, expectedOperationTree);
        }

        [Fact, WorkItem(17602, "https://github.com/dotnet/roslyn/issues/17602")]
        public void IForLoopStatement_PreFixIncrementInCondition()
        {
            string source = @"
class Program
{
    static void Main(string[] args)
    {
        /*<bind>*/for (int i = 0; ++i < 5;)
        {
            System.Console.WriteLine(i);
        }/*</bind>*/
    }
}
";
string expectedOperationTree = @"
IForLoopStatement (LoopKind.For) (OperationKind.LoopStatement) (Syntax: 'for (int i  ... }')
  Condition: IBinaryOperatorExpression (BinaryOperationKind.IntegerLessThan) (OperationKind.BinaryOperatorExpression, Type: System.Boolean) (Syntax: '++i < 5')
      Left: IIncrementExpression (UnaryOperandKind.IntegerPrefixIncrement) (OperationKind.IncrementExpression, Type: System.Int32) (Syntax: '++i')
          Left: ILocalReferenceExpression: i (OperationKind.LocalReferenceExpression, Type: System.Int32) (Syntax: 'i')
      Right: ILiteralExpression (Text: 5) (OperationKind.LiteralExpression, Type: System.Int32, Constant: 5) (Syntax: '5')
  Locals: Local_1: System.Int32 i
  Before:
      IVariableDeclarationStatement (1 declarations) (OperationKind.VariableDeclarationStatement) (Syntax: 'i = 0')
        IVariableDeclaration (1 variables) (OperationKind.VariableDeclaration) (Syntax: 'i = 0')
          Variables: Local_1: System.Int32 i
          Initializer: ILiteralExpression (Text: 0) (OperationKind.LiteralExpression, Type: System.Int32, Constant: 0) (Syntax: '0')
  AtLoopBottom(0)
  Body: IBlockStatement (1 statements) (OperationKind.BlockStatement) (Syntax: '{ ... }')
      IExpressionStatement (OperationKind.ExpressionStatement) (Syntax: 'System.Cons ... iteLine(i);')
        Expression: IInvocationExpression (void System.Console.WriteLine(System.Int32 value)) (OperationKind.InvocationExpression, Type: System.Void) (Syntax: 'System.Cons ... riteLine(i)')
            Instance Receiver: null
            Arguments(1):
                IArgument (ArgumentKind.Explicit, Matching Parameter: value) (OperationKind.Argument) (Syntax: 'i')
                  ILocalReferenceExpression: i (OperationKind.LocalReferenceExpression, Type: System.Int32) (Syntax: 'i')
                  InConversion: null
                  OutConversion: null
";
            VerifyOperationTreeForTest<ForStatementSyntax>(source, expectedOperationTree);
        }

        [Fact, WorkItem(17602, "https://github.com/dotnet/roslyn/issues/17602")]
        public void IForLoopStatement_PostFixDecrementInCondition()
        {
            string source = @"
class Program
{
    static void Main(string[] args)
    {
        /*<bind>*/for (int i = 0; foo(i--) > -5;)
        {
            System.Console.WriteLine(i);
        }/*</bind>*/
    }
    static int foo(int x)
    {
        return x;
    }
}

";
string expectedOperationTree = @"
IForLoopStatement (LoopKind.For) (OperationKind.LoopStatement) (Syntax: 'for (int i  ... }')
  Condition: IBinaryOperatorExpression (BinaryOperationKind.IntegerGreaterThan) (OperationKind.BinaryOperatorExpression, Type: System.Boolean) (Syntax: 'foo(i--) > -5')
      Left: IInvocationExpression (System.Int32 Program.foo(System.Int32 x)) (OperationKind.InvocationExpression, Type: System.Int32) (Syntax: 'foo(i--)')
          Instance Receiver: null
          Arguments(1):
              IArgument (ArgumentKind.Explicit, Matching Parameter: x) (OperationKind.Argument) (Syntax: 'i--')
                IIncrementExpression (UnaryOperandKind.IntegerPostfixDecrement) (OperationKind.IncrementExpression, Type: System.Int32) (Syntax: 'i--')
                  Left: ILocalReferenceExpression: i (OperationKind.LocalReferenceExpression, Type: System.Int32) (Syntax: 'i')
                InConversion: null
                OutConversion: null
      Right: IUnaryOperatorExpression (UnaryOperationKind.IntegerMinus) (OperationKind.UnaryOperatorExpression, Type: System.Int32, Constant: -5) (Syntax: '-5')
          Operand: ILiteralExpression (Text: 5) (OperationKind.LiteralExpression, Type: System.Int32, Constant: 5) (Syntax: '5')
  Locals: Local_1: System.Int32 i
  Before:
      IVariableDeclarationStatement (1 declarations) (OperationKind.VariableDeclarationStatement) (Syntax: 'i = 0')
        IVariableDeclaration (1 variables) (OperationKind.VariableDeclaration) (Syntax: 'i = 0')
          Variables: Local_1: System.Int32 i
          Initializer: ILiteralExpression (Text: 0) (OperationKind.LiteralExpression, Type: System.Int32, Constant: 0) (Syntax: '0')
  AtLoopBottom(0)
  Body: IBlockStatement (1 statements) (OperationKind.BlockStatement) (Syntax: '{ ... }')
      IExpressionStatement (OperationKind.ExpressionStatement) (Syntax: 'System.Cons ... iteLine(i);')
        Expression: IInvocationExpression (void System.Console.WriteLine(System.Int32 value)) (OperationKind.InvocationExpression, Type: System.Void) (Syntax: 'System.Cons ... riteLine(i)')
            Instance Receiver: null
            Arguments(1):
                IArgument (ArgumentKind.Explicit, Matching Parameter: value) (OperationKind.Argument) (Syntax: 'i')
                  ILocalReferenceExpression: i (OperationKind.LocalReferenceExpression, Type: System.Int32) (Syntax: 'i')
                  InConversion: null
                  OutConversion: null
";
            VerifyOperationTreeForTest<ForStatementSyntax>(source, expectedOperationTree);
        }

        [Fact, WorkItem(17602, "https://github.com/dotnet/roslyn/issues/17602")]
        public void IForLoopStatement_InfiniteLoopVerify()
        {
            string source = @"
class Program
{
    static void Main(string[] args)
    {
        /*<bind>*/for (; true;)
        {
            System.Console.WriteLine(""z"");
        }/*</bind>*/
    }
}
";
string expectedOperationTree = @"
IForLoopStatement (LoopKind.For) (OperationKind.LoopStatement) (Syntax: 'for (; true ... }')
  Condition: ILiteralExpression (OperationKind.LiteralExpression, Type: System.Boolean, Constant: True) (Syntax: 'true')
  Before(0)
  AtLoopBottom(0)
  Body: IBlockStatement (1 statements) (OperationKind.BlockStatement) (Syntax: '{ ... }')
      IExpressionStatement (OperationKind.ExpressionStatement) (Syntax: 'System.Cons ... eLine(""z"");')
        Expression: IInvocationExpression (void System.Console.WriteLine(System.String value)) (OperationKind.InvocationExpression, Type: System.Void) (Syntax: 'System.Cons ... teLine(""z"")')
            Instance Receiver: null
            Arguments(1):
                IArgument (ArgumentKind.Explicit, Matching Parameter: value) (OperationKind.Argument) (Syntax: '""z""')
                  ILiteralExpression (OperationKind.LiteralExpression, Type: System.String, Constant: ""z"") (Syntax: '""z""')
                  InConversion: null
                  OutConversion: null
";
            VerifyOperationTreeForTest<ForStatementSyntax>(source, expectedOperationTree);
        }

        [Fact, WorkItem(17602, "https://github.com/dotnet/roslyn/issues/17602")]
        public void IForLoopStatement_InvalidExpression()
        {
            string source = @"
class C
{
    static void Main(string[] args)
    {
        /*<bind>*/for (int k = 0, j = 0; k < 100, j > 5;/*</bind>*/ k++)
        {
        }
    }
}
";
string expectedOperationTree = @"
IForLoopStatement (LoopKind.For) (OperationKind.LoopStatement, IsInvalid) (Syntax: 'for (int k  ... 100, j > 5;')
  Condition: IBinaryOperatorExpression (BinaryOperationKind.IntegerLessThan) (OperationKind.BinaryOperatorExpression, Type: System.Boolean, IsInvalid) (Syntax: 'k < 100')
      Left: ILocalReferenceExpression: k (OperationKind.LocalReferenceExpression, Type: System.Int32) (Syntax: 'k')
      Right: ILiteralExpression (Text: 100) (OperationKind.LiteralExpression, Type: System.Int32, Constant: 100, IsInvalid) (Syntax: '100')
  Locals: Local_1: System.Int32 k
    Local_2: System.Int32 j
  Before:
      IVariableDeclarationStatement (2 declarations) (OperationKind.VariableDeclarationStatement) (Syntax: 'int k = 0, j = 0')
        IVariableDeclaration (1 variables) (OperationKind.VariableDeclaration) (Syntax: 'k = 0')
          Variables: Local_1: System.Int32 k
          Initializer: ILiteralExpression (Text: 0) (OperationKind.LiteralExpression, Type: System.Int32, Constant: 0) (Syntax: '0')
        IVariableDeclaration (1 variables) (OperationKind.VariableDeclaration) (Syntax: 'j = 0')
          Variables: Local_1: System.Int32 j
          Initializer: ILiteralExpression (Text: 0) (OperationKind.LiteralExpression, Type: System.Int32, Constant: 0) (Syntax: '0')
  AtLoopBottom:
      IExpressionStatement (OperationKind.ExpressionStatement, IsInvalid) (Syntax: '')
        Expression: IInvalidExpression (OperationKind.InvalidExpression, Type: ?, IsInvalid) (Syntax: '')
            Children(0)
      IExpressionStatement (OperationKind.ExpressionStatement, IsInvalid) (Syntax: 'j > 5')
        Expression: IBinaryOperatorExpression (BinaryOperationKind.IntegerGreaterThan) (OperationKind.BinaryOperatorExpression, Type: System.Boolean, IsInvalid) (Syntax: 'j > 5')
            Left: ILocalReferenceExpression: j (OperationKind.LocalReferenceExpression, Type: System.Int32, IsInvalid) (Syntax: 'j')
            Right: ILiteralExpression (Text: 5) (OperationKind.LiteralExpression, Type: System.Int32, Constant: 5, IsInvalid) (Syntax: '5')
  Body: IEmptyStatement (OperationKind.EmptyStatement, IsInvalid) (Syntax: ';')
";
            VerifyOperationTreeForTest<ForStatementSyntax>(source, expectedOperationTree);
        }

        [Fact, WorkItem(17602, "https://github.com/dotnet/roslyn/issues/17602")]
        public void IForLoopStatement_ConditionOutVar()
        {
            string source = @"
class P
{
    private void M()
    {
        var s = """";
        /*<bind>*/for (var j = int.TryParse(s, out var i) ? i : 0; i < 10; i++)
        {
            System.Console.WriteLine($""i={i}, s={s}"");
        }/*</bind>*/
    }
}
";
string expectedOperationTree = @"
IForLoopStatement (LoopKind.For) (OperationKind.LoopStatement) (Syntax: 'for (var j  ... }')
  Condition: IBinaryOperatorExpression (BinaryOperationKind.IntegerLessThan) (OperationKind.BinaryOperatorExpression, Type: System.Boolean) (Syntax: 'i < 10')
      Left: ILocalReferenceExpression: i (OperationKind.LocalReferenceExpression, Type: System.Int32) (Syntax: 'i')
      Right: ILiteralExpression (Text: 10) (OperationKind.LiteralExpression, Type: System.Int32, Constant: 10) (Syntax: '10')
  Locals: Local_1: System.Int32 j
    Local_2: System.Int32 i
  Before:
      IVariableDeclarationStatement (1 declarations) (OperationKind.VariableDeclarationStatement) (Syntax: 'j = int.Try ...  i) ? i : 0')
        IVariableDeclaration (1 variables) (OperationKind.VariableDeclaration) (Syntax: 'j = int.Try ...  i) ? i : 0')
          Variables: Local_1: System.Int32 j
          Initializer: IConditionalChoiceExpression (OperationKind.ConditionalChoiceExpression, Type: System.Int32) (Syntax: 'int.TryPars ...  i) ? i : 0')
              Condition: IInvocationExpression (System.Boolean System.Int32.TryParse(System.String s, out System.Int32 result)) (OperationKind.InvocationExpression, Type: System.Boolean) (Syntax: 'int.TryPars ...  out var i)')
                  Instance Receiver: null
                  Arguments(2):
                      IArgument (ArgumentKind.Explicit, Matching Parameter: s) (OperationKind.Argument) (Syntax: 's')
                        ILocalReferenceExpression: s (OperationKind.LocalReferenceExpression, Type: System.String) (Syntax: 's')
                        InConversion: null
                        OutConversion: null
                      IArgument (ArgumentKind.Explicit, Matching Parameter: result) (OperationKind.Argument) (Syntax: 'var i')
                        ILocalReferenceExpression: i (OperationKind.LocalReferenceExpression, Type: System.Int32) (Syntax: 'var i')
                        InConversion: null
                        OutConversion: null
              IfTrue: ILocalReferenceExpression: i (OperationKind.LocalReferenceExpression, Type: System.Int32) (Syntax: 'i')
              IfFalse: ILiteralExpression (Text: 0) (OperationKind.LiteralExpression, Type: System.Int32, Constant: 0) (Syntax: '0')
  AtLoopBottom:
      IExpressionStatement (OperationKind.ExpressionStatement) (Syntax: 'i++')
        Expression: IIncrementExpression (UnaryOperandKind.IntegerPostfixIncrement) (OperationKind.IncrementExpression, Type: System.Int32) (Syntax: 'i++')
            Left: ILocalReferenceExpression: i (OperationKind.LocalReferenceExpression, Type: System.Int32) (Syntax: 'i')
  Body: IBlockStatement (1 statements) (OperationKind.BlockStatement) (Syntax: '{ ... }')
      IExpressionStatement (OperationKind.ExpressionStatement) (Syntax: 'System.Cons ... }, s={s}"");')
        Expression: IInvocationExpression (void System.Console.WriteLine(System.String value)) (OperationKind.InvocationExpression, Type: System.Void) (Syntax: 'System.Cons ... i}, s={s}"")')
            Instance Receiver: null
            Arguments(1):
                IArgument (ArgumentKind.Explicit, Matching Parameter: value) (OperationKind.Argument) (Syntax: '$""i={i}, s={s}""')
                  IInterpolatedStringExpression (OperationKind.InterpolatedStringExpression, Type: System.String) (Syntax: '$""i={i}, s={s}""')
                    Parts(4):
                        IInterpolatedStringText (OperationKind.InterpolatedStringText) (Syntax: 'i=')
                          Text: ILiteralExpression (Text: i=) (OperationKind.LiteralExpression, Type: System.String, Constant: ""i="") (Syntax: 'i=')
                        IInterpolation (OperationKind.Interpolation) (Syntax: '{i}')
                          Expression: ILocalReferenceExpression: i (OperationKind.LocalReferenceExpression, Type: System.Int32) (Syntax: 'i')
                          Alignment: null
                          FormatString: null
                        IInterpolatedStringText (OperationKind.InterpolatedStringText) (Syntax: ', s=')
                          Text: ILiteralExpression (Text: , s=) (OperationKind.LiteralExpression, Type: System.String, Constant: "", s="") (Syntax: ', s=')
                        IInterpolation (OperationKind.Interpolation) (Syntax: '{s}')
                          Expression: ILocalReferenceExpression: s (OperationKind.LocalReferenceExpression, Type: System.String) (Syntax: 's')
                          Alignment: null
                          FormatString: null
                  InConversion: null
                  OutConversion: null
";
            VerifyOperationTreeForTest<ForStatementSyntax>(source, expectedOperationTree);
        }

    }
}<|MERGE_RESOLUTION|>--- conflicted
+++ resolved
@@ -1265,12 +1265,8 @@
                 IDynamicMemberReferenceExpression (Member Name: ""Next"", Containing Type: null) (OperationKind.DynamicMemberReferenceExpression, Type: dynamic) (Syntax: 'd.Next')
                   Type Arguments(0)
                   Instance Receiver: ILocalReferenceExpression: d (OperationKind.LocalReferenceExpression, Type: dynamic) (Syntax: 'd')
-<<<<<<< HEAD
   Body: IBlockStatement (0 statements) (OperationKind.BlockStatement) (Syntax: '{ ... }')";
-=======
-  Body: IBlockStatement (0 statements) (OperationKind.BlockStatement) (Syntax: '{ ... }')
-";
->>>>>>> fdb83fae
+
             VerifyOperationTreeForTest<ForStatementSyntax>(source, expectedOperationTree);
         }
 
