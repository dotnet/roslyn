--- conflicted
+++ resolved
@@ -20,11 +20,8 @@
     <PackageReference Include="Xunit.Combinatorial" />
     <PackageReference Include="Basic.Reference.Assemblies.Net50" />
     <PackageReference Include="Basic.Reference.Assemblies.Net60" />
-<<<<<<< HEAD
     <PackageReference Include="Basic.Reference.Assemblies.Net80" />
-=======
     <PackageReference Include="Basic.Reference.Assemblies.Net90" />
->>>>>>> 06ee35fe
   </ItemGroup>
   <ItemGroup>
     <Service Include="{82A7F48D-3B50-4B1E-B82E-3ADA8210C358}" />
