﻿// Licensed to the .NET Foundation under one or more agreements.
// The .NET Foundation licenses this file to you under the MIT license.
// See the LICENSE file in the project root for more information.

using System;
using System.Collections.Generic;
using System.Collections.Immutable;
using System.IO;
using System.Runtime.InteropServices;
using Basic.Reference.Assemblies;
using Microsoft.CodeAnalysis.CSharp.Test.Utilities;
using Microsoft.CodeAnalysis.Diagnostics;
using Microsoft.CodeAnalysis.Test.Utilities;
using Roslyn.Test.Utilities;
using Metalama.Compiler;
using Metalama.Backstage.Licensing.Consumption;
using static Roslyn.Test.Utilities.TestMetadata;

namespace Microsoft.CodeAnalysis.CSharp.CommandLine.UnitTests
{
    public abstract class CommandLineTestBase : CSharpTestBase
    {
        public string WorkingDirectory { get; }
        public string SdkDirectory { get; }
        public string MscorlibFullPath { get; }

        public CommandLineTestBase()
        {
            WorkingDirectory = TempRoot.Root;
            SdkDirectory = getSdkDirectory(Temp);
            MscorlibFullPath = Path.Combine(SdkDirectory, "mscorlib.dll");

            // This will return a directory which contains mscorlib for use in the compiler instances created for
            // this set of tests
            string getSdkDirectory(TempRoot temp)
            {
                if (ExecutionConditionUtil.IsCoreClr)
                {
                    var dir = temp.CreateDirectory();
                    File.WriteAllBytes(Path.Combine(dir.Path, "mscorlib.dll"), Net461.References.mscorlib.ImageBytes);
                    return dir.Path;
                }

                return RuntimeEnvironment.GetRuntimeDirectory();
            }
        }

        internal CSharpCommandLineArguments DefaultParse(IEnumerable<string> args, string baseDirectory, string? sdkDirectory = null, string? additionalReferenceDirectories = null)
        {
            sdkDirectory = sdkDirectory ?? SdkDirectory;
            return CSharpCommandLineParser.Default.Parse(args, baseDirectory, sdkDirectory, additionalReferenceDirectories);
        }

        internal MockCSharpCompiler CreateCSharpCompiler(string[] args, DiagnosticAnalyzer[]? analyzers = null, ISourceGenerator[]? generators = null, AnalyzerAssemblyLoader? loader = null, GeneratorDriverCache? driverCache = null, MetadataReference[]? additionalReferences = null)
        {
<<<<<<< HEAD
            // <Metalama>
            return CreateCSharpCompiler(null, WorkingDirectory, args, analyzers, generators, default, loader, driverCache);
            // </Metalama>
        }

        // <Metalama /> Method signature modified.
        internal MockCSharpCompiler CreateCSharpCompiler(string? responseFile, string workingDirectory, string[] args, DiagnosticAnalyzer[]? analyzers = null, ISourceGenerator[]? generators = null, ISourceTransformer[]? transformers = null, AnalyzerAssemblyLoader? loader = null, GeneratorDriverCache? driverCache = null, bool bypassLicensing = true)
        {
            var buildPaths = RuntimeUtilities.CreateBuildPaths(workingDirectory, sdkDirectory: SdkDirectory);
            // <Metalama>
            return new MockCSharpCompiler(responseFile, buildPaths, args, analyzers.AsImmutableOrEmpty(), generators.AsImmutableOrEmpty(), transformers.AsImmutableOrEmpty(), loader, driverCache, bypassLicensing);
            // </Metalama>
=======
            return CreateCSharpCompiler(null, WorkingDirectory, args, analyzers, generators, loader, driverCache, additionalReferences);
        }

        internal MockCSharpCompiler CreateCSharpCompiler(string? responseFile, string workingDirectory, string[] args, DiagnosticAnalyzer[]? analyzers = null, ISourceGenerator[]? generators = null, AnalyzerAssemblyLoader? loader = null, GeneratorDriverCache? driverCache = null, MetadataReference[]? additionalReferences = null)
        {
            var buildPaths = RuntimeUtilities.CreateBuildPaths(workingDirectory, sdkDirectory: SdkDirectory);
            return new MockCSharpCompiler(responseFile, buildPaths, args, analyzers.AsImmutableOrEmpty(), generators.AsImmutableOrEmpty(), loader, driverCache, additionalReferences.AsImmutableOrEmpty());
>>>>>>> 43b0b05c
        }
    }
}<|MERGE_RESOLUTION|>--- conflicted
+++ resolved
@@ -53,28 +53,18 @@
 
         internal MockCSharpCompiler CreateCSharpCompiler(string[] args, DiagnosticAnalyzer[]? analyzers = null, ISourceGenerator[]? generators = null, AnalyzerAssemblyLoader? loader = null, GeneratorDriverCache? driverCache = null, MetadataReference[]? additionalReferences = null)
         {
-<<<<<<< HEAD
             // <Metalama>
-            return CreateCSharpCompiler(null, WorkingDirectory, args, analyzers, generators, default, loader, driverCache);
+            return CreateCSharpCompiler(null, WorkingDirectory, args, analyzers, generators, default, loader, driverCache, additionalReferences);
             // </Metalama>
         }
 
         // <Metalama /> Method signature modified.
-        internal MockCSharpCompiler CreateCSharpCompiler(string? responseFile, string workingDirectory, string[] args, DiagnosticAnalyzer[]? analyzers = null, ISourceGenerator[]? generators = null, ISourceTransformer[]? transformers = null, AnalyzerAssemblyLoader? loader = null, GeneratorDriverCache? driverCache = null, bool bypassLicensing = true)
+        internal MockCSharpCompiler CreateCSharpCompiler(string? responseFile, string workingDirectory, string[] args, DiagnosticAnalyzer[]? analyzers = null, ISourceGenerator[]? generators = null, ISourceTransformer[]? transformers = null, AnalyzerAssemblyLoader? loader = null, GeneratorDriverCache? driverCache = null, MetadataReference[]? additionalReferences = null, bool bypassLicensing = true)
         {
             var buildPaths = RuntimeUtilities.CreateBuildPaths(workingDirectory, sdkDirectory: SdkDirectory);
             // <Metalama>
-            return new MockCSharpCompiler(responseFile, buildPaths, args, analyzers.AsImmutableOrEmpty(), generators.AsImmutableOrEmpty(), transformers.AsImmutableOrEmpty(), loader, driverCache, bypassLicensing);
+            return new MockCSharpCompiler(responseFile, buildPaths, args, analyzers.AsImmutableOrEmpty(), generators.AsImmutableOrEmpty(), transformers.AsImmutableOrEmpty(), loader, driverCache, additionalReferences.AsImmutableOrEmpty(), bypassLicensing);
             // </Metalama>
-=======
-            return CreateCSharpCompiler(null, WorkingDirectory, args, analyzers, generators, loader, driverCache, additionalReferences);
-        }
-
-        internal MockCSharpCompiler CreateCSharpCompiler(string? responseFile, string workingDirectory, string[] args, DiagnosticAnalyzer[]? analyzers = null, ISourceGenerator[]? generators = null, AnalyzerAssemblyLoader? loader = null, GeneratorDriverCache? driverCache = null, MetadataReference[]? additionalReferences = null)
-        {
-            var buildPaths = RuntimeUtilities.CreateBuildPaths(workingDirectory, sdkDirectory: SdkDirectory);
-            return new MockCSharpCompiler(responseFile, buildPaths, args, analyzers.AsImmutableOrEmpty(), generators.AsImmutableOrEmpty(), loader, driverCache, additionalReferences.AsImmutableOrEmpty());
->>>>>>> 43b0b05c
         }
     }
 }