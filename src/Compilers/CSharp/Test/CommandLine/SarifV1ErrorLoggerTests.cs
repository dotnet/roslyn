--- conflicted
+++ resolved
@@ -199,43 +199,43 @@
             return expectedHeader + expectedIssues;
         }
 
-<<<<<<< HEAD
+        internal override string GetExpectedOutputForAnalyzerDiagnosticsWithSuppression(MockCSharpCompiler cmd, string justification)
+        {
+            var expectedHeader = GetExpectedErrorLogHeader(cmd);
+            var expectedIssues = AnalyzerForErrorLogTest.GetExpectedV1ErrorLogWithSuppressionResultsAndRulesText(cmd.Compilation);
+            return expectedHeader + expectedIssues;
+        }
+
         [ConditionalFact(typeof(WindowsOnly), Reason = "https://github.com/dotnet/roslyn/issues/30289", 
             AlwaysSkip = "Caravela does not have consistent assembly versions for tests.")]
-=======
-        internal override string GetExpectedOutputForAnalyzerDiagnosticsWithSuppression(MockCSharpCompiler cmd, string justification)
-        {
-            var expectedHeader = GetExpectedErrorLogHeader(cmd);
-            var expectedIssues = AnalyzerForErrorLogTest.GetExpectedV1ErrorLogWithSuppressionResultsAndRulesText(cmd.Compilation);
-            return expectedHeader + expectedIssues;
-        }
-
-        [ConditionalFact(typeof(WindowsOnly), Reason = "https://github.com/dotnet/roslyn/issues/30289")]
->>>>>>> ae1fff34
         public void AnalyzerDiagnosticsWithAndWithoutLocation()
         {
             AnalyzerDiagnosticsWithAndWithoutLocationImpl();
         }
 
-        [ConditionalFact(typeof(WindowsOnly))]
+        [ConditionalFact(typeof(WindowsOnly),
+            AlwaysSkip = "Caravela does not have consistent assembly versions for tests.")]
         public void AnalyzerDiagnosticsSuppressedWithJustification()
         {
             AnalyzerDiagnosticsSuppressedWithJustificationImpl();
         }
 
-        [ConditionalFact(typeof(WindowsOnly))]
+        [ConditionalFact(typeof(WindowsOnly),
+            AlwaysSkip = "Caravela does not have consistent assembly versions for tests.")]
         public void AnalyzerDiagnosticsSuppressedWithMissingJustification()
         {
             AnalyzerDiagnosticsSuppressedWithMissingJustificationImpl();
         }
 
-        [ConditionalFact(typeof(WindowsOnly))]
+        [ConditionalFact(typeof(WindowsOnly),
+            AlwaysSkip = "Caravela does not have consistent assembly versions for tests.")]
         public void AnalyzerDiagnosticsSuppressedWithEmptyJustification()
         {
             AnalyzerDiagnosticsSuppressedWithEmptyJustificationImpl();
         }
 
-        [ConditionalFact(typeof(WindowsOnly))]
+        [ConditionalFact(typeof(WindowsOnly),
+            AlwaysSkip = "Caravela does not have consistent assembly versions for tests.")]
         public void AnalyzerDiagnosticsSuppressedWithNullJustification()
         {
             AnalyzerDiagnosticsSuppressedWithNullJustificationImpl();
