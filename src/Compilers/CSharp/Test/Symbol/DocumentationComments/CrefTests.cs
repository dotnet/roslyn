﻿// Licensed to the .NET Foundation under one or more agreements.
// The .NET Foundation licenses this file to you under the MIT license.
// See the LICENSE file in the project root for more information.

#nullable disable

using System;
using System.Collections.Generic;
using System.Collections.Immutable;
using System.Linq;
using Microsoft.CodeAnalysis.CSharp.Symbols;
using Microsoft.CodeAnalysis.CSharp.Syntax;
using Microsoft.CodeAnalysis.CSharp.Test.Utilities;
using Microsoft.CodeAnalysis.Test.Utilities;
using Roslyn.Test.Utilities;
using Xunit;
using SymbolExtensions = Microsoft.CodeAnalysis.Test.Utilities.SymbolExtensions;

namespace Microsoft.CodeAnalysis.CSharp.UnitTests
{
    public class CrefTests : CSharpTestBase
    {
        [Fact]
        public void EmptyCref()
        {
            var source = @"
/// <summary>
/// See <see cref=""""/>.
/// </summary>
class Program { }
";
            CreateCompilationWithMscorlib40AndDocumentationComments(source).VerifyDiagnostics(
                // (3,20): warning CS1584: XML comment has syntactically incorrect cref attribute ''
                // /// See <see cref=""/>.
                Diagnostic(ErrorCode.WRN_BadXMLRefSyntax, @"""").WithArguments(""),
                // (3,20): warning CS1658: Identifier expected. See also error CS1001.
                // /// See <see cref=""/>.
                Diagnostic(ErrorCode.WRN_ErrorOverride, @"""").WithArguments("Identifier expected", "1001"));
        }

        [Fact]
        public void WhitespaceCref()
        {
            var source = @"
/// <summary>
/// See <see cref="" ""/>.
/// </summary>
class Program { }
";
            CreateCompilationWithMscorlib40AndDocumentationComments(source).VerifyDiagnostics(
                // (3,20): warning CS1584: XML comment has syntactically incorrect cref attribute ''
                // /// See <see cref=""/>.
                Diagnostic(ErrorCode.WRN_BadXMLRefSyntax, @"""").WithArguments(""),
                // (3,20): warning CS1658: Identifier expected. See also error CS1001.
                // /// See <see cref=""/>.
                Diagnostic(ErrorCode.WRN_ErrorOverride, @"""").WithArguments("Identifier expected", "1001"));
        }

        [Fact] //Lexer makes bad token with diagnostic and parser produces additional diagnostic when it consumes the bad token.
        public void InvalidCrefCharacter1()
        {
            var source = @"
/// <summary>
/// See <see cref=""#""/>.
/// </summary>
class Program { }
";
            CreateCompilationWithMscorlib40AndDocumentationComments(source).VerifyDiagnostics(
                // (3,20): warning CS1584: XML comment has syntactically incorrect cref attribute '#'
                // /// See <see cref="#"/>.
                Diagnostic(ErrorCode.WRN_BadXMLRefSyntax, "#").WithArguments("#"),
                // (3,20): warning CS1658: Identifier expected. See also error CS1001.
                // /// See <see cref="#"/>.
                Diagnostic(ErrorCode.WRN_ErrorOverride, "#").WithArguments("Identifier expected", "1001"),
                // (3,20): warning CS1658: Unexpected character '#'. See also error CS1056.
                // /// See <see cref="#"/>.
                Diagnostic(ErrorCode.WRN_ErrorOverride, "").WithArguments("Unexpected character '#'", "1056"));
        }

        [Fact]
        public void InvalidCrefCharacter2()
        {
            var source = @"
/// <summary>
/// See <see cref="" `""/>.
/// </summary>
class Program { }
";
            CreateCompilationWithMscorlib40AndDocumentationComments(source).VerifyDiagnostics(
                // (3,21): warning CS1584: XML comment has syntactically incorrect cref attribute ' `'
                // /// See <see cref=" `"/>.
                Diagnostic(ErrorCode.WRN_BadXMLRefSyntax, "`").WithArguments(" `").WithLocation(3, 21),
                // (3,21): warning CS1658: Identifier expected. See also error CS1001.
                // /// See <see cref=" `"/>.
                Diagnostic(ErrorCode.WRN_ErrorOverride, "`").WithArguments("Identifier expected", "1001").WithLocation(3, 21),
                // (3,21): warning CS1658: Unexpected character '`'. See also error CS1056.
                // /// See <see cref=" `"/>.
                Diagnostic(ErrorCode.WRN_ErrorOverride, "").WithArguments("Unexpected character '`'", "1056").WithLocation(3, 21));
        }

        [Fact]
        public void IncompleteCref1()
        {
            var source = @"
/// <summary>
/// See <see cref=""
/// </summary>
class Program { }
";
            CreateCompilationWithMscorlib40AndDocumentationComments(source).VerifyDiagnostics(
                // (4,5): warning CS1584: XML comment has syntactically incorrect cref attribute ''
                // /// </summary>
                Diagnostic(ErrorCode.WRN_BadXMLRefSyntax, "<").WithArguments(""),
                // (4,5): warning CS1658: Identifier expected. See also error CS1001.
                // /// </summary>
                Diagnostic(ErrorCode.WRN_ErrorOverride, "<").WithArguments("Identifier expected", "1001"),
                // (3,20): warning CS1570: XML comment has badly formed XML -- 'Missing closing quotation mark for string literal.'
                // /// See <see cref="
                Diagnostic(ErrorCode.WRN_XMLParseError, ""),
                // (3,20): warning CS1570: XML comment has badly formed XML -- 'Expected '>' or '/>' to close tag 'see'.'
                // /// See <see cref="
                Diagnostic(ErrorCode.WRN_XMLParseError, "").WithArguments("see"));
        }

        [Fact]
        public void IncompleteCref2()
        {
            var source = @"
/// <summary>
/// See <see cref='";
            CreateCompilationWithMscorlib40AndDocumentationComments(source).VerifyDiagnostics(
                // (3,20): warning CS1584: XML comment has syntactically incorrect cref attribute ''
                // /// See <see cref='
                Diagnostic(ErrorCode.WRN_BadXMLRefSyntax, "").WithArguments(""),
                // (3,20): warning CS1658: Identifier expected. See also error CS1001.
                // /// See <see cref='
                Diagnostic(ErrorCode.WRN_ErrorOverride, "").WithArguments("Identifier expected", "1001"),
                // (3,20): warning CS1570: XML comment has badly formed XML -- 'Missing closing quotation mark for string literal.'
                // /// See <see cref='
                Diagnostic(ErrorCode.WRN_XMLParseError, ""),
                // (3,20): warning CS1570: XML comment has badly formed XML -- 'Expected '>' or '/>' to close tag 'see'.'
                // /// See <see cref='
                Diagnostic(ErrorCode.WRN_XMLParseError, "").WithArguments("see"),
                // (3,20): warning CS1570: XML comment has badly formed XML -- 'Expected an end tag for element 'summary'.'
                // /// See <see cref='
                Diagnostic(ErrorCode.WRN_XMLParseError, "").WithArguments("summary"),

                // (2,1): warning CS1587: XML comment is not placed on a valid language element
                // /// <summary>
                Diagnostic(ErrorCode.WRN_UnprocessedXMLComment, "/"));
        }

        [Fact(), WorkItem(546839, "http://vstfdevdiv:8080/DevDiv2/DevDiv/_workitems/edit/546839")]
        public void IncompleteCref3()
        {
            var source = @"
/// <summary>
/// See <see cref='M(T, /// </summary>";
            CreateCompilationWithMscorlib40AndDocumentationComments(source).VerifyDiagnostics(
                // (3,20): warning CS1584: XML comment has syntactically incorrect cref attribute 'M(T, ///'
                // /// See <see cref='M(T, /// </summary>
                Diagnostic(ErrorCode.WRN_BadXMLRefSyntax, "M(T,").WithArguments("M(T, ///"),
                // (3,25): warning CS1658: ) expected. See also error CS1026.
                // /// See <see cref='M(T, /// </summary>
                Diagnostic(ErrorCode.WRN_ErrorOverride, "/").WithArguments(") expected", "1026"),
                // (3,28): warning CS1570: XML comment has badly formed XML -- 'Missing closing quotation mark for string literal.'
                // /// See <see cref='M(T, /// </summary>
                Diagnostic(ErrorCode.WRN_XMLParseError, ""),
                // (3,28): warning CS1570: XML comment has badly formed XML -- 'Expected '>' or '/>' to close tag 'see'.'
                // /// See <see cref='M(T, /// </summary>
                Diagnostic(ErrorCode.WRN_XMLParseError, "").WithArguments("see"),

                // (2,1): warning CS1587: XML comment is not placed on a valid language element
                // /// <summary>
                Diagnostic(ErrorCode.WRN_UnprocessedXMLComment, "/"));
        }

        [Fact(), WorkItem(546919, "http://vstfdevdiv:8080/DevDiv2/DevDiv/_workitems/edit/546919")]
        public void IncompleteCref4()
        {
            var source = @"
/// <summary>
/// See <see cref='M{";
            CreateCompilationWithMscorlib40AndDocumentationComments(source).VerifyDiagnostics(
                // (3,20): warning CS1584: XML comment has syntactically incorrect cref attribute 'M{'
                // /// See <see cref='M{
                Diagnostic(ErrorCode.WRN_BadXMLRefSyntax, "M{").WithArguments("M{"),
                // (3,22): warning CS1658: Identifier expected. See also error CS1001.
                // /// See <see cref='M{
                Diagnostic(ErrorCode.WRN_ErrorOverride, "").WithArguments("Identifier expected", "1001"),
                // (3,22): warning CS1658: Syntax error, '>' expected. See also error CS1003.
                // /// See <see cref='M{
                Diagnostic(ErrorCode.WRN_ErrorOverride, "").WithArguments("Syntax error, '>' expected", "1003"),
                // (3,22): warning CS1570: XML comment has badly formed XML -- 'Missing closing quotation mark for string literal.'
                // /// See <see cref='M{
                Diagnostic(ErrorCode.WRN_XMLParseError, ""),
                // (3,22): warning CS1570: XML comment has badly formed XML -- 'Expected '>' or '/>' to close tag 'see'.'
                // /// See <see cref='M{
                Diagnostic(ErrorCode.WRN_XMLParseError, "").WithArguments("see"),
                // (3,22): warning CS1570: XML comment has badly formed XML -- 'Expected an end tag for element 'summary'.'
                // /// See <see cref='M{
                Diagnostic(ErrorCode.WRN_XMLParseError, "").WithArguments("summary"),

                // (2,1): warning CS1587: XML comment is not placed on a valid language element
                // /// <summary>
                Diagnostic(ErrorCode.WRN_UnprocessedXMLComment, "/"));
        }

        [Fact(), WorkItem(547000, "http://vstfdevdiv:8080/DevDiv2/DevDiv/_workitems/edit/547000")]
        public void IncompleteCref5()
        {
            var source = @"
/// <summary>
/// See <see cref='T"; // Make sure the verbatim check doesn't choke on EOF.

            CreateCompilationWithMscorlib40AndDocumentationComments(source).VerifyDiagnostics(
                // (3,21): warning CS1570: XML comment has badly formed XML -- 'Missing closing quotation mark for string literal.'
                // /// See <see cref='T
                Diagnostic(ErrorCode.WRN_XMLParseError, ""),
                // (3,21): warning CS1570: XML comment has badly formed XML -- 'Expected '>' or '/>' to close tag 'see'.'
                // /// See <see cref='T
                Diagnostic(ErrorCode.WRN_XMLParseError, "").WithArguments("see"),
                // (3,21): warning CS1570: XML comment has badly formed XML -- 'Expected an end tag for element 'summary'.'
                // /// See <see cref='T
                Diagnostic(ErrorCode.WRN_XMLParseError, "").WithArguments("summary"),

                // (2,1): warning CS1587: XML comment is not placed on a valid language element
                // /// <summary>
                Diagnostic(ErrorCode.WRN_UnprocessedXMLComment, "/"));
        }

        [WorkItem(547000, "http://vstfdevdiv:8080/DevDiv2/DevDiv/_workitems/edit/547000")]
        [Fact]
        public void Verbatim()
        {
            var source = @"
/// <summary>
/// See <see cref=""Gibberish""/>.
/// See <see cref=""T:Gibberish""/>.
/// See <see cref=""&#84;:Gibberish""/>.
/// See <see cref=""T&#58;Gibberish""/>.
/// See <see cref=""&#84;&#58;Gibberish""/>.
/// </summary>
class Program { }
";

            var compilation = CreateCompilation(source, parseOptions: TestOptions.RegularWithDocumentationComments);
            compilation.VerifyDiagnostics(
                // (3,20): warning CS1574: XML comment has cref attribute 'Gibberish' that could not be resolved
                // /// See <see cref="Gibberish"/>.
                Diagnostic(ErrorCode.WRN_BadXMLRef, "Gibberish").WithArguments("Gibberish"));

            // Only the first one counts as a cref attribute.
            var crefSyntax = GetCrefSyntaxes(compilation).Single();

            var actualSymbol = GetReferencedSymbol(crefSyntax, compilation,
                // (3,20): warning CS1574: XML comment has cref attribute 'Gibberish' that could not be resolved
                // /// See <see cref="Gibberish"/>.
                Diagnostic(ErrorCode.WRN_BadXMLRef, "Gibberish").WithArguments("Gibberish"));
            Assert.Null(actualSymbol);
        }

        [WorkItem(547000, "http://vstfdevdiv:8080/DevDiv2/DevDiv/_workitems/edit/547000")]
        [Fact]
        public void NotQuiteVerbatim()
        {
            var source = @"
/// <summary>
/// See <see cref=""A""/> - only one character.
/// See <see cref="":""/> - first character is colon.
/// See <see cref=""::""/> - first character is colon.
/// See <see cref=""&#58;&#58;Gibberish""/> - first character is colon.
/// </summary>
class Program { }
";

            var compilation = CreateCompilation(source, parseOptions: TestOptions.RegularWithDocumentationComments);
            compilation.VerifyDiagnostics(
                // (4,20): warning CS1584: XML comment has syntactically incorrect cref attribute ':'
                // /// See <see cref=":"/> - first character is colon.
                Diagnostic(ErrorCode.WRN_BadXMLRefSyntax, ":").WithArguments(":").WithLocation(4, 20),
                // (4,20): warning CS1658: Identifier expected. See also error CS1001.
                // /// See <see cref=":"/> - first character is colon.
                Diagnostic(ErrorCode.WRN_ErrorOverride, ":").WithArguments("Identifier expected", "1001").WithLocation(4, 20),
                // (5,20): warning CS1584: XML comment has syntactically incorrect cref attribute '::'
                // /// See <see cref="::"/> - first character is colon.
                Diagnostic(ErrorCode.WRN_BadXMLRefSyntax, "::").WithArguments("::").WithLocation(5, 20),
                // (5,20): warning CS1658: Identifier expected. See also error CS1001.
                // /// See <see cref="::"/> - first character is colon.
                Diagnostic(ErrorCode.WRN_ErrorOverride, "::").WithArguments("Identifier expected", "1001").WithLocation(5, 20),
                // (6,20): warning CS1584: XML comment has syntactically incorrect cref attribute '&#58;&#58;Gibberish'
                // /// See <see cref="&#58;&#58;Gibberish"/> - first character is colon.
                Diagnostic(ErrorCode.WRN_BadXMLRefSyntax, "&#58;&#58;").WithArguments("&#58;&#58;Gibberish").WithLocation(6, 20),
                // (6,20): warning CS1658: Identifier expected. See also error CS1001.
                // /// See <see cref="&#58;&#58;Gibberish"/> - first character is colon.
                Diagnostic(ErrorCode.WRN_ErrorOverride, "&#58;&#58;").WithArguments("Identifier expected", "1001").WithLocation(6, 20),
                // (3,20): warning CS1574: XML comment has cref attribute 'A' that could not be resolved
                // /// See <see cref="A"/> - only one character.
                Diagnostic(ErrorCode.WRN_BadXMLRef, "A").WithArguments("A").WithLocation(3, 20));

            var crefSyntaxes = GetCrefSyntaxes(compilation);
            Assert.Equal(4, crefSyntaxes.Count());

            var model = compilation.GetSemanticModel(compilation.SyntaxTrees.Single());
            AssertEx.All(crefSyntaxes, cref => model.GetSymbolInfo(cref).Symbol == null);
        }

        [Fact]
        public void SpecialName1()
        {
            var source = @"
/// <summary>
/// See <see cref="".ctor""/>.
/// </summary>
class Program { }
";
            var compilation = CreateCompilationWithMscorlib40AndDocumentationComments(source);

            // The dot is syntactically incorrect.
            compilation.VerifyDiagnostics(
                // (3,20): warning CS1584: XML comment has syntactically incorrect cref attribute '.ctor'
                // /// See <see cref=".ctor"/>.
                Diagnostic(ErrorCode.WRN_BadXMLRefSyntax, ".").WithArguments(".ctor"),
                // (3,20): warning CS1658: Identifier expected. See also error CS1001.
                // /// See <see cref=".ctor"/>.
                Diagnostic(ErrorCode.WRN_ErrorOverride, ".").WithArguments("Identifier expected", "1001"));

            var crefSyntax = GetCrefSyntaxes(compilation).Single();

            var actualSymbol = GetReferencedSymbol(crefSyntax, compilation,
                // (3,20): warning CS1574: XML comment has cref attribute '.ctor' that could not be resolved
                // /// See <see cref=".ctor"/>.
                Diagnostic(ErrorCode.WRN_BadXMLRef, "").WithArguments(""));
            Assert.Null(actualSymbol);
        }

        [Fact]
        public void SpecialName2()
        {
            var source = @"
/// <summary>
/// See <see cref="".cctor""/>.
/// </summary>
class Program { }
";
            var compilation = CreateCompilationWithMscorlib40AndDocumentationComments(source);

            // The dot is syntactically incorrect.
            compilation.VerifyDiagnostics(
                // (3,20): warning CS1584: XML comment has syntactically incorrect cref attribute '.cctor'
                // /// See <see cref=".cctor"/>.
                Diagnostic(ErrorCode.WRN_BadXMLRefSyntax, ".").WithArguments(".cctor"),
                // (3,20): warning CS1658: Identifier expected. See also error CS1001.
                // /// See <see cref=".cctor"/>.
                Diagnostic(ErrorCode.WRN_ErrorOverride, ".").WithArguments("Identifier expected", "1001"));

            var crefSyntax = GetCrefSyntaxes(compilation).Single();

            var actualSymbol = GetReferencedSymbol(crefSyntax, compilation,
                // (3,20): warning CS1574: XML comment has cref attribute '.cctor' that could not be resolved
                // /// See <see cref=".cctor"/>.
                Diagnostic(ErrorCode.WRN_BadXMLRef, "").WithArguments(""));
            Assert.Null(actualSymbol);
        }

        [Fact]
        public void SpecialName3()
        {
            var source = @"
/// <summary>
/// See <see cref=""~Program""/>.
/// </summary>
class Program { }
";
            var compilation = CreateCompilationWithMscorlib40AndDocumentationComments(source);

            // The tilde is syntactically incorrect.
            compilation.VerifyDiagnostics(
                // (3,20): warning CS1584: XML comment has syntactically incorrect cref attribute '~Program'
                // /// See <see cref="~Program"/>.
                Diagnostic(ErrorCode.WRN_BadXMLRefSyntax, "~").WithArguments("~Program"),
                // (3,20): warning CS1658: Identifier expected. See also error CS1001.
                // /// See <see cref="~Program"/>.
                Diagnostic(ErrorCode.WRN_ErrorOverride, "~").WithArguments("Identifier expected", "1001"));

            var crefSyntax = GetCrefSyntaxes(compilation).Single();

            var actualSymbol = GetReferencedSymbol(crefSyntax, compilation,
                // (3,20): warning CS1574: XML comment has cref attribute '~Program' that could not be resolved
                // /// See <see cref="~Program"/>.
                Diagnostic(ErrorCode.WRN_BadXMLRef, "").WithArguments(""));
            Assert.Null(actualSymbol);
        }

        [Fact]
        public void TypeScope1()
        {
            var source = @"
/// <summary>
/// See <see cref=""Program""/>.
/// </summary>
class Program { }
";
            var compilation = CreateCompilationWithMscorlib40AndDocumentationComments(source);
            var crefSyntax = GetCrefSyntaxes(compilation).Single();

            var expectedSymbol = compilation.GlobalNamespace.GetMember<NamedTypeSymbol>("Program");
            var actualSymbol = GetReferencedSymbol(crefSyntax, compilation);
            Assert.Equal(expectedSymbol, actualSymbol);
        }

        [Fact]
        public void TypeScope2()
        {
            var source = @"
/// <summary>
/// See <see cref=""M""/>.
/// </summary>
class Program
{
    void M() { }
}
";
            var compilation = CreateCompilationWithMscorlib40AndDocumentationComments(source);
            var crefSyntax = GetCrefSyntaxes(compilation).Single();

            var expectedSymbol = compilation.GlobalNamespace.GetMember<NamedTypeSymbol>("Program").GetMember<MethodSymbol>("M");
            var actualSymbol = GetReferencedSymbol(crefSyntax, compilation);
            Assert.Equal(expectedSymbol, actualSymbol);
        }

        [Fact]
        public void TypeScope3()
        {
            var source = @"
/// <summary>
/// See <see cref=""T""/>.
/// </summary>
class Program<T> { }
";
            var compilation = CreateCompilationWithMscorlib40AndDocumentationComments(source);
            var crefSyntax = GetCrefSyntaxes(compilation).Single();

            var expectedSymbol = compilation.GlobalNamespace.GetMember<NamedTypeSymbol>("Program").TypeParameters.Single();
            var actualSymbol = GetReferencedSymbol(crefSyntax, compilation,
                // (3,20): warning CS1723: XML comment has cref attribute 'T' that refers to a type parameter
                // /// See <see cref="T"/>.
                Diagnostic(ErrorCode.WRN_BadXMLRefTypeVar, "T").WithArguments("T"));
            Assert.Equal(expectedSymbol, actualSymbol);
        }

        [Fact]
        public void TypeScope4()
        {
            var source = @"
class Base
{
    void M() { }
}

/// <summary>
/// See <see cref=""M""/>.
/// </summary>
class Derived : Base { }
";
            var compilation = CreateCompilationWithMscorlib40AndDocumentationComments(source);
            var crefSyntax = GetCrefSyntaxes(compilation).Single();

            // As in dev11, we ignore the inherited method symbol.
            var actualSymbol = GetReferencedSymbol(crefSyntax, compilation,
                // (8,20): warning CS1574: XML comment has cref attribute 'M' that could not be resolved
                // /// See <see cref="M"/>.
                Diagnostic(ErrorCode.WRN_BadXMLRef, "M").WithArguments("M"));
            Assert.Null(actualSymbol);
        }

        [Fact]
        public void TypeScope5()
        {
            var source = @"
class M
{
}

class Base
{
    void M() { }
}

/// <summary>
/// See <see cref=""M""/>.
/// </summary>
class Derived : Base { }
";
            var compilation = CreateCompilationWithMscorlib40AndDocumentationComments(source);
            var crefSyntax = GetCrefSyntaxes(compilation).Single();

            // As in dev11, we ignore the inherited method symbol.
            var expectedSymbol = compilation.GlobalNamespace.GetMember<NamedTypeSymbol>("M");
            var actualSymbol = GetReferencedSymbol(crefSyntax, compilation);
            Assert.Equal(expectedSymbol, actualSymbol);
        }

        [Fact]
        public void TypeScope6()
        {
            var source = @"
class Outer
{
    void M() { }

    /// <summary>
    /// See <see cref=""M""/>.
    /// </summary>
    class Inner { }
}
";
            var compilation = CreateCompilationWithMscorlib40AndDocumentationComments(source);
            var crefSyntax = GetCrefSyntaxes(compilation).Single();

            var expectedSymbol = compilation.GlobalNamespace.GetMember<NamedTypeSymbol>("Outer").GetMember<MethodSymbol>("M");
            var actualSymbol = GetReferencedSymbol(crefSyntax, compilation);
            Assert.Equal(expectedSymbol, actualSymbol);
        }

        [Fact]
        public void MethodScope1()
        {
            var source = @"
class Program
{
    /// <summary>
    /// See <see cref=""M""/>.
    /// </summary>
    void M() { }
}
";
            var compilation = CreateCompilationWithMscorlib40AndDocumentationComments(source);
            var crefSyntax = GetCrefSyntaxes(compilation).Single();

            var expectedSymbol = compilation.GlobalNamespace.GetMember<NamedTypeSymbol>("Program").GetMember<MethodSymbol>("M");
            var actualSymbol = GetReferencedSymbol(crefSyntax, compilation);
            Assert.Equal(expectedSymbol, actualSymbol);
        }

        [Fact]
        public void MethodScope2()
        {
            var source = @"
class Program
{
    /// <summary>
    /// See <see cref=""T""/>.
    /// </summary>
    void M<T>() { }
}
";
            var compilation = CreateCompilationWithMscorlib40AndDocumentationComments(source);
            var crefSyntax = GetCrefSyntaxes(compilation).Single();

            // Type parameters are not in scope.
            var actualSymbol = GetReferencedSymbol(crefSyntax, compilation,
                // (5,24): warning CS1574: XML comment has cref attribute 'T' that could not be resolved
                //     /// See <see cref="T"/>.
                Diagnostic(ErrorCode.WRN_BadXMLRef, "T").WithArguments("T"));
            Assert.Null(actualSymbol);
        }

        [Fact]
        public void MethodScope3()
        {
            var source = @"
class Program
{
    /// <summary>
    /// See <see cref=""p""/>.
    /// </summary>
    void M(int p) { }
}
";
            var compilation = CreateCompilationWithMscorlib40AndDocumentationComments(source);
            var crefSyntax = GetCrefSyntaxes(compilation).Single();

            // Type parameters are not in scope.
            var actualSymbol = GetReferencedSymbol(crefSyntax, compilation,
                // (5,24): warning CS1574: XML comment has cref attribute 'p' that could not be resolved
                //     /// See <see cref="p"/>.
                Diagnostic(ErrorCode.WRN_BadXMLRef, "p").WithArguments("p"));
            Assert.Null(actualSymbol);
        }

        [Fact]
        public void IndexerScope1()
        {
            var source = @"
class Program
{
    /// <summary>
    /// See <see cref=""Item""/>.
    /// </summary>
    int this[int x] { get { return 0; } set { } }
}
";
            var compilation = CreateCompilationWithMscorlib40AndDocumentationComments(source);
            var crefSyntax = GetCrefSyntaxes(compilation).Single();

            // Slightly surprising, but matches the dev11 behavior (you're supposed to use "this").
            var actualSymbol = GetReferencedSymbol(crefSyntax, compilation,
                // (5,24): warning CS1574: XML comment has cref attribute 'Item' that could not be resolved
                //     /// See <see cref="Item"/>.
                Diagnostic(ErrorCode.WRN_BadXMLRef, "Item").WithArguments("Item"));
            Assert.Null(actualSymbol);
        }

        [Fact]
        public void IndexerScope2()
        {
            var source = @"
class Program
{
    /// <summary>
    /// See <see cref=""x""/>.
    /// </summary>
    int this[int x] { get { return 0; } set { } }
}
";
            var compilation = CreateCompilationWithMscorlib40AndDocumentationComments(source);
            var crefSyntax = GetCrefSyntaxes(compilation).Single();

            var actualSymbol = GetReferencedSymbol(crefSyntax, compilation,
                // (5,24): warning CS1574: XML comment has cref attribute 'x' that could not be resolved
                //     /// See <see cref="x"/>.
                Diagnostic(ErrorCode.WRN_BadXMLRef, "x").WithArguments("x"));
            Assert.Null(actualSymbol);
        }

        [Fact]
        public void ObsoleteType()
        {
            var source = @"
using System;

/// <summary>
/// See <see cref=""A""/>.
/// </summary>
class Test
{
}

[Obsolete(""error"", true)]
class A
{
}
";

            var compilation = CreateCompilationWithMscorlib40AndDocumentationComments(source);
            var crefSyntax = GetCrefSyntaxes(compilation).Single();

            var obsoleteType = compilation.GlobalNamespace.GetMember<NamedTypeSymbol>("A");
            obsoleteType.ForceCompleteObsoleteAttribute();

            var testType = compilation.GlobalNamespace.GetMember<NamedTypeSymbol>("Test");
            testType.ForceCompleteObsoleteAttribute();

            var expectedSymbol = obsoleteType;
            var actualSymbol = GetReferencedSymbol(crefSyntax, compilation);
            Assert.Equal(expectedSymbol, actualSymbol);
        }

        [Fact]
        public void ObsoleteParameterType()
        {
            var source = @"
using System;

/// <summary>
/// See <see cref=""M(A)""/>.
/// </summary>
class Test
{
    void M(A a) { }
}

[Obsolete(""error"", true)]
class A
{
}
";

            var compilation = CreateCompilationWithMscorlib40AndDocumentationComments(source);
            var crefSyntax = GetCrefSyntaxes(compilation).Single();

            var obsoleteType = compilation.GlobalNamespace.GetMember<NamedTypeSymbol>("A");
            obsoleteType.ForceCompleteObsoleteAttribute();

            var testType = compilation.GlobalNamespace.GetMember<NamedTypeSymbol>("Test");
            testType.ForceCompleteObsoleteAttribute();

            var expectedSymbol = testType.GetMember<MethodSymbol>("M");
            var actualSymbol = GetReferencedSymbol(crefSyntax, compilation);
            Assert.Equal(expectedSymbol, actualSymbol);
        }

        [Fact]
        public void TypeNotConstructor1()
        {
            var source = @"
/// <summary>
/// See <see cref=""A""/>.
/// </summary>
class A
{
}

/// <summary>
/// See <see cref=""B""/>.
/// </summary>
class B
{
    B() { }
}

/// <summary>
/// See <see cref=""C""/>.
/// </summary>
static class C
{
    static int x = 1;
}

/// <summary>
/// See <see cref=""D""/>.
/// </summary>
static class D
{
    static D() { }
}
";
            var compilation = CreateCompilationWithMscorlib40AndDocumentationComments(source);
            foreach (var crefSyntax in GetCrefSyntaxes(compilation))
            {
                Assert.Equal(SymbolKind.NamedType, GetReferencedSymbol(crefSyntax, compilation).Kind);
            }
        }

        [Fact]
        public void TypeNotConstructor2()
        {
            var il = @"
.class public auto ansi beforefieldinit B
       extends [mscorlib]System.Object
{
  .class auto ansi nested public beforefieldinit B
         extends [mscorlib]System.Object
  {
    .method public hidebysig specialname rtspecialname 
            instance void  .ctor() cil managed
    {
      ldarg.0
      call       instance void [mscorlib]System.Object::.ctor()
      ret
    }

  } // end of class B

  .method public hidebysig specialname rtspecialname 
          instance void  .ctor() cil managed
  {
    ldarg.0
    call       instance void [mscorlib]System.Object::.ctor()
    ret
  }

} // end of class B
";

            var csharp = @"
/// <summary>
/// See <see cref=""B""/>.
/// See <see cref=""B.B""/>.
/// </summary>
class C { }
";
            var compilation = CreateCompilationWithILAndMscorlib40(csharp, il);
            foreach (var crefSyntax in GetCrefSyntaxes(compilation))
            {
                Assert.Equal(SymbolKind.NamedType, GetReferencedSymbol(crefSyntax, compilation).Kind);
            }
        }

        [Fact]
        public void ConstructorNotType1()
        {
            var source = @"
/// <summary>
/// See <see cref=""A()""/>.
/// See <see cref=""A.A()""/>.
/// See <see cref=""A.A""/>.
/// </summary>
class A
{
}

/// <summary>
/// See <see cref=""B()""/>.
/// See <see cref=""B.B()""/>.
/// See <see cref=""B.B""/>.
/// </summary>
class B
{
    B() { }
}
";
            var compilation = CreateCompilationWithMscorlib40AndDocumentationComments(source);
            foreach (var crefSyntax in GetCrefSyntaxes(compilation))
            {
                Assert.Equal(SymbolKind.Method, GetReferencedSymbol(crefSyntax, compilation).Kind);
            }
        }

        [Fact]
        public void ConstructorNotType2()
        {
            var il = @"
.class public auto ansi beforefieldinit B
       extends [mscorlib]System.Object
{
  .class auto ansi nested public beforefieldinit B
         extends [mscorlib]System.Object
  {
    .method public hidebysig specialname rtspecialname 
            instance void  .ctor() cil managed
    {
      ldarg.0
      call       instance void [mscorlib]System.Object::.ctor()
      ret
    }

  } // end of class B

  .method public hidebysig specialname rtspecialname 
          instance void  .ctor() cil managed
  {
    ldarg.0
    call       instance void [mscorlib]System.Object::.ctor()
    ret
  }

} // end of class B
";

            var csharp = @"
/// <summary>
/// See <see cref=""B.B.B""/>.
/// See <see cref=""B()""/>.
/// See <see cref=""B.B()""/>.
/// See <see cref=""B.B.B()""/>.
/// </summary>
class C { }
";
            var compilation = CreateCompilationWithILAndMscorlib40(csharp, il);
            foreach (var crefSyntax in GetCrefSyntaxes(compilation))
            {
                Assert.Equal(SymbolKind.Method, GetReferencedSymbol(crefSyntax, compilation).Kind);
            }
        }

        /// <summary>
        /// Comment on constructor type.
        /// </summary>
        [Fact]
        public void TypeVersusConstructor1()
        {
            var source = @"
/// <summary>
/// See <see cref=""A""/>.
/// See <see cref=""A()""/>.
/// See <see cref=""A.A""/>.
/// See <see cref=""A.A()""/>.
/// </summary>
class A
{
}

/// <summary>
/// See <see cref=""B""/>.
/// See <see cref=""B()""/>.
/// See <see cref=""B.B""/>.
/// See <see cref=""B.B()""/>.
/// 
/// See <see cref=""B{T}""/>.
/// See <see cref=""B{T}()""/>.
/// See <see cref=""B{T}.B""/>.
/// See <see cref=""B{T}.B()""/>.
/// 
/// See <see cref=""B{T}.B{T}""/>.
/// See <see cref=""B{T}.B{T}()""/>.
/// </summary>
class B<T>
{
}
";

            var compilation = (Compilation)CreateCompilationWithMscorlib40AndDocumentationComments(source);
            var model = compilation.GetSemanticModel(compilation.SyntaxTrees.Single());

            var crefs = GetCrefSyntaxes(compilation);

            var typeA = compilation.GlobalNamespace.GetMember<INamedTypeSymbol>("A");
            var ctorA = typeA.InstanceConstructors.Single();

            var typeB = compilation.GlobalNamespace.GetMember<INamedTypeSymbol>("B");
            var ctorB = typeB.InstanceConstructors.Single();

            var expected = new ISymbol[]
            {
                typeA,
                ctorA,
                ctorA,
                ctorA,

                null,
                ctorB,
                null,
                null,

                typeB,
                ctorB,
                null,
                ctorB,

                null,
                null,
            };

            var actual = GetCrefOriginalDefinitions(model, crefs);
            AssertEx.Equal(expected, actual);

            compilation.VerifyDiagnostics(
                // (13,20): warning CS1574: XML comment has cref attribute 'B' that could not be resolved
                // /// See <see cref="B"/>.
                Diagnostic(ErrorCode.WRN_BadXMLRef, "B").WithArguments("B"),
                // (15,20): warning CS1574: XML comment has cref attribute 'B.B' that could not be resolved
                // /// See <see cref="B.B"/>.
                Diagnostic(ErrorCode.WRN_BadXMLRef, "B.B").WithArguments("B"),
                // (16,20): warning CS1574: XML comment has cref attribute 'B.B()' that could not be resolved
                // /// See <see cref="B.B()"/>.
                Diagnostic(ErrorCode.WRN_BadXMLRef, "B.B()").WithArguments("B()"),
                // (20,20): warning CS1574: XML comment has cref attribute 'B{T}.B' that could not be resolved
                // /// See <see cref="B{T}.B"/>.
                Diagnostic(ErrorCode.WRN_BadXMLRef, "B{T}.B").WithArguments("B"),
                // (23,20): warning CS1574: XML comment has cref attribute 'B{T}.B{T}' that could not be resolved
                // /// See <see cref="B{T}.B{T}"/>.
                Diagnostic(ErrorCode.WRN_BadXMLRef, "B{T}.B{T}").WithArguments("B{T}"),
                // (24,20): warning CS1574: XML comment has cref attribute 'B{T}.B{T}()' that could not be resolved
                // /// See <see cref="B{T}.B{T}()"/>.
                Diagnostic(ErrorCode.WRN_BadXMLRef, "B{T}.B{T}()").WithArguments("B{T}()"));
        }

        /// <summary>
        /// Comment on unrelated type.
        /// </summary>
        [WorkItem(554077, "http://vstfdevdiv:8080/DevDiv2/DevDiv/_workitems/edit/554077")]
        [Fact]
        public void TypeVersusConstructor2()
        {
            var source = @"
class A
{
}

class B<T>
{
}

/// <summary>
/// See <see cref=""A""/>.
/// See <see cref=""A()""/>.
/// See <see cref=""A.A""/>.
/// See <see cref=""A.A()""/>.
///
/// See <see cref=""B""/>.
/// See <see cref=""B()""/>.
/// See <see cref=""B.B""/>.
/// See <see cref=""B.B()""/>.
/// 
/// See <see cref=""B{T}""/>.
/// See <see cref=""B{T}()""/>.
/// See <see cref=""B{T}.B""/>.
/// See <see cref=""B{T}.B()""/>.
/// 
/// See <see cref=""B{T}.B{T}""/>.
/// See <see cref=""B{T}.B{T}()""/>.
/// </summary>
class Other
{
}
";

            var compilation = (Compilation)CreateCompilationWithMscorlib40AndDocumentationComments(source);
            var model = compilation.GetSemanticModel(compilation.SyntaxTrees.Single());

            var crefs = GetCrefSyntaxes(compilation);

            var typeA = compilation.GlobalNamespace.GetMember<INamedTypeSymbol>("A");
            var ctorA = typeA.InstanceConstructors.Single();

            var typeB = compilation.GlobalNamespace.GetMember<INamedTypeSymbol>("B");
            var ctorB = typeB.InstanceConstructors.Single();

            var expected = new ISymbol[]
            {
                typeA,
                ctorA,
                ctorA,
                ctorA,

                null,
                null,
                null,
                null,

                typeB,
                ctorB,
                ctorB, //NB: different when comment is not applied on/in B.
                ctorB,

                null,
                null,
            };

            var actual = GetCrefOriginalDefinitions(model, crefs);
            AssertEx.Equal(expected, actual);

            compilation.VerifyDiagnostics(
                // (16,20): warning CS1574: XML comment has cref attribute 'B' that could not be resolved
                // /// See <see cref="B"/>.
                Diagnostic(ErrorCode.WRN_BadXMLRef, "B").WithArguments("B"),
                // (17,20): warning CS1574: XML comment has cref attribute 'B()' that could not be resolved
                // /// See <see cref="B()"/>.
                Diagnostic(ErrorCode.WRN_BadXMLRef, "B()").WithArguments("B()"),
                // (18,20): warning CS1574: XML comment has cref attribute 'B.B' that could not be resolved
                // /// See <see cref="B.B"/>.
                Diagnostic(ErrorCode.WRN_BadXMLRef, "B.B").WithArguments("B"),
                // (19,20): warning CS1574: XML comment has cref attribute 'B.B()' that could not be resolved
                // /// See <see cref="B.B()"/>.
                Diagnostic(ErrorCode.WRN_BadXMLRef, "B.B()").WithArguments("B()"),
                // (26,20): warning CS1574: XML comment has cref attribute 'B{T}.B{T}' that could not be resolved
                // /// See <see cref="B{T}.B{T}"/>.
                Diagnostic(ErrorCode.WRN_BadXMLRef, "B{T}.B{T}").WithArguments("B{T}"),
                // (27,20): warning CS1574: XML comment has cref attribute 'B{T}.B{T}()' that could not be resolved
                // /// See <see cref="B{T}.B{T}()"/>.
                Diagnostic(ErrorCode.WRN_BadXMLRef, "B{T}.B{T}()").WithArguments("B{T}()"));
        }

        /// <summary>
        /// Comment on nested type of constructor type (same behavior as unrelated type).
        /// </summary>
        [WorkItem(554077, "http://vstfdevdiv:8080/DevDiv2/DevDiv/_workitems/edit/554077")]
        [Fact]
        public void TypeVersusConstructor3()
        {
            var source = @"
class A
{
    /// <summary>
    /// See <see cref=""A""/>.
    /// See <see cref=""A()""/>.
    /// See <see cref=""A.A""/>.
    /// See <see cref=""A.A()""/>.
    /// </summary>
    class Inner
    {
    }
}

class B<T>
{
    /// <summary>
    /// See <see cref=""B""/>.
    /// See <see cref=""B()""/>.
    /// See <see cref=""B.B""/>.
    /// See <see cref=""B.B()""/>.
    /// 
    /// See <see cref=""B{T}""/>.
    /// See <see cref=""B{T}()""/>.
    /// See <see cref=""B{T}.B""/>.
    /// See <see cref=""B{T}.B()""/>.
    /// 
    /// See <see cref=""B{T}.B{T}""/>.
    /// See <see cref=""B{T}.B{T}()""/>.
    /// </summary>
    class Inner
    {
    }
}
";

            var compilation = (Compilation)CreateCompilationWithMscorlib40AndDocumentationComments(source);
            var model = compilation.GetSemanticModel(compilation.SyntaxTrees.Single());

            var crefs = GetCrefSyntaxes(compilation);

            var typeA = compilation.GlobalNamespace.GetMember<INamedTypeSymbol>("A");
            var ctorA = typeA.InstanceConstructors.Single();

            var typeB = compilation.GlobalNamespace.GetMember<INamedTypeSymbol>("B");
            var ctorB = typeB.InstanceConstructors.Single();

            var expected = new ISymbol[]
            {
                typeA,
                ctorA,
                ctorA,
                ctorA,

                null,
                null,
                null,
                null,

                typeB,
                ctorB,
                ctorB, //NB: different when comment is not applied on/in B.
                ctorB,

                null,
                null,
            };

            var actual = GetCrefOriginalDefinitions(model, crefs);
            AssertEx.Equal(expected, actual);

            compilation.VerifyDiagnostics(
                // (18,24): warning CS1574: XML comment has cref attribute 'B' that could not be resolved
                //     /// See <see cref="B"/>.
                Diagnostic(ErrorCode.WRN_BadXMLRef, "B").WithArguments("B"),
                // (19,24): warning CS1574: XML comment has cref attribute 'B()' that could not be resolved
                //     /// See <see cref="B()"/>.
                Diagnostic(ErrorCode.WRN_BadXMLRef, "B()").WithArguments("B()"),
                // (20,24): warning CS1574: XML comment has cref attribute 'B.B' that could not be resolved
                //     /// See <see cref="B.B"/>.
                Diagnostic(ErrorCode.WRN_BadXMLRef, "B.B").WithArguments("B"),
                // (21,24): warning CS1574: XML comment has cref attribute 'B.B()' that could not be resolved
                //     /// See <see cref="B.B()"/>.
                Diagnostic(ErrorCode.WRN_BadXMLRef, "B.B()").WithArguments("B()"),
                // (28,24): warning CS1574: XML comment has cref attribute 'B{T}.B{T}' that could not be resolved
                //     /// See <see cref="B{T}.B{T}"/>.
                Diagnostic(ErrorCode.WRN_BadXMLRef, "B{T}.B{T}").WithArguments("B{T}"),
                // (29,24): warning CS1574: XML comment has cref attribute 'B{T}.B{T}()' that could not be resolved
                //     /// See <see cref="B{T}.B{T}()"/>.
                Diagnostic(ErrorCode.WRN_BadXMLRef, "B{T}.B{T}()").WithArguments("B{T}()"));
        }

        [Fact]
        public void NoConstructor()
        {
            var source = @"
/// <summary>
/// See <see cref=""C()""/>.
/// See <see cref=""C.C()""/>.
/// See <see cref=""C.C""/>.
/// </summary>
static class C
{
}

/// <summary>
/// See <see cref=""D()""/>.
/// See <see cref=""D.D()""/>.
/// See <see cref=""D.D""/>.
/// </summary>
static class D
{
    static D() { }
}
";
            var compilation = CreateCompilationWithMscorlib40AndDocumentationComments(source);
            foreach (var crefSyntax in GetCrefSyntaxes(compilation))
            {
                string text = crefSyntax.ToString();
                string arguments = text.Contains("C()") ? "C()" : text.Contains("C") ? "C" : text.Contains("D()") ? "D()" : "D";
                Assert.Null(GetReferencedSymbol(crefSyntax, compilation,
                    Diagnostic(ErrorCode.WRN_BadXMLRef, text).WithArguments(arguments)));
            }
        }

        [Fact]
        public void AmbiguousReferenceWithoutParameters()
        {
            var source = @"
/// <summary>
/// See <see cref=""M""/>.
/// </summary>
class C
{
    void M() { }
    void M(int x) { }
}
";
            var compilation = CreateCompilationWithMscorlib40AndDocumentationComments(source);
            var crefSyntax = GetCrefSyntaxes(compilation).Single();

            // CONSIDER: Dev11 actually picks the constructor of C - probably an accidental fall-through.
            var expectedCandidates = compilation.GlobalNamespace.GetMember<NamedTypeSymbol>("C").GetMembers("M").OfType<MethodSymbol>();
            var expectedWinner = expectedCandidates.Single(m => m.ParameterCount == 0);

            Symbol actualWinner;
            var actualCandidates = GetReferencedSymbols(crefSyntax, compilation, out actualWinner,
                // (3,20): warning CS0419: Ambiguous reference in cref attribute: 'M'. Assuming 'C.M()', but could have also matched other overloads including 'C.M(int)'.
                // /// See <see cref="M"/>.
                Diagnostic(ErrorCode.WRN_AmbiguousXMLReference, "M").WithArguments("M", "C.M()", "C.M(int)"));

            Assert.Equal(expectedWinner, actualWinner);
            AssertEx.SetEqual(expectedCandidates.AsEnumerable(), actualCandidates.ToArray());
        }

        [Fact]
        public void SourceMetadataConflict()
        {
            var il = @"
.class public auto ansi beforefieldinit B
       extends [mscorlib]System.Object
{

  .method public hidebysig specialname rtspecialname 
          instance void  .ctor() cil managed
  {
    ldarg.0
    call       instance void [mscorlib]System.Object::.ctor()
    ret
  }

} // end of class B
";

            var csharp = @"
/// <summary>
/// See <see cref=""B""/>.
/// </summary>
class B { }
";
            var ilRef = CompileIL(il);
            var compilation = CreateCompilationWithMscorlib40AndDocumentationComments(csharp, new[] { ilRef });
            var crefSyntax = GetCrefSyntaxes(compilation).Single();

            // NOTE: As in Dev11, no warning is produced.
            var expectedSymbol = compilation.GlobalNamespace.GetMembers("B").OfType<SourceNamedTypeSymbol>().Single();
            var actualSymbol = GetReferencedSymbol(crefSyntax, compilation);
            Assert.Equal(expectedSymbol, actualSymbol);
        }

        [Fact]
        public void OverloadResolution_Basic()
        {
            var source = @"
/// <summary>
/// See <see cref=""M(int)""/>.
/// </summary>
class B
{
    void M(string x) { }
    void M(int x) { }
}
";
            var compilation = CreateCompilationWithMscorlib40AndDocumentationComments(source);
            var crefSyntax = GetCrefSyntaxes(compilation).Single();

            var expectedSymbol = compilation.GlobalNamespace.GetMember<NamedTypeSymbol>("B").GetMembers("M").OfType<MethodSymbol>().
                Single(m => m.Parameters.Single().Type.SpecialType == SpecialType.System_Int32);
            var actualSymbol = GetReferencedSymbol(crefSyntax, compilation);
            Assert.Equal(expectedSymbol, actualSymbol);
        }

        [Fact]
        public void OverloadResolution_Ref()
        {
            var source = @"
/// <summary>
/// See <see cref=""M(ref int)""/>.
/// </summary>
class B
{
    void M(ref int x) { }
    void M(int x) { }
}
";
            var compilation = CreateCompilationWithMscorlib40AndDocumentationComments(source);
            var crefSyntax = GetCrefSyntaxes(compilation).Single();

            var expectedSymbol = compilation.GlobalNamespace.GetMember<NamedTypeSymbol>("B").GetMembers("M").OfType<MethodSymbol>().
                Single(m => !m.ParameterRefKinds.IsDefault);
            var actualSymbol = GetReferencedSymbol(crefSyntax, compilation);
            Assert.Equal(expectedSymbol, actualSymbol);
        }

        [Fact]
        public void OverloadResolution_Out()
        {
            var source = @"
/// <summary>
/// See <see cref=""M(out int)""/>.
/// </summary>
class B
{
    void M(out int x) { }
    void M(ref int x) { }
}
";
            var compilation = CreateCompilationWithMscorlib40AndDocumentationComments(source);
            var crefSyntax = GetCrefSyntaxes(compilation).Single();

            var expectedSymbol = compilation.GlobalNamespace.GetMember<NamedTypeSymbol>("B").GetMembers("M").OfType<MethodSymbol>().
                Single(m => m.ParameterRefKinds.Single() == RefKind.Out);
            var actualSymbol = GetReferencedSymbol(crefSyntax, compilation);
            Assert.Equal(expectedSymbol, actualSymbol);
        }

        [Fact]
        public void OverloadResolution_Params()
        {
            var source = @"
/// <summary>
/// See <see cref=""M(int[])""/>.
/// </summary>
class B
{
    void M(int x) { }
    void M(params int[] x) { }
}
";
            var compilation = CreateCompilationWithMscorlib40AndDocumentationComments(source);
            var crefSyntax = GetCrefSyntaxes(compilation).Single();

            var expectedSymbol = compilation.GlobalNamespace.GetMember<NamedTypeSymbol>("B").GetMembers("M").OfType<MethodSymbol>().
                Single(m => m.HasParamsParameter());
            var actualSymbol = GetReferencedSymbol(crefSyntax, compilation);
            Assert.Equal(expectedSymbol, actualSymbol);
        }

        [Fact]
        public void OverloadResolution_Extension()
        {
            var source = @"
/// <summary>
/// See <see cref=""M(B)""/>.
/// </summary>
class B
{
    public static void M(string s) { }
    public static void M(this B self) { }
}
";
            var compilation = CreateCompilationWithMscorlib40AndDocumentationComments(source);
            var crefSyntax = GetCrefSyntaxes(compilation).Single();

            var expectedSymbol = compilation.GlobalNamespace.GetMember<NamedTypeSymbol>("B").GetMembers("M").OfType<MethodSymbol>().
                Single(m => m.IsExtensionMethod);
            var actualSymbol = GetReferencedSymbol(crefSyntax, compilation);
            Assert.Equal(expectedSymbol, actualSymbol);
        }

        [Fact]
        public void OverloadResolution_Arglist1()
        {
            var source = @"
/// <summary>
/// See <see cref=""M()""/>.
/// </summary>
class B
{
    void M() { }
    void M(__arglist) { }
}
";
            var compilation = CreateCompilationWithMscorlib40AndDocumentationComments(source);
            var crefSyntax = GetCrefSyntaxes(compilation).Single();

            var expectedCandidates = compilation.GlobalNamespace.GetMember<NamedTypeSymbol>("B").GetMembers("M");
            var expectedWinner = expectedCandidates.OfType<MethodSymbol>().Single(m => !m.IsVararg);

            Symbol actualWinner;
            var actualCandidates = GetReferencedSymbols(crefSyntax, compilation, out actualWinner,
                // (3,20): warning CS0419: Ambiguous reference in cref attribute: 'M()'. Assuming 'B.M()', but could have also matched other overloads including 'B.M(__arglist)'.
                // /// See <see cref="M()"/>.
                Diagnostic(ErrorCode.WRN_AmbiguousXMLReference, "M()").WithArguments("M()", "B.M()", "B.M(__arglist)"));

            Assert.Equal(expectedWinner, actualWinner);
            AssertEx.SetEqual(expectedCandidates, actualCandidates.ToArray());
        }

        [Fact]
        public void OverloadResolution_Arglist2()
        {
            var source = @"
/// <summary>
/// See <see cref=""M()""/>.
/// </summary>
class B
{
    void M(int x) { }
    void M(__arglist) { }
}
";
            var compilation = CreateCompilationWithMscorlib40AndDocumentationComments(source);
            var crefSyntax = GetCrefSyntaxes(compilation).Single();

            var expectedSymbol = compilation.GlobalNamespace.GetMember<NamedTypeSymbol>("B").GetMembers("M").OfType<MethodSymbol>().
                Single(m => m.IsVararg);
            var actualSymbol = GetReferencedSymbol(crefSyntax, compilation);
            Assert.Equal(expectedSymbol, actualSymbol);
        }

        [Fact]
        public void TypeParameters_Simple1()
        {
            var source = @"
/// <summary>
/// See <see cref=""B{T}""/>.
/// </summary>
class B<T>
{
}
";
            var compilation = CreateCompilationWithMscorlib40AndDocumentationComments(source);
            var crefSyntax = GetCrefSyntaxes(compilation).Single();

            var expectedOriginalDefinitionSymbol = compilation.GlobalNamespace.GetMember<NamedTypeSymbol>("B");
            var actualSymbol = GetReferencedSymbol(crefSyntax, compilation);
            Assert.Equal(expectedOriginalDefinitionSymbol, actualSymbol.OriginalDefinition);

            var typeArgument = actualSymbol.GetMemberTypeArgumentsNoUseSiteDiagnostics().Single();
            Assert.NotEqual(expectedOriginalDefinitionSymbol.TypeParameters.Single(), typeArgument);
            Assert.Equal("T", typeArgument.Name);
            Assert.IsType<CrefTypeParameterSymbol>(typeArgument);
            Assert.Equal(0, ((TypeParameterSymbol)typeArgument).Ordinal);
        }

        [Fact]
        public void TypeParameters_Simple2()
        {
            var source = @"
/// <summary>
/// See <see cref=""B{U}""/>.
/// </summary>
class B<T>
{
}
";
            var compilation = CreateCompilationWithMscorlib40AndDocumentationComments(source);
            var crefSyntax = GetCrefSyntaxes(compilation).Single();

            var expectedOriginalDefinitionSymbol = compilation.GlobalNamespace.GetMember<NamedTypeSymbol>("B");
            var actualSymbol = GetReferencedSymbol(crefSyntax, compilation);
            Assert.Equal(expectedOriginalDefinitionSymbol, actualSymbol.OriginalDefinition);

            var typeArgument = actualSymbol.GetMemberTypeArgumentsNoUseSiteDiagnostics().Single();
            Assert.NotEqual(expectedOriginalDefinitionSymbol.TypeParameters.Single(), typeArgument);
            Assert.Equal("U", typeArgument.Name);
            Assert.IsType<CrefTypeParameterSymbol>(typeArgument);
            Assert.Equal(0, ((TypeParameterSymbol)typeArgument).Ordinal);
        }

        [Fact]
        public void TypeParameters_Simple3()
        {
            var source = @"
/// <summary>
/// See <see cref=""M{T}""/>.
/// </summary>
class B
{
    void M<T>() { }
}
";
            var compilation = CreateCompilationWithMscorlib40AndDocumentationComments(source);
            var crefSyntax = GetCrefSyntaxes(compilation).Single();

            var expectedOriginalDefinitionSymbol = compilation.GlobalNamespace.GetMember<NamedTypeSymbol>("B").GetMember<MethodSymbol>("M");
            var actualSymbol = GetReferencedSymbol(crefSyntax, compilation);
            Assert.Equal(expectedOriginalDefinitionSymbol, actualSymbol.OriginalDefinition);

            var typeArgument = actualSymbol.GetMemberTypeArgumentsNoUseSiteDiagnostics().Single();
            Assert.NotEqual(expectedOriginalDefinitionSymbol.TypeParameters.Single(), typeArgument);
            Assert.Equal("T", typeArgument.Name);
            Assert.IsType<CrefTypeParameterSymbol>(typeArgument);
            Assert.Equal(0, ((TypeParameterSymbol)typeArgument).Ordinal);
        }

        [Fact]
        public void TypeParameters_Simple4()
        {
            var source = @"
/// <summary>
/// See <see cref=""M{U}""/>.
/// </summary>
class B
{
    void M<T>() { }
}
";
            var compilation = CreateCompilationWithMscorlib40AndDocumentationComments(source);
            var crefSyntax = GetCrefSyntaxes(compilation).Single();

            var expectedOriginalDefinitionSymbol = compilation.GlobalNamespace.GetMember<NamedTypeSymbol>("B").GetMember<MethodSymbol>("M");
            var actualSymbol = GetReferencedSymbol(crefSyntax, compilation);
            Assert.Equal(expectedOriginalDefinitionSymbol, actualSymbol.OriginalDefinition);

            var typeArgument = actualSymbol.GetMemberTypeArgumentsNoUseSiteDiagnostics().Single();
            Assert.NotEqual(expectedOriginalDefinitionSymbol.TypeParameters.Single(), typeArgument);
            Assert.Equal("U", typeArgument.Name);
            Assert.IsType<CrefTypeParameterSymbol>(typeArgument);
            Assert.Equal(0, ((TypeParameterSymbol)typeArgument).Ordinal);
        }

        [Fact]
        public void TypeParameters_Duplicate()
        {
            var source = @"
/// <summary>
/// See <see cref=""T""/>.
/// </summary>
class B<T, T>
{
}
";
            var compilation = CreateCompilationWithMscorlib40AndDocumentationComments(source);
            var crefSyntax = GetCrefSyntaxes(compilation).Single();

            var expectedSymbol = compilation.GlobalNamespace.GetMember<NamedTypeSymbol>("B").TypeArguments()[0];
            var actualSymbol = GetReferencedSymbol(crefSyntax, compilation,
                // (3,20): warning CS1723: XML comment has cref attribute 'T' that refers to a type parameter
                // /// See <see cref="T"/>.
                Diagnostic(ErrorCode.WRN_BadXMLRefTypeVar, "T").WithArguments("T"));

            Assert.Equal(expectedSymbol, actualSymbol);
        }

        // Keep code coverage happy.
        [Fact]
        public void TypeParameters_Symbols()
        {
            var source = @"
/// <summary>
/// See <see cref=""C{A, A, B}""/>.
/// </summary>
class C<T, U, V>
{
}
";
            var compilation = CreateCompilationWithMscorlib40AndDocumentationComments(source);
            var crefSyntax = GetCrefSyntaxes(compilation).Single();

            var actualSymbol = GetReferencedSymbol(crefSyntax, compilation);

            var actualTypeParameters = actualSymbol.GetMemberTypeArgumentsNoUseSiteDiagnostics().Cast<CrefTypeParameterSymbol>().ToArray();

            AssertEx.None(actualTypeParameters, p => p.IsFromCompilation(compilation));
            AssertEx.None(actualTypeParameters, p => p.IsImplicitlyDeclared);
            AssertEx.All(actualTypeParameters, p => p.Variance == VarianceKind.None);
            AssertEx.All(actualTypeParameters, p => p.Locations.Single() == p.DeclaringSyntaxReferences.Single().GetLocation());
            AssertEx.None(actualTypeParameters, p => p.HasValueTypeConstraint);
            AssertEx.None(actualTypeParameters, p => p.HasReferenceTypeConstraint);
            AssertEx.None(actualTypeParameters, p => p.HasConstructorConstraint);
            AssertEx.All(actualTypeParameters, p => p.ContainingSymbol == null);
            AssertEx.All(actualTypeParameters, p => p.GetConstraintTypes(null).Length == 0);
            AssertEx.All(actualTypeParameters, p => p.GetInterfaces(null).Length == 0);

            foreach (var p in actualTypeParameters)
            {
                Assert.ThrowsAny<Exception>(() => p.GetEffectiveBaseClass(null));
                Assert.ThrowsAny<Exception>(() => p.GetDeducedBaseType(null));
            }

            Assert.Equal(actualTypeParameters[0], actualTypeParameters[1]);
            Assert.Equal(actualTypeParameters[0].GetHashCode(), actualTypeParameters[1].GetHashCode());

            Assert.NotEqual(actualTypeParameters[0], actualTypeParameters[2]);

#if !DISABLE_GOOD_HASH_TESTS
            Assert.NotEqual(actualTypeParameters[0].GetHashCode(), actualTypeParameters[2].GetHashCode());
#endif
        }

        [Fact]
        public void TypeParameters_Signature1()
        {
            var source = @"
/// <summary>
/// See <see cref=""M{U}(U)""/>.
/// </summary>
class B
{
    void M<T>(T t) { }
    void M<T>(int t) { }
}
";
            var compilation = CreateCompilationWithMscorlib40AndDocumentationComments(source);
            var crefSyntax = GetCrefSyntaxes(compilation).Single();

            var expectedOriginalDefinitionSymbol = compilation.GlobalNamespace.GetMember<NamedTypeSymbol>("B").GetMembers("M").OfType<MethodSymbol>()
                .Single(method => method.Parameters.Single().Type.TypeKind == TypeKind.TypeParameter);
            var actualSymbol = GetReferencedSymbol(crefSyntax, compilation);
            Assert.Equal(expectedOriginalDefinitionSymbol, actualSymbol.OriginalDefinition);

            var typeArgument = actualSymbol.GetMemberTypeArgumentsNoUseSiteDiagnostics().Single();
            Assert.NotEqual(expectedOriginalDefinitionSymbol.TypeParameters.Single(), typeArgument);
            Assert.Equal("U", typeArgument.Name);
            Assert.IsType<CrefTypeParameterSymbol>(typeArgument);
            Assert.Equal(0, ((TypeParameterSymbol)typeArgument).Ordinal);
            Assert.Equal(typeArgument, actualSymbol.GetParameters().Single().Type);
        }

        [Fact]
        public void TypeParameters_Signature2()
        {
            var source = @"
/// <summary>
/// See <see cref=""A{S, T}.B{U, V}.M{W, X}(S, U, W, T, V, X)""/>.
/// </summary>
class A<M, N>
{
    class B<O, P>
    {
        internal void M<Q, R>(M m, O o, Q q, N n, P p, R r) { }
    }
}
";
            var compilation = CreateCompilationWithMscorlib40AndDocumentationComments(source);
            var crefSyntax = GetCrefSyntaxes(compilation).Single();

            var expectedOriginalDefinitionSymbol = compilation.GlobalNamespace.GetMember<NamedTypeSymbol>("A").GetMember<NamedTypeSymbol>("B").GetMember<MethodSymbol>("M");
            var actualSymbol = GetReferencedSymbol(crefSyntax, compilation);
            Assert.Equal(expectedOriginalDefinitionSymbol, actualSymbol.OriginalDefinition);

            var expectedOriginalParameterTypes = expectedOriginalDefinitionSymbol.Parameters.Select(p => p.Type).Cast<TypeParameterSymbol>();
            var actualParameterTypes = actualSymbol.GetParameters().Select(p => p.Type).Cast<TypeParameterSymbol>();

            AssertEx.Equal(expectedOriginalParameterTypes.Select(t => t.Ordinal), actualParameterTypes.Select(t => t.Ordinal));
            AssertEx.None(expectedOriginalParameterTypes.Zip(actualParameterTypes, object.Equals), x => x);
        }

        [Fact]
        public void TypeParameters_Duplicates1()
        {
            var source = @"
/// <summary>
/// See <see cref=""A{T, T}.M(T)""/>.
/// </summary>
class A<T, U>
{
    void M(T t) { }
    void M(U u) { }
}
";
            var compilation = CreateCompilationWithMscorlib40AndDocumentationComments(source);
            var crefSyntax = GetCrefSyntaxes(compilation).Single();

            // CONSIDER: In Dev11, this unambiguously matches M(U) (i.e. the last type parameter wins).

            Symbol actualWinner;
            var actualCandidates = GetReferencedSymbols(crefSyntax, compilation, out actualWinner,
                // (3,20): warning CS0419: Ambiguous reference in cref attribute: 'A{T, T}.M(T)'. Assuming 'A<T, T>.M(T)', but could have also matched other overloads including 'A<T, T>.M(T)'.
                // /// See <see cref="A{T, T}.M(T)"/>.
                Diagnostic(ErrorCode.WRN_AmbiguousXMLReference, "A{T, T}.M(T)").WithArguments("A{T, T}.M(T)", "A<T, T>.M(T)", "A<T, T>.M(T)"));

            Assert.False(actualWinner.IsDefinition);

            var actualParameterType = actualWinner.GetParameters().Single().Type;
            AssertEx.All(actualWinner.ContainingType.TypeArguments(), typeParam => TypeSymbol.Equals(typeParam, actualParameterType, TypeCompareKind.ConsiderEverything2)); //CONSIDER: Would be different in Dev11.
            Assert.Equal(1, ((TypeParameterSymbol)actualParameterType).Ordinal);

            Assert.Equal(2, actualCandidates.Length);
            Assert.Equal(actualWinner, actualCandidates[0]);
            Assert.Equal(actualWinner.ContainingType.GetMembers(actualWinner.Name).Single(member => member != actualWinner), actualCandidates[1]);
        }

        [Fact]
        public void TypeParameters_Duplicates2()
        {
            var source = @"
/// <summary>
/// See <see cref=""A{T}.B{T}.M(T)""/>.
/// </summary>
class A<T>
{
    class B<U>
    {
        internal void M(T t) { }
        internal void M(U u) { }
    }
}
";
            var compilation = CreateCompilationWithMscorlib40AndDocumentationComments(source);
            var crefSyntax = GetCrefSyntaxes(compilation).Single();

            // CONSIDER: In Dev11, this unambiguously matches M(U) (i.e. the last type parameter wins).

            Symbol actualWinner;
            var actualCandidates = GetReferencedSymbols(crefSyntax, compilation, out actualWinner,
                // (3,20): warning CS0419: Ambiguous reference in cref attribute: 'A{T}.B{T}.M(T)'. Assuming 'A<T>.B<T>.M(T)', but could have also matched other overloads including 'A<T>.B<T>.M(T)'.
                // /// See <see cref="A{T}.B{T}.M(T)"/>.
                Diagnostic(ErrorCode.WRN_AmbiguousXMLReference, "A{T}.B{T}.M(T)").WithArguments("A{T}.B{T}.M(T)", "A<T>.B<T>.M(T)", "A<T>.B<T>.M(T)"));

            Assert.False(actualWinner.IsDefinition);

            var actualParameterType = actualWinner.GetParameters().Single().Type;
            Assert.Equal(actualParameterType, actualWinner.ContainingType.TypeArguments().Single());
            Assert.Equal(actualParameterType, actualWinner.ContainingType.ContainingType.TypeArguments().Single());

            Assert.Equal(2, actualCandidates.Length);
            Assert.Equal(actualWinner, actualCandidates[0]);
            Assert.Equal(actualWinner.ContainingType.GetMembers(actualWinner.Name).Single(member => member != actualWinner), actualCandidates[1]);
        }

        [Fact]
        public void TypeParameters_ExistingTypes1()
        {
            var source = @"
/// <summary>
/// See <see cref=""A{U}.M(U)""/>.
/// </summary>
class A<T>
{
    void M(T t) { } // This one.
    void M(U u) { }
}

class U { }
";
            var compilation = CreateCompilationWithMscorlib40AndDocumentationComments(source);
            var crefSyntax = GetCrefSyntaxes(compilation).Single();

            var expectedOriginalDefinitionSymbol = compilation.GlobalNamespace.GetMember<NamedTypeSymbol>("A").GetMembers("M").OfType<MethodSymbol>().
                Single(method => method.Parameters.Single().Type.TypeKind == TypeKind.TypeParameter);
            var actualSymbol = GetReferencedSymbol(crefSyntax, compilation);

            Assert.Equal(expectedOriginalDefinitionSymbol, actualSymbol.OriginalDefinition);
            Assert.Equal(TypeKind.TypeParameter, actualSymbol.GetParameterTypes().Single().Type.TypeKind);
        }

        [Fact]
        public void TypeParameters_ExistingTypes2()
        {
            var source = @"
using System;

/// <summary>
/// See <see cref=""A{Int32}.M(Int32)""/>.
/// </summary>
class A<T>
{
    void M(T t) { } // This one.
    void M(int u) { }
}
";
            var compilation = CreateCompilationWithMscorlib40AndDocumentationComments(source);
            var crefSyntax = GetCrefSyntaxes(compilation).Single();

            var expectedOriginalDefinitionSymbol = compilation.GlobalNamespace.GetMember<NamedTypeSymbol>("A").GetMembers("M").OfType<MethodSymbol>().
                Single(method => method.Parameters.Single().Type.TypeKind == TypeKind.TypeParameter);
            var actualSymbol = GetReferencedSymbol(crefSyntax, compilation);

            Assert.Equal(expectedOriginalDefinitionSymbol, actualSymbol.OriginalDefinition);
            Assert.Equal(TypeKind.TypeParameter, actualSymbol.GetParameterTypes().Single().Type.TypeKind);
        }

        [Fact]
        public void GenericTypeConstructor()
        {
            var source = @"
/// <summary>
/// See <see cref=""A{T}()""/>.
/// </summary>
class A<T>
{
}
";
            var compilation = CreateCompilationWithMscorlib40AndDocumentationComments(source);
            var crefSyntax = GetCrefSyntaxes(compilation).Single();

            var expectedOriginalDefinitionSymbol = compilation.GlobalNamespace.GetMember<NamedTypeSymbol>("A").InstanceConstructors.Single();
            var actualSymbol = GetReferencedSymbol(crefSyntax, compilation);
            Assert.Equal(expectedOriginalDefinitionSymbol, actualSymbol.OriginalDefinition);
        }

        [Fact]
        public void Inaccessible1()
        {
            var source = @"
/// <summary>
/// See <see cref=""C.M""/>.
/// </summary>
class A
{
}

class C
{
    private void M() { }
}
";
            var compilation = CreateCompilationWithMscorlib40AndDocumentationComments(source);
            var crefSyntax = GetCrefSyntaxes(compilation).Single();

            var actualSymbol = GetReferencedSymbol(crefSyntax, compilation);
            Assert.NotNull(actualSymbol);
            Assert.Equal(
                compilation.GlobalNamespace
                           .GetMember<NamedTypeSymbol>("C")
                           .GetMember<SourceOrdinaryMethodSymbol>("M"),
                actualSymbol);
            Assert.Equal(SymbolKind.Method, actualSymbol.Kind);
            var model = compilation.GetSemanticModel(compilation.SyntaxTrees.Single());
            var info = model.GetSymbolInfo(crefSyntax);
            Assert.Equal(CandidateReason.None, info.CandidateReason);
            Assert.Equal(info.Symbol, actualSymbol.ISymbol);
        }

        [Fact]
        public void Inaccessible2()
        {
            var source = @"
/// <summary>
/// See <see cref=""Outer.Inner.M""/>.
/// </summary>
class A
{
}

class Outer
{
    private class Inner
    {
        private void M() { }
    }
}
";
            var compilation = CreateCompilationWithMscorlib40AndDocumentationComments(source);
            var crefSyntax = GetCrefSyntaxes(compilation).Single();
            var expectedSymbol = compilation.GlobalNamespace
                                            .GetMember<NamedTypeSymbol>("Outer")
                                            .GetMember<NamedTypeSymbol>("Inner")
                                            .GetMember<SourceOrdinaryMethodSymbol>("M");

            // Consider inaccessible symbols, as in Dev11
            var actualSymbol = GetReferencedSymbol(crefSyntax, compilation);
            Assert.Equal(expectedSymbol, actualSymbol);
        }

        [WorkItem(568006, "http://vstfdevdiv:8080/DevDiv2/DevDiv/_workitems/edit/568006")]
        [Fact]
        public void Inaccessible3()
        {
            var lib1Source = @"internal class C { }";
            var lib2Source = @"public class C { }";

            var source = @"
/// <summary>
/// See <see cref=""C""/>.
/// </summary>
class Test { }
";

            var lib1Ref = CreateCompilation(lib1Source, assemblyName: "A").EmitToImageReference();
            var lib2Ref = CreateCompilation(lib2Source, assemblyName: "B").EmitToImageReference();

            var compilation = CreateCompilationWithMscorlib40AndDocumentationComments(source, new[] { lib1Ref, lib2Ref });
            var crefSyntax = GetCrefSyntaxes(compilation).Single();

            // Break: In dev11 the accessible symbol is preferred. We simply prefer the "first"
            Symbol actualSymbol;
            var symbols = GetReferencedSymbols(crefSyntax, compilation, out actualSymbol,
                // (3,20): warning CS0419: Ambiguous reference in cref attribute: 'C'. Assuming 'C', but could have also matched other overloads including 'C'.
                // /// See <see cref="C"/>.
                Diagnostic(ErrorCode.WRN_AmbiguousXMLReference, "C").WithArguments("C", "C", "C").WithLocation(3, 20));
            Assert.Equal("A", actualSymbol.ContainingAssembly.Name);
        }

        [WorkItem(568006, "http://vstfdevdiv:8080/DevDiv2/DevDiv/_workitems/edit/568006")]
        [Fact]
        public void Inaccessible4()
        {
            var source = @"
namespace Test
{
    using System;
 
    /// <summary>
    /// <see cref=""ClientUtils.Goo""/>
    /// </summary>
    enum E { }
}

class ClientUtils
{
    public static void Goo() { }
}
";

            var compilation = CreateCompilationWithMscorlib40AndDocumentationComments(source);
            var crefSyntax = GetCrefSyntaxes(compilation).Single();

            // NOTE: Matches dev11 - the accessible symbol is preferred (vs System.ClientUtils).
            var expectedSymbol = compilation.GlobalNamespace.GetMember<NamedTypeSymbol>("ClientUtils").GetMember<MethodSymbol>("Goo");
            var actualSymbol = GetReferencedSymbol(crefSyntax, compilation);
            Assert.Equal(expectedSymbol, actualSymbol);
        }

        [WorkItem(568006, "http://vstfdevdiv:8080/DevDiv2/DevDiv/_workitems/edit/568006")]
        [WorkItem(709199, "http://vstfdevdiv:8080/DevDiv2/DevDiv/_workitems/edit/709199")]
        [Fact]
        public void ProtectedInstanceBaseMember()
        {
            var source = @"
class Base
{
    protected int F;
}

/// Accessible: <see cref=""Base.F""/>
class Derived : Base
{
}

/// Not accessible: <see cref=""Base.F""/>
class Other
{
}
";

            var compilation = CreateCompilationWithMscorlib40AndDocumentationComments(source);
            compilation.VerifyDiagnostics(
                // (4,26): warning CS0649: Field 'Base.F' is never assigned to, and will always have its default value 0
                //     protected static int F;
                Diagnostic(ErrorCode.WRN_UnassignedInternalField, "F").WithArguments("Base.F", "0"));

            var crefSyntax = GetCrefSyntaxes(compilation).First();

            var expectedSymbol = compilation.GlobalNamespace.GetMember<NamedTypeSymbol>("Base").GetMember<FieldSymbol>("F");
            var actualSymbol = GetReferencedSymbol(crefSyntax, compilation);
            Assert.Equal(expectedSymbol, actualSymbol);
        }

        [WorkItem(568006, "http://vstfdevdiv:8080/DevDiv2/DevDiv/_workitems/edit/568006")]
        [WorkItem(709199, "http://vstfdevdiv:8080/DevDiv2/DevDiv/_workitems/edit/709199")]
        [Fact]
        public void ProtectedStaticBaseMember()
        {
            var source = @"
class Base
{
    protected static int F;
}

/// Accessible: <see cref=""Base.F""/>
class Derived : Base
{
}

/// Not accessible: <see cref=""Base.F""/>
class Other
{
}
";

            var compilation = CreateCompilationWithMscorlib40AndDocumentationComments(source);
            compilation.VerifyDiagnostics(
                // (4,26): warning CS0649: Field 'Base.F' is never assigned to, and will always have its default value 0
                //     protected static int F;
                Diagnostic(ErrorCode.WRN_UnassignedInternalField, "F").WithArguments("Base.F", "0"));

            var crefSyntax = GetCrefSyntaxes(compilation).First();

            var expectedSymbol = compilation.GlobalNamespace.GetMember<NamedTypeSymbol>("Base").GetMember<FieldSymbol>("F");
            var actualSymbol = GetReferencedSymbol(crefSyntax, compilation);
            Assert.Equal(expectedSymbol, actualSymbol);
        }

        [Fact]
        public void Ambiguous1()
        {
            var libSource = @"
public class A
{
}
";

            var source = @"
/// <summary>
/// See <see cref=""A""/>.
/// </summary>
class B : A
{
}
";
            var lib1 = CreateCompilationWithMscorlib40AndDocumentationComments(libSource, assemblyName: "Lib1");
            var lib2 = CreateCompilationWithMscorlib40AndDocumentationComments(libSource, assemblyName: "Lib2");

            var compilation = CreateCompilationWithMscorlib40AndDocumentationComments(source, new[] { new CSharpCompilationReference(lib1), new CSharpCompilationReference(lib2) });
            var crefSyntax = GetCrefSyntaxes(compilation).Single();

            // CONSIDER: Dev11 fails with WRN_BadXMLRef.
            Symbol actualWinner;
            var actualCandidates = GetReferencedSymbols(crefSyntax, compilation, out actualWinner,
                // (3,20): warning CS0419: Ambiguous reference in cref attribute: 'A'. Assuming 'A', but could have also matched other overloads including 'A'.
                // /// See <see cref="A"/>.
                Diagnostic(ErrorCode.WRN_AmbiguousXMLReference, "A").WithArguments("A", "A", "A"));

            Assert.Contains(actualWinner, actualCandidates);
            Assert.Equal(2, actualCandidates.Length);
            AssertEx.SetEqual(actualCandidates.Select(sym => sym.ContainingAssembly.Name), "Lib1", "Lib2");

            var model = compilation.GetSemanticModel(crefSyntax.SyntaxTree);
            var info = model.GetSymbolInfo(crefSyntax);
            Assert.Null(info.Symbol);
            Assert.Equal(CandidateReason.Ambiguous, info.CandidateReason);
            AssertEx.SetEqual(info.CandidateSymbols.Select(sym => sym.ContainingAssembly.Name), "Lib1", "Lib2");
        }

        [Fact]
        public void Ambiguous2()
        {
            var libSource = @"
public class A
{
    public void M() { }
}
";

            var source = @"
/// <summary>
/// See <see cref=""A.M""/>.
/// </summary>
class B
{
}
";
            var lib1 = CreateCompilationWithMscorlib40AndDocumentationComments(libSource, assemblyName: "Lib1");
            var lib2 = CreateCompilationWithMscorlib40AndDocumentationComments(libSource, assemblyName: "Lib2");

            var compilation = CreateCompilationWithMscorlib40AndDocumentationComments(source, new[] { new CSharpCompilationReference(lib1), new CSharpCompilationReference(lib2) });
            var crefSyntax = GetCrefSyntaxes(compilation).Single();

            // Not ideal, but matches dev11.
            var actualSymbol = GetReferencedSymbol(crefSyntax, compilation,
                // (3,20): warning CS1574: XML comment has cref attribute 'A.M' that could not be resolved
                // /// See <see cref="A.M"/>.
                Diagnostic(ErrorCode.WRN_BadXMLRef, "A.M").WithArguments("M"));

            Assert.Null(actualSymbol);

            var model = compilation.GetSemanticModel(crefSyntax.SyntaxTree);
            var info = model.GetSymbolInfo(crefSyntax);
            Assert.Null(info.Symbol);
            Assert.Equal(CandidateReason.None, info.CandidateReason);
            Assert.Equal(0, info.CandidateSymbols.Length);
        }

        [ConditionalFact(typeof(NoUsedAssembliesValidation))]
        public void Ambiguous3()
        {
            var lib1Source = @"
public class A
{
}
";

            var lib2Source = @"
public class A
{

}

public class B
{
    public void M(A a) { }
    public void M(int a) { }
}
";

            var source = @"
/// <summary>
/// See <see cref=""B.M(A)""/>.
/// </summary>
class C
{
}
";
            var lib1 = CreateCompilationWithMscorlib40AndDocumentationComments(lib1Source, assemblyName: "Lib1");
            var lib2 = CreateCompilationWithMscorlib40AndDocumentationComments(lib2Source, assemblyName: "Lib2");

            var compilation = CreateCompilationWithMscorlib40AndDocumentationComments(source, new[] { new CSharpCompilationReference(lib1), new CSharpCompilationReference(lib2) });
            var crefSyntax = GetCrefSyntaxes(compilation).Single();

            // Not ideal, but matches dev11.
            var actualSymbol = GetReferencedSymbol(crefSyntax, compilation,
                // (3,20): warning CS1580: Invalid type for parameter 'A' in XML comment cref attribute: 'B.M(A)'
                // /// See <see cref="B.M(A)"/>.
                Diagnostic(ErrorCode.WRN_BadXMLRefParamType, "A").WithArguments("A", "B.M(A)"),
                // (3,20): warning CS1574: XML comment has cref attribute 'B.M(A)' that could not be resolved
                // /// See <see cref="B.M(A)"/>.
                Diagnostic(ErrorCode.WRN_BadXMLRef, "B.M(A)").WithArguments("M(A)"));

            Assert.Null(actualSymbol);

            var model = compilation.GetSemanticModel(crefSyntax.SyntaxTree);
            var info = model.GetSymbolInfo(crefSyntax);
            Assert.Null(info.Symbol);
            Assert.Equal(CandidateReason.None, info.CandidateReason);
            Assert.Equal(0, info.CandidateSymbols.Length);
        }

        [Fact]
        public void TypeCref1()
        {
            var libSource = @"
public class A
{
}
";

            var source = @"
extern alias LibAlias;

/// <summary>
/// See <see cref=""LibAlias::A""/>.
/// </summary>
class C
{
}
";
            var lib = CreateCompilationWithMscorlib40AndDocumentationComments(libSource, assemblyName: "Lib");

            var compilation = CreateCompilationWithMscorlib40AndDocumentationComments(source, new[] { new CSharpCompilationReference(lib, aliases: ImmutableArray.Create("LibAlias")) });
            var crefSyntax = GetCrefSyntaxes(compilation).Single();

            var actualSymbol = GetReferencedSymbol(crefSyntax, compilation);
            Assert.IsType<SourceNamedTypeSymbol>(actualSymbol);
            Assert.Equal("A", actualSymbol.Name);
            Assert.Equal("Lib", actualSymbol.ContainingAssembly.Name);
        }

        [Fact]
        public void TypeCref2()
        {
            var libSource = @"
public class A
{
}
";

            var source = @"
extern alias LibAlias;

/// <summary>
/// See <see cref=""BadAlias::A""/>.
/// </summary>
class C
{
}
";
            var lib = CreateCompilationWithMscorlib40AndDocumentationComments(libSource, assemblyName: "Lib");

            var compilation = CreateCompilationWithMscorlib40AndDocumentationComments(source, new[] { new CSharpCompilationReference(lib, aliases: ImmutableArray.Create("LibAlias")) });
            var crefSyntax = GetCrefSyntaxes(compilation).Single();

            var actualSymbol = GetReferencedSymbol(crefSyntax, compilation,
                // (5,20): warning CS1574: XML comment has cref attribute 'BadAlias::A' that could not be resolved
                // /// See <see cref="BadAlias::A"/>.
                Diagnostic(ErrorCode.WRN_BadXMLRef, "BadAlias::A").WithArguments("BadAlias::A"));
        }

        [Fact]
        public void TypeCref3()
        {
            var libSource = @"
public class A
{
}
";

            var source = @"
extern alias LibAlias;

/// <summary>
/// See <see cref=""LibAlias::BadType""/>.
/// </summary>
class C
{
}
";
            var lib = CreateCompilationWithMscorlib40AndDocumentationComments(libSource, assemblyName: "Lib");

            var compilation = CreateCompilationWithMscorlib40AndDocumentationComments(source, new[] { new CSharpCompilationReference(lib, aliases: ImmutableArray.Create("LibAlias")) });
            var crefSyntax = GetCrefSyntaxes(compilation).Single();

            var actualSymbol = GetReferencedSymbol(crefSyntax, compilation,
                // (5,20): warning CS1574: XML comment has cref attribute 'LibAlias::BadType' that could not be resolved
                // /// See <see cref="LibAlias::BadType"/>.
                Diagnostic(ErrorCode.WRN_BadXMLRef, "LibAlias::BadType").WithArguments("LibAlias::BadType"));
        }

        [Fact]
        public void TypeCref4()
        {
            var source = @"
/// <summary>
/// See <see cref=""int""/>.
/// </summary>
class C
{
}
";
            var compilation = CreateCompilationWithMscorlib40AndDocumentationComments(source);
            var crefSyntax = GetCrefSyntaxes(compilation).Single();

            var expectedSymbol = compilation.GetSpecialType(SpecialType.System_Int32);
            var actualSymbol = GetReferencedSymbol(crefSyntax, compilation);

            Assert.Equal(expectedSymbol, actualSymbol);
        }

        [Fact]
        public void IndexerCref_NoParameters()
        {
            var source = @"
/// <summary>
/// See <see cref=""this""/>.
/// </summary>
class C
{
    int this[int x] { get { return 0; } set { } }
}
";
            var compilation = CreateCompilationWithMscorlib40AndDocumentationComments(source);
            var crefSyntax = GetCrefSyntaxes(compilation).Single();

            var expectedSymbol = compilation.GlobalNamespace.GetMember<NamedTypeSymbol>("C").Indexers.Single();
            var actualSymbol = GetReferencedSymbol(crefSyntax, compilation);

            Assert.Equal(expectedSymbol, actualSymbol);
        }

        [Fact]
        public void IndexerCref_Parameters()
        {
            var source = @"
/// <summary>
/// See <see cref=""this[int]""/>.
/// </summary>
class C
{
    int this[int x] { get { return 0; } set { } }
}
";
            var compilation = CreateCompilationWithMscorlib40AndDocumentationComments(source);
            var crefSyntax = GetCrefSyntaxes(compilation).Single();

            var expectedSymbol = compilation.GlobalNamespace.GetMember<NamedTypeSymbol>("C").Indexers.Single();
            var actualSymbol = GetReferencedSymbol(crefSyntax, compilation);

            Assert.Equal(expectedSymbol, actualSymbol);
        }

        [Fact]
        public void IndexerCref_OverloadResolutionFailure()
        {
            var source = @"
/// <summary>
/// See <see cref=""this[float]""/>.
/// </summary>
class C
{
    int this[int x] { get { return 0; } set { } }
}
";
            var compilation = CreateCompilationWithMscorlib40AndDocumentationComments(source);
            var crefSyntax = GetCrefSyntaxes(compilation).Single();

            var actualSymbol = GetReferencedSymbol(crefSyntax, compilation,
                // (3,20): warning CS1574: XML comment has cref attribute 'this[float]' that could not be resolved
                // /// See <see cref="this[float]"/>.
                Diagnostic(ErrorCode.WRN_BadXMLRef, "this[float]").WithArguments("this[float]"));
            Assert.Null(actualSymbol);
        }

        [Fact]
        public void UnaryOperator_NoParameters_01()
        {
            var source = @"
/// <summary>
/// See <see cref=""operator !""/>.
/// </summary>
class C
{
    public static C operator !(C c)
    {
        return null;
    }
}
";
            var compilation = CreateCompilationWithMscorlib40AndDocumentationComments(source);
            var crefSyntax = GetCrefSyntaxes(compilation).Single();

            var expectedSymbol = compilation.GlobalNamespace.GetMember<NamedTypeSymbol>("C").GetMember<MethodSymbol>(WellKnownMemberNames.LogicalNotOperatorName);
            var actualSymbol = GetReferencedSymbol(crefSyntax, compilation);

            Assert.Equal(expectedSymbol, actualSymbol);
        }

        [Fact]
        public void UnaryOperator_NoParameters_02()
        {
            var source = @"
/// <summary>
/// See <see cref=""operator -""/>.
/// </summary>
class C
{
    public static C operator -(C c)
    {
        return null;
    }
}
";
            var compilation = CreateCompilationWithMscorlib40AndDocumentationComments(source);
            var crefSyntax = GetCrefSyntaxes(compilation).Single();

            var actualSymbol = GetReferencedSymbol(crefSyntax, compilation,
                // (3,20): warning CS1574: XML comment has cref attribute 'operator -' that could not be resolved
                // /// See <see cref="operator -"/>.
                Diagnostic(ErrorCode.WRN_BadXMLRef, "operator -").WithArguments("operator -").WithLocation(3, 20)
                );

            Assert.Null(actualSymbol);
        }

        [Fact]
        public void UnaryOperator_OneParameter()
        {
            var source = @"
/// <summary>
/// See <see cref=""operator !(C)""/>.
/// </summary>
class C
{
    public static C operator !(C c)
    {
        return null;
    }
}
";
            var compilation = CreateCompilationWithMscorlib40AndDocumentationComments(source);
            var crefSyntax = GetCrefSyntaxes(compilation).Single();

            var expectedSymbol = compilation.GlobalNamespace.GetMember<NamedTypeSymbol>("C").GetMember<MethodSymbol>(WellKnownMemberNames.LogicalNotOperatorName);
            var actualSymbol = GetReferencedSymbol(crefSyntax, compilation);

            Assert.Equal(expectedSymbol, actualSymbol);
        }

        [Fact]
        public void UnaryOperator_OverloadResolutionFailure()
        {
            var source = @"
/// <summary>
/// See <see cref=""operator !(int)""/>.
/// </summary>
class C
{
    public static C operator !(C c)
    {
        return null;
    }
}
";
            var compilation = CreateCompilationWithMscorlib40AndDocumentationComments(source);
            var crefSyntax = GetCrefSyntaxes(compilation).Single();

            var actualSymbol = GetReferencedSymbol(crefSyntax, compilation,
                // (3,20): warning CS1574: XML comment has cref attribute 'operator !(int)' that could not be resolved
                // /// See <see cref="operator !(int)"/>.
                Diagnostic(ErrorCode.WRN_BadXMLRef, "operator !(int)").WithArguments("operator !(int)"));
            Assert.Null(actualSymbol);
        }

        [Fact]
        public void UnaryOperator_OverloadResolution()
        {
            var source = @"
/// <summary>
/// See <see cref=""operator !(int)""/>.
/// </summary>
class C
{
    public static bool operator !(C q)
    {
        return false;
    }

    public static bool op_LogicalNot(int x)
    {
        return false;
    }
}
";
            var compilation = CreateCompilationWithMscorlib40AndDocumentationComments(source);
            var crefSyntax = GetCrefSyntaxes(compilation).Single();

            var expectedSymbol = compilation.GlobalNamespace.GetMember<NamedTypeSymbol>("C").GetMembers(WellKnownMemberNames.LogicalNotOperatorName).OfType<MethodSymbol>().
                Single(method => method.ParameterTypesWithAnnotations.Single().SpecialType == SpecialType.System_Int32);
            var actualSymbol = GetReferencedSymbol(crefSyntax, compilation);

            Assert.Equal(expectedSymbol, actualSymbol);
        }

        [Fact]
        public void UnaryOperator_Type()
        {
            var source = @"
/// <summary>
/// See <see cref=""operator !""/>.
/// </summary>
class op_LogicalNot
{
}
";
            var compilation = CreateCompilationWithMscorlib40AndDocumentationComments(source);
            var crefSyntax = GetCrefSyntaxes(compilation).Single();

            var expectedSymbol = compilation.GlobalNamespace.GetMember<NamedTypeSymbol>(WellKnownMemberNames.LogicalNotOperatorName);
            var actualSymbol = GetReferencedSymbol(crefSyntax, compilation);

            Assert.Equal(expectedSymbol, actualSymbol);
        }

        [Fact]
        public void UnaryOperator_Constructor0()
        {
            var source = @"
/// <summary>
/// See <see cref=""operator !()""/>.
/// </summary>
class op_LogicalNot
{
}
";
            var compilation = CreateCompilationWithMscorlib40AndDocumentationComments(source);
            var crefSyntax = GetCrefSyntaxes(compilation).Single();

            var expectedSymbol = compilation.GlobalNamespace.GetMember<NamedTypeSymbol>(WellKnownMemberNames.LogicalNotOperatorName).InstanceConstructors.Single();
            var actualSymbol = GetReferencedSymbol(crefSyntax, compilation);

            Assert.Equal(expectedSymbol, actualSymbol);
        }

        [Fact]
        public void UnaryOperator_Constructor1()
        {
            var source = @"
/// <summary>
/// See <see cref=""operator !(int)""/>.
/// </summary>
class op_LogicalNot
{
    op_LogicalNot(int x) { }
}
";
            var compilation = CreateCompilationWithMscorlib40AndDocumentationComments(source);
            var crefSyntax = GetCrefSyntaxes(compilation).Single();

            var expectedSymbol = compilation.GlobalNamespace.GetMember<NamedTypeSymbol>(WellKnownMemberNames.LogicalNotOperatorName).InstanceConstructors.Single();
            var actualSymbol = GetReferencedSymbol(crefSyntax, compilation);

            Assert.Equal(expectedSymbol, actualSymbol);
        }

        [Fact]
        public void UnaryOperator_Constructor2()
        {
            var source = @"
/// <summary>
/// See <see cref=""operator !(int, int)""/>.
/// </summary>
class op_LogicalNot
{
    op_LogicalNot(int x, int y) { }
}
";
            var compilation = CreateCompilationWithMscorlib40AndDocumentationComments(source);
            var crefSyntax = GetCrefSyntaxes(compilation).Single();

            var expectedSymbol = compilation.GlobalNamespace.GetMember<NamedTypeSymbol>(WellKnownMemberNames.LogicalNotOperatorName).InstanceConstructors.Single();
            var actualSymbol = GetReferencedSymbol(crefSyntax, compilation);

            Assert.Equal(expectedSymbol, actualSymbol);
        }

        [Fact]
        public void BinaryOperator_NoParameters()
        {
            var source = @"
/// <summary>
/// See <see cref=""operator /""/>.
/// </summary>
class C
{
    public static C operator /(C c, int x)
    {
        return null;
    }
}
";
            var compilation = CreateCompilationWithMscorlib40AndDocumentationComments(source);
            var crefSyntax = GetCrefSyntaxes(compilation).Single();

            var expectedSymbol = compilation.GlobalNamespace.GetMember<NamedTypeSymbol>("C").GetMember<MethodSymbol>(WellKnownMemberNames.DivisionOperatorName);
            var actualSymbol = GetReferencedSymbol(crefSyntax, compilation);

            Assert.Equal(expectedSymbol, actualSymbol);
        }

        [Fact]
        public void BinaryOperator_TwoParameters()
        {
            var source = @"
/// <summary>
/// See <see cref=""operator /(C, int)""/>.
/// </summary>
class C
{
    public static C operator /(C c, int x)
    {
        return null;
    }
}
";
            var compilation = CreateCompilationWithMscorlib40AndDocumentationComments(source);
            var crefSyntax = GetCrefSyntaxes(compilation).Single();

            var expectedSymbol = compilation.GlobalNamespace.GetMember<NamedTypeSymbol>("C").GetMember<MethodSymbol>(WellKnownMemberNames.DivisionOperatorName);
            var actualSymbol = GetReferencedSymbol(crefSyntax, compilation);

            Assert.Equal(expectedSymbol, actualSymbol);
        }

        [Fact]
        public void BinaryOperator_OverloadResolutionFailure()
        {
            var source = @"
/// <summary>
/// See <see cref=""operator /(int)""/>.
/// </summary>
class C
{
    public static C operator /(C c, int x)
    {
        return null;
    }
}
";
            var compilation = CreateCompilationWithMscorlib40AndDocumentationComments(source);
            var crefSyntax = GetCrefSyntaxes(compilation).Single();

            var actualSymbol = GetReferencedSymbol(crefSyntax, compilation,
                // (3,20): warning CS1574: XML comment has cref attribute 'operator /(int)' that could not be resolved
                // /// See <see cref="operator /(int)"/>.
                Diagnostic(ErrorCode.WRN_BadXMLRef, "operator /(int)").WithArguments("operator /(int)"));
            Assert.Null(actualSymbol);
        }

        [Fact]
        public void BinaryOperator_OverloadResolution()
        {
            var source = @"
/// <summary>
/// See <see cref=""operator /(int, int)""/>.
/// </summary>
class C
{
    public static bool operator /(C q, int x)
    {
        return false;
    }

    public static bool op_Division(int x, int x)
    {
        return false;
    }
}
";
            var compilation = CreateCompilationWithMscorlib40AndDocumentationComments(source);
            var crefSyntax = GetCrefSyntaxes(compilation).Single();

            var expectedSymbol = compilation.GlobalNamespace.GetMember<NamedTypeSymbol>("C").GetMembers(WellKnownMemberNames.DivisionOperatorName).OfType<MethodSymbol>().
                Single(method => method.ParameterTypesWithAnnotations.First().SpecialType == SpecialType.System_Int32);
            var actualSymbol = GetReferencedSymbol(crefSyntax, compilation);

            Assert.Equal(expectedSymbol, actualSymbol);
        }

        [Fact]
        public void BinaryOperator_Type()
        {
            var source = @"
/// <summary>
/// See <see cref=""operator /""/>.
/// </summary>
class op_Division
{
}
";
            var compilation = CreateCompilationWithMscorlib40AndDocumentationComments(source);
            var crefSyntax = GetCrefSyntaxes(compilation).Single();

            var expectedSymbol = compilation.GlobalNamespace.GetMember<NamedTypeSymbol>(WellKnownMemberNames.DivisionOperatorName);
            var actualSymbol = GetReferencedSymbol(crefSyntax, compilation);

            Assert.Equal(expectedSymbol, actualSymbol);
        }

        [Fact]
        public void BinaryOperator_Constructor0()
        {
            var source = @"
/// <summary>
/// See <see cref=""operator /()""/>.
/// </summary>
class op_Division
{
}
";
            var compilation = CreateCompilationWithMscorlib40AndDocumentationComments(source);
            var crefSyntax = GetCrefSyntaxes(compilation).Single();

            var expectedSymbol = compilation.GlobalNamespace.GetMember<NamedTypeSymbol>(WellKnownMemberNames.DivisionOperatorName).InstanceConstructors.Single();
            var actualSymbol = GetReferencedSymbol(crefSyntax, compilation);

            Assert.Equal(expectedSymbol, actualSymbol);
        }

        [Fact]
        public void BinaryOperator_Constructor1()
        {
            var source = @"
/// <summary>
/// See <see cref=""operator /(int)""/>.
/// </summary>
class op_Division
{
    op_Division(int x) { }
}
";
            var compilation = CreateCompilationWithMscorlib40AndDocumentationComments(source);
            var crefSyntax = GetCrefSyntaxes(compilation).Single();

            // CONSIDER: This is a syntactic error in dev11.
            var actualSymbol = GetReferencedSymbol(crefSyntax, compilation,
                // (3,20): warning CS1574: XML comment has cref attribute 'operator /(int)' that could not be resolved
                // /// See <see cref="operator /(int)"/>.
                Diagnostic(ErrorCode.WRN_BadXMLRef, "operator /(int)").WithArguments("operator /(int)"));
            Assert.Null(actualSymbol);
        }

        [Fact]
        public void BinaryOperator_Constructor2()
        {
            var source = @"
/// <summary>
/// See <see cref=""operator /(int, int)""/>.
/// </summary>
class op_Division
{
    op_Division(int x, int y) { }
}
";
            var compilation = CreateCompilationWithMscorlib40AndDocumentationComments(source);
            var crefSyntax = GetCrefSyntaxes(compilation).Single();

            var expectedSymbol = compilation.GlobalNamespace.GetMember<NamedTypeSymbol>(WellKnownMemberNames.DivisionOperatorName).InstanceConstructors.Single();
            var actualSymbol = GetReferencedSymbol(crefSyntax, compilation);

            Assert.Equal(expectedSymbol, actualSymbol);
        }

        [Fact]
        public void BinaryOperator_Constructor3()
        {
            var source = @"
/// <summary>
/// See <see cref=""operator /(int, int, int)""/>.
/// </summary>
class op_Division
{
    op_Division(int x, int y, int z) { }
}
";
            var compilation = CreateCompilationWithMscorlib40AndDocumentationComments(source);
            var crefSyntax = GetCrefSyntaxes(compilation).Single();

            var expectedSymbol = compilation.GlobalNamespace.GetMember<NamedTypeSymbol>(WellKnownMemberNames.DivisionOperatorName).InstanceConstructors.Single();
            var actualSymbol = GetReferencedSymbol(crefSyntax, compilation);

            Assert.Equal(expectedSymbol, actualSymbol);
        }

        [Fact]
        public void Conversion_NoParameters()
        {
            var source = @"
/// <summary>
/// See <see cref=""explicit operator int""/>.
/// </summary>
class C
{
    public static explicit operator int(C c)
    {
        return null;
    }
}
";
            var compilation = CreateCompilationWithMscorlib40AndDocumentationComments(source);
            var crefSyntax = GetCrefSyntaxes(compilation).Single();

            var expectedSymbol = compilation.GlobalNamespace.GetMember<NamedTypeSymbol>("C").GetMember<MethodSymbol>(WellKnownMemberNames.ExplicitConversionName);
            var actualSymbol = GetReferencedSymbol(crefSyntax, compilation);

            Assert.Equal(expectedSymbol, actualSymbol);
        }

        [Fact]
        public void Conversion_OneParameter()
        {
            var source = @"
/// <summary>
/// See <see cref=""implicit operator int(C)""/>.
/// </summary>
class C
{
    public static implicit operator int(C c)
    {
        return null;
    }
}
";
            var compilation = CreateCompilationWithMscorlib40AndDocumentationComments(source);
            var crefSyntax = GetCrefSyntaxes(compilation).Single();

            var expectedSymbol = compilation.GlobalNamespace.GetMember<NamedTypeSymbol>("C").GetMember<MethodSymbol>(WellKnownMemberNames.ImplicitConversionName);
            var actualSymbol = GetReferencedSymbol(crefSyntax, compilation);

            Assert.Equal(expectedSymbol, actualSymbol);
        }

        [Fact]
        public void Conversion_OverloadResolutionFailure()
        {
            var source = @"
/// <summary>
/// See <see cref=""explicit operator int(int)""/>.
/// </summary>
class C
{
    public static explicit operator int(C c)
    {
        return null;
    }
}
";
            var compilation = CreateCompilationWithMscorlib40AndDocumentationComments(source);
            var crefSyntax = GetCrefSyntaxes(compilation).Single();

            var actualSymbol = GetReferencedSymbol(crefSyntax, compilation,
                // (3,20): warning CS1574: XML comment has cref attribute 'explicit operator int(int)' that could not be resolved
                // /// See <see cref="explicit operator int(int)"/>.
                Diagnostic(ErrorCode.WRN_BadXMLRef, "explicit operator int(int)").WithArguments("explicit operator int(int)"));
            Assert.Null(actualSymbol);
        }

        [Fact]
        public void Conversion_OverloadResolution()
        {
            var source = @"
/// <summary>
/// See <see cref=""implicit operator int(int)""/>.
/// </summary>
class C
{
    public static implicit operator int(C q)
    {
        return false;
    }

    public static int op_Implicit(int x)
    {
        return false;
    }
}
";
            var compilation = CreateCompilationWithMscorlib40AndDocumentationComments(source);
            var crefSyntax = GetCrefSyntaxes(compilation).Single();

            var expectedSymbol = compilation.GlobalNamespace.GetMember<NamedTypeSymbol>("C").GetMembers(WellKnownMemberNames.ImplicitConversionName).OfType<MethodSymbol>().
                Single(method => method.ParameterTypesWithAnnotations.Single().SpecialType == SpecialType.System_Int32);
            var actualSymbol = GetReferencedSymbol(crefSyntax, compilation);

            Assert.Equal(expectedSymbol, actualSymbol);
        }

        [Fact]
        public void Conversion_ReturnType()
        {
            var source = @"
/// <summary>
/// See <see cref=""implicit operator int(int)""/>.
/// </summary>
class C
{
    public static implicit operator int(C q)
    {
        return false;
    }

    public static string op_Implicit(int x)
    {
        return false;
    }

    // Declaration error, but not important for test.
    public static int op_Implicit(int x)
    {
        return false;
    }
}
";
            var compilation = CreateCompilationWithMscorlib40AndDocumentationComments(source);
            var crefSyntax = GetCrefSyntaxes(compilation).Single();

            var expectedSymbol = compilation.GlobalNamespace.GetMember<NamedTypeSymbol>("C").GetMembers(WellKnownMemberNames.ImplicitConversionName).OfType<MethodSymbol>().
                Single(method => method.ParameterTypesWithAnnotations.Single().SpecialType == SpecialType.System_Int32 && method.ReturnType.SpecialType == SpecialType.System_Int32);
            var actualSymbol = GetReferencedSymbol(crefSyntax, compilation);

            Assert.Equal(expectedSymbol, actualSymbol);
        }

        [Fact]
        public void Conversion_Type()
        {
            var source = @"
/// <summary>
/// See <see cref=""explicit operator int""/>.
/// </summary>
class op_Explicit
{
}
";
            var compilation = CreateCompilationWithMscorlib40AndDocumentationComments(source);
            var crefSyntax = GetCrefSyntaxes(compilation).Single();

            var expectedSymbol = compilation.GlobalNamespace.GetMember<NamedTypeSymbol>(WellKnownMemberNames.ExplicitConversionName);
            var actualSymbol = GetReferencedSymbol(crefSyntax, compilation);

            Assert.Equal(expectedSymbol, actualSymbol);
        }

        [Fact]
        public void Conversion_Constructor0()
        {
            var source = @"
/// <summary>
/// See <see cref=""implicit operator int()""/>.
/// </summary>
class op_Implicit
{
}
";
            var compilation = CreateCompilationWithMscorlib40AndDocumentationComments(source);
            var crefSyntax = GetCrefSyntaxes(compilation).Single();

            var expectedSymbol = compilation.GlobalNamespace.GetMember<NamedTypeSymbol>(WellKnownMemberNames.ImplicitConversionName).InstanceConstructors.Single();
            var actualSymbol = GetReferencedSymbol(crefSyntax, compilation);

            Assert.Equal(expectedSymbol, actualSymbol);
        }

        [Fact]
        public void Conversion_Constructor1()
        {
            var source = @"
/// <summary>
/// See <see cref=""explicit operator int(int)""/>.
/// </summary>
class op_Explicit
{
    op_Explicit(int x) { }
}
";
            var compilation = CreateCompilationWithMscorlib40AndDocumentationComments(source);
            var crefSyntax = GetCrefSyntaxes(compilation).Single();

            var expectedSymbol = compilation.GlobalNamespace.GetMember<NamedTypeSymbol>(WellKnownMemberNames.ExplicitConversionName).InstanceConstructors.Single();
            var actualSymbol = GetReferencedSymbol(crefSyntax, compilation);

            Assert.Equal(expectedSymbol, actualSymbol);
        }

        [Fact]
        public void Conversion_Constructor2()
        {
            var source = @"
/// <summary>
/// See <see cref=""implicit operator int(int, int)""/>.
/// </summary>
class op_Implicit
{
    op_Implicit(int x, int y) { }
}
";
            var compilation = CreateCompilationWithMscorlib40AndDocumentationComments(source);
            var crefSyntax = GetCrefSyntaxes(compilation).Single();

            var expectedSymbol = compilation.GlobalNamespace.GetMember<NamedTypeSymbol>(WellKnownMemberNames.ImplicitConversionName).InstanceConstructors.Single();
            var actualSymbol = GetReferencedSymbol(crefSyntax, compilation);

            Assert.Equal(expectedSymbol, actualSymbol);
        }

        [Fact]
        public void CrefSymbolInfo()
        {
            var source = @"
/// <summary>
/// See <see cref=""C.M""/>.
/// </summary>
class C
{
    void M() { }
}
";
            var compilation = CreateCompilationWithMscorlib40AndDocumentationComments(source);
            var model = compilation.GetSemanticModel(compilation.SyntaxTrees.Single());
            var crefSyntax = GetCrefSyntaxes(compilation).Single();

            var expectedSymbol = compilation.GlobalNamespace.GetMember<NamedTypeSymbol>("C").GetMember<MethodSymbol>("M");
            var actualSymbol = model.GetSymbolInfo(crefSyntax).Symbol;

            Assert.Equal(expectedSymbol.ISymbol, actualSymbol);
        }

        [Fact]
        public void CrefPartSymbolInfo1()
        {
            var source = @"
/// <summary>
/// See <see cref=""C.M""/>.
/// </summary>
class C
{
    void M() { }
}
";
            var compilation = CreateCompilationWithMscorlib40AndDocumentationComments(source);
            var model = compilation.GetSemanticModel(compilation.SyntaxTrees.Single());
            var crefSyntax = (QualifiedCrefSyntax)GetCrefSyntaxes(compilation).Single();

            var expectedTypeSymbol = ((Compilation)compilation).GlobalNamespace.GetMember<INamedTypeSymbol>("C");
            var expectedMethodSymbol = expectedTypeSymbol.GetMember<IMethodSymbol>("M");

            var actualTypeSymbol = model.GetSymbolInfo(crefSyntax.Container).Symbol;
            Assert.Equal(expectedTypeSymbol, actualTypeSymbol);

            var actualMethodSymbol1 = model.GetSymbolInfo(crefSyntax.Member).Symbol;
            Assert.Equal(actualMethodSymbol1, expectedMethodSymbol);

            var actualMethodSymbol2 = model.GetSymbolInfo(((NameMemberCrefSyntax)crefSyntax.Member).Name).Symbol;
            Assert.Equal(actualMethodSymbol2, expectedMethodSymbol);
        }

        [Fact]
        public void CrefPartSymbolInfo2()
        {
            var source = @"
/// <summary>
/// See <see cref=""A{J}.B{K}.M{L}(int, J, K, L, A{L}, A{int}.B{K})""/>.
/// </summary>
class A<T>
{
    class B<U>
    {
        internal void M<V>(int s, T t, U u, V v, A<V> w, A<int>.B<U> x) { }
    }
}
";
            var compilation = CreateCompilationWithMscorlib40AndDocumentationComments(source);
            var model = compilation.GetSemanticModel(compilation.SyntaxTrees.Single());

            var crefSyntax = (QualifiedCrefSyntax)GetCrefSyntaxes(compilation).Single();
            var nameMemberSyntax = (NameMemberCrefSyntax)crefSyntax.Member;
            var containingTypeSyntax = (QualifiedNameSyntax)crefSyntax.Container;

            var typeA = ((Compilation)compilation).GlobalNamespace.GetMember<INamedTypeSymbol>("A");
            var typeB = typeA.GetMember<INamedTypeSymbol>("B");
            var method = typeB.GetMember<IMethodSymbol>("M");

            var typeInt = ((Compilation)compilation).GetSpecialType(SpecialType.System_Int32);

            // A{J}
            ITypeParameterSymbol actualJ;
            {
                var left = (GenericNameSyntax)containingTypeSyntax.Left;
                var actualTypeA = (INamedTypeSymbol)model.GetSymbolInfo(left).Symbol;
                Assert.False(actualTypeA.IsDefinition);
                actualJ = (ITypeParameterSymbol)actualTypeA.TypeArguments.Single();
                Assert.Equal(typeA, actualTypeA.OriginalDefinition);

                var actualTypeArgument = model.GetSymbolInfo(left.TypeArgumentList.Arguments.Single()).Symbol;
                Assert.Equal(actualJ, actualTypeArgument);
            }

            // B{K}
            ITypeParameterSymbol actualK;
            {
                var actualTypeB = (INamedTypeSymbol)model.GetSymbolInfo(containingTypeSyntax).Symbol;
                Assert.False(actualTypeB.IsDefinition);
                actualK = (ITypeParameterSymbol)actualTypeB.TypeArguments.Single();
                Assert.Equal(typeB, actualTypeB.OriginalDefinition);

                var right = (GenericNameSyntax)containingTypeSyntax.Right;
                Assert.Equal(actualTypeB, model.GetSymbolInfo(right).Symbol);

                var actualTypeArgument = model.GetSymbolInfo(right.TypeArgumentList.Arguments.Single()).Symbol;
                Assert.Equal(actualK, actualTypeArgument);
            }

            // M{L}
            ITypeParameterSymbol actualL;
            {
                var actualMethod = (IMethodSymbol)model.GetSymbolInfo(crefSyntax).Symbol;
                Assert.False(actualMethod.IsDefinition);
                actualL = (ITypeParameterSymbol)actualMethod.TypeArguments.Single();
                Assert.Equal(method, actualMethod.OriginalDefinition);

                Assert.Equal(actualMethod, model.GetSymbolInfo(crefSyntax.Member).Symbol);
                Assert.Equal(actualMethod, model.GetSymbolInfo(nameMemberSyntax.Name).Symbol);

                var actualParameterTypes = nameMemberSyntax.Parameters.Parameters.Select(syntax => model.GetSymbolInfo(syntax.Type).Symbol).ToArray();
                Assert.Equal(6, actualParameterTypes.Length);
                Assert.Equal(typeInt, actualParameterTypes[0]);
                Assert.Equal(actualJ, actualParameterTypes[1]);
                Assert.Equal(actualK, actualParameterTypes[2]);
                Assert.Equal(actualL, actualParameterTypes[3]);
                Assert.Equal(typeA.Construct(actualL), actualParameterTypes[4]);
                Assert.Equal(typeA.Construct(typeInt).GetMember<INamedTypeSymbol>("B").Construct(actualK), actualParameterTypes[5]);
            }
        }

        [Fact]
        public void IndexerCrefSymbolInfo()
        {
            var source = @"
/// <summary>
/// See <see cref=""this[int]""/>.
/// </summary>
class C
{
    int this[int x] { get { return 0; } }
}
";
            var compilation = CreateCompilationWithMscorlib40AndDocumentationComments(source);
            var model = compilation.GetSemanticModel(compilation.SyntaxTrees.Single());
            var crefSyntax = (IndexerMemberCrefSyntax)GetCrefSyntaxes(compilation).Single();

            var expectedIndexer = compilation.GlobalNamespace.GetMember<NamedTypeSymbol>("C").Indexers.Single().ISymbol;
            var actualIndexer = model.GetSymbolInfo(crefSyntax).Symbol;
            Assert.Equal(expectedIndexer, actualIndexer);

            var expectedParameterType = compilation.GetSpecialType(SpecialType.System_Int32).ISymbol;
            var actualParameterType = model.GetSymbolInfo(crefSyntax.Parameters.Parameters.Single().Type).Symbol;
            Assert.Equal(expectedParameterType, actualParameterType);
        }

        [Fact]
        public void OperatorCrefSymbolInfo()
        {
            var source = @"
/// <summary>
/// See <see cref=""operator +(C)""/>.
/// </summary>
class C
{
    public static int operator +(C c) { return 0; }
}
";
            var compilation = CreateCompilationWithMscorlib40AndDocumentationComments(source);
            var model = compilation.GetSemanticModel(compilation.SyntaxTrees.Single());
            var crefSyntax = (OperatorMemberCrefSyntax)GetCrefSyntaxes(compilation).Single();

            var typeC = compilation.GlobalNamespace.GetMember<NamedTypeSymbol>("C");

            var expectedOperator = typeC.GetMember<MethodSymbol>(WellKnownMemberNames.UnaryPlusOperatorName).ISymbol;
            var actualOperator = model.GetSymbolInfo(crefSyntax).Symbol;
            Assert.Equal(expectedOperator, actualOperator);

            var expectedParameterType = typeC.ISymbol;
            var actualParameterType = model.GetSymbolInfo(crefSyntax.Parameters.Parameters.Single().Type).Symbol;
            Assert.Equal(expectedParameterType, actualParameterType);
        }

        [Fact]
        public void ConversionOperatorCrefSymbolInfo()
        {
            var source = @"
/// <summary>
/// See <see cref=""implicit operator int(C)""/>.
/// </summary>
class C
{
    public static implicit operator int(C c) { return 0; }
}
";
            var compilation = CreateCompilationWithMscorlib40AndDocumentationComments(source);
            var model = compilation.GetSemanticModel(compilation.SyntaxTrees.Single());
            var crefSyntax = (ConversionOperatorMemberCrefSyntax)GetCrefSyntaxes(compilation).Single();

            var typeC = compilation.GlobalNamespace.GetMember<NamedTypeSymbol>("C");

            var expectedOperator = typeC.GetMember<MethodSymbol>(WellKnownMemberNames.ImplicitConversionName).ISymbol;
            var actualOperator = model.GetSymbolInfo(crefSyntax).Symbol;
            Assert.Equal(expectedOperator, actualOperator);

            var expectedParameterType = typeC.ISymbol;
            var actualParameterType = model.GetSymbolInfo(crefSyntax.Parameters.Parameters.Single().Type).Symbol;
            Assert.Equal(expectedParameterType, actualParameterType);

            var expectedReturnType = compilation.GetSpecialType(SpecialType.System_Int32).ISymbol;
            var actualReturnType = model.GetSymbolInfo(crefSyntax.Type).Symbol;
            Assert.Equal(expectedReturnType, actualReturnType);
        }

        [Fact]
        public void CrefSymbolInfo_None()
        {
            var source = @"
/// <summary>
/// See <see cref=""C.N""/>.
/// </summary>
class C
{
    void M() { }
}
";
            var compilation = CreateCompilationWithMscorlib40AndDocumentationComments(source);
            var model = compilation.GetSemanticModel(compilation.SyntaxTrees.Single());
            var crefSyntax = GetCrefSyntaxes(compilation).Single();

            var info = model.GetSymbolInfo(crefSyntax);
            Assert.Null(info.Symbol);
            Assert.Equal(CandidateReason.None, info.CandidateReason);
            Assert.Equal(0, info.CandidateSymbols.Length);
        }

        [Fact]
        public void CrefSymbolInfo_Ambiguous1()
        {
            var source = @"
/// <summary>
/// See <see cref=""M()""/>.
/// </summary>
class C
{
    int M { get; set; }
    void M() { }
}
";
            var compilation = CreateCompilationWithMscorlib40AndDocumentationComments(source);
            var model = compilation.GetSemanticModel(compilation.SyntaxTrees.Single());
            var crefSyntax = GetCrefSyntaxes(compilation).Single();

            var info = model.GetSymbolInfo(crefSyntax);
            Assert.Null(info.Symbol);
            Assert.Equal(CandidateReason.Ambiguous, info.CandidateReason); // Candidates have different kinds.
            Assert.Equal(2, info.CandidateSymbols.Length);
        }

        [Fact]
        public void CrefSymbolInfo_Ambiguous2()
        {
            var source = @"
/// <summary>
/// See <see cref=""M""/>.
/// </summary>
class C
{
    void M() { }
    void M(int x) { }
}
";
            var compilation = CreateCompilationWithMscorlib40AndDocumentationComments(source);
            var model = compilation.GetSemanticModel(compilation.SyntaxTrees.Single());
            var crefSyntax = GetCrefSyntaxes(compilation).Single();

            var info = model.GetSymbolInfo(crefSyntax);
            Assert.Null(info.Symbol);
            Assert.Equal(CandidateReason.Ambiguous, info.CandidateReason); // No parameter list.
            Assert.Equal(2, info.CandidateSymbols.Length);
        }

        [Fact]
        public void CrefSymbolInfo_OverloadResolution1()
        {
            var source = @"
/// <summary>
/// See <see cref=""C{A, A}.M(A)""/>.
/// </summary>
class C<T, U>
{
    void M(T t) { }
    void M(U u) { }
}
";
            var compilation = CreateCompilationWithMscorlib40AndDocumentationComments(source);
            var model = compilation.GetSemanticModel(compilation.SyntaxTrees.Single());
            var crefSyntax = GetCrefSyntaxes(compilation).Single();

            var info = model.GetSymbolInfo(crefSyntax);
            Assert.Null(info.Symbol);
            Assert.Equal(CandidateReason.OverloadResolutionFailure, info.CandidateReason);
            Assert.Equal(2, info.CandidateSymbols.Length);
            Assert.Equal(MethodKind.Ordinary, ((IMethodSymbol)info.CandidateSymbols[0]).MethodKind);
        }

        [Fact]
        public void CrefSymbolInfo_OverloadResolution2()
        {
            var source = @"
/// <summary>
/// See <see cref=""C{A, A}.this[A]""/>.
/// </summary>
class C<T, U>
{
    int this[T t] { }
    int this[U u] { }
}
";
            var compilation = CreateCompilationWithMscorlib40AndDocumentationComments(source);
            var model = compilation.GetSemanticModel(compilation.SyntaxTrees.Single());
            var crefSyntax = GetCrefSyntaxes(compilation).Single();

            var info = model.GetSymbolInfo(crefSyntax);
            Assert.Null(info.Symbol);
            Assert.Equal(CandidateReason.OverloadResolutionFailure, info.CandidateReason);
            Assert.Equal(2, info.CandidateSymbols.Length);
            Assert.True(((IPropertySymbol)info.CandidateSymbols[0]).IsIndexer);
        }

        [Fact]
        public void CrefSymbolInfo_OverloadResolution3()
        {
            var source = @"
/// <summary>
/// See <see cref=""C{A, A}.explicit operator C{A, A}(A)""/>.
/// </summary>
class C<T, U>
{
    public static explicit operator C<T, U>(T t) { return null; }
    public static explicit operator C<T, U>(U u) { return null; }
}
";
            var compilation = CreateCompilationWithMscorlib40AndDocumentationComments(source);
            var model = compilation.GetSemanticModel(compilation.SyntaxTrees.Single());
            var crefSyntax = GetCrefSyntaxes(compilation).Single();

            var info = model.GetSymbolInfo(crefSyntax);
            Assert.Null(info.Symbol);
            Assert.Equal(CandidateReason.OverloadResolutionFailure, info.CandidateReason);
            Assert.Equal(2, info.CandidateSymbols.Length);
            Assert.Equal(MethodKind.Conversion, ((IMethodSymbol)info.CandidateSymbols[0]).MethodKind);
        }

        [Fact]
        public void CrefSymbolInfo_OverloadResolution4()
        {
            var source = @"
/// <summary>
/// See <see cref=""C{A, A}.operator +(C{A, A}, A)""/>.
/// </summary>
class C<T, U>
{
    public static object operator +(C<T, U> c, T t) { return null; }
    public static object operator +(C<T, U> c, U u) { return null; }
}
";
            var compilation = CreateCompilationWithMscorlib40AndDocumentationComments(source);
            var model = compilation.GetSemanticModel(compilation.SyntaxTrees.Single());
            var crefSyntax = GetCrefSyntaxes(compilation).Single();

            var info = model.GetSymbolInfo(crefSyntax);
            Assert.Null(info.Symbol);
            Assert.Equal(CandidateReason.OverloadResolutionFailure, info.CandidateReason);
            Assert.Equal(2, info.CandidateSymbols.Length);
            Assert.Equal(MethodKind.UserDefinedOperator, ((IMethodSymbol)info.CandidateSymbols[0]).MethodKind);
        }

        [Fact]
        public void CrefSymbolInfo_OverloadResolution5()
        {
            var source = @"
/// <summary>
/// See <see cref=""C{A, A}(A)""/>.
/// </summary>
class C<T, U>
{
    C(T t) { }
    C(U u) { }
}
";
            var compilation = CreateCompilationWithMscorlib40AndDocumentationComments(source);
            var model = compilation.GetSemanticModel(compilation.SyntaxTrees.Single());
            var crefSyntax = GetCrefSyntaxes(compilation).Single();

            var info = model.GetSymbolInfo(crefSyntax);
            Assert.Null(info.Symbol);
            Assert.Equal(CandidateReason.OverloadResolutionFailure, info.CandidateReason);
            Assert.Equal(2, info.CandidateSymbols.Length);
            Assert.Equal(MethodKind.Constructor, ((IMethodSymbol)info.CandidateSymbols[0]).MethodKind);
        }

        [Fact]
        public void CrefSymbolInfo_OverloadResolution()
        {
            var source = @"
/// <summary>
/// See <see cref=""C.N""/>.
/// </summary>
class C
{
    void M() { }
}
";
            var compilation = CreateCompilationWithMscorlib40AndDocumentationComments(source);
            var model = compilation.GetSemanticModel(compilation.SyntaxTrees.Single());
            var crefSyntax = GetCrefSyntaxes(compilation).Single();

            var info = model.GetSymbolInfo(crefSyntax);
            Assert.Null(info.Symbol);
            Assert.Equal(CandidateReason.None, info.CandidateReason);
            Assert.Equal(0, info.CandidateSymbols.Length);
        }

        [Fact]
        public void CrefLookup()
        {
            var source = @"
/// <summary>
/// See <see cref=""C{U}""/>.
/// </summary>
class C<T>
{
    void M() { }
}

class Outer
{
    private class Inner { }
}
";
            var compilation = CreateCompilationWithMscorlib40AndDocumentationComments(source);
            var model = compilation.GetSemanticModel(compilation.SyntaxTrees.Single());
            var crefSyntax = (NameMemberCrefSyntax)GetCrefSyntaxes(compilation).Single();

            var global = compilation.GlobalNamespace;
            var typeC = global.GetMember<NamedTypeSymbol>("C");
            var methodM = typeC.GetMember<MethodSymbol>("M");
            var typeOuter = global.GetMember<NamedTypeSymbol>("Outer");
            var typeInner = typeOuter.GetMember<NamedTypeSymbol>("Inner");

            int position = source.IndexOf("{U}", StringComparison.Ordinal);

            AssertEx.SetEqual(model.LookupSymbols(position).Select(SymbolExtensions.ToTestDisplayString),
                // Implicit type parameter
                "U",

                // From source declarations
                "T",
                "void C<T>.M()",
                "C<T>",

                // Boring
                "System",

                // Inaccessible and boring
                "FXAssembly",
                "ThisAssembly",
                "AssemblyRef",
                "SRETW",
                "Outer",
                "Microsoft");

            // Consider inaccessible symbols, as in Dev11
            Assert.Equal(typeInner.GetPublicSymbol(), model.LookupSymbols(position, typeOuter.GetPublicSymbol(), typeInner.Name).Single());
        }

        [Fact]
        public void InvalidIdentifier()
        {
            var source = @"
/// <summary>
/// Error <see cref=""2""/>
/// Error <see cref=""3A""/>
/// Error <see cref=""@4""/>
/// Error <see cref=""&#64;5""/>
/// </summary>
class C
{
}
";
            // CONSIDER: The "Unexpected character" warnings are redundant.
            CreateCompilationWithMscorlib40AndDocumentationComments(source).VerifyDiagnostics(
                // (3,22): warning CS1584: XML comment has syntactically incorrect cref attribute '2'
                // /// Error <see cref="2"/>
                Diagnostic(ErrorCode.WRN_BadXMLRefSyntax, "2").WithArguments("2"),
                // (3,22): warning CS1658: Identifier expected. See also error CS1001.
                // /// Error <see cref="2"/>
                Diagnostic(ErrorCode.WRN_ErrorOverride, "2").WithArguments("Identifier expected", "1001"),
                // (3,22): warning CS1658: Unexpected character '2'. See also error CS1056.
                // /// Error <see cref="2"/>
                Diagnostic(ErrorCode.WRN_ErrorOverride, "").WithArguments("Unexpected character '2'", "1056"),

                // (4,22): warning CS1584: XML comment has syntactically incorrect cref attribute '3A'
                // /// Error <see cref="3A"/>
                Diagnostic(ErrorCode.WRN_BadXMLRefSyntax, "3").WithArguments("3A"),
                // (4,22): warning CS1658: Identifier expected. See also error CS1001.
                // /// Error <see cref="3A"/>
                Diagnostic(ErrorCode.WRN_ErrorOverride, "3").WithArguments("Identifier expected", "1001"),
                // (4,22): warning CS1658: Unexpected character '3'. See also error CS1056.
                // /// Error <see cref="3A"/>
                Diagnostic(ErrorCode.WRN_ErrorOverride, "").WithArguments("Unexpected character '3'", "1056"),

                // (5,22): warning CS1584: XML comment has syntactically incorrect cref attribute '@4'
                // /// Error <see cref="@4"/>
                Diagnostic(ErrorCode.WRN_BadXMLRefSyntax, "@").WithArguments("@4"),
                // (5,22): error CS1646: Keyword, identifier, or string expected after verbatim specifier: @
                // /// Error <see cref="@4"/>
                Diagnostic(ErrorCode.ERR_ExpectedVerbatimLiteral, ""),
                // (5,23): warning CS1658: Unexpected character '4'. See also error CS1056.
                // /// Error <see cref="@4"/>
                Diagnostic(ErrorCode.WRN_ErrorOverride, "").WithArguments("Unexpected character '4'", "1056"),

                // (6,22): warning CS1584: XML comment has syntactically incorrect cref attribute '&#64;5'
                // /// Error <see cref="&#64;5"/>
                Diagnostic(ErrorCode.WRN_BadXMLRefSyntax, "&#64;").WithArguments("&#64;5"),
                // (6,22): error CS1646: Keyword, identifier, or string expected after verbatim specifier: @
                // /// Error <see cref="&#64;5"/>
                Diagnostic(ErrorCode.ERR_ExpectedVerbatimLiteral, ""),
                // (6,27): warning CS1658: Unexpected character '5'. See also error CS1056.
                // /// Error <see cref="&#64;5"/>
                Diagnostic(ErrorCode.WRN_ErrorOverride, "").WithArguments("Unexpected character '5'", "1056"));
        }

        [Fact]
        public void InvalidIdentifier2()
        {
            var source = @"
/// <summary>
/// Error <see cref=""G&lt;3&gt;""/>
/// Error <see cref=""G{T}.M&lt;3&gt;""/>
/// </summary>
class G<T>
{
    void M<U>(G<G<U>>) { }
}
";
            // CONSIDER: There's room for improvement here, but it's a corner case.
            CreateCompilationWithMscorlib40AndDocumentationComments(source).VerifyDiagnostics(
                // (3,22): warning CS1584: XML comment has syntactically incorrect cref attribute 'G&lt;3&gt;'
                // /// Error <see cref="G&lt;3&gt;"/>
                Diagnostic(ErrorCode.WRN_BadXMLRefSyntax, "G&lt;").WithArguments("G&lt;3&gt;"),
                // (3,27): warning CS1658: Identifier expected. See also error CS1001.
                // /// Error <see cref="G&lt;3&gt;"/>
                Diagnostic(ErrorCode.WRN_ErrorOverride, "3").WithArguments("Identifier expected", "1001"),
                // (3,27): warning CS1658: Syntax error, '>' expected. See also error CS1003.
                // /// Error <see cref="G&lt;3&gt;"/>
                Diagnostic(ErrorCode.WRN_ErrorOverride, "3").WithArguments("Syntax error, '>' expected", "1003"),
                // (3,27): warning CS1658: Unexpected character '3'. See also error CS1056.
                // /// Error <see cref="G&lt;3&gt;"/>
                Diagnostic(ErrorCode.WRN_ErrorOverride, "").WithArguments("Unexpected character '3'", "1056"),
                // (4,22): warning CS1584: XML comment has syntactically incorrect cref attribute 'G{T}.M&lt;3&gt;'
                // /// Error <see cref="G{T}.M&lt;3&gt;"/>
                Diagnostic(ErrorCode.WRN_BadXMLRefSyntax, "G{T}.M&lt;").WithArguments("G{T}.M&lt;3&gt;"),
                // (4,32): warning CS1658: Identifier expected. See also error CS1001.
                // /// Error <see cref="G{T}.M&lt;3&gt;"/>
                Diagnostic(ErrorCode.WRN_ErrorOverride, "3").WithArguments("Identifier expected", "1001"),
                // (4,32): warning CS1658: Syntax error, '>' expected. See also error CS1003.
                // /// Error <see cref="G{T}.M&lt;3&gt;"/>
                Diagnostic(ErrorCode.WRN_ErrorOverride, "3").WithArguments("Syntax error, '>' expected", "1003"),
                // (4,32): warning CS1658: Unexpected character '3'. See also error CS1056.
                // /// Error <see cref="G{T}.M&lt;3&gt;"/>
                Diagnostic(ErrorCode.WRN_ErrorOverride, "").WithArguments("Unexpected character '3'", "1056"),
                // (8,22): error CS1001: Identifier expected
                //     void M<U>(G<G<U>>) { }
                Diagnostic(ErrorCode.ERR_IdentifierExpected, ")"));
        }

        [Fact]
        public void ERR_TypeParamMustBeIdentifier2()
        {
            var source = @"
/// <summary>
/// Error <see cref=""G{int}""/>
/// Error <see cref=""G{A.B}""/>
/// Error <see cref=""G{G{T}}}""/>
///
/// Error <see cref=""G{T}.M{int}""/>
/// Error <see cref=""G{T}.M{A.B}""/>
/// Error <see cref=""G{T}.M{G{T}}""/>
/// 
/// Fine <see cref=""G{T}.M{U}(int)""/>
/// Fine <see cref=""G{T}.M{U}(A.B)""/>
/// Fine <see cref=""G{T}.M{U}(G{G{U}})""/>
/// </summary>
class G<T>
{
    void M<U>(int x) { }
    void M<U>(A.B b) { }
    void M<U>(G<G<U>> g) { }
}

class A
{
    public class B 
    {
    }
}
";
            CreateCompilationWithMscorlib40AndDocumentationComments(source).VerifyDiagnostics(
                // (3,22): warning CS1584: XML comment has syntactically incorrect cref attribute 'G{int}'
                // /// Error <see cref="G{int}"/>
                Diagnostic(ErrorCode.WRN_BadXMLRefSyntax, "G{int}").WithArguments("G{int}"),
                // (3,24): warning CS1658: Type parameter declaration must be an identifier not a type. See also error CS0081.
                // /// Error <see cref="G{int}"/>
                Diagnostic(ErrorCode.WRN_ErrorOverride, "int").WithArguments("Type parameter declaration must be an identifier not a type", "0081"),
                // (4,22): warning CS1584: XML comment has syntactically incorrect cref attribute 'G{A.B}'
                // /// Error <see cref="G{A.B}"/>
                Diagnostic(ErrorCode.WRN_BadXMLRefSyntax, "G{A.B}").WithArguments("G{A.B}"),
                // (4,24): warning CS1658: Type parameter declaration must be an identifier not a type. See also error CS0081.
                // /// Error <see cref="G{A.B}"/>
                Diagnostic(ErrorCode.WRN_ErrorOverride, "A.B").WithArguments("Type parameter declaration must be an identifier not a type", "0081"),
                // (5,22): warning CS1584: XML comment has syntactically incorrect cref attribute 'G{G{T}}}'
                // /// Error <see cref="G{G{T}}}"/>
                Diagnostic(ErrorCode.WRN_BadXMLRefSyntax, "G{G{T}}").WithArguments("G{G{T}}}"),
                // (5,24): warning CS1658: Type parameter declaration must be an identifier not a type. See also error CS0081.
                // /// Error <see cref="G{G{T}}}"/>
                Diagnostic(ErrorCode.WRN_ErrorOverride, "G{T}").WithArguments("Type parameter declaration must be an identifier not a type", "0081"),
                // (7,22): warning CS1584: XML comment has syntactically incorrect cref attribute 'G{T}.M{int}'
                // /// Error <see cref="G{T}.M{int}"/>
                Diagnostic(ErrorCode.WRN_BadXMLRefSyntax, "G{T}.M{int}").WithArguments("G{T}.M{int}"),
                // (7,29): warning CS1658: Type parameter declaration must be an identifier not a type. See also error CS0081.
                // /// Error <see cref="G{T}.M{int}"/>
                Diagnostic(ErrorCode.WRN_ErrorOverride, "int").WithArguments("Type parameter declaration must be an identifier not a type", "0081"),
                // (8,22): warning CS1584: XML comment has syntactically incorrect cref attribute 'G{T}.M{A.B}'
                // /// Error <see cref="G{T}.M{A.B}"/>
                Diagnostic(ErrorCode.WRN_BadXMLRefSyntax, "G{T}.M{A.B}").WithArguments("G{T}.M{A.B}"),
                // (8,29): warning CS1658: Type parameter declaration must be an identifier not a type. See also error CS0081.
                // /// Error <see cref="G{T}.M{A.B}"/>
                Diagnostic(ErrorCode.WRN_ErrorOverride, "A.B").WithArguments("Type parameter declaration must be an identifier not a type", "0081"),
                // (9,22): warning CS1584: XML comment has syntactically incorrect cref attribute 'G{T}.M{G{T}}'
                // /// Error <see cref="G{T}.M{G{T}}"/>
                Diagnostic(ErrorCode.WRN_BadXMLRefSyntax, "G{T}.M{G{T}}").WithArguments("G{T}.M{G{T}}"),
                // (9,29): warning CS1658: Type parameter declaration must be an identifier not a type. See also error CS0081.
                // /// Error <see cref="G{T}.M{G{T}}"/>
                Diagnostic(ErrorCode.WRN_ErrorOverride, "G{T}").WithArguments("Type parameter declaration must be an identifier not a type", "0081"));
        }

        [Fact]
        public void WRN_DuplicateParamTag()
        {
            var source = @"
class C
{
    /// <param name=""x""/>
    /// <param name=""x""/> -- warning
    void M(int x) { }

    /// <param name=""value""/>
    /// <param name=""value""/> -- fine, as in dev11
    int P { get; set; }

    /// <param name=""x""/>
    /// <param name=""y""/>
    /// <param name=""value""/>
    /// <param name=""x""/> -- warning
    /// <param name=""y""/> -- warning
    /// <param name=""value""/> -- fine, as in dev11
    int this[int x, int y] { get { return 0; } set { } }
}

partial class P
{
    /// <param name=""x""/>
    partial void M(int x);
}

partial class P
{
    /// <param name=""x""/> -- fine, other is dropped
    partial void M(int x) { }
}
";
            CreateCompilationWithMscorlib40AndDocumentationComments(source).VerifyDiagnostics(
                // (5,16): warning CS1571: XML comment has a duplicate param tag for 'x'
                //     /// <param name="x"/> -- warning
                Diagnostic(ErrorCode.WRN_DuplicateParamTag, @"name=""x""").WithArguments("x"),
                // (15,16): warning CS1571: XML comment has a duplicate param tag for 'x'
                //     /// <param name="x"/> -- warning
                Diagnostic(ErrorCode.WRN_DuplicateParamTag, @"name=""x""").WithArguments("x"),
                // (16,16): warning CS1571: XML comment has a duplicate param tag for 'y'
                //     /// <param name="y"/> -- warning
                Diagnostic(ErrorCode.WRN_DuplicateParamTag, @"name=""y""").WithArguments("y"));
        }

        [Fact]
        public void WRN_UnmatchedParamTag()
        {
            var source = @"
class C
{
    /// <param name=""q""/>
    /// <param name=""value""/>
    void M(int x) { }

    /// <param name=""x""/>
    int P { get; set; }

    /// <param name=""q""/>
    int this[int x, int y] { get { return 0; } set { } }

    /// <param name=""q""/>
    /// <param name=""value""/>
    event System.Action E;
}

partial class P
{
    /// <param name=""x""/>
    partial void M(int y);
}

partial class P
{
    /// <param name=""y""/>
    partial void M(int x) { }
}
";
            CreateCompilationWithMscorlib40AndDocumentationComments(source).VerifyDiagnostics(
                // (28,18): warning CS8826: Partial method declarations 'void P.M(int y)' and 'void P.M(int x)' have signature differences.
                //     partial void M(int x) { }
                Diagnostic(ErrorCode.WRN_PartialMethodTypeDifference, "M").WithArguments("void P.M(int y)", "void P.M(int x)").WithLocation(28, 18),
                // (16,25): warning CS0067: The event 'C.E' is never used
                //     event System.Action E;
                Diagnostic(ErrorCode.WRN_UnreferencedEvent, "E").WithArguments("C.E").WithLocation(16, 25),
                // (4,22): warning CS1572: XML comment has a param tag for 'q', but there is no parameter by that name
                //     /// <param name="q"/>
                Diagnostic(ErrorCode.WRN_UnmatchedParamTag, "q").WithArguments("q").WithLocation(4, 22),
                // (5,22): warning CS1572: XML comment has a param tag for 'value', but there is no parameter by that name
                //     /// <param name="value"/>
                Diagnostic(ErrorCode.WRN_UnmatchedParamTag, "value").WithArguments("value").WithLocation(5, 22),
                // (6,16): warning CS1573: Parameter 'x' has no matching param tag in the XML comment for 'C.M(int)' (but other parameters do)
                //     void M(int x) { }
                Diagnostic(ErrorCode.WRN_MissingParamTag, "x").WithArguments("x", "C.M(int)").WithLocation(6, 16),
                // (8,22): warning CS1572: XML comment has a param tag for 'x', but there is no parameter by that name
                //     /// <param name="x"/>
                Diagnostic(ErrorCode.WRN_UnmatchedParamTag, "x").WithArguments("x").WithLocation(8, 22),
                // (11,22): warning CS1572: XML comment has a param tag for 'q', but there is no parameter by that name
                //     /// <param name="q"/>
                Diagnostic(ErrorCode.WRN_UnmatchedParamTag, "q").WithArguments("q").WithLocation(11, 22),
                // (12,18): warning CS1573: Parameter 'x' has no matching param tag in the XML comment for 'C.this[int, int]' (but other parameters do)
                //     int this[int x, int y] { get { return 0; } set { } }
                Diagnostic(ErrorCode.WRN_MissingParamTag, "x").WithArguments("x", "C.this[int, int]").WithLocation(12, 18),
                // (12,25): warning CS1573: Parameter 'y' has no matching param tag in the XML comment for 'C.this[int, int]' (but other parameters do)
                //     int this[int x, int y] { get { return 0; } set { } }
                Diagnostic(ErrorCode.WRN_MissingParamTag, "y").WithArguments("y", "C.this[int, int]").WithLocation(12, 25),
                // (14,22): warning CS1572: XML comment has a param tag for 'q', but there is no parameter by that name
                //     /// <param name="q"/>
                Diagnostic(ErrorCode.WRN_UnmatchedParamTag, "q").WithArguments("q").WithLocation(14, 22),
                // (15,22): warning CS1572: XML comment has a param tag for 'value', but there is no parameter by that name
                //     /// <param name="value"/>
                Diagnostic(ErrorCode.WRN_UnmatchedParamTag, "value").WithArguments("value").WithLocation(15, 22),
                // (27,22): warning CS1572: XML comment has a param tag for 'y', but there is no parameter by that name
                //     /// <param name="y"/>
                Diagnostic(ErrorCode.WRN_UnmatchedParamTag, "y").WithArguments("y").WithLocation(27, 22),
                // (28,24): warning CS1573: Parameter 'x' has no matching param tag in the XML comment for 'P.M(int)' (but other parameters do)
                //     partial void M(int x) { }
                Diagnostic(ErrorCode.WRN_MissingParamTag, "x").WithArguments("x", "P.M(int)").WithLocation(28, 24),
                // (21,22): warning CS1572: XML comment has a param tag for 'x', but there is no parameter by that name
                //     /// <param name="x"/>
                Diagnostic(ErrorCode.WRN_UnmatchedParamTag, "x").WithArguments("x").WithLocation(21, 22),
                // (22,24): warning CS1573: Parameter 'y' has no matching param tag in the XML comment for 'P.M(int)' (but other parameters do)
                //     partial void M(int y);
                Diagnostic(ErrorCode.WRN_MissingParamTag, "y").WithArguments("y", "P.M(int)").WithLocation(22, 24));
        }

        [Fact]
        public void WRN_MissingParamTag()
        {
            var source = @"
class C
{
    /// <param name=""x""/>
    void M(int x, int y) { }

    /// <param name=""x""/>
    int this[int x, int y] { get { return 0; } set { } }

    /// <param name=""value""/>
    int this[int x] { get { return 0; } set { } }
}

partial class P
{
    /// <param name=""q""/>
    partial void M(int q, int r);
}

partial class P
{
    /// <param name=""x""/>
    partial void M(int x, int y) { }
}
";
            CreateCompilationWithMscorlib40AndDocumentationComments(source).VerifyDiagnostics(
                // (23,18): warning CS8826: Partial method declarations 'void P.M(int q, int r)' and 'void P.M(int x, int y)' have signature differences.
                //     partial void M(int x, int y) { }
                Diagnostic(ErrorCode.WRN_PartialMethodTypeDifference, "M").WithArguments("void P.M(int q, int r)", "void P.M(int x, int y)").WithLocation(23, 18),
                // (5,23): warning CS1573: Parameter 'y' has no matching param tag in the XML comment for 'C.M(int, int)' (but other parameters do)
                //     void M(int x, int y) { }
                Diagnostic(ErrorCode.WRN_MissingParamTag, "y").WithArguments("y", "C.M(int, int)").WithLocation(5, 23),
                // (8,25): warning CS1573: Parameter 'y' has no matching param tag in the XML comment for 'C.this[int, int]' (but other parameters do)
                //     int this[int x, int y] { get { return 0; } set { } }
                Diagnostic(ErrorCode.WRN_MissingParamTag, "y").WithArguments("y", "C.this[int, int]").WithLocation(8, 25),
                // (11,18): warning CS1573: Parameter 'x' has no matching param tag in the XML comment for 'C.this[int]' (but other parameters do)
                //     int this[int x] { get { return 0; } set { } }
                Diagnostic(ErrorCode.WRN_MissingParamTag, "x").WithArguments("x", "C.this[int]").WithLocation(11, 18),
                // (23,31): warning CS1573: Parameter 'y' has no matching param tag in the XML comment for 'P.M(int, int)' (but other parameters do)
                //     partial void M(int x, int y) { }
                Diagnostic(ErrorCode.WRN_MissingParamTag, "y").WithArguments("y", "P.M(int, int)").WithLocation(23, 31),
                // (17,31): warning CS1573: Parameter 'r' has no matching param tag in the XML comment for 'P.M(int, int)' (but other parameters do)
                //     partial void M(int q, int r);
                Diagnostic(ErrorCode.WRN_MissingParamTag, "r").WithArguments("r", "P.M(int, int)").WithLocation(17, 31));
        }

        [Fact]
        public void WRN_DuplicateTypeParamTag()
        {
            var source = @"
/// <typeparam name=""T""/>
/// <typeparam name=""T""/> -- warning
class C<T>
{
    /// <typeparam name=""U""/>
    /// <typeparam name=""U""/> -- warning
    void M<U>() { }
}

/// <typeparam name=""T""/>
partial class P<T>
{
    /// <typeparam name=""U""/>
    partial void M1<U>();

    /// <typeparam name=""U""/>
    /// <typeparam name=""U""/> -- warning
    partial void M2<U>();
}

/// <typeparam name=""T""/> -- warning
partial class P<T>
{
    /// <typeparam name=""U""/> -- fine, other is dropped
    partial void M1<U>() { }

    /// <typeparam name=""U""/>
    /// <typeparam name=""U""/> -- warning
    partial void M2<U>() { }
}
";
            CreateCompilationWithMscorlib40AndDocumentationComments(source).VerifyDiagnostics(
                // (3,16): warning CS1710: XML comment has a duplicate typeparam tag for 'T'
                // /// <typeparam name="T"/> -- warning
                Diagnostic(ErrorCode.WRN_DuplicateTypeParamTag, @"name=""T""").WithArguments("T"),
                // (7,20): warning CS1710: XML comment has a duplicate typeparam tag for 'U'
                //     /// <typeparam name="U"/> -- warning
                Diagnostic(ErrorCode.WRN_DuplicateTypeParamTag, @"name=""U""").WithArguments("U"),
                // (22,16): warning CS1710: XML comment has a duplicate typeparam tag for 'T'
                // /// <typeparam name="T"/> -- warning
                Diagnostic(ErrorCode.WRN_DuplicateTypeParamTag, @"name=""T""").WithArguments("T"),
                // (29,20): warning CS1710: XML comment has a duplicate typeparam tag for 'U'
                //     /// <typeparam name="U"/> -- warning
                Diagnostic(ErrorCode.WRN_DuplicateTypeParamTag, @"name=""U""").WithArguments("U"),
                // (18,20): warning CS1710: XML comment has a duplicate typeparam tag for 'U'
                //     /// <typeparam name="U"/> -- warning
                Diagnostic(ErrorCode.WRN_DuplicateTypeParamTag, @"name=""U""").WithArguments("U"));
        }

        [Fact]
        public void WRN_UnmatchedParamRefTag()
        {
            var source = @"
class C
{
    /// <paramref name=""q""/>
    /// <paramref name=""value""/>
    void M(int x) { }

    /// <paramref name=""x""/>
    int P { get; set; }

    /// <paramref name=""q""/>
    int this[int x, int y] { get { return 0; } set { } }

    /// <paramref name=""q""/>
    /// <paramref name=""value""/>
    event System.Action E;
}

partial class P
{
    /// <paramref name=""x""/>
    partial void M(int y);
}

partial class P
{
    /// <paramref name=""y""/>
    partial void M(int x) { }
}
";
            CreateCompilationWithMscorlib40AndDocumentationComments(source).VerifyDiagnostics(
                // (28,18): warning CS8826: Partial method declarations 'void P.M(int y)' and 'void P.M(int x)' have signature differences.
                //     partial void M(int x) { }
                Diagnostic(ErrorCode.WRN_PartialMethodTypeDifference, "M").WithArguments("void P.M(int y)", "void P.M(int x)").WithLocation(28, 18),
                // (16,25): warning CS0067: The event 'C.E' is never used
                //     event System.Action E;
                Diagnostic(ErrorCode.WRN_UnreferencedEvent, "E").WithArguments("C.E").WithLocation(16, 25),
                // (4,25): warning CS1734: XML comment on 'C.M(int)' has a paramref tag for 'q', but there is no parameter by that name
                //     /// <paramref name="q"/>
                Diagnostic(ErrorCode.WRN_UnmatchedParamRefTag, "q").WithArguments("q", "C.M(int)").WithLocation(4, 25),
                // (5,25): warning CS1734: XML comment on 'C.M(int)' has a paramref tag for 'value', but there is no parameter by that name
                //     /// <paramref name="value"/>
                Diagnostic(ErrorCode.WRN_UnmatchedParamRefTag, "value").WithArguments("value", "C.M(int)").WithLocation(5, 25),
                // (8,25): warning CS1734: XML comment on 'C.P' has a paramref tag for 'x', but there is no parameter by that name
                //     /// <paramref name="x"/>
                Diagnostic(ErrorCode.WRN_UnmatchedParamRefTag, "x").WithArguments("x", "C.P").WithLocation(8, 25),
                // (11,25): warning CS1734: XML comment on 'C.this[int, int]' has a paramref tag for 'q', but there is no parameter by that name
                //     /// <paramref name="q"/>
                Diagnostic(ErrorCode.WRN_UnmatchedParamRefTag, "q").WithArguments("q", "C.this[int, int]").WithLocation(11, 25),
                // (14,25): warning CS1734: XML comment on 'C.E' has a paramref tag for 'q', but there is no parameter by that name
                //     /// <paramref name="q"/>
                Diagnostic(ErrorCode.WRN_UnmatchedParamRefTag, "q").WithArguments("q", "C.E").WithLocation(14, 25),
                // (15,25): warning CS1734: XML comment on 'C.E' has a paramref tag for 'value', but there is no parameter by that name
                //     /// <paramref name="value"/>
                Diagnostic(ErrorCode.WRN_UnmatchedParamRefTag, "value").WithArguments("value", "C.E").WithLocation(15, 25),
                // (27,25): warning CS1734: XML comment on 'P.M(int)' has a paramref tag for 'y', but there is no parameter by that name
                //     /// <paramref name="y"/>
                Diagnostic(ErrorCode.WRN_UnmatchedParamRefTag, "y").WithArguments("y", "P.M(int)").WithLocation(27, 25),
                // (21,25): warning CS1734: XML comment on 'P.M(int)' has a paramref tag for 'x', but there is no parameter by that name
                //     /// <paramref name="x"/>
                Diagnostic(ErrorCode.WRN_UnmatchedParamRefTag, "x").WithArguments("x", "P.M(int)").WithLocation(21, 25));
        }

        [Fact]
        public void DuplicateParameterName()
        {
            var source = @"
class C
{
    /// <param name=""x""/>
    /// <paramref name=""x""/>
    /// <param name=""q""/>
    /// <paramref name=""q""/>
    void M(int x, int x) { }

    /// <param name=""x""/>
    /// <paramref name=""x""/>
    /// <param name=""q""/>
    /// <paramref name=""q""/>
    int this[int x, int x] { get { return 0; } set { } }

    /// <param name=""q""/>
    void M(double x, double x) { }

    /// <param name=""q""/>
    double this[double x, double x] { get { return 0; } set { } }
}
";
            // These diagnostics don't exactly match dev11, but they seem reasonable and the main point
            // of the test is to confirm that we don't crash.
            CreateCompilationWithMscorlib40AndDocumentationComments(source).VerifyDiagnostics(
                // (17,29): error CS0100: The parameter name 'x' is a duplicate
                //     void M(double x, double x) { }
                Diagnostic(ErrorCode.ERR_DuplicateParamName, "x").WithArguments("x"),
                // (8,23): error CS0100: The parameter name 'x' is a duplicate
                //     void M(int x, int x) { }
                Diagnostic(ErrorCode.ERR_DuplicateParamName, "x").WithArguments("x"), // NOTE: double-reported in dev11
                                                                                      // (14,25): error CS0100: The parameter name 'x' is a duplicate
                                                                                      //     int this[int x, int x] { get { return 0; } set { } }
                Diagnostic(ErrorCode.ERR_DuplicateParamName, "x").WithArguments("x"),
                // (20,34): error CS0100: The parameter name 'x' is a duplicate
                //     double this[double x, double x] { get { return 0; } set { } }
                Diagnostic(ErrorCode.ERR_DuplicateParamName, "x").WithArguments("x"), // NOTE: double-reported in dev11

                // Dev11 doesn't report these, but they seem reasonable (even desirable).

                // (6,22): warning CS1572: XML comment has a param tag for 'q', but there is no parameter by that name
                //     /// <param name="q"/>
                Diagnostic(ErrorCode.WRN_UnmatchedParamTag, "q").WithArguments("q"),
                // (7,25): warning CS1734: XML comment on 'C.M(int, int)' has a paramref tag for 'q', but there is no parameter by that name
                //     /// <paramref name="q"/>
                Diagnostic(ErrorCode.WRN_UnmatchedParamRefTag, "q").WithArguments("q", "C.M(int, int)"),

                // These match dev11.

                // (12,22): warning CS1572: XML comment has a param tag for 'q', but there is no parameter by that name
                //     /// <param name="q"/>
                Diagnostic(ErrorCode.WRN_UnmatchedParamTag, "q").WithArguments("q"),
                // (13,25): warning CS1734: XML comment on 'C.this[int, int]' has a paramref tag for 'q', but there is no parameter by that name
                //     /// <paramref name="q"/>
                Diagnostic(ErrorCode.WRN_UnmatchedParamRefTag, "q").WithArguments("q", "C.this[int, int]"),

                // Dev11 doesn't report these, but they seem reasonable (even desirable).

                // (16,22): warning CS1572: XML comment has a param tag for 'q', but there is no parameter by that name
                //     /// <param name="q"/>
                Diagnostic(ErrorCode.WRN_UnmatchedParamTag, "q").WithArguments("q"),
                // (17,19): warning CS1573: Parameter 'x' has no matching param tag in the XML comment for 'C.M(double, double)' (but other parameters do)
                //     void M(double x, double x) { }
                Diagnostic(ErrorCode.WRN_MissingParamTag, "x").WithArguments("x", "C.M(double, double)"),
                // (17,29): warning CS1573: Parameter 'x' has no matching param tag in the XML comment for 'C.M(double, double)' (but other parameters do)
                //     void M(double x, double x) { }
                Diagnostic(ErrorCode.WRN_MissingParamTag, "x").WithArguments("x", "C.M(double, double)"),

                // These match dev11.

                // (19,22): warning CS1572: XML comment has a param tag for 'q', but there is no parameter by that name
                //     /// <param name="q"/>
                Diagnostic(ErrorCode.WRN_UnmatchedParamTag, "q").WithArguments("q"),
                // (20,24): warning CS1573: Parameter 'x' has no matching param tag in the XML comment for 'C.this[double, double]' (but other parameters do)
                //     double this[double x, double x] { get { return 0; } set { } }
                Diagnostic(ErrorCode.WRN_MissingParamTag, "x").WithArguments("x", "C.this[double, double]"),
                // (20,34): warning CS1573: Parameter 'x' has no matching param tag in the XML comment for 'C.this[double, double]' (but other parameters do)
                //     double this[double x, double x] { get { return 0; } set { } }
                Diagnostic(ErrorCode.WRN_MissingParamTag, "x").WithArguments("x", "C.this[double, double]"));
        }

        [Fact]
        public void DuplicateTypeParameterName()
        {
            var source = @"
/// <typeparam name=""T""/>
/// <typeparamref name=""T""/>
/// <typeparam name=""Q""/>
/// <typeparamref name=""Q""/>
class C<T, T>
{
    /// <typeparam name=""U""/>
    /// <typeparamref name=""U""/>
    /// <typeparam name=""Q""/>
    /// <typeparamref name=""Q""/>
    void M<U, U>() { }
}

/// <typeparam name=""Q""/>
class D<T, T>
{
    /// <typeparam name=""Q""/>
    void M<U, U>() { }
}
";
            // Dev11 stops after the CS0692s on the types.
            // We just want to confirm that the errors are sensible and we don't crash.
            CreateCompilationWithMscorlib40AndDocumentationComments(source).VerifyDiagnostics(
                // (6,12): error CS0692: Duplicate type parameter 'T'
                // class C<T, T>
                Diagnostic(ErrorCode.ERR_DuplicateTypeParameter, "T").WithArguments("T"),
                // (16,12): error CS0692: Duplicate type parameter 'T'
                // class D<T, T>
                Diagnostic(ErrorCode.ERR_DuplicateTypeParameter, "T").WithArguments("T"),
                // (12,15): error CS0692: Duplicate type parameter 'U'
                //     void M<U, U>() { }
                Diagnostic(ErrorCode.ERR_DuplicateTypeParameter, "U").WithArguments("U"),
                // (19,15): error CS0692: Duplicate type parameter 'U'
                //     void M<U, U>() { }
                Diagnostic(ErrorCode.ERR_DuplicateTypeParameter, "U").WithArguments("U"),

                // (4,22): warning CS1711: XML comment has a typeparam tag for 'Q', but there is no type parameter by that name
                // /// <typeparam name="Q"/>
                Diagnostic(ErrorCode.WRN_UnmatchedTypeParamTag, "Q").WithArguments("Q"),
                // (5,25): warning CS1735: XML comment on 'C<T, T>' has a typeparamref tag for 'Q', but there is no type parameter by that name
                // /// <typeparamref name="Q"/>
                Diagnostic(ErrorCode.WRN_UnmatchedTypeParamRefTag, "Q").WithArguments("Q", "C<T, T>"),
                // (10,26): warning CS1711: XML comment has a typeparam tag for 'Q', but there is no type parameter by that name
                //     /// <typeparam name="Q"/>
                Diagnostic(ErrorCode.WRN_UnmatchedTypeParamTag, "Q").WithArguments("Q"),
                // (11,29): warning CS1735: XML comment on 'C<T, T>.M<U, U>()' has a typeparamref tag for 'Q', but there is no type parameter by that name
                //     /// <typeparamref name="Q"/>
                Diagnostic(ErrorCode.WRN_UnmatchedTypeParamRefTag, "Q").WithArguments("Q", "C<T, T>.M<U, U>()"),
                // (15,22): warning CS1711: XML comment has a typeparam tag for 'Q', but there is no type parameter by that name
                // /// <typeparam name="Q"/>
                Diagnostic(ErrorCode.WRN_UnmatchedTypeParamTag, "Q").WithArguments("Q"),
                // (16,9): warning CS1712: Type parameter 'T' has no matching typeparam tag in the XML comment on 'D<T, T>' (but other type parameters do)
                // class D<T, T>
                Diagnostic(ErrorCode.WRN_MissingTypeParamTag, "T").WithArguments("T", "D<T, T>"),
                // (16,12): warning CS1712: Type parameter 'T' has no matching typeparam tag in the XML comment on 'D<T, T>' (but other type parameters do)
                // class D<T, T>
                Diagnostic(ErrorCode.WRN_MissingTypeParamTag, "T").WithArguments("T", "D<T, T>"),
                // (18,26): warning CS1711: XML comment has a typeparam tag for 'Q', but there is no type parameter by that name
                //     /// <typeparam name="Q"/>
                Diagnostic(ErrorCode.WRN_UnmatchedTypeParamTag, "Q").WithArguments("Q"),
                // (19,12): warning CS1712: Type parameter 'U' has no matching typeparam tag in the XML comment on 'D<T, T>.M<U, U>()' (but other type parameters do)
                //     void M<U, U>() { }
                Diagnostic(ErrorCode.WRN_MissingTypeParamTag, "U").WithArguments("U", "D<T, T>.M<U, U>()"),
                // (19,15): warning CS1712: Type parameter 'U' has no matching typeparam tag in the XML comment on 'D<T, T>.M<U, U>()' (but other type parameters do)
                //     void M<U, U>() { }
                Diagnostic(ErrorCode.WRN_MissingTypeParamTag, "U").WithArguments("U", "D<T, T>.M<U, U>()"));
        }

        [Fact]
        public void WRN_UnmatchedTypeParamTag()
        {
            var source = @"
/// <typeparam name=""T""/> -- warning
class C
{
    /// <typeparam name=""T""/> -- warning
    void M() { }
}

/// <typeparam name=""T""/>
/// <typeparam name=""U""/> -- warning
class C<T>
{
    /// <typeparam name=""U""/>
    /// <typeparam name=""V""/> -- warning
    void M<U>() { }
}

/// <typeparam name=""U""/> -- warning
partial class P<T>
{
    /// <typeparam name=""V""/> -- warning
    partial void M1<U>();
}

/// <typeparam name=""V""/> -- warning
partial class P<T>
{
    /// <typeparam name=""U""/> -- warning
    partial void M1<V>() { }
}
";
            CreateCompilationWithMscorlib40AndDocumentationComments(source).VerifyDiagnostics(
                // (29,18): warning CS8826: Partial method declarations 'void P<T>.M1<U>()' and 'void P<T>.M1<V>()' have signature differences.
                //     partial void M1<V>() { }
                Diagnostic(ErrorCode.WRN_PartialMethodTypeDifference, "M1").WithArguments("void P<T>.M1<U>()", "void P<T>.M1<V>()").WithLocation(29, 18),
                // (2,22): warning CS1711: XML comment has a typeparam tag for 'T', but there is no type parameter by that name
                // /// <typeparam name="T"/> -- warning
                Diagnostic(ErrorCode.WRN_UnmatchedTypeParamTag, "T").WithArguments("T"),
                // (5,26): warning CS1711: XML comment has a typeparam tag for 'T', but there is no type parameter by that name
                //     /// <typeparam name="T"/> -- warning
                Diagnostic(ErrorCode.WRN_UnmatchedTypeParamTag, "T").WithArguments("T"),
                // (10,22): warning CS1711: XML comment has a typeparam tag for 'U', but there is no type parameter by that name
                // /// <typeparam name="U"/> -- warning
                Diagnostic(ErrorCode.WRN_UnmatchedTypeParamTag, "U").WithArguments("U"),
                // (14,26): warning CS1711: XML comment has a typeparam tag for 'V', but there is no type parameter by that name
                //     /// <typeparam name="V"/> -- warning
                Diagnostic(ErrorCode.WRN_UnmatchedTypeParamTag, "V").WithArguments("V"),
                // (18,22): warning CS1711: XML comment has a typeparam tag for 'U', but there is no type parameter by that name
                // /// <typeparam name="U"/> -- warning
                Diagnostic(ErrorCode.WRN_UnmatchedTypeParamTag, "U").WithArguments("U"),
                // (25,22): warning CS1711: XML comment has a typeparam tag for 'V', but there is no type parameter by that name
                // /// <typeparam name="V"/> -- warning
                Diagnostic(ErrorCode.WRN_UnmatchedTypeParamTag, "V").WithArguments("V"),
                // (28,26): warning CS1711: XML comment has a typeparam tag for 'U', but there is no type parameter by that name
                //     /// <typeparam name="U"/> -- warning
                Diagnostic(ErrorCode.WRN_UnmatchedTypeParamTag, "U").WithArguments("U"),
                // (21,26): warning CS1711: XML comment has a typeparam tag for 'V', but there is no type parameter by that name
                //     /// <typeparam name="V"/> -- warning
                Diagnostic(ErrorCode.WRN_UnmatchedTypeParamTag, "V").WithArguments("V"),

                // (29,21): warning CS1712: Type parameter 'V' has no matching typeparam tag in the XML comment on 'P<T>.M1<V>()' (but other type parameters do)
                //     partial void M1<V>() { }
                Diagnostic(ErrorCode.WRN_MissingTypeParamTag, "V").WithArguments("V", "P<T>.M1<V>()"),
                // (19,17): warning CS1712: Type parameter 'T' has no matching typeparam tag in the XML comment on 'P<T>' (but other type parameters do)
                // partial class P<T>
                Diagnostic(ErrorCode.WRN_MissingTypeParamTag, "T").WithArguments("T", "P<T>"),
                // (22,21): warning CS1712: Type parameter 'U' has no matching typeparam tag in the XML comment on 'P<T>.M1<U>()' (but other type parameters do)
                //     partial void M1<U>();
                Diagnostic(ErrorCode.WRN_MissingTypeParamTag, "U").WithArguments("U", "P<T>.M1<U>()"));
        }

        [Fact]
        public void WRN_MissingTypeParamTag()
        {
            var source = @"
/// <typeparam name=""T""/>
class C<T, U>
{
    /// <typeparam name=""V""/>
    void M<V, W, X>() { }
}

/// <typeparam name=""Q""/>
class C<T>
{
    /// <typeparam name=""Q""/>
    void M<U>() { }
}

/// <typeparam name=""T""/>
partial class P<T, U>
{
    /// <typeparam name=""V""/>
    partial void M1<V, W>();
}

/// <typeparam name=""U""/>
partial class P<T, U>
{
    /// <typeparam name=""W""/>
    partial void M1<V, W>() { }
}
";
            CreateCompilationWithMscorlib40AndDocumentationComments(source).VerifyDiagnostics(
                // (3,12): warning CS1712: Type parameter 'U' has no matching typeparam tag in the XML comment on 'C<T, U>' (but other type parameters do)
                // class C<T, U>
                Diagnostic(ErrorCode.WRN_MissingTypeParamTag, "U").WithArguments("U", "C<T, U>"),
                // (6,15): warning CS1712: Type parameter 'W' has no matching typeparam tag in the XML comment on 'C<T, U>.M<V, W, X>()' (but other type parameters do)
                //     void M<V, W, X>() { }
                Diagnostic(ErrorCode.WRN_MissingTypeParamTag, "W").WithArguments("W", "C<T, U>.M<V, W, X>()"),
                // (6,18): warning CS1712: Type parameter 'X' has no matching typeparam tag in the XML comment on 'C<T, U>.M<V, W, X>()' (but other type parameters do)
                //     void M<V, W, X>() { }
                Diagnostic(ErrorCode.WRN_MissingTypeParamTag, "X").WithArguments("X", "C<T, U>.M<V, W, X>()"),
                // (9,22): warning CS1711: XML comment has a typeparam tag for 'Q', but there is no type parameter by that name
                // /// <typeparam name="Q"/>
                Diagnostic(ErrorCode.WRN_UnmatchedTypeParamTag, "Q").WithArguments("Q"),
                // (10,9): warning CS1712: Type parameter 'T' has no matching typeparam tag in the XML comment on 'C<T>' (but other type parameters do)
                // class C<T>
                Diagnostic(ErrorCode.WRN_MissingTypeParamTag, "T").WithArguments("T", "C<T>"),
                // (12,26): warning CS1711: XML comment has a typeparam tag for 'Q', but there is no type parameter by that name
                //     /// <typeparam name="Q"/>
                Diagnostic(ErrorCode.WRN_UnmatchedTypeParamTag, "Q").WithArguments("Q"),
                // (13,12): warning CS1712: Type parameter 'U' has no matching typeparam tag in the XML comment on 'C<T>.M<U>()' (but other type parameters do)
                //     void M<U>() { }
                Diagnostic(ErrorCode.WRN_MissingTypeParamTag, "U").WithArguments("U", "C<T>.M<U>()"),
                // (27,21): warning CS1712: Type parameter 'V' has no matching typeparam tag in the XML comment on 'P<T, U>.M1<V, W>()' (but other type parameters do)
                //     partial void M1<V, W>() { }
                Diagnostic(ErrorCode.WRN_MissingTypeParamTag, "V").WithArguments("V", "P<T, U>.M1<V, W>()"),
                // (20,24): warning CS1712: Type parameter 'W' has no matching typeparam tag in the XML comment on 'P<T, U>.M1<V, W>()' (but other type parameters do)
                //     partial void M1<V, W>();
                Diagnostic(ErrorCode.WRN_MissingTypeParamTag, "W").WithArguments("W", "P<T, U>.M1<V, W>()"));
        }

        [Fact]
        public void WRN_UnmatchedTypeParamRefTag()
        {
            var source = @"
/// <typeparamref name=""T""/> -- warning
class C
{
    /// <typeparamref name=""T""/> -- warning
    void M() { }
}

/// <typeparamref name=""T""/>
/// <typeparamref name=""U""/> -- warning
class C<T>
{
    /// <typeparamref name=""U""/>
    /// <typeparamref name=""V""/> -- warning
    void M<U>() { }
}

/// <typeparamref name=""U""/> -- warning
partial class P<T>
{
    /// <typeparamref name=""V""/> -- warning
    partial void M1<U>();
}

/// <typeparamref name=""V""/> -- warning
partial class P<T>
{
    /// <typeparamref name=""U""/> -- warning
    partial void M1<V>() { }
}
";
            CreateCompilationWithMscorlib40AndDocumentationComments(source).VerifyDiagnostics(
                // (29,18): warning CS8826: Partial method declarations 'void P<T>.M1<U>()' and 'void P<T>.M1<V>()' have signature differences.
                //     partial void M1<V>() { }
                Diagnostic(ErrorCode.WRN_PartialMethodTypeDifference, "M1").WithArguments("void P<T>.M1<U>()", "void P<T>.M1<V>()").WithLocation(29, 18),
                // (2,25): warning CS1735: XML comment on 'C' has a typeparamref tag for 'T', but there is no type parameter by that name
                // /// <typeparamref name="T"/> -- warning
                Diagnostic(ErrorCode.WRN_UnmatchedTypeParamRefTag, "T").WithArguments("T", "C"),
                // (5,29): warning CS1735: XML comment on 'C.M()' has a typeparamref tag for 'T', but there is no type parameter by that name
                //     /// <typeparamref name="T"/> -- warning
                Diagnostic(ErrorCode.WRN_UnmatchedTypeParamRefTag, "T").WithArguments("T", "C.M()"),
                // (10,25): warning CS1735: XML comment on 'C<T>' has a typeparamref tag for 'U', but there is no type parameter by that name
                // /// <typeparamref name="U"/> -- warning
                Diagnostic(ErrorCode.WRN_UnmatchedTypeParamRefTag, "U").WithArguments("U", "C<T>"),
                // (14,29): warning CS1735: XML comment on 'C<T>.M<U>()' has a typeparamref tag for 'V', but there is no type parameter by that name
                //     /// <typeparamref name="V"/> -- warning
                Diagnostic(ErrorCode.WRN_UnmatchedTypeParamRefTag, "V").WithArguments("V", "C<T>.M<U>()"),
                // (18,25): warning CS1735: XML comment on 'P<T>' has a typeparamref tag for 'U', but there is no type parameter by that name
                // /// <typeparamref name="U"/> -- warning
                Diagnostic(ErrorCode.WRN_UnmatchedTypeParamRefTag, "U").WithArguments("U", "P<T>"),
                // (25,25): warning CS1735: XML comment on 'P<T>' has a typeparamref tag for 'V', but there is no type parameter by that name
                // /// <typeparamref name="V"/> -- warning
                Diagnostic(ErrorCode.WRN_UnmatchedTypeParamRefTag, "V").WithArguments("V", "P<T>"),
                // (28,29): warning CS1735: XML comment on 'P<T>.M1<V>()' has a typeparamref tag for 'U', but there is no type parameter by that name
                //     /// <typeparamref name="U"/> -- warning
                Diagnostic(ErrorCode.WRN_UnmatchedTypeParamRefTag, "U").WithArguments("U", "P<T>.M1<V>()"),
                // (21,29): warning CS1735: XML comment on 'P<T>.M1<U>()' has a typeparamref tag for 'V', but there is no type parameter by that name
                //     /// <typeparamref name="V"/> -- warning
                Diagnostic(ErrorCode.WRN_UnmatchedTypeParamRefTag, "V").WithArguments("V", "P<T>.M1<U>()"));
        }

        [Fact]
        public void WRN_MissingXMLComment_Accessibility()
        {
            var source = @"
/// <summary/>
public class C
{
    public void M1() { }
    protected internal void M2() { }
    protected void M3() { }
    internal void M4() { }
    private void M5() { }
}
";
            CreateCompilationWithMscorlib40AndDocumentationComments(source).VerifyDiagnostics(
                // (5,17): warning CS1591: Missing XML comment for publicly visible type or member 'C.M1()'
                //     public void M1() { }
                Diagnostic(ErrorCode.WRN_MissingXMLComment, "M1").WithArguments("C.M1()"),
                // (6,29): warning CS1591: Missing XML comment for publicly visible type or member 'C.M2()'
                //     protected internal void M2() { }
                Diagnostic(ErrorCode.WRN_MissingXMLComment, "M2").WithArguments("C.M2()"),
                // (7,20): warning CS1591: Missing XML comment for publicly visible type or member 'C.M3()'
                //     protected void M3() { }
                Diagnostic(ErrorCode.WRN_MissingXMLComment, "M3").WithArguments("C.M3()"));
        }

        [Fact]
        public void WRN_MissingXMLComment_EffectiveAccessibility()
        {
            var source = @"
/// <summary/>
public class A
{
    /// <summary/>
    public class B1
    {
        /// <summary/>
        public class C
        {
            public void M1() { }
        }
    }

    /// <summary/>
    protected internal class B2
    {
        /// <summary/>
        public class C
        {
            public void M2() { }
        }
    }

    /// <summary/>
    protected class B3
    {
        /// <summary/>
        public class C
        {
            public void M3() { }
        }
    }

    internal class B4
    {
        public class C
        {
            public void M4() { }
        }
    }

    private class B5
    {
        public class C
        {
            public void M5() { }
        }
    }
}
";
            CreateCompilationWithMscorlib40AndDocumentationComments(source).VerifyDiagnostics(
                // (11,25): warning CS1591: Missing XML comment for publicly visible type or member 'A.B1.C.M1()'
                //             public void M1() { }
                Diagnostic(ErrorCode.WRN_MissingXMLComment, "M1").WithArguments("A.B1.C.M1()"),
                // (21,25): warning CS1591: Missing XML comment for publicly visible type or member 'A.B2.C.M2()'
                //             public void M2() { }
                Diagnostic(ErrorCode.WRN_MissingXMLComment, "M2").WithArguments("A.B2.C.M2()"),
                // (31,25): warning CS1591: Missing XML comment for publicly visible type or member 'A.B3.C.M3()'
                //             public void M3() { }
                Diagnostic(ErrorCode.WRN_MissingXMLComment, "M3").WithArguments("A.B3.C.M3()"));
        }

        [Fact]
        public void WRN_MissingXMLComment_Kind()
        {
            var source = @"
/// <summary/>
public class C
{
    public class Class { }
    public void Method() { }
    public int Field;
    public int Property { get; set; }
    public int this[int x] { get { return 0; } set { } }
    public event System.Action FieldLikeEvent;
    public event System.Action Event { add { } remove { } }
    public delegate void Delegate();
}
";
            CreateCompilationWithMscorlib40AndDocumentationComments(source).VerifyDiagnostics(
                // (5,18): warning CS1591: Missing XML comment for publicly visible type or member 'C.Class'
                //     public class Class { }
                Diagnostic(ErrorCode.WRN_MissingXMLComment, "Class").WithArguments("C.Class"),
                // (6,17): warning CS1591: Missing XML comment for publicly visible type or member 'C.Method()'
                //     public void Method() { }
                Diagnostic(ErrorCode.WRN_MissingXMLComment, "Method").WithArguments("C.Method()"),
                // (7,16): warning CS1591: Missing XML comment for publicly visible type or member 'C.Field'
                //     public int Field;
                Diagnostic(ErrorCode.WRN_MissingXMLComment, "Field").WithArguments("C.Field"),
                // (8,16): warning CS1591: Missing XML comment for publicly visible type or member 'C.Property'
                //     public int Property { get; set; }
                Diagnostic(ErrorCode.WRN_MissingXMLComment, "Property").WithArguments("C.Property"),
                // (9,16): warning CS1591: Missing XML comment for publicly visible type or member 'C.this[int]'
                //     public int this[int x] { get { return 0; } set { } }
                Diagnostic(ErrorCode.WRN_MissingXMLComment, "this").WithArguments("C.this[int]"),
                // (10,32): warning CS1591: Missing XML comment for publicly visible type or member 'C.FieldLikeEvent'
                //     public event System.Action FieldLikeEvent;
                Diagnostic(ErrorCode.WRN_MissingXMLComment, "FieldLikeEvent").WithArguments("C.FieldLikeEvent"),
                // (11,32): warning CS1591: Missing XML comment for publicly visible type or member 'C.Event'
                //     public event System.Action Event { add { } remove { } }
                Diagnostic(ErrorCode.WRN_MissingXMLComment, "Event").WithArguments("C.Event"),
                // (12,26): warning CS1591: Missing XML comment for publicly visible type or member 'C.Delegate'
                //     public delegate void Delegate();
                Diagnostic(ErrorCode.WRN_MissingXMLComment, "Delegate").WithArguments("C.Delegate"),

                // (10,32): warning CS0067: The event 'C.FieldLikeEvent' is never used
                //     public event System.Action FieldLikeEvent;
                Diagnostic(ErrorCode.WRN_UnreferencedEvent, "FieldLikeEvent").WithArguments("C.FieldLikeEvent"));
        }

        [Fact]
        public void WRN_MissingXMLComment_Interface()
        {
            var source = @"
interface I
{
    void M();
}
";
            // As in dev11, doesn't count since the *declared* accessibility is not public.
            CreateCompilationWithMscorlib40AndDocumentationComments(source).VerifyDiagnostics();
        }

        [Fact]
        public void WRN_MissingXMLComment_PartialClass()
        {
            var source = @"
/// <summary/>
public partial class C { }
public partial class C { }

public partial class D { }
public partial class D { }
";
            CreateCompilationWithMscorlib40AndDocumentationComments(source).VerifyDiagnostics(
                // (6,22): warning CS1591: Missing XML comment for publicly visible type or member 'D'
                // public partial class D { }
                Diagnostic(ErrorCode.WRN_MissingXMLComment, "D").WithArguments("D"));
        }

        [Fact]
        public void WRN_MissingXMLComment_DifferentOptions()
        {
            var source1 = @"
/// <summary/>
public partial class C { }

public partial class D { }

public partial class E { }
";
            var source2 = @"
public partial class C { }

/// <summary/>
public partial class D { }

public partial class E { }
";

            var tree1 = Parse(source1, options: TestOptions.Regular.WithDocumentationMode(DocumentationMode.Diagnose).WithLanguageVersion(LanguageVersion.Latest));
            var tree2 = Parse(source2, options: TestOptions.Regular.WithDocumentationMode(DocumentationMode.None).WithLanguageVersion(LanguageVersion.Latest));

            // This scenario does not exist in dev11, but the diagnostics seem reasonable.
            CreateCompilation(new[] { tree1, tree2 }).VerifyDiagnostics(
                // (5,22): warning CS1591: Missing XML comment for publicly visible type or member 'D'
                // public partial class D { }
                Diagnostic(ErrorCode.WRN_MissingXMLComment, "D").WithArguments("D").WithLocation(5, 22),
                // (7,22): warning CS1591: Missing XML comment for publicly visible type or member 'E'
                // public partial class E { }
                Diagnostic(ErrorCode.WRN_MissingXMLComment, "E").WithArguments("E").WithLocation(7, 22));
        }

        [Fact]
        public void WRN_BadXMLRefParamType()
        {
            var source = @"
/// <see cref=""M(Q)""/>
/// <see cref=""M(C{Q})""/>
/// <see cref=""M(Q[])""/>
/// <see cref=""M(Q*)""/>
class C
{
    void M(int x) { }
}
";

            CreateCompilationWithMscorlib40AndDocumentationComments(source).VerifyDiagnostics(
                // (2,16): warning CS1580: Invalid type for parameter 'Q' in XML comment cref attribute: 'M(Q)'
                // /// <see cref="M(Q)"/>
                Diagnostic(ErrorCode.WRN_BadXMLRefParamType, "Q").WithArguments("Q", "M(Q)"),
                // (2,16): warning CS1574: XML comment has cref attribute 'M(Q)' that could not be resolved
                // /// <see cref="M(Q)"/>
                Diagnostic(ErrorCode.WRN_BadXMLRef, "M(Q)").WithArguments("M(Q)"),
                // (3,16): warning CS1580: Invalid type for parameter 'C{Q}' in XML comment cref attribute: 'M(C{Q})'
                // /// <see cref="M(C{Q})"/>
                Diagnostic(ErrorCode.WRN_BadXMLRefParamType, "C{Q}").WithArguments("C{Q}", "M(C{Q})"),
                // (3,16): warning CS1574: XML comment has cref attribute 'M(C{Q})' that could not be resolved
                // /// <see cref="M(C{Q})"/>
                Diagnostic(ErrorCode.WRN_BadXMLRef, "M(C{Q})").WithArguments("M(C{Q})"),
                // (4,16): warning CS1580: Invalid type for parameter 'Q[]' in XML comment cref attribute: 'M(Q[])'
                // /// <see cref="M(Q[])"/>
                Diagnostic(ErrorCode.WRN_BadXMLRefParamType, "Q[]").WithArguments("Q[]", "M(Q[])"),
                // (4,16): warning CS1574: XML comment has cref attribute 'M(Q[])' that could not be resolved
                // /// <see cref="M(Q[])"/>
                Diagnostic(ErrorCode.WRN_BadXMLRef, "M(Q[])").WithArguments("M(Q[])"),
                // (5,16): warning CS1580: Invalid type for parameter 'Q*' in XML comment cref attribute: 'M(Q*)'
                // /// <see cref="M(Q*)"/>
                Diagnostic(ErrorCode.WRN_BadXMLRefParamType, "Q*").WithArguments("Q*", "M(Q*)"),
                // (5,16): warning CS1574: XML comment has cref attribute 'M(Q*)' that could not be resolved
                // /// <see cref="M(Q*)"/>
                Diagnostic(ErrorCode.WRN_BadXMLRef, "M(Q*)").WithArguments("M(Q*)"));
        }

        [Fact]
        public void WRN_BadXMLRefReturnType()
        {
            var source = @"
/// <see cref=""explicit operator Q""/>
/// <see cref=""explicit operator C{Q}""/>
/// <see cref=""explicit operator Q[]""/>
/// <see cref=""explicit operator Q*""/>
class C
{
    public static explicit operator int(C c) { return 0; }
}
";

            // BREAK: dev11 doesn't report CS1581 for "Q[]" or "Q*" because it only checks for error
            // types and it finds an array type and a pointer type, respectively.
            CreateCompilationWithMscorlib40AndDocumentationComments(source).VerifyDiagnostics(
                // (2,34): warning CS1581: Invalid return type in XML comment cref attribute
                // /// <see cref="explicit operator Q"/>
                Diagnostic(ErrorCode.WRN_BadXMLRefReturnType, "Q").WithLocation(2, 34),
                // (2,16): warning CS1574: XML comment has cref attribute 'explicit operator Q' that could not be resolved
                // /// <see cref="explicit operator Q"/>
                Diagnostic(ErrorCode.WRN_BadXMLRef, "explicit operator Q").WithArguments("explicit operator Q").WithLocation(2, 16),
                // (3,34): warning CS1581: Invalid return type in XML comment cref attribute
                // /// <see cref="explicit operator C{Q}"/>
                Diagnostic(ErrorCode.WRN_BadXMLRefReturnType, "C{Q}").WithLocation(3, 34),
                // (3,16): warning CS1574: XML comment has cref attribute 'explicit operator C{Q}' that could not be resolved
                // /// <see cref="explicit operator C{Q}"/>
                Diagnostic(ErrorCode.WRN_BadXMLRef, "explicit operator C{Q}").WithArguments("explicit operator C{Q}").WithLocation(3, 16),
                // (4,34): warning CS1581: Invalid return type in XML comment cref attribute
                // /// <see cref="explicit operator Q[]"/>
                Diagnostic(ErrorCode.WRN_BadXMLRefReturnType, "Q[]").WithLocation(4, 34),
                // (4,16): warning CS1574: XML comment has cref attribute 'explicit operator Q[]' that could not be resolved
                // /// <see cref="explicit operator Q[]"/>
                Diagnostic(ErrorCode.WRN_BadXMLRef, "explicit operator Q[]").WithArguments("explicit operator Q[]").WithLocation(4, 16),
                // (5,34): warning CS1581: Invalid return type in XML comment cref attribute
                // /// <see cref="explicit operator Q*"/>
                Diagnostic(ErrorCode.WRN_BadXMLRefReturnType, "Q*").WithLocation(5, 34),
                // (5,16): warning CS1574: XML comment has cref attribute 'explicit operator Q*' that could not be resolved
                // /// <see cref="explicit operator Q*"/>
                Diagnostic(ErrorCode.WRN_BadXMLRef, "explicit operator Q*").WithArguments("explicit operator Q*").WithLocation(5, 16));
        }

        [Fact]
        public void WRN_BadXMLRefTypeVar()
        {
            // NOTE: there isn't a corresponding case for indexers since they use an impossible member name.
            var source = @"
class C<T, op_Explicit, op_Division>
{
    /// <see cref=""T""/>
    /// <see cref=""explicit operator int""/>
    /// <see cref=""operator /""/>
    void M() { }
}
";

            // BREAK: Dev11 reports WRN_BadXMLRef, instead of WRN_BadXMLRefTypeVar, for the conversion operator.
            // This seems like a bug; it binds to the type parameter, but throw it away because it's not a conversion
            // method.  On its own, this seems reasonable, but it actually performs this filtering *after* accepting
            // type symbols for crefs without parameter lists (see Conversion_Type()).  Therefore, conversion crefs
            // can bind to aggregates, but not type parameters.  To be both more consistent and more permissive,
            // Roslyn binds to the type parameter and produces a more specific error messages.
            CreateCompilationWithMscorlib40AndDocumentationComments(source).VerifyDiagnostics(
                // (4,20): warning CS1723: XML comment has cref attribute 'T' that refers to a type parameter
                //     /// <see cref="T"/>
                Diagnostic(ErrorCode.WRN_BadXMLRefTypeVar, "T").WithArguments("T"),
                // (5,20): warning CS1723: XML comment has cref attribute 'explicit operator int' that refers to a type parameter
                //     /// <see cref="explicit operator int"/>
                Diagnostic(ErrorCode.WRN_BadXMLRefTypeVar, "explicit operator int").WithArguments("explicit operator int"),
                // (6,20): warning CS1723: XML comment has cref attribute 'operator /' that refers to a type parameter
                //     /// <see cref="operator /"/>
                Diagnostic(ErrorCode.WRN_BadXMLRefTypeVar, "operator /").WithArguments("operator /"));
        }

        [WorkItem(530970, "http://vstfdevdiv:8080/DevDiv2/DevDiv/_workitems/edit/530970")]
        [Fact]
        public void DanglingDocComment()
        {
            var source = @"
/// <summary>
/// See <see cref=""C""/>.
/// </summary>
";
            var compilation = CreateCompilationWithMscorlib40AndDocumentationComments(source);
            var model = compilation.GetSemanticModel(compilation.SyntaxTrees.Single());
            var crefSyntax = (NameMemberCrefSyntax)GetCrefSyntaxes(compilation).Single();

            Assert.Equal(SyntaxKind.EndOfFileToken, crefSyntax.Ancestors().First(n => n.IsStructuredTrivia).ParentTrivia.Token.Kind());
            model.GetSymbolInfo(crefSyntax);
        }

        [WorkItem(530969, "http://vstfdevdiv:8080/DevDiv2/DevDiv/_workitems/edit/530969")]
        [Fact]
        public void MissingCrefTypeParameter()
        {
            var source = @"
/// <summary>
/// See <see cref=""C{}""/>.
/// </summary>
class C<T> { }
";
            var compilation = CreateCompilationWithMscorlib40AndDocumentationComments(source);
            var model = compilation.GetSemanticModel(compilation.SyntaxTrees.Single());
            var crefSyntax = (NameMemberCrefSyntax)GetCrefSyntaxes(compilation).Single();

            model.GetSymbolInfo(crefSyntax);
            model.GetSymbolInfo(((GenericNameSyntax)crefSyntax.Name).TypeArgumentList.Arguments.Single());
        }

        [WorkItem(530969, "http://vstfdevdiv:8080/DevDiv2/DevDiv/_workitems/edit/530969")]
        [Fact]
        public void InvalidCrefTypeParameter()
        {
            var source = @"
/// <summary>
/// See <see cref=""C{&}""/>.
/// </summary>
class C<T> { }
";
            var compilation = CreateCompilationWithMscorlib40AndDocumentationComments(source);
            var model = compilation.GetSemanticModel(compilation.SyntaxTrees.Single());
            var crefSyntax = (NameMemberCrefSyntax)GetCrefSyntaxes(compilation).Single();

            model.GetSymbolInfo(crefSyntax);
            model.GetSymbolInfo(((GenericNameSyntax)crefSyntax.Name).TypeArgumentList.Arguments.Single());
        }

        [Fact]
        public void GenericTypeArgument()
        {
            var source = @"
/// <summary>
/// See <see cref=""C{C{T}}""/>.
/// </summary>
class C<T> { }
";
            var compilation = CreateCompilationWithMscorlib40AndDocumentationComments(source);
            var model = compilation.GetSemanticModel(compilation.SyntaxTrees.Single());
            var crefSyntax = (NameMemberCrefSyntax)GetCrefSyntaxes(compilation).Single();

            model.GetSymbolInfo(crefSyntax);
            model.GetSymbolInfo(((GenericNameSyntax)crefSyntax.Name).TypeArgumentList.Arguments.Single());
        }

        [Fact]
        public void CrefAttributeNameCaseMismatch()
        {
            var source = @"
/// <summary>
/// See <see Cref=""C{C{T}}""/>.
/// </summary>
class C<T> { }
";

            // Element names don't have to be lowercase, but "cref" does.
            var compilation = CreateCompilationWithMscorlib40AndDocumentationComments(source);
            compilation.VerifyDiagnostics();
            AssertEx.None(GetCrefSyntaxes(compilation), x => true);
        }

        [WorkItem(546965, "http://vstfdevdiv:8080/DevDiv2/DevDiv/_workitems/edit/546965")]
        [Fact]
        public void MultipleCrefs()
        {
            var source = @"
/// <summary>
/// See <see cref=""int""/>.
/// See <see cref=""C{T}""/>.
/// </summary>
class C<T> { }
";

            var compilation = CreateCompilationWithMscorlib40AndDocumentationComments(source);
            var model = compilation.GetSemanticModel(compilation.SyntaxTrees.Single());
            var crefSyntaxes = GetCrefSyntaxes(compilation);

            // Make sure we're not reusing the binder from the first cref (no type parameters)
            // for the second cref (has type parameters).
            model.GetSymbolInfo(crefSyntaxes.ElementAt(0));
            model.GetSymbolInfo(crefSyntaxes.ElementAt(1));
        }

        [WorkItem(546992, "http://vstfdevdiv:8080/DevDiv2/DevDiv/_workitems/edit/546992")]
        [Fact]
        public void NestedGenerics()
        {
            var source = @"
/// <summary>
/// Error <see cref=""A{A{T}}""/>.
/// Error <see cref=""A{T}.B{A{T}}""/>.
/// Error <see cref=""A{T}.B{U}.M{A{T}}""/>.
/// Fine <see cref=""A{T}.B{U}.M{V}(A{A{T}})""/>.
/// Fine <see cref=""A{T}.B{U}.explicit operator A{A{T}}""/>.
/// </summary>
class A<T>
{
    class B<U>
    {
        internal void M<V>(A<A<T>> a) { }
        public static explicit operator A<A<T>>(B<U> b) { throw null; }
    }
}
";

            var compilation = CreateCompilationWithMscorlib40AndDocumentationComments(source);
            compilation.VerifyDiagnostics(
                // (3,22): warning CS1584: XML comment has syntactically incorrect cref attribute 'A{A{T}}'
                // /// Error <see cref="A{A{T}}"/>.
                Diagnostic(ErrorCode.WRN_BadXMLRefSyntax, "A{A{T}}").WithArguments("A{A{T}}"),
                // (3,24): warning CS1658: Type parameter declaration must be an identifier not a type. See also error CS0081.
                // /// Error <see cref="A{A{T}}"/>.
                Diagnostic(ErrorCode.WRN_ErrorOverride, "A{T}").WithArguments("Type parameter declaration must be an identifier not a type", "0081"),
                // (4,22): warning CS1584: XML comment has syntactically incorrect cref attribute 'A{T}.B{A{T}}'
                // /// Error <see cref="A{T}.B{A{T}}"/>.
                Diagnostic(ErrorCode.WRN_BadXMLRefSyntax, "A{T}.B{A{T}}").WithArguments("A{T}.B{A{T}}"),
                // (4,29): warning CS1658: Type parameter declaration must be an identifier not a type. See also error CS0081.
                // /// Error <see cref="A{T}.B{A{T}}"/>.
                Diagnostic(ErrorCode.WRN_ErrorOverride, "A{T}").WithArguments("Type parameter declaration must be an identifier not a type", "0081"),
                // (5,22): warning CS1584: XML comment has syntactically incorrect cref attribute 'A{T}.B{U}.M{A{T}}'
                // /// Error <see cref="A{T}.B{U}.M{A{T}}"/>.
                Diagnostic(ErrorCode.WRN_BadXMLRefSyntax, "A{T}.B{U}.M{A{T}}").WithArguments("A{T}.B{U}.M{A{T}}"),
                // (5,34): warning CS1658: Type parameter declaration must be an identifier not a type. See also error CS0081.
                // /// Error <see cref="A{T}.B{U}.M{A{T}}"/>.
                Diagnostic(ErrorCode.WRN_ErrorOverride, "A{T}").WithArguments("Type parameter declaration must be an identifier not a type", "0081"));

            var model = compilation.GetSemanticModel(compilation.SyntaxTrees.Single());
            var crefSyntaxes = GetCrefSyntaxes(compilation);
            Assert.Equal(5, crefSyntaxes.Count());

            var symbols = crefSyntaxes.Select(cref => model.GetSymbolInfo(cref).Symbol).ToArray();
            Assert.Equal("A<A<T>>", symbols[0].ToTestDisplayString());
            Assert.Equal("A<T>.B<A<T>>", symbols[1].ToTestDisplayString());
            Assert.Equal("void A<T>.B<U>.M<A<T>>(A<A<T>> a)", symbols[2].ToTestDisplayString());
            Assert.Equal("void A<T>.B<U>.M<V>(A<A<T>> a)", symbols[3].ToTestDisplayString());
            Assert.Equal("A<A<T>> A<T>.B<U>.op_Explicit(A<T>.B<U> b)", symbols[4].ToTestDisplayString());
        }

        [WorkItem(546992, "http://vstfdevdiv:8080/DevDiv2/DevDiv/_workitems/edit/546992")]
        [WorkItem(546993, "http://vstfdevdiv:8080/DevDiv2/DevDiv/_workitems/edit/546993")]
        [Fact]
        public void NestedPredefinedTypes()
        {
            var source = @"
/// <summary>
/// Error <see cref=""A{int}""/>.
/// Error <see cref=""A{T}.B{int}""/>.
/// Error <see cref=""A{T}.B{U}.M{int}""/>.
/// Fine <see cref=""A{T}.B{U}.M{V}(A{int})""/>.
/// Fine <see cref=""A{T}.B{U}.explicit operator A{int}""/>.
/// </summary>
class A<T>
{
    class B<U>
    {
        internal void M<V>(A<int> a) { }
        public static explicit operator A<int>(B<U> b) { throw null; }
    }
}
";

            var compilation = CreateCompilationWithMscorlib40AndDocumentationComments(source);
            compilation.VerifyDiagnostics(
                // (3,22): warning CS1584: XML comment has syntactically incorrect cref attribute 'A{int}'
                // /// Error <see cref="A{int}"/>.
                Diagnostic(ErrorCode.WRN_BadXMLRefSyntax, "A{int}").WithArguments("A{int}"),
                // (3,24): warning CS1658: Type parameter declaration must be an identifier not a type. See also error CS0081.
                // /// Error <see cref="A{int}"/>.
                Diagnostic(ErrorCode.WRN_ErrorOverride, "int").WithArguments("Type parameter declaration must be an identifier not a type", "0081"),
                // (4,22): warning CS1584: XML comment has syntactically incorrect cref attribute 'A{T}.B{int}'
                // /// Error <see cref="A{T}.B{int}"/>.
                Diagnostic(ErrorCode.WRN_BadXMLRefSyntax, "A{T}.B{int}").WithArguments("A{T}.B{int}"),
                // (4,29): warning CS1658: Type parameter declaration must be an identifier not a type. See also error CS0081.
                // /// Error <see cref="A{T}.B{int}"/>.
                Diagnostic(ErrorCode.WRN_ErrorOverride, "int").WithArguments("Type parameter declaration must be an identifier not a type", "0081"),
                // (5,22): warning CS1584: XML comment has syntactically incorrect cref attribute 'A{T}.B{U}.M{int}'
                // /// Error <see cref="A{T}.B{U}.M{int}"/>.
                Diagnostic(ErrorCode.WRN_BadXMLRefSyntax, "A{T}.B{U}.M{int}").WithArguments("A{T}.B{U}.M{int}"),
                // (5,34): warning CS1658: Type parameter declaration must be an identifier not a type. See also error CS0081.
                // /// Error <see cref="A{T}.B{U}.M{int}"/>.
                Diagnostic(ErrorCode.WRN_ErrorOverride, "int").WithArguments("Type parameter declaration must be an identifier not a type", "0081"));

            var model = compilation.GetSemanticModel(compilation.SyntaxTrees.Single());
            var crefSyntaxes = GetCrefSyntaxes(compilation);
            Assert.Equal(5, crefSyntaxes.Count());

            var symbols = crefSyntaxes.Select(cref => model.GetSymbolInfo(cref).Symbol).ToArray();
            Assert.Equal("A<System.Int32>", symbols[0].ToTestDisplayString());
            Assert.Equal("A<T>.B<System.Int32>", symbols[1].ToTestDisplayString());
            Assert.Equal("void A<T>.B<U>.M<System.Int32>(A<System.Int32> a)", symbols[2].ToTestDisplayString());
            Assert.Equal("void A<T>.B<U>.M<V>(A<System.Int32> a)", symbols[3].ToTestDisplayString());
            Assert.Equal("A<System.Int32> A<T>.B<U>.op_Explicit(A<T>.B<U> b)", symbols[4].ToTestDisplayString());
        }

        [WorkItem(546991, "http://vstfdevdiv:8080/DevDiv2/DevDiv/_workitems/edit/546991")]
        [Fact]
        public void NewMethods1()
        {
            var source = @"
class Base
{
    public virtual void M() { }
}

/// <see cref=""Derived.M"" />
class Derived : Base
{
    public new void M() { }
}
";

            var compilation = (Compilation)CreateCompilationWithMscorlib40AndDocumentationComments(source);
            compilation.VerifyDiagnostics();

            var model = compilation.GetSemanticModel(compilation.SyntaxTrees.Single());
            var cref = GetCrefSyntaxes(compilation).Single();

            var overridingMethod = compilation.GlobalNamespace.GetMember<INamedTypeSymbol>("Derived").GetMember<IMethodSymbol>("M");
            Assert.Equal(overridingMethod, model.GetSymbolInfo(cref).Symbol);
        }

        [WorkItem(546991, "http://vstfdevdiv:8080/DevDiv2/DevDiv/_workitems/edit/546991")]
        [Fact]
        public void NewMethods2()
        {
            var source = @"
class Base
{
    public virtual void M() { }
}

class Middle : Base
{
    public new void M() { }
}

/// <see cref=""Derived.M"" />
class Derived : Middle
{
}
";

            var compilation = CreateCompilationWithMscorlib40AndDocumentationComments(source);
            compilation.VerifyDiagnostics(
                // (12,16): warning CS1574: XML comment has cref attribute 'Derived.M' that could not be resolved
                // /// <see cref="Derived.M" />
                Diagnostic(ErrorCode.WRN_BadXMLRef, "Derived.M").WithArguments("M"));

            var model = compilation.GetSemanticModel(compilation.SyntaxTrees.Single());
            var cref = GetCrefSyntaxes(compilation).Single();

            var overridingMethod = compilation.GlobalNamespace.GetMember<NamedTypeSymbol>("Middle").GetMember<MethodSymbol>("M");
            Assert.Null(model.GetSymbolInfo(cref).Symbol); // As in dev11.
        }

        [WorkItem(546991, "http://vstfdevdiv:8080/DevDiv2/DevDiv/_workitems/edit/546991")]
        [WorkItem(547037, "http://vstfdevdiv:8080/DevDiv2/DevDiv/_workitems/edit/547037")]
        [Fact]
        public void NewMethods3()
        {
            var source = @"
class Base
{
    public virtual void M() { }
}

/// <see cref=""M"" />
class Derived : Base
{
    public new void M() { }
}
";

            var compilation = (Compilation)CreateCompilationWithMscorlib40AndDocumentationComments(source);
            compilation.VerifyDiagnostics();

            var model = compilation.GetSemanticModel(compilation.SyntaxTrees.Single());
            var cref = GetCrefSyntaxes(compilation).Single();

            var overridingMethod = compilation.GlobalNamespace.GetMember<INamedTypeSymbol>("Derived").GetMember<IMethodSymbol>("M");
            Assert.Equal(overridingMethod, model.GetSymbolInfo(cref).Symbol);
        }

        [WorkItem(546991, "http://vstfdevdiv:8080/DevDiv2/DevDiv/_workitems/edit/546991")]
        [Fact]
        public void Overrides1()
        {
            var source = @"
class Base
{
    public virtual void M() { }
}

/// <see cref=""Derived.M"" />
class Derived : Base
{
    public override void M() { }
}
";

            var compilation = (Compilation)CreateCompilationWithMscorlib40AndDocumentationComments(source);
            compilation.VerifyDiagnostics();

            var model = compilation.GetSemanticModel(compilation.SyntaxTrees.Single());
            var cref = GetCrefSyntaxes(compilation).Single();

            var overridingMethod = compilation.GlobalNamespace.GetMember<INamedTypeSymbol>("Derived").GetMember<IMethodSymbol>("M");
            Assert.Equal(overridingMethod, model.GetSymbolInfo(cref).Symbol);
        }

        [WorkItem(546991, "http://vstfdevdiv:8080/DevDiv2/DevDiv/_workitems/edit/546991")]
        [Fact]
        public void Overrides2()
        {
            var source = @"
class Base
{
    public virtual void M() { }
}

class Middle : Base
{
    public override void M() { }
}

/// <see cref=""Derived.M"" />
class Derived : Middle
{
}
";

            var compilation = CreateCompilationWithMscorlib40AndDocumentationComments(source);
            compilation.VerifyDiagnostics(
                // (12,16): warning CS1574: XML comment has cref attribute 'Derived.M' that could not be resolved
                // /// <see cref="Derived.M" />
                Diagnostic(ErrorCode.WRN_BadXMLRef, "Derived.M").WithArguments("M"));

            var model = compilation.GetSemanticModel(compilation.SyntaxTrees.Single());
            var cref = GetCrefSyntaxes(compilation).Single();

            Assert.Null(model.GetSymbolInfo(cref).Symbol); // As in dev11.
        }

        [WorkItem(546991, "http://vstfdevdiv:8080/DevDiv2/DevDiv/_workitems/edit/546991")]
        [WorkItem(547037, "http://vstfdevdiv:8080/DevDiv2/DevDiv/_workitems/edit/547037")]
        [Fact]
        public void Overrides3()
        {
            var source = @"
class Base
{
    public virtual void M() { }
}

/// <see cref=""M"" />
class Derived : Base
{
    public override void M() { }
}
";

            var compilation = (Compilation)CreateCompilationWithMscorlib40AndDocumentationComments(source);
            compilation.VerifyDiagnostics();

            var model = compilation.GetSemanticModel(compilation.SyntaxTrees.Single());
            var cref = GetCrefSyntaxes(compilation).Single();

            var overridingMethod = compilation.GlobalNamespace.GetMember<INamedTypeSymbol>("Derived").GetMember<IMethodSymbol>("M");
            Assert.Equal(overridingMethod, model.GetSymbolInfo(cref).Symbol);
        }

        [WorkItem(546991, "http://vstfdevdiv:8080/DevDiv2/DevDiv/_workitems/edit/546991")]
        [Fact]
        public void ExtensionMethod()
        {
            var source = @"
static class Extensions
{
    public static void M1(this Derived d) { }
    public static void M2(this Derived d) { }
    public static void M3(this Derived d) { }
}

class Base
{
    public void M2() { }
}

/// <see cref=""Derived.M1"" />
/// <see cref=""Derived.M2"" />
/// <see cref=""Derived.M3"" />
class Derived : Base
{
    public void M1() { }
}
";

            var compilation = (Compilation)CreateCompilationWithMscorlib40AndSystemCore(source, parseOptions: TestOptions.RegularWithDocumentationComments);
            compilation.VerifyDiagnostics(
                // (15,16): warning CS1574: XML comment has cref attribute 'Derived.M2' that could not be resolved
                // /// <see cref="Derived.M2" />
                Diagnostic(ErrorCode.WRN_BadXMLRef, "Derived.M2").WithArguments("M2"),
                // (16,16): warning CS1574: XML comment has cref attribute 'Derived.M3' that could not be resolved
                // /// <see cref="Derived.M3" />
                Diagnostic(ErrorCode.WRN_BadXMLRef, "Derived.M3").WithArguments("M3"));

            var model = compilation.GetSemanticModel(compilation.SyntaxTrees.Single());
            var crefs = GetCrefSyntaxes(compilation).ToArray();

            var global = compilation.GlobalNamespace;
            var derivedM1 = global.GetMember<INamedTypeSymbol>("Derived").GetMember<IMethodSymbol>("M1");
            var baseM2 = global.GetMember<INamedTypeSymbol>("Base").GetMember<IMethodSymbol>("M2");

            Assert.Equal(derivedM1, model.GetSymbolInfo(crefs[0]).Symbol);
            Assert.Null(model.GetSymbolInfo(crefs[1]).Symbol);
            Assert.Null(model.GetSymbolInfo(crefs[2]).Symbol);
        }

        [WorkItem(546990, "http://vstfdevdiv:8080/DevDiv2/DevDiv/_workitems/edit/546990")]
        [Fact]
        public void ConstructorOfGenericTypeWithinThatType()
        {
            var source = @"
/// Fine <see cref=""G()""/>.
/// Fine <see cref=""G{T}()""/>.
class G<T> { }

/// Error <see cref=""G()""/>.
/// Fine <see cref=""G{T}()""/>.
class Other { }
";

            var compilation = (Compilation)CreateCompilationWithMscorlib40AndDocumentationComments(source, new[] { SystemCoreRef });
            compilation.VerifyDiagnostics(
                // (6,22): warning CS1574: XML comment has cref attribute 'G()' that could not be resolved
                // /// Error <see cref="G()"/>.
                Diagnostic(ErrorCode.WRN_BadXMLRef, "G()").WithArguments("G()"));

            var model = compilation.GetSemanticModel(compilation.SyntaxTrees.Single());
            var crefs = GetCrefSyntaxes(compilation).ToArray();

            var constructor = compilation.GlobalNamespace.GetMember<INamedTypeSymbol>("G").InstanceConstructors.Single();

            Assert.Equal(constructor, model.GetSymbolInfo(crefs[0]).Symbol.OriginalDefinition);
            Assert.Equal(constructor, model.GetSymbolInfo(crefs[1]).Symbol.OriginalDefinition);

            Assert.Null(model.GetSymbolInfo(crefs[2]).Symbol);
            Assert.Equal(constructor, model.GetSymbolInfo(crefs[3]).Symbol.OriginalDefinition);
        }

        [WorkItem(546990, "http://vstfdevdiv:8080/DevDiv2/DevDiv/_workitems/edit/546990")]
        [Fact]
        public void ConstructorOfGenericTypeWithinNestedType()
        {
            var source = @"
class Outer<T>
{
    class Inner<U>
    {
        /// <see cref=""Outer()""/>
        void M()
        {
        }
    }
}
";

            var compilation = CreateCompilationWithMscorlib40AndDocumentationComments(source, new[] { SystemCoreRef });
            compilation.VerifyDiagnostics(
                // (6,24): warning CS1574: XML comment has cref attribute 'Outer()' that could not be resolved
                //         /// <see cref="Outer()"/>
                Diagnostic(ErrorCode.WRN_BadXMLRef, "Outer()").WithArguments("Outer()"));

            var model = compilation.GetSemanticModel(compilation.SyntaxTrees.Single());
            var cref = GetCrefSyntaxes(compilation).Single();

            Assert.Null(model.GetSymbolInfo(cref).Symbol);
        }

        [WorkItem(546990, "http://vstfdevdiv:8080/DevDiv2/DevDiv/_workitems/edit/546990")]
        [WorkItem(554077, "http://vstfdevdiv:8080/DevDiv2/DevDiv/_workitems/edit/554077")]
        [Fact]
        public void QualifiedConstructorOfGenericTypeWithinNestedType()
        {
            var source = @"
/// <see cref=""Outer{T}.Outer""/>
class Outer<T>
{
    /// <see cref=""Outer{T}.Outer""/>
    void M()
    {
    }

    /// <see cref=""Outer{T}.Outer""/>
    class Inner<U>
    {
        /// <see cref=""Outer{T}.Outer""/>
        void M()
        {
        }
    }
}
";

            var compilation = (Compilation)CreateCompilationWithMscorlib40AndDocumentationComments(source, new[] { SystemCoreRef });
            compilation.VerifyDiagnostics(
                // (2,16): warning CS1574: XML comment has cref attribute 'Outer{T}.Outer' that could not be resolved
                // /// <see cref="Outer{T}.Outer"/>
                Diagnostic(ErrorCode.WRN_BadXMLRef, "Outer{T}.Outer").WithArguments("Outer"),
                // (5,20): warning CS1574: XML comment has cref attribute 'Outer{T}.Outer' that could not be resolved
                //     /// <see cref="Outer{T}.Outer"/>
                Diagnostic(ErrorCode.WRN_BadXMLRef, "Outer{T}.Outer").WithArguments("Outer"));

            var outerCtor = compilation.GlobalNamespace.GetMember<INamedTypeSymbol>("Outer").InstanceConstructors.Single();

            var model = compilation.GetSemanticModel(compilation.SyntaxTrees.Single());
            var crefs = GetCrefSyntaxes(compilation);
            var expectedSymbols = new ISymbol[] { null, null, outerCtor, outerCtor };
            var actualSymbols = GetCrefOriginalDefinitions(model, crefs);
            AssertEx.Equal(expectedSymbols, actualSymbols);
        }

        // VB had some problems with these cases between dev10 and dev11.
        [WorkItem(546989, "http://vstfdevdiv:8080/DevDiv2/DevDiv/_workitems/edit/546989")]
        [Fact]
        public void GenericTypeWithoutTypeParameters()
        {
            var source = @"
class GenericClass<T>
{
    internal void NormalSub()
    {
    }
    internal void GenericSub<T2>()
    {
    }
}


/// <summary>This is other class</summary>
/// <remarks>
/// You may also like <see cref=""GenericClass""/>. <see cref=""GenericClass{T}""/> provides you some interesting methods.
/// <see cref=""GenericClass{T}.NormalSub""/> is normal. <see cref=""GenericClass.NormalSub""/> performs a normal operation.
/// <see cref=""GenericClass{T}.GenericSub""/> is generic. <see cref=""GenericClass.GenericSub""/> performs a generic operation.
/// <see cref=""GenericClass{T}.GenericSub{T}""/> has a generic parameter. 
/// <see cref=""GenericClass.GenericSub{T}""/> 's parameters is called <c>T2</c>.
/// </remarks>
class SomeOtherClass
{
}
";
            var tree = Parse(source, options: TestOptions.RegularWithDocumentationComments);
            var compilation = (Compilation)CreateCompilationWithMscorlib40AndSystemCore(new[] { tree });
            compilation.VerifyDiagnostics(
                // (15,34): warning CS1574: XML comment has cref attribute 'GenericClass' that could not be resolved
                // /// You may also like <see cref="GenericClass"/>. <see cref="GenericClass{T}"/> provides you some interesting methods.
                Diagnostic(ErrorCode.WRN_BadXMLRef, "GenericClass").WithArguments("GenericClass"),
                // (16,67): warning CS1574: XML comment has cref attribute 'GenericClass.NormalSub' that could not be resolved
                // /// <see cref="GenericClass{T}.NormalSub"/> is normal. <see cref="GenericClass.NormalSub"/> performs a normal operation.
                Diagnostic(ErrorCode.WRN_BadXMLRef, "GenericClass.NormalSub").WithArguments("NormalSub"),
                // (17,69): warning CS1574: XML comment has cref attribute 'GenericClass.GenericSub' that could not be resolved
                // /// <see cref="GenericClass{T}.GenericSub"/> is generic. <see cref="GenericClass.GenericSub"/> performs a generic operation.
                Diagnostic(ErrorCode.WRN_BadXMLRef, "GenericClass.GenericSub").WithArguments("GenericSub"),
                // (19,16): warning CS1574: XML comment has cref attribute 'GenericClass.GenericSub{T}' that could not be resolved
                // /// <see cref="GenericClass.GenericSub{T}"/> 's parameters is called <c>T2</c>.
                Diagnostic(ErrorCode.WRN_BadXMLRef, "GenericClass.GenericSub{T}").WithArguments("GenericSub{T}"));

            var model = compilation.GetSemanticModel(compilation.SyntaxTrees.Single());
            var crefs = GetCrefSyntaxes(compilation).ToArray();

            var type = compilation.GlobalNamespace.GetMember<INamedTypeSymbol>("GenericClass");
            var nonGenericMethod = type.GetMember<IMethodSymbol>("NormalSub");
            var genericMethod = type.GetMember<IMethodSymbol>("GenericSub");

            Assert.Null(model.GetSymbolInfo(crefs[0]).Symbol);
            Assert.Null(model.GetSymbolInfo(crefs[3]).Symbol);
            Assert.Null(model.GetSymbolInfo(crefs[5]).Symbol);
            Assert.Null(model.GetSymbolInfo(crefs[7]).Symbol);

            Assert.Equal(type, model.GetSymbolInfo(crefs[1]).Symbol.OriginalDefinition);
            Assert.Equal(nonGenericMethod, model.GetSymbolInfo(crefs[2]).Symbol.OriginalDefinition);
            Assert.Equal(genericMethod, model.GetSymbolInfo(crefs[4]).Symbol.OriginalDefinition);
            Assert.Equal(genericMethod, model.GetSymbolInfo(crefs[6]).Symbol.OriginalDefinition);
        }

        [WorkItem(546990, "http://vstfdevdiv:8080/DevDiv2/DevDiv/_workitems/edit/546990")]
        [Fact]
        public void Dynamic()
        {
            // This can't bind to the type "dynamic" because it is not a type-only context 
            // (e.g. a method called "dynamic" would be fine).
            var source = @"
/// <see cref=""dynamic""/>
class C
{
}
";

            var compilation = CreateCompilationWithMscorlib40AndDocumentationComments(source, new[] { SystemCoreRef });
            compilation.VerifyDiagnostics(
                // (2,16): warning CS1574: XML comment has cref attribute 'dynamic' that could not be resolved
                // /// <see cref="dynamic"/>
                Diagnostic(ErrorCode.WRN_BadXMLRef, "dynamic").WithArguments("dynamic"));

            var model = compilation.GetSemanticModel(compilation.SyntaxTrees.Single());
            var cref = GetCrefSyntaxes(compilation).Single();

            Assert.Null(model.GetSymbolInfo(cref).Symbol);
        }

        [Fact]
        public void DynamicConstructor()
        {
            var source = @"
/// <see cref=""dynamic()""/>
class C
{
}
";

            var compilation = CreateCompilationWithMscorlib40AndDocumentationComments(source, new[] { SystemCoreRef });
            compilation.VerifyDiagnostics(
                // (2,16): warning CS1574: XML comment has cref attribute 'dynamic()' that could not be resolved
                // /// <see cref="dynamic()"/>
                Diagnostic(ErrorCode.WRN_BadXMLRef, "dynamic()").WithArguments("dynamic()"));

            var model = compilation.GetSemanticModel(compilation.SyntaxTrees.Single());
            var cref = GetCrefSyntaxes(compilation).Single();

            Assert.Null(model.GetSymbolInfo(cref).Symbol);
        }

        [Fact]
        public void DynamicInParameters()
        {
            // BREAK: Dev11 drops candidates with "dynamic" anywhere in their parameter lists.
            // As a result, it does not match the first two or last two crefs.

            var source = @"
/// <see cref=""M1(dynamic)""/>
/// <see cref=""M1(C{dynamic})""/>
/// <see cref=""M2(object)""/>
/// <see cref=""M2(C{object})""/>
/// 
/// <see cref=""M1(object)""/>
/// <see cref=""M1(C{object})""/>
/// <see cref=""M2(dynamic)""/>
/// <see cref=""M2(C{dynamic})""/>
class C<T>
{
    void M1(dynamic p) { }
    void M1(C<dynamic> p) { }
    void M2(object p) { }
    void M2(C<object> p) { }
}
";

            SyntaxTree tree = Parse(source, options: TestOptions.RegularWithDocumentationComments);
            var compilation = (Compilation)CreateCompilationWithMscorlib40AndSystemCore(new[] { tree });
            compilation.VerifyDiagnostics();

            var type = compilation.GlobalNamespace.GetMember<INamedTypeSymbol>("C");

            //NOTE: deterministic, since GetMembers respects syntax order.
            var m1a = type.GetMembers("M1").First();
            var m1b = type.GetMembers("M1").Last();
            var m2a = type.GetMembers("M2").First();
            var m2b = type.GetMembers("M2").Last();

            var model = compilation.GetSemanticModel(tree);
            var crefs = GetCrefSyntaxes(compilation).ToArray();
            Assert.Equal(8, crefs.Length);

            Assert.Equal(m1a, model.GetSymbolInfo(crefs[0]).Symbol.OriginalDefinition);
            Assert.Equal(m1b, model.GetSymbolInfo(crefs[1]).Symbol.OriginalDefinition);
            Assert.Equal(m2a, model.GetSymbolInfo(crefs[2]).Symbol.OriginalDefinition);
            Assert.Equal(m2b, model.GetSymbolInfo(crefs[3]).Symbol.OriginalDefinition);

            Assert.Equal(m1a, model.GetSymbolInfo(crefs[4]).Symbol.OriginalDefinition);
            Assert.Equal(m1b, model.GetSymbolInfo(crefs[5]).Symbol.OriginalDefinition);
            Assert.Equal(m2a, model.GetSymbolInfo(crefs[6]).Symbol.OriginalDefinition);
            Assert.Equal(m2b, model.GetSymbolInfo(crefs[7]).Symbol.OriginalDefinition);
        }

        [WorkItem(531152, "http://vstfdevdiv:8080/DevDiv2/DevDiv/_workitems/edit/531152")]
        [Fact]
        public void MissingArgumentTypes()
        {
            var source = @"
using System;
 
/// <see cref=""Console.WriteLine(,,)""/>
class Program
{
}
";
            // Note: using is unused because syntactically invalid cref is never bound.
            var compilation = CreateCompilationWithMscorlib40AndDocumentationComments(source);
            compilation.VerifyDiagnostics(
                // (4,16): warning CS1584: XML comment has syntactically incorrect cref attribute 'Console.WriteLine(,,)'
                // /// <see cref="Console.WriteLine(,,)"/>
                Diagnostic(ErrorCode.WRN_BadXMLRefSyntax, "Console.WriteLine(,,)").WithArguments("Console.WriteLine(,,)"),
                // (4,34): warning CS1658: Identifier expected. See also error CS1001.
                // /// <see cref="Console.WriteLine(,,)"/>
                Diagnostic(ErrorCode.WRN_ErrorOverride, ",").WithArguments("Identifier expected", "1001"),
                // (4,35): warning CS1658: Identifier expected. See also error CS1001.
                // /// <see cref="Console.WriteLine(,,)"/>
                Diagnostic(ErrorCode.WRN_ErrorOverride, ",").WithArguments("Identifier expected", "1001"),
                // (2,1): info CS8019: Unnecessary using directive.
                // using System;
                Diagnostic(ErrorCode.HDN_UnusedUsingDirective, "using System;"));

            var model = compilation.GetSemanticModel(compilation.SyntaxTrees.Single());
            var cref = GetCrefSyntaxes(compilation).Single();

            Assert.Null(model.GetSymbolInfo(cref).Symbol);
        }

        [WorkItem(531135, "http://vstfdevdiv:8080/DevDiv2/DevDiv/_workitems/edit/531135")]
        [Fact]
        public void NonOverloadableOperator()
        {
            var source = @"
/// <see cref=""operator =""/>
class Program
{
}
";

            var compilation = CreateCompilationWithMscorlib40AndDocumentationComments(source);
            compilation.VerifyDiagnostics(
                // (2,16): warning CS1584: XML comment has syntactically incorrect cref attribute 'operator ='
                // /// <see cref="operator ="/>
                Diagnostic(ErrorCode.WRN_BadXMLRefSyntax, "operator").WithArguments("operator ="),
                // (2,25): warning CS1658: Overloadable operator expected. See also error CS1037.
                // /// <see cref="operator ="/>
                Diagnostic(ErrorCode.WRN_ErrorOverride, "=").WithArguments("Overloadable operator expected", "1037"));

            var model = compilation.GetSemanticModel(compilation.SyntaxTrees.Single());
            var cref = GetCrefSyntaxes(compilation).Single();

            Assert.Null(model.GetSymbolInfo(cref).Symbol);
        }

        [WorkItem(531135, "http://vstfdevdiv:8080/DevDiv2/DevDiv/_workitems/edit/531135")]
        [Fact]
        public void InvalidOperator()
        {
            var source = @"
/// <see cref=""operator q""/>
class Program
{
}
";

            var compilation = CreateCompilationWithMscorlib40AndDocumentationComments(source);
            compilation.VerifyDiagnostics(
                // (4,16): warning CS1584: XML comment has syntactically incorrect cref attribute 'operator q'
                // /// <see cref="operator q"/>
                Diagnostic(ErrorCode.WRN_BadXMLRefSyntax, "operator").WithArguments("operator q"),
                // (4,25): warning CS1658: Overloadable operator expected. See also error CS1037.
                // /// <see cref="operator q"/>
                Diagnostic(ErrorCode.WRN_ErrorOverride, "q").WithArguments("Overloadable operator expected", "1037"));

            var model = compilation.GetSemanticModel(compilation.SyntaxTrees.Single());
            var cref = GetCrefSyntaxes(compilation).Single();

            Assert.Null(model.GetSymbolInfo(cref).Symbol);
        }

        [WorkItem(547041, "http://vstfdevdiv:8080/DevDiv2/DevDiv/_workitems/edit/547041")]
        [Fact]
        public void EmptyVerbatimIdentifier()
        {
            var source = @"
/// <see cref=""@""/>
class Program
{
}
";

            var compilation = CreateCompilationWithMscorlib40AndDocumentationComments(source);
            compilation.VerifyDiagnostics(
                // (2,16): warning CS1584: XML comment has syntactically incorrect cref attribute '@'
                // /// <see cref="@"/>
                Diagnostic(ErrorCode.WRN_BadXMLRefSyntax, "@").WithArguments("@"),
                // (2,16): error CS1646: Keyword, identifier, or string expected after verbatim specifier: @
                // /// <see cref="@"/>
                Diagnostic(ErrorCode.ERR_ExpectedVerbatimLiteral, ""));

            var model = compilation.GetSemanticModel(compilation.SyntaxTrees.Single());
            var cref = GetCrefSyntaxes(compilation).Single();

            Assert.Null(model.GetSymbolInfo(cref).Symbol);
        }

        [WorkItem(531161, "http://vstfdevdiv:8080/DevDiv2/DevDiv/_workitems/edit/531161")]
        [Fact]
        public void AttributeNameHasPrefix()
        {
            var source = @"
/// <see xmlns:cref=""Invalid""/>
class Program
{
}
";

            var compilation = CreateCompilationWithMscorlib40AndDocumentationComments(source);
            compilation.VerifyDiagnostics();
            Assert.Equal(0, GetCrefSyntaxes(compilation).Count());
        }

        [WorkItem(531160, "http://vstfdevdiv:8080/DevDiv2/DevDiv/_workitems/edit/531160")]
        [Fact]
        public void DuplicateAttribute()
        {
            var source = @"
/// <see cref=""int"" cref=""long""/>
class Program
{
}
";

            var compilation = (Compilation)CreateCompilationWithMscorlib40AndDocumentationComments(source);
            compilation.VerifyDiagnostics(
                // (2,21): warning CS1570: XML comment has badly formed XML -- 'Duplicate 'cref' attribute'
                // /// <see cref="int" cref="long"/>
                Diagnostic(ErrorCode.WRN_XMLParseError, @"cref=""long""").WithArguments("cref").WithLocation(2, 21));

            var model = compilation.GetSemanticModel(compilation.SyntaxTrees.Single());
            var crefSyntaxes = GetCrefSyntaxes(compilation).ToArray();

            Assert.Equal(compilation.GetSpecialType(SpecialType.System_Int32), model.GetSymbolInfo(crefSyntaxes[0]).Symbol);
            Assert.Equal(compilation.GetSpecialType(SpecialType.System_Int64), model.GetSymbolInfo(crefSyntaxes[1]).Symbol);
        }

        [WorkItem(531157, "http://vstfdevdiv:8080/DevDiv2/DevDiv/_workitems/edit/531157")]
        [Fact]
        public void IntPtrConversion()
        {
            var source = @"
using System;
 
/// <see cref=""IntPtr.op_Explicit(void*)""/>
class C
{
}
";

            var compilation = CreateCompilationWithMscorlib40AndDocumentationComments(source);
            compilation.VerifyDiagnostics();

            var model = compilation.GetSemanticModel(compilation.SyntaxTrees.Single());
            var cref = GetCrefSyntaxes(compilation).Single();

            Assert.Equal("System.IntPtr System.IntPtr.op_Explicit(System.Void* value)", model.GetSymbolInfo(cref).Symbol.ToTestDisplayString());
        }

        [WorkItem(531233, "http://vstfdevdiv:8080/DevDiv2/DevDiv/_workitems/edit/531233")]
        [Fact]
        public void CrefInOtherElement()
        {
            var source = @"
/// <other cref=""C""/>
class C
{
}
";

            var compilation = (Compilation)CreateCompilationWithMscorlib40AndDocumentationComments(source);
            compilation.VerifyDiagnostics();

            var model = compilation.GetSemanticModel(compilation.SyntaxTrees.Single());
            var cref = GetCrefSyntaxes(compilation).Single();

            Assert.Equal(compilation.GlobalNamespace.GetMember<INamedTypeSymbol>("C"), model.GetSymbolInfo(cref).Symbol);
        }

        [WorkItem(531162, "http://vstfdevdiv:8080/DevDiv2/DevDiv/_workitems/edit/531162")]
        [Fact]
        public void OuterVersusInheritedFromOuter()
        {
            var source = @"
class C<T>
{
    public void Goo(T x) { }
 
    class D : C<int>
    {
        /// <see cref=""Goo(T)""/>
        void Bar() { }
    }
}
";

            var compilation = (Compilation)CreateCompilationWithMscorlib40AndDocumentationComments(source);
            compilation.VerifyDiagnostics();

            var model = compilation.GetSemanticModel(compilation.SyntaxTrees.Single());
            var cref = GetCrefSyntaxes(compilation).Single();

            var expectedSymbol = compilation.GlobalNamespace.GetMember<INamedTypeSymbol>("C").GetMember<IMethodSymbol>("Goo");
            Assert.Equal(expectedSymbol, model.GetSymbolInfo(cref).Symbol);
        }

        [WorkItem(531344, "http://vstfdevdiv:8080/DevDiv2/DevDiv/_workitems/edit/531344")]
        [Fact]
        public void ConstraintsInCrefs()
        {
            var source = @"
/// <see cref=""Outer{Q}.Inner""/>
class Outer<T> where T: System.IFormattable
{
    class Inner { }
}
";

            var compilation = (Compilation)CreateCompilationWithMscorlib40AndDocumentationComments(source);
            compilation.VerifyDiagnostics();

            var model = compilation.GetSemanticModel(compilation.SyntaxTrees.Single());
            var cref = GetCrefSyntaxes(compilation).Single();

            var expectedSymbol = compilation.GlobalNamespace.GetMember<INamedTypeSymbol>("Outer").GetMember<INamedTypeSymbol>("Inner");
            Assert.Equal(expectedSymbol, model.GetSymbolInfo(cref).Symbol.OriginalDefinition);
        }

        [Fact]
        public void CrefTypeParameterEquality1()
        {
            var source = @"
/// <see cref=""C{Q}""/>
class C<T>
{
}
";

            var compilation = CreateCompilationWithMscorlib40AndDocumentationComments(source);
            compilation.VerifyDiagnostics();

            var tree = compilation.SyntaxTrees.Single();
            var cref = GetCrefSyntaxes(compilation).Single();

            Func<Symbol> lookupSymbol = () =>
            {
                var factory = new BinderFactory(compilation, tree, ignoreAccessibility: false);
                var binder = factory.GetBinder(cref);
                var lookupResult = LookupResult.GetInstance();
                HashSet<DiagnosticInfo> useSiteDiagnostics = null;
                binder.LookupSymbolsSimpleName(
                    lookupResult,
                    qualifierOpt: null,
                    plainName: "Q",
                    arity: 0,
                    basesBeingResolved: null,
                    options: LookupOptions.Default,
                    diagnose: false,
                    useSiteDiagnostics: ref useSiteDiagnostics);
                Assert.Equal(LookupResultKind.Viable, lookupResult.Kind);
                var symbol = lookupResult.Symbols.Single();
                lookupResult.Free();
                Assert.NotNull(symbol);
                Assert.IsType<CrefTypeParameterSymbol>(symbol);
                return symbol;
            };

            var symbol1 = lookupSymbol();
            var symbol2 = lookupSymbol();
            Assert.Equal(symbol1, symbol2); // Required for correctness.
            Assert.NotSame(symbol1, symbol2); // Not required, just documenting.
        }

        [Fact]
        public void CrefTypeParameterEquality2()
        {
            var source = @"
/// <see cref=""C{T}""/>
class C<T>
{
}
";

            var compilation = CreateCompilationWithMscorlib40AndDocumentationComments(source);
            compilation.VerifyDiagnostics();

            var tree = compilation.SyntaxTrees.Single();
            var cref = GetCrefSyntaxes(compilation).Single();
            var model = compilation.GetSemanticModel(tree);

            var referencedType = (INamedTypeSymbol)model.GetSymbolInfo(cref).Symbol;
            Assert.NotNull(referencedType);

            var crefTypeParam = referencedType.TypeArguments.Single();
            Assert.IsType<CrefTypeParameterSymbol>(crefTypeParam.GetSymbol());

            var sourceTypeParam = referencedType.TypeParameters.Single();
            Assert.IsType<SourceTypeTypeParameterSymbol>(sourceTypeParam.GetSymbol());

            Assert.NotEqual(crefTypeParam, sourceTypeParam);
            Assert.NotEqual(sourceTypeParam, crefTypeParam);
        }

        [WorkItem(531337, "http://vstfdevdiv:8080/DevDiv2/DevDiv/_workitems/edit/531337")]
        [Fact]
        public void CrefInMethodBody()
        {
            var source = @"
class C
{
    void M()
    {
        /// <see cref=""C""/>
    }
}
";

            var compilation = (Compilation)CreateCompilationWithMscorlib40AndDocumentationComments(source);
            compilation.VerifyDiagnostics(
                // (6,9): warning CS1587: XML comment is not placed on a valid language element
                //         /// <see cref="C"/>
                Diagnostic(ErrorCode.WRN_UnprocessedXMLComment, "/"));

            var tree = compilation.SyntaxTrees.Single();
            var cref = GetCrefSyntaxes(compilation).Single();
            var model = compilation.GetSemanticModel(tree);

            var expectedSymbol = compilation.GlobalNamespace.GetMember<INamedTypeSymbol>("C");
            var actualSymbol = model.GetSymbolInfo(cref).Symbol;
            Assert.Equal(expectedSymbol, actualSymbol);
        }

        [WorkItem(531337, "http://vstfdevdiv:8080/DevDiv2/DevDiv/_workitems/edit/531337")]
        [Fact]
        public void CrefOnAccessor()
        {
            var source = @"
class C
{
    int P
    {
        /// <see cref=""C""/>
        get { return 0; }
    }
}
";

            var compilation = (Compilation)CreateCompilationWithMscorlib40AndDocumentationComments(source);
            compilation.VerifyDiagnostics(
                // (6,9): warning CS1587: XML comment is not placed on a valid language element
                //         /// <see cref="C"/>
                Diagnostic(ErrorCode.WRN_UnprocessedXMLComment, "/"));

            var tree = compilation.SyntaxTrees.Single();
            var cref = GetCrefSyntaxes(compilation).Single();
            var model = compilation.GetSemanticModel(tree);

            var expectedSymbol = compilation.GlobalNamespace.GetMember<INamedTypeSymbol>("C");
            var actualSymbol = model.GetSymbolInfo(cref).Symbol;
            Assert.Equal(expectedSymbol, actualSymbol);
        }

        [WorkItem(531391, "http://vstfdevdiv:8080/DevDiv2/DevDiv/_workitems/edit/531391")]
        [Fact]
        public void IncompleteGenericCrefMissingName()
        {
            var source = @"
/// <see cref=' {'/>
class C { }
";

            var compilation = CreateCompilationWithMscorlib40AndDocumentationComments(source);
            compilation.VerifyDiagnostics(
                // (2,16): warning CS1584: XML comment has syntactically incorrect cref attribute ' {'
                // /// <see cref=' {'/>
                Diagnostic(ErrorCode.WRN_BadXMLRefSyntax, " {").WithArguments(" {"),
                // (2,17): warning CS1658: Identifier expected. See also error CS1001.
                // /// <see cref=' {'/>
                Diagnostic(ErrorCode.WRN_ErrorOverride, "{").WithArguments("Identifier expected", "1001"),
                // (2,18): warning CS1658: Identifier expected. See also error CS1001.
                // /// <see cref=' {'/>
                Diagnostic(ErrorCode.WRN_ErrorOverride, "'").WithArguments("Identifier expected", "1001"),
                // (2,18): warning CS1658: Syntax error, '>' expected. See also error CS1003.
                // /// <see cref=' {'/>
                Diagnostic(ErrorCode.WRN_ErrorOverride, "'").WithArguments("Syntax error, '>' expected", "1003"));

            var tree = compilation.SyntaxTrees.Single();
            var cref = GetCrefSyntaxes(compilation).Single();
            var model = compilation.GetSemanticModel(tree);

            Assert.Null(model.GetSymbolInfo(cref).Symbol);
        }

        [WorkItem(548900, "http://vstfdevdiv:8080/DevDiv2/DevDiv/_workitems/edit/548900")]
        [Fact]
        public void InvalidOperatorCref()
        {
            var source = @"
/// <see cref=""operator@""/>
class C
{
    public static C operator +(C x, C y) { }
}
";

            var compilation = CreateCompilationWithMscorlib40AndDocumentationComments(source);
            var cref = GetCrefSyntaxes(compilation).Single();

            AssertEx.None(cref.DescendantTokens(descendIntoTrivia: true), token => token.ValueText == null);
        }

        [WorkItem(549210, "http://vstfdevdiv:8080/DevDiv2/DevDiv/_workitems/edit/549210")]
        [Fact]
        public void InvalidGenericCref()
        {
            var source = @"
///<see cref=""X{@
///
";

            var compilation = CreateCompilationWithMscorlib40AndDocumentationComments(source);
            var cref = GetCrefSyntaxes(compilation).Single();

            AssertEx.None(cref.DescendantTokens(descendIntoTrivia: true), token => token.ValueText == null);

            var tree = compilation.SyntaxTrees.Single();
            var model = compilation.GetSemanticModel(tree);
            foreach (var id in cref.DescendantNodes().OfType<NameSyntax>())
            {
                Assert.Null(model.GetSymbolInfo(id).Symbol); //Used to assert/throw.
            }
        }

        [WorkItem(549351, "http://vstfdevdiv:8080/DevDiv2/DevDiv/_workitems/edit/549351")]
        [Fact]
        public void CrefNotOnMember()
        {
            var source = @"
/// <see cref=""decimal.operator
";

            var compilation = CreateCompilationWithMscorlib40AndDocumentationComments(source);
            var cref = GetCrefSyntaxes(compilation).Single();

            var tree = compilation.SyntaxTrees.Single();
            var model = compilation.GetSemanticModel(tree);
            var symbol = model.GetSymbolInfo(cref).Symbol;
            Assert.NotNull(symbol);
            Assert.Equal(MethodKind.UserDefinedOperator, ((IMethodSymbol)symbol).MethodKind);
            Assert.Equal(WellKnownMemberNames.AdditionOperatorName, symbol.Name);
            Assert.Equal(SpecialType.System_Decimal, symbol.ContainingType.SpecialType);
        }

        [WorkItem(551354, "http://vstfdevdiv:8080/DevDiv2/DevDiv/_workitems/edit/551354")]
        [Fact]
        public void DotIntoTypeParameter1()
        {
            var source = @"
/// <see cref=""F{T}(T.C)""/>
class C 
{
    void F<T>(T t) { }
}
";

            var compilation = CreateCompilationWithMscorlib40AndDocumentationComments(source);
            compilation.VerifyDiagnostics(
                // (2,16): warning CS1580: Invalid type for parameter 'T.C' in XML comment cref attribute: 'F{T}(T.C)'
                // /// <see cref="F{T}(T.C)"/>
                Diagnostic(ErrorCode.WRN_BadXMLRefParamType, "T.C").WithArguments("T.C", "F{T}(T.C)"),
                // (2,16): warning CS1574: XML comment has cref attribute 'F{T}(T.C)' that could not be resolved
                // /// <see cref="F{T}(T.C)"/>
                Diagnostic(ErrorCode.WRN_BadXMLRef, "F{T}(T.C)").WithArguments("F{T}(T.C)"));

            var cref = (NameMemberCrefSyntax)GetCrefSyntaxes(compilation).Single();
            var parameterType = cref.Parameters.Parameters.Single().Type;

            var tree = compilation.SyntaxTrees.Single();
            var model = compilation.GetSemanticModel(tree);
            var info = model.GetSymbolInfo(parameterType);
            Assert.Null(info.Symbol);
            Assert.Equal(CandidateReason.None, info.CandidateReason);

            var parameterTypeContainingType = parameterType.DescendantNodes().OfType<SimpleNameSyntax>().First();
            var containingTypeInfo = model.GetSymbolInfo(parameterTypeContainingType);
            Assert.IsType<CrefTypeParameterSymbol>(containingTypeInfo.Symbol.GetSymbol());
        }

        [WorkItem(551354, "http://vstfdevdiv:8080/DevDiv2/DevDiv/_workitems/edit/551354")]
        [WorkItem(552759, "http://vstfdevdiv:8080/DevDiv2/DevDiv/_workitems/edit/552759")]
        [Fact]
        public void DotIntoTypeParameter2()
        {
            var source = @"
/// <see cref=""C{C}""/>
/// <see cref=""C.D{C}""/>
/// <see cref=""C.D.E{C}""/>
class C 
{
    class D
    {
        class E
        {
        }
    }
}
";

            var compilation = CreateCompilationWithMscorlib40AndDocumentationComments(source);
            compilation.VerifyDiagnostics(
                // (2,16): warning CS1574: XML comment has cref attribute 'C{C}' that could not be resolved
                // /// <see cref="C{C}"/>
                Diagnostic(ErrorCode.WRN_BadXMLRef, "C{C}").WithArguments("C{C}"),
                // (2,16): warning CS1574: XML comment has cref attribute 'C.D{C}' that could not be resolved
                // /// <see cref="C.D{C}"/>
                Diagnostic(ErrorCode.WRN_BadXMLRef, "C.D{C}").WithArguments("D{C}"),
                // (3,16): warning CS1574: XML comment has cref attribute 'C.D.E{C}' that could not be resolved
                // /// <see cref="C.D.E{C}"/>
                Diagnostic(ErrorCode.WRN_BadXMLRef, "C.D.E{C}").WithArguments("E{C}"));

            var tree = compilation.SyntaxTrees.Single();
            var model = compilation.GetSemanticModel(tree);

            var crefs = GetCrefSyntaxes(compilation).ToArray();

            foreach (var cref in crefs)
            {
                var typeSyntax = cref.DescendantNodes().OfType<SimpleNameSyntax>().First();
                var typeSymbol = model.GetSymbolInfo(typeSyntax).Symbol;
                if (typeSyntax.Parent.Kind() == SyntaxKind.NameMemberCref)
                {
                    Assert.Null(typeSymbol);
                }
                else
                {
                    Assert.IsType<CrefTypeParameterSymbol>(typeSymbol.GetSymbol());
                }
            }
        }

        [WorkItem(549351, "http://vstfdevdiv:8080/DevDiv2/DevDiv/_workitems/edit/549351")]
        [WorkItem(675600, "http://vstfdevdiv:8080/DevDiv2/DevDiv/_workitems/edit/675600")]
        [Fact]
        public void OperatorGreaterThanGreaterThanEquals()
        {
            var source = @"
/// <see cref=""operator }}=""/>
class C { }
";

            // Just don't blow up.
            CreateCompilationWithMscorlib40AndDocumentationComments(source).VerifyDiagnostics(
                // (2,16): warning CS1574: XML comment has cref attribute 'operator }}=' that could not be resolved
                // /// <see cref="operator }}="/>
                Diagnostic(ErrorCode.WRN_BadXMLRef, "operator }}=").WithArguments("operator }}=").WithLocation(2, 16));
        }

        [WorkItem(554077, "http://vstfdevdiv:8080/DevDiv2/DevDiv/_workitems/edit/554077")]
        [Fact]
        public void GenericDelegateConstructor()
        {
            var source = @"
using System;
 
/// <summary>
/// <see cref=""Action{T}.Action""/>
/// </summary>
class C { }
";

            var compilation = (Compilation)CreateCompilationWithMscorlib40AndDocumentationComments(source);
            compilation.VerifyDiagnostics();

            var delegateConstructor = compilation.GlobalNamespace.
                GetMember<INamespaceSymbol>("System").GetMembers("Action").OfType<INamedTypeSymbol>().
                Single(t => t.Arity == 1).
                InstanceConstructors.Single();

            var cref = GetCrefSyntaxes(compilation).Single();

            var model = compilation.GetSemanticModel(cref.SyntaxTree);
            var symbol = model.GetSymbolInfo(cref).Symbol;
            Assert.NotNull(symbol);
            Assert.False(symbol.IsDefinition);
            Assert.Equal(delegateConstructor, symbol.OriginalDefinition);
        }

        [WorkItem(553394, "http://vstfdevdiv:8080/DevDiv2/DevDiv/_workitems/edit/553394")]
        [Fact]
        public void InaccessibleViaImports()
        {
            var source = @"
using System;

/// <see cref=""RuntimeType.Equals""/>
enum E { }
";

            // Restore compat: include inaccessible members in cref lookup
            var comp = CreateEmptyCompilation(
                new[] { Parse(source, options: TestOptions.RegularWithDocumentationComments) },
                new[] { MscorlibRef },
                TestOptions.ReleaseDll.WithXmlReferenceResolver(XmlFileResolver.Default));
            comp.VerifyDiagnostics();
        }

        [WorkItem(554086, "http://vstfdevdiv:8080/DevDiv2/DevDiv/_workitems/edit/554086")]
        [Fact]
        public void InheritedInterfaceMember()
        {
            var source = @"
using System.Collections;
 
class GetEnumerator
{
    /// <summary>
    /// <see cref=""GetEnumerator""/>
    /// </summary>
    interface I : IEnumerable { }
}
";

            var compilation = (Compilation)CreateCompilationWithMscorlib40AndDocumentationComments(source);
            compilation.VerifyDiagnostics();

            var expectedSymbol = compilation.GlobalNamespace.GetMember<INamedTypeSymbol>("GetEnumerator");

            var cref = GetCrefSyntaxes(compilation).Single();

            var model = compilation.GetSemanticModel(cref.SyntaxTree);
            var actualSymbol = model.GetSymbolInfo(cref).Symbol;
            Assert.Equal(expectedSymbol, actualSymbol);
        }

        [WorkItem(553609, "http://vstfdevdiv:8080/DevDiv2/DevDiv/_workitems/edit/553609")]
        [Fact]
        public void StringConstructor()
        {
            var source = @"
/// <summary>
/// <see cref=""string(char[])""/>
/// </summary>
enum E { }
";

            var compilation = (Compilation)CreateCompilationWithMscorlib40AndDocumentationComments(source);
            compilation.VerifyDiagnostics();

            var expectedSymbol = compilation.GetSpecialType(SpecialType.System_String).
                InstanceConstructors.Single(ctor => ctor.Parameters.Length == 1 && ctor.GetParameterType(0).Kind == SymbolKind.ArrayType);

            var cref = GetCrefSyntaxes(compilation).Single();

            var model = compilation.GetSemanticModel(cref.SyntaxTree);
            var actualSymbol = model.GetSymbolInfo(cref).Symbol;
            Assert.Equal(expectedSymbol, actualSymbol);
        }

        [WorkItem(553609, "http://vstfdevdiv:8080/DevDiv2/DevDiv/_workitems/edit/553609")]
        [Fact]
        public void InvalidStringConstructor()
        {
            var source = @"
/// <summary>
/// <see cref=""string(float[])""/>
/// </summary>
enum E { }
";

            var compilation = CreateCompilationWithMscorlib40AndDocumentationComments(source);
            compilation.VerifyDiagnostics(
                // (3,16): warning CS1574: XML comment has cref attribute 'string(float[])' that could not be resolved
                // /// <see cref="string(float[])"/>
                Diagnostic(ErrorCode.WRN_BadXMLRef, "string(float[])").WithArguments("string(float[])"));

            var cref = GetCrefSyntaxes(compilation).Single();

            var model = compilation.GetSemanticModel(cref.SyntaxTree);
            var info = model.GetSymbolInfo(cref);
            Assert.Null(info.Symbol);
            Assert.Equal(CandidateReason.None, info.CandidateReason);
            Assert.Equal(0, info.CandidateSymbols.Length);
        }

        [WorkItem(553609, "http://vstfdevdiv:8080/DevDiv2/DevDiv/_workitems/edit/553609")]
        [Fact]
        public void AliasQualifiedTypeConstructor()
        {
            var source = @"
/// <summary>
/// <see cref=""global::C()""/>
/// </summary>
class C { }
";

            var compilation = (Compilation)CreateCompilationWithMscorlib40AndDocumentationComments(source);
            compilation.VerifyDiagnostics();

            var expectedSymbol = compilation.GlobalNamespace.GetMember<INamedTypeSymbol>("C").InstanceConstructors.Single();

            var cref = GetCrefSyntaxes(compilation).Single();

            var model = compilation.GetSemanticModel(cref.SyntaxTree);
            var actualSymbol = model.GetSymbolInfo(cref).Symbol;
            Assert.Equal(expectedSymbol, actualSymbol);
        }

        [WorkItem(553609, "http://vstfdevdiv:8080/DevDiv2/DevDiv/_workitems/edit/553609")]
        [Fact]
        public void InvalidAliasQualifiedTypeConstructor()
        {
            var source = @"
/// <summary>
/// <see cref=""global::D()""/>
/// </summary>
class C { }
";

            var compilation = CreateCompilationWithMscorlib40AndDocumentationComments(source);
            compilation.VerifyDiagnostics(
                // (3,16): warning CS1574: XML comment has cref attribute 'global::D()' that could not be resolved
                // /// <see cref="global::D()"/>
                Diagnostic(ErrorCode.WRN_BadXMLRef, "global::D()").WithArguments("global::D()"));

            var cref = GetCrefSyntaxes(compilation).Single();

            var model = compilation.GetSemanticModel(cref.SyntaxTree);
            var info = model.GetSymbolInfo(cref);
            Assert.Null(info.Symbol);
            Assert.Equal(CandidateReason.None, info.CandidateReason);
            Assert.Equal(0, info.CandidateSymbols.Length);
        }

        [WorkItem(553609, "http://vstfdevdiv:8080/DevDiv2/DevDiv/_workitems/edit/553609")]
        [Fact]
        public void AliasQualifiedGenericTypeConstructor()
        {
            var source = @"
/// <summary>
/// <see cref=""global::C{Q}(Q)""/>
/// </summary>
class C<T>
{
    C(T t) { }
}
";

            var compilation = (Compilation)CreateCompilationWithMscorlib40AndDocumentationComments(source);
            compilation.VerifyDiagnostics();

            var expectedSymbolOriginalDefinition = compilation.GlobalNamespace.GetMember<INamedTypeSymbol>("C").InstanceConstructors.Single();

            var cref = GetCrefSyntaxes(compilation).Single();

            var model = compilation.GetSemanticModel(cref.SyntaxTree);
            var actualSymbol = model.GetSymbolInfo(cref).Symbol;
            Assert.NotEqual(expectedSymbolOriginalDefinition, actualSymbol);
            Assert.Equal(expectedSymbolOriginalDefinition, actualSymbol.OriginalDefinition);
        }

        [WorkItem(553592, "http://vstfdevdiv:8080/DevDiv2/DevDiv/_workitems/edit/553592")]
        [Fact]
        public void CrefTypeParameterMemberLookup1()
        {
            var source = @"
/// <see cref=""C{T}""/>
class C<U> { }
";

            var compilation = CreateCompilationWithMscorlib40AndDocumentationComments(source);
            compilation.VerifyDiagnostics();

            var crefSyntax = GetCrefSyntaxes(compilation).Single();
            var typeParameterSyntax = crefSyntax.DescendantNodes().OfType<IdentifierNameSyntax>().Last();
            Assert.Equal("T", typeParameterSyntax.ToString());

            var model = compilation.GetSemanticModel(typeParameterSyntax.SyntaxTree);
            var typeParameterSymbol = model.GetSymbolInfo(typeParameterSyntax).Symbol;
            Assert.IsType<CrefTypeParameterSymbol>(((CSharp.Symbols.PublicModel.Symbol)typeParameterSymbol).UnderlyingSymbol);

            var members = model.LookupSymbols(typeParameterSyntax.SpanStart, (ITypeSymbol)typeParameterSymbol);
            Assert.Equal(0, members.Length);
        }

        [WorkItem(553592, "http://vstfdevdiv:8080/DevDiv2/DevDiv/_workitems/edit/553592")]
        [Fact]
        public void CrefTypeParameterMemberLookup2()
        {
            var source = @"
/// <see cref=""System.Nullable{T}.GetValueOrDefault()""/>
enum E { }
";

            var compilation = CreateCompilationWithMscorlib40AndDocumentationComments(source);
            compilation.VerifyDiagnostics();

            var crefSyntax = GetCrefSyntaxes(compilation).Single();
            var methodNameSyntax = crefSyntax.DescendantNodes().OfType<IdentifierNameSyntax>().Last();
            Assert.Equal("GetValueOrDefault", methodNameSyntax.ToString());

            var model = compilation.GetSemanticModel(methodNameSyntax.SyntaxTree);
            var methodSymbol = model.GetSymbolInfo(methodNameSyntax).Symbol;
            Assert.Equal(SymbolKind.Method, methodSymbol.Kind);

            var members = model.LookupSymbols(methodNameSyntax.SpanStart, ((IMethodSymbol)methodSymbol).ReturnType);
            Assert.Equal(0, members.Length);
        }

        [WorkItem(598371, "http://vstfdevdiv:8080/DevDiv2/DevDiv/_workitems/edit/598371")]
        [Fact]
        public void CrefParameterOrReturnTypeLookup1()
        {
            var source = @"
class X
{
    /// <summary>
    /// <see cref=""Y.implicit operator Y.Y""/>
    /// </summary>
    public class Y : X
    {
        public static implicit operator Y(int x)
        {
            return null;
        }
    }
}
";

            var compilation = (Compilation)CreateCompilationWithMscorlib40AndDocumentationComments(source);
            compilation.VerifyDiagnostics();

            var tree = compilation.SyntaxTrees.Single();
            var model = compilation.GetSemanticModel(tree);

            var crefSyntax = GetCrefSyntaxes(compilation).Single();

            var returnTypeSyntax = ((ConversionOperatorMemberCrefSyntax)(((QualifiedCrefSyntax)crefSyntax).Member)).Type;
            var expectedReturnTypeSymbol = compilation.GlobalNamespace.GetMember<INamedTypeSymbol>("X").GetMember<INamedTypeSymbol>("Y");
            var actualReturnTypeSymbol = model.GetSymbolInfo(returnTypeSyntax).Symbol;
            Assert.Equal(expectedReturnTypeSymbol, actualReturnTypeSymbol);

            var expectedCrefSymbol = expectedReturnTypeSymbol.GetMember<IMethodSymbol>(WellKnownMemberNames.ImplicitConversionName);
            var actualCrefSymbol = model.GetSymbolInfo(crefSyntax).Symbol;
            Assert.Equal(expectedCrefSymbol, actualCrefSymbol);
        }

        [WorkItem(586815, "http://vstfdevdiv:8080/DevDiv2/DevDiv/_workitems/edit/586815")]
        [Fact]
        public void CrefParameterOrReturnTypeLookup2()
        {
            var source = @"
class A<T>
{
    class B : A<B>
    {
        /// <summary>
        /// <see cref=""Goo(B)""/>
        /// </summary>
        void Goo(B x) { }
    }
}
";

            var compilation = (Compilation)CreateCompilationWithMscorlib40AndDocumentationComments(source);
            compilation.VerifyDiagnostics();

            var tree = compilation.SyntaxTrees.Single();
            var model = compilation.GetSemanticModel(tree);

            var classA = compilation.GlobalNamespace.GetMember<INamedTypeSymbol>("A");
            var classB = classA.GetMember<INamedTypeSymbol>("B");

            var crefSyntax = GetCrefSyntaxes(compilation).Single();

            var parameterTypeSyntax = ((NameMemberCrefSyntax)crefSyntax).Parameters.Parameters[0].Type;
            var expectedParameterTypeSymbol = classA.Construct(classB).GetMember<INamedTypeSymbol>("B");
            var actualParameterTypeSymbol = model.GetSymbolInfo(parameterTypeSyntax).Symbol;
            Assert.Equal(expectedParameterTypeSymbol, actualParameterTypeSymbol);

            var expectedCrefSymbol = classB.GetMember<IMethodSymbol>("Goo");
            var actualCrefSymbol = model.GetSymbolInfo(crefSyntax).Symbol;
            Assert.Equal(expectedCrefSymbol, actualCrefSymbol);
        }

        [WorkItem(743425, "http://vstfdevdiv:8080/DevDiv2/DevDiv/_workitems/edit/743425")]
        [Fact]
        public void NestedTypeInParameterList()
        {
            var source = @"
class Outer<T>
{
    class Inner { }

    /// <see cref='Outer{Q}.M(Inner)'/>
    void M() { }

    void M(Inner i) { }
}
";

            var compilation = (Compilation)CreateCompilationWithMscorlib40AndDocumentationComments(source);
            compilation.VerifyDiagnostics(
                // (6,31): warning CS8018: Within cref attributes, nested types of generic types should be qualified.
                //     /// <see cref='Outer{Q}.M(Inner)'/>
                Diagnostic(ErrorCode.WRN_UnqualifiedNestedTypeInCref, "Inner"),
                // (6,20): warning CS1574: XML comment has cref attribute 'Outer{Q}.M(Inner)' that could not be resolved
                //     /// <see cref='Outer{Q}.M(Inner)'/>
                Diagnostic(ErrorCode.WRN_BadXMLRef, "Outer{Q}.M(Inner)").WithArguments("M(Inner)"));

            var tree = compilation.SyntaxTrees.Single();
            var model = compilation.GetSemanticModel(tree);

            var outer = compilation.GlobalNamespace.GetMember<INamedTypeSymbol>("Outer");
            var inner = outer.GetMember<INamedTypeSymbol>("Inner");

            var crefSyntax = GetCrefSyntaxes(compilation).Single();

            var parameterTypeSyntax = crefSyntax.DescendantNodes().OfType<CrefParameterSyntax>().Single().Type;
            var parameterTypeSymbol = model.GetSymbolInfo(parameterTypeSyntax).Symbol;
            Assert.True(parameterTypeSymbol.IsDefinition);
            Assert.Equal(inner, parameterTypeSymbol);
        }

        [WorkItem(653402, "http://vstfdevdiv:8080/DevDiv2/DevDiv/_workitems/edit/653402")]
        [Fact]
        public void CrefAliasInfo_TopLevel()
        {
            var source = @"
using A = System.Int32;

/// <see cref=""A""/>
class C { }
";

            var compilation = (Compilation)CreateCompilationWithMscorlib40AndDocumentationComments(source);
            compilation.VerifyDiagnostics();

            var tree = compilation.SyntaxTrees.Single();
            var model = compilation.GetSemanticModel(tree);

            var crefSyntax = GetCrefSyntaxes(compilation).Single();

            var info = model.GetSymbolInfo(crefSyntax);
            var alias = model.GetAliasInfo(crefSyntax.DescendantNodesAndSelf().OfType<IdentifierNameSyntax>().Single());

            Assert.Equal(compilation.GetSpecialType(SpecialType.System_Int32), info.Symbol);
            Assert.Equal(info.Symbol, alias.Target);
            Assert.Equal("A", alias.Name);
        }

        [WorkItem(653402, "http://vstfdevdiv:8080/DevDiv2/DevDiv/_workitems/edit/653402")]
        [Fact]
        public void CrefAliasInfo_Parameter()
        {
            var source = @"
using A = System.Int32;

/// <see cref=""M(A)""/>
class C
{
    void M(A a) { }
}
";

            var compilation = (Compilation)CreateCompilationWithMscorlib40AndDocumentationComments(source);
            compilation.VerifyDiagnostics();

            var tree = compilation.SyntaxTrees.Single();
            var model = compilation.GetSemanticModel(tree);

            var crefSyntax = GetCrefSyntaxes(compilation).Single();
            var parameterSyntax = crefSyntax.
                DescendantNodes().OfType<CrefParameterSyntax>().Single().
                DescendantNodes().OfType<IdentifierNameSyntax>().Single();

            var info = model.GetSymbolInfo(parameterSyntax);
            var alias = model.GetAliasInfo(parameterSyntax);

            Assert.Equal(compilation.GetSpecialType(SpecialType.System_Int32), info.Symbol);
            Assert.Equal(info.Symbol, alias.Target);
            Assert.Equal("A", alias.Name);
        }

        [Fact]
        [WorkItem(760850, "http://vstfdevdiv:8080/DevDiv2/DevDiv/_workitems/edit/760850")]
        public void TestGetSpeculativeSymbolInfoInsideCref()
        {
            var compilation = CreateCompilationWithMscorlib40AndDocumentationComments(@"
using System;

class P
{
    Action<int> b = (int x) => { };
    class B
    {
        /// <see cref=""b""/>
        void a()
        {
        }
    }
}
");
            var tree = compilation.SyntaxTrees[0];
            var cref = (NameMemberCrefSyntax)GetCrefSyntaxes(compilation).Single();
            var crefName = cref.Name;

            var model = compilation.GetSemanticModel(tree);
            var symbolInfo = model.GetSymbolInfo(crefName);
            Assert.NotNull(symbolInfo.Symbol);
            Assert.Equal(SymbolKind.Field, symbolInfo.Symbol.Kind);
            Assert.Equal("System.Action<System.Int32> P.b", symbolInfo.Symbol.ToTestDisplayString());

            var speculatedName = SyntaxFactory.ParseName("b");
            symbolInfo = model.GetSpeculativeSymbolInfo(crefName.Position, speculatedName, SpeculativeBindingOption.BindAsExpression);
            Assert.NotNull(symbolInfo.Symbol);
            Assert.Equal(SymbolKind.Field, symbolInfo.Symbol.Kind);
            Assert.Equal("System.Action<System.Int32> P.b", symbolInfo.Symbol.ToTestDisplayString());

            SemanticModel speculativeModel;
            var success = model.TryGetSpeculativeSemanticModel(crefName.Position, speculatedName, out speculativeModel);
            Assert.True(success);

            Assert.NotNull(speculativeModel);
            symbolInfo = speculativeModel.GetSymbolInfo(speculatedName);
            Assert.NotNull(symbolInfo.Symbol);
            Assert.Equal(SymbolKind.Field, symbolInfo.Symbol.Kind);
            Assert.Equal("System.Action<System.Int32> P.b", symbolInfo.Symbol.ToTestDisplayString());
        }

        [Fact]
        [WorkItem(760850, "http://vstfdevdiv:8080/DevDiv2/DevDiv/_workitems/edit/760850")]
        public void TestGetSpeculativeSymbolInfoInsideCrefParameterOrReturnType()
        {
            var compilation = (Compilation)CreateCompilationWithMscorlib40AndDocumentationComments(@"
class Base
{
    class Inherited { }
}

class Outer
{
    class Inner : Base
    {
        int P { get; set; };

        /// <see cref=""explicit operator Return(Param)""/>        
        void M()
        {
        }
    }
}
");
            var tree = compilation.SyntaxTrees.First();
            var cref = (ConversionOperatorMemberCrefSyntax)GetCrefSyntaxes(compilation).Single();
            var crefReturnType = cref.Type;
            var crefParameterType = cref.Parameters.Parameters.Single().Type;

            var crefPosition = cref.SpanStart;
            var crefReturnTypePosition = crefReturnType.SpanStart;
            var crefParameterTypePosition = crefParameterType.SpanStart;
            var nonCrefPosition = tree.GetRoot().DescendantTrivia().Single(t => t.IsKind(SyntaxKind.SingleLineDocumentationCommentTrivia)).SpanStart;

            var accessor = compilation.GlobalNamespace.GetMember<INamedTypeSymbol>("Outer").GetMember<INamedTypeSymbol>("Inner").GetMember<IPropertySymbol>("P").GetMethod;
            var inheritedType = compilation.GlobalNamespace.GetMember<INamedTypeSymbol>("Base").GetMember<INamedTypeSymbol>("Inherited");

            var model = compilation.GetSemanticModel(tree);

            // Try a non-type.  Should work in a cref, unless it's in a parameter or return type.
            // Should not work outside a cref, because the accessor cannot be referenced by name.
            var accessorName = SyntaxFactory.ParseName(accessor.Name);
            var crefInfo = model.GetSpeculativeSymbolInfo(crefPosition, accessorName, SpeculativeBindingOption.BindAsExpression);
            var returnInfo = model.GetSpeculativeSymbolInfo(crefReturnTypePosition, accessorName, SpeculativeBindingOption.BindAsExpression);
            var paramInfo = model.GetSpeculativeSymbolInfo(crefParameterTypePosition, accessorName, SpeculativeBindingOption.BindAsExpression);
            var nonCrefInfo = model.GetSpeculativeSymbolInfo(nonCrefPosition, accessorName, SpeculativeBindingOption.BindAsExpression);

            Assert.Equal(accessor, crefInfo.Symbol);
            Assert.Equal(SymbolInfo.None, returnInfo);
            Assert.Equal(SymbolInfo.None, paramInfo);
            Assert.Equal(accessor, nonCrefInfo.CandidateSymbols.Single());
            Assert.Equal(CandidateReason.NotReferencable, nonCrefInfo.CandidateReason);

            // Try an inaccessible inherited types.  Should work in a cref, but only if it's in a parameter or return type (since it's inherited).
            // Should not work outside a cref, because it's inaccessible.
            // NOTE: SpeculativeBindingOptions are ignored when the position is inside a cref.
            var inheritedTypeName = SyntaxFactory.ParseName(inheritedType.Name);
            crefInfo = model.GetSpeculativeSymbolInfo(crefPosition, inheritedTypeName, SpeculativeBindingOption.BindAsExpression);
            returnInfo = model.GetSpeculativeSymbolInfo(crefReturnTypePosition, inheritedTypeName, SpeculativeBindingOption.BindAsExpression);
            paramInfo = model.GetSpeculativeSymbolInfo(crefParameterTypePosition, inheritedTypeName, SpeculativeBindingOption.BindAsExpression);
            nonCrefInfo = model.GetSpeculativeSymbolInfo(nonCrefPosition, inheritedTypeName, SpeculativeBindingOption.BindAsExpression);

            Assert.Equal(SymbolInfo.None, crefInfo);
            Assert.Equal(inheritedType, returnInfo.Symbol);
            Assert.Equal(inheritedType, paramInfo.Symbol);
            Assert.Equal(inheritedType, nonCrefInfo.CandidateSymbols.Single());
            Assert.Equal(CandidateReason.Inaccessible, nonCrefInfo.CandidateReason);
        }

        [WorkItem(768624, "http://vstfdevdiv:8080/DevDiv2/DevDiv/_workitems/edit/768624")]
        [Fact]
        public void CrefsOnDelegate()
        {
            var source = @"
/// <see cref='T'/>
/// <see cref='t'/>
/// <see cref='Invoke'/>
/// <see cref='ToString'/>
delegate void D< T > (T t);
";

            CreateCompilationWithMscorlib40AndDocumentationComments(source).VerifyDiagnostics(
                // (2,16): warning CS1574: XML comment has cref attribute 'T' that could not be resolved
                // /// <see cref='T'/>
                Diagnostic(ErrorCode.WRN_BadXMLRef, "T").WithArguments("T"),
                // (3,16): warning CS1574: XML comment has cref attribute 't' that could not be resolved
                // /// <see cref='t'/>
                Diagnostic(ErrorCode.WRN_BadXMLRef, "t").WithArguments("t"),
                // (4,16): warning CS1574: XML comment has cref attribute 'Invoke' that could not be resolved
                // /// <see cref='Invoke'/>
                Diagnostic(ErrorCode.WRN_BadXMLRef, "Invoke").WithArguments("Invoke"),
                // (5,16): warning CS1574: XML comment has cref attribute 'ToString' that could not be resolved
                // /// <see cref='ToString'/>
                Diagnostic(ErrorCode.WRN_BadXMLRef, "ToString").WithArguments("ToString"));
        }

        [WorkItem(924473, "http://vstfdevdiv:8080/DevDiv2/DevDiv/_workitems/edit/924473")]
        [Fact]
        public void InterfaceInheritedMembersInSemanticModelLookup()
        {
            var source = @"
interface IBase
{
    int P { get; set; }
}

interface IDerived : IBase
{
}

/// <see cref='IDerived.P'/>
class C
{
}
";
            var comp = (Compilation)CreateCompilationWithMscorlib40AndDocumentationComments(source);

            // Not expected to bind, since we don't consider inherited members.
            comp.VerifyDiagnostics(
                // (11,16): warning CS1574: XML comment has cref attribute 'IDerived.P' that could not be resolved
                // /// <see cref='IDerived.P'/>
                Diagnostic(ErrorCode.WRN_BadXMLRef, "IDerived.P").WithArguments("P").WithLocation(11, 16));

            var tree = comp.SyntaxTrees.Single();
            var model = comp.GetSemanticModel(tree);

            var syntax = GetCrefSyntaxes(comp).Single();

            // No info, since it doesn't bind.
            var info = model.GetSymbolInfo(syntax);
            Assert.Null(info.Symbol);
            Assert.Equal(CandidateReason.None, info.CandidateReason);
            Assert.Equal(0, info.CandidateSymbols.Length);

            // No lookup results.
            var derivedInterface = comp.GlobalNamespace.GetMember<INamedTypeSymbol>("IDerived");
            Assert.Equal(0, model.LookupSymbols(syntax.SpanStart, derivedInterface).Length);
        }

        [WorkItem(924473, "http://vstfdevdiv:8080/DevDiv2/DevDiv/_workitems/edit/924473")]
        [Fact]
        public void InterfaceObjectMembers()
        {
            var source = @"
interface I
{
}

/// <see cref='I.ToString'/>
class C
{
}
";
            var comp = (Compilation)CreateCompilationWithMscorlib40AndDocumentationComments(source);

            // Not expected to bind, since we don't consider inherited members.
            comp.VerifyDiagnostics(
                // (6,16): warning CS1574: XML comment has cref attribute 'I.ToString' that could not be resolved
                // /// <see cref='I.ToString'/>
                Diagnostic(ErrorCode.WRN_BadXMLRef, "I.ToString").WithArguments("ToString").WithLocation(6, 16));

            var tree = comp.SyntaxTrees.Single();
            var model = comp.GetSemanticModel(tree);

            var syntax = GetCrefSyntaxes(comp).Single();

            // No info, since it doesn't bind.
            var info = model.GetSymbolInfo(syntax);
            Assert.Null(info.Symbol);
            Assert.Equal(CandidateReason.None, info.CandidateReason);
            Assert.Equal(0, info.CandidateSymbols.Length);

            // No lookup results.
            var symbol = comp.GlobalNamespace.GetMember<INamedTypeSymbol>("I");
            Assert.Equal(0, model.LookupSymbols(syntax.SpanStart, symbol).Length);
        }

        #region Dev10 bugs from KevinH

        [Fact]
        public void Dev10_461967()
        {
            // Can use anything we want as the name of the type parameter.
            var source = @"
/// <see cref=""C{Blah}"" />
/// <see cref=""C{Blah}.Inner"" />
class C<T>
{
    class Inner { }
}
";

            var compilation = (Compilation)CreateCompilationWithMscorlib40AndDocumentationComments(source);
            compilation.VerifyDiagnostics();

            var model = compilation.GetSemanticModel(compilation.SyntaxTrees.Single());
            var crefs = GetCrefSyntaxes(compilation).ToArray();
            Assert.Equal(2, crefs.Length);

            var outer = compilation.GlobalNamespace.GetMember<INamedTypeSymbol>("C");
            var inner = outer.GetMember<INamedTypeSymbol>("Inner");

            Assert.Equal(outer, model.GetSymbolInfo(crefs[0]).Symbol.OriginalDefinition);
            Assert.Equal(inner, model.GetSymbolInfo(crefs[1]).Symbol.OriginalDefinition);
        }

        [Fact]
        public void Dev10_461974()
        {
            // Can't omit type parameters.
            var source = @"
/// <see cref=""C"" />
/// <see cref=""C{}"" />
class C<T>
{
}
";

            var compilation = (Compilation)CreateCompilationWithMscorlib40AndDocumentationComments(source);
            compilation.VerifyDiagnostics(
                // (3,16): warning CS1584: XML comment has syntactically incorrect cref attribute 'C{}'
                // /// <see cref="C{}" />
                Diagnostic(ErrorCode.WRN_BadXMLRefSyntax, "C{}").WithArguments("C{}").WithLocation(3, 16),
                // (3,18): warning CS1658: Identifier expected. See also error CS1001.
                // /// <see cref="C{}" />
                Diagnostic(ErrorCode.WRN_ErrorOverride, "}").WithArguments("Identifier expected", "1001").WithLocation(3, 18),
                // (2,16): warning CS1574: XML comment has cref attribute 'C' that could not be resolved
                // /// <see cref="C" />
                Diagnostic(ErrorCode.WRN_BadXMLRef, "C").WithArguments("C").WithLocation(2, 16));

            var model = compilation.GetSemanticModel(compilation.SyntaxTrees.Single());
            var crefs = GetCrefSyntaxes(compilation).ToArray();
            Assert.Equal(2, crefs.Length);

            var actualSymbol0 = model.GetSymbolInfo(crefs[0]).Symbol;
            Assert.Null(actualSymbol0);

            var actualSymbol1 = model.GetSymbolInfo(crefs[1]).Symbol;
            Assert.Equal(compilation.GlobalNamespace.GetMember<INamedTypeSymbol>("C"), actualSymbol1.OriginalDefinition);
            Assert.Equal(TypeKind.Error, ((INamedTypeSymbol)actualSymbol1).TypeArguments.Single().TypeKind);
        }

        [Fact]
        public void Dev10_461986()
        {
            // Can't cref an array type.
            var source = @"
/// <see cref=""C[]"" />
class C { }
";

            var compilation = (Compilation)CreateCompilationWithMscorlib40AndDocumentationComments(source);
            compilation.VerifyDiagnostics(
                // (2,16): warning CS1584: XML comment has syntactically incorrect cref attribute 'C[]'
                // /// <see cref="C[]" />
                Diagnostic(ErrorCode.WRN_BadXMLRefSyntax, "C").WithArguments("C[]"));

            var model = compilation.GetSemanticModel(compilation.SyntaxTrees.Single());
            var cref = GetCrefSyntaxes(compilation).Single();

            // Once the square brackets are skipped, binding works just fine.
            Assert.Equal(compilation.GlobalNamespace.GetMember<INamedTypeSymbol>("C"), model.GetSymbolInfo(cref).Symbol);
        }

        [Fact]
        public void Dev10_461988()
        {
            // Can't cref a nullable type (unless you use the generic type syntax).
            var source = @"
/// <see cref=""C?"" />
class C { }
";

            var compilation = (Compilation)CreateCompilationWithMscorlib40AndDocumentationComments(source);
            compilation.VerifyDiagnostics(
                // (2,16): warning CS1584: XML comment has syntactically incorrect cref attribute 'C?'
                // /// <see cref="C?" />
                Diagnostic(ErrorCode.WRN_BadXMLRefSyntax, "C").WithArguments("C?"));

            var model = compilation.GetSemanticModel(compilation.SyntaxTrees.Single());
            var cref = GetCrefSyntaxes(compilation).Single();

            // Once the question mark is skipped, binding works just fine.
            Assert.Equal(compilation.GlobalNamespace.GetMember<INamedTypeSymbol>("C"), model.GetSymbolInfo(cref).Symbol);
        }

        [Fact]
        public void Dev10_461990()
        {
            // Can't put a smiley face at the end of a cref.
            // NOTE: if we had used a type named "C", this would have been accepted as a verbatim cref.
            var source = @"
/// <see cref=""Cat:-)"" />
class Cat { }
";

            var compilation = (Compilation)CreateCompilationWithMscorlib40AndDocumentationComments(source);
            compilation.VerifyDiagnostics(
                // (2,16): warning CS1584: XML comment has syntactically incorrect cref attribute 'Cat:-)'
                // /// <see cref="Cat:-)" />
                Diagnostic(ErrorCode.WRN_BadXMLRefSyntax, "Cat").WithArguments("Cat:-)"));

            var model = compilation.GetSemanticModel(compilation.SyntaxTrees.Single());
            var cref = GetCrefSyntaxes(compilation).Single();

            // Once the smiley is skipped, binding works just fine.
            Assert.Equal(compilation.GlobalNamespace.GetMember<INamedTypeSymbol>("Cat"), model.GetSymbolInfo(cref).Symbol);
        }

        #endregion Dev10 bugs from KevinH

        private static ISymbol[] GetCrefOriginalDefinitions(SemanticModel model, IEnumerable<CrefSyntax> crefs)
        {
            return crefs.Select(syntax => model.GetSymbolInfo(syntax).Symbol).Select(symbol => (object)symbol == null ? null : symbol.OriginalDefinition).ToArray();
        }

        [Fact]
        [WorkItem(410932, "https://devdiv.visualstudio.com/DefaultCollection/DevDiv/_workitems?id=410932")]
        public void LookupOnCrefTypeParameter()
        {
            var source = @"
class Test
{
    T F<T>()
    {
    }

    /// <summary>
    /// <see cref=""F{U}()""/>
    /// </summary>
    void S()
    { }
}
";

            var compilation = CreateCompilationWithMscorlib40AndDocumentationComments(source);
            var tree = compilation.SyntaxTrees[0];
            var model = compilation.GetSemanticModel(tree);
            var crefSyntax = (NameMemberCrefSyntax)GetCrefSyntaxes(compilation).Single();

            var name = ((GenericNameSyntax)crefSyntax.Name).TypeArgumentList.Arguments.Single();
            Assert.Equal("U", name.ToString());
            var typeParameter = (ITypeParameterSymbol)model.GetSymbolInfo(name).Symbol;
            Assert.Empty(model.LookupSymbols(name.SpanStart, typeParameter, "GetAwaiter"));
        }

        [Fact]
        [WorkItem(23957, "https://github.com/dotnet/roslyn/issues/23957")]
        public void CRef_InParameter()
        {
            var source = @"
class Test
{
    void M(in int x)
    {
    }

    /// <summary>
    /// <see cref=""M(in int)""/>
    /// </summary>
    void S()
    {
    }
}
";

            var compilation = CreateCompilation(source, parseOptions: TestOptions.RegularWithDocumentationComments).VerifyDiagnostics();
            var model = compilation.GetSemanticModel(compilation.SyntaxTrees.Single());
            var cref = (NameMemberCrefSyntax)GetCrefSyntaxes(compilation).Single();

            var parameter = cref.Parameters.Parameters.Single();
            Assert.Equal(SyntaxKind.InKeyword, parameter.RefKindKeyword.Kind());
            Assert.Equal(SyntaxKind.None, parameter.ReadOnlyKeyword.Kind());

            var parameterSymbol = ((IMethodSymbol)model.GetSymbolInfo(cref).Symbol).Parameters.Single();
            Assert.Equal(RefKind.In, parameterSymbol.RefKind);
        }

        [Fact]
        public void CRef_RefReadonlyParameter()
        {
            var source = """
                class Test
                {
                    void M(ref readonly int x)
                    {
                    }

                    /// <summary>
                    /// <see cref="M(ref readonly int)"/>
                    /// </summary>
                    void S()
                    {
                    }
                }
                """;

            verify(CreateCompilation(source, parseOptions: TestOptions.Regular11.WithDocumentationMode(DocumentationMode.Diagnose)).VerifyDiagnostics(
                // (3,16): error CS9058: Feature 'ref readonly parameters' is not available in C# 11.0. Please use language version 12.0 or greater.
                //     void M(ref readonly int x)
                Diagnostic(ErrorCode.ERR_FeatureNotAvailableInVersion11, "readonly").WithArguments("ref readonly parameters", "12.0").WithLocation(3, 16),
                // (8,26): warning CS1658: Feature 'ref readonly parameters' is not available in C# 11.0. Please use language version 12.0 or greater.. See also error CS9058.
                //     /// <see cref="M(ref readonly int)"/>
                Diagnostic(ErrorCode.WRN_ErrorOverride, "readonly").WithArguments("Feature 'ref readonly parameters' is not available in C# 11.0. Please use language version 12.0 or greater.", "9058").WithLocation(8, 26)));

            verify(CreateCompilation(source, parseOptions: TestOptions.Regular12.WithDocumentationMode(DocumentationMode.Diagnose)).VerifyDiagnostics());
            verify(CreateCompilation(source, parseOptions: TestOptions.RegularPreview.WithDocumentationMode(DocumentationMode.Diagnose)).VerifyDiagnostics());

            static void verify(CSharpCompilation compilation)
            {
                var model = compilation.GetSemanticModel(compilation.SyntaxTrees.Single());
                var cref = (NameMemberCrefSyntax)GetCrefSyntaxes(compilation).Single();

                var parameter = cref.Parameters.Parameters.Single();
                Assert.Equal(SyntaxKind.RefKeyword, parameter.RefKindKeyword.Kind());
                Assert.Equal(SyntaxKind.ReadOnlyKeyword, parameter.ReadOnlyKeyword.Kind());

                var parameterSymbol = ((IMethodSymbol)model.GetSymbolInfo(cref).Symbol).Parameters.Single();
                Assert.Equal(RefKind.RefReadOnlyParameter, parameterSymbol.RefKind);
            }
        }

        [Fact]
        public void CRef_RefReadonlyParameter_ReadonlyRef()
        {
            var source = """
                class Test
                {
                    void M(ref readonly int x)
                    {
                    }

                    /// <summary>
                    /// <see cref="M(readonly ref int)"/>
                    /// </summary>
                    void S()
                    {
                    }
                }
                """;

            verify(CreateCompilation(source, parseOptions: TestOptions.Regular11.WithDocumentationMode(DocumentationMode.Diagnose)).VerifyDiagnostics(
                // (3,16): error CS9058: Feature 'ref readonly parameters' is not available in C# 11.0. Please use language version 12.0 or greater.
                //     void M(ref readonly int x)
                Diagnostic(ErrorCode.ERR_FeatureNotAvailableInVersion11, "readonly").WithArguments("ref readonly parameters", "12.0").WithLocation(3, 16),
                // (8,20): warning CS1584: XML comment has syntactically incorrect cref attribute 'M(readonly ref int)'
                //     /// <see cref="M(readonly ref int)"/>
                Diagnostic(ErrorCode.WRN_BadXMLRefSyntax, "M(").WithArguments("M(readonly ref int)").WithLocation(8, 20),
                // (8,22): warning CS1658: ) expected. See also error CS1026.
                //     /// <see cref="M(readonly ref int)"/>
                Diagnostic(ErrorCode.WRN_ErrorOverride, "readonly").WithArguments(") expected", "1026").WithLocation(8, 22)));

            var expectedDiagnostics = new[]
            {
                // (8,20): warning CS1584: XML comment has syntactically incorrect cref attribute 'M(readonly ref int)'
                //     /// <see cref="M(readonly ref int)"/>
                Diagnostic(ErrorCode.WRN_BadXMLRefSyntax, "M(").WithArguments("M(readonly ref int)").WithLocation(8, 20),
                // (8,22): warning CS1658: ) expected. See also error CS1026.
                //     /// <see cref="M(readonly ref int)"/>
                Diagnostic(ErrorCode.WRN_ErrorOverride, "readonly").WithArguments(") expected", "1026").WithLocation(8, 22)
            };

            verify(CreateCompilation(source, parseOptions: TestOptions.Regular12.WithDocumentationMode(DocumentationMode.Diagnose)).VerifyDiagnostics(expectedDiagnostics));
            verify(CreateCompilation(source, parseOptions: TestOptions.RegularPreview.WithDocumentationMode(DocumentationMode.Diagnose)).VerifyDiagnostics(expectedDiagnostics));

            static void verify(CSharpCompilation compilation)
            {
                var cref = (NameMemberCrefSyntax)GetCrefSyntaxes(compilation).Single();
                Assert.Empty(cref.Parameters.Parameters);
            }
        }

        [Fact]
        public void CRef_ReadonlyRefParameter()
        {
            var source = """
                class Test
                {
                    void M(readonly ref int x)
                    {
                    }

                    /// <summary>
                    /// <see cref="M(readonly ref int)"/>
                    /// </summary>
                    void S()
                    {
                    }
                }
                """;

            var expectedDiagnostics = new[]
            {
                // (3,12): error CS9190: 'readonly' modifier must be specified after 'ref'.
                //     void M(readonly ref int x)
                Diagnostic(ErrorCode.ERR_RefReadOnlyWrongOrdering, "readonly").WithLocation(3, 12),
                // (8,20): warning CS1584: XML comment has syntactically incorrect cref attribute 'M(readonly ref int)'
                //     /// <see cref="M(readonly ref int)"/>
                Diagnostic(ErrorCode.WRN_BadXMLRefSyntax, "M(").WithArguments("M(readonly ref int)").WithLocation(8, 20),
                // (8,22): warning CS1658: ) expected. See also error CS1026.
                //     /// <see cref="M(readonly ref int)"/>
                Diagnostic(ErrorCode.WRN_ErrorOverride, "readonly").WithArguments(") expected", "1026").WithLocation(8, 22)
            };

            verify(CreateCompilation(source, parseOptions: TestOptions.Regular11.WithDocumentationMode(DocumentationMode.Diagnose)).VerifyDiagnostics(expectedDiagnostics));
            verify(CreateCompilation(source, parseOptions: TestOptions.Regular12.WithDocumentationMode(DocumentationMode.Diagnose)).VerifyDiagnostics(expectedDiagnostics));
            verify(CreateCompilation(source, parseOptions: TestOptions.RegularPreview.WithDocumentationMode(DocumentationMode.Diagnose)).VerifyDiagnostics(expectedDiagnostics));

            static void verify(CSharpCompilation compilation)
            {
                var cref = (NameMemberCrefSyntax)GetCrefSyntaxes(compilation).Single();
                Assert.Empty(cref.Parameters.Parameters);
            }
        }

        [Fact]
        public void CRef_ReadonlyRefParameter_RefReadonly()
        {
            var source = """
                class Test
                {
                    void M(readonly ref int x)
                    {
                    }

                    /// <summary>
                    /// <see cref="M(ref readonly int)"/>
                    /// </summary>
                    void S()
                    {
                    }
                }
                """;

            verify(CreateCompilation(source, parseOptions: TestOptions.Regular11.WithDocumentationMode(DocumentationMode.Diagnose)).VerifyDiagnostics(
                // (3,12): error CS9190: 'readonly' modifier must be specified after 'ref'.
                //     void M(readonly ref int x)
                Diagnostic(ErrorCode.ERR_RefReadOnlyWrongOrdering, "readonly").WithLocation(3, 12),
                // (8,20): warning CS1574: XML comment has cref attribute 'M(ref readonly int)' that could not be resolved
                //     /// <see cref="M(ref readonly int)"/>
                Diagnostic(ErrorCode.WRN_BadXMLRef, "M(ref readonly int)").WithArguments("M(ref readonly int)").WithLocation(8, 20),
                // (8,26): warning CS1658: Feature 'ref readonly parameters' is not available in C# 11.0. Please use language version 12.0 or greater.. See also error CS9058.
                //     /// <see cref="M(ref readonly int)"/>
                Diagnostic(ErrorCode.WRN_ErrorOverride, "readonly").WithArguments("Feature 'ref readonly parameters' is not available in C# 11.0. Please use language version 12.0 or greater.", "9058").WithLocation(8, 26)));

            var expectedDiagnostics = new[]
            {
                // (3,12): error CS9190: 'readonly' modifier must be specified after 'ref'.
                //     void M(readonly ref int x)
                Diagnostic(ErrorCode.ERR_RefReadOnlyWrongOrdering, "readonly").WithLocation(3, 12),
                // (8,20): warning CS1574: XML comment has cref attribute 'M(ref readonly int)' that could not be resolved
                //     /// <see cref="M(ref readonly int)"/>
                Diagnostic(ErrorCode.WRN_BadXMLRef, "M(ref readonly int)").WithArguments("M(ref readonly int)").WithLocation(8, 20)
            };

            verify(CreateCompilation(source, parseOptions: TestOptions.Regular12.WithDocumentationMode(DocumentationMode.Diagnose)).VerifyDiagnostics(expectedDiagnostics));
            verify(CreateCompilation(source, parseOptions: TestOptions.RegularPreview.WithDocumentationMode(DocumentationMode.Diagnose)).VerifyDiagnostics(expectedDiagnostics));

            static void verify(CSharpCompilation compilation)
            {
                var model = compilation.GetSemanticModel(compilation.SyntaxTrees.Single());
                var cref = (NameMemberCrefSyntax)GetCrefSyntaxes(compilation).Single();

                var parameter = cref.Parameters.Parameters.Single();
                Assert.Equal(SyntaxKind.RefKeyword, parameter.RefKindKeyword.Kind());
                Assert.Equal(SyntaxKind.ReadOnlyKeyword, parameter.ReadOnlyKeyword.Kind());

                Assert.True(model.GetSymbolInfo(cref).IsEmpty);
            }
        }

        [Fact]
        public void Cref_TupleType()
        {
            var source = @"
using System;
/// <summary>
/// See <see cref=""ValueTuple{T,T}""/>.
/// </summary>
class C
{
}
";
            var parseOptions = TestOptions.RegularWithDocumentationComments;
            var options = TestOptions.ReleaseDll.WithXmlReferenceResolver(XmlFileResolver.Default);
            var compilation = CreateCompilation(source, parseOptions: parseOptions, options: options, targetFramework: TargetFramework.StandardAndCSharp);
            var cMember = compilation.GetMember<NamedTypeSymbol>("C");
            var xmlDocumentationString = cMember.GetDocumentationCommentXml();

            var xml = System.Xml.Linq.XDocument.Parse(xmlDocumentationString);
            var cref = xml.Descendants("see").Single().Attribute("cref").Value;

            Assert.Equal("T:System.ValueTuple`2", cref);
        }

        [Fact]
        public void Cref_TupleTypeField()
        {
            var source = @"
using System;
/// <summary>
/// See <see cref=""ValueTuple{Int32,Int32}.Item1""/>.
/// </summary>
class C
{
}
";
            var parseOptions = TestOptions.RegularWithDocumentationComments;
            var options = TestOptions.ReleaseDll.WithXmlReferenceResolver(XmlFileResolver.Default);
            var compilation = CreateCompilation(source, parseOptions: parseOptions, options: options, targetFramework: TargetFramework.StandardAndCSharp);
            var cMember = compilation.GetMember<NamedTypeSymbol>("C");
            var xmlDocumentationString = cMember.GetDocumentationCommentXml();

            var xml = System.Xml.Linq.XDocument.Parse(xmlDocumentationString);
            var cref = xml.Descendants("see").Single().Attribute("cref").Value;

            Assert.Equal("F:System.ValueTuple`2.Item1", cref);
        }

        [Theory]
        [InlineData(" { }")]
        [InlineData(";")]
        [WorkItem(50330, "https://github.com/dotnet/roslyn/issues/50330")]
        public void OnRecord(string terminator)
        {
            var source = @"using System;

/// <summary>
/// Something with a <see cref=""String""/> instance.
/// See also <see cref=""RelativePathBase""/>.
/// See also <see cref=""InvalidCref""/>.
/// </summary>
record CacheContext(string RelativePathBase)" + terminator;

            var comp = CreateCompilation(source, parseOptions: TestOptions.RegularWithDocumentationComments, targetFramework: TargetFramework.NetCoreApp);
            comp.VerifyDiagnostics(
                // (6,25): warning CS1574: XML comment has cref attribute 'InvalidCref' that could not be resolved
                // /// See also <see cref="InvalidCref"/>.
                Diagnostic(ErrorCode.WRN_BadXMLRef, "InvalidCref").WithArguments("InvalidCref").WithLocation(6, 25),
                // (6,25): warning CS1574: XML comment has cref attribute 'InvalidCref' that could not be resolved
                // /// See also <see cref="InvalidCref"/>.
                Diagnostic(ErrorCode.WRN_BadXMLRef, "InvalidCref").WithArguments("InvalidCref").WithLocation(6, 25));
        }

        [Theory]
        [InlineData(" { }")]
        [InlineData(";")]
        [WorkItem(50330, "https://github.com/dotnet/roslyn/issues/50330")]
        public void OnRecordStruct(string terminator)
        {
            var source = @"using System;

/// <summary>
/// Something with a <see cref=""String""/> instance.
/// See also <see cref=""RelativePathBase""/>.
/// See also <see cref=""InvalidCref""/>.
/// </summary>
record struct CacheContext(string RelativePathBase)" + terminator;

            var comp = CreateCompilation(source, parseOptions: TestOptions.RegularWithDocumentationComments.WithLanguageVersion(LanguageVersion.CSharp10), targetFramework: TargetFramework.NetCoreApp);
            comp.VerifyDiagnostics(
                // (6,25): warning CS1574: XML comment has cref attribute 'InvalidCref' that could not be resolved
                // /// See also <see cref="InvalidCref"/>.
                Diagnostic(ErrorCode.WRN_BadXMLRef, "InvalidCref").WithArguments("InvalidCref").WithLocation(6, 25),
                // (6,25): warning CS1574: XML comment has cref attribute 'InvalidCref' that could not be resolved
                // /// See also <see cref="InvalidCref"/>.
                Diagnostic(ErrorCode.WRN_BadXMLRef, "InvalidCref").WithArguments("InvalidCref").WithLocation(6, 25));
        }

        [Theory]
        [InlineData(" { }")]
        [InlineData(";")]
        [WorkItem(50330, "https://github.com/dotnet/roslyn/issues/50330")]
        public void OnRecord_WithoutPrimaryCtor(string terminator)
        {
            var source = @"using System;

/// <summary>
/// Something with a <see cref=""String""/> instance.
/// See also <see cref=""InvalidCref""/>.
/// </summary>
record CacheContext" + terminator;

            var comp = CreateCompilation(source, parseOptions: TestOptions.RegularWithDocumentationComments, targetFramework: TargetFramework.NetCoreApp);
            comp.VerifyDiagnostics(
                // (5,25): warning CS1574: XML comment has cref attribute 'InvalidCref' that could not be resolved
                // /// See also <see cref="InvalidCref"/>.
                Diagnostic(ErrorCode.WRN_BadXMLRef, "InvalidCref").WithArguments("InvalidCref").WithLocation(5, 25));
        }

        [Theory]
        [InlineData(" { }")]
        [InlineData(";")]
        [WorkItem(50330, "https://github.com/dotnet/roslyn/issues/50330")]
        public void OnRecordStruct_WithoutPrimaryCtor(string terminator)
        {
            var source = @"using System;

/// <summary>
/// Something with a <see cref=""String""/> instance.
/// See also <see cref=""InvalidCref""/>.
/// </summary>
record struct CacheContext" + terminator;

            var comp = CreateCompilation(source, parseOptions: TestOptions.RegularWithDocumentationComments.WithLanguageVersion(LanguageVersion.CSharp10), targetFramework: TargetFramework.NetCoreApp);
            comp.VerifyDiagnostics(
                // (5,25): warning CS1574: XML comment has cref attribute 'InvalidCref' that could not be resolved
                // /// See also <see cref="InvalidCref"/>.
                Diagnostic(ErrorCode.WRN_BadXMLRef, "InvalidCref").WithArguments("InvalidCref").WithLocation(5, 25));
        }

        [Theory]
        [InlineData(" { }")]
        [InlineData(";")]
        public void Record_TypeAndPropertyWithSameNameInScope(string terminator)
        {
            var source = @"using System;

/// <summary>
/// Something with a <see cref=""String""/> instance.
/// </summary>
record CacheContext(string String)" + terminator;

            var comp = CreateCompilation(source, parseOptions: TestOptions.RegularWithDocumentationComments, targetFramework: TargetFramework.NetCoreApp);
            comp.VerifyDiagnostics(
                // (1,1): hidden CS8019: Unnecessary using directive.
                // using System;
                Diagnostic(ErrorCode.HDN_UnusedUsingDirective, "using System;").WithLocation(1, 1));

            var model = comp.GetSemanticModel(comp.SyntaxTrees.Single());
            var crefSyntaxes = GetCrefSyntaxes(comp);
            var symbol = model.GetSymbolInfo(crefSyntaxes.Single()).Symbol;
            Assert.Equal(SymbolKind.Property, symbol.Kind);
        }

<<<<<<< HEAD
        [Fact, WorkItem("https://github.com/dotnet/roslyn/issues/81090")]
        public void Cref_FunctionPointer()
        {
            var source = """
                using unsafe FnPtr = delegate*<void>;
                /// <summary>
                /// <see cref="FnPtr"/>
                /// </summary>
                unsafe class C;
                """;
            var comp = CreateCompilation(source,
                parseOptions: TestOptions.RegularWithDocumentationComments,
                options: TestOptions.UnsafeDebugDll,
                targetFramework: TargetFramework.NetCoreApp).VerifyEmitDiagnostics();

            var model = comp.GetSemanticModel(comp.SyntaxTrees.Single());
            var crefSyntaxes = GetCrefSyntaxes(comp);
            var symbol = model.GetSymbolInfo(crefSyntaxes.Single()).Symbol;
            Assert.Equal(SymbolKind.FunctionPointerType, symbol.Kind);

            // Function pointers don't have doc ID: https://github.com/dotnet/roslyn/issues/48363
            // Function pointers are ignored without any diagnostics: https://github.com/dotnet/roslyn/issues/46674
            AssertEx.Equal("""
                <member name="T:C">
                    <summary>
                    <see cref=""/>
                    </summary>
                </member>

                """, comp.GetMember<NamedTypeSymbol>("C").GetDocumentationCommentXml());
=======
        [Fact, WorkItem("https://github.com/dotnet/roslyn/issues/4031")]
        public void AmbiguousReferenceInDifferentNamespaces()
        {
            var source = """
                namespace System
                {
                    class TypeA
                    {
                    }
                }

                namespace System.Goo
                {
                    class TypeA
                    {
                    }
                }

                namespace A
                {
                    using System;
                    using System.Goo;

                    /// <summary>
                    ///     <see cref="TypeA"/>
                    /// </summary>
                    class Bar
                    {
                    }
                }
                """;
            CreateCompilationWithMscorlib40AndDocumentationComments(source).VerifyDiagnostics(
                // (21,24): warning CS0419: Ambiguous reference in cref attribute: 'TypeA'. Assuming 'System.Goo.TypeA', but could have also matched other overloads including 'System.TypeA'.
                //         <see cref="TypeA"/>
                Diagnostic(ErrorCode.WRN_AmbiguousXMLReference, "TypeA").WithArguments("TypeA", "System.Goo.TypeA", "System.TypeA").WithLocation(21, 24));
        }

        [Fact, WorkItem("https://github.com/dotnet/roslyn/issues/4031")]
        public void AmbiguousReferenceInDifferentNamespaces_WithParameters()
        {
            var source = """
                namespace System
                {
                    class TypeA
                    {
                    }
                }
                
                namespace System.Goo
                {
                    class TypeA
                    {
                    }
                }
                
                namespace A
                {
                    /// <summary>
                    ///     <see cref="M{T}"/>
                    /// </summary>
                    class Bar
                    {
                        void M<T>(System.TypeA a) { }
                        void M<T>(System.Goo.TypeA a) { }
                    }
                }
                """;
            CreateCompilationWithMscorlib40AndDocumentationComments(source).VerifyDiagnostics(
                // (18,24): warning CS0419: Ambiguous reference in cref attribute: 'M{T}'. Assuming 'A.Bar.M<T>(System.TypeA)', but could have also matched other overloads including 'A.Bar.M<T>(System.Goo.TypeA)'.
                //     ///     <see cref="M{T}"/>
                Diagnostic(ErrorCode.WRN_AmbiguousXMLReference, "M{T}").WithArguments("M{T}", "A.Bar.M<T>(System.TypeA)", "A.Bar.M<T>(System.Goo.TypeA)").WithLocation(18, 24));
>>>>>>> 76a39c1a
        }
    }
}<|MERGE_RESOLUTION|>--- conflicted
+++ resolved
@@ -7030,38 +7030,6 @@
             Assert.Equal(SymbolKind.Property, symbol.Kind);
         }
 
-<<<<<<< HEAD
-        [Fact, WorkItem("https://github.com/dotnet/roslyn/issues/81090")]
-        public void Cref_FunctionPointer()
-        {
-            var source = """
-                using unsafe FnPtr = delegate*<void>;
-                /// <summary>
-                /// <see cref="FnPtr"/>
-                /// </summary>
-                unsafe class C;
-                """;
-            var comp = CreateCompilation(source,
-                parseOptions: TestOptions.RegularWithDocumentationComments,
-                options: TestOptions.UnsafeDebugDll,
-                targetFramework: TargetFramework.NetCoreApp).VerifyEmitDiagnostics();
-
-            var model = comp.GetSemanticModel(comp.SyntaxTrees.Single());
-            var crefSyntaxes = GetCrefSyntaxes(comp);
-            var symbol = model.GetSymbolInfo(crefSyntaxes.Single()).Symbol;
-            Assert.Equal(SymbolKind.FunctionPointerType, symbol.Kind);
-
-            // Function pointers don't have doc ID: https://github.com/dotnet/roslyn/issues/48363
-            // Function pointers are ignored without any diagnostics: https://github.com/dotnet/roslyn/issues/46674
-            AssertEx.Equal("""
-                <member name="T:C">
-                    <summary>
-                    <see cref=""/>
-                    </summary>
-                </member>
-
-                """, comp.GetMember<NamedTypeSymbol>("C").GetDocumentationCommentXml());
-=======
         [Fact, WorkItem("https://github.com/dotnet/roslyn/issues/4031")]
         public void AmbiguousReferenceInDifferentNamespaces()
         {
@@ -7133,7 +7101,38 @@
                 // (18,24): warning CS0419: Ambiguous reference in cref attribute: 'M{T}'. Assuming 'A.Bar.M<T>(System.TypeA)', but could have also matched other overloads including 'A.Bar.M<T>(System.Goo.TypeA)'.
                 //     ///     <see cref="M{T}"/>
                 Diagnostic(ErrorCode.WRN_AmbiguousXMLReference, "M{T}").WithArguments("M{T}", "A.Bar.M<T>(System.TypeA)", "A.Bar.M<T>(System.Goo.TypeA)").WithLocation(18, 24));
->>>>>>> 76a39c1a
+        }
+
+        [Fact, WorkItem("https://github.com/dotnet/roslyn/issues/81090")]
+        public void Cref_FunctionPointer()
+        {
+            var source = """
+                using unsafe FnPtr = delegate*<void>;
+                /// <summary>
+                /// <see cref="FnPtr"/>
+                /// </summary>
+                unsafe class C;
+                """;
+            var comp = CreateCompilation(source,
+                parseOptions: TestOptions.RegularWithDocumentationComments,
+                options: TestOptions.UnsafeDebugDll,
+                targetFramework: TargetFramework.NetCoreApp).VerifyEmitDiagnostics();
+
+            var model = comp.GetSemanticModel(comp.SyntaxTrees.Single());
+            var crefSyntaxes = GetCrefSyntaxes(comp);
+            var symbol = model.GetSymbolInfo(crefSyntaxes.Single()).Symbol;
+            Assert.Equal(SymbolKind.FunctionPointerType, symbol.Kind);
+
+            // Function pointers don't have doc ID: https://github.com/dotnet/roslyn/issues/48363
+            // Function pointers are ignored without any diagnostics: https://github.com/dotnet/roslyn/issues/46674
+            AssertEx.Equal("""
+                <member name="T:C">
+                    <summary>
+                    <see cref=""/>
+                    </summary>
+                </member>
+
+                """, comp.GetMember<NamedTypeSymbol>("C").GetDocumentationCommentXml());
         }
     }
 }