--- conflicted
+++ resolved
@@ -46,13 +46,8 @@
         comp.VerifyDiagnostics(
             // (3,16): error CS8936: Feature 'file types' is not available in C# 10.0. Please use language version 11.0 or greater.
             //     file class C { }
-<<<<<<< HEAD
-            Diagnostic(ErrorCode.ERR_FeatureInPreview, "C").WithArguments("file types").WithLocation(3, 16),
+            Diagnostic(ErrorCode.ERR_FeatureNotAvailableInVersion10, "C").WithArguments("file types", "11.0").WithLocation(3, 16),
             // (3,16): error CS9054: File-local type 'Outer.C' must be defined in a top level type; 'Outer.C' is a nested type.
-=======
-            Diagnostic(ErrorCode.ERR_FeatureNotAvailableInVersion10, "C").WithArguments("file types", "11.0").WithLocation(3, 16),
-            // (3,16): error CS9054: File type 'Outer.C' must be defined in a top level type; 'Outer.C' is a nested type.
->>>>>>> 4543ebe1
             //     file class C { }
             Diagnostic(ErrorCode.ERR_FileTypeNested, "C").WithArguments("Outer.C").WithLocation(3, 16));
 
@@ -113,13 +108,8 @@
             Diagnostic(ErrorCode.ERR_FeatureNotAvailableInVersion10, "Outer").WithArguments("file types", "11.0").WithLocation(1, 12),
             // (3,16): error CS8936: Feature 'file types' is not available in C# 10.0. Please use language version 11.0 or greater.
             //     file class C { }
-<<<<<<< HEAD
-            Diagnostic(ErrorCode.ERR_FeatureInPreview, "C").WithArguments("file types").WithLocation(3, 16),
+            Diagnostic(ErrorCode.ERR_FeatureNotAvailableInVersion10, "C").WithArguments("file types", "11.0").WithLocation(3, 16),
             // (3,16): error CS9054: File-local type 'Outer.C' must be defined in a top level type; 'Outer.C' is a nested type.
-=======
-            Diagnostic(ErrorCode.ERR_FeatureNotAvailableInVersion10, "C").WithArguments("file types", "11.0").WithLocation(3, 16),
-            // (3,16): error CS9054: File type 'Outer.C' must be defined in a top level type; 'Outer.C' is a nested type.
->>>>>>> 4543ebe1
             //     file class C { }
             Diagnostic(ErrorCode.ERR_FileTypeNested, "C").WithArguments("Outer.C").WithLocation(3, 16));
 
