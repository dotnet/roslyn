--- conflicted
+++ resolved
@@ -942,59 +942,6 @@
 ");
         }
 
-<<<<<<< HEAD
-        [Fact(Skip = "record struct")]
-        public void RecordClone4_0()
-        {
-            var comp = CreateCompilation(@"
-using System;
-public data struct S(int x, int y)
-{
-    public event Action E;
-    public int Z;
-}");
-            comp.VerifyDiagnostics(
-                // (3,21): error CS0171: Field 'S.E' must be fully assigned before control is returned to the caller
-                // public data struct S(int x, int y)
-                Diagnostic(ErrorCode.ERR_UnassignedThis, "(int x, int y)").WithArguments("S.E").WithLocation(3, 21),
-                // (3,21): error CS0171: Field 'S.Z' must be fully assigned before control is returned to the caller
-                // public data struct S(int x, int y)
-                Diagnostic(ErrorCode.ERR_UnassignedThis, "(int x, int y)").WithArguments("S.Z").WithLocation(3, 21),
-                // (5,25): warning CS0067: The event 'S.E' is never used
-                //     public event Action E;
-                Diagnostic(ErrorCode.WRN_UnreferencedEvent, "E").WithArguments("S.E").WithLocation(5, 25)
-            );
-
-            var s = comp.GlobalNamespace.GetTypeMember("S");
-            var clone = s.GetMethod(WellKnownMemberNames.CloneMethodName);
-            Assert.Equal(0, clone.Arity);
-            Assert.Equal(0, clone.ParameterCount);
-            Assert.Equal(s, clone.ReturnType);
-
-            var ctor = (MethodSymbol)s.GetMembers(".ctor")[1];
-            Assert.Equal(1, ctor.ParameterCount);
-            Assert.True(ctor.Parameters[0].Type.Equals(s, TypeCompareKind.ConsiderEverything));
-        }
-
-        [Fact(Skip = "record struct")]
-        public void RecordClone4_1()
-        {
-            var comp = CreateCompilation(@"
-using System;
-public data struct S(int x, int y)
-{
-    public event Action E = null;
-    public int Z = 0;
-}");
-            comp.VerifyDiagnostics(
-                // (5,25): warning CS0414: The field 'S.E' is assigned but its value is never used
-                //     public event Action E = null;
-                Diagnostic(ErrorCode.WRN_UnreferencedFieldAssg, "E").WithArguments("S.E").WithLocation(5, 25)
-                );
-        }
-
-=======
->>>>>>> 99585936
         [Fact]
         public void NominalRecordEquals()
         {
