--- conflicted
+++ resolved
@@ -1213,12 +1213,6 @@
 data struct S2(int X, int Y);";
             var comp = CreateCompilation(src, options: TestOptions.ReleaseDll);
             comp.VerifyDiagnostics(
-<<<<<<< HEAD
-                // (2,1): error CS0116: A namespace cannot directly contain members such as fields, methods or statements
-                // data class C1 { }
-                Diagnostic(ErrorCode.ERR_NamespaceUnexpected, "data").WithLocation(2, 1),
-                // (3,1): error CS0116: A namespace cannot directly contain members such as fields, methods or statements
-=======
                 // (2,6): error CS1001: Identifier expected
                 // data class C1 { }
                 Diagnostic(ErrorCode.ERR_IdentifierExpected, "class").WithLocation(2, 6),
@@ -1232,7 +1226,6 @@
                 // data class C2(int X, int Y);
                 Diagnostic(ErrorCode.ERR_IdentifierExpected, "class").WithLocation(3, 6),
                 // (3,6): error CS1002: ; expected
->>>>>>> 26ac7608
                 // data class C2(int X, int Y);
                 Diagnostic(ErrorCode.ERR_SemicolonExpected, "class").WithLocation(3, 6),
                 // (3,14): error CS1514: { expected
@@ -1241,28 +1234,6 @@
                 // (3,14): error CS1513: } expected
                 // data class C2(int X, int Y);
                 Diagnostic(ErrorCode.ERR_RbraceExpected, "(").WithLocation(3, 14),
-<<<<<<< HEAD
-                // (3,14): error CS8803: Top-level statements must precede namespace and type declarations.
-                // data class C2(int X, int Y);
-                Diagnostic(ErrorCode.ERR_TopLevelStatementAfterNamespaceOrType, "(int X, int Y);").WithLocation(3, 14),
-                // (4,1): error CS0116: A namespace cannot directly contain members such as fields, methods or statements
-                // data struct S1 { }
-                Diagnostic(ErrorCode.ERR_NamespaceUnexpected, "data").WithLocation(4, 1),
-                // (5,1): error CS0116: A namespace cannot directly contain members such as fields, methods or statements
-                // data struct S2(int X, int Y);
-                Diagnostic(ErrorCode.ERR_NamespaceUnexpected, "data").WithLocation(5, 1),
-                // (5,15): error CS1514: { expected
-                // data struct S2(int X, int Y);
-                Diagnostic(ErrorCode.ERR_LbraceExpected, "(").WithLocation(5, 15),
-                // (5,15): error CS1513: } expected
-                // data struct S2(int X, int Y);
-                Diagnostic(ErrorCode.ERR_RbraceExpected, "(").WithLocation(5, 15),
-                // (3,1): error CS0246: The type or namespace name 'data' could not be found (are you missing a using directive or an assembly reference?)
-                // data class C2(int X, int Y);
-                Diagnostic(ErrorCode.ERR_SingleTypeNameNotFound, "data").WithArguments("data").WithLocation(3, 1),
-                // (4,1): error CS0246: The type or namespace name 'data' could not be found (are you missing a using directive or an assembly reference?)
-                // data struct S1 { }
-=======
                 // (4,6): error CS1001: Identifier expected
                 // data struct S1 { }
                 Diagnostic(ErrorCode.ERR_IdentifierExpected, "struct").WithLocation(4, 6),
@@ -1301,38 +1272,10 @@
                 Diagnostic(ErrorCode.ERR_IllegalStatement, "(int X, int Y)").WithLocation(3, 14),
                 // (4,1): error CS0246: The type or namespace name 'data' could not be found (are you missing a using directive or an assembly reference?)
                 // data struct S1 { }
->>>>>>> 26ac7608
                 Diagnostic(ErrorCode.ERR_SingleTypeNameNotFound, "data").WithArguments("data").WithLocation(4, 1),
                 // (5,1): error CS0246: The type or namespace name 'data' could not be found (are you missing a using directive or an assembly reference?)
                 // data struct S2(int X, int Y);
                 Diagnostic(ErrorCode.ERR_SingleTypeNameNotFound, "data").WithArguments("data").WithLocation(5, 1),
-<<<<<<< HEAD
-                // (2,1): error CS0246: The type or namespace name 'data' could not be found (are you missing a using directive or an assembly reference?)
-                // data class C1 { }
-                Diagnostic(ErrorCode.ERR_SingleTypeNameNotFound, "data").WithArguments("data").WithLocation(2, 1),
-                // (3,6): error CS0102: The type '<invalid-global-code>' already contains a definition for ''
-                // data class C2(int X, int Y);
-                Diagnostic(ErrorCode.ERR_DuplicateNameInClass, "").WithArguments("<invalid-global-code>", "").WithLocation(3, 6),
-                // (4,6): error CS0102: The type '<invalid-global-code>' already contains a definition for ''
-                // data struct S1 { }
-                Diagnostic(ErrorCode.ERR_DuplicateNameInClass, "").WithArguments("<invalid-global-code>", "").WithLocation(4, 6),
-                // (5,6): error CS0102: The type '<invalid-global-code>' already contains a definition for ''
-                // data struct S2(int X, int Y);
-                Diagnostic(ErrorCode.ERR_DuplicateNameInClass, "").WithArguments("<invalid-global-code>", "").WithLocation(5, 6),
-                // (3,14): error CS8805: Program using top-level statements must be an executable.
-                // data class C2(int X, int Y);
-                Diagnostic(ErrorCode.ERR_SimpleProgramNotAnExecutable, "(int X, int Y);").WithLocation(3, 14),
-                // (3,15): error CS8185: A declaration is not allowed in this context.
-                // data class C2(int X, int Y);
-                Diagnostic(ErrorCode.ERR_DeclarationExpressionNotPermitted, "int X").WithLocation(3, 15),
-                // (3,22): error CS8185: A declaration is not allowed in this context.
-                // data class C2(int X, int Y);
-                Diagnostic(ErrorCode.ERR_DeclarationExpressionNotPermitted, "int Y").WithLocation(3, 22),
-                // (3,14): error CS0201: Only assignment, call, increment, decrement, await, and new object expressions can be used as a statement
-                // data class C2(int X, int Y);
-                Diagnostic(ErrorCode.ERR_IllegalStatement, "(int X, int Y)").WithLocation(3, 14),
-=======
->>>>>>> 26ac7608
                 // (5,16): error CS8185: A declaration is not allowed in this context.
                 // data struct S2(int X, int Y);
                 Diagnostic(ErrorCode.ERR_DeclarationExpressionNotPermitted, "int X").WithLocation(5, 16),
