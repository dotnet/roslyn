--- conflicted
+++ resolved
@@ -609,11 +609,8 @@
                     case WellKnownType.System_Runtime_CompilerServices_SwitchExpressionException:
                     case WellKnownType.System_Runtime_CompilerServices_NativeIntegerAttribute:
                     case WellKnownType.System_Runtime_CompilerServices_IsExternalInit:
-<<<<<<< HEAD
+                    case WellKnownType.System_Runtime_CompilerServices_DefaultInterpolatedStringHandler:
                     case WellKnownType.System_MemoryExtensions:
-=======
-                    case WellKnownType.System_Runtime_CompilerServices_DefaultInterpolatedStringHandler:
->>>>>>> 05b2c023
                         // Not yet in the platform.
                         continue;
                     case WellKnownType.Microsoft_CodeAnalysis_Runtime_Instrumentation:
@@ -967,13 +964,10 @@
                     case WellKnownMember.System_Runtime_CompilerServices_SwitchExpressionException__ctorObject:
                     case WellKnownMember.System_Runtime_CompilerServices_NativeIntegerAttribute__ctor:
                     case WellKnownMember.System_Runtime_CompilerServices_NativeIntegerAttribute__ctorTransformFlags:
-<<<<<<< HEAD
+                    case WellKnownMember.System_Runtime_CompilerServices_DefaultInterpolatedStringHandler__ToStringAndClear:
                     case WellKnownMember.System_MemoryExtensions__SequenceEqual_Span_T:
                     case WellKnownMember.System_MemoryExtensions__SequenceEqual_ReadOnlySpan_T:
                     case WellKnownMember.System_MemoryExtensions__AsSpanString:
-=======
-                    case WellKnownMember.System_Runtime_CompilerServices_DefaultInterpolatedStringHandler__ToStringAndClear:
->>>>>>> 05b2c023
                         // Not yet in the platform.
                         continue;
                     case WellKnownMember.Microsoft_CodeAnalysis_Runtime_Instrumentation__CreatePayloadForMethodsSpanningSingleFile:
