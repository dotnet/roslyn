--- conflicted
+++ resolved
@@ -611,11 +611,8 @@
                     case WellKnownType.System_Runtime_CompilerServices_IsExternalInit:
                     case WellKnownType.System_Runtime_CompilerServices_DefaultInterpolatedStringHandler:
                     case WellKnownType.System_Runtime_CompilerServices_RequiredMemberAttribute:
-<<<<<<< HEAD
                     case WellKnownType.System_Diagnostics_CodeAnalysis_SetsRequiredMembersAttribute:
-=======
                     case WellKnownType.System_MemoryExtensions:
->>>>>>> b0798f43
                         // Not yet in the platform.
                         continue;
                     case WellKnownType.Microsoft_CodeAnalysis_Runtime_Instrumentation:
@@ -973,13 +970,10 @@
                     case WellKnownMember.System_Runtime_CompilerServices_NativeIntegerAttribute__ctorTransformFlags:
                     case WellKnownMember.System_Runtime_CompilerServices_DefaultInterpolatedStringHandler__ToStringAndClear:
                     case WellKnownMember.System_Runtime_CompilerServices_RequiredMemberAttribute__ctor:
-<<<<<<< HEAD
                     case WellKnownMember.System_Diagnostics_CodeAnalysis_SetsRequiredMembersAttribute__ctor:
-=======
                     case WellKnownMember.System_MemoryExtensions__SequenceEqual_Span_T:
                     case WellKnownMember.System_MemoryExtensions__SequenceEqual_ReadOnlySpan_T:
                     case WellKnownMember.System_MemoryExtensions__AsSpan_String:
->>>>>>> b0798f43
                         // Not yet in the platform.
                         continue;
                     case WellKnownMember.Microsoft_CodeAnalysis_Runtime_Instrumentation__CreatePayloadForMethodsSpanningSingleFile:
