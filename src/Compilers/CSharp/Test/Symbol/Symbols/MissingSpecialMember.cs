--- conflicted
+++ resolved
@@ -576,12 +576,8 @@
                     case WellKnownType.System_Threading_Tasks_Sources_IValueTaskSource_T:
                     case WellKnownType.System_Threading_Tasks_ValueTask_T:
                     case WellKnownType.System_Threading_Tasks_ValueTask:
-<<<<<<< HEAD
+                    case WellKnownType.System_Runtime_CompilerServices_AsyncIteratorMethodBuilder:
                     case WellKnownType.System_Runtime_CompilerServices_SwitchExpressionException:
-=======
-                    case WellKnownType.System_Runtime_CompilerServices_AsyncIteratorMethodBuilder:
-                    case WellKnownType.System_MatchFailureException:
->>>>>>> 0511ff8d
                         // Not yet in the platform.
                         continue;
                     case WellKnownType.Microsoft_CodeAnalysis_Runtime_Instrumentation:
@@ -917,19 +913,14 @@
                     case WellKnownMember.System_Threading_Tasks_Sources_IValueTaskSource_T__OnCompleted:
                     case WellKnownMember.System_Threading_Tasks_Sources_IValueTaskSource_T__GetResult:
                     case WellKnownMember.System_Threading_Tasks_ValueTask_T__ctor:
-<<<<<<< HEAD
-                    case WellKnownMember.System_Runtime_CompilerServices_SwitchExpressionException__ctor:
-                    case WellKnownMember.System_Runtime_CompilerServices_SwitchExpressionException__ctorObject:
-=======
                     case WellKnownMember.System_Runtime_CompilerServices_AsyncIteratorMethodBuilder__AwaitOnCompleted:
                     case WellKnownMember.System_Runtime_CompilerServices_AsyncIteratorMethodBuilder__AwaitUnsafeOnCompleted:
                     case WellKnownMember.System_Runtime_CompilerServices_AsyncIteratorMethodBuilder__Complete:
                     case WellKnownMember.System_Runtime_CompilerServices_AsyncIteratorMethodBuilder__Create:
                     case WellKnownMember.System_Runtime_CompilerServices_AsyncIteratorMethodBuilder__MoveNext_T:
                     case WellKnownMember.System_Runtime_CompilerServices_AsyncStateMachineAttribute__ctor:
-                    case WellKnownMember.System_MatchFailureException__ctor:
-                    case WellKnownMember.System_MatchFailureException__ctorObject:
->>>>>>> 0511ff8d
+                    case WellKnownMember.System_Runtime_CompilerServices_SwitchExpressionException__ctor:
+                    case WellKnownMember.System_Runtime_CompilerServices_SwitchExpressionException__ctorObject:
                         // Not yet in the platform.
                         continue;
                     case WellKnownMember.Microsoft_CodeAnalysis_Runtime_Instrumentation__CreatePayloadForMethodsSpanningSingleFile:
