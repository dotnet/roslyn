--- conflicted
+++ resolved
@@ -544,11 +544,8 @@
                     || special == SpecialMember.System_Runtime_CompilerServices_RuntimeFeature__CovariantReturnsOfClasses
                     || special == SpecialMember.System_Runtime_CompilerServices_RuntimeFeature__VirtualStaticsInInterfaces
                     || special == SpecialMember.System_Runtime_CompilerServices_RuntimeFeature__UnmanagedSignatureCallingConvention
-<<<<<<< HEAD
+                    || special == SpecialMember.System_Runtime_CompilerServices_RuntimeFeature__NumericIntPtr
                     || special == SpecialMember.System_Runtime_CompilerServices_RuntimeFeature__ByRefFields
-=======
-                    || special == SpecialMember.System_Runtime_CompilerServices_RuntimeFeature__NumericIntPtr
->>>>>>> bb9be3ff
                     || special == SpecialMember.System_Runtime_CompilerServices_PreserveBaseOverridesAttribute__ctor)
                 {
                     Assert.Null(symbol); // Not available
