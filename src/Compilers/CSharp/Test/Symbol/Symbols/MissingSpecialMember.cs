﻿// Copyright (c) Microsoft.  All Rights Reserved.  Licensed under the Apache License, Version 2.0.  See License.txt in the project root for license information.

using System;
using System.Linq;
using Microsoft.CodeAnalysis.CSharp.Test.Utilities;
using Microsoft.CodeAnalysis.Test.Utilities;
using Roslyn.Test.Utilities;
using Xunit;

namespace Microsoft.CodeAnalysis.CSharp.UnitTests
{
    public class MissingSpecialMember : CSharpTestBase
    {
        [Fact]
        public void Missing_System_Collections_Generic_IEnumerable_T__GetEnumerator()
        {
            var source =
@"using System.Collections.Generic;

public class Program
{
    public static void Main(string[] args)
    {
    }

    public IEnumerable<int> M()
    {
        yield return 0;
        yield return 1;
    }
}";
            var comp = CreateCompilationWithMscorlib(source, options: TestOptions.ReleaseDll);

            comp.MakeMemberMissing(SpecialMember.System_Collections_Generic_IEnumerable_T__GetEnumerator);

            comp.VerifyEmitDiagnostics(
    // (10,5): error CS0656: Missing compiler required member 'System.Collections.Generic.IEnumerable`1.GetEnumerator'
    //     {
    Diagnostic(ErrorCode.ERR_MissingPredefinedMember, @"{
        yield return 0;
        yield return 1;
    }").WithArguments("System.Collections.Generic.IEnumerable`1", "GetEnumerator").WithLocation(10, 5)
                );
        }

        [Fact]
        public void Missing_System_IDisposable__Dispose()
        {
            var source =
@"using System.Collections.Generic;

public class Program
{
    public static void Main(string[] args)
    {
    }

    public IEnumerable<int> M()
    {
        yield return 0;
        yield return 1;
    }
}";
            var comp = CreateCompilationWithMscorlib(source, options: TestOptions.ReleaseDll);

            comp.MakeMemberMissing(SpecialMember.System_IDisposable__Dispose);

            comp.VerifyEmitDiagnostics(
    // (10,5): error CS0656: Missing compiler required member 'System.IDisposable.Dispose'
    //     {
    Diagnostic(ErrorCode.ERR_MissingPredefinedMember, @"{
        yield return 0;
        yield return 1;
    }").WithArguments("System.IDisposable", "Dispose").WithLocation(10, 5)
                );
        }

        [Fact]
        public void Missing_System_Diagnostics_DebuggerHiddenAttribute__ctor()
        {
            var source =
@"using System.Collections.Generic;

public class Program
{
    public static void Main(string[] args)
    {
    }

    public IEnumerable<int> M()
    {
        yield return 0;
        yield return 1;
    }
}";
            var comp = CreateCompilationWithMscorlib(source, options: TestOptions.ReleaseDll);

            comp.MakeMemberMissing(WellKnownMember.System_Diagnostics_DebuggerHiddenAttribute__ctor);

            comp.VerifyEmitDiagnostics(
                // the DebuggerHidden attribute is optional.
                );
        }

        [Fact]
        public void Missing_System_Runtime_CompilerServices_ExtensionAttribute__ctor()
        {
            var source =
@"using System.Collections.Generic;

public static class Program
{
    public static void Main(string[] args)
    {
    }

    public static void Extension(this string x) {}
}";
            var comp = CreateCompilationWithMscorlib(source, options: TestOptions.ReleaseDll);

            comp.MakeMemberMissing(WellKnownMember.System_Diagnostics_DebuggerHiddenAttribute__ctor);

            comp.VerifyEmitDiagnostics(
                // (9,34): error CS1110: Cannot define a new extension method because the compiler required type 'System.Runtime.CompilerServices.ExtensionAttribute' cannot be found. Are you missing a reference to System.Core.dll?
                //     public static void Extension(this string x) {}
                Diagnostic(ErrorCode.ERR_ExtensionAttrNotFound, "this").WithArguments("System.Runtime.CompilerServices.ExtensionAttribute").WithLocation(9, 34)
                );
        }

        [WorkItem(530436, "http://vstfdevdiv:8080/DevDiv2/DevDiv/_workitems/edit/530436")]
        [Fact]
        public void NonPublicSpecialType()
        {
            var source = @"
namespace System
{
    public class Object
    {
        public Object() { }
    }

    internal class String : Object
    {
    }

    public class ValueType { }
    public struct Void { }
}
";
            Action<CSharpCompilation> validate = comp =>
            {
                var specialType = comp.GetSpecialType(SpecialType.System_String);
                Assert.Equal(TypeKind.Error, specialType.TypeKind);
                Assert.Equal(SpecialType.System_String, specialType.SpecialType);
                Assert.Equal(Accessibility.NotApplicable, specialType.DeclaredAccessibility);

                var lookupType = comp.GetTypeByMetadataName("System.String");
                Assert.Equal(TypeKind.Class, lookupType.TypeKind);
                Assert.Equal(SpecialType.None, lookupType.SpecialType);
                Assert.Equal(Accessibility.Internal, lookupType.DeclaredAccessibility);
            };

            ValidateSourceAndMetadata(source, validate);
        }

        [WorkItem(530436, "http://vstfdevdiv:8080/DevDiv2/DevDiv/_workitems/edit/530436")]
        [Fact]
        public void NonPublicSpecialTypeMember()
        {
            var sourceTemplate = @"
namespace System
{{
    public class Object
    {{
        public Object() {{ }}

        {0} virtual String ToString() {{ return null; }}
    }}

    {0} class String : Object
    {{
        public static String Concat(String s1, String s2) {{ return null; }}
    }}

    public class ValueType {{ }}
    public struct Void {{ }}
}}
";
            Action<CSharpCompilation> validatePresent = comp =>
            {
                Assert.NotNull(comp.GetSpecialTypeMember(SpecialMember.System_Object__ToString));
                Assert.NotNull(comp.GetSpecialTypeMember(SpecialMember.System_String__ConcatStringString));
                comp.GetDiagnostics();
            };

            Action<CSharpCompilation> validateMissing = comp =>
            {
                Assert.Null(comp.GetSpecialTypeMember(SpecialMember.System_Object__ToString));
                Assert.Null(comp.GetSpecialTypeMember(SpecialMember.System_String__ConcatStringString));
                comp.GetDiagnostics();
            };

            ValidateSourceAndMetadata(string.Format(sourceTemplate, "public"), validatePresent);
            ValidateSourceAndMetadata(string.Format(sourceTemplate, "internal"), validateMissing);
        }

        // Document the fact that we don't reject type parameters with constraints (yet?).
        [WorkItem(530436, "http://vstfdevdiv:8080/DevDiv2/DevDiv/_workitems/edit/530436")]
        [Fact]
        public void GenericConstraintsOnSpecialType()
        {
            var source = @"
namespace System
{
    public class Object
    {
        public Object() { }
    }

    public struct Nullable<T> where T : new()
    {
    }

    public class ValueType { }
    public struct Void { }
}
";
            Action<CSharpCompilation> validate = comp =>
            {
                var specialType = comp.GetSpecialType(SpecialType.System_Nullable_T);
                Assert.Equal(TypeKind.Struct, specialType.TypeKind);
                Assert.Equal(SpecialType.System_Nullable_T, specialType.SpecialType);

                var lookupType = comp.GetTypeByMetadataName("System.Nullable`1");
                Assert.Equal(TypeKind.Struct, lookupType.TypeKind);
                Assert.Equal(SpecialType.System_Nullable_T, lookupType.SpecialType);
            };

            ValidateSourceAndMetadata(source, validate);
        }

        // No special type members have type parameters that could (incorrectly) be constrained.

        [WorkItem(530436, "http://vstfdevdiv:8080/DevDiv2/DevDiv/_workitems/edit/530436")]
        [Fact]
        public void NonPublicWellKnownType()
        {
            var source = @"
namespace System
{
    public class Object
    {
        public Object() { }
    }

    internal class Type : Object
    {
    }

    public class ValueType { }
    public struct Void { }
}
";
            var comp = CreateCompilation(source);

            var wellKnownType = comp.GetWellKnownType(WellKnownType.System_Type);
            Assert.Equal(TypeKind.Class, wellKnownType.TypeKind);
            Assert.Equal(Accessibility.Internal, wellKnownType.DeclaredAccessibility);

            var lookupType = comp.GetTypeByMetadataName("System.Type");
            Assert.Equal(TypeKind.Class, lookupType.TypeKind);
            Assert.Equal(Accessibility.Internal, lookupType.DeclaredAccessibility);
        }

        [WorkItem(530436, "http://vstfdevdiv:8080/DevDiv2/DevDiv/_workitems/edit/530436")]
        [Fact]
        public void NonPublicWellKnownType_Nested()
        {
            var sourceTemplate = @"
namespace System.Diagnostics
{{
    {0} class DebuggableAttribute
    {{
        {1} enum DebuggingModes {{ }}
    }}
}}

namespace System
{{
    public class Object {{ }}
    public class ValueType {{ }}
    public class Enum : ValueType {{ }}
    public struct Void {{ }}
    public struct Int32 {{ }}
}}
";
            Action<CSharpCompilation> validate = comp =>
            {
                var wellKnownType = comp.GetWellKnownType(WellKnownType.System_Diagnostics_DebuggableAttribute__DebuggingModes);
                Assert.Equal(TypeKind.Error, wellKnownType.TypeKind);
                Assert.Equal(Accessibility.NotApplicable, wellKnownType.DeclaredAccessibility);

                var lookupType = comp.GetTypeByMetadataName("System.Diagnostics.DebuggableAttribute+DebuggingModes");
                Assert.Equal(TypeKind.Enum, lookupType.TypeKind);
                Assert.NotEqual(Accessibility.NotApplicable, lookupType.DeclaredAccessibility);
            };

            ValidateSourceAndMetadata(string.Format(sourceTemplate, "public", "protected"), validate);
            ValidateSourceAndMetadata(string.Format(sourceTemplate, "public", "private"), validate);
        }

        [WorkItem(530436, "http://vstfdevdiv:8080/DevDiv2/DevDiv/_workitems/edit/530436")]
        [Fact]
        public void NonPublicWellKnownTypeMember()
        {
            var sourceTemplate = @"
namespace System
{{
    public class Object
    {{
        public Object() {{ }}
    }}

    {0} class Type : Object
    {{
        public static readonly Object Missing = new Object();
    }}

    public static class Math : Object
    {{
        {0} static Double Round(Double d) {{ return d; }}
    }}

    public class ValueType {{ }}
    public struct Void {{ }}
    public struct Double {{ }}
}}
";
            Action<CSharpCompilation> validatePresent = comp =>
            {
                Assert.NotNull(comp.GetWellKnownTypeMember(WellKnownMember.System_Type__Missing));
                Assert.NotNull(comp.GetWellKnownTypeMember(WellKnownMember.System_Math__RoundDouble));
                comp.GetDiagnostics();
            };

            validatePresent(CreateCompilation(string.Format(sourceTemplate, "public")));
            validatePresent(CreateCompilation(string.Format(sourceTemplate, "internal")));
        }

        // Document the fact that we don't reject type parameters with constraints (yet?).
        [WorkItem(530436, "http://vstfdevdiv:8080/DevDiv2/DevDiv/_workitems/edit/530436")]
        [Fact]
        public void GenericConstraintsOnWellKnownType()
        {
            var source = @"
namespace System
{
    public class Object
    {
        public Object() { }
    }

    namespace Threading.Tasks
    {
        public class Task<T> where T : new()
        {
        }
    }

    public class ValueType { }
    public struct Void { }
}
";
            Action<CSharpCompilation> validate = comp =>
            {
                var wellKnownType = comp.GetWellKnownType(WellKnownType.System_Threading_Tasks_Task_T);
                Assert.Equal(TypeKind.Class, wellKnownType.TypeKind);

                var lookupType = comp.GetTypeByMetadataName("System.Threading.Tasks.Task`1");
                Assert.Equal(TypeKind.Class, lookupType.TypeKind);
            };

            ValidateSourceAndMetadata(source, validate);
        }

        // Document the fact that we don't reject type parameters with constraints (yet?).
        [WorkItem(530436, "http://vstfdevdiv:8080/DevDiv2/DevDiv/_workitems/edit/530436")]
        [Fact]
        public void GenericConstraintsOnWellKnownTypeMember()
        {
            var sourceTemplate = @"
namespace System
{{
    public class Object
    {{
        public Object() {{ }}
    }}

    namespace Threading
    {{
        public static class Interlocked
        {{
            public static T CompareExchange<T>(ref T t1, T t2, T t3){0}
            {{
                return t1;
            }}
        }}
    }}

    public class ValueType {{ }}
    public struct Void {{ }}
}}
";
            Action<CSharpCompilation> validate = comp =>
            {
                Assert.NotNull(comp.GetWellKnownTypeMember(WellKnownMember.System_Threading_Interlocked__CompareExchange_T));
                comp.GetDiagnostics();
            };

            ValidateSourceAndMetadata(string.Format(sourceTemplate, ""), validate);
            ValidateSourceAndMetadata(string.Format(sourceTemplate, " where T : new()"), validate);
        }

        [WorkItem(530436, "http://vstfdevdiv:8080/DevDiv2/DevDiv/_workitems/edit/530436")]
        [Fact]
        public void PublicVersusInternalWellKnownType()
        {
            var corlibSource = @"
namespace System
{
    public class Object
    {
        public Object() { }
    }

    public class String
    {
    }

    public class Attribute 
    {
    }

    public class ValueType { }
    public struct Void { }
}

namespace System.Runtime.CompilerServices
{
    public class InternalsVisibleToAttribute : Attribute
    {
        public InternalsVisibleToAttribute(String s)
        {
        }
    }
}
";
            var libSourceTemplate = @"
[assembly: System.Runtime.CompilerServices.InternalsVisibleTo(""Test"")]

namespace System
{{
    {0} class Type
    {{
    }}
}}
";

            var corlibRef = CreateCompilation(corlibSource).EmitToImageReference(expectedWarnings: new[]
            {
                // warning CS8021: No value for RuntimeMetadataVersion found. No assembly containing System.Object was found nor was a value for RuntimeMetadataVersion specified through options.
                Diagnostic(ErrorCode.WRN_NoRuntimeMetadataVersion).WithLocation(1, 1)
            });

            var publicLibRef = CreateCompilation(string.Format(libSourceTemplate, "public"), new[] { corlibRef }).EmitToImageReference();
            var internalLibRef = CreateCompilation(string.Format(libSourceTemplate, "internal"), new[] { corlibRef }).EmitToImageReference();

            var comp = CreateCompilation("", new[] { corlibRef, publicLibRef, internalLibRef }, assemblyName: "Test");

            var wellKnown = comp.GetWellKnownType(WellKnownType.System_Type);
            Assert.NotNull(wellKnown);
            Assert.Equal(TypeKind.Class, wellKnown.TypeKind);
            Assert.Equal(Accessibility.Public, wellKnown.DeclaredAccessibility);

            var lookup = comp.GetTypeByMetadataName("System.Type");
            Assert.Null(lookup); // Ambiguous
        }

        private static void ValidateSourceAndMetadata(string source, Action<CSharpCompilation> validate)
        {
            var comp1 = CreateCompilation(source);
            validate(comp1);

            var reference = comp1.EmitToImageReference(expectedWarnings: new[]
            {
                // warning CS8021: No value for RuntimeMetadataVersion found. No assembly containing System.Object was found nor was a value for RuntimeMetadataVersion specified through options.
                Diagnostic(ErrorCode.WRN_NoRuntimeMetadataVersion).WithLocation(1, 1)
            });

            var comp2 = CreateCompilation("", new[] { reference });
            validate(comp2);
        }

        [Fact]
        [WorkItem(530436, "http://vstfdevdiv:8080/DevDiv2/DevDiv/_workitems/edit/530436")]
        public void AllSpecialTypes()
        {
            var comp = CreateCompilation("", new[] { MscorlibRef_v4_0_30316_17626 });

            for (var special = SpecialType.None + 1; special <= SpecialType.Count; special++)
            {
                var symbol = comp.GetSpecialType(special);
                Assert.NotNull(symbol);
                Assert.NotEqual(SymbolKind.ErrorType, symbol.Kind);
            }
        }

        [Fact]
        [WorkItem(530436, "http://vstfdevdiv:8080/DevDiv2/DevDiv/_workitems/edit/530436")]
        public void AllSpecialTypeMembers()
        {
            var comp = CreateCompilation("", new[] { MscorlibRef_v4_0_30316_17626 });

            foreach (SpecialMember special in Enum.GetValues(typeof(SpecialMember)))
            {
                if (special == SpecialMember.Count) continue; // Not a real value;

                var symbol = comp.GetSpecialTypeMember(special);
                Assert.NotNull(symbol);
            }
        }

        [Fact]
        [WorkItem(530436, "http://vstfdevdiv:8080/DevDiv2/DevDiv/_workitems/edit/530436")]
        public void AllWellKnownTypes()
        {
            var refs = new[]
            {
                MscorlibRef_v4_0_30316_17626,
                SystemRef_v4_0_30319_17929,
                SystemCoreRef_v4_0_30319_17929,
                MsvbRef_v4_0_30319_17929,
                CSharpRef,
                SystemXmlRef,
                SystemXmlLinqRef,
                SystemWindowsFormsRef,
                ValueTupleRef
            }.Concat(WinRtRefs).ToArray();
            var comp = CreateCompilation("", refs);

            for (var wkt = WellKnownType.First; wkt < WellKnownType.NextAvailable; wkt++)
            {
                switch (wkt)
                {
                    case WellKnownType.Microsoft_VisualBasic_Embedded:
                    case WellKnownType.Microsoft_VisualBasic_CompilerServices_EmbeddedOperators:
                        // Not applicable in C#.
                        continue;
                    case WellKnownType.System_FormattableString:
                    case WellKnownType.System_Runtime_CompilerServices_FormattableStringFactory:
<<<<<<< HEAD
                    case WellKnownType.System_Runtime_CompilerServices_IsReadOnlyAttribute:
=======
                    case WellKnownType.System_Runtime_CompilerServices_ReadOnlyAttribute:
                    case WellKnownType.System_Runtime_CompilerServices_IsByRefLikeAttribute:
>>>>>>> a58fea57
                    // Not yet in the platform.
                    case WellKnownType.Microsoft_CodeAnalysis_Runtime_Instrumentation:
                        // Not always available.
                        continue;
                    case WellKnownType.ExtSentinel:
                        // Not a real type
                        continue;
                }

                switch (wkt)
                {
                    case WellKnownType.System_ValueTuple_T1:
                    case WellKnownType.System_ValueTuple_T2:
                    case WellKnownType.System_ValueTuple_T3:
                    case WellKnownType.System_ValueTuple_T4:
                    case WellKnownType.System_ValueTuple_T5:
                    case WellKnownType.System_ValueTuple_T6:
                    case WellKnownType.System_ValueTuple_T7:
                    case WellKnownType.System_ValueTuple_TRest:
                        Assert.True(wkt.IsValueTupleType());
                        break;

                    default:
                        Assert.False(wkt.IsValueTupleType());
                        break;
                }

                var symbol = comp.GetWellKnownType(wkt);
                Assert.NotNull(symbol);
                Assert.NotEqual(SymbolKind.ErrorType, symbol.Kind);
            }
        }

        [Fact]
        public void AllWellKnownTypesBeforeCSharp7()
        {
            foreach (var type in new[] {
                            WellKnownType.System_Math,
                            WellKnownType.System_Array,
                            WellKnownType.System_Attribute,
                            WellKnownType.System_CLSCompliantAttribute,
                            WellKnownType.System_Convert,
                            WellKnownType.System_Exception,
                            WellKnownType.System_FlagsAttribute,
                            WellKnownType.System_FormattableString,
                            WellKnownType.System_Guid,
                            WellKnownType.System_IFormattable,
                            WellKnownType.System_RuntimeTypeHandle,
                            WellKnownType.System_RuntimeFieldHandle,
                            WellKnownType.System_RuntimeMethodHandle,
                            WellKnownType.System_MarshalByRefObject,
                            WellKnownType.System_Type,
                            WellKnownType.System_Reflection_AssemblyKeyFileAttribute,
                            WellKnownType.System_Reflection_AssemblyKeyNameAttribute,
                            WellKnownType.System_Reflection_MethodInfo,
                            WellKnownType.System_Reflection_ConstructorInfo,
                            WellKnownType.System_Reflection_MethodBase,
                            WellKnownType.System_Reflection_FieldInfo,
                            WellKnownType.System_Reflection_MemberInfo,
                            WellKnownType.System_Reflection_Missing,
                            WellKnownType.System_Runtime_CompilerServices_FormattableStringFactory,
                            WellKnownType.System_Runtime_CompilerServices_RuntimeHelpers,
                            WellKnownType.System_Runtime_ExceptionServices_ExceptionDispatchInfo,
                            WellKnownType.System_Runtime_InteropServices_StructLayoutAttribute,
                            WellKnownType.System_Runtime_InteropServices_UnknownWrapper,
                            WellKnownType.System_Runtime_InteropServices_DispatchWrapper,
                            WellKnownType.System_Runtime_InteropServices_CallingConvention,
                            WellKnownType.System_Runtime_InteropServices_ClassInterfaceAttribute,
                            WellKnownType.System_Runtime_InteropServices_ClassInterfaceType,
                            WellKnownType.System_Runtime_InteropServices_CoClassAttribute,
                            WellKnownType.System_Runtime_InteropServices_ComAwareEventInfo,
                            WellKnownType.System_Runtime_InteropServices_ComEventInterfaceAttribute,
                            WellKnownType.System_Runtime_InteropServices_ComInterfaceType,
                            WellKnownType.System_Runtime_InteropServices_ComSourceInterfacesAttribute,
                            WellKnownType.System_Runtime_InteropServices_ComVisibleAttribute,
                            WellKnownType.System_Runtime_InteropServices_DispIdAttribute,
                            WellKnownType.System_Runtime_InteropServices_GuidAttribute,
                            WellKnownType.System_Runtime_InteropServices_InterfaceTypeAttribute,
                            WellKnownType.System_Runtime_InteropServices_Marshal,
                            WellKnownType.System_Runtime_InteropServices_TypeIdentifierAttribute,
                            WellKnownType.System_Runtime_InteropServices_BestFitMappingAttribute,
                            WellKnownType.System_Runtime_InteropServices_DefaultParameterValueAttribute,
                            WellKnownType.System_Runtime_InteropServices_LCIDConversionAttribute,
                            WellKnownType.System_Runtime_InteropServices_UnmanagedFunctionPointerAttribute,
                            WellKnownType.System_Activator,
                            WellKnownType.System_Threading_Tasks_Task,
                            WellKnownType.System_Threading_Tasks_Task_T,
                            WellKnownType.System_Threading_Interlocked,
                            WellKnownType.System_Threading_Monitor,
                            WellKnownType.System_Threading_Thread,
                            WellKnownType.Microsoft_CSharp_RuntimeBinder_Binder,
                            WellKnownType.Microsoft_CSharp_RuntimeBinder_CSharpArgumentInfo,
                            WellKnownType.Microsoft_CSharp_RuntimeBinder_CSharpArgumentInfoFlags,
                            WellKnownType.Microsoft_CSharp_RuntimeBinder_CSharpBinderFlags,
                            WellKnownType.Microsoft_VisualBasic_CallType,
                            WellKnownType.Microsoft_VisualBasic_Embedded,
                            WellKnownType.Microsoft_VisualBasic_CompilerServices_Conversions,
                            WellKnownType.Microsoft_VisualBasic_CompilerServices_Operators,
                            WellKnownType.Microsoft_VisualBasic_CompilerServices_NewLateBinding,
                            WellKnownType.Microsoft_VisualBasic_CompilerServices_EmbeddedOperators,
                            WellKnownType.Microsoft_VisualBasic_CompilerServices_StandardModuleAttribute,
                            WellKnownType.Microsoft_VisualBasic_CompilerServices_Utils,
                            WellKnownType.Microsoft_VisualBasic_CompilerServices_LikeOperator,
                            WellKnownType.Microsoft_VisualBasic_CompilerServices_ProjectData,
                            WellKnownType.Microsoft_VisualBasic_CompilerServices_ObjectFlowControl,
                            WellKnownType.Microsoft_VisualBasic_CompilerServices_ObjectFlowControl_ForLoopControl,
                            WellKnownType.Microsoft_VisualBasic_CompilerServices_StaticLocalInitFlag,
                            WellKnownType.Microsoft_VisualBasic_CompilerServices_StringType,
                            WellKnownType.Microsoft_VisualBasic_CompilerServices_IncompleteInitialization,
                            WellKnownType.Microsoft_VisualBasic_CompilerServices_Versioned,
                            WellKnownType.Microsoft_VisualBasic_CompareMethod,
                            WellKnownType.Microsoft_VisualBasic_Strings,
                            WellKnownType.Microsoft_VisualBasic_ErrObject,
                            WellKnownType.Microsoft_VisualBasic_FileSystem,
                            WellKnownType.Microsoft_VisualBasic_ApplicationServices_ApplicationBase,
                            WellKnownType.Microsoft_VisualBasic_ApplicationServices_WindowsFormsApplicationBase,
                            WellKnownType.Microsoft_VisualBasic_Information,
                            WellKnownType.Microsoft_VisualBasic_Interaction,

                            WellKnownType.System_Func_T,
                            WellKnownType.System_Func_T2,
                            WellKnownType.System_Func_T3,
                            WellKnownType.System_Func_T4,
                            WellKnownType.System_Func_T5,
                            WellKnownType.System_Func_T6,
                            WellKnownType.System_Func_T7,
                            WellKnownType.System_Func_T8,
                            WellKnownType.System_Func_T9,
                            WellKnownType.System_Func_T10,
                            WellKnownType.System_Func_T11,
                            WellKnownType.System_Func_T12,
                            WellKnownType.System_Func_T13,
                            WellKnownType.System_Func_T14,
                            WellKnownType.System_Func_T15,
                            WellKnownType.System_Func_T16,
                            WellKnownType.System_Func_T17,

                            WellKnownType.System_Action,
                            WellKnownType.System_Action_T,
                            WellKnownType.System_Action_T2,
                            WellKnownType.System_Action_T3,
                            WellKnownType.System_Action_T4,
                            WellKnownType.System_Action_T5,
                            WellKnownType.System_Action_T6,
                            WellKnownType.System_Action_T7,
                            WellKnownType.System_Action_T8,
                            WellKnownType.System_Action_T9,
                            WellKnownType.System_Action_T10,
                            WellKnownType.System_Action_T11,
                            WellKnownType.System_Action_T12,
                            WellKnownType.System_Action_T13,
                            WellKnownType.System_Action_T14,
                            WellKnownType.System_Action_T15,
                            WellKnownType.System_Action_T16,

                            WellKnownType.System_AttributeUsageAttribute,
                            WellKnownType.System_ParamArrayAttribute,
                            WellKnownType.System_NonSerializedAttribute,
                            WellKnownType.System_STAThreadAttribute,
                            WellKnownType.System_Reflection_DefaultMemberAttribute,
                            WellKnownType.System_Runtime_CompilerServices_DateTimeConstantAttribute,
                            WellKnownType.System_Runtime_CompilerServices_DecimalConstantAttribute,
                            WellKnownType.System_Runtime_CompilerServices_IUnknownConstantAttribute,
                            WellKnownType.System_Runtime_CompilerServices_IDispatchConstantAttribute,
                            WellKnownType.System_Runtime_CompilerServices_ExtensionAttribute,
                            WellKnownType.System_Runtime_CompilerServices_INotifyCompletion,
                            WellKnownType.System_Runtime_CompilerServices_InternalsVisibleToAttribute,
                            WellKnownType.System_Runtime_CompilerServices_CompilerGeneratedAttribute,
                            WellKnownType.System_Runtime_CompilerServices_AccessedThroughPropertyAttribute,
                            WellKnownType.System_Runtime_CompilerServices_CompilationRelaxationsAttribute,
                            WellKnownType.System_Runtime_CompilerServices_RuntimeCompatibilityAttribute,
                            WellKnownType.System_Runtime_CompilerServices_UnsafeValueTypeAttribute,
                            WellKnownType.System_Runtime_CompilerServices_FixedBufferAttribute,
                            WellKnownType.System_Runtime_CompilerServices_DynamicAttribute,
                            WellKnownType.System_Runtime_CompilerServices_CallSiteBinder,
                            WellKnownType.System_Runtime_CompilerServices_CallSite,
                            WellKnownType.System_Runtime_CompilerServices_CallSite_T,

                            WellKnownType.System_Runtime_InteropServices_WindowsRuntime_EventRegistrationToken,
                            WellKnownType.System_Runtime_InteropServices_WindowsRuntime_EventRegistrationTokenTable_T,
                            WellKnownType.System_Runtime_InteropServices_WindowsRuntime_WindowsRuntimeMarshal,

                            WellKnownType.Windows_Foundation_IAsyncAction,
                            WellKnownType.Windows_Foundation_IAsyncActionWithProgress_T,
                            WellKnownType.Windows_Foundation_IAsyncOperation_T,
                            WellKnownType.Windows_Foundation_IAsyncOperationWithProgress_T2,

                            WellKnownType.System_Diagnostics_Debugger,
                            WellKnownType.System_Diagnostics_DebuggerDisplayAttribute,
                            WellKnownType.System_Diagnostics_DebuggerNonUserCodeAttribute,
                            WellKnownType.System_Diagnostics_DebuggerHiddenAttribute,
                            WellKnownType.System_Diagnostics_DebuggerBrowsableAttribute,
                            WellKnownType.System_Diagnostics_DebuggerStepThroughAttribute,
                            WellKnownType.System_Diagnostics_DebuggerBrowsableState,
                            WellKnownType.System_Diagnostics_DebuggableAttribute,
                            WellKnownType.System_Diagnostics_DebuggableAttribute__DebuggingModes,

                            WellKnownType.System_ComponentModel_DesignerSerializationVisibilityAttribute,

                            WellKnownType.System_IEquatable_T,

                            WellKnownType.System_Collections_IList,
                            WellKnownType.System_Collections_ICollection,
                            WellKnownType.System_Collections_Generic_EqualityComparer_T,
                            WellKnownType.System_Collections_Generic_List_T,
                            WellKnownType.System_Collections_Generic_IDictionary_KV,
                            WellKnownType.System_Collections_Generic_IReadOnlyDictionary_KV,
                            WellKnownType.System_Collections_ObjectModel_Collection_T,
                            WellKnownType.System_Collections_ObjectModel_ReadOnlyCollection_T,
                            WellKnownType.System_Collections_Specialized_INotifyCollectionChanged,
                            WellKnownType.System_ComponentModel_INotifyPropertyChanged,
                            WellKnownType.System_ComponentModel_EditorBrowsableAttribute,
                            WellKnownType.System_ComponentModel_EditorBrowsableState,

                            WellKnownType.System_Linq_Enumerable,
                            WellKnownType.System_Linq_Expressions_Expression,
                            WellKnownType.System_Linq_Expressions_Expression_T,
                            WellKnownType.System_Linq_Expressions_ParameterExpression,
                            WellKnownType.System_Linq_Expressions_ElementInit,
                            WellKnownType.System_Linq_Expressions_MemberBinding,
                            WellKnownType.System_Linq_Expressions_ExpressionType,
                            WellKnownType.System_Linq_IQueryable,
                            WellKnownType.System_Linq_IQueryable_T,

                            WellKnownType.System_Xml_Linq_Extensions,
                            WellKnownType.System_Xml_Linq_XAttribute,
                            WellKnownType.System_Xml_Linq_XCData,
                            WellKnownType.System_Xml_Linq_XComment,
                            WellKnownType.System_Xml_Linq_XContainer,
                            WellKnownType.System_Xml_Linq_XDeclaration,
                            WellKnownType.System_Xml_Linq_XDocument,
                            WellKnownType.System_Xml_Linq_XElement,
                            WellKnownType.System_Xml_Linq_XName,
                            WellKnownType.System_Xml_Linq_XNamespace,
                            WellKnownType.System_Xml_Linq_XObject,
                            WellKnownType.System_Xml_Linq_XProcessingInstruction,

                            WellKnownType.System_Security_UnverifiableCodeAttribute,
                            WellKnownType.System_Security_Permissions_SecurityAction,
                            WellKnownType.System_Security_Permissions_SecurityAttribute,
                            WellKnownType.System_Security_Permissions_SecurityPermissionAttribute,

                            WellKnownType.System_NotSupportedException,

                            WellKnownType.System_Runtime_CompilerServices_ICriticalNotifyCompletion,
                            WellKnownType.System_Runtime_CompilerServices_IAsyncStateMachine,
                            WellKnownType.System_Runtime_CompilerServices_AsyncVoidMethodBuilder,
                            WellKnownType.System_Runtime_CompilerServices_AsyncTaskMethodBuilder,
                            WellKnownType.System_Runtime_CompilerServices_AsyncTaskMethodBuilder_T,
                            WellKnownType.System_Runtime_CompilerServices_AsyncStateMachineAttribute,
                            WellKnownType.System_Runtime_CompilerServices_IteratorStateMachineAttribute,

                            WellKnownType.System_Windows_Forms_Form,
                            WellKnownType.System_Windows_Forms_Application,

                            WellKnownType.System_Environment,

                            WellKnownType.System_Runtime_GCLatencyMode,
                            WellKnownType.System_IFormatProvider }
                )
            {
                Assert.True(type <= WellKnownType.CSharp7Sentinel);
            }

            // There were 204 well-known types prior to CSharp7
            Assert.Equal(204, (int)(WellKnownType.CSharp7Sentinel - WellKnownType.First));
        }

        [Fact]
        [WorkItem(530436, "http://vstfdevdiv:8080/DevDiv2/DevDiv/_workitems/edit/530436")]
        public void AllWellKnownTypeMembers()
        {
            var refs = new[]
            {
                MscorlibRef_v4_0_30316_17626,
                SystemRef_v4_0_30319_17929,
                SystemCoreRef_v4_0_30319_17929,
                MsvbRef_v4_0_30319_17929,
                CSharpRef,
                SystemXmlRef,
                SystemXmlLinqRef,
                SystemWindowsFormsRef,
                ValueTupleRef
            }.Concat(WinRtRefs).ToArray();
            var comp = CreateCompilation("", refs);

            foreach (WellKnownMember wkm in Enum.GetValues(typeof(WellKnownMember)))
            {
                switch (wkm)
                {
                    case WellKnownMember.Count:
                        // Not a real value;
                        continue;
                    case WellKnownMember.Microsoft_VisualBasic_Embedded__ctor:
                    case WellKnownMember.Microsoft_VisualBasic_CompilerServices_EmbeddedOperators__CompareStringStringStringBoolean:
                        // C# can't embed VB core.
                        continue;
                    case WellKnownMember.System_Array__Empty:
                        // Not yet in the platform.
                        continue;
                    case WellKnownMember.Microsoft_CodeAnalysis_Runtime_Instrumentation__CreatePayload:
<<<<<<< HEAD
                    case WellKnownMember.System_Runtime_CompilerServices_IsReadOnlyAttribute__ctor:
=======
                    case WellKnownMember.System_Runtime_CompilerServices_ReadOnlyAttribute__ctor:
                    case WellKnownMember.System_Runtime_CompilerServices_IsByRefLikeAttribute__ctor:
>>>>>>> a58fea57
                        // Not always available.
                        continue;
                }
                if (wkm == WellKnownMember.Count) continue; // Not a real value.

                var symbol = comp.GetWellKnownTypeMember(wkm);
                Assert.NotNull(symbol);
            }
        }

        [Fact, WorkItem(377890, "https://devdiv.visualstudio.com/DevDiv/_workitems?id=377890")]
        public void System_IntPtr__op_Explicit_FromInt32()
        {
            string source = @"
using System;

public class MyClass
{
    static void Main()
    {
        ((IntPtr)0).GetHashCode();
    }
}
";
            var comp = CreateCompilationWithMscorlib(source);
            comp.MakeMemberMissing(SpecialMember.System_IntPtr__op_Explicit_FromInt32);
            comp.VerifyEmitDiagnostics(
                // (8,10): error CS0656: Missing compiler required member 'System.IntPtr.op_Explicit'
                //         ((IntPtr)0).GetHashCode();
                Diagnostic(ErrorCode.ERR_MissingPredefinedMember, "(IntPtr)0").WithArguments("System.IntPtr", "op_Explicit").WithLocation(8, 10)
                );
        }

        [Fact]
        public void System_Delegate__Combine()
        {
            var source =
@"
using System;
using System.Threading.Tasks;

namespace RoslynAsyncDelegate
{
    class Program
    {
        static EventHandler MyEvent;

        static void Main(string[] args)
        {
           MyEvent += async delegate { await Task.Delay(0); };
        }
    }
}

";
            var compilation = CreateCompilationWithMscorlib45(source, options: TestOptions.DebugExe);
            compilation.MakeMemberMissing(SpecialMember.System_Delegate__Combine);
            compilation.VerifyEmitDiagnostics(
                // (13,12): error CS0656: Missing compiler required member 'System.Delegate.Combine'
                //            MyEvent += async delegate { await Task.Delay(0); };
                Diagnostic(ErrorCode.ERR_MissingPredefinedMember, "MyEvent += async delegate { await Task.Delay(0); }").WithArguments("System.Delegate", "Combine").WithLocation(13, 12)
                );
        }

        [Fact]
        public void System_Nullable_T__ctor_01()
        {
            string source = @"
using System;

public struct S
{
    public static implicit operator int(S n) // 1 native compiler
    {
        Console.WriteLine(1);
        return 0;
    }

    public static implicit operator int?(S n) // 2 Roslyn compiler
    {
        Console.WriteLine(2);
        return null;
    }

    public static void Main()
    {
        int? qa = 5;
        S b = default(S);
        var sum = qa + b;
    }
}
";

            var compilation = CreateCompilationWithMscorlib45(source);
            compilation.MakeMemberMissing(SpecialMember.System_Nullable_T__ctor);
            compilation.VerifyEmitDiagnostics(
                // (20,19): error CS0656: Missing compiler required member 'System.Nullable`1..ctor'
                //         int? qa = 5;
                Diagnostic(ErrorCode.ERR_MissingPredefinedMember, "5").WithArguments("System.Nullable`1", ".ctor").WithLocation(20, 19),
                // (22,19): error CS0656: Missing compiler required member 'System.Nullable`1..ctor'
                //         var sum = qa + b;
                Diagnostic(ErrorCode.ERR_MissingPredefinedMember, "qa + b").WithArguments("System.Nullable`1", ".ctor").WithLocation(22, 19)
                );
        }

        [Fact]
        public void System_Nullable_T_GetValueOrDefault_01()
        {
            string source = @"
using System;

public struct S
{
    public static implicit operator int(S n) // 1 native compiler
    {
        Console.WriteLine(1);
        return 0;
    }

    public static implicit operator int?(S n) // 2 Roslyn compiler
    {
        Console.WriteLine(2);
        return null;
    }

    public static void Main()
    {
        int? qa = 5;
        S b = default(S);
        var sum = qa + b;
    }
}
";

            var compilation = CreateCompilationWithMscorlib45(source);
            compilation.MakeMemberMissing(SpecialMember.System_Nullable_T_GetValueOrDefault);
            compilation.VerifyEmitDiagnostics(
                // (22,19): error CS0656: Missing compiler required member 'System.Nullable`1.GetValueOrDefault'
                //         var sum = qa + b;
                Diagnostic(ErrorCode.ERR_MissingPredefinedMember, "qa + b").WithArguments("System.Nullable`1", "GetValueOrDefault").WithLocation(22, 19),
                // (22,19): error CS0656: Missing compiler required member 'System.Nullable`1.GetValueOrDefault'
                //         var sum = qa + b;
                Diagnostic(ErrorCode.ERR_MissingPredefinedMember, "qa + b").WithArguments("System.Nullable`1", "GetValueOrDefault").WithLocation(22, 19)
                );
        }

        [Fact]
        public void System_Nullable_T_get_HasValue_01()
        {
            string source = @"
using System;

public struct S
{
    public static implicit operator int(S n) // 1 native compiler
    {
        Console.WriteLine(1);
        return 0;
    }

    public static implicit operator int?(S n) // 2 Roslyn compiler
    {
        Console.WriteLine(2);
        return null;
    }

    public static void Main()
    {
        int? qa = 5;
        S b = default(S);
        var sum = qa + b;
    }
}
";

            var compilation = CreateCompilationWithMscorlib45(source);
            compilation.MakeMemberMissing(SpecialMember.System_Nullable_T_get_HasValue);
            compilation.VerifyEmitDiagnostics(
                // (22,19): error CS0656: Missing compiler required member 'System.Nullable`1.get_HasValue'
                //         var sum = qa + b;
                Diagnostic(ErrorCode.ERR_MissingPredefinedMember, "qa + b").WithArguments("System.Nullable`1", "get_HasValue").WithLocation(22, 19),
                // (22,19): error CS0656: Missing compiler required member 'System.Nullable`1.get_HasValue'
                //         var sum = qa + b;
                Diagnostic(ErrorCode.ERR_MissingPredefinedMember, "qa + b").WithArguments("System.Nullable`1", "get_HasValue").WithLocation(22, 19)
                );
        }

        [Fact]
        public void System_Nullable_T_GetValueOrDefault_02()
        {
            string source = @"
using System;
namespace Test
{
    static class Program
    {
        static void Main()
        {
            int? i = 123;
            C c = (C)i;
        }
    }

    public class C
    {
        public readonly int v;
        public C(int v) { this.v = v; }
        public static implicit operator C(int v)
        {
            Console.Write(v);
            return new C(v);
        }
    }
}
";
            var compilation = CreateCompilationWithMscorlib45(source);
            compilation.MakeMemberMissing(SpecialMember.System_Nullable_T_GetValueOrDefault);
            compilation.VerifyEmitDiagnostics(
                // (10,19): error CS0656: Missing compiler required member 'System.Nullable`1.GetValueOrDefault'
                //             C c = (C)i;
                Diagnostic(ErrorCode.ERR_MissingPredefinedMember, "(C)i").WithArguments("System.Nullable`1", "GetValueOrDefault").WithLocation(10, 19)
                );
        }

        [Fact]
        public void System_Nullable_T_get_Value()
        {
            var source =
@"
using System;

class C
{
    static void Test()
    {
        byte? b = 0;
        IntPtr p = (IntPtr)b;
        Console.WriteLine(p);
    }
}";
            var compilation = CreateCompilationWithMscorlib45(source);
            compilation.MakeMemberMissing(SpecialMember.System_Nullable_T_get_Value);
            compilation.VerifyEmitDiagnostics(
                // (9,28): error CS0656: Missing compiler required member 'System.Nullable`1.get_Value'
                //         IntPtr p = (IntPtr)b;
                Diagnostic(ErrorCode.ERR_MissingPredefinedMember, "b").WithArguments("System.Nullable`1", "get_Value").WithLocation(9, 28)
                );
        }

        [Fact]
        public void System_Nullable_T__ctor_02()
        {
            var source =
@"
using System;

class C
{
    static void Main()
    {
        Console.WriteLine((IntPtr?)M_int());
        Console.WriteLine((IntPtr?)M_int(42));
        Console.WriteLine((IntPtr?)M_long());
        Console.WriteLine((IntPtr?)M_long(300));
    }

    static int? M_int(int? p = null) { return p; } 
    static long? M_long(long? p = null) { return p; } 
}
";
            var compilation = CreateCompilationWithMscorlib45(source);
            compilation.MakeMemberMissing(SpecialMember.System_Nullable_T__ctor);
            compilation.VerifyEmitDiagnostics(
                // (8,27): error CS0656: Missing compiler required member 'System.Nullable`1..ctor'
                //         Console.WriteLine((IntPtr?)M_int());
                Diagnostic(ErrorCode.ERR_MissingPredefinedMember, "(IntPtr?)M_int()").WithArguments("System.Nullable`1", ".ctor").WithLocation(8, 27),
                // (9,42): error CS0656: Missing compiler required member 'System.Nullable`1..ctor'
                //         Console.WriteLine((IntPtr?)M_int(42));
                Diagnostic(ErrorCode.ERR_MissingPredefinedMember, "42").WithArguments("System.Nullable`1", ".ctor").WithLocation(9, 42),
                // (9,27): error CS0656: Missing compiler required member 'System.Nullable`1..ctor'
                //         Console.WriteLine((IntPtr?)M_int(42));
                Diagnostic(ErrorCode.ERR_MissingPredefinedMember, "(IntPtr?)M_int(42)").WithArguments("System.Nullable`1", ".ctor").WithLocation(9, 27),
                // (10,27): error CS0656: Missing compiler required member 'System.Nullable`1..ctor'
                //         Console.WriteLine((IntPtr?)M_long());
                Diagnostic(ErrorCode.ERR_MissingPredefinedMember, "(IntPtr?)M_long()").WithArguments("System.Nullable`1", ".ctor").WithLocation(10, 27),
                // (11,43): error CS0656: Missing compiler required member 'System.Nullable`1..ctor'
                //         Console.WriteLine((IntPtr?)M_long(300));
                Diagnostic(ErrorCode.ERR_MissingPredefinedMember, "300").WithArguments("System.Nullable`1", ".ctor").WithLocation(11, 43),
                // (11,27): error CS0656: Missing compiler required member 'System.Nullable`1..ctor'
                //         Console.WriteLine((IntPtr?)M_long(300));
                Diagnostic(ErrorCode.ERR_MissingPredefinedMember, "(IntPtr?)M_long(300)").WithArguments("System.Nullable`1", ".ctor").WithLocation(11, 27)
                );
        }

        [Fact]
        public void System_Nullable_T__ctor_03()
        {
            var source =
@"

using System;

class Class1
{
    static void Main()
    {
        MyClass b = (int?)1;
    }
}

class MyClass
{
    public static implicit operator MyClass(decimal Value)
    {
        return new MyClass();
    }
}
";
            var compilation = CreateCompilationWithMscorlib45(source);
            compilation.MakeMemberMissing(SpecialMember.System_Nullable_T__ctor);
            compilation.VerifyEmitDiagnostics(
                // (9,21): error CS0656: Missing compiler required member 'System.Nullable`1..ctor'
                //         MyClass b = (int?)1;
                Diagnostic(ErrorCode.ERR_MissingPredefinedMember, "(int?)1").WithArguments("System.Nullable`1", ".ctor").WithLocation(9, 21),
                // (9,21): error CS0656: Missing compiler required member 'System.Nullable`1..ctor'
                //         MyClass b = (int?)1;
                Diagnostic(ErrorCode.ERR_MissingPredefinedMember, "(int?)1").WithArguments("System.Nullable`1", ".ctor").WithLocation(9, 21)
                );
        }

        [Fact]
        public void System_Nullable_T__ctor_04()
        {
            var source1 = @"
using System;
using System.Runtime.CompilerServices;
using System.Runtime.InteropServices;

public static class Test
{
    public static void Generic<T>([Optional][DecimalConstant(0, 0, 0, 0, 50)] T x)
    {
        Console.WriteLine(x == null ? ""null"" : x.ToString());
    }

    public static void Decimal([Optional][DecimalConstant(0, 0, 0, 0, 50)] Decimal x)
    {
        Console.WriteLine(x.ToString());
    }

    public static void NullableDecimal([Optional][DecimalConstant(0, 0, 0, 0, 50)] Decimal? x)
    {
        Console.WriteLine(x == null ? ""null"" : x.ToString());
    }

    public static void Object([Optional][DecimalConstant(0, 0, 0, 0, 50)] object x)
    {
        Console.WriteLine(x == null ? ""null"" : x.ToString());
    }

    public static void String([Optional][DecimalConstant(0, 0, 0, 0, 50)] string x)
    {
        Console.WriteLine(x == null ? ""null"" : x.ToString());
    }

    public static void Int32([Optional][DecimalConstant(0, 0, 0, 0, 50)] int x)
    {
        Console.WriteLine(x.ToString());
    }

    public static void IComparable([Optional][DecimalConstant(0, 0, 0, 0, 50)] IComparable x)
    {
        Console.WriteLine(x == null ? ""null"" : x.ToString());
    }

    public static void ValueType([Optional][DecimalConstant(0, 0, 0, 0, 50)] ValueType x)
    {
        Console.WriteLine(x == null ? ""null"" : x.ToString());
    }
}
";

            var source2 = @"
class Program
{
    public static void Main()
    {
        // Respects default value
        Test.Generic<decimal>();    
        Test.Generic<decimal?>();   
        Test.Generic<object>();             
        Test.Decimal();                    
        Test.NullableDecimal();            
        Test.Object();                      
        Test.IComparable();                 
        Test.ValueType();                   
        Test.Int32();                       

        // Null, since not convertible
        Test.Generic<string>();             
        Test.String();                      
    }
}
";

            var compilation = CreateCompilationWithMscorlib45(source1 + source2);
            compilation.MakeMemberMissing(SpecialMember.System_Nullable_T__ctor);
            compilation.VerifyEmitDiagnostics(
                // (55,9): error CS0656: Missing compiler required member 'System.Nullable`1..ctor'
                //         Test.Generic<decimal?>();   
                Diagnostic(ErrorCode.ERR_MissingPredefinedMember, "Test.Generic<decimal?>()").WithArguments("System.Nullable`1", ".ctor").WithLocation(55, 9),
                // (58,9): error CS0656: Missing compiler required member 'System.Nullable`1..ctor'
                //         Test.NullableDecimal();            
                Diagnostic(ErrorCode.ERR_MissingPredefinedMember, "Test.NullableDecimal()").WithArguments("System.Nullable`1", ".ctor").WithLocation(58, 9)
                );
        }

        [Fact]
        public void System_String__ConcatObjectObject()
        {
            var source =
@"

using System;

class Class1
{
    static void Main()
    {
    }
}

class MyClass
{
    public static implicit operator MyClass(decimal Value)
    {
        Console.WriteLine(""Value is: "" + Value);
        return new MyClass();
    }
}
";
            var compilation = CreateCompilationWithMscorlib45(source);
            compilation.MakeMemberMissing(SpecialMember.System_String__ConcatObjectObject);
            compilation.VerifyEmitDiagnostics(
                // (16,27): error CS0656: Missing compiler required member 'System.String.Concat'
                //         Console.WriteLine("Value is: " + Value);
                Diagnostic(ErrorCode.ERR_MissingPredefinedMember, @"""Value is: "" + Value").WithArguments("System.String", "Concat").WithLocation(16, 27)
                );
        }

        [Fact]
        public void System_Nullable_T_GetValueOrDefault_04()
        {
            var source =
@"

using System;

class Class1
{
    static void Main()
    {
        int? a = 1;
        a.ToString();
        MyClass b = a;
        b.ToString();
    }
}

class MyClass
{
    public static implicit operator MyClass(decimal Value)
    {
        return new MyClass();
    }
}
";
            var compilation = CreateCompilationWithMscorlib45(source);
            compilation.MakeMemberMissing(SpecialMember.System_Nullable_T_GetValueOrDefault);
            compilation.VerifyEmitDiagnostics(
                // (11,21): error CS0656: Missing compiler required member 'System.Nullable`1.GetValueOrDefault'
                //         MyClass b = a;
                Diagnostic(ErrorCode.ERR_MissingPredefinedMember, "a").WithArguments("System.Nullable`1", "GetValueOrDefault").WithLocation(11, 21),
                // (11,21): error CS0656: Missing compiler required member 'System.Nullable`1.GetValueOrDefault'
                //         MyClass b = a;
                Diagnostic(ErrorCode.ERR_MissingPredefinedMember, "a").WithArguments("System.Nullable`1", "GetValueOrDefault").WithLocation(11, 21)
                );
        }

        [Fact]
        public void System_Nullable_T_get_HasValue_02()
        {
            var source =
@"

using System;

class Class1
{
    static void Main()
    {
        int? a = 1;
        a.ToString();
        MyClass b = a;
        b.ToString();
    }
}

class MyClass
{
    public static implicit operator MyClass(decimal Value)
    {
        Console.WriteLine(""Value is: "" + Value);
        return new MyClass();
    }
}
";
            var compilation = CreateCompilationWithMscorlib45(source);
            compilation.MakeMemberMissing(SpecialMember.System_Nullable_T_get_HasValue);
            compilation.VerifyEmitDiagnostics(
                // (11,21): error CS0656: Missing compiler required member 'System.Nullable`1.get_HasValue'
                //         MyClass b = a;
                Diagnostic(ErrorCode.ERR_MissingPredefinedMember, "a").WithArguments("System.Nullable`1", "get_HasValue").WithLocation(11, 21)
                );
        }

        [Fact]
        public void System_Nullable_T_GetValueOrDefault_03()
        {
            string source = @"using System;

namespace Test
{
    static class Program
    {
        static void Main()
        {
            S.v = 0;
            S? S2 = 123;                  // not lifted, int=>int?, int?=>S, S=>S?
            Console.WriteLine(S.v == 123);
        }
    }

    public struct S
    {
        public static int v;
        // s == null, return v = -1
        public static implicit operator S(int? s)
        {
            Console.Write(""Imp S::int? -> S "");
            S ss = new S();
            S.v = s ?? -1;
            return ss;
        }
    }
}
";

            var compilation = CreateCompilationWithMscorlib45(source);
            compilation.MakeMemberMissing(SpecialMember.System_Nullable_T_GetValueOrDefault);
            compilation.VerifyEmitDiagnostics(
                // (23,19): error CS0656: Missing compiler required member 'System.Nullable`1.GetValueOrDefault'
                //             S.v = s ?? -1;
                Diagnostic(ErrorCode.ERR_MissingPredefinedMember, "s").WithArguments("System.Nullable`1", "GetValueOrDefault").WithLocation(23, 19)
                );
        }

        [Fact]
        public void System_String__ConcatStringStringString()
        {
            string source = @"
using System;
struct S
{
    private string str;
    public S(char chr) { this.str = chr.ToString(); }
    public S(string str) { this.str = str; }
    public static S operator + (S x, S y) { return new S('(' + x.str + '+' + y.str + ')'); }
}

class C
{
    static void Main()
    {
    }
}";
            var compilation = CreateCompilationWithMscorlib45(source);
            compilation.MakeMemberMissing(SpecialMember.System_String__ConcatStringStringString);
            compilation.VerifyEmitDiagnostics(
                // (8,58): error CS0656: Missing compiler required member 'System.String.Concat'
                //     public static S operator + (S x, S y) { return new S('(' + x.str + '+' + y.str + ')'); }
                Diagnostic(ErrorCode.ERR_MissingPredefinedMember, "'(' + x.str + '+'").WithArguments("System.String", "Concat").WithLocation(8, 58)
                );
        }

        [Fact]
        public void System_String__ConcatStringStringStringString()
        {
            string source = @"
using System;
struct S
{
    private string str;
    public S(char chr) { this.str = chr.ToString(); }
    public S(string str) { this.str = str; }
    public static S operator + (S x, S y) { return new S('(' + x.str + '+' + y.str + ')'); }
}

class C
{
    static void Main()
    {
    }
}";
            var compilation = CreateCompilationWithMscorlib45(source);
            compilation.MakeMemberMissing(SpecialMember.System_String__ConcatStringStringStringString);
            compilation.VerifyEmitDiagnostics(
                // (8,58): error CS0656: Missing compiler required member 'System.String.Concat'
                //     public static S operator + (S x, S y) { return new S('(' + x.str + '+' + y.str + ')'); }
                Diagnostic(ErrorCode.ERR_MissingPredefinedMember, "'(' + x.str + '+' + y.str").WithArguments("System.String", "Concat").WithLocation(8, 58)
                );
        }

        [Fact]
        public void System_String__ConcatStringArray()
        {
            string source = @"
using System;
struct S
{
    private string str;
    public S(char chr) { this.str = chr.ToString(); }
    public S(string str) { this.str = str; }
    public static S operator + (S x, S y) { return new S('(' + x.str + '+' + y.str + ')'); }
    public static S operator - (S x, S y) { return new S('(' + x.str + '-' + y.str + ')'); }
    public static S operator % (S x, S y) { return new S('(' + x.str + '%' + y.str + ')'); }
    public static S operator / (S x, S y) { return new S('(' + x.str + '/' + y.str + ')'); }
    public static S operator * (S x, S y) { return new S('(' + x.str + '*' + y.str + ')'); }
    public static S operator & (S x, S y) { return new S('(' + x.str + '&' + y.str + ')'); }
    public static S operator | (S x, S y) { return new S('(' + x.str + '|' + y.str + ')'); }
    public static S operator ^ (S x, S y) { return new S('(' + x.str + '^' + y.str + ')'); }
    public static S operator << (S x, int y) { return new S('(' + x.str + '<' + '<' + y.ToString() + ')'); }
    public static S operator >> (S x, int y) { return new S('(' + x.str + '>' + '>' + y.ToString() + ')'); }
    public static S operator >= (S x, S y) { return new S('(' + x.str + '>' + '=' + y.str + ')'); }
    public static S operator <= (S x, S y) { return new S('(' + x.str + '<' + '=' + y.str + ')'); }
    public static S operator > (S x, S y) { return new S('(' + x.str + '>' + y.str + ')'); }
    public static S operator < (S x, S y) { return new S('(' + x.str + '<' + y.str + ')'); }
    public override string ToString() { return this.str; }
}

class C
{
    static void Main()
    {
    }
}";
            var compilation = CreateCompilationWithMscorlib45(source);
            compilation.MakeMemberMissing(SpecialMember.System_String__ConcatStringArray);
            compilation.VerifyEmitDiagnostics(
                // (8,58): error CS0656: Missing compiler required member 'System.String.Concat'
                //     public static S operator + (S x, S y) { return new S('(' + x.str + '+' + y.str + ')'); }
                Diagnostic(ErrorCode.ERR_MissingPredefinedMember, "'(' + x.str + '+' + y.str + ')'").WithArguments("System.String", "Concat").WithLocation(8, 58),
                // (9,58): error CS0656: Missing compiler required member 'System.String.Concat'
                //     public static S operator - (S x, S y) { return new S('(' + x.str + '-' + y.str + ')'); }
                Diagnostic(ErrorCode.ERR_MissingPredefinedMember, "'(' + x.str + '-' + y.str + ')'").WithArguments("System.String", "Concat").WithLocation(9, 58),
                // (10,58): error CS0656: Missing compiler required member 'System.String.Concat'
                //     public static S operator % (S x, S y) { return new S('(' + x.str + '%' + y.str + ')'); }
                Diagnostic(ErrorCode.ERR_MissingPredefinedMember, "'(' + x.str + '%' + y.str + ')'").WithArguments("System.String", "Concat").WithLocation(10, 58),
                // (11,58): error CS0656: Missing compiler required member 'System.String.Concat'
                //     public static S operator / (S x, S y) { return new S('(' + x.str + '/' + y.str + ')'); }
                Diagnostic(ErrorCode.ERR_MissingPredefinedMember, "'(' + x.str + '/' + y.str + ')'").WithArguments("System.String", "Concat").WithLocation(11, 58),
                // (12,58): error CS0656: Missing compiler required member 'System.String.Concat'
                //     public static S operator * (S x, S y) { return new S('(' + x.str + '*' + y.str + ')'); }
                Diagnostic(ErrorCode.ERR_MissingPredefinedMember, "'(' + x.str + '*' + y.str + ')'").WithArguments("System.String", "Concat").WithLocation(12, 58),
                // (13,58): error CS0656: Missing compiler required member 'System.String.Concat'
                //     public static S operator & (S x, S y) { return new S('(' + x.str + '&' + y.str + ')'); }
                Diagnostic(ErrorCode.ERR_MissingPredefinedMember, "'(' + x.str + '&' + y.str + ')'").WithArguments("System.String", "Concat").WithLocation(13, 58),
                // (14,58): error CS0656: Missing compiler required member 'System.String.Concat'
                //     public static S operator | (S x, S y) { return new S('(' + x.str + '|' + y.str + ')'); }
                Diagnostic(ErrorCode.ERR_MissingPredefinedMember, "'(' + x.str + '|' + y.str + ')'").WithArguments("System.String", "Concat").WithLocation(14, 58),
                // (15,58): error CS0656: Missing compiler required member 'System.String.Concat'
                //     public static S operator ^ (S x, S y) { return new S('(' + x.str + '^' + y.str + ')'); }
                Diagnostic(ErrorCode.ERR_MissingPredefinedMember, "'(' + x.str + '^' + y.str + ')'").WithArguments("System.String", "Concat").WithLocation(15, 58),
                // (16,61): error CS0656: Missing compiler required member 'System.String.Concat'
                //     public static S operator << (S x, int y) { return new S('(' + x.str + '<' + '<' + y.ToString() + ')'); }
                Diagnostic(ErrorCode.ERR_MissingPredefinedMember, "'(' + x.str + '<' + '<' + y.ToString() + ')'").WithArguments("System.String", "Concat").WithLocation(16, 61),
                // (17,61): error CS0656: Missing compiler required member 'System.String.Concat'
                //     public static S operator >> (S x, int y) { return new S('(' + x.str + '>' + '>' + y.ToString() + ')'); }
                Diagnostic(ErrorCode.ERR_MissingPredefinedMember, "'(' + x.str + '>' + '>' + y.ToString() + ')'").WithArguments("System.String", "Concat").WithLocation(17, 61),
                // (18,59): error CS0656: Missing compiler required member 'System.String.Concat'
                //     public static S operator >= (S x, S y) { return new S('(' + x.str + '>' + '=' + y.str + ')'); }
                Diagnostic(ErrorCode.ERR_MissingPredefinedMember, "'(' + x.str + '>' + '=' + y.str + ')'").WithArguments("System.String", "Concat").WithLocation(18, 59),
                // (19,59): error CS0656: Missing compiler required member 'System.String.Concat'
                //     public static S operator <= (S x, S y) { return new S('(' + x.str + '<' + '=' + y.str + ')'); }
                Diagnostic(ErrorCode.ERR_MissingPredefinedMember, "'(' + x.str + '<' + '=' + y.str + ')'").WithArguments("System.String", "Concat").WithLocation(19, 59),
                // (20,58): error CS0656: Missing compiler required member 'System.String.Concat'
                //     public static S operator > (S x, S y) { return new S('(' + x.str + '>' + y.str + ')'); }
                Diagnostic(ErrorCode.ERR_MissingPredefinedMember, "'(' + x.str + '>' + y.str + ')'").WithArguments("System.String", "Concat").WithLocation(20, 58),
                // (21,58): error CS0656: Missing compiler required member 'System.String.Concat'
                //     public static S operator < (S x, S y) { return new S('(' + x.str + '<' + y.str + ')'); }
                Diagnostic(ErrorCode.ERR_MissingPredefinedMember, "'(' + x.str + '<' + y.str + ')'").WithArguments("System.String", "Concat").WithLocation(21, 58)
                );
        }

        [Fact]
        public void System_Nullable_T_GetValueOrDefault_05()
        {
            string source =
@"
struct S
{
    public static int operator +(S s) { return 1; }
    public static void Main()
    {
        S s = new S();
        S? sq = s;
        var j = +sq;
        System.Console.WriteLine(j);
    }
}
";
            var compilation = CreateCompilationWithMscorlib45(source);
            compilation.MakeMemberMissing(SpecialMember.System_Nullable_T_GetValueOrDefault);
            compilation.VerifyEmitDiagnostics(
                // (9,17): error CS0656: Missing compiler required member 'System.Nullable`1.GetValueOrDefault'
                //         var j = +sq;
                Diagnostic(ErrorCode.ERR_MissingPredefinedMember, "+sq").WithArguments("System.Nullable`1", "GetValueOrDefault").WithLocation(9, 17)
                );
        }

        [Fact]
        public void System_Nullable_T__ctor_05()
        {
            string source =
@"
struct S
{
    public static int operator +(S s) { return 1; }
    public static void Main()
    {
        S s = new S();
        S? sq = s;
        var j = +sq;
        System.Console.WriteLine(j);
    }
}
";
            var compilation = CreateCompilationWithMscorlib45(source);
            compilation.MakeMemberMissing(SpecialMember.System_Nullable_T__ctor);
            compilation.VerifyEmitDiagnostics(
                // (8,17): error CS0656: Missing compiler required member 'System.Nullable`1..ctor'
                //         S? sq = s;
                Diagnostic(ErrorCode.ERR_MissingPredefinedMember, "s").WithArguments("System.Nullable`1", ".ctor").WithLocation(8, 17),
                // (9,17): error CS0656: Missing compiler required member 'System.Nullable`1..ctor'
                //         var j = +sq;
                Diagnostic(ErrorCode.ERR_MissingPredefinedMember, "+sq").WithArguments("System.Nullable`1", ".ctor").WithLocation(9, 17)
                );
        }

        [Fact]
        public void System_Nullable_T__ctor_06()
        {
            string source =
@"
class C
{
  public readonly int? i;
  public C(int? i) { this.i = i; }
  public static implicit operator int?(C c) { return c.i; }
  public static implicit operator C(int? s) { return new C(s); }
  static void Main()
  {
    C c = new C(null);
    c++;
    System.Console.WriteLine(object.ReferenceEquals(c, null) ? 1 : 0);
  }
}";
            var compilation = CreateCompilationWithMscorlib45(source);
            compilation.MakeMemberMissing(SpecialMember.System_Nullable_T__ctor);
            compilation.VerifyEmitDiagnostics(
                // (11,5): error CS0656: Missing compiler required member 'System.Nullable`1..ctor'
                //     c++;
                Diagnostic(ErrorCode.ERR_MissingPredefinedMember, "c++").WithArguments("System.Nullable`1", ".ctor").WithLocation(11, 5),
                // (11,5): error CS0656: Missing compiler required member 'System.Nullable`1..ctor'
                //     c++;
                Diagnostic(ErrorCode.ERR_MissingPredefinedMember, "c++").WithArguments("System.Nullable`1", ".ctor").WithLocation(11, 5)
                );
        }

        [Fact]
        public void System_Decimal__op_Multiply()
        {
            string source = @"
using System;
class Program
{       
    static void Main()
    {
        Func<decimal?, decimal?> lambda = a => { return checked(a * a); };
    }
}";
            var compilation = CreateCompilationWithMscorlib45(source);
            compilation.MakeMemberMissing(SpecialMember.System_Decimal__op_Multiply);
            compilation.VerifyEmitDiagnostics(
                // (7,65): error CS0656: Missing compiler required member 'System.Decimal.op_Multiply'
                //         Func<decimal?, decimal?> lambda = a => { return checked(a * a); };
                Diagnostic(ErrorCode.ERR_MissingPredefinedMember, "a * a").WithArguments("System.Decimal", "op_Multiply").WithLocation(7, 65)
                );
        }

        [Fact]
        public void System_Nullable_T_GetValueOrDefault_06()
        {
            string source = @"
using System;

struct S : IDisposable
{
    public void Dispose()
    {
        Console.WriteLine(123);
    }

    static void Main()
    {
        using (S? r = new S())
        {
            Console.Write(r);
        }
    }
}
";

            var compilation = CreateCompilationWithMscorlib45(source);
            compilation.MakeMemberMissing(SpecialMember.System_Nullable_T_GetValueOrDefault);
            compilation.VerifyEmitDiagnostics(
                // (13,9): error CS0656: Missing compiler required member 'System.Nullable`1.GetValueOrDefault'
                //         using (S? r = new S())
                Diagnostic(ErrorCode.ERR_MissingPredefinedMember, @"using (S? r = new S())
        {
            Console.Write(r);
        }").WithArguments("System.Nullable`1", "GetValueOrDefault").WithLocation(13, 9)
                );
        }

        [Fact]
        public void System_Nullable_T_GetValueOrDefault_07()
        {
            string source = @"
using System;
class C
{
  static void Main()
  {
    decimal q = 10;
    decimal? x = 10;

    T(2, (x++).Value == (q++));
  }

  static void T(int line, bool b)
  {
  }
}";

            var compilation = CreateCompilationWithMscorlib45(source);
            compilation.MakeMemberMissing(SpecialMember.System_Nullable_T_GetValueOrDefault);
            compilation.VerifyEmitDiagnostics(
                // (10,11): error CS0656: Missing compiler required member 'System.Nullable`1.GetValueOrDefault'
                //     T(2, (x++).Value == (q++));
                Diagnostic(ErrorCode.ERR_MissingPredefinedMember, "x++").WithArguments("System.Nullable`1", "GetValueOrDefault").WithLocation(10, 11)
                );
        }

        [Fact]
        public void System_Nullable_T__ctor_07()
        {
            string source = @"
using System;
class C
{
  static void Main()
  {
    decimal q = 10;
    decimal? x = 10;

    T(2, (x++).Value == (q++));
  }

  static void T(int line, bool b)
  {
  }
}";

            var compilation = CreateCompilationWithMscorlib45(source);
            compilation.MakeMemberMissing(SpecialMember.System_Nullable_T__ctor);
            compilation.VerifyEmitDiagnostics(
                // (8,18): error CS0656: Missing compiler required member 'System.Nullable`1..ctor'
                //     decimal? x = 10;
                Diagnostic(ErrorCode.ERR_MissingPredefinedMember, "10").WithArguments("System.Nullable`1", ".ctor").WithLocation(8, 18),
                // (10,11): error CS0656: Missing compiler required member 'System.Nullable`1..ctor'
                //     T(2, (x++).Value == (q++));
                Diagnostic(ErrorCode.ERR_MissingPredefinedMember, "x++").WithArguments("System.Nullable`1", ".ctor").WithLocation(10, 11),
                // (10,11): error CS0656: Missing compiler required member 'System.Nullable`1..ctor'
                //     T(2, (x++).Value == (q++));
                Diagnostic(ErrorCode.ERR_MissingPredefinedMember, "x++").WithArguments("System.Nullable`1", ".ctor").WithLocation(10, 11)
                );
        }

        [Fact]
        public void System_Nullable_T_GetValueOrDefault_08()
        {
            string source = @"
using System;
struct S
{
  public int x;
  public S(int x) { this.x = x; }
  public static S operator ++(S s) { return new S(s.x + 1); }
  public static S operator --(S s) { return new S(s.x - 1); }
}

class C
{
  static void Main()
  {
    S? n = new S(1);
    S s = new S(1);

    T(2, (n++).Value.x == (s++).x);
  }

  static void T(int line, bool b)
  {
  }
}
";
            var compilation = CreateCompilationWithMscorlib45(source);
            compilation.MakeMemberMissing(SpecialMember.System_Nullable_T_GetValueOrDefault);
            compilation.VerifyEmitDiagnostics(
                // (18,11): error CS0656: Missing compiler required member 'System.Nullable`1.GetValueOrDefault'
                //     T(2, (n++).Value.x == (s++).x);
                Diagnostic(ErrorCode.ERR_MissingPredefinedMember, "n++").WithArguments("System.Nullable`1", "GetValueOrDefault").WithLocation(18, 11)
                );
        }

        [Fact]
        public void System_Nullable_T__ctor_08()
        {
            string source = @"
using System;
struct S
{
  public int x;
  public S(int x) { this.x = x; }
  public static S operator ++(S s) { return new S(s.x + 1); }
  public static S operator --(S s) { return new S(s.x - 1); }
}

class C
{
  static void Main()
  {
    S? n = new S(1);
    S s = new S(1);

    T(2, (n++).Value.x == (s++).x);
  }

  static void T(int line, bool b)
  {
  }
}
";
            var compilation = CreateCompilationWithMscorlib45(source);
            compilation.MakeMemberMissing(SpecialMember.System_Nullable_T__ctor);
            compilation.VerifyEmitDiagnostics(
                // (15,12): error CS0656: Missing compiler required member 'System.Nullable`1..ctor'
                //     S? n = new S(1);
                Diagnostic(ErrorCode.ERR_MissingPredefinedMember, "new S(1)").WithArguments("System.Nullable`1", ".ctor").WithLocation(15, 12),
                // (18,11): error CS0656: Missing compiler required member 'System.Nullable`1..ctor'
                //     T(2, (n++).Value.x == (s++).x);
                Diagnostic(ErrorCode.ERR_MissingPredefinedMember, "n++").WithArguments("System.Nullable`1", ".ctor").WithLocation(18, 11)
                );
        }

        [Fact]
        public void System_Nullable_T__ctor_09()
        {
            string source = @"
using System;
class C
{
    
    static void T(int x, bool? b) {}

    static void Main()
    {
        bool bt = true;
        bool? bnt = bt;

        T(1, true & bnt);
    }
}";

            var compilation = CreateCompilationWithMscorlib45(source);
            compilation.MakeMemberMissing(SpecialMember.System_Nullable_T__ctor);
            compilation.VerifyEmitDiagnostics(
                // (11,21): error CS0656: Missing compiler required member 'System.Nullable`1..ctor'
                //         bool? bnt = bt;
                Diagnostic(ErrorCode.ERR_MissingPredefinedMember, "bt").WithArguments("System.Nullable`1", ".ctor").WithLocation(11, 21),
                // (13,14): error CS0656: Missing compiler required member 'System.Nullable`1..ctor'
                //         T(1, true & bnt);
                Diagnostic(ErrorCode.ERR_MissingPredefinedMember, "true").WithArguments("System.Nullable`1", ".ctor").WithLocation(13, 14),
                // (13,14): error CS0656: Missing compiler required member 'System.Nullable`1..ctor'
                //         T(1, true & bnt);
                Diagnostic(ErrorCode.ERR_MissingPredefinedMember, "true & bnt").WithArguments("System.Nullable`1", ".ctor").WithLocation(13, 14)
                );
        }

        [Fact]
        public void System_Nullable_T_GetValueOrDefault_09()
        {
            string source = @"
using System;
class C
{
    
    static void T(int x, bool? b) {}

    static void Main()
    {
        bool bt = true;
        bool? bnt = bt;

        T(13, bnt & bnt);
    }
}";

            var compilation = CreateCompilationWithMscorlib45(source);
            compilation.MakeMemberMissing(SpecialMember.System_Nullable_T_GetValueOrDefault);
            compilation.VerifyEmitDiagnostics(
                // (13,15): error CS0656: Missing compiler required member 'System.Nullable`1.GetValueOrDefault'
                //         T(13, bnt & bnt);
                Diagnostic(ErrorCode.ERR_MissingPredefinedMember, "bnt & bnt").WithArguments("System.Nullable`1", "GetValueOrDefault").WithLocation(13, 15),
                // (13,15): error CS0656: Missing compiler required member 'System.Nullable`1.GetValueOrDefault'
                //         T(13, bnt & bnt);
                Diagnostic(ErrorCode.ERR_MissingPredefinedMember, "bnt & bnt").WithArguments("System.Nullable`1", "GetValueOrDefault").WithLocation(13, 15)
                );
        }

        [Fact]
        public void System_String__op_Equality_01()
        {
            string source = @"
using System;
struct SZ
{
    public string str;
    public SZ(string str) { this.str = str; }
    public SZ(char c) { this.str = c.ToString(); }
    public static bool operator ==(SZ sz1, SZ sz2) { return sz1.str == sz2.str; }
    public static bool operator !=(SZ sz1, SZ sz2) { return sz1.str != sz2.str; }
    public override bool Equals(object x) { return true; }
    public override int GetHashCode() { return 0; }
}
class C
{
    static void Main()
    {
    }
}
";

            var compilation = CreateCompilationWithMscorlib45(source);
            compilation.MakeMemberMissing(SpecialMember.System_String__op_Equality);
            compilation.VerifyEmitDiagnostics(
                // (8,61): error CS0656: Missing compiler required member 'System.String.op_Equality'
                //     public static bool operator ==(SZ sz1, SZ sz2) { return sz1.str == sz2.str; }
                Diagnostic(ErrorCode.ERR_MissingPredefinedMember, "sz1.str == sz2.str").WithArguments("System.String", "op_Equality").WithLocation(8, 61)
                );
        }

        [Fact]
        public void System_Nullable_T_get_HasValue_03()
        {
            var source = @"
using System;

static class LiveList
{
    struct WhereInfo<TSource>
    {
        public int Key { get; set; }
    }

    static void Where<TSource>()
    {
        Action subscribe = () =>
        {
            WhereInfo<TSource>? previous = null;

            var previousKey = previous?.Key;
        };
    }
}";

            var compilation = CreateCompilationWithMscorlib45(source);
            compilation.MakeMemberMissing(SpecialMember.System_Nullable_T_get_HasValue);
            compilation.VerifyEmitDiagnostics(
                // (17,31): error CS0656: Missing compiler required member 'System.Nullable`1.get_HasValue'
                //             var previousKey = previous?.Key;
                Diagnostic(ErrorCode.ERR_MissingPredefinedMember, "previous?.Key").WithArguments("System.Nullable`1", "get_HasValue").WithLocation(17, 31)
                );
        }

        [Fact]
        public void System_Nullable_T_GetValueOrDefault_10()
        {
            var source =
@"using System;
public class X
{
    public static void Main()
    {
        var s = nameof(Main);
        if (s is string t) Console.WriteLine(""1. {0}"", t);
        s = null;
        Console.WriteLine(""2. {0}"", s is string w ? w : nameof(X));
        int? x = 12;
        {if (x is var y) Console.WriteLine(""3. {0}"", y);}
        {if (x is int y) Console.WriteLine(""4. {0}"", y);}
        x = null;
        {if (x is var y) Console.WriteLine(""5. {0}"", y);}
        {if (x is int y) Console.WriteLine(""6. {0}"", y);}
        Console.WriteLine(""7. {0}"", (x is bool is bool));
    }
}";
            var compilation = CreateCompilationWithMscorlib45(source);
            compilation.MakeMemberMissing(SpecialMember.System_Nullable_T_GetValueOrDefault);
            compilation.VerifyEmitDiagnostics(
                // (16,38): warning CS0184: The given expression is never of the provided ('bool') type
                //         Console.WriteLine("7. {0}", (x is bool is bool));
                Diagnostic(ErrorCode.WRN_IsAlwaysFalse, "x is bool").WithArguments("bool").WithLocation(16, 38),
                // (16,38): warning CS0183: The given expression is always of the provided ('bool') type
                //         Console.WriteLine("7. {0}", (x is bool is bool));
                Diagnostic(ErrorCode.WRN_IsAlwaysTrue, "x is bool is bool").WithArguments("bool").WithLocation(16, 38),
                // (12,19): error CS0656: Missing compiler required member 'System.Nullable`1.GetValueOrDefault'
                //         {if (x is int y) Console.WriteLine("4. {0}", y);}
                Diagnostic(ErrorCode.ERR_MissingPredefinedMember, "int y").WithArguments("System.Nullable`1", "GetValueOrDefault").WithLocation(12, 19),
                // (15,19): error CS0656: Missing compiler required member 'System.Nullable`1.GetValueOrDefault'
                //         {if (x is int y) Console.WriteLine("6. {0}", y);}
                Diagnostic(ErrorCode.ERR_MissingPredefinedMember, "int y").WithArguments("System.Nullable`1", "GetValueOrDefault").WithLocation(15, 19)
                );
        }

        [Fact]
        public void System_String__op_Equality_02()
        {
            var source =
@"
using System;
public class X
{
    public static void Main()
    {
    }

    public static void M(object o)
    {
        switch (o)
        {
            case ""hmm"":
                Console.WriteLine(""hmm""); break;
            case null:
                Console.WriteLine(""null""); break;
            case 1:
                Console.WriteLine(""int 1""); break;
            case ((byte)1):
                Console.WriteLine(""byte 1""); break;
            case ((short)1):
                Console.WriteLine(""short 1""); break;
            case ""bar"":
                Console.WriteLine(""bar""); break;
            case object t when t != o:
                Console.WriteLine(""impossible""); break;
            case 2:
                Console.WriteLine(""int 2""); break;
            case ((byte)2):
                Console.WriteLine(""byte 2""); break;
            case ((short)2):
                Console.WriteLine(""short 2""); break;
            case ""baz"":
                Console.WriteLine(""baz""); break;
            default:
                Console.WriteLine(""other "" + o); break;
        }
    }
}
";
            var compilation = CreateCompilationWithMscorlib45(source);
            compilation.MakeMemberMissing(SpecialMember.System_String__op_Equality);
            compilation.VerifyEmitDiagnostics(
                // (11,9): error CS0656: Missing compiler required member 'System.String.op_Equality'
                //         switch (o)
                Diagnostic(ErrorCode.ERR_MissingPredefinedMember, @"switch (o)
        {
            case ""hmm"":
                Console.WriteLine(""hmm""); break;
            case null:
                Console.WriteLine(""null""); break;
            case 1:
                Console.WriteLine(""int 1""); break;
            case ((byte)1):
                Console.WriteLine(""byte 1""); break;
            case ((short)1):
                Console.WriteLine(""short 1""); break;
            case ""bar"":
                Console.WriteLine(""bar""); break;
            case object t when t != o:
                Console.WriteLine(""impossible""); break;
            case 2:
                Console.WriteLine(""int 2""); break;
            case ((byte)2):
                Console.WriteLine(""byte 2""); break;
            case ((short)2):
                Console.WriteLine(""short 2""); break;
            case ""baz"":
                Console.WriteLine(""baz""); break;
            default:
                Console.WriteLine(""other "" + o); break;
        }").WithArguments("System.String", "op_Equality").WithLocation(11, 9),
                // (11,9): error CS0656: Missing compiler required member 'System.String.op_Equality'
                //         switch (o)
                Diagnostic(ErrorCode.ERR_MissingPredefinedMember, @"switch (o)
        {
            case ""hmm"":
                Console.WriteLine(""hmm""); break;
            case null:
                Console.WriteLine(""null""); break;
            case 1:
                Console.WriteLine(""int 1""); break;
            case ((byte)1):
                Console.WriteLine(""byte 1""); break;
            case ((short)1):
                Console.WriteLine(""short 1""); break;
            case ""bar"":
                Console.WriteLine(""bar""); break;
            case object t when t != o:
                Console.WriteLine(""impossible""); break;
            case 2:
                Console.WriteLine(""int 2""); break;
            case ((byte)2):
                Console.WriteLine(""byte 2""); break;
            case ((short)2):
                Console.WriteLine(""short 2""); break;
            case ""baz"":
                Console.WriteLine(""baz""); break;
            default:
                Console.WriteLine(""other "" + o); break;
        }").WithArguments("System.String", "op_Equality").WithLocation(11, 9)
                );
        }

        [Fact]
        public void System_String__Chars()
        {
            var source =
@"using System;

class Program
{
    public static void Main(string[] args)
    {
        bool hasB = false;
        foreach (var c in ""ab"")
        {
           switch (c)
           {
              case char b when IsB(b):
                 hasB = true;
                 break;

              default:
                 hasB = false;
                 break;
           }
        }
        Console.WriteLine(hasB);
    }

    public static bool IsB(char value)
    {
        return value == 'b';
    }
}
";
            var compilation = CreateCompilationWithMscorlib45(source);
            compilation.MakeMemberMissing(SpecialMember.System_String__Chars);
            compilation.VerifyEmitDiagnostics(
                // (8,9): error CS0656: Missing compiler required member 'System.String.get_Chars'
                //         foreach (var c in "ab")
                Diagnostic(ErrorCode.ERR_MissingPredefinedMember, @"foreach (var c in ""ab"")
        {
           switch (c)
           {
              case char b when IsB(b):
                 hasB = true;
                 break;

              default:
                 hasB = false;
                 break;
           }
        }").WithArguments("System.String", "get_Chars").WithLocation(8, 9)
                );
        }

        [Fact]
        public void System_Nullable_T_GetValueOrDefault_11()
        {
            var source =
@"using System;
class Program
{
  static void Main(string[] args)
  {
  }
  static void M(X? x)
  {
    switch (x)
    {
      case null:
        Console.WriteLine(""null"");
        break;
      case 1:
        Console.WriteLine(1);
        break;
    }
  }
}
struct X
{
    public static implicit operator int? (X x)
    {
        return 1;
    }
}";
            var compilation = CreateCompilationWithMscorlib45(source);
            compilation.MakeMemberMissing(SpecialMember.System_Nullable_T_GetValueOrDefault);
            compilation.VerifyEmitDiagnostics(
                // (9,13): error CS0656: Missing compiler required member 'System.Nullable`1.GetValueOrDefault'
                //     switch (x)
                Diagnostic(ErrorCode.ERR_MissingPredefinedMember, "x").WithArguments("System.Nullable`1", "GetValueOrDefault").WithLocation(9, 13),
                // (9,5): error CS0656: Missing compiler required member 'System.Nullable`1.GetValueOrDefault'
                //     switch (x)
                Diagnostic(ErrorCode.ERR_MissingPredefinedMember, @"switch (x)
    {
      case null:
        Console.WriteLine(""null"");
        break;
      case 1:
        Console.WriteLine(1);
        break;
    }").WithArguments("System.Nullable`1", "GetValueOrDefault").WithLocation(9, 5)
                );
        }

        [Fact]
        public void System_String__ConcatObject()
        {
            var source = @"
using System;

public class Test
{
    private static string S = ""F"";
    private static object O = ""O"";

    static void Main()
    {
        Console.WriteLine(O + null);
        Console.WriteLine(S + null);
    }
}
";
            var compilation = CreateCompilationWithMscorlib45(source);
            compilation.MakeMemberMissing(SpecialMember.System_String__ConcatObject);
            compilation.VerifyEmitDiagnostics(
                // (11,27): error CS0656: Missing compiler required member 'System.String.Concat'
                //         Console.WriteLine(O + null);
                Diagnostic(ErrorCode.ERR_MissingPredefinedMember, "O + null").WithArguments("System.String", "Concat").WithLocation(11, 27)
                );
        }

        [Fact]
        public void System_Object__ToString()
        {
            var source = @"
using System;

public class Test
{
    static void Main()
    {
        char c = 'c';
        Console.WriteLine(c + ""3"");
    }
}
";
            var compilation = CreateCompilationWithMscorlib45(source);
            compilation.MakeMemberMissing(SpecialMember.System_Object__ToString);
            compilation.VerifyEmitDiagnostics(
                // (9,27): error CS0656: Missing compiler required member 'System.Object.ToString'
                //         Console.WriteLine(c + "3");
                Diagnostic(ErrorCode.ERR_MissingPredefinedMember, @"c + ""3""").WithArguments("System.Object", "ToString").WithLocation(9, 27)
                );
        }

        [Fact]
        public void System_String__ConcatStringString()
        {
            var source = @"
using System;
using System.Linq;
using System.Linq.Expressions;

class Test
{
    public static void Main()
    {
        Expression<Func<string, string, string>> testExpr = (x, y) => x + y;
        var result = testExpr.Compile()(""Hello "", ""World!"");
        Console.WriteLine(result);
    }
}
";
            var compilation = CreateCompilationWithMscorlib45(source, new[] { SystemCoreRef });
            compilation.MakeMemberMissing(SpecialMember.System_String__ConcatStringString);
            compilation.VerifyEmitDiagnostics(
                // (10,71): error CS0656: Missing compiler required member 'System.String.Concat'
                //         Expression<Func<string, string, string>> testExpr = (x, y) => x + y;
                Diagnostic(ErrorCode.ERR_MissingPredefinedMember, "x + y").WithArguments("System.String", "Concat").WithLocation(10, 71)
                );
        }

        [Fact]
        public void System_Array__GetLowerBound()
        {
            var source = @"
class C
{
    static void Main()
    {
        double[,] values = {
            { 1.2, 2.3, 3.4, 4.5 },
            { 5.6, 6.7, 7.8, 8.9 },
        };

        foreach (var x in values)
        {
            System.Console.WriteLine(x);
        }
    }
}";
            var compilation = CreateCompilationWithMscorlib45(source);
            compilation.MakeMemberMissing(SpecialMember.System_Array__GetLowerBound);
            compilation.VerifyEmitDiagnostics(
                // (11,9): error CS0656: Missing compiler required member 'System.Array.GetLowerBound'
                //         foreach (var x in values)
                Diagnostic(ErrorCode.ERR_MissingPredefinedMember, @"foreach (var x in values)
        {
            System.Console.WriteLine(x);
        }").WithArguments("System.Array", "GetLowerBound").WithLocation(11, 9)
                );
        }

        [Fact]
        public void System_Array__GetUpperBound()
        {
            var source = @"
class C
{
    static void Main()
    {
        double[,] values = {
            { 1.2, 2.3, 3.4, 4.5 },
            { 5.6, 6.7, 7.8, 8.9 },
        };

        foreach (var x in values)
        {
            System.Console.WriteLine(x);
        }
    }
}";
            var compilation = CreateCompilationWithMscorlib45(source);
            compilation.MakeMemberMissing(SpecialMember.System_Array__GetUpperBound);
            compilation.VerifyEmitDiagnostics(
                // (11,9): error CS0656: Missing compiler required member 'System.Array.GetUpperBound'
                //         foreach (var x in values)
                Diagnostic(ErrorCode.ERR_MissingPredefinedMember, @"foreach (var x in values)
        {
            System.Console.WriteLine(x);
        }").WithArguments("System.Array", "GetUpperBound").WithLocation(11, 9)
                );
        }

        [Fact]
        public void System_Decimal__op_Implicit_FromInt32()
        {
            var source =
@"using System;
using System.Linq.Expressions;

public struct SampStruct
{
    public static implicit operator int(SampStruct ss1)
    {
        return 1;
    }
}

public class Test
{
    static void Main()
    {
        Expression<Func<SampStruct?, decimal, decimal>> testExpr = (x, y) => x ?? y;
    }
}";
            var compilation = CreateCompilationWithMscorlib45(source, new[] { SystemCoreRef });
            compilation.MakeMemberMissing(SpecialMember.System_Decimal__op_Implicit_FromInt32);
            compilation.VerifyEmitDiagnostics(
                // (16,78): error CS0656: Missing compiler required member 'System.Decimal.op_Implicit'
                //         Expression<Func<SampStruct?, decimal, decimal>> testExpr = (x, y) => x ?? y;
                Diagnostic(ErrorCode.ERR_MissingPredefinedMember, "x ?? y").WithArguments("System.Decimal", "op_Implicit").WithLocation(16, 78)
                );
        }

        [Fact]
        public void System_Nullable_T__ctor_10()
        {
            string source = @"
using System.Runtime.CompilerServices;
using System.Runtime.InteropServices;
using System;

class Test {
    static void LogCallerLineNumber5([CallerLineNumber] int? lineNumber   = 5) { Console.WriteLine(""line: "" + lineNumber); }

    public static void Main() {
        LogCallerLineNumber5();
    }
}";

            var compilation = CreateCompilationWithMscorlib45(source, new[] { SystemRef });
            compilation.MakeMemberMissing(SpecialMember.System_Nullable_T__ctor);
            compilation.VerifyEmitDiagnostics(
                // (10,9): error CS0656: Missing compiler required member 'System.Nullable`1..ctor'
                //         LogCallerLineNumber5();
                Diagnostic(ErrorCode.ERR_MissingPredefinedMember, "LogCallerLineNumber5()").WithArguments("System.Nullable`1", ".ctor").WithLocation(10, 9)
                );
        }
    }
}<|MERGE_RESOLUTION|>--- conflicted
+++ resolved
@@ -558,12 +558,8 @@
                         continue;
                     case WellKnownType.System_FormattableString:
                     case WellKnownType.System_Runtime_CompilerServices_FormattableStringFactory:
-<<<<<<< HEAD
                     case WellKnownType.System_Runtime_CompilerServices_IsReadOnlyAttribute:
-=======
-                    case WellKnownType.System_Runtime_CompilerServices_ReadOnlyAttribute:
                     case WellKnownType.System_Runtime_CompilerServices_IsByRefLikeAttribute:
->>>>>>> a58fea57
                     // Not yet in the platform.
                     case WellKnownType.Microsoft_CodeAnalysis_Runtime_Instrumentation:
                         // Not always available.
@@ -865,12 +861,8 @@
                         // Not yet in the platform.
                         continue;
                     case WellKnownMember.Microsoft_CodeAnalysis_Runtime_Instrumentation__CreatePayload:
-<<<<<<< HEAD
                     case WellKnownMember.System_Runtime_CompilerServices_IsReadOnlyAttribute__ctor:
-=======
-                    case WellKnownMember.System_Runtime_CompilerServices_ReadOnlyAttribute__ctor:
                     case WellKnownMember.System_Runtime_CompilerServices_IsByRefLikeAttribute__ctor:
->>>>>>> a58fea57
                         // Not always available.
                         continue;
                 }
