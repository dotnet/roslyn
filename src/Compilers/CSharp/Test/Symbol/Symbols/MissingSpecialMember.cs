﻿// Licensed to the .NET Foundation under one or more agreements.
// The .NET Foundation licenses this file to you under the MIT license.
// See the LICENSE file in the project root for more information.

#nullable disable

using System;
using System.Linq;
using Basic.Reference.Assemblies;
using Microsoft.CodeAnalysis.CSharp.Test.Utilities;
using Microsoft.CodeAnalysis.Test.Utilities;
using Roslyn.Test.Utilities;
using Xunit;

namespace Microsoft.CodeAnalysis.CSharp.UnitTests
{
    public class MissingSpecialMember : CSharpTestBase
    {
        [Fact]
        public void Missing_System_Collections_Generic_IEnumerable_T__GetEnumerator()
        {
            var source =
@"using System.Collections.Generic;

public class Program
{
    public static void Main(string[] args)
    {
    }

    public IEnumerable<int> M()
    {
        yield return 0;
        yield return 1;
    }
}";
            var comp = CreateCompilation(source, options: TestOptions.ReleaseDll);

            comp.MakeMemberMissing(SpecialMember.System_Collections_Generic_IEnumerable_T__GetEnumerator);

            comp.VerifyEmitDiagnostics(
    // (10,5): error CS0656: Missing compiler required member 'System.Collections.Generic.IEnumerable`1.GetEnumerator'
    //     {
    Diagnostic(ErrorCode.ERR_MissingPredefinedMember, @"{
        yield return 0;
        yield return 1;
    }").WithArguments("System.Collections.Generic.IEnumerable`1", "GetEnumerator").WithLocation(10, 5)
                );
        }

        [Fact]
        public void Missing_System_IDisposable__Dispose()
        {
            var source =
@"using System.Collections.Generic;

public class Program
{
    public static void Main(string[] args)
    {
    }

    public IEnumerable<int> M()
    {
        yield return 0;
        yield return 1;
    }
}";
            var comp = CreateCompilation(source, options: TestOptions.ReleaseDll);

            comp.MakeMemberMissing(SpecialMember.System_IDisposable__Dispose);

            comp.VerifyEmitDiagnostics(
    // (10,5): error CS0656: Missing compiler required member 'System.IDisposable.Dispose'
    //     {
    Diagnostic(ErrorCode.ERR_MissingPredefinedMember, @"{
        yield return 0;
        yield return 1;
    }").WithArguments("System.IDisposable", "Dispose").WithLocation(10, 5)
                );
        }

        [Fact]
        public void Missing_System_Diagnostics_DebuggerHiddenAttribute__ctor()
        {
            var source =
@"using System.Collections.Generic;

public class Program
{
    public static void Main(string[] args)
    {
    }

    public IEnumerable<int> M()
    {
        yield return 0;
        yield return 1;
    }
}";
            var comp = CreateCompilation(source, options: TestOptions.ReleaseDll);

            comp.MakeMemberMissing(WellKnownMember.System_Diagnostics_DebuggerHiddenAttribute__ctor);

            comp.VerifyEmitDiagnostics(
                // the DebuggerHidden attribute is optional.
                );
        }

        [Fact]
        public void Missing_System_Runtime_CompilerServices_ExtensionAttribute__ctor()
        {
            var source =
@"using System.Collections.Generic;

public static class Program
{
    public static void Main(string[] args)
    {
    }

    public static void Extension(this string x) {}
}";
            var comp = CreateEmptyCompilation(source, new[] { Net40.References.mscorlib }, options: TestOptions.ReleaseDll);

            comp.MakeMemberMissing(WellKnownMember.System_Diagnostics_DebuggerHiddenAttribute__ctor);

            comp.VerifyEmitDiagnostics(
                // (9,34): error CS1110: Cannot define a new extension because the compiler required type 'System.Runtime.CompilerServices.ExtensionAttribute' cannot be found. Are you missing a reference to System.Core.dll?
                //     public static void Extension(this string x) {}
                Diagnostic(ErrorCode.ERR_ExtensionAttrNotFound, "this").WithArguments("System.Runtime.CompilerServices.ExtensionAttribute").WithLocation(9, 34)
                );
        }

        [WorkItem(530436, "http://vstfdevdiv:8080/DevDiv2/DevDiv/_workitems/edit/530436")]
        [Fact]
        public void NonPublicSpecialType()
        {
            var source = @"
namespace System
{
    public class Object
    {
        public Object() { }
    }

    internal class String : Object
    {
    }

    public class ValueType { }
    public struct Void { }
}
";
            Action<CSharpCompilation> validate = comp =>
            {
                var specialType = comp.GetSpecialType(SpecialType.System_String);
                Assert.Equal(TypeKind.Error, specialType.TypeKind);
                Assert.Equal(SpecialType.System_String, specialType.SpecialType);
                Assert.Equal(Accessibility.NotApplicable, specialType.DeclaredAccessibility);

                var lookupType = comp.GetTypeByMetadataName("System.String");
                Assert.Equal(TypeKind.Class, lookupType.TypeKind);
                Assert.Equal(SpecialType.None, lookupType.SpecialType);
                Assert.Equal(Accessibility.Internal, lookupType.DeclaredAccessibility);
            };

            ValidateSourceAndMetadata(source, validate);
        }

        [WorkItem(530436, "http://vstfdevdiv:8080/DevDiv2/DevDiv/_workitems/edit/530436")]
        [Fact]
        public void NonPublicSpecialTypeMember()
        {
            var sourceTemplate = @"
namespace System
{{
    public class Object
    {{
        public Object() {{ }}

        {0} virtual String ToString() {{ return null; }}
    }}

    {0} class String : Object
    {{
        public static String Concat(String s1, String s2) {{ return null; }}
    }}

    public class ValueType {{ }}
    public struct Void {{ }}
}}
";
            Action<CSharpCompilation> validatePresent = comp =>
            {
                Assert.NotNull(comp.GetSpecialTypeMember(SpecialMember.System_Object__ToString));
                Assert.NotNull(comp.GetSpecialTypeMember(SpecialMember.System_String__ConcatStringString));
                comp.GetDiagnostics();
            };

            Action<CSharpCompilation> validateMissing = comp =>
            {
                Assert.Null(comp.GetSpecialTypeMember(SpecialMember.System_Object__ToString));
                Assert.Null(comp.GetSpecialTypeMember(SpecialMember.System_String__ConcatStringString));
                comp.GetDiagnostics();
            };

            ValidateSourceAndMetadata(string.Format(sourceTemplate, "public"), validatePresent);
            ValidateSourceAndMetadata(string.Format(sourceTemplate, "internal"), validateMissing);
        }

        // Document the fact that we don't reject type parameters with constraints (yet?).
        [WorkItem(530436, "http://vstfdevdiv:8080/DevDiv2/DevDiv/_workitems/edit/530436")]
        [Fact]
        public void GenericConstraintsOnSpecialType()
        {
            var source = @"
namespace System
{
    public class Object
    {
        public Object() { }
    }

    public struct Nullable<T> where T : new()
    {
    }

    public class ValueType { }
    public struct Void { }
}
";
            Action<CSharpCompilation> validate = comp =>
            {
                var specialType = comp.GetSpecialType(SpecialType.System_Nullable_T);
                Assert.Equal(TypeKind.Struct, specialType.TypeKind);
                Assert.Equal(SpecialType.System_Nullable_T, specialType.SpecialType);

                var lookupType = comp.GetTypeByMetadataName("System.Nullable`1");
                Assert.Equal(TypeKind.Struct, lookupType.TypeKind);
                Assert.Equal(SpecialType.System_Nullable_T, lookupType.SpecialType);
            };

            ValidateSourceAndMetadata(source, validate);
        }

        // No special type members have type parameters that could (incorrectly) be constrained.

        [WorkItem(530436, "http://vstfdevdiv:8080/DevDiv2/DevDiv/_workitems/edit/530436")]
        [Fact]
        public void NonPublicWellKnownType()
        {
            var source = @"
namespace System
{
    public class Object
    {
        public Object() { }
    }

    internal class Type : Object
    {
    }

    public class ValueType { }
    public struct Void { }
}
";
            var comp = CreateEmptyCompilation(source);

            var wellKnownType = comp.GetWellKnownType(WellKnownType.System_Type);
            Assert.Equal(TypeKind.Class, wellKnownType.TypeKind);
            Assert.Equal(Accessibility.Internal, wellKnownType.DeclaredAccessibility);

            var lookupType = comp.GetTypeByMetadataName("System.Type");
            Assert.Equal(TypeKind.Class, lookupType.TypeKind);
            Assert.Equal(Accessibility.Internal, lookupType.DeclaredAccessibility);
        }

        [WorkItem(530436, "http://vstfdevdiv:8080/DevDiv2/DevDiv/_workitems/edit/530436")]
        [Fact]
        public void NonPublicWellKnownType_Nested()
        {
            var sourceTemplate = @"
namespace System.Diagnostics
{{
    {0} class DebuggableAttribute
    {{
        {1} enum DebuggingModes {{ }}
    }}
}}

namespace System
{{
    public class Object {{ }}
    public class ValueType {{ }}
    public class Enum : ValueType {{ }}
    public struct Void {{ }}
    public struct Int32 {{ }}
}}
";
            Action<CSharpCompilation> validate = comp =>
            {
                var wellKnownType = comp.GetWellKnownType(WellKnownType.System_Diagnostics_DebuggableAttribute__DebuggingModes);
                Assert.Equal(TypeKind.Error, wellKnownType.TypeKind);
                Assert.Equal(Accessibility.NotApplicable, wellKnownType.DeclaredAccessibility);

                var lookupType = comp.GetTypeByMetadataName("System.Diagnostics.DebuggableAttribute+DebuggingModes");
                Assert.Equal(TypeKind.Enum, lookupType.TypeKind);
                Assert.NotEqual(Accessibility.NotApplicable, lookupType.DeclaredAccessibility);
            };

            ValidateSourceAndMetadata(string.Format(sourceTemplate, "public", "protected"), validate);
            ValidateSourceAndMetadata(string.Format(sourceTemplate, "public", "private"), validate);
        }

        [WorkItem(530436, "http://vstfdevdiv:8080/DevDiv2/DevDiv/_workitems/edit/530436")]
        [Fact]
        public void NonPublicWellKnownTypeMember()
        {
            var sourceTemplate = @"
namespace System
{{
    public class Object
    {{
        public Object() {{ }}
    }}

    {0} class Type : Object
    {{
        public static readonly Object Missing = new Object();
    }}

    public static class Math : Object
    {{
        {0} static Double Round(Double d) {{ return d; }}
    }}

    public class ValueType {{ }}
    public struct Void {{ }}
    public struct Double {{ }}
}}
";
            Action<CSharpCompilation> validatePresent = comp =>
            {
                Assert.NotNull(comp.GetWellKnownTypeMember(WellKnownMember.System_Type__Missing));
                Assert.NotNull(comp.GetWellKnownTypeMember(WellKnownMember.System_Math__RoundDouble));
                comp.GetDiagnostics();
            };

            validatePresent(CreateEmptyCompilation(string.Format(sourceTemplate, "public")));
            validatePresent(CreateEmptyCompilation(string.Format(sourceTemplate, "internal")));
        }

        // Document the fact that we don't reject type parameters with constraints (yet?).
        [WorkItem(530436, "http://vstfdevdiv:8080/DevDiv2/DevDiv/_workitems/edit/530436")]
        [Fact]
        public void GenericConstraintsOnWellKnownType()
        {
            var source = @"
namespace System
{
    public class Object
    {
        public Object() { }
    }

    namespace Threading.Tasks
    {
        public class Task<T> where T : new()
        {
        }
    }

    public class ValueType { }
    public struct Void { }
}
";
            Action<CSharpCompilation> validate = comp =>
            {
                var wellKnownType = comp.GetWellKnownType(WellKnownType.System_Threading_Tasks_Task_T);
                Assert.Equal(TypeKind.Class, wellKnownType.TypeKind);

                var lookupType = comp.GetTypeByMetadataName("System.Threading.Tasks.Task`1");
                Assert.Equal(TypeKind.Class, lookupType.TypeKind);
            };

            ValidateSourceAndMetadata(source, validate);
        }

        // Document the fact that we don't reject type parameters with constraints (yet?).
        [WorkItem(530436, "http://vstfdevdiv:8080/DevDiv2/DevDiv/_workitems/edit/530436")]
        [Fact]
        public void GenericConstraintsOnWellKnownTypeMember()
        {
            var sourceTemplate = @"
namespace System
{{
    public class Object
    {{
        public Object() {{ }}
    }}

    namespace Threading
    {{
        public static class Interlocked
        {{
            public static T CompareExchange<T>(ref T t1, T t2, T t3){0}
            {{
                return t1;
            }}
        }}
    }}

    public class ValueType {{ }}
    public struct Void {{ }}
    public struct Int32 {{ }}
    public struct Boolean {{ }}
    public class Attribute {{ }}
    public class AttributeUsageAttribute : Attribute
    {{
        public AttributeUsageAttribute(AttributeTargets t) {{ }}
        public bool AllowMultiple {{ get; set; }}
        public bool Inherited {{ get; set; }}
    }}
    public struct Enum {{ }}
    public enum AttributeTargets {{ }}
}}
";
            Action<CSharpCompilation> validate = comp =>
            {
                Assert.NotNull(comp.GetWellKnownTypeMember(WellKnownMember.System_Threading_Interlocked__CompareExchange_T));
                comp.GetDiagnostics();
            };

            ValidateSourceAndMetadata(string.Format(sourceTemplate, ""), validate);
            ValidateSourceAndMetadata(string.Format(sourceTemplate, " where T : new()"), validate);
        }

        [WorkItem(530436, "http://vstfdevdiv:8080/DevDiv2/DevDiv/_workitems/edit/530436")]
        [Fact]
        public void PublicVersusInternalWellKnownType()
        {
            var corlibSource = @"
namespace System
{
    public class Object
    {
        public Object() { }
    }

    public class String
    {
    }

    public class Attribute 
    {
    }

    public class ValueType { }
    public struct Void { }
}

namespace System.Runtime.CompilerServices
{
    public class InternalsVisibleToAttribute : Attribute
    {
        public InternalsVisibleToAttribute(String s)
        {
        }
    }
}
";
            var libSourceTemplate = @"
[assembly: System.Runtime.CompilerServices.InternalsVisibleTo(""Test"")]

namespace System
{{
    {0} class Type
    {{
    }}
}}
";

            var parseOptions = TestOptions.Regular.WithNoRefSafetyRulesAttribute();
            var corlibRef = CreateEmptyCompilation(corlibSource, parseOptions: parseOptions).EmitToImageReference(expectedWarnings: new[]
            {
                // warning CS8021: No value for RuntimeMetadataVersion found. No assembly containing System.Object was found nor was a value for RuntimeMetadataVersion specified through options.
                Diagnostic(ErrorCode.WRN_NoRuntimeMetadataVersion).WithLocation(1, 1)
            });

            var publicLibRef = CreateEmptyCompilation(string.Format(libSourceTemplate, "public"), new[] { corlibRef }, parseOptions: parseOptions).EmitToImageReference();
            var internalLibRef = CreateEmptyCompilation(string.Format(libSourceTemplate, "internal"), new[] { corlibRef }, parseOptions: parseOptions).EmitToImageReference();

            var comp = CreateEmptyCompilation("", new[] { corlibRef, publicLibRef, internalLibRef }, assemblyName: "Test");

            var wellKnown = comp.GetWellKnownType(WellKnownType.System_Type);
            Assert.NotNull(wellKnown);
            Assert.Equal(TypeKind.Class, wellKnown.TypeKind);
            Assert.Equal(Accessibility.Public, wellKnown.DeclaredAccessibility);

            var lookup = comp.GetTypeByMetadataName("System.Type");
            Assert.Null(lookup); // Ambiguous
        }

        private static void ValidateSourceAndMetadata(string source, Action<CSharpCompilation> validate)
        {
            var parseOptions = TestOptions.Regular.WithNoRefSafetyRulesAttribute();
            var comp1 = CreateEmptyCompilation(source, parseOptions: parseOptions);
            validate(comp1);

            var reference = comp1.EmitToImageReference(expectedWarnings: new[]
            {
                // warning CS8021: No value for RuntimeMetadataVersion found. No assembly containing System.Object was found nor was a value for RuntimeMetadataVersion specified through options.
                Diagnostic(ErrorCode.WRN_NoRuntimeMetadataVersion).WithLocation(1, 1)
            });

            var comp2 = CreateEmptyCompilation("", new[] { reference }, parseOptions: parseOptions);
            validate(comp2);
        }

        [Fact]
        [WorkItem(530436, "http://vstfdevdiv:8080/DevDiv2/DevDiv/_workitems/edit/530436")]
        public void AllSpecialTypes()
        {
            var comp = CreateEmptyCompilation("", new[] { MscorlibRef_v4_0_30316_17626 });

            for (var special = SpecialType.None + 1; special <= SpecialType.Count; special++)
            {
                var symbol = comp.GetSpecialType(special);
                Assert.NotNull(symbol);

                if (special is SpecialType.System_Runtime_CompilerServices_RuntimeFeature or
                               SpecialType.System_Runtime_CompilerServices_PreserveBaseOverridesAttribute or
                               SpecialType.System_Runtime_CompilerServices_InlineArrayAttribute)
                {
                    Assert.Equal(SymbolKind.ErrorType, symbol.Kind); // Not available
                }
                else
                {
                    Assert.NotEqual(SymbolKind.ErrorType, symbol.Kind);
                }
            }
        }

        [Fact]
        [WorkItem(530436, "http://vstfdevdiv:8080/DevDiv2/DevDiv/_workitems/edit/530436")]
        public void AllSpecialTypeMembers()
        {
            var comp = CreateEmptyCompilation("", [Net461.References.mscorlib]);

            foreach (SpecialMember special in Enum.GetValues(typeof(SpecialMember)))
            {
                if (special == SpecialMember.Count) continue; // Not a real value;

                var symbol = comp.GetSpecialTypeMember(special);
                if (special == SpecialMember.System_String__Concat_2ReadOnlySpans
                    || special == SpecialMember.System_String__Concat_3ReadOnlySpans
                    || special == SpecialMember.System_String__Concat_4ReadOnlySpans
                    || special == SpecialMember.System_String__op_Implicit_ToReadOnlySpanOfChar
                    || special == SpecialMember.System_Runtime_CompilerServices_RuntimeFeature__DefaultImplementationsOfInterfaces
                    || special == SpecialMember.System_Runtime_CompilerServices_RuntimeFeature__CovariantReturnsOfClasses
                    || special == SpecialMember.System_Runtime_CompilerServices_RuntimeFeature__VirtualStaticsInInterfaces
                    || special == SpecialMember.System_Runtime_CompilerServices_RuntimeFeature__UnmanagedSignatureCallingConvention
                    || special == SpecialMember.System_Runtime_CompilerServices_RuntimeFeature__NumericIntPtr
                    || special == SpecialMember.System_Runtime_CompilerServices_RuntimeFeature__ByRefFields
                    || special == SpecialMember.System_Runtime_CompilerServices_RuntimeFeature__ByRefLikeGenerics
                    || special == SpecialMember.System_Runtime_CompilerServices_PreserveBaseOverridesAttribute__ctor
                    || special == SpecialMember.System_Runtime_CompilerServices_InlineArrayAttribute__ctor
                    || special == SpecialMember.System_ReadOnlySpan_T__ctor_Reference
                    || special == SpecialMember.System_Runtime_CompilerServices_AsyncHelpers__AwaitAwaiter_TAwaiter
                    || special == SpecialMember.System_Runtime_CompilerServices_AsyncHelpers__UnsafeAwaitAwaiter_TAwaiter
<<<<<<< HEAD
                    || special == SpecialMember.System_Runtime_InteropServices_ExtendedLayoutAttribute__ctor
=======
                    || special == SpecialMember.System_Runtime_CompilerServices_AsyncHelpers__HandleAsyncEntryPoint_Task
                    || special == SpecialMember.System_Runtime_CompilerServices_AsyncHelpers__HandleAsyncEntryPoint_Task_Int32
>>>>>>> ad250e79
                    )
                {
                    Assert.Null(symbol); // Not available
                }
                else
                {
                    Assert.NotNull(symbol);
                }
            }
        }

        [Fact]
        [WorkItem(530436, "http://vstfdevdiv:8080/DevDiv2/DevDiv/_workitems/edit/530436")]
        public void AllWellKnownTypes()
        {
            var refs = new[]
            {
                MscorlibRef_v4_0_30316_17626,
                SystemRef_v4_0_30319_17929,
                SystemCoreRef_v4_0_30319_17929,
                MsvbRef_v4_0_30319_17929,
                CSharpRef,
                SystemXmlRef,
                SystemXmlLinqRef,
                SystemWindowsFormsRef,
                ValueTupleRef
            }.Concat(WinRtRefs).ToArray();
            var comp = CreateEmptyCompilation("", refs);

            for (var wkt = WellKnownType.First; wkt < WellKnownType.NextAvailable; wkt++)
            {
                switch (wkt)
                {
                    case WellKnownType.Microsoft_VisualBasic_Embedded:
                    case WellKnownType.Microsoft_VisualBasic_CompilerServices_EmbeddedOperators:
                        // Not applicable in C#.
                        continue;
                    case WellKnownType.System_FormattableString:
                    case WellKnownType.System_Runtime_CompilerServices_FormattableStringFactory:
                    case WellKnownType.System_Runtime_CompilerServices_NullableAttribute:
                    case WellKnownType.System_Runtime_CompilerServices_NullableContextAttribute:
                    case WellKnownType.System_Runtime_CompilerServices_NullablePublicOnlyAttribute:
                    case WellKnownType.System_Runtime_CompilerServices_IsReadOnlyAttribute:
                    case WellKnownType.System_Runtime_CompilerServices_RequiresLocationAttribute:
                    case WellKnownType.System_Runtime_CompilerServices_IsByRefLikeAttribute:
                    case WellKnownType.System_Span_T:
                    case WellKnownType.System_ReadOnlySpan_T:
                    case WellKnownType.System_Collections_Immutable_ImmutableArray_T:
                    case WellKnownType.System_Runtime_CompilerServices_IsUnmanagedAttribute:
                    case WellKnownType.System_Index:
                    case WellKnownType.System_Range:
                    case WellKnownType.System_Runtime_CompilerServices_AsyncIteratorStateMachineAttribute:
                    case WellKnownType.System_IAsyncDisposable:
                    case WellKnownType.System_Collections_Generic_IAsyncEnumerable_T:
                    case WellKnownType.System_Collections_Generic_IAsyncEnumerator_T:
                    case WellKnownType.System_Threading_Tasks_Sources_ManualResetValueTaskSourceCore_T:
                    case WellKnownType.System_Threading_Tasks_Sources_ValueTaskSourceStatus:
                    case WellKnownType.System_Threading_Tasks_Sources_ValueTaskSourceOnCompletedFlags:
                    case WellKnownType.System_Threading_Tasks_Sources_IValueTaskSource_T:
                    case WellKnownType.System_Threading_Tasks_Sources_IValueTaskSource:
                    case WellKnownType.System_Threading_Tasks_ValueTask_T:
                    case WellKnownType.System_Threading_Tasks_ValueTask:
                    case WellKnownType.System_Runtime_CompilerServices_AsyncIteratorMethodBuilder:
                    case WellKnownType.System_Threading_CancellationToken:
                    case WellKnownType.System_Runtime_CompilerServices_SwitchExpressionException:
                    case WellKnownType.System_Runtime_CompilerServices_NativeIntegerAttribute:
                    case WellKnownType.System_Runtime_CompilerServices_IsExternalInit:
                    case WellKnownType.System_Runtime_CompilerServices_DefaultInterpolatedStringHandler:
                    case WellKnownType.System_Runtime_CompilerServices_RequiredMemberAttribute:
                    case WellKnownType.System_Diagnostics_CodeAnalysis_SetsRequiredMembersAttribute:
                    case WellKnownType.System_Runtime_CompilerServices_ScopedRefAttribute:
                    case WellKnownType.System_Runtime_CompilerServices_RefSafetyRulesAttribute:
                    case WellKnownType.System_MemoryExtensions:
                    case WellKnownType.System_Runtime_CompilerServices_CompilerFeatureRequiredAttribute:
                    case WellKnownType.System_Diagnostics_CodeAnalysis_UnscopedRefAttribute:
                    case WellKnownType.System_Runtime_CompilerServices_MetadataUpdateOriginalTypeAttribute:
                    case WellKnownType.System_Runtime_InteropServices_MemoryMarshal:
                    case WellKnownType.System_Runtime_CompilerServices_Unsafe:
                    case WellKnownType.System_Runtime_CompilerServices_ParamCollectionAttribute:
                    case WellKnownType.System_Runtime_CompilerServices_ExtensionMarkerAttribute:
<<<<<<< HEAD
                    case WellKnownType.System_Runtime_InteropServices_ExtendedLayoutAttribute:
                    case WellKnownType.System_Runtime_InteropServices_ExtendedLayoutKind:
=======
                    case WellKnownType.System_Runtime_CompilerServices_InlineArray2:
                    case WellKnownType.System_Runtime_CompilerServices_InlineArray3:
                    case WellKnownType.System_Runtime_CompilerServices_InlineArray4:
                    case WellKnownType.System_Runtime_CompilerServices_InlineArray5:
                    case WellKnownType.System_Runtime_CompilerServices_InlineArray6:
                    case WellKnownType.System_Runtime_CompilerServices_InlineArray7:
                    case WellKnownType.System_Runtime_CompilerServices_InlineArray8:
                    case WellKnownType.System_Runtime_CompilerServices_InlineArray9:
                    case WellKnownType.System_Runtime_CompilerServices_InlineArray10:
                    case WellKnownType.System_Runtime_CompilerServices_InlineArray11:
                    case WellKnownType.System_Runtime_CompilerServices_InlineArray12:
                    case WellKnownType.System_Runtime_CompilerServices_InlineArray13:
                    case WellKnownType.System_Runtime_CompilerServices_InlineArray14:
                    case WellKnownType.System_Runtime_CompilerServices_InlineArray15:
                    case WellKnownType.System_Runtime_CompilerServices_InlineArray16:
>>>>>>> ad250e79
                        // Not yet in the platform.
                        continue;
                    case WellKnownType.Microsoft_CodeAnalysis_Runtime_Instrumentation:
                    case WellKnownType.Microsoft_CodeAnalysis_Runtime_LocalStoreTracker:
                    case WellKnownType.System_Runtime_CompilerServices_ITuple:
                    case WellKnownType.System_Runtime_CompilerServices_NonNullTypesAttribute:
                    case WellKnownType.Microsoft_CodeAnalysis_EmbeddedAttribute:
                    case WellKnownType.System_Runtime_InteropServices_CollectionsMarshal:
                    case WellKnownType.System_Runtime_InteropServices_ImmutableCollectionsMarshal:
                    case WellKnownType.System_Runtime_CompilerServices_HotReloadException:
                    case WellKnownType.System_Runtime_CompilerServices_MetadataUpdateDeletedAttribute:
                        // Not always available.
                        continue;
                    case WellKnownType.ExtSentinel:
                        // Not a real type
                        continue;
                }

                switch (wkt)
                {
                    case WellKnownType.System_ValueTuple:
                    case WellKnownType.System_ValueTuple_T1:
                    case WellKnownType.System_ValueTuple_T2:
                    case WellKnownType.System_ValueTuple_T3:
                    case WellKnownType.System_ValueTuple_T4:
                    case WellKnownType.System_ValueTuple_T5:
                    case WellKnownType.System_ValueTuple_T6:
                    case WellKnownType.System_ValueTuple_T7:
                    case WellKnownType.System_ValueTuple_TRest:
                        Assert.True(wkt.IsValueTupleType());
                        break;

                    default:
                        Assert.False(wkt.IsValueTupleType());
                        break;
                }

                var symbol = comp.GetWellKnownType(wkt);
                Assert.NotNull(symbol);
                Assert.True(symbol.Kind != SymbolKind.ErrorType, $"{wkt} should not be an error type");
            }
        }

        [Fact]
        public void AllWellKnownTypesBeforeCSharp7()
        {
            foreach (var type in new[] {
                            WellKnownType.System_Math,
                            WellKnownType.System_Attribute,
                            WellKnownType.System_CLSCompliantAttribute,
                            WellKnownType.System_Convert,
                            WellKnownType.System_Collections_Immutable_ImmutableArray_T,
                            WellKnownType.System_Exception,
                            WellKnownType.System_FlagsAttribute,
                            WellKnownType.System_FormattableString,
                            WellKnownType.System_Guid,
                            WellKnownType.System_IFormattable,
                            WellKnownType.System_MarshalByRefObject,
                            WellKnownType.System_Type,
                            WellKnownType.System_Reflection_AssemblyKeyFileAttribute,
                            WellKnownType.System_Reflection_AssemblyKeyNameAttribute,
                            WellKnownType.System_Reflection_MethodInfo,
                            WellKnownType.System_Reflection_ConstructorInfo,
                            WellKnownType.System_Reflection_MethodBase,
                            WellKnownType.System_Reflection_FieldInfo,
                            WellKnownType.System_Reflection_MemberInfo,
                            WellKnownType.System_Reflection_Missing,
                            WellKnownType.System_Runtime_CompilerServices_FormattableStringFactory,
                            WellKnownType.System_Runtime_CompilerServices_RuntimeHelpers,
                            WellKnownType.System_Runtime_ExceptionServices_ExceptionDispatchInfo,
                            WellKnownType.System_Runtime_InteropServices_StructLayoutAttribute,
                            WellKnownType.System_Runtime_InteropServices_UnknownWrapper,
                            WellKnownType.System_Runtime_InteropServices_DispatchWrapper,
                            WellKnownType.System_Runtime_InteropServices_CallingConvention,
                            WellKnownType.System_Runtime_InteropServices_ClassInterfaceAttribute,
                            WellKnownType.System_Runtime_InteropServices_ClassInterfaceType,
                            WellKnownType.System_Runtime_InteropServices_CoClassAttribute,
                            WellKnownType.System_Runtime_InteropServices_ComAwareEventInfo,
                            WellKnownType.System_Runtime_InteropServices_ComEventInterfaceAttribute,
                            WellKnownType.System_Runtime_InteropServices_ComInterfaceType,
                            WellKnownType.System_Runtime_InteropServices_ComSourceInterfacesAttribute,
                            WellKnownType.System_Runtime_InteropServices_ComVisibleAttribute,
                            WellKnownType.System_Runtime_InteropServices_DispIdAttribute,
                            WellKnownType.System_Runtime_InteropServices_GuidAttribute,
                            WellKnownType.System_Runtime_InteropServices_InterfaceTypeAttribute,
                            WellKnownType.System_Runtime_InteropServices_Marshal,
                            WellKnownType.System_Runtime_InteropServices_TypeIdentifierAttribute,
                            WellKnownType.System_Runtime_InteropServices_BestFitMappingAttribute,
                            WellKnownType.System_Runtime_InteropServices_DefaultParameterValueAttribute,
                            WellKnownType.System_Runtime_InteropServices_LCIDConversionAttribute,
                            WellKnownType.System_Runtime_InteropServices_UnmanagedFunctionPointerAttribute,
                            WellKnownType.System_Activator,
                            WellKnownType.System_Threading_Tasks_Task,
                            WellKnownType.System_Threading_Tasks_Task_T,
                            WellKnownType.System_Threading_Interlocked,
                            WellKnownType.System_Threading_Monitor,
                            WellKnownType.System_Threading_Thread,
                            WellKnownType.Microsoft_CSharp_RuntimeBinder_Binder,
                            WellKnownType.Microsoft_CSharp_RuntimeBinder_CSharpArgumentInfo,
                            WellKnownType.Microsoft_CSharp_RuntimeBinder_CSharpArgumentInfoFlags,
                            WellKnownType.Microsoft_CSharp_RuntimeBinder_CSharpBinderFlags,
                            WellKnownType.Microsoft_VisualBasic_CallType,
                            WellKnownType.Microsoft_VisualBasic_Embedded,
                            WellKnownType.Microsoft_VisualBasic_CompilerServices_Conversions,
                            WellKnownType.Microsoft_VisualBasic_CompilerServices_Operators,
                            WellKnownType.Microsoft_VisualBasic_CompilerServices_NewLateBinding,
                            WellKnownType.Microsoft_VisualBasic_CompilerServices_EmbeddedOperators,
                            WellKnownType.Microsoft_VisualBasic_CompilerServices_StandardModuleAttribute,
                            WellKnownType.Microsoft_VisualBasic_CompilerServices_Utils,
                            WellKnownType.Microsoft_VisualBasic_CompilerServices_LikeOperator,
                            WellKnownType.Microsoft_VisualBasic_CompilerServices_ProjectData,
                            WellKnownType.Microsoft_VisualBasic_CompilerServices_ObjectFlowControl,
                            WellKnownType.Microsoft_VisualBasic_CompilerServices_ObjectFlowControl_ForLoopControl,
                            WellKnownType.Microsoft_VisualBasic_CompilerServices_StaticLocalInitFlag,
                            WellKnownType.Microsoft_VisualBasic_CompilerServices_StringType,
                            WellKnownType.Microsoft_VisualBasic_CompilerServices_IncompleteInitialization,
                            WellKnownType.Microsoft_VisualBasic_CompilerServices_Versioned,
                            WellKnownType.Microsoft_VisualBasic_CompareMethod,
                            WellKnownType.Microsoft_VisualBasic_Strings,
                            WellKnownType.Microsoft_VisualBasic_ErrObject,
                            WellKnownType.Microsoft_VisualBasic_FileSystem,
                            WellKnownType.Microsoft_VisualBasic_ApplicationServices_ApplicationBase,
                            WellKnownType.Microsoft_VisualBasic_ApplicationServices_WindowsFormsApplicationBase,
                            WellKnownType.Microsoft_VisualBasic_Information,
                            WellKnownType.Microsoft_VisualBasic_Interaction,

                            WellKnownType.System_Func_T,
                            WellKnownType.System_Func_T2,
                            WellKnownType.System_Func_T3,
                            WellKnownType.System_Func_T4,
                            WellKnownType.System_Func_T5,
                            WellKnownType.System_Func_T6,
                            WellKnownType.System_Func_T7,
                            WellKnownType.System_Func_T8,
                            WellKnownType.System_Func_T9,
                            WellKnownType.System_Func_T10,
                            WellKnownType.System_Func_T11,
                            WellKnownType.System_Func_T12,
                            WellKnownType.System_Func_T13,
                            WellKnownType.System_Func_T14,
                            WellKnownType.System_Func_T15,
                            WellKnownType.System_Func_T16,
                            WellKnownType.System_Func_T17,

                            WellKnownType.System_Action,
                            WellKnownType.System_Action_T,
                            WellKnownType.System_Action_T2,
                            WellKnownType.System_Action_T3,
                            WellKnownType.System_Action_T4,
                            WellKnownType.System_Action_T5,
                            WellKnownType.System_Action_T6,
                            WellKnownType.System_Action_T7,
                            WellKnownType.System_Action_T8,
                            WellKnownType.System_Action_T9,
                            WellKnownType.System_Action_T10,
                            WellKnownType.System_Action_T11,
                            WellKnownType.System_Action_T12,
                            WellKnownType.System_Action_T13,
                            WellKnownType.System_Action_T14,
                            WellKnownType.System_Action_T15,
                            WellKnownType.System_Action_T16,

                            WellKnownType.System_AttributeUsageAttribute,
                            WellKnownType.System_ParamArrayAttribute,
                            WellKnownType.System_NonSerializedAttribute,
                            WellKnownType.System_STAThreadAttribute,
                            WellKnownType.System_Reflection_DefaultMemberAttribute,
                            WellKnownType.System_Runtime_CompilerServices_DateTimeConstantAttribute,
                            WellKnownType.System_Runtime_CompilerServices_DecimalConstantAttribute,
                            WellKnownType.System_Runtime_CompilerServices_IUnknownConstantAttribute,
                            WellKnownType.System_Runtime_CompilerServices_IDispatchConstantAttribute,
                            WellKnownType.System_Runtime_CompilerServices_ExtensionAttribute,
                            WellKnownType.System_Runtime_CompilerServices_INotifyCompletion,
                            WellKnownType.System_Runtime_CompilerServices_InternalsVisibleToAttribute,
                            WellKnownType.System_Runtime_CompilerServices_CompilerGeneratedAttribute,
                            WellKnownType.System_Runtime_CompilerServices_AccessedThroughPropertyAttribute,
                            WellKnownType.System_Runtime_CompilerServices_CompilationRelaxationsAttribute,
                            WellKnownType.System_Runtime_CompilerServices_RuntimeCompatibilityAttribute,
                            WellKnownType.System_Runtime_CompilerServices_UnsafeValueTypeAttribute,
                            WellKnownType.System_Runtime_CompilerServices_FixedBufferAttribute,
                            WellKnownType.System_Runtime_CompilerServices_DynamicAttribute,
                            WellKnownType.System_Runtime_CompilerServices_CallSiteBinder,
                            WellKnownType.System_Runtime_CompilerServices_CallSite,
                            WellKnownType.System_Runtime_CompilerServices_CallSite_T,

                            WellKnownType.System_Runtime_InteropServices_WindowsRuntime_EventRegistrationToken,
                            WellKnownType.System_Runtime_InteropServices_WindowsRuntime_EventRegistrationTokenTable_T,
                            WellKnownType.System_Runtime_InteropServices_WindowsRuntime_WindowsRuntimeMarshal,

                            WellKnownType.Windows_Foundation_IAsyncAction,
                            WellKnownType.Windows_Foundation_IAsyncActionWithProgress_T,
                            WellKnownType.Windows_Foundation_IAsyncOperation_T,
                            WellKnownType.Windows_Foundation_IAsyncOperationWithProgress_T2,

                            WellKnownType.System_Diagnostics_Debugger,
                            WellKnownType.System_Diagnostics_DebuggerDisplayAttribute,
                            WellKnownType.System_Diagnostics_DebuggerNonUserCodeAttribute,
                            WellKnownType.System_Diagnostics_DebuggerHiddenAttribute,
                            WellKnownType.System_Diagnostics_DebuggerBrowsableAttribute,
                            WellKnownType.System_Diagnostics_DebuggerStepThroughAttribute,
                            WellKnownType.System_Diagnostics_DebuggerBrowsableState,
                            WellKnownType.System_Diagnostics_DebuggableAttribute,
                            WellKnownType.System_Diagnostics_DebuggableAttribute__DebuggingModes,

                            WellKnownType.System_ComponentModel_DesignerSerializationVisibilityAttribute,

                            WellKnownType.System_IEquatable_T,

                            WellKnownType.System_Collections_IList,
                            WellKnownType.System_Collections_ICollection,
                            WellKnownType.System_Collections_Generic_EqualityComparer_T,
                            WellKnownType.System_Collections_Generic_List_T,
                            WellKnownType.System_Collections_Generic_IDictionary_KV,
                            WellKnownType.System_Collections_Generic_IReadOnlyDictionary_KV,
                            WellKnownType.System_Collections_ObjectModel_Collection_T,
                            WellKnownType.System_Collections_ObjectModel_ReadOnlyCollection_T,
                            WellKnownType.System_Collections_Specialized_INotifyCollectionChanged,
                            WellKnownType.System_ComponentModel_INotifyPropertyChanged,
                            WellKnownType.System_ComponentModel_EditorBrowsableAttribute,
                            WellKnownType.System_ComponentModel_EditorBrowsableState,

                            WellKnownType.System_Linq_Enumerable,
                            WellKnownType.System_Linq_Expressions_Expression,
                            WellKnownType.System_Linq_Expressions_Expression_T,
                            WellKnownType.System_Linq_Expressions_ParameterExpression,
                            WellKnownType.System_Linq_Expressions_ElementInit,
                            WellKnownType.System_Linq_Expressions_MemberBinding,
                            WellKnownType.System_Linq_Expressions_ExpressionType,
                            WellKnownType.System_Linq_IQueryable,
                            WellKnownType.System_Linq_IQueryable_T,

                            WellKnownType.System_Xml_Linq_Extensions,
                            WellKnownType.System_Xml_Linq_XAttribute,
                            WellKnownType.System_Xml_Linq_XCData,
                            WellKnownType.System_Xml_Linq_XComment,
                            WellKnownType.System_Xml_Linq_XContainer,
                            WellKnownType.System_Xml_Linq_XDeclaration,
                            WellKnownType.System_Xml_Linq_XDocument,
                            WellKnownType.System_Xml_Linq_XElement,
                            WellKnownType.System_Xml_Linq_XName,
                            WellKnownType.System_Xml_Linq_XNamespace,
                            WellKnownType.System_Xml_Linq_XObject,
                            WellKnownType.System_Xml_Linq_XProcessingInstruction,

                            WellKnownType.System_Security_UnverifiableCodeAttribute,
                            WellKnownType.System_Security_Permissions_SecurityAction,
                            WellKnownType.System_Security_Permissions_SecurityAttribute,
                            WellKnownType.System_Security_Permissions_SecurityPermissionAttribute,

                            WellKnownType.System_NotSupportedException,

                            WellKnownType.System_Runtime_CompilerServices_ICriticalNotifyCompletion,
                            WellKnownType.System_Runtime_CompilerServices_IAsyncStateMachine,
                            WellKnownType.System_Runtime_CompilerServices_AsyncVoidMethodBuilder,
                            WellKnownType.System_Runtime_CompilerServices_AsyncTaskMethodBuilder,
                            WellKnownType.System_Runtime_CompilerServices_AsyncTaskMethodBuilder_T,
                            WellKnownType.System_Runtime_CompilerServices_AsyncStateMachineAttribute,
                            WellKnownType.System_Runtime_CompilerServices_IteratorStateMachineAttribute,

                            WellKnownType.System_Windows_Forms_Form,
                            WellKnownType.System_Windows_Forms_Application,

                            WellKnownType.System_Environment,

                            WellKnownType.System_Runtime_GCLatencyMode}
                )
            {
                Assert.True(type <= WellKnownType.CSharp7Sentinel);
            }

            // There were 200 well-known types prior to CSharp7
            Assert.Equal(200, (int)(WellKnownType.CSharp7Sentinel - WellKnownType.First - 1 /* WellKnownTypes.ExtSentinel is before CSharp7Sentinel */));
        }

        [Fact]
        [WorkItem(530436, "http://vstfdevdiv:8080/DevDiv2/DevDiv/_workitems/edit/530436")]
        public void AllWellKnownTypeMembers()
        {
            var refs = new[]
            {
                MscorlibRef_v4_0_30316_17626,
                SystemRef_v4_0_30319_17929,
                SystemCoreRef_v4_0_30319_17929,
                MsvbRef_v4_0_30319_17929,
                CSharpDesktopRef,
                SystemXmlRef,
                SystemXmlLinqRef,
                SystemWindowsFormsRef,
                ValueTupleRef
            }.Concat(WinRtRefs).ToArray();
            var comp = CreateEmptyCompilation("", refs);

            foreach (WellKnownMember wkm in Enum.GetValues(typeof(WellKnownMember)))
            {
                switch (wkm)
                {
                    case WellKnownMember.Count:
                        // Not a real value;
                        continue;
                    case WellKnownMember.Microsoft_VisualBasic_Embedded__ctor:
                    case WellKnownMember.Microsoft_VisualBasic_CompilerServices_EmbeddedOperators__CompareStringStringStringBoolean:
                        // C# can't embed VB core.
                        continue;
                    case WellKnownMember.System_Runtime_CompilerServices_NullableAttribute__ctorByte:
                    case WellKnownMember.System_Runtime_CompilerServices_NullableAttribute__ctorTransformFlags:
                    case WellKnownMember.System_Runtime_CompilerServices_NullableContextAttribute__ctor:
                    case WellKnownMember.System_Runtime_CompilerServices_NullablePublicOnlyAttribute__ctor:
                    case WellKnownMember.System_Span_T__ctor_Pointer:
                    case WellKnownMember.System_Span_T__ctor_Array:
                    case WellKnownMember.System_Span_T__get_Item:
                    case WellKnownMember.System_Span_T__get_Length:
                    case WellKnownMember.System_Span_T__Slice_Int_Int:
                    case WellKnownMember.System_ReadOnlySpan_T__ctor_Pointer:
                    case WellKnownMember.System_ReadOnlySpan_T__ctor_Array:
                    case WellKnownMember.System_ReadOnlySpan_T__ctor_Array_Start_Length:
                    case WellKnownMember.System_ReadOnlySpan_T__get_Item:
                    case WellKnownMember.System_ReadOnlySpan_T__get_Length:
                    case WellKnownMember.System_ReadOnlySpan_T__Slice_Int_Int:
                    case WellKnownMember.System_Index__ctor:
                    case WellKnownMember.System_Index__GetOffset:
                    case WellKnownMember.System_Range__ctor:
                    case WellKnownMember.System_Range__StartAt:
                    case WellKnownMember.System_Range__EndAt:
                    case WellKnownMember.System_Range__get_All:
                    case WellKnownMember.System_Range__get_Start:
                    case WellKnownMember.System_Range__get_End:
                    case WellKnownMember.System_Runtime_CompilerServices_RuntimeHelpers__GetSubArray_T:
                    case WellKnownMember.System_Runtime_CompilerServices_AsyncIteratorStateMachineAttribute__ctor:
                    case WellKnownMember.System_IAsyncDisposable__DisposeAsync:
                    case WellKnownMember.System_Collections_Generic_IAsyncEnumerable_T__GetAsyncEnumerator:
                    case WellKnownMember.System_Collections_Generic_IAsyncEnumerator_T__MoveNextAsync:
                    case WellKnownMember.System_Collections_Generic_IAsyncEnumerator_T__get_Current:
                    case WellKnownMember.System_Threading_Tasks_Sources_ManualResetValueTaskSourceCore_T__get_Version:
                    case WellKnownMember.System_Threading_Tasks_Sources_ManualResetValueTaskSourceCore_T__GetResult:
                    case WellKnownMember.System_Threading_Tasks_Sources_ManualResetValueTaskSourceCore_T__GetStatus:
                    case WellKnownMember.System_Threading_Tasks_Sources_ManualResetValueTaskSourceCore_T__OnCompleted:
                    case WellKnownMember.System_Threading_Tasks_Sources_ManualResetValueTaskSourceCore_T__Reset:
                    case WellKnownMember.System_Threading_Tasks_Sources_ManualResetValueTaskSourceCore_T__SetResult:
                    case WellKnownMember.System_Threading_Tasks_Sources_ManualResetValueTaskSourceCore_T__SetException:
                    case WellKnownMember.System_Threading_Tasks_Sources_IValueTaskSource_T__GetResult:
                    case WellKnownMember.System_Threading_Tasks_Sources_IValueTaskSource_T__GetStatus:
                    case WellKnownMember.System_Threading_Tasks_Sources_IValueTaskSource_T__OnCompleted:
                    case WellKnownMember.System_Threading_Tasks_Sources_IValueTaskSource__GetResult:
                    case WellKnownMember.System_Threading_Tasks_Sources_IValueTaskSource__GetStatus:
                    case WellKnownMember.System_Threading_Tasks_Sources_IValueTaskSource__OnCompleted:
                    case WellKnownMember.System_Threading_Tasks_ValueTask_T__ctorSourceAndToken:
                    case WellKnownMember.System_Threading_Tasks_ValueTask_T__ctorValue:
                    case WellKnownMember.System_Threading_Tasks_ValueTask__ctor:
                    case WellKnownMember.System_Runtime_CompilerServices_AsyncIteratorMethodBuilder__AwaitOnCompleted:
                    case WellKnownMember.System_Runtime_CompilerServices_AsyncIteratorMethodBuilder__AwaitUnsafeOnCompleted:
                    case WellKnownMember.System_Runtime_CompilerServices_AsyncIteratorMethodBuilder__Complete:
                    case WellKnownMember.System_Runtime_CompilerServices_AsyncIteratorMethodBuilder__Create:
                    case WellKnownMember.System_Runtime_CompilerServices_AsyncIteratorMethodBuilder__MoveNext_T:
                    case WellKnownMember.System_Runtime_CompilerServices_AsyncStateMachineAttribute__ctor:
                    case WellKnownMember.System_Runtime_CompilerServices_SwitchExpressionException__ctor:
                    case WellKnownMember.System_Runtime_CompilerServices_SwitchExpressionException__ctorObject:
                    case WellKnownMember.System_Runtime_CompilerServices_NativeIntegerAttribute__ctor:
                    case WellKnownMember.System_Runtime_CompilerServices_NativeIntegerAttribute__ctorTransformFlags:
                    case WellKnownMember.System_Runtime_CompilerServices_DefaultInterpolatedStringHandler__ToStringAndClear:
                    case WellKnownMember.System_Runtime_CompilerServices_RequiredMemberAttribute__ctor:
                    case WellKnownMember.System_Diagnostics_CodeAnalysis_SetsRequiredMembersAttribute__ctor:
                    case WellKnownMember.System_Runtime_CompilerServices_ScopedRefAttribute__ctor:
                    case WellKnownMember.System_Runtime_CompilerServices_RefSafetyRulesAttribute__ctor:
                    case WellKnownMember.System_MemoryExtensions__SequenceEqual_Span_T:
                    case WellKnownMember.System_MemoryExtensions__SequenceEqual_ReadOnlySpan_T:
                    case WellKnownMember.System_MemoryExtensions__AsSpan_String:
                    case WellKnownMember.System_Runtime_CompilerServices_CompilerFeatureRequiredAttribute__ctor:
                    case WellKnownMember.System_Diagnostics_CodeAnalysis_UnscopedRefAttribute__ctor:
                    case WellKnownMember.System_Runtime_CompilerServices_MetadataUpdateOriginalTypeAttribute__ctor:
                    case WellKnownMember.System_Runtime_CompilerServices_RuntimeHelpers__CreateSpanRuntimeFieldHandle:
                    case WellKnownMember.System_Runtime_InteropServices_MemoryMarshal__CreateReadOnlySpan:
                    case WellKnownMember.System_Runtime_InteropServices_MemoryMarshal__CreateSpan:
                    case WellKnownMember.System_Runtime_CompilerServices_Unsafe__Add_T:
                    case WellKnownMember.System_Runtime_CompilerServices_Unsafe__As_T:
                    case WellKnownMember.System_Runtime_CompilerServices_Unsafe__AsRef_T:
                    case WellKnownMember.System_Runtime_CompilerServices_RequiresLocationAttribute__ctor:
                    case WellKnownMember.System_Runtime_CompilerServices_ParamCollectionAttribute__ctor:
                    case WellKnownMember.System_Runtime_CompilerServices_ExtensionMarkerAttribute__ctor:
                        // Not yet in the platform.
                        continue;
                    case WellKnownMember.Microsoft_CodeAnalysis_Runtime_Instrumentation__CreatePayloadForMethodsSpanningSingleFile:
                    case WellKnownMember.Microsoft_CodeAnalysis_Runtime_Instrumentation__CreatePayloadForMethodsSpanningMultipleFiles:
                    case WellKnownMember.Microsoft_CodeAnalysis_Runtime_LocalStoreTracker__LogMethodEntry:
                    case WellKnownMember.Microsoft_CodeAnalysis_Runtime_LocalStoreTracker__LogLambdaEntry:
                    case WellKnownMember.Microsoft_CodeAnalysis_Runtime_LocalStoreTracker__LogStateMachineMethodEntry:
                    case WellKnownMember.Microsoft_CodeAnalysis_Runtime_LocalStoreTracker__LogStateMachineLambdaEntry:
                    case WellKnownMember.Microsoft_CodeAnalysis_Runtime_LocalStoreTracker__LogReturn:
                    case WellKnownMember.Microsoft_CodeAnalysis_Runtime_LocalStoreTracker__GetNewStateMachineInstanceId:
                    case WellKnownMember.Microsoft_CodeAnalysis_Runtime_LocalStoreTracker__LogLocalStoreBoolean:
                    case WellKnownMember.Microsoft_CodeAnalysis_Runtime_LocalStoreTracker__LogLocalStoreByte:
                    case WellKnownMember.Microsoft_CodeAnalysis_Runtime_LocalStoreTracker__LogLocalStoreUInt16:
                    case WellKnownMember.Microsoft_CodeAnalysis_Runtime_LocalStoreTracker__LogLocalStoreUInt32:
                    case WellKnownMember.Microsoft_CodeAnalysis_Runtime_LocalStoreTracker__LogLocalStoreUInt64:
                    case WellKnownMember.Microsoft_CodeAnalysis_Runtime_LocalStoreTracker__LogLocalStoreSingle:
                    case WellKnownMember.Microsoft_CodeAnalysis_Runtime_LocalStoreTracker__LogLocalStoreDouble:
                    case WellKnownMember.Microsoft_CodeAnalysis_Runtime_LocalStoreTracker__LogLocalStoreDecimal:
                    case WellKnownMember.Microsoft_CodeAnalysis_Runtime_LocalStoreTracker__LogLocalStoreString:
                    case WellKnownMember.Microsoft_CodeAnalysis_Runtime_LocalStoreTracker__LogLocalStoreObject:
                    case WellKnownMember.Microsoft_CodeAnalysis_Runtime_LocalStoreTracker__LogLocalStorePointer:
                    case WellKnownMember.Microsoft_CodeAnalysis_Runtime_LocalStoreTracker__LogLocalStoreUnmanaged:
                    case WellKnownMember.Microsoft_CodeAnalysis_Runtime_LocalStoreTracker__LogLocalStoreParameterAlias:
                    case WellKnownMember.Microsoft_CodeAnalysis_Runtime_LocalStoreTracker__LogParameterStoreBoolean:
                    case WellKnownMember.Microsoft_CodeAnalysis_Runtime_LocalStoreTracker__LogParameterStoreByte:
                    case WellKnownMember.Microsoft_CodeAnalysis_Runtime_LocalStoreTracker__LogParameterStoreUInt16:
                    case WellKnownMember.Microsoft_CodeAnalysis_Runtime_LocalStoreTracker__LogParameterStoreUInt32:
                    case WellKnownMember.Microsoft_CodeAnalysis_Runtime_LocalStoreTracker__LogParameterStoreUInt64:
                    case WellKnownMember.Microsoft_CodeAnalysis_Runtime_LocalStoreTracker__LogParameterStoreSingle:
                    case WellKnownMember.Microsoft_CodeAnalysis_Runtime_LocalStoreTracker__LogParameterStoreDouble:
                    case WellKnownMember.Microsoft_CodeAnalysis_Runtime_LocalStoreTracker__LogParameterStoreDecimal:
                    case WellKnownMember.Microsoft_CodeAnalysis_Runtime_LocalStoreTracker__LogParameterStoreString:
                    case WellKnownMember.Microsoft_CodeAnalysis_Runtime_LocalStoreTracker__LogParameterStoreObject:
                    case WellKnownMember.Microsoft_CodeAnalysis_Runtime_LocalStoreTracker__LogParameterStorePointer:
                    case WellKnownMember.Microsoft_CodeAnalysis_Runtime_LocalStoreTracker__LogParameterStoreUnmanaged:
                    case WellKnownMember.Microsoft_CodeAnalysis_Runtime_LocalStoreTracker__LogParameterStoreParameterAlias:
                    case WellKnownMember.Microsoft_CodeAnalysis_Runtime_LocalStoreTracker__LogLocalStoreLocalAlias:
                    case WellKnownMember.System_Runtime_CompilerServices_IsReadOnlyAttribute__ctor:
                    case WellKnownMember.System_Runtime_CompilerServices_IsByRefLikeAttribute__ctor:
                    case WellKnownMember.System_Runtime_CompilerServices_IsUnmanagedAttribute__ctor:
                    case WellKnownMember.System_Runtime_CompilerServices_ITuple__get_Item:
                    case WellKnownMember.System_Runtime_CompilerServices_ITuple__get_Length:
                    case WellKnownMember.System_Runtime_InteropServices_CollectionsMarshal__AsSpan_T:
                    case WellKnownMember.System_Runtime_InteropServices_CollectionsMarshal__SetCount_T:
                    case WellKnownMember.System_Runtime_InteropServices_ImmutableCollectionsMarshal__AsImmutableArray_T:
                    case WellKnownMember.System_Span_T__ToArray:
                    case WellKnownMember.System_ReadOnlySpan_T__ToArray:
                    case WellKnownMember.System_Span_T__CopyTo_Span_T:
                    case WellKnownMember.System_ReadOnlySpan_T__CopyTo_Span_T:
                    case WellKnownMember.System_Collections_Immutable_ImmutableArray_T__AsSpan:
                    case WellKnownMember.System_Collections_Immutable_ImmutableArray_T__Empty:
                    case WellKnownMember.System_Span_T__ctor_ref_T:
                    case WellKnownMember.System_ReadOnlySpan_T__ctor_ref_readonly_T:
                    case WellKnownMember.System_Runtime_CompilerServices_HotReloadException__ctorStringInt32:
                    case WellKnownMember.System_Runtime_CompilerServices_MetadataUpdateDeletedAttribute__ctor:
                        // Not always available.
                        continue;
                }
                if (wkm == WellKnownMember.Count) continue; // Not a real value.

                var symbol = comp.GetWellKnownTypeMember(wkm);
                Assert.True((object)symbol != null, $"Unexpected null for {wkm}");
            }
        }

        [Fact, WorkItem(377890, "https://devdiv.visualstudio.com/DevDiv/_workitems?id=377890")]
        public void System_IntPtr__op_Explicit_FromInt32()
        {
            string source = @"
using System;

public class MyClass
{
    static void Main()
    {
        ((IntPtr)0).GetHashCode();
    }
}
";
            var comp = CreateCompilation(source);
            comp.MakeMemberMissing(SpecialMember.System_IntPtr__op_Explicit_FromInt32);
            comp.VerifyEmitDiagnostics(
                // (8,10): error CS0656: Missing compiler required member 'System.IntPtr.op_Explicit'
                //         ((IntPtr)0).GetHashCode();
                Diagnostic(ErrorCode.ERR_MissingPredefinedMember, "(IntPtr)0").WithArguments("System.IntPtr", "op_Explicit").WithLocation(8, 10)
                );
        }

        [Fact]
        public void System_Delegate__Combine()
        {
            var source =
@"
using System;
using System.Threading.Tasks;

namespace RoslynAsyncDelegate
{
    class Program
    {
        static EventHandler MyEvent;

        static void Main(string[] args)
        {
           MyEvent += async delegate { await Task.Delay(0); };
        }
    }
}

";
            var compilation = CreateCompilationWithMscorlib461(source, options: TestOptions.DebugExe);
            compilation.MakeMemberMissing(SpecialMember.System_Delegate__Combine);
            compilation.VerifyEmitDiagnostics(
                // (13,12): error CS0656: Missing compiler required member 'System.Delegate.Combine'
                //            MyEvent += async delegate { await Task.Delay(0); };
                Diagnostic(ErrorCode.ERR_MissingPredefinedMember, "MyEvent += async delegate { await Task.Delay(0); }").WithArguments("System.Delegate", "Combine").WithLocation(13, 12)
                );
        }

        [Fact]
        public void System_Nullable_T__ctor_01()
        {
            string source = @"
using System;

public struct S
{
    public static implicit operator int(S n) // 1 native compiler
    {
        Console.WriteLine(1);
        return 0;
    }

    public static implicit operator int?(S n) // 2 Roslyn compiler
    {
        Console.WriteLine(2);
        return null;
    }

    public static void Main()
    {
        int? qa = 5;
        S b = default(S);
        var sum = qa + b;
    }
}
";

            var compilation = CreateCompilationWithMscorlib461(source);
            compilation.MakeMemberMissing(SpecialMember.System_Nullable_T__ctor);
            compilation.VerifyEmitDiagnostics(
                // (20,19): error CS0656: Missing compiler required member 'System.Nullable`1..ctor'
                //         int? qa = 5;
                Diagnostic(ErrorCode.ERR_MissingPredefinedMember, "5").WithArguments("System.Nullable`1", ".ctor").WithLocation(20, 19),
                // (22,19): error CS0656: Missing compiler required member 'System.Nullable`1..ctor'
                //         var sum = qa + b;
                Diagnostic(ErrorCode.ERR_MissingPredefinedMember, "qa + b").WithArguments("System.Nullable`1", ".ctor").WithLocation(22, 19)
                );
        }

        [Fact]
        public void System_Nullable_T_GetValueOrDefault_01()
        {
            string source = @"
using System;

public struct S
{
    public static implicit operator int(S n) // 1 native compiler
    {
        Console.WriteLine(1);
        return 0;
    }

    public static implicit operator int?(S n) // 2 Roslyn compiler
    {
        Console.WriteLine(2);
        return null;
    }

    public static void Main()
    {
        int? qa = 5;
        S b = default(S);
        var sum = qa + b;
    }
}
";

            var compilation = CreateCompilationWithMscorlib461(source);
            compilation.MakeMemberMissing(SpecialMember.System_Nullable_T_GetValueOrDefault);
            compilation.VerifyEmitDiagnostics(
                // (22,19): error CS0656: Missing compiler required member 'System.Nullable`1.GetValueOrDefault'
                //         var sum = qa + b;
                Diagnostic(ErrorCode.ERR_MissingPredefinedMember, "qa + b").WithArguments("System.Nullable`1", "GetValueOrDefault").WithLocation(22, 19),
                // (22,19): error CS0656: Missing compiler required member 'System.Nullable`1.GetValueOrDefault'
                //         var sum = qa + b;
                Diagnostic(ErrorCode.ERR_MissingPredefinedMember, "qa + b").WithArguments("System.Nullable`1", "GetValueOrDefault").WithLocation(22, 19)
                );
        }

        [Fact]
        public void System_Nullable_T_get_HasValue_01()
        {
            string source = @"
using System;

public struct S
{
    public static implicit operator int(S n) // 1 native compiler
    {
        Console.WriteLine(1);
        return 0;
    }

    public static implicit operator int?(S n) // 2 Roslyn compiler
    {
        Console.WriteLine(2);
        return null;
    }

    public static void Main()
    {
        int? qa = 5;
        S b = default(S);
        var sum = qa + b;
    }
}
";

            var compilation = CreateCompilationWithMscorlib461(source);
            compilation.MakeMemberMissing(SpecialMember.System_Nullable_T_get_HasValue);
            compilation.VerifyEmitDiagnostics(
                // (22,19): error CS0656: Missing compiler required member 'System.Nullable`1.get_HasValue'
                //         var sum = qa + b;
                Diagnostic(ErrorCode.ERR_MissingPredefinedMember, "qa + b").WithArguments("System.Nullable`1", "get_HasValue").WithLocation(22, 19),
                // (22,19): error CS0656: Missing compiler required member 'System.Nullable`1.get_HasValue'
                //         var sum = qa + b;
                Diagnostic(ErrorCode.ERR_MissingPredefinedMember, "qa + b").WithArguments("System.Nullable`1", "get_HasValue").WithLocation(22, 19)
                );
        }

        [Fact]
        public void System_Nullable_T_GetValueOrDefault_02()
        {
            string source = @"
using System;
namespace Test
{
    static class Program
    {
        static void Main()
        {
            int? i = 123;
            C c = (C)i;
        }
    }

    public class C
    {
        public readonly int v;
        public C(int v) { this.v = v; }
        public static implicit operator C(int v)
        {
            Console.Write(v);
            return new C(v);
        }
    }
}
";
            var compilation = CreateCompilationWithMscorlib461(source);
            compilation.MakeMemberMissing(SpecialMember.System_Nullable_T_GetValueOrDefault);
            compilation.VerifyEmitDiagnostics(
                // (10,19): error CS0656: Missing compiler required member 'System.Nullable`1.GetValueOrDefault'
                //             C c = (C)i;
                Diagnostic(ErrorCode.ERR_MissingPredefinedMember, "(C)i").WithArguments("System.Nullable`1", "GetValueOrDefault").WithLocation(10, 19)
                );
        }

        [Fact]
        public void System_Nullable_T_get_Value()
        {
            var source =
@"
using System;

class C
{
    static void Test()
    {
        byte? b = 0;
        IntPtr p = (IntPtr)b;
        Console.WriteLine(p);
    }
}";
            var compilation = CreateCompilationWithMscorlib461(source);
            compilation.MakeMemberMissing(SpecialMember.System_Nullable_T_get_Value);
            compilation.VerifyEmitDiagnostics(
                // (9,28): error CS0656: Missing compiler required member 'System.Nullable`1.get_Value'
                //         IntPtr p = (IntPtr)b;
                Diagnostic(ErrorCode.ERR_MissingPredefinedMember, "b").WithArguments("System.Nullable`1", "get_Value").WithLocation(9, 28)
                );
        }

        [Fact]
        public void System_Nullable_T__ctor_02()
        {
            var source =
@"
using System;

class C
{
    static void Main()
    {
        Console.WriteLine((IntPtr?)M_int());
        Console.WriteLine((IntPtr?)M_int(42));
        Console.WriteLine((IntPtr?)M_long());
        Console.WriteLine((IntPtr?)M_long(300));
    }

    static int? M_int(int? p = null) { return p; } 
    static long? M_long(long? p = null) { return p; } 
}
";
            var compilation = CreateCompilationWithMscorlib461(source);
            compilation.MakeMemberMissing(SpecialMember.System_Nullable_T__ctor);
            compilation.VerifyEmitDiagnostics(
                // (8,27): error CS0656: Missing compiler required member 'System.Nullable`1..ctor'
                //         Console.WriteLine((IntPtr?)M_int());
                Diagnostic(ErrorCode.ERR_MissingPredefinedMember, "(IntPtr?)M_int()").WithArguments("System.Nullable`1", ".ctor").WithLocation(8, 27),
                // (9,42): error CS0656: Missing compiler required member 'System.Nullable`1..ctor'
                //         Console.WriteLine((IntPtr?)M_int(42));
                Diagnostic(ErrorCode.ERR_MissingPredefinedMember, "42").WithArguments("System.Nullable`1", ".ctor").WithLocation(9, 42),
                // (9,27): error CS0656: Missing compiler required member 'System.Nullable`1..ctor'
                //         Console.WriteLine((IntPtr?)M_int(42));
                Diagnostic(ErrorCode.ERR_MissingPredefinedMember, "(IntPtr?)M_int(42)").WithArguments("System.Nullable`1", ".ctor").WithLocation(9, 27),
                // (10,27): error CS0656: Missing compiler required member 'System.Nullable`1..ctor'
                //         Console.WriteLine((IntPtr?)M_long());
                Diagnostic(ErrorCode.ERR_MissingPredefinedMember, "(IntPtr?)M_long()").WithArguments("System.Nullable`1", ".ctor").WithLocation(10, 27),
                // (11,43): error CS0656: Missing compiler required member 'System.Nullable`1..ctor'
                //         Console.WriteLine((IntPtr?)M_long(300));
                Diagnostic(ErrorCode.ERR_MissingPredefinedMember, "300").WithArguments("System.Nullable`1", ".ctor").WithLocation(11, 43),
                // (11,27): error CS0656: Missing compiler required member 'System.Nullable`1..ctor'
                //         Console.WriteLine((IntPtr?)M_long(300));
                Diagnostic(ErrorCode.ERR_MissingPredefinedMember, "(IntPtr?)M_long(300)").WithArguments("System.Nullable`1", ".ctor").WithLocation(11, 27)
                );
        }

        [Fact]
        public void System_Nullable_T__ctor_03()
        {
            var source =
@"

using System;

class Class1
{
    static void Main()
    {
        MyClass b = (int?)1;
    }
}

class MyClass
{
    public static implicit operator MyClass(decimal Value)
    {
        return new MyClass();
    }
}
";
            var compilation = CreateCompilationWithMscorlib461(source);
            compilation.MakeMemberMissing(SpecialMember.System_Nullable_T__ctor);
            compilation.VerifyEmitDiagnostics(
                // (9,21): error CS0656: Missing compiler required member 'System.Nullable`1..ctor'
                //         MyClass b = (int?)1;
                Diagnostic(ErrorCode.ERR_MissingPredefinedMember, "(int?)1").WithArguments("System.Nullable`1", ".ctor").WithLocation(9, 21)
                );
        }

        [Fact]
        public void System_Nullable_T__ctor_04()
        {
            var source1 = @"
using System;
using System.Runtime.CompilerServices;
using System.Runtime.InteropServices;

public static class Test
{
    public static void Generic<T>([Optional][DecimalConstant(0, 0, 0, 0, 50)] T x)
    {
        Console.WriteLine(x == null ? ""null"" : x.ToString());
    }

    public static void Decimal([Optional][DecimalConstant(0, 0, 0, 0, 50)] Decimal x)
    {
        Console.WriteLine(x.ToString());
    }

    public static void NullableDecimal([Optional][DecimalConstant(0, 0, 0, 0, 50)] Decimal? x)
    {
        Console.WriteLine(x == null ? ""null"" : x.ToString());
    }

    public static void Object([Optional][DecimalConstant(0, 0, 0, 0, 50)] object x)
    {
        Console.WriteLine(x == null ? ""null"" : x.ToString());
    }

    public static void String([Optional][DecimalConstant(0, 0, 0, 0, 50)] string x)
    {
        Console.WriteLine(x == null ? ""null"" : x.ToString());
    }

    public static void Int32([Optional][DecimalConstant(0, 0, 0, 0, 50)] int x)
    {
        Console.WriteLine(x.ToString());
    }

    public static void IComparable([Optional][DecimalConstant(0, 0, 0, 0, 50)] IComparable x)
    {
        Console.WriteLine(x == null ? ""null"" : x.ToString());
    }

    public static void ValueType([Optional][DecimalConstant(0, 0, 0, 0, 50)] ValueType x)
    {
        Console.WriteLine(x == null ? ""null"" : x.ToString());
    }
}
";

            var source2 = @"
class Program
{
    public static void Main()
    {
        // Respects default value
        Test.Generic<decimal>();    
        Test.Generic<decimal?>();   
        Test.Generic<object>();             
        Test.Decimal();                    
        Test.NullableDecimal();            
        Test.Object();                      
        Test.IComparable();                 
        Test.ValueType();                   
        Test.Int32();                       

        // Null, since not convertible
        Test.Generic<string>();             
        Test.String();                      
    }
}
";

            var compilation = CreateCompilationWithMscorlib461(source1 + source2);
            compilation.MakeMemberMissing(SpecialMember.System_Nullable_T__ctor);
            compilation.VerifyEmitDiagnostics(
                // (55,9): error CS0656: Missing compiler required member 'System.Nullable`1..ctor'
                //         Test.Generic<decimal?>();   
                Diagnostic(ErrorCode.ERR_MissingPredefinedMember, "Test.Generic<decimal?>()").WithArguments("System.Nullable`1", ".ctor").WithLocation(55, 9),
                // (58,9): error CS0656: Missing compiler required member 'System.Nullable`1..ctor'
                //         Test.NullableDecimal();            
                Diagnostic(ErrorCode.ERR_MissingPredefinedMember, "Test.NullableDecimal()").WithArguments("System.Nullable`1", ".ctor").WithLocation(58, 9)
                );
        }

        [Fact]
        public void System_Nullable_T_GetValueOrDefault_04()
        {
            var source =
@"

using System;

class Class1
{
    static void Main()
    {
        int? a = 1;
        a.ToString();
        MyClass b = a;
        b.ToString();
    }
}

class MyClass
{
    public static implicit operator MyClass(decimal Value)
    {
        return new MyClass();
    }
}
";
            var compilation = CreateCompilationWithMscorlib461(source);
            compilation.MakeMemberMissing(SpecialMember.System_Nullable_T_GetValueOrDefault);
            compilation.VerifyEmitDiagnostics(
                // (11,21): error CS0656: Missing compiler required member 'System.Nullable`1.GetValueOrDefault'
                //         MyClass b = a;
                Diagnostic(ErrorCode.ERR_MissingPredefinedMember, "a").WithArguments("System.Nullable`1", "GetValueOrDefault").WithLocation(11, 21),
                // (11,21): error CS0656: Missing compiler required member 'System.Nullable`1.GetValueOrDefault'
                //         MyClass b = a;
                Diagnostic(ErrorCode.ERR_MissingPredefinedMember, "a").WithArguments("System.Nullable`1", "GetValueOrDefault").WithLocation(11, 21)
                );
        }

        [Fact]
        public void System_Nullable_T_get_HasValue_02()
        {
            var source =
@"

using System;

class Class1
{
    static void Main()
    {
        int? a = 1;
        a.ToString();
        MyClass b = a;
        b.ToString();
    }
}

class MyClass
{
    public static implicit operator MyClass(decimal Value)
    {
        Console.WriteLine(""Value is: "" + Value);
        return new MyClass();
    }
}
";
            var compilation = CreateCompilationWithMscorlib461(source);
            compilation.MakeMemberMissing(SpecialMember.System_Nullable_T_get_HasValue);
            compilation.VerifyEmitDiagnostics(
                // (11,21): error CS0656: Missing compiler required member 'System.Nullable`1.get_HasValue'
                //         MyClass b = a;
                Diagnostic(ErrorCode.ERR_MissingPredefinedMember, "a").WithArguments("System.Nullable`1", "get_HasValue").WithLocation(11, 21)
                );
        }

        [Fact]
        public void System_Nullable_T_GetValueOrDefault_03()
        {
            string source = @"using System;

namespace Test
{
    static class Program
    {
        static void Main()
        {
            S.v = 0;
            S? S2 = 123;                  // not lifted, int=>int?, int?=>S, S=>S?
            Console.WriteLine(S.v == 123);
        }
    }

    public struct S
    {
        public static int v;
        // s == null, return v = -1
        public static implicit operator S(int? s)
        {
            Console.Write(""Imp S::int? -> S "");
            S ss = new S();
            S.v = s ?? -1;
            return ss;
        }
    }
}
";

            var compilation = CreateCompilationWithMscorlib461(source);
            compilation.MakeMemberMissing(SpecialMember.System_Nullable_T_GetValueOrDefault);

            // We use more optimal `GetValueOrDefault(defaultValue)` member for this case, so no error about missing `GetValueOrDefault()` is reported
            compilation.VerifyEmitDiagnostics();
        }

        [Fact]
        public void System_String__ConcatObjectObject()
        {
            var source =
@"
using System;
using System.Linq.Expressions;

class Class1
{
    static void Main()
    {
        Expression<Func<object, string>> e = x => ""X = "" + x;
    }
}
";
            var compilation = CreateCompilationWithMscorlib461(source, new[] { SystemCoreRef });
            compilation.MakeMemberMissing(SpecialMember.System_String__ConcatObjectObject);
            compilation.VerifyEmitDiagnostics(
                // (9,51): error CS0656: Missing compiler required member 'System.String.Concat'
                //         Expression<Func<object, string>> e = x => "X = " + x;
                Diagnostic(ErrorCode.ERR_MissingPredefinedMember, @"""X = "" + x").WithArguments("System.String", "Concat").WithLocation(9, 51)
                );
        }

        [Fact]
        public void System_String__ConcatStringStringString()
        {
            string source = @"
using System;
struct S
{
    private string str;
    public S(char chr) { this.str = chr.ToString(); }
    public S(string str) { this.str = str; }
    public static S operator + (S x, S y) { return new S(x.str + '+' + y.str); }
}

class C
{
    static void Main()
    {
    }
}";
            var compilation = CreateCompilationWithMscorlib461(source);
            compilation.MakeMemberMissing(SpecialMember.System_String__ConcatStringStringString);
            compilation.VerifyEmitDiagnostics(
                // (8,58): error CS0656: Missing compiler required member 'System.String.Concat'
                //     public static S operator + (S x, S y) { return new S(x.str + '+' + y.str); }
                Diagnostic(ErrorCode.ERR_MissingPredefinedMember, "x.str + '+' + y.str").WithArguments("System.String", "Concat").WithLocation(8, 58)
                );
        }

        [Fact]
        public void System_String__ConcatStringStringStringString()
        {
            string source = @"
using System;
struct S
{
    private string str;
    public S(char chr) { this.str = chr.ToString(); }
    public S(string str) { this.str = str; }
    public static S operator + (S x, S y) { return new S('(' + x.str + '+' + y.str); }
}

class C
{
    static void Main()
    {
    }
}";
            var compilation = CreateCompilationWithMscorlib461(source);
            compilation.MakeMemberMissing(SpecialMember.System_String__ConcatStringStringStringString);
            compilation.VerifyEmitDiagnostics(
                // (8,58): error CS0656: Missing compiler required member 'System.String.Concat'
                //     public static S operator + (S x, S y) { return new S('(' + x.str + '+' + y.str + ')'); }
                Diagnostic(ErrorCode.ERR_MissingPredefinedMember, "'(' + x.str + '+' + y.str").WithArguments("System.String", "Concat").WithLocation(8, 58)
                );
        }

        [Fact]
        public void System_String__ConcatStringArray()
        {
            string source = @"
using System;
struct S
{
    private string str;
    public S(char chr) { this.str = chr.ToString(); }
    public S(string str) { this.str = str; }
    public static S operator + (S x, S y) { return new S('(' + x.str + '+' + y.str + ')'); }
    public static S operator - (S x, S y) { return new S('(' + x.str + '-' + y.str + ')'); }
    public static S operator % (S x, S y) { return new S('(' + x.str + '%' + y.str + ')'); }
    public static S operator / (S x, S y) { return new S('(' + x.str + '/' + y.str + ')'); }
    public static S operator * (S x, S y) { return new S('(' + x.str + '*' + y.str + ')'); }
    public static S operator & (S x, S y) { return new S('(' + x.str + '&' + y.str + ')'); }
    public static S operator | (S x, S y) { return new S('(' + x.str + '|' + y.str + ')'); }
    public static S operator ^ (S x, S y) { return new S('(' + x.str + '^' + y.str + ')'); }
    public static S operator << (S x, int y) { return new S('(' + x.str + '<' + '<' + y.ToString() + ')'); }
    public static S operator >> (S x, int y) { return new S('(' + x.str + '>' + '>' + y.ToString() + ')'); }
    public static S operator >= (S x, S y) { return new S('(' + x.str + '>' + '=' + y.str + ')'); }
    public static S operator <= (S x, S y) { return new S('(' + x.str + '<' + '=' + y.str + ')'); }
    public static S operator > (S x, S y) { return new S('(' + x.str + '>' + y.str + ')'); }
    public static S operator < (S x, S y) { return new S('(' + x.str + '<' + y.str + ')'); }
    public override string ToString() { return this.str; }
}

class C
{
    static void Main()
    {
    }
}";
            var compilation = CreateCompilationWithMscorlib461(source);
            compilation.MakeMemberMissing(SpecialMember.System_String__ConcatStringArray);
            compilation.VerifyEmitDiagnostics(
                // (8,58): error CS0656: Missing compiler required member 'System.String.Concat'
                //     public static S operator + (S x, S y) { return new S('(' + x.str + '+' + y.str + ')'); }
                Diagnostic(ErrorCode.ERR_MissingPredefinedMember, "'(' + x.str + '+' + y.str + ')'").WithArguments("System.String", "Concat").WithLocation(8, 58),
                // (9,58): error CS0656: Missing compiler required member 'System.String.Concat'
                //     public static S operator - (S x, S y) { return new S('(' + x.str + '-' + y.str + ')'); }
                Diagnostic(ErrorCode.ERR_MissingPredefinedMember, "'(' + x.str + '-' + y.str + ')'").WithArguments("System.String", "Concat").WithLocation(9, 58),
                // (10,58): error CS0656: Missing compiler required member 'System.String.Concat'
                //     public static S operator % (S x, S y) { return new S('(' + x.str + '%' + y.str + ')'); }
                Diagnostic(ErrorCode.ERR_MissingPredefinedMember, "'(' + x.str + '%' + y.str + ')'").WithArguments("System.String", "Concat").WithLocation(10, 58),
                // (11,58): error CS0656: Missing compiler required member 'System.String.Concat'
                //     public static S operator / (S x, S y) { return new S('(' + x.str + '/' + y.str + ')'); }
                Diagnostic(ErrorCode.ERR_MissingPredefinedMember, "'(' + x.str + '/' + y.str + ')'").WithArguments("System.String", "Concat").WithLocation(11, 58),
                // (12,58): error CS0656: Missing compiler required member 'System.String.Concat'
                //     public static S operator * (S x, S y) { return new S('(' + x.str + '*' + y.str + ')'); }
                Diagnostic(ErrorCode.ERR_MissingPredefinedMember, "'(' + x.str + '*' + y.str + ')'").WithArguments("System.String", "Concat").WithLocation(12, 58),
                // (13,58): error CS0656: Missing compiler required member 'System.String.Concat'
                //     public static S operator & (S x, S y) { return new S('(' + x.str + '&' + y.str + ')'); }
                Diagnostic(ErrorCode.ERR_MissingPredefinedMember, "'(' + x.str + '&' + y.str + ')'").WithArguments("System.String", "Concat").WithLocation(13, 58),
                // (14,58): error CS0656: Missing compiler required member 'System.String.Concat'
                //     public static S operator | (S x, S y) { return new S('(' + x.str + '|' + y.str + ')'); }
                Diagnostic(ErrorCode.ERR_MissingPredefinedMember, "'(' + x.str + '|' + y.str + ')'").WithArguments("System.String", "Concat").WithLocation(14, 58),
                // (15,58): error CS0656: Missing compiler required member 'System.String.Concat'
                //     public static S operator ^ (S x, S y) { return new S('(' + x.str + '^' + y.str + ')'); }
                Diagnostic(ErrorCode.ERR_MissingPredefinedMember, "'(' + x.str + '^' + y.str + ')'").WithArguments("System.String", "Concat").WithLocation(15, 58),
                // (16,61): error CS0656: Missing compiler required member 'System.String.Concat'
                //     public static S operator << (S x, int y) { return new S('(' + x.str + '<' + '<' + y.ToString() + ')'); }
                Diagnostic(ErrorCode.ERR_MissingPredefinedMember, "'(' + x.str + '<' + '<' + y.ToString() + ')'").WithArguments("System.String", "Concat").WithLocation(16, 61),
                // (17,61): error CS0656: Missing compiler required member 'System.String.Concat'
                //     public static S operator >> (S x, int y) { return new S('(' + x.str + '>' + '>' + y.ToString() + ')'); }
                Diagnostic(ErrorCode.ERR_MissingPredefinedMember, "'(' + x.str + '>' + '>' + y.ToString() + ')'").WithArguments("System.String", "Concat").WithLocation(17, 61),
                // (18,59): error CS0656: Missing compiler required member 'System.String.Concat'
                //     public static S operator >= (S x, S y) { return new S('(' + x.str + '>' + '=' + y.str + ')'); }
                Diagnostic(ErrorCode.ERR_MissingPredefinedMember, "'(' + x.str + '>' + '=' + y.str + ')'").WithArguments("System.String", "Concat").WithLocation(18, 59),
                // (19,59): error CS0656: Missing compiler required member 'System.String.Concat'
                //     public static S operator <= (S x, S y) { return new S('(' + x.str + '<' + '=' + y.str + ')'); }
                Diagnostic(ErrorCode.ERR_MissingPredefinedMember, "'(' + x.str + '<' + '=' + y.str + ')'").WithArguments("System.String", "Concat").WithLocation(19, 59),
                // (20,58): error CS0656: Missing compiler required member 'System.String.Concat'
                //     public static S operator > (S x, S y) { return new S('(' + x.str + '>' + y.str + ')'); }
                Diagnostic(ErrorCode.ERR_MissingPredefinedMember, "'(' + x.str + '>' + y.str + ')'").WithArguments("System.String", "Concat").WithLocation(20, 58),
                // (21,58): error CS0656: Missing compiler required member 'System.String.Concat'
                //     public static S operator < (S x, S y) { return new S('(' + x.str + '<' + y.str + ')'); }
                Diagnostic(ErrorCode.ERR_MissingPredefinedMember, "'(' + x.str + '<' + y.str + ')'").WithArguments("System.String", "Concat").WithLocation(21, 58)
                );
        }

        [Fact]
        public void System_Nullable_T_GetValueOrDefault_05()
        {
            string source =
@"
struct S
{
    public static int operator +(S s) { return 1; }
    public static void Main()
    {
        S s = new S();
        S? sq = s;
        var j = +sq;
        System.Console.WriteLine(j);
    }
}
";
            var compilation = CreateCompilationWithMscorlib461(source);
            compilation.MakeMemberMissing(SpecialMember.System_Nullable_T_GetValueOrDefault);
            compilation.VerifyEmitDiagnostics(
                // (9,17): error CS0656: Missing compiler required member 'System.Nullable`1.GetValueOrDefault'
                //         var j = +sq;
                Diagnostic(ErrorCode.ERR_MissingPredefinedMember, "+sq").WithArguments("System.Nullable`1", "GetValueOrDefault").WithLocation(9, 17)
                );
        }

        [Fact]
        public void System_Nullable_T__ctor_05()
        {
            string source =
@"
struct S
{
    public static int operator +(S s) { return 1; }
    public static void Main()
    {
        S s = new S();
        S? sq = s;
        var j = +sq;
        System.Console.WriteLine(j);
    }
}
";
            var compilation = CreateCompilationWithMscorlib461(source);
            compilation.MakeMemberMissing(SpecialMember.System_Nullable_T__ctor);
            compilation.VerifyEmitDiagnostics(
                // (8,17): error CS0656: Missing compiler required member 'System.Nullable`1..ctor'
                //         S? sq = s;
                Diagnostic(ErrorCode.ERR_MissingPredefinedMember, "s").WithArguments("System.Nullable`1", ".ctor").WithLocation(8, 17),
                // (9,17): error CS0656: Missing compiler required member 'System.Nullable`1..ctor'
                //         var j = +sq;
                Diagnostic(ErrorCode.ERR_MissingPredefinedMember, "+sq").WithArguments("System.Nullable`1", ".ctor").WithLocation(9, 17)
                );
        }

        [Fact]
        public void System_Nullable_T__ctor_06()
        {
            string source =
@"
class C
{
  public readonly int? i;
  public C(int? i) { this.i = i; }
  public static implicit operator int?(C c) { return c.i; }
  public static implicit operator C(int? s) { return new C(s); }
  static void Main()
  {
    C c = new C(null);
    c++;
    System.Console.WriteLine(object.ReferenceEquals(c, null) ? 1 : 0);
  }
}";
            var compilation = CreateCompilationWithMscorlib461(source);
            compilation.MakeMemberMissing(SpecialMember.System_Nullable_T__ctor);
            compilation.VerifyEmitDiagnostics(
                // (11,5): error CS0656: Missing compiler required member 'System.Nullable`1..ctor'
                //     c++;
                Diagnostic(ErrorCode.ERR_MissingPredefinedMember, "c++").WithArguments("System.Nullable`1", ".ctor").WithLocation(11, 5)
                );
        }

        [Fact]
        public void System_Decimal__op_Multiply()
        {
            string source = @"
using System;
class Program
{       
    static void Main()
    {
        Func<decimal?, decimal?> lambda = a => { return checked(a * a); };
    }
}";
            var compilation = CreateCompilationWithMscorlib461(source);
            compilation.MakeMemberMissing(SpecialMember.System_Decimal__op_Multiply);
            compilation.VerifyEmitDiagnostics(
                // (7,65): error CS0656: Missing compiler required member 'System.Decimal.op_Multiply'
                //         Func<decimal?, decimal?> lambda = a => { return checked(a * a); };
                Diagnostic(ErrorCode.ERR_MissingPredefinedMember, "a * a").WithArguments("System.Decimal", "op_Multiply").WithLocation(7, 65)
                );
        }

        [Fact]
        public void System_Nullable_T_GetValueOrDefault_06()
        {
            string source = @"
using System;

struct S : IDisposable
{
    public void Dispose()
    {
        Console.WriteLine(123);
    }

    static void Main()
    {
        using (S? r = new S())
        {
            Console.Write(r);
        }
    }
}
";

            var compilation = CreateCompilationWithMscorlib461(source);
            compilation.MakeMemberMissing(SpecialMember.System_Nullable_T_GetValueOrDefault);
            compilation.VerifyEmitDiagnostics(
                // (13,9): error CS0656: Missing compiler required member 'System.Nullable`1.GetValueOrDefault'
                //         using (S? r = new S())
                Diagnostic(ErrorCode.ERR_MissingPredefinedMember, @"using (S? r = new S())
        {
            Console.Write(r);
        }").WithArguments("System.Nullable`1", "GetValueOrDefault").WithLocation(13, 9)
                );
        }

        [Fact]
        public void System_Nullable_T_GetValueOrDefault_07()
        {
            string source = @"
using System;
class C
{
  static void Main()
  {
    decimal q = 10;
    decimal? x = 10;

    T(2, (x++).Value == (q++));
  }

  static void T(int line, bool b)
  {
  }
}";

            var compilation = CreateCompilationWithMscorlib461(source);
            compilation.MakeMemberMissing(SpecialMember.System_Nullable_T_GetValueOrDefault);
            compilation.VerifyEmitDiagnostics(
                // (10,11): error CS0656: Missing compiler required member 'System.Nullable`1.GetValueOrDefault'
                //     T(2, (x++).Value == (q++));
                Diagnostic(ErrorCode.ERR_MissingPredefinedMember, "x++").WithArguments("System.Nullable`1", "GetValueOrDefault").WithLocation(10, 11)
                );
        }

        [Fact]
        public void System_Nullable_T__ctor_07()
        {
            string source = @"
using System;
class C
{
  static void Main()
  {
    decimal q = 10;
    decimal? x = 10;

    T(2, (x++).Value == (q++));
  }

  static void T(int line, bool b)
  {
  }
}";

            var compilation = CreateCompilationWithMscorlib461(source);
            compilation.MakeMemberMissing(SpecialMember.System_Nullable_T__ctor);
            compilation.VerifyEmitDiagnostics(
                // (8,18): error CS0656: Missing compiler required member 'System.Nullable`1..ctor'
                //     decimal? x = 10;
                Diagnostic(ErrorCode.ERR_MissingPredefinedMember, "10").WithArguments("System.Nullable`1", ".ctor").WithLocation(8, 18),
                // (10,11): error CS0656: Missing compiler required member 'System.Nullable`1..ctor'
                //     T(2, (x++).Value == (q++));
                Diagnostic(ErrorCode.ERR_MissingPredefinedMember, "x++").WithArguments("System.Nullable`1", ".ctor").WithLocation(10, 11),
                // (10,11): error CS0656: Missing compiler required member 'System.Nullable`1..ctor'
                //     T(2, (x++).Value == (q++));
                Diagnostic(ErrorCode.ERR_MissingPredefinedMember, "x++").WithArguments("System.Nullable`1", ".ctor").WithLocation(10, 11)
                );
        }

        [Fact]
        public void System_Nullable_T_GetValueOrDefault_08()
        {
            string source = @"
using System;
struct S
{
  public int x;
  public S(int x) { this.x = x; }
  public static S operator ++(S s) { return new S(s.x + 1); }
  public static S operator --(S s) { return new S(s.x - 1); }
}

class C
{
  static void Main()
  {
    S? n = new S(1);
    S s = new S(1);

    T(2, (n++).Value.x == (s++).x);
  }

  static void T(int line, bool b)
  {
  }
}
";
            var compilation = CreateCompilationWithMscorlib461(source);
            compilation.MakeMemberMissing(SpecialMember.System_Nullable_T_GetValueOrDefault);
            compilation.VerifyEmitDiagnostics(
                // (18,11): error CS0656: Missing compiler required member 'System.Nullable`1.GetValueOrDefault'
                //     T(2, (n++).Value.x == (s++).x);
                Diagnostic(ErrorCode.ERR_MissingPredefinedMember, "n++").WithArguments("System.Nullable`1", "GetValueOrDefault").WithLocation(18, 11)
                );
        }

        [Fact]
        public void System_Nullable_T__ctor_08()
        {
            string source = @"
using System;
struct S
{
  public int x;
  public S(int x) { this.x = x; }
  public static S operator ++(S s) { return new S(s.x + 1); }
  public static S operator --(S s) { return new S(s.x - 1); }
}

class C
{
  static void Main()
  {
    S? n = new S(1);
    S s = new S(1);

    T(2, (n++).Value.x == (s++).x);
  }

  static void T(int line, bool b)
  {
  }
}
";
            var compilation = CreateCompilationWithMscorlib461(source);
            compilation.MakeMemberMissing(SpecialMember.System_Nullable_T__ctor);
            compilation.VerifyEmitDiagnostics(
                // (15,12): error CS0656: Missing compiler required member 'System.Nullable`1..ctor'
                //     S? n = new S(1);
                Diagnostic(ErrorCode.ERR_MissingPredefinedMember, "new S(1)").WithArguments("System.Nullable`1", ".ctor").WithLocation(15, 12),
                // (18,11): error CS0656: Missing compiler required member 'System.Nullable`1..ctor'
                //     T(2, (n++).Value.x == (s++).x);
                Diagnostic(ErrorCode.ERR_MissingPredefinedMember, "n++").WithArguments("System.Nullable`1", ".ctor").WithLocation(18, 11)
                );
        }

        [Fact]
        public void System_Nullable_T__ctor_09()
        {
            string source = @"
using System;
class C
{
    
    static void T(int x, bool? b) {}

    static void Main()
    {
        bool bt = true;
        bool? bnt = bt;

        T(1, true & bnt);
    }
}";

            var compilation = CreateCompilationWithMscorlib461(source);
            compilation.MakeMemberMissing(SpecialMember.System_Nullable_T__ctor);
            compilation.VerifyEmitDiagnostics(
                // (11,21): error CS0656: Missing compiler required member 'System.Nullable`1..ctor'
                //         bool? bnt = bt;
                Diagnostic(ErrorCode.ERR_MissingPredefinedMember, "bt").WithArguments("System.Nullable`1", ".ctor").WithLocation(11, 21),
                // (13,14): error CS0656: Missing compiler required member 'System.Nullable`1..ctor'
                //         T(1, true & bnt);
                Diagnostic(ErrorCode.ERR_MissingPredefinedMember, "true").WithArguments("System.Nullable`1", ".ctor").WithLocation(13, 14)
                );
        }

        [Fact]
        public void System_Nullable_T_GetValueOrDefault_09()
        {
            string source = @"
using System;
class C
{
    
    static void T(int x, bool? b) {}

    static void Main()
    {
        bool bt = true;
        bool? bnt = bt;

        T(13, bnt & bnt);
    }
}";

            var compilation = CreateCompilationWithMscorlib461(source);
            compilation.MakeMemberMissing(SpecialMember.System_Nullable_T_GetValueOrDefault);
            compilation.VerifyEmitDiagnostics(
                // (13,15): error CS0656: Missing compiler required member 'System.Nullable`1.GetValueOrDefault'
                //         T(13, bnt & bnt);
                Diagnostic(ErrorCode.ERR_MissingPredefinedMember, "bnt & bnt").WithArguments("System.Nullable`1", "GetValueOrDefault").WithLocation(13, 15),
                // (13,15): error CS0656: Missing compiler required member 'System.Nullable`1.GetValueOrDefault'
                //         T(13, bnt & bnt);
                Diagnostic(ErrorCode.ERR_MissingPredefinedMember, "bnt & bnt").WithArguments("System.Nullable`1", "GetValueOrDefault").WithLocation(13, 15)
                );
        }

        [Fact]
        public void System_String__op_Equality_01()
        {
            string source = @"
using System;
struct SZ
{
    public string str;
    public SZ(string str) { this.str = str; }
    public SZ(char c) { this.str = c.ToString(); }
    public static bool operator ==(SZ sz1, SZ sz2) { return sz1.str == sz2.str; }
    public static bool operator !=(SZ sz1, SZ sz2) { return sz1.str != sz2.str; }
    public override bool Equals(object x) { return true; }
    public override int GetHashCode() { return 0; }
}
class C
{
    static void Main()
    {
    }
}
";

            var compilation = CreateCompilationWithMscorlib461(source);
            compilation.MakeMemberMissing(SpecialMember.System_String__op_Equality);
            compilation.VerifyEmitDiagnostics(
                // (8,61): error CS0656: Missing compiler required member 'System.String.op_Equality'
                //     public static bool operator ==(SZ sz1, SZ sz2) { return sz1.str == sz2.str; }
                Diagnostic(ErrorCode.ERR_MissingPredefinedMember, "sz1.str == sz2.str").WithArguments("System.String", "op_Equality").WithLocation(8, 61)
                );
        }

        [Fact]
        public void System_Nullable_T_get_HasValue_03()
        {
            var source = @"
using System;

static class LiveList
{
    struct WhereInfo<TSource>
    {
        public int Key { get; set; }
    }

    static void Where<TSource>()
    {
        Action subscribe = () =>
        {
            WhereInfo<TSource>? previous = null;

            var previousKey = previous?.Key;
        };
    }
}";

            var compilation = CreateCompilationWithMscorlib461(source);
            compilation.MakeMemberMissing(SpecialMember.System_Nullable_T_get_HasValue);
            compilation.VerifyEmitDiagnostics(
                // (17,31): error CS0656: Missing compiler required member 'System.Nullable`1.get_HasValue'
                //             var previousKey = previous?.Key;
                Diagnostic(ErrorCode.ERR_MissingPredefinedMember, "previous?.Key").WithArguments("System.Nullable`1", "get_HasValue").WithLocation(17, 31)
                );
        }

        [Fact]
        public void System_Nullable_T_GetValueOrDefault_10()
        {
            var source =
@"using System;
public class X
{
    public static void Main()
    {
        var s = nameof(Main);
        if (s is string t) Console.WriteLine(""1. {0}"", t);
        s = null;
        Console.WriteLine(""2. {0}"", s is string w ? w : nameof(X));
        int? x = 12;
        {if (x is var y) Console.WriteLine(""3. {0}"", y);}
        {if (x is int y) Console.WriteLine(""4. {0}"", y);}
        x = null;
        {if (x is var y) Console.WriteLine(""5. {0}"", y);}
        {if (x is int y) Console.WriteLine(""6. {0}"", y);}
        Console.WriteLine(""7. {0}"", (x is bool is bool));
    }
}";
            var compilation = CreateCompilationWithMscorlib461(source);
            compilation.MakeMemberMissing(SpecialMember.System_Nullable_T_GetValueOrDefault);
            compilation.VerifyEmitDiagnostics(
                // (16,38): warning CS0184: The given expression is never of the provided ('bool') type
                //         Console.WriteLine("7. {0}", (x is bool is bool));
                Diagnostic(ErrorCode.WRN_IsAlwaysFalse, "x is bool").WithArguments("bool").WithLocation(16, 38),
                // (16,38): warning CS0183: The given expression is always of the provided ('bool') type
                //         Console.WriteLine("7. {0}", (x is bool is bool));
                Diagnostic(ErrorCode.WRN_IsAlwaysTrue, "x is bool is bool").WithArguments("bool").WithLocation(16, 38),
                // (12,19): error CS0656: Missing compiler required member 'System.Nullable`1.GetValueOrDefault'
                //         {if (x is int y) Console.WriteLine("4. {0}", y);}
                Diagnostic(ErrorCode.ERR_MissingPredefinedMember, "int y").WithArguments("System.Nullable`1", "GetValueOrDefault").WithLocation(12, 19),
                // (15,19): error CS0656: Missing compiler required member 'System.Nullable`1.GetValueOrDefault'
                //         {if (x is int y) Console.WriteLine("6. {0}", y);}
                Diagnostic(ErrorCode.ERR_MissingPredefinedMember, "int y").WithArguments("System.Nullable`1", "GetValueOrDefault").WithLocation(15, 19)
                );
        }

        [Fact]
        public void System_String__op_Equality_02()
        {
            var source =
@"
using System;
public class X
{
    public static void Main()
    {
    }

    public static void M(object o)
    {
        switch (o)
        {
            case ""hmm"":
                Console.WriteLine(""hmm""); break;
            case null:
                Console.WriteLine(""null""); break;
            case 1:
                Console.WriteLine(""int 1""); break;
            case ((byte)1):
                Console.WriteLine(""byte 1""); break;
            case ((short)1):
                Console.WriteLine(""short 1""); break;
            case ""bar"":
                Console.WriteLine(""bar""); break;
            case object t when t != o:
                Console.WriteLine(""impossible""); break;
            case 2:
                Console.WriteLine(""int 2""); break;
            case ((byte)2):
                Console.WriteLine(""byte 2""); break;
            case ((short)2):
                Console.WriteLine(""short 2""); break;
            case ""baz"":
                Console.WriteLine(""baz""); break;
            default:
                Console.WriteLine(""other "" + o); break;
        }
    }
}
";
            var compilation = CreateCompilationWithMscorlib461(source);
            compilation.MakeMemberMissing(SpecialMember.System_String__op_Equality);
            compilation.VerifyEmitDiagnostics(
                // (13,18): error CS0656: Missing compiler required member 'System.String.op_Equality'
                //             case "hmm":
                Diagnostic(ErrorCode.ERR_MissingPredefinedMember, @"""hmm""").WithArguments("System.String", "op_Equality").WithLocation(13, 18),
                // (33,18): error CS0656: Missing compiler required member 'System.String.op_Equality'
                //             case "baz":
                Diagnostic(ErrorCode.ERR_MissingPredefinedMember, @"""baz""").WithArguments("System.String", "op_Equality").WithLocation(33, 18)
                );
        }

        [Fact]
        public void System_String__Chars()
        {
            var source =
@"using System;

class Program
{
    public static void Main(string[] args)
    {
        bool hasB = false;
        foreach (var c in ""ab"")
        {
           switch (c)
           {
              case char b when IsB(b):
                 hasB = true;
                 break;

              default:
                 hasB = false;
                 break;
           }
        }
        Console.WriteLine(hasB);
    }

    public static bool IsB(char value)
    {
        return value == 'b';
    }
}
";
            var compilation = CreateCompilationWithMscorlib461(source);
            compilation.MakeMemberMissing(SpecialMember.System_String__Chars);
            compilation.VerifyEmitDiagnostics(
                // (8,9): error CS0656: Missing compiler required member 'System.String.get_Chars'
                //         foreach (var c in "ab")
                Diagnostic(ErrorCode.ERR_MissingPredefinedMember, @"foreach (var c in ""ab"")
        {
           switch (c)
           {
              case char b when IsB(b):
                 hasB = true;
                 break;

              default:
                 hasB = false;
                 break;
           }
        }").WithArguments("System.String", "get_Chars").WithLocation(8, 9)
                );
        }

        [Fact]
        public void System_Nullable_T_GetValueOrDefault_11()
        {
            var source =
@"using System;
class Program
{
  static void Main(string[] args)
  {
  }
  static void M(X? x)
  {
    switch (x)
    {
      case null:
        Console.WriteLine(""null"");
        break;
      case 1:
        Console.WriteLine(1);
        break;
    }
  }
}
struct X
{
    public static implicit operator int? (X x)
    {
        return 1;
    }
}";
            var compilation = CreateCompilationWithMscorlib461(source);
            compilation.MakeMemberMissing(SpecialMember.System_Nullable_T_GetValueOrDefault);
            compilation.VerifyEmitDiagnostics(
                // (9,13): error CS0656: Missing compiler required member 'System.Nullable`1.GetValueOrDefault'
                //     switch (x)
                Diagnostic(ErrorCode.ERR_MissingPredefinedMember, "x").WithArguments("System.Nullable`1", "GetValueOrDefault").WithLocation(9, 13),
                // (14,12): error CS0656: Missing compiler required member 'System.Nullable`1.GetValueOrDefault'
                //       case 1:
                Diagnostic(ErrorCode.ERR_MissingPredefinedMember, "1").WithArguments("System.Nullable`1", "GetValueOrDefault").WithLocation(14, 12)
                );
        }

        [Fact]
        public void System_String__ConcatObject()
        {
            // It isn't possible to trigger this diagnostic, as we don't use String.Concat(object)

            var source = @"
using System;
public class Test
{
    private static string S = ""F"";
    private static object O = ""O"";
    static void Main()
    {
        Console.WriteLine(O + null);
        Console.WriteLine(S + null);
    }
}
    ";
            var compilation = CreateCompilationWithMscorlib461(source, options: TestOptions.ReleaseExe);
            compilation.MakeMemberMissing(SpecialMember.System_String__ConcatObject);
            compilation.VerifyEmitDiagnostics(); // We don't expect any
            CompileAndVerify(compilation, expectedOutput: @"O
F");
        }

        [Fact]
        public void System_Object__ToString()
        {
            var source = @"
using System;

public class Test
{
    static void Main()
    {
        char c = 'c';
        Console.WriteLine(c + ""3"");
    }
}
";
            var compilation = CreateCompilationWithMscorlib461(source);
            compilation.MakeMemberMissing(SpecialMember.System_Object__ToString);
            compilation.VerifyEmitDiagnostics(
                // (9,27): error CS0656: Missing compiler required member 'System.Object.ToString'
                //         Console.WriteLine(c + "3");
                Diagnostic(ErrorCode.ERR_MissingPredefinedMember, "c").WithArguments("System.Object", "ToString").WithLocation(9, 27)
                );
        }

        [Fact]
        public void System_Object__ToString_3Args()
        {
            var source = """
                using System;

                public class Test
                {
                    static void Main()
                    {
                        char c = 'c';
                        int i = 2;
                        Console.WriteLine(c + "3" + i);
                    }
                }
                """;

            var compilation = CreateCompilationWithMscorlib461(source);
            compilation.MakeMemberMissing(SpecialMember.System_Object__ToString);
            compilation.VerifyEmitDiagnostics(
                // (9,27): error CS0656: Missing compiler required member 'System.Object.ToString'
                //         Console.WriteLine(c + "3" + i);
                Diagnostic(ErrorCode.ERR_MissingPredefinedMember, "c").WithArguments("System.Object", "ToString").WithLocation(9, 27),
                // (9,37): error CS0656: Missing compiler required member 'System.Object.ToString'
                //         Console.WriteLine(c + "3" + i);
                Diagnostic(ErrorCode.ERR_MissingPredefinedMember, "i").WithArguments("System.Object", "ToString").WithLocation(9, 37)
                );
        }

        [Fact]
        public void System_Object__ToString_4Args()
        {
            var source = """
                using System;

                public class Test
                {
                    static void Main()
                    {
                        char c = 'c';
                        int i = 2;
                        double d = 0.7;
                        Console.WriteLine(c + "3" + i + d);
                    }
                }
                """;

            var compilation = CreateCompilationWithMscorlib461(source);
            compilation.MakeMemberMissing(SpecialMember.System_Object__ToString);
            compilation.VerifyEmitDiagnostics(
                // (10,27): error CS0656: Missing compiler required member 'System.Object.ToString'
                //         Console.WriteLine(c + "3" + i + d);
                Diagnostic(ErrorCode.ERR_MissingPredefinedMember, "c").WithArguments("System.Object", "ToString").WithLocation(10, 27),
                // (10,37): error CS0656: Missing compiler required member 'System.Object.ToString'
                //         Console.WriteLine(c + "3" + i + d);
                Diagnostic(ErrorCode.ERR_MissingPredefinedMember, "i").WithArguments("System.Object", "ToString").WithLocation(10, 37),
                // (10,41): error CS0656: Missing compiler required member 'System.Object.ToString'
                //         Console.WriteLine(c + "3" + i + d);
                Diagnostic(ErrorCode.ERR_MissingPredefinedMember, "d").WithArguments("System.Object", "ToString").WithLocation(10, 41)
                );
        }

        [Fact]
        public void System_String__ConcatStringString()
        {
            var source = @"
using System;
using System.Linq;
using System.Linq.Expressions;

class Test
{
    public static void Main()
    {
        Expression<Func<string, string, string>> testExpr = (x, y) => x + y;
        var result = testExpr.Compile()(""Hello "", ""World!"");
        Console.WriteLine(result);
    }
}
";
            var compilation = CreateCompilationWithMscorlib461(source, new[] { SystemCoreRef });
            compilation.MakeMemberMissing(SpecialMember.System_String__ConcatStringString);
            compilation.VerifyEmitDiagnostics(
                // (10,71): error CS0656: Missing compiler required member 'System.String.Concat'
                //         Expression<Func<string, string, string>> testExpr = (x, y) => x + y;
                Diagnostic(ErrorCode.ERR_MissingPredefinedMember, "x + y").WithArguments("System.String", "Concat").WithLocation(10, 71)
                );
        }

        [Fact]
        public void System_Array__GetLowerBound()
        {
            var source = @"
class C
{
    static void Main()
    {
        double[,] values = {
            { 1.2, 2.3, 3.4, 4.5 },
            { 5.6, 6.7, 7.8, 8.9 },
        };

        foreach (var x in values)
        {
            System.Console.WriteLine(x);
        }
    }
}";
            var compilation = CreateCompilationWithMscorlib461(source);
            compilation.MakeMemberMissing(SpecialMember.System_Array__GetLowerBound);
            compilation.VerifyEmitDiagnostics(
                // (11,9): error CS0656: Missing compiler required member 'System.Array.GetLowerBound'
                //         foreach (var x in values)
                Diagnostic(ErrorCode.ERR_MissingPredefinedMember, @"foreach (var x in values)
        {
            System.Console.WriteLine(x);
        }").WithArguments("System.Array", "GetLowerBound").WithLocation(11, 9)
                );
        }

        [Fact]
        public void System_Array__GetUpperBound()
        {
            var source = @"
class C
{
    static void Main()
    {
        double[,] values = {
            { 1.2, 2.3, 3.4, 4.5 },
            { 5.6, 6.7, 7.8, 8.9 },
        };

        foreach (var x in values)
        {
            System.Console.WriteLine(x);
        }
    }
}";
            var compilation = CreateCompilationWithMscorlib461(source);
            compilation.MakeMemberMissing(SpecialMember.System_Array__GetUpperBound);
            compilation.VerifyEmitDiagnostics(
                // (11,9): error CS0656: Missing compiler required member 'System.Array.GetUpperBound'
                //         foreach (var x in values)
                Diagnostic(ErrorCode.ERR_MissingPredefinedMember, @"foreach (var x in values)
        {
            System.Console.WriteLine(x);
        }").WithArguments("System.Array", "GetUpperBound").WithLocation(11, 9)
                );
        }

        [Fact]
        public void System_Decimal__op_Implicit_FromInt32_1()
        {
            var source =
@"using System;
using System.Linq.Expressions;

public struct SampStruct
{
    public static implicit operator int(SampStruct ss1)
    {
        return 1;
    }
}

public class Test
{
    static void Main()
    {
        Expression<Func<SampStruct?, decimal, decimal>> testExpr = (x, y) => x ?? y;
    }
}";
            var compilation = CreateCompilationWithMscorlib461(source, new[] { SystemCoreRef });
            compilation.MakeMemberMissing(SpecialMember.System_Decimal__op_Implicit_FromInt32);
            compilation.VerifyEmitDiagnostics(
                // (16,78): error CS0656: Missing compiler required member 'System.Decimal.op_Implicit'
                //         Expression<Func<SampStruct?, decimal, decimal>> testExpr = (x, y) => x ?? y;
                Diagnostic(ErrorCode.ERR_MissingPredefinedMember, "x ?? y").WithArguments("System.Decimal", "op_Implicit").WithLocation(16, 78)
                );
        }

        [Fact]
        public void System_Decimal__op_Implicit_FromInt32_2()
        {
            var source =
@"
public class Test
{
    static void Main()
    {
        int x = 1;
        decimal y = x;
    }
}";
            var compilation = CreateCompilationWithMscorlib461(source, new[] { SystemCoreRef });
            compilation.MakeMemberMissing(SpecialMember.System_Decimal__op_Implicit_FromInt32);
            compilation.VerifyEmitDiagnostics(
                // (7,21): error CS0656: Missing compiler required member 'System.Decimal.op_Implicit'
                //         decimal y = x;
                Diagnostic(ErrorCode.ERR_MissingPredefinedMember, "x").WithArguments("System.Decimal", "op_Implicit").WithLocation(7, 21)
                );
        }

        [Fact]
        public void System_Decimal__op_Implicit_FromInt32_3()
        {
            var source =
@"
public class Test
{
    static void Main()
    {
        int? x = 1;
        decimal? y = x;
    }
}";
            var compilation = CreateCompilationWithMscorlib461(source, new[] { SystemCoreRef });
            compilation.MakeMemberMissing(SpecialMember.System_Decimal__op_Implicit_FromInt32);
            compilation.VerifyEmitDiagnostics(
                // (7,22): error CS0656: Missing compiler required member 'System.Decimal.op_Implicit'
                //         decimal? y = x;
                Diagnostic(ErrorCode.ERR_MissingPredefinedMember, "x").WithArguments("System.Decimal", "op_Implicit").WithLocation(7, 22)
                );
        }

        [Fact]
        public void System_Decimal__op_Implicit_FromInt32_4()
        {
            var source =
@"
using System;
using System.Linq.Expressions;

public class Test
{
    static void Main()
    {
        Expression<Func<int?, decimal?>> testExpr = (x) => x;
    }
}";
            var compilation = CreateCompilationWithMscorlib461(source, new[] { SystemCoreRef });
            compilation.MakeMemberMissing(SpecialMember.System_Decimal__op_Implicit_FromInt32);
            compilation.VerifyEmitDiagnostics(
                // (9,60): error CS0656: Missing compiler required member 'System.Decimal.op_Implicit'
                //         Expression<Func<int?, decimal?>> testExpr = (x) => x;
                Diagnostic(ErrorCode.ERR_MissingPredefinedMember, "x").WithArguments("System.Decimal", "op_Implicit").WithLocation(9, 60)
                );
        }

        [Fact]
        public void System_Nullable_T__ctor_10()
        {
            string source = @"
using System.Runtime.CompilerServices;
using System.Runtime.InteropServices;
using System;

class Test {
    static void LogCallerLineNumber5([CallerLineNumber] int? lineNumber   = 5) { Console.WriteLine(""line: "" + lineNumber); }

    public static void Main() {
        LogCallerLineNumber5();
    }
}";

            var compilation = CreateCompilationWithMscorlib461(source, new[] { SystemRef });
            compilation.MakeMemberMissing(SpecialMember.System_Nullable_T__ctor);
            compilation.VerifyEmitDiagnostics(
                // (10,9): error CS0656: Missing compiler required member 'System.Nullable`1..ctor'
                //         LogCallerLineNumber5();
                Diagnostic(ErrorCode.ERR_MissingPredefinedMember, "LogCallerLineNumber5()").WithArguments("System.Nullable`1", ".ctor").WithLocation(10, 9)
                );
        }
    }
}<|MERGE_RESOLUTION|>--- conflicted
+++ resolved
@@ -570,12 +570,9 @@
                     || special == SpecialMember.System_ReadOnlySpan_T__ctor_Reference
                     || special == SpecialMember.System_Runtime_CompilerServices_AsyncHelpers__AwaitAwaiter_TAwaiter
                     || special == SpecialMember.System_Runtime_CompilerServices_AsyncHelpers__UnsafeAwaitAwaiter_TAwaiter
-<<<<<<< HEAD
-                    || special == SpecialMember.System_Runtime_InteropServices_ExtendedLayoutAttribute__ctor
-=======
                     || special == SpecialMember.System_Runtime_CompilerServices_AsyncHelpers__HandleAsyncEntryPoint_Task
                     || special == SpecialMember.System_Runtime_CompilerServices_AsyncHelpers__HandleAsyncEntryPoint_Task_Int32
->>>>>>> ad250e79
+                    || special == SpecialMember.System_Runtime_InteropServices_ExtendedLayoutAttribute__ctor
                     )
                 {
                     Assert.Null(symbol); // Not available
@@ -656,10 +653,6 @@
                     case WellKnownType.System_Runtime_CompilerServices_Unsafe:
                     case WellKnownType.System_Runtime_CompilerServices_ParamCollectionAttribute:
                     case WellKnownType.System_Runtime_CompilerServices_ExtensionMarkerAttribute:
-<<<<<<< HEAD
-                    case WellKnownType.System_Runtime_InteropServices_ExtendedLayoutAttribute:
-                    case WellKnownType.System_Runtime_InteropServices_ExtendedLayoutKind:
-=======
                     case WellKnownType.System_Runtime_CompilerServices_InlineArray2:
                     case WellKnownType.System_Runtime_CompilerServices_InlineArray3:
                     case WellKnownType.System_Runtime_CompilerServices_InlineArray4:
@@ -675,7 +668,8 @@
                     case WellKnownType.System_Runtime_CompilerServices_InlineArray14:
                     case WellKnownType.System_Runtime_CompilerServices_InlineArray15:
                     case WellKnownType.System_Runtime_CompilerServices_InlineArray16:
->>>>>>> ad250e79
+                    case WellKnownType.System_Runtime_InteropServices_ExtendedLayoutAttribute:
+                    case WellKnownType.System_Runtime_InteropServices_ExtendedLayoutKind:
                         // Not yet in the platform.
                         continue;
                     case WellKnownType.Microsoft_CodeAnalysis_Runtime_Instrumentation:
