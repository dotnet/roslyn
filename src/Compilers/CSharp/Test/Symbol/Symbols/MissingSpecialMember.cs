﻿// Licensed to the .NET Foundation under one or more agreements.
// The .NET Foundation licenses this file to you under the MIT license.
// See the LICENSE file in the project root for more information.

using System;
using System.Linq;
using Microsoft.CodeAnalysis.CSharp.Test.Utilities;
using Microsoft.CodeAnalysis.Test.Utilities;
using Roslyn.Test.Utilities;
using Xunit;

namespace Microsoft.CodeAnalysis.CSharp.UnitTests
{
    public class MissingSpecialMember : CSharpTestBase
    {
        [Fact]
        public void Missing_System_Collections_Generic_IEnumerable_T__GetEnumerator()
        {
            var source =
@"using System.Collections.Generic;

public class Program
{
    public static void Main(string[] args)
    {
    }

    public IEnumerable<int> M()
    {
        yield return 0;
        yield return 1;
    }
}";
            var comp = CreateCompilation(source, options: TestOptions.ReleaseDll);

            comp.MakeMemberMissing(SpecialMember.System_Collections_Generic_IEnumerable_T__GetEnumerator);

            comp.VerifyEmitDiagnostics(
    // (10,5): error CS0656: Missing compiler required member 'System.Collections.Generic.IEnumerable`1.GetEnumerator'
    //     {
    Diagnostic(ErrorCode.ERR_MissingPredefinedMember, @"{
        yield return 0;
        yield return 1;
    }").WithArguments("System.Collections.Generic.IEnumerable`1", "GetEnumerator").WithLocation(10, 5)
                );
        }

        [Fact]
        public void Missing_System_IDisposable__Dispose()
        {
            var source =
@"using System.Collections.Generic;

public class Program
{
    public static void Main(string[] args)
    {
    }

    public IEnumerable<int> M()
    {
        yield return 0;
        yield return 1;
    }
}";
            var comp = CreateCompilation(source, options: TestOptions.ReleaseDll);

            comp.MakeMemberMissing(SpecialMember.System_IDisposable__Dispose);

            comp.VerifyEmitDiagnostics(
    // (10,5): error CS0656: Missing compiler required member 'System.IDisposable.Dispose'
    //     {
    Diagnostic(ErrorCode.ERR_MissingPredefinedMember, @"{
        yield return 0;
        yield return 1;
    }").WithArguments("System.IDisposable", "Dispose").WithLocation(10, 5)
                );
        }

        [Fact]
        public void Missing_System_Diagnostics_DebuggerHiddenAttribute__ctor()
        {
            var source =
@"using System.Collections.Generic;

public class Program
{
    public static void Main(string[] args)
    {
    }

    public IEnumerable<int> M()
    {
        yield return 0;
        yield return 1;
    }
}";
            var comp = CreateCompilation(source, options: TestOptions.ReleaseDll);

            comp.MakeMemberMissing(WellKnownMember.System_Diagnostics_DebuggerHiddenAttribute__ctor);

            comp.VerifyEmitDiagnostics(
                // the DebuggerHidden attribute is optional.
                );
        }

        [Fact]
        public void Missing_System_Runtime_CompilerServices_ExtensionAttribute__ctor()
        {
            var source =
@"using System.Collections.Generic;

public static class Program
{
    public static void Main(string[] args)
    {
    }

    public static void Extension(this string x) {}
}";
            var comp = CreateEmptyCompilation(source, new[] { MscorlibRef }, options: TestOptions.ReleaseDll);

            comp.MakeMemberMissing(WellKnownMember.System_Diagnostics_DebuggerHiddenAttribute__ctor);

            comp.VerifyEmitDiagnostics(
                // (9,34): error CS1110: Cannot define a new extension method because the compiler required type 'System.Runtime.CompilerServices.ExtensionAttribute' cannot be found. Are you missing a reference to System.Core.dll?
                //     public static void Extension(this string x) {}
                Diagnostic(ErrorCode.ERR_ExtensionAttrNotFound, "this").WithArguments("System.Runtime.CompilerServices.ExtensionAttribute").WithLocation(9, 34)
                );
        }

        [WorkItem(530436, "http://vstfdevdiv:8080/DevDiv2/DevDiv/_workitems/edit/530436")]
        [Fact]
        public void NonPublicSpecialType()
        {
            var source = @"
namespace System
{
    public class Object
    {
        public Object() { }
    }

    internal class String : Object
    {
    }

    public class ValueType { }
    public struct Void { }
}
";
            Action<CSharpCompilation> validate = comp =>
            {
                var specialType = comp.GetSpecialType(SpecialType.System_String);
                Assert.Equal(TypeKind.Error, specialType.TypeKind);
                Assert.Equal(SpecialType.System_String, specialType.SpecialType);
                Assert.Equal(Accessibility.NotApplicable, specialType.DeclaredAccessibility);

                var lookupType = comp.GetTypeByMetadataName("System.String");
                Assert.Equal(TypeKind.Class, lookupType.TypeKind);
                Assert.Equal(SpecialType.None, lookupType.SpecialType);
                Assert.Equal(Accessibility.Internal, lookupType.DeclaredAccessibility);
            };

            ValidateSourceAndMetadata(source, validate);
        }

        [WorkItem(530436, "http://vstfdevdiv:8080/DevDiv2/DevDiv/_workitems/edit/530436")]
        [Fact]
        public void NonPublicSpecialTypeMember()
        {
            var sourceTemplate = @"
namespace System
{{
    public class Object
    {{
        public Object() {{ }}

        {0} virtual String ToString() {{ return null; }}
    }}

    {0} class String : Object
    {{
        public static String Concat(String s1, String s2) {{ return null; }}
    }}

    public class ValueType {{ }}
    public struct Void {{ }}
}}
";
            Action<CSharpCompilation> validatePresent = comp =>
            {
                Assert.NotNull(comp.GetSpecialTypeMember(SpecialMember.System_Object__ToString));
                Assert.NotNull(comp.GetSpecialTypeMember(SpecialMember.System_String__ConcatStringString));
                comp.GetDiagnostics();
            };

            Action<CSharpCompilation> validateMissing = comp =>
            {
                Assert.Null(comp.GetSpecialTypeMember(SpecialMember.System_Object__ToString));
                Assert.Null(comp.GetSpecialTypeMember(SpecialMember.System_String__ConcatStringString));
                comp.GetDiagnostics();
            };

            ValidateSourceAndMetadata(string.Format(sourceTemplate, "public"), validatePresent);
            ValidateSourceAndMetadata(string.Format(sourceTemplate, "internal"), validateMissing);
        }

        // Document the fact that we don't reject type parameters with constraints (yet?).
        [WorkItem(530436, "http://vstfdevdiv:8080/DevDiv2/DevDiv/_workitems/edit/530436")]
        [Fact]
        public void GenericConstraintsOnSpecialType()
        {
            var source = @"
namespace System
{
    public class Object
    {
        public Object() { }
    }

    public struct Nullable<T> where T : new()
    {
    }

    public class ValueType { }
    public struct Void { }
}
";
            Action<CSharpCompilation> validate = comp =>
            {
                var specialType = comp.GetSpecialType(SpecialType.System_Nullable_T);
                Assert.Equal(TypeKind.Struct, specialType.TypeKind);
                Assert.Equal(SpecialType.System_Nullable_T, specialType.SpecialType);

                var lookupType = comp.GetTypeByMetadataName("System.Nullable`1");
                Assert.Equal(TypeKind.Struct, lookupType.TypeKind);
                Assert.Equal(SpecialType.System_Nullable_T, lookupType.SpecialType);
            };

            ValidateSourceAndMetadata(source, validate);
        }

        // No special type members have type parameters that could (incorrectly) be constrained.

        [WorkItem(530436, "http://vstfdevdiv:8080/DevDiv2/DevDiv/_workitems/edit/530436")]
        [Fact]
        public void NonPublicWellKnownType()
        {
            var source = @"
namespace System
{
    public class Object
    {
        public Object() { }
    }

    internal class Type : Object
    {
    }

    public class ValueType { }
    public struct Void { }
}
";
            var comp = CreateEmptyCompilation(source);

            var wellKnownType = comp.GetWellKnownType(WellKnownType.System_Type);
            Assert.Equal(TypeKind.Class, wellKnownType.TypeKind);
            Assert.Equal(Accessibility.Internal, wellKnownType.DeclaredAccessibility);

            var lookupType = comp.GetTypeByMetadataName("System.Type");
            Assert.Equal(TypeKind.Class, lookupType.TypeKind);
            Assert.Equal(Accessibility.Internal, lookupType.DeclaredAccessibility);
        }

        [WorkItem(530436, "http://vstfdevdiv:8080/DevDiv2/DevDiv/_workitems/edit/530436")]
        [Fact]
        public void NonPublicWellKnownType_Nested()
        {
            var sourceTemplate = @"
namespace System.Diagnostics
{{
    {0} class DebuggableAttribute
    {{
        {1} enum DebuggingModes {{ }}
    }}
}}

namespace System
{{
    public class Object {{ }}
    public class ValueType {{ }}
    public class Enum : ValueType {{ }}
    public struct Void {{ }}
    public struct Int32 {{ }}
}}
";
            Action<CSharpCompilation> validate = comp =>
            {
                var wellKnownType = comp.GetWellKnownType(WellKnownType.System_Diagnostics_DebuggableAttribute__DebuggingModes);
                Assert.Equal(TypeKind.Error, wellKnownType.TypeKind);
                Assert.Equal(Accessibility.NotApplicable, wellKnownType.DeclaredAccessibility);

                var lookupType = comp.GetTypeByMetadataName("System.Diagnostics.DebuggableAttribute+DebuggingModes");
                Assert.Equal(TypeKind.Enum, lookupType.TypeKind);
                Assert.NotEqual(Accessibility.NotApplicable, lookupType.DeclaredAccessibility);
            };

            ValidateSourceAndMetadata(string.Format(sourceTemplate, "public", "protected"), validate);
            ValidateSourceAndMetadata(string.Format(sourceTemplate, "public", "private"), validate);
        }

        [WorkItem(530436, "http://vstfdevdiv:8080/DevDiv2/DevDiv/_workitems/edit/530436")]
        [Fact]
        public void NonPublicWellKnownTypeMember()
        {
            var sourceTemplate = @"
namespace System
{{
    public class Object
    {{
        public Object() {{ }}
    }}

    {0} class Type : Object
    {{
        public static readonly Object Missing = new Object();
    }}

    public static class Math : Object
    {{
        {0} static Double Round(Double d) {{ return d; }}
    }}

    public class ValueType {{ }}
    public struct Void {{ }}
    public struct Double {{ }}
}}
";
            Action<CSharpCompilation> validatePresent = comp =>
            {
                Assert.NotNull(comp.GetWellKnownTypeMember(WellKnownMember.System_Type__Missing));
                Assert.NotNull(comp.GetWellKnownTypeMember(WellKnownMember.System_Math__RoundDouble));
                comp.GetDiagnostics();
            };

            validatePresent(CreateEmptyCompilation(string.Format(sourceTemplate, "public")));
            validatePresent(CreateEmptyCompilation(string.Format(sourceTemplate, "internal")));
        }

        // Document the fact that we don't reject type parameters with constraints (yet?).
        [WorkItem(530436, "http://vstfdevdiv:8080/DevDiv2/DevDiv/_workitems/edit/530436")]
        [Fact]
        public void GenericConstraintsOnWellKnownType()
        {
            var source = @"
namespace System
{
    public class Object
    {
        public Object() { }
    }

    namespace Threading.Tasks
    {
        public class Task<T> where T : new()
        {
        }
    }

    public class ValueType { }
    public struct Void { }
}
";
            Action<CSharpCompilation> validate = comp =>
            {
                var wellKnownType = comp.GetWellKnownType(WellKnownType.System_Threading_Tasks_Task_T);
                Assert.Equal(TypeKind.Class, wellKnownType.TypeKind);

                var lookupType = comp.GetTypeByMetadataName("System.Threading.Tasks.Task`1");
                Assert.Equal(TypeKind.Class, lookupType.TypeKind);
            };

            ValidateSourceAndMetadata(source, validate);
        }

        // Document the fact that we don't reject type parameters with constraints (yet?).
        [WorkItem(530436, "http://vstfdevdiv:8080/DevDiv2/DevDiv/_workitems/edit/530436")]
        [Fact]
        public void GenericConstraintsOnWellKnownTypeMember()
        {
            var sourceTemplate = @"
namespace System
{{
    public class Object
    {{
        public Object() {{ }}
    }}

    namespace Threading
    {{
        public static class Interlocked
        {{
            public static T CompareExchange<T>(ref T t1, T t2, T t3){0}
            {{
                return t1;
            }}
        }}
    }}

    public class ValueType {{ }}
    public struct Void {{ }}
}}
";
            Action<CSharpCompilation> validate = comp =>
            {
                Assert.NotNull(comp.GetWellKnownTypeMember(WellKnownMember.System_Threading_Interlocked__CompareExchange_T));
                comp.GetDiagnostics();
            };

            ValidateSourceAndMetadata(string.Format(sourceTemplate, ""), validate);
            ValidateSourceAndMetadata(string.Format(sourceTemplate, " where T : new()"), validate);
        }

        [WorkItem(530436, "http://vstfdevdiv:8080/DevDiv2/DevDiv/_workitems/edit/530436")]
        [Fact]
        public void PublicVersusInternalWellKnownType()
        {
            var corlibSource = @"
namespace System
{
    public class Object
    {
        public Object() { }
    }

    public class String
    {
    }

    public class Attribute 
    {
    }

    public class ValueType { }
    public struct Void { }
}

namespace System.Runtime.CompilerServices
{
    public class InternalsVisibleToAttribute : Attribute
    {
        public InternalsVisibleToAttribute(String s)
        {
        }
    }
}
";
            var libSourceTemplate = @"
[assembly: System.Runtime.CompilerServices.InternalsVisibleTo(""Test"")]

namespace System
{{
    {0} class Type
    {{
    }}
}}
";

            var corlibRef = CreateEmptyCompilation(corlibSource).EmitToImageReference(expectedWarnings: new[]
            {
                // warning CS8021: No value for RuntimeMetadataVersion found. No assembly containing System.Object was found nor was a value for RuntimeMetadataVersion specified through options.
                Diagnostic(ErrorCode.WRN_NoRuntimeMetadataVersion).WithLocation(1, 1)
            });

            var publicLibRef = CreateEmptyCompilation(string.Format(libSourceTemplate, "public"), new[] { corlibRef }).EmitToImageReference();
            var internalLibRef = CreateEmptyCompilation(string.Format(libSourceTemplate, "internal"), new[] { corlibRef }).EmitToImageReference();

            var comp = CreateEmptyCompilation("", new[] { corlibRef, publicLibRef, internalLibRef }, assemblyName: "Test");

            var wellKnown = comp.GetWellKnownType(WellKnownType.System_Type);
            Assert.NotNull(wellKnown);
            Assert.Equal(TypeKind.Class, wellKnown.TypeKind);
            Assert.Equal(Accessibility.Public, wellKnown.DeclaredAccessibility);

            var lookup = comp.GetTypeByMetadataName("System.Type");
            Assert.Null(lookup); // Ambiguous
        }

        private static void ValidateSourceAndMetadata(string source, Action<CSharpCompilation> validate)
        {
            var comp1 = CreateEmptyCompilation(source);
            validate(comp1);

            var reference = comp1.EmitToImageReference(expectedWarnings: new[]
            {
                // warning CS8021: No value for RuntimeMetadataVersion found. No assembly containing System.Object was found nor was a value for RuntimeMetadataVersion specified through options.
                Diagnostic(ErrorCode.WRN_NoRuntimeMetadataVersion).WithLocation(1, 1)
            });

            var comp2 = CreateEmptyCompilation("", new[] { reference });
            validate(comp2);
        }

        [Fact]
        [WorkItem(530436, "http://vstfdevdiv:8080/DevDiv2/DevDiv/_workitems/edit/530436")]
        public void AllSpecialTypes()
        {
            var comp = CreateEmptyCompilation("", new[] { MscorlibRef_v4_0_30316_17626 });

            for (var special = SpecialType.None + 1; special <= SpecialType.Count; special++)
            {
                var symbol = comp.GetSpecialType(special);
                Assert.NotNull(symbol);

                if (special == SpecialType.System_Runtime_CompilerServices_RuntimeFeature)
                {
                    Assert.Equal(SymbolKind.ErrorType, symbol.Kind); // Not available
                }
                else
                {
                    Assert.NotEqual(SymbolKind.ErrorType, symbol.Kind);
                }
            }
        }

        [Fact]
        [WorkItem(530436, "http://vstfdevdiv:8080/DevDiv2/DevDiv/_workitems/edit/530436")]
        public void AllSpecialTypeMembers()
        {
            var comp = CreateEmptyCompilation("", new[] { MscorlibRef_v4_0_30316_17626 });

            foreach (SpecialMember special in Enum.GetValues(typeof(SpecialMember)))
            {
                if (special == SpecialMember.Count) continue; // Not a real value;

                var symbol = comp.GetSpecialTypeMember(special);
                if (special == SpecialMember.System_Runtime_CompilerServices_RuntimeFeature__DefaultImplementationsOfInterfaces ||
                    special == SpecialMember.System_Runtime_CompilerServices_RuntimeFeature__CovariantReturnsOfClasses)
                {
                    Assert.Null(symbol); // Not available
                }
                else
                {
                    Assert.NotNull(symbol);
                }
            }
        }

        [Fact]
        [WorkItem(530436, "http://vstfdevdiv:8080/DevDiv2/DevDiv/_workitems/edit/530436")]
        public void AllWellKnownTypes()
        {
            var refs = new[]
            {
                MscorlibRef_v4_0_30316_17626,
                SystemRef_v4_0_30319_17929,
                SystemCoreRef_v4_0_30319_17929,
                MsvbRef_v4_0_30319_17929,
                CSharpRef,
                SystemXmlRef,
                SystemXmlLinqRef,
                SystemWindowsFormsRef,
                ValueTupleRef
            }.Concat(WinRtRefs).ToArray();
            var comp = CreateEmptyCompilation("", refs);

            for (var wkt = WellKnownType.First; wkt < WellKnownType.NextAvailable; wkt++)
            {
                switch (wkt)
                {
                    case WellKnownType.Microsoft_VisualBasic_Embedded:
                    case WellKnownType.Microsoft_VisualBasic_CompilerServices_EmbeddedOperators:
                        // Not applicable in C#.
                        continue;
                    case WellKnownType.System_FormattableString:
                    case WellKnownType.System_Runtime_CompilerServices_FormattableStringFactory:
                    case WellKnownType.System_Runtime_CompilerServices_NullableAttribute:
                    case WellKnownType.System_Runtime_CompilerServices_NullableContextAttribute:
                    case WellKnownType.System_Runtime_CompilerServices_NullablePublicOnlyAttribute:
                    case WellKnownType.System_Runtime_CompilerServices_IsReadOnlyAttribute:
                    case WellKnownType.System_Runtime_CompilerServices_IsByRefLikeAttribute:
                    case WellKnownType.System_Span_T:
                    case WellKnownType.System_ReadOnlySpan_T:
                    case WellKnownType.System_Runtime_CompilerServices_IsUnmanagedAttribute:
                    case WellKnownType.System_Index:
                    case WellKnownType.System_Range:
                    case WellKnownType.System_Runtime_CompilerServices_AsyncIteratorStateMachineAttribute:
                    case WellKnownType.System_IAsyncDisposable:
                    case WellKnownType.System_Collections_Generic_IAsyncEnumerable_T:
                    case WellKnownType.System_Collections_Generic_IAsyncEnumerator_T:
                    case WellKnownType.System_Threading_Tasks_Sources_ManualResetValueTaskSourceCore_T:
                    case WellKnownType.System_Threading_Tasks_Sources_ValueTaskSourceStatus:
                    case WellKnownType.System_Threading_Tasks_Sources_ValueTaskSourceOnCompletedFlags:
                    case WellKnownType.System_Threading_Tasks_Sources_IValueTaskSource_T:
                    case WellKnownType.System_Threading_Tasks_Sources_IValueTaskSource:
                    case WellKnownType.System_Threading_Tasks_ValueTask_T:
                    case WellKnownType.System_Threading_Tasks_ValueTask:
                    case WellKnownType.System_Runtime_CompilerServices_AsyncIteratorMethodBuilder:
                    case WellKnownType.System_Threading_CancellationToken:
                    case WellKnownType.System_Runtime_CompilerServices_SwitchExpressionException:
                    case WellKnownType.System_Runtime_CompilerServices_NativeIntegerAttribute:
<<<<<<< HEAD
                    case WellKnownType.System_Runtime_CompilerServices_PreserveBaseOverridesAttribute:
=======
                    case WellKnownType.System_Runtime_CompilerServices_IsExternalInit:
>>>>>>> 1f0d6972
                        // Not yet in the platform.
                        continue;
                    case WellKnownType.Microsoft_CodeAnalysis_Runtime_Instrumentation:
                    case WellKnownType.System_Runtime_CompilerServices_ITuple:
                    case WellKnownType.System_Runtime_CompilerServices_NonNullTypesAttribute:
                    case WellKnownType.Microsoft_CodeAnalysis_EmbeddedAttribute:
                        // Not always available.
                        continue;
                    case WellKnownType.ExtSentinel:
                        // Not a real type
                        continue;
                }

                switch (wkt)
                {
                    case WellKnownType.System_ValueTuple:
                    case WellKnownType.System_ValueTuple_T1:
                    case WellKnownType.System_ValueTuple_T2:
                    case WellKnownType.System_ValueTuple_T3:
                    case WellKnownType.System_ValueTuple_T4:
                    case WellKnownType.System_ValueTuple_T5:
                    case WellKnownType.System_ValueTuple_T6:
                    case WellKnownType.System_ValueTuple_T7:
                    case WellKnownType.System_ValueTuple_TRest:
                        Assert.True(wkt.IsValueTupleType());
                        break;

                    default:
                        Assert.False(wkt.IsValueTupleType());
                        break;
                }

                var symbol = comp.GetWellKnownType(wkt);
                Assert.NotNull(symbol);
                Assert.True(symbol.Kind != SymbolKind.ErrorType, $"{wkt} should not be an error type");
            }
        }

        [Fact]
        public void AllWellKnownTypesBeforeCSharp7()
        {
            foreach (var type in new[] {
                            WellKnownType.System_Math,
                            WellKnownType.System_Array,
                            WellKnownType.System_Attribute,
                            WellKnownType.System_CLSCompliantAttribute,
                            WellKnownType.System_Convert,
                            WellKnownType.System_Exception,
                            WellKnownType.System_FlagsAttribute,
                            WellKnownType.System_FormattableString,
                            WellKnownType.System_Guid,
                            WellKnownType.System_IFormattable,
                            WellKnownType.System_RuntimeTypeHandle,
                            WellKnownType.System_RuntimeFieldHandle,
                            WellKnownType.System_RuntimeMethodHandle,
                            WellKnownType.System_MarshalByRefObject,
                            WellKnownType.System_Type,
                            WellKnownType.System_Reflection_AssemblyKeyFileAttribute,
                            WellKnownType.System_Reflection_AssemblyKeyNameAttribute,
                            WellKnownType.System_Reflection_MethodInfo,
                            WellKnownType.System_Reflection_ConstructorInfo,
                            WellKnownType.System_Reflection_MethodBase,
                            WellKnownType.System_Reflection_FieldInfo,
                            WellKnownType.System_Reflection_MemberInfo,
                            WellKnownType.System_Reflection_Missing,
                            WellKnownType.System_Runtime_CompilerServices_FormattableStringFactory,
                            WellKnownType.System_Runtime_CompilerServices_RuntimeHelpers,
                            WellKnownType.System_Runtime_ExceptionServices_ExceptionDispatchInfo,
                            WellKnownType.System_Runtime_InteropServices_StructLayoutAttribute,
                            WellKnownType.System_Runtime_InteropServices_UnknownWrapper,
                            WellKnownType.System_Runtime_InteropServices_DispatchWrapper,
                            WellKnownType.System_Runtime_InteropServices_CallingConvention,
                            WellKnownType.System_Runtime_InteropServices_ClassInterfaceAttribute,
                            WellKnownType.System_Runtime_InteropServices_ClassInterfaceType,
                            WellKnownType.System_Runtime_InteropServices_CoClassAttribute,
                            WellKnownType.System_Runtime_InteropServices_ComAwareEventInfo,
                            WellKnownType.System_Runtime_InteropServices_ComEventInterfaceAttribute,
                            WellKnownType.System_Runtime_InteropServices_ComInterfaceType,
                            WellKnownType.System_Runtime_InteropServices_ComSourceInterfacesAttribute,
                            WellKnownType.System_Runtime_InteropServices_ComVisibleAttribute,
                            WellKnownType.System_Runtime_InteropServices_DispIdAttribute,
                            WellKnownType.System_Runtime_InteropServices_GuidAttribute,
                            WellKnownType.System_Runtime_InteropServices_InterfaceTypeAttribute,
                            WellKnownType.System_Runtime_InteropServices_Marshal,
                            WellKnownType.System_Runtime_InteropServices_TypeIdentifierAttribute,
                            WellKnownType.System_Runtime_InteropServices_BestFitMappingAttribute,
                            WellKnownType.System_Runtime_InteropServices_DefaultParameterValueAttribute,
                            WellKnownType.System_Runtime_InteropServices_LCIDConversionAttribute,
                            WellKnownType.System_Runtime_InteropServices_UnmanagedFunctionPointerAttribute,
                            WellKnownType.System_Activator,
                            WellKnownType.System_Threading_Tasks_Task,
                            WellKnownType.System_Threading_Tasks_Task_T,
                            WellKnownType.System_Threading_Interlocked,
                            WellKnownType.System_Threading_Monitor,
                            WellKnownType.System_Threading_Thread,
                            WellKnownType.Microsoft_CSharp_RuntimeBinder_Binder,
                            WellKnownType.Microsoft_CSharp_RuntimeBinder_CSharpArgumentInfo,
                            WellKnownType.Microsoft_CSharp_RuntimeBinder_CSharpArgumentInfoFlags,
                            WellKnownType.Microsoft_CSharp_RuntimeBinder_CSharpBinderFlags,
                            WellKnownType.Microsoft_VisualBasic_CallType,
                            WellKnownType.Microsoft_VisualBasic_Embedded,
                            WellKnownType.Microsoft_VisualBasic_CompilerServices_Conversions,
                            WellKnownType.Microsoft_VisualBasic_CompilerServices_Operators,
                            WellKnownType.Microsoft_VisualBasic_CompilerServices_NewLateBinding,
                            WellKnownType.Microsoft_VisualBasic_CompilerServices_EmbeddedOperators,
                            WellKnownType.Microsoft_VisualBasic_CompilerServices_StandardModuleAttribute,
                            WellKnownType.Microsoft_VisualBasic_CompilerServices_Utils,
                            WellKnownType.Microsoft_VisualBasic_CompilerServices_LikeOperator,
                            WellKnownType.Microsoft_VisualBasic_CompilerServices_ProjectData,
                            WellKnownType.Microsoft_VisualBasic_CompilerServices_ObjectFlowControl,
                            WellKnownType.Microsoft_VisualBasic_CompilerServices_ObjectFlowControl_ForLoopControl,
                            WellKnownType.Microsoft_VisualBasic_CompilerServices_StaticLocalInitFlag,
                            WellKnownType.Microsoft_VisualBasic_CompilerServices_StringType,
                            WellKnownType.Microsoft_VisualBasic_CompilerServices_IncompleteInitialization,
                            WellKnownType.Microsoft_VisualBasic_CompilerServices_Versioned,
                            WellKnownType.Microsoft_VisualBasic_CompareMethod,
                            WellKnownType.Microsoft_VisualBasic_Strings,
                            WellKnownType.Microsoft_VisualBasic_ErrObject,
                            WellKnownType.Microsoft_VisualBasic_FileSystem,
                            WellKnownType.Microsoft_VisualBasic_ApplicationServices_ApplicationBase,
                            WellKnownType.Microsoft_VisualBasic_ApplicationServices_WindowsFormsApplicationBase,
                            WellKnownType.Microsoft_VisualBasic_Information,
                            WellKnownType.Microsoft_VisualBasic_Interaction,

                            WellKnownType.System_Func_T,
                            WellKnownType.System_Func_T2,
                            WellKnownType.System_Func_T3,
                            WellKnownType.System_Func_T4,
                            WellKnownType.System_Func_T5,
                            WellKnownType.System_Func_T6,
                            WellKnownType.System_Func_T7,
                            WellKnownType.System_Func_T8,
                            WellKnownType.System_Func_T9,
                            WellKnownType.System_Func_T10,
                            WellKnownType.System_Func_T11,
                            WellKnownType.System_Func_T12,
                            WellKnownType.System_Func_T13,
                            WellKnownType.System_Func_T14,
                            WellKnownType.System_Func_T15,
                            WellKnownType.System_Func_T16,
                            WellKnownType.System_Func_T17,

                            WellKnownType.System_Action,
                            WellKnownType.System_Action_T,
                            WellKnownType.System_Action_T2,
                            WellKnownType.System_Action_T3,
                            WellKnownType.System_Action_T4,
                            WellKnownType.System_Action_T5,
                            WellKnownType.System_Action_T6,
                            WellKnownType.System_Action_T7,
                            WellKnownType.System_Action_T8,
                            WellKnownType.System_Action_T9,
                            WellKnownType.System_Action_T10,
                            WellKnownType.System_Action_T11,
                            WellKnownType.System_Action_T12,
                            WellKnownType.System_Action_T13,
                            WellKnownType.System_Action_T14,
                            WellKnownType.System_Action_T15,
                            WellKnownType.System_Action_T16,

                            WellKnownType.System_AttributeUsageAttribute,
                            WellKnownType.System_ParamArrayAttribute,
                            WellKnownType.System_NonSerializedAttribute,
                            WellKnownType.System_STAThreadAttribute,
                            WellKnownType.System_Reflection_DefaultMemberAttribute,
                            WellKnownType.System_Runtime_CompilerServices_DateTimeConstantAttribute,
                            WellKnownType.System_Runtime_CompilerServices_DecimalConstantAttribute,
                            WellKnownType.System_Runtime_CompilerServices_IUnknownConstantAttribute,
                            WellKnownType.System_Runtime_CompilerServices_IDispatchConstantAttribute,
                            WellKnownType.System_Runtime_CompilerServices_ExtensionAttribute,
                            WellKnownType.System_Runtime_CompilerServices_INotifyCompletion,
                            WellKnownType.System_Runtime_CompilerServices_InternalsVisibleToAttribute,
                            WellKnownType.System_Runtime_CompilerServices_CompilerGeneratedAttribute,
                            WellKnownType.System_Runtime_CompilerServices_AccessedThroughPropertyAttribute,
                            WellKnownType.System_Runtime_CompilerServices_CompilationRelaxationsAttribute,
                            WellKnownType.System_Runtime_CompilerServices_RuntimeCompatibilityAttribute,
                            WellKnownType.System_Runtime_CompilerServices_UnsafeValueTypeAttribute,
                            WellKnownType.System_Runtime_CompilerServices_FixedBufferAttribute,
                            WellKnownType.System_Runtime_CompilerServices_DynamicAttribute,
                            WellKnownType.System_Runtime_CompilerServices_CallSiteBinder,
                            WellKnownType.System_Runtime_CompilerServices_CallSite,
                            WellKnownType.System_Runtime_CompilerServices_CallSite_T,

                            WellKnownType.System_Runtime_InteropServices_WindowsRuntime_EventRegistrationToken,
                            WellKnownType.System_Runtime_InteropServices_WindowsRuntime_EventRegistrationTokenTable_T,
                            WellKnownType.System_Runtime_InteropServices_WindowsRuntime_WindowsRuntimeMarshal,

                            WellKnownType.Windows_Foundation_IAsyncAction,
                            WellKnownType.Windows_Foundation_IAsyncActionWithProgress_T,
                            WellKnownType.Windows_Foundation_IAsyncOperation_T,
                            WellKnownType.Windows_Foundation_IAsyncOperationWithProgress_T2,

                            WellKnownType.System_Diagnostics_Debugger,
                            WellKnownType.System_Diagnostics_DebuggerDisplayAttribute,
                            WellKnownType.System_Diagnostics_DebuggerNonUserCodeAttribute,
                            WellKnownType.System_Diagnostics_DebuggerHiddenAttribute,
                            WellKnownType.System_Diagnostics_DebuggerBrowsableAttribute,
                            WellKnownType.System_Diagnostics_DebuggerStepThroughAttribute,
                            WellKnownType.System_Diagnostics_DebuggerBrowsableState,
                            WellKnownType.System_Diagnostics_DebuggableAttribute,
                            WellKnownType.System_Diagnostics_DebuggableAttribute__DebuggingModes,

                            WellKnownType.System_ComponentModel_DesignerSerializationVisibilityAttribute,

                            WellKnownType.System_IEquatable_T,

                            WellKnownType.System_Collections_IList,
                            WellKnownType.System_Collections_ICollection,
                            WellKnownType.System_Collections_Generic_EqualityComparer_T,
                            WellKnownType.System_Collections_Generic_List_T,
                            WellKnownType.System_Collections_Generic_IDictionary_KV,
                            WellKnownType.System_Collections_Generic_IReadOnlyDictionary_KV,
                            WellKnownType.System_Collections_ObjectModel_Collection_T,
                            WellKnownType.System_Collections_ObjectModel_ReadOnlyCollection_T,
                            WellKnownType.System_Collections_Specialized_INotifyCollectionChanged,
                            WellKnownType.System_ComponentModel_INotifyPropertyChanged,
                            WellKnownType.System_ComponentModel_EditorBrowsableAttribute,
                            WellKnownType.System_ComponentModel_EditorBrowsableState,

                            WellKnownType.System_Linq_Enumerable,
                            WellKnownType.System_Linq_Expressions_Expression,
                            WellKnownType.System_Linq_Expressions_Expression_T,
                            WellKnownType.System_Linq_Expressions_ParameterExpression,
                            WellKnownType.System_Linq_Expressions_ElementInit,
                            WellKnownType.System_Linq_Expressions_MemberBinding,
                            WellKnownType.System_Linq_Expressions_ExpressionType,
                            WellKnownType.System_Linq_IQueryable,
                            WellKnownType.System_Linq_IQueryable_T,

                            WellKnownType.System_Xml_Linq_Extensions,
                            WellKnownType.System_Xml_Linq_XAttribute,
                            WellKnownType.System_Xml_Linq_XCData,
                            WellKnownType.System_Xml_Linq_XComment,
                            WellKnownType.System_Xml_Linq_XContainer,
                            WellKnownType.System_Xml_Linq_XDeclaration,
                            WellKnownType.System_Xml_Linq_XDocument,
                            WellKnownType.System_Xml_Linq_XElement,
                            WellKnownType.System_Xml_Linq_XName,
                            WellKnownType.System_Xml_Linq_XNamespace,
                            WellKnownType.System_Xml_Linq_XObject,
                            WellKnownType.System_Xml_Linq_XProcessingInstruction,

                            WellKnownType.System_Security_UnverifiableCodeAttribute,
                            WellKnownType.System_Security_Permissions_SecurityAction,
                            WellKnownType.System_Security_Permissions_SecurityAttribute,
                            WellKnownType.System_Security_Permissions_SecurityPermissionAttribute,

                            WellKnownType.System_NotSupportedException,

                            WellKnownType.System_Runtime_CompilerServices_ICriticalNotifyCompletion,
                            WellKnownType.System_Runtime_CompilerServices_IAsyncStateMachine,
                            WellKnownType.System_Runtime_CompilerServices_AsyncVoidMethodBuilder,
                            WellKnownType.System_Runtime_CompilerServices_AsyncTaskMethodBuilder,
                            WellKnownType.System_Runtime_CompilerServices_AsyncTaskMethodBuilder_T,
                            WellKnownType.System_Runtime_CompilerServices_AsyncStateMachineAttribute,
                            WellKnownType.System_Runtime_CompilerServices_IteratorStateMachineAttribute,

                            WellKnownType.System_Windows_Forms_Form,
                            WellKnownType.System_Windows_Forms_Application,

                            WellKnownType.System_Environment,

                            WellKnownType.System_Runtime_GCLatencyMode,
                            WellKnownType.System_IFormatProvider }
                )
            {
                Assert.True(type <= WellKnownType.CSharp7Sentinel);
            }

            // There were 204 well-known types prior to CSharp7
            Assert.Equal(204, (int)(WellKnownType.CSharp7Sentinel - WellKnownType.First));
        }

        [Fact]
        [WorkItem(530436, "http://vstfdevdiv:8080/DevDiv2/DevDiv/_workitems/edit/530436")]
        public void AllWellKnownTypeMembers()
        {
            var refs = new[]
            {
                MscorlibRef_v4_0_30316_17626,
                SystemRef_v4_0_30319_17929,
                SystemCoreRef_v4_0_30319_17929,
                MsvbRef_v4_0_30319_17929,
                CSharpDesktopRef,
                SystemXmlRef,
                SystemXmlLinqRef,
                SystemWindowsFormsRef,
                ValueTupleRef
            }.Concat(WinRtRefs).ToArray();
            var comp = CreateEmptyCompilation("", refs);

            foreach (WellKnownMember wkm in Enum.GetValues(typeof(WellKnownMember)))
            {
                switch (wkm)
                {
                    case WellKnownMember.Count:
                        // Not a real value;
                        continue;
                    case WellKnownMember.Microsoft_VisualBasic_Embedded__ctor:
                    case WellKnownMember.Microsoft_VisualBasic_CompilerServices_EmbeddedOperators__CompareStringStringStringBoolean:
                        // C# can't embed VB core.
                        continue;
                    case WellKnownMember.System_Array__Empty:
                    case WellKnownMember.System_Runtime_CompilerServices_NullableAttribute__ctorByte:
                    case WellKnownMember.System_Runtime_CompilerServices_NullableAttribute__ctorTransformFlags:
                    case WellKnownMember.System_Runtime_CompilerServices_NullableContextAttribute__ctor:
                    case WellKnownMember.System_Runtime_CompilerServices_NullablePublicOnlyAttribute__ctor:
                    case WellKnownMember.System_Span_T__ctor:
                    case WellKnownMember.System_Span_T__get_Item:
                    case WellKnownMember.System_Span_T__get_Length:
                    case WellKnownMember.System_ReadOnlySpan_T__ctor:
                    case WellKnownMember.System_ReadOnlySpan_T__get_Item:
                    case WellKnownMember.System_ReadOnlySpan_T__get_Length:
                    case WellKnownMember.System_Index__ctor:
                    case WellKnownMember.System_Index__GetOffset:
                    case WellKnownMember.System_Range__ctor:
                    case WellKnownMember.System_Range__StartAt:
                    case WellKnownMember.System_Range__EndAt:
                    case WellKnownMember.System_Range__get_All:
                    case WellKnownMember.System_Range__get_Start:
                    case WellKnownMember.System_Range__get_End:
                    case WellKnownMember.System_Runtime_CompilerServices_RuntimeHelpers__GetSubArray_T:
                    case WellKnownMember.System_Runtime_CompilerServices_AsyncIteratorStateMachineAttribute__ctor:
                    case WellKnownMember.System_IAsyncDisposable__DisposeAsync:
                    case WellKnownMember.System_Collections_Generic_IAsyncEnumerable_T__GetAsyncEnumerator:
                    case WellKnownMember.System_Collections_Generic_IAsyncEnumerator_T__MoveNextAsync:
                    case WellKnownMember.System_Collections_Generic_IAsyncEnumerator_T__get_Current:
                    case WellKnownMember.System_Threading_Tasks_Sources_ManualResetValueTaskSourceCore_T__get_Version:
                    case WellKnownMember.System_Threading_Tasks_Sources_ManualResetValueTaskSourceCore_T__GetResult:
                    case WellKnownMember.System_Threading_Tasks_Sources_ManualResetValueTaskSourceCore_T__GetStatus:
                    case WellKnownMember.System_Threading_Tasks_Sources_ManualResetValueTaskSourceCore_T__OnCompleted:
                    case WellKnownMember.System_Threading_Tasks_Sources_ManualResetValueTaskSourceCore_T__Reset:
                    case WellKnownMember.System_Threading_Tasks_Sources_ManualResetValueTaskSourceCore_T__SetResult:
                    case WellKnownMember.System_Threading_Tasks_Sources_ManualResetValueTaskSourceCore_T__SetException:
                    case WellKnownMember.System_Threading_Tasks_Sources_IValueTaskSource_T__GetResult:
                    case WellKnownMember.System_Threading_Tasks_Sources_IValueTaskSource_T__GetStatus:
                    case WellKnownMember.System_Threading_Tasks_Sources_IValueTaskSource_T__OnCompleted:
                    case WellKnownMember.System_Threading_Tasks_Sources_IValueTaskSource__GetResult:
                    case WellKnownMember.System_Threading_Tasks_Sources_IValueTaskSource__GetStatus:
                    case WellKnownMember.System_Threading_Tasks_Sources_IValueTaskSource__OnCompleted:
                    case WellKnownMember.System_Threading_Tasks_ValueTask_T__ctorSourceAndToken:
                    case WellKnownMember.System_Threading_Tasks_ValueTask_T__ctorValue:
                    case WellKnownMember.System_Threading_Tasks_ValueTask__ctor:
                    case WellKnownMember.System_Runtime_CompilerServices_AsyncIteratorMethodBuilder__AwaitOnCompleted:
                    case WellKnownMember.System_Runtime_CompilerServices_AsyncIteratorMethodBuilder__AwaitUnsafeOnCompleted:
                    case WellKnownMember.System_Runtime_CompilerServices_AsyncIteratorMethodBuilder__Complete:
                    case WellKnownMember.System_Runtime_CompilerServices_AsyncIteratorMethodBuilder__Create:
                    case WellKnownMember.System_Runtime_CompilerServices_AsyncIteratorMethodBuilder__MoveNext_T:
                    case WellKnownMember.System_Runtime_CompilerServices_AsyncStateMachineAttribute__ctor:
                    case WellKnownMember.System_Runtime_CompilerServices_SwitchExpressionException__ctor:
                    case WellKnownMember.System_Runtime_CompilerServices_SwitchExpressionException__ctorObject:
                    case WellKnownMember.System_Runtime_CompilerServices_NativeIntegerAttribute__ctor:
                    case WellKnownMember.System_Runtime_CompilerServices_NativeIntegerAttribute__ctorTransformFlags:
                    case WellKnownMember.System_Runtime_CompilerServices_PreserveBaseOverridesAttribute__ctor:
                        // Not yet in the platform.
                        continue;
                    case WellKnownMember.Microsoft_CodeAnalysis_Runtime_Instrumentation__CreatePayloadForMethodsSpanningSingleFile:
                    case WellKnownMember.Microsoft_CodeAnalysis_Runtime_Instrumentation__CreatePayloadForMethodsSpanningMultipleFiles:
                    case WellKnownMember.System_Runtime_CompilerServices_IsReadOnlyAttribute__ctor:
                    case WellKnownMember.System_Runtime_CompilerServices_IsByRefLikeAttribute__ctor:
                    case WellKnownMember.System_Runtime_CompilerServices_IsUnmanagedAttribute__ctor:
                    case WellKnownMember.System_Runtime_CompilerServices_ITuple__get_Item:
                    case WellKnownMember.System_Runtime_CompilerServices_ITuple__get_Length:
                        // Not always available.
                        continue;
                }
                if (wkm == WellKnownMember.Count) continue; // Not a real value.

                var symbol = comp.GetWellKnownTypeMember(wkm);
                Assert.True((object)symbol != null, $"Unexpected null for {wkm}");
            }
        }

        [Fact, WorkItem(377890, "https://devdiv.visualstudio.com/DevDiv/_workitems?id=377890")]
        public void System_IntPtr__op_Explicit_FromInt32()
        {
            string source = @"
using System;

public class MyClass
{
    static void Main()
    {
        ((IntPtr)0).GetHashCode();
    }
}
";
            var comp = CreateCompilation(source);
            comp.MakeMemberMissing(SpecialMember.System_IntPtr__op_Explicit_FromInt32);
            comp.VerifyEmitDiagnostics(
                // (8,10): error CS0656: Missing compiler required member 'System.IntPtr.op_Explicit'
                //         ((IntPtr)0).GetHashCode();
                Diagnostic(ErrorCode.ERR_MissingPredefinedMember, "(IntPtr)0").WithArguments("System.IntPtr", "op_Explicit").WithLocation(8, 10)
                );
        }

        [Fact]
        public void System_Delegate__Combine()
        {
            var source =
@"
using System;
using System.Threading.Tasks;

namespace RoslynAsyncDelegate
{
    class Program
    {
        static EventHandler MyEvent;

        static void Main(string[] args)
        {
           MyEvent += async delegate { await Task.Delay(0); };
        }
    }
}

";
            var compilation = CreateCompilationWithMscorlib45(source, options: TestOptions.DebugExe);
            compilation.MakeMemberMissing(SpecialMember.System_Delegate__Combine);
            compilation.VerifyEmitDiagnostics(
                // (13,12): error CS0656: Missing compiler required member 'System.Delegate.Combine'
                //            MyEvent += async delegate { await Task.Delay(0); };
                Diagnostic(ErrorCode.ERR_MissingPredefinedMember, "MyEvent += async delegate { await Task.Delay(0); }").WithArguments("System.Delegate", "Combine").WithLocation(13, 12)
                );
        }

        [Fact]
        public void System_Nullable_T__ctor_01()
        {
            string source = @"
using System;

public struct S
{
    public static implicit operator int(S n) // 1 native compiler
    {
        Console.WriteLine(1);
        return 0;
    }

    public static implicit operator int?(S n) // 2 Roslyn compiler
    {
        Console.WriteLine(2);
        return null;
    }

    public static void Main()
    {
        int? qa = 5;
        S b = default(S);
        var sum = qa + b;
    }
}
";

            var compilation = CreateCompilationWithMscorlib45(source);
            compilation.MakeMemberMissing(SpecialMember.System_Nullable_T__ctor);
            compilation.VerifyEmitDiagnostics(
                // (20,19): error CS0656: Missing compiler required member 'System.Nullable`1..ctor'
                //         int? qa = 5;
                Diagnostic(ErrorCode.ERR_MissingPredefinedMember, "5").WithArguments("System.Nullable`1", ".ctor").WithLocation(20, 19),
                // (22,19): error CS0656: Missing compiler required member 'System.Nullable`1..ctor'
                //         var sum = qa + b;
                Diagnostic(ErrorCode.ERR_MissingPredefinedMember, "qa + b").WithArguments("System.Nullable`1", ".ctor").WithLocation(22, 19)
                );
        }

        [Fact]
        public void System_Nullable_T_GetValueOrDefault_01()
        {
            string source = @"
using System;

public struct S
{
    public static implicit operator int(S n) // 1 native compiler
    {
        Console.WriteLine(1);
        return 0;
    }

    public static implicit operator int?(S n) // 2 Roslyn compiler
    {
        Console.WriteLine(2);
        return null;
    }

    public static void Main()
    {
        int? qa = 5;
        S b = default(S);
        var sum = qa + b;
    }
}
";

            var compilation = CreateCompilationWithMscorlib45(source);
            compilation.MakeMemberMissing(SpecialMember.System_Nullable_T_GetValueOrDefault);
            compilation.VerifyEmitDiagnostics(
                // (22,19): error CS0656: Missing compiler required member 'System.Nullable`1.GetValueOrDefault'
                //         var sum = qa + b;
                Diagnostic(ErrorCode.ERR_MissingPredefinedMember, "qa + b").WithArguments("System.Nullable`1", "GetValueOrDefault").WithLocation(22, 19),
                // (22,19): error CS0656: Missing compiler required member 'System.Nullable`1.GetValueOrDefault'
                //         var sum = qa + b;
                Diagnostic(ErrorCode.ERR_MissingPredefinedMember, "qa + b").WithArguments("System.Nullable`1", "GetValueOrDefault").WithLocation(22, 19)
                );
        }

        [Fact]
        public void System_Nullable_T_get_HasValue_01()
        {
            string source = @"
using System;

public struct S
{
    public static implicit operator int(S n) // 1 native compiler
    {
        Console.WriteLine(1);
        return 0;
    }

    public static implicit operator int?(S n) // 2 Roslyn compiler
    {
        Console.WriteLine(2);
        return null;
    }

    public static void Main()
    {
        int? qa = 5;
        S b = default(S);
        var sum = qa + b;
    }
}
";

            var compilation = CreateCompilationWithMscorlib45(source);
            compilation.MakeMemberMissing(SpecialMember.System_Nullable_T_get_HasValue);
            compilation.VerifyEmitDiagnostics(
                // (22,19): error CS0656: Missing compiler required member 'System.Nullable`1.get_HasValue'
                //         var sum = qa + b;
                Diagnostic(ErrorCode.ERR_MissingPredefinedMember, "qa + b").WithArguments("System.Nullable`1", "get_HasValue").WithLocation(22, 19),
                // (22,19): error CS0656: Missing compiler required member 'System.Nullable`1.get_HasValue'
                //         var sum = qa + b;
                Diagnostic(ErrorCode.ERR_MissingPredefinedMember, "qa + b").WithArguments("System.Nullable`1", "get_HasValue").WithLocation(22, 19)
                );
        }

        [Fact]
        public void System_Nullable_T_GetValueOrDefault_02()
        {
            string source = @"
using System;
namespace Test
{
    static class Program
    {
        static void Main()
        {
            int? i = 123;
            C c = (C)i;
        }
    }

    public class C
    {
        public readonly int v;
        public C(int v) { this.v = v; }
        public static implicit operator C(int v)
        {
            Console.Write(v);
            return new C(v);
        }
    }
}
";
            var compilation = CreateCompilationWithMscorlib45(source);
            compilation.MakeMemberMissing(SpecialMember.System_Nullable_T_GetValueOrDefault);
            compilation.VerifyEmitDiagnostics(
                // (10,19): error CS0656: Missing compiler required member 'System.Nullable`1.GetValueOrDefault'
                //             C c = (C)i;
                Diagnostic(ErrorCode.ERR_MissingPredefinedMember, "(C)i").WithArguments("System.Nullable`1", "GetValueOrDefault").WithLocation(10, 19)
                );
        }

        [Fact]
        public void System_Nullable_T_get_Value()
        {
            var source =
@"
using System;

class C
{
    static void Test()
    {
        byte? b = 0;
        IntPtr p = (IntPtr)b;
        Console.WriteLine(p);
    }
}";
            var compilation = CreateCompilationWithMscorlib45(source);
            compilation.MakeMemberMissing(SpecialMember.System_Nullable_T_get_Value);
            compilation.VerifyEmitDiagnostics(
                // (9,28): error CS0656: Missing compiler required member 'System.Nullable`1.get_Value'
                //         IntPtr p = (IntPtr)b;
                Diagnostic(ErrorCode.ERR_MissingPredefinedMember, "b").WithArguments("System.Nullable`1", "get_Value").WithLocation(9, 28)
                );
        }

        [Fact]
        public void System_Nullable_T__ctor_02()
        {
            var source =
@"
using System;

class C
{
    static void Main()
    {
        Console.WriteLine((IntPtr?)M_int());
        Console.WriteLine((IntPtr?)M_int(42));
        Console.WriteLine((IntPtr?)M_long());
        Console.WriteLine((IntPtr?)M_long(300));
    }

    static int? M_int(int? p = null) { return p; } 
    static long? M_long(long? p = null) { return p; } 
}
";
            var compilation = CreateCompilationWithMscorlib45(source);
            compilation.MakeMemberMissing(SpecialMember.System_Nullable_T__ctor);
            compilation.VerifyEmitDiagnostics(
                // (8,27): error CS0656: Missing compiler required member 'System.Nullable`1..ctor'
                //         Console.WriteLine((IntPtr?)M_int());
                Diagnostic(ErrorCode.ERR_MissingPredefinedMember, "(IntPtr?)M_int()").WithArguments("System.Nullable`1", ".ctor").WithLocation(8, 27),
                // (9,42): error CS0656: Missing compiler required member 'System.Nullable`1..ctor'
                //         Console.WriteLine((IntPtr?)M_int(42));
                Diagnostic(ErrorCode.ERR_MissingPredefinedMember, "42").WithArguments("System.Nullable`1", ".ctor").WithLocation(9, 42),
                // (9,27): error CS0656: Missing compiler required member 'System.Nullable`1..ctor'
                //         Console.WriteLine((IntPtr?)M_int(42));
                Diagnostic(ErrorCode.ERR_MissingPredefinedMember, "(IntPtr?)M_int(42)").WithArguments("System.Nullable`1", ".ctor").WithLocation(9, 27),
                // (10,27): error CS0656: Missing compiler required member 'System.Nullable`1..ctor'
                //         Console.WriteLine((IntPtr?)M_long());
                Diagnostic(ErrorCode.ERR_MissingPredefinedMember, "(IntPtr?)M_long()").WithArguments("System.Nullable`1", ".ctor").WithLocation(10, 27),
                // (11,43): error CS0656: Missing compiler required member 'System.Nullable`1..ctor'
                //         Console.WriteLine((IntPtr?)M_long(300));
                Diagnostic(ErrorCode.ERR_MissingPredefinedMember, "300").WithArguments("System.Nullable`1", ".ctor").WithLocation(11, 43),
                // (11,27): error CS0656: Missing compiler required member 'System.Nullable`1..ctor'
                //         Console.WriteLine((IntPtr?)M_long(300));
                Diagnostic(ErrorCode.ERR_MissingPredefinedMember, "(IntPtr?)M_long(300)").WithArguments("System.Nullable`1", ".ctor").WithLocation(11, 27)
                );
        }

        [Fact]
        public void System_Nullable_T__ctor_03()
        {
            var source =
@"

using System;

class Class1
{
    static void Main()
    {
        MyClass b = (int?)1;
    }
}

class MyClass
{
    public static implicit operator MyClass(decimal Value)
    {
        return new MyClass();
    }
}
";
            var compilation = CreateCompilationWithMscorlib45(source);
            compilation.MakeMemberMissing(SpecialMember.System_Nullable_T__ctor);
            compilation.VerifyEmitDiagnostics(
                // (9,21): error CS0656: Missing compiler required member 'System.Nullable`1..ctor'
                //         MyClass b = (int?)1;
                Diagnostic(ErrorCode.ERR_MissingPredefinedMember, "(int?)1").WithArguments("System.Nullable`1", ".ctor").WithLocation(9, 21)
                );
        }

        [Fact]
        public void System_Nullable_T__ctor_04()
        {
            var source1 = @"
using System;
using System.Runtime.CompilerServices;
using System.Runtime.InteropServices;

public static class Test
{
    public static void Generic<T>([Optional][DecimalConstant(0, 0, 0, 0, 50)] T x)
    {
        Console.WriteLine(x == null ? ""null"" : x.ToString());
    }

    public static void Decimal([Optional][DecimalConstant(0, 0, 0, 0, 50)] Decimal x)
    {
        Console.WriteLine(x.ToString());
    }

    public static void NullableDecimal([Optional][DecimalConstant(0, 0, 0, 0, 50)] Decimal? x)
    {
        Console.WriteLine(x == null ? ""null"" : x.ToString());
    }

    public static void Object([Optional][DecimalConstant(0, 0, 0, 0, 50)] object x)
    {
        Console.WriteLine(x == null ? ""null"" : x.ToString());
    }

    public static void String([Optional][DecimalConstant(0, 0, 0, 0, 50)] string x)
    {
        Console.WriteLine(x == null ? ""null"" : x.ToString());
    }

    public static void Int32([Optional][DecimalConstant(0, 0, 0, 0, 50)] int x)
    {
        Console.WriteLine(x.ToString());
    }

    public static void IComparable([Optional][DecimalConstant(0, 0, 0, 0, 50)] IComparable x)
    {
        Console.WriteLine(x == null ? ""null"" : x.ToString());
    }

    public static void ValueType([Optional][DecimalConstant(0, 0, 0, 0, 50)] ValueType x)
    {
        Console.WriteLine(x == null ? ""null"" : x.ToString());
    }
}
";

            var source2 = @"
class Program
{
    public static void Main()
    {
        // Respects default value
        Test.Generic<decimal>();    
        Test.Generic<decimal?>();   
        Test.Generic<object>();             
        Test.Decimal();                    
        Test.NullableDecimal();            
        Test.Object();                      
        Test.IComparable();                 
        Test.ValueType();                   
        Test.Int32();                       

        // Null, since not convertible
        Test.Generic<string>();             
        Test.String();                      
    }
}
";

            var compilation = CreateCompilationWithMscorlib45(source1 + source2);
            compilation.MakeMemberMissing(SpecialMember.System_Nullable_T__ctor);
            compilation.VerifyEmitDiagnostics(
                // (55,9): error CS0656: Missing compiler required member 'System.Nullable`1..ctor'
                //         Test.Generic<decimal?>();   
                Diagnostic(ErrorCode.ERR_MissingPredefinedMember, "Test.Generic<decimal?>()").WithArguments("System.Nullable`1", ".ctor").WithLocation(55, 9),
                // (58,9): error CS0656: Missing compiler required member 'System.Nullable`1..ctor'
                //         Test.NullableDecimal();            
                Diagnostic(ErrorCode.ERR_MissingPredefinedMember, "Test.NullableDecimal()").WithArguments("System.Nullable`1", ".ctor").WithLocation(58, 9)
                );
        }

        [Fact]
        public void System_Nullable_T_GetValueOrDefault_04()
        {
            var source =
@"

using System;

class Class1
{
    static void Main()
    {
        int? a = 1;
        a.ToString();
        MyClass b = a;
        b.ToString();
    }
}

class MyClass
{
    public static implicit operator MyClass(decimal Value)
    {
        return new MyClass();
    }
}
";
            var compilation = CreateCompilationWithMscorlib45(source);
            compilation.MakeMemberMissing(SpecialMember.System_Nullable_T_GetValueOrDefault);
            compilation.VerifyEmitDiagnostics(
                // (11,21): error CS0656: Missing compiler required member 'System.Nullable`1.GetValueOrDefault'
                //         MyClass b = a;
                Diagnostic(ErrorCode.ERR_MissingPredefinedMember, "a").WithArguments("System.Nullable`1", "GetValueOrDefault").WithLocation(11, 21),
                // (11,21): error CS0656: Missing compiler required member 'System.Nullable`1.GetValueOrDefault'
                //         MyClass b = a;
                Diagnostic(ErrorCode.ERR_MissingPredefinedMember, "a").WithArguments("System.Nullable`1", "GetValueOrDefault").WithLocation(11, 21)
                );
        }

        [Fact]
        public void System_Nullable_T_get_HasValue_02()
        {
            var source =
@"

using System;

class Class1
{
    static void Main()
    {
        int? a = 1;
        a.ToString();
        MyClass b = a;
        b.ToString();
    }
}

class MyClass
{
    public static implicit operator MyClass(decimal Value)
    {
        Console.WriteLine(""Value is: "" + Value);
        return new MyClass();
    }
}
";
            var compilation = CreateCompilationWithMscorlib45(source);
            compilation.MakeMemberMissing(SpecialMember.System_Nullable_T_get_HasValue);
            compilation.VerifyEmitDiagnostics(
                // (11,21): error CS0656: Missing compiler required member 'System.Nullable`1.get_HasValue'
                //         MyClass b = a;
                Diagnostic(ErrorCode.ERR_MissingPredefinedMember, "a").WithArguments("System.Nullable`1", "get_HasValue").WithLocation(11, 21)
                );
        }

        [Fact]
        public void System_Nullable_T_GetValueOrDefault_03()
        {
            string source = @"using System;

namespace Test
{
    static class Program
    {
        static void Main()
        {
            S.v = 0;
            S? S2 = 123;                  // not lifted, int=>int?, int?=>S, S=>S?
            Console.WriteLine(S.v == 123);
        }
    }

    public struct S
    {
        public static int v;
        // s == null, return v = -1
        public static implicit operator S(int? s)
        {
            Console.Write(""Imp S::int? -> S "");
            S ss = new S();
            S.v = s ?? -1;
            return ss;
        }
    }
}
";

            var compilation = CreateCompilationWithMscorlib45(source);
            compilation.MakeMemberMissing(SpecialMember.System_Nullable_T_GetValueOrDefault);
            compilation.VerifyEmitDiagnostics(
                // (23,19): error CS0656: Missing compiler required member 'System.Nullable`1.GetValueOrDefault'
                //             S.v = s ?? -1;
                Diagnostic(ErrorCode.ERR_MissingPredefinedMember, "s").WithArguments("System.Nullable`1", "GetValueOrDefault").WithLocation(23, 19)
                );
        }

        [Fact]
        public void System_String__ConcatObjectObject()
        {
            var source =
@"
using System;
using System.Linq.Expressions;

class Class1
{
    static void Main()
    {
        Expression<Func<object, string>> e = x => ""X = "" + x;
    }
}
";
            var compilation = CreateCompilationWithMscorlib45(source, new[] { SystemCoreRef });
            compilation.MakeMemberMissing(SpecialMember.System_String__ConcatObjectObject);
            compilation.VerifyEmitDiagnostics(
                // (9,51): error CS0656: Missing compiler required member 'System.String.Concat'
                //         Expression<Func<object, string>> e = x => "X = " + x;
                Diagnostic(ErrorCode.ERR_MissingPredefinedMember, @"""X = "" + x").WithArguments("System.String", "Concat").WithLocation(9, 51)
                );
        }

        [Fact]
        public void System_String__ConcatStringStringString()
        {
            string source = @"
using System;
struct S
{
    private string str;
    public S(char chr) { this.str = chr.ToString(); }
    public S(string str) { this.str = str; }
    public static S operator + (S x, S y) { return new S(x.str + '+' + y.str); }
}

class C
{
    static void Main()
    {
    }
}";
            var compilation = CreateCompilationWithMscorlib45(source);
            compilation.MakeMemberMissing(SpecialMember.System_String__ConcatStringStringString);
            compilation.VerifyEmitDiagnostics(
                // (8,58): error CS0656: Missing compiler required member 'System.String.Concat'
                //     public static S operator + (S x, S y) { return new S(x.str + '+' + y.str); }
                Diagnostic(ErrorCode.ERR_MissingPredefinedMember, "x.str + '+' + y.str").WithArguments("System.String", "Concat").WithLocation(8, 58)
                );
        }

        [Fact]
        public void System_String__ConcatStringStringStringString()
        {
            string source = @"
using System;
struct S
{
    private string str;
    public S(char chr) { this.str = chr.ToString(); }
    public S(string str) { this.str = str; }
    public static S operator + (S x, S y) { return new S('(' + x.str + '+' + y.str + ')'); }
}

class C
{
    static void Main()
    {
    }
}";
            var compilation = CreateCompilationWithMscorlib45(source);
            compilation.MakeMemberMissing(SpecialMember.System_String__ConcatStringStringStringString);
            compilation.VerifyEmitDiagnostics(
                // (8,58): error CS0656: Missing compiler required member 'System.String.Concat'
                //     public static S operator + (S x, S y) { return new S('(' + x.str + '+' + y.str + ')'); }
                Diagnostic(ErrorCode.ERR_MissingPredefinedMember, "'(' + x.str + '+' + y.str").WithArguments("System.String", "Concat").WithLocation(8, 58)
                );
        }

        [Fact]
        public void System_String__ConcatStringArray()
        {
            string source = @"
using System;
struct S
{
    private string str;
    public S(char chr) { this.str = chr.ToString(); }
    public S(string str) { this.str = str; }
    public static S operator + (S x, S y) { return new S('(' + x.str + '+' + y.str + ')'); }
    public static S operator - (S x, S y) { return new S('(' + x.str + '-' + y.str + ')'); }
    public static S operator % (S x, S y) { return new S('(' + x.str + '%' + y.str + ')'); }
    public static S operator / (S x, S y) { return new S('(' + x.str + '/' + y.str + ')'); }
    public static S operator * (S x, S y) { return new S('(' + x.str + '*' + y.str + ')'); }
    public static S operator & (S x, S y) { return new S('(' + x.str + '&' + y.str + ')'); }
    public static S operator | (S x, S y) { return new S('(' + x.str + '|' + y.str + ')'); }
    public static S operator ^ (S x, S y) { return new S('(' + x.str + '^' + y.str + ')'); }
    public static S operator << (S x, int y) { return new S('(' + x.str + '<' + '<' + y.ToString() + ')'); }
    public static S operator >> (S x, int y) { return new S('(' + x.str + '>' + '>' + y.ToString() + ')'); }
    public static S operator >= (S x, S y) { return new S('(' + x.str + '>' + '=' + y.str + ')'); }
    public static S operator <= (S x, S y) { return new S('(' + x.str + '<' + '=' + y.str + ')'); }
    public static S operator > (S x, S y) { return new S('(' + x.str + '>' + y.str + ')'); }
    public static S operator < (S x, S y) { return new S('(' + x.str + '<' + y.str + ')'); }
    public override string ToString() { return this.str; }
}

class C
{
    static void Main()
    {
    }
}";
            var compilation = CreateCompilationWithMscorlib45(source);
            compilation.MakeMemberMissing(SpecialMember.System_String__ConcatStringArray);
            compilation.VerifyEmitDiagnostics(
                // (8,58): error CS0656: Missing compiler required member 'System.String.Concat'
                //     public static S operator + (S x, S y) { return new S('(' + x.str + '+' + y.str + ')'); }
                Diagnostic(ErrorCode.ERR_MissingPredefinedMember, "'(' + x.str + '+' + y.str + ')'").WithArguments("System.String", "Concat").WithLocation(8, 58),
                // (9,58): error CS0656: Missing compiler required member 'System.String.Concat'
                //     public static S operator - (S x, S y) { return new S('(' + x.str + '-' + y.str + ')'); }
                Diagnostic(ErrorCode.ERR_MissingPredefinedMember, "'(' + x.str + '-' + y.str + ')'").WithArguments("System.String", "Concat").WithLocation(9, 58),
                // (10,58): error CS0656: Missing compiler required member 'System.String.Concat'
                //     public static S operator % (S x, S y) { return new S('(' + x.str + '%' + y.str + ')'); }
                Diagnostic(ErrorCode.ERR_MissingPredefinedMember, "'(' + x.str + '%' + y.str + ')'").WithArguments("System.String", "Concat").WithLocation(10, 58),
                // (11,58): error CS0656: Missing compiler required member 'System.String.Concat'
                //     public static S operator / (S x, S y) { return new S('(' + x.str + '/' + y.str + ')'); }
                Diagnostic(ErrorCode.ERR_MissingPredefinedMember, "'(' + x.str + '/' + y.str + ')'").WithArguments("System.String", "Concat").WithLocation(11, 58),
                // (12,58): error CS0656: Missing compiler required member 'System.String.Concat'
                //     public static S operator * (S x, S y) { return new S('(' + x.str + '*' + y.str + ')'); }
                Diagnostic(ErrorCode.ERR_MissingPredefinedMember, "'(' + x.str + '*' + y.str + ')'").WithArguments("System.String", "Concat").WithLocation(12, 58),
                // (13,58): error CS0656: Missing compiler required member 'System.String.Concat'
                //     public static S operator & (S x, S y) { return new S('(' + x.str + '&' + y.str + ')'); }
                Diagnostic(ErrorCode.ERR_MissingPredefinedMember, "'(' + x.str + '&' + y.str + ')'").WithArguments("System.String", "Concat").WithLocation(13, 58),
                // (14,58): error CS0656: Missing compiler required member 'System.String.Concat'
                //     public static S operator | (S x, S y) { return new S('(' + x.str + '|' + y.str + ')'); }
                Diagnostic(ErrorCode.ERR_MissingPredefinedMember, "'(' + x.str + '|' + y.str + ')'").WithArguments("System.String", "Concat").WithLocation(14, 58),
                // (15,58): error CS0656: Missing compiler required member 'System.String.Concat'
                //     public static S operator ^ (S x, S y) { return new S('(' + x.str + '^' + y.str + ')'); }
                Diagnostic(ErrorCode.ERR_MissingPredefinedMember, "'(' + x.str + '^' + y.str + ')'").WithArguments("System.String", "Concat").WithLocation(15, 58),
                // (16,61): error CS0656: Missing compiler required member 'System.String.Concat'
                //     public static S operator << (S x, int y) { return new S('(' + x.str + '<' + '<' + y.ToString() + ')'); }
                Diagnostic(ErrorCode.ERR_MissingPredefinedMember, "'(' + x.str + '<' + '<' + y.ToString() + ')'").WithArguments("System.String", "Concat").WithLocation(16, 61),
                // (17,61): error CS0656: Missing compiler required member 'System.String.Concat'
                //     public static S operator >> (S x, int y) { return new S('(' + x.str + '>' + '>' + y.ToString() + ')'); }
                Diagnostic(ErrorCode.ERR_MissingPredefinedMember, "'(' + x.str + '>' + '>' + y.ToString() + ')'").WithArguments("System.String", "Concat").WithLocation(17, 61),
                // (18,59): error CS0656: Missing compiler required member 'System.String.Concat'
                //     public static S operator >= (S x, S y) { return new S('(' + x.str + '>' + '=' + y.str + ')'); }
                Diagnostic(ErrorCode.ERR_MissingPredefinedMember, "'(' + x.str + '>' + '=' + y.str + ')'").WithArguments("System.String", "Concat").WithLocation(18, 59),
                // (19,59): error CS0656: Missing compiler required member 'System.String.Concat'
                //     public static S operator <= (S x, S y) { return new S('(' + x.str + '<' + '=' + y.str + ')'); }
                Diagnostic(ErrorCode.ERR_MissingPredefinedMember, "'(' + x.str + '<' + '=' + y.str + ')'").WithArguments("System.String", "Concat").WithLocation(19, 59),
                // (20,58): error CS0656: Missing compiler required member 'System.String.Concat'
                //     public static S operator > (S x, S y) { return new S('(' + x.str + '>' + y.str + ')'); }
                Diagnostic(ErrorCode.ERR_MissingPredefinedMember, "'(' + x.str + '>' + y.str + ')'").WithArguments("System.String", "Concat").WithLocation(20, 58),
                // (21,58): error CS0656: Missing compiler required member 'System.String.Concat'
                //     public static S operator < (S x, S y) { return new S('(' + x.str + '<' + y.str + ')'); }
                Diagnostic(ErrorCode.ERR_MissingPredefinedMember, "'(' + x.str + '<' + y.str + ')'").WithArguments("System.String", "Concat").WithLocation(21, 58)
                );
        }

        [Fact]
        public void System_Nullable_T_GetValueOrDefault_05()
        {
            string source =
@"
struct S
{
    public static int operator +(S s) { return 1; }
    public static void Main()
    {
        S s = new S();
        S? sq = s;
        var j = +sq;
        System.Console.WriteLine(j);
    }
}
";
            var compilation = CreateCompilationWithMscorlib45(source);
            compilation.MakeMemberMissing(SpecialMember.System_Nullable_T_GetValueOrDefault);
            compilation.VerifyEmitDiagnostics(
                // (9,17): error CS0656: Missing compiler required member 'System.Nullable`1.GetValueOrDefault'
                //         var j = +sq;
                Diagnostic(ErrorCode.ERR_MissingPredefinedMember, "+sq").WithArguments("System.Nullable`1", "GetValueOrDefault").WithLocation(9, 17)
                );
        }

        [Fact]
        public void System_Nullable_T__ctor_05()
        {
            string source =
@"
struct S
{
    public static int operator +(S s) { return 1; }
    public static void Main()
    {
        S s = new S();
        S? sq = s;
        var j = +sq;
        System.Console.WriteLine(j);
    }
}
";
            var compilation = CreateCompilationWithMscorlib45(source);
            compilation.MakeMemberMissing(SpecialMember.System_Nullable_T__ctor);
            compilation.VerifyEmitDiagnostics(
                // (8,17): error CS0656: Missing compiler required member 'System.Nullable`1..ctor'
                //         S? sq = s;
                Diagnostic(ErrorCode.ERR_MissingPredefinedMember, "s").WithArguments("System.Nullable`1", ".ctor").WithLocation(8, 17),
                // (9,17): error CS0656: Missing compiler required member 'System.Nullable`1..ctor'
                //         var j = +sq;
                Diagnostic(ErrorCode.ERR_MissingPredefinedMember, "+sq").WithArguments("System.Nullable`1", ".ctor").WithLocation(9, 17)
                );
        }

        [Fact]
        public void System_Nullable_T__ctor_06()
        {
            string source =
@"
class C
{
  public readonly int? i;
  public C(int? i) { this.i = i; }
  public static implicit operator int?(C c) { return c.i; }
  public static implicit operator C(int? s) { return new C(s); }
  static void Main()
  {
    C c = new C(null);
    c++;
    System.Console.WriteLine(object.ReferenceEquals(c, null) ? 1 : 0);
  }
}";
            var compilation = CreateCompilationWithMscorlib45(source);
            compilation.MakeMemberMissing(SpecialMember.System_Nullable_T__ctor);
            compilation.VerifyEmitDiagnostics(
                // (11,5): error CS0656: Missing compiler required member 'System.Nullable`1..ctor'
                //     c++;
                Diagnostic(ErrorCode.ERR_MissingPredefinedMember, "c++").WithArguments("System.Nullable`1", ".ctor").WithLocation(11, 5)
                );
        }

        [Fact]
        public void System_Decimal__op_Multiply()
        {
            string source = @"
using System;
class Program
{       
    static void Main()
    {
        Func<decimal?, decimal?> lambda = a => { return checked(a * a); };
    }
}";
            var compilation = CreateCompilationWithMscorlib45(source);
            compilation.MakeMemberMissing(SpecialMember.System_Decimal__op_Multiply);
            compilation.VerifyEmitDiagnostics(
                // (7,65): error CS0656: Missing compiler required member 'System.Decimal.op_Multiply'
                //         Func<decimal?, decimal?> lambda = a => { return checked(a * a); };
                Diagnostic(ErrorCode.ERR_MissingPredefinedMember, "a * a").WithArguments("System.Decimal", "op_Multiply").WithLocation(7, 65)
                );
        }

        [Fact]
        public void System_Nullable_T_GetValueOrDefault_06()
        {
            string source = @"
using System;

struct S : IDisposable
{
    public void Dispose()
    {
        Console.WriteLine(123);
    }

    static void Main()
    {
        using (S? r = new S())
        {
            Console.Write(r);
        }
    }
}
";

            var compilation = CreateCompilationWithMscorlib45(source);
            compilation.MakeMemberMissing(SpecialMember.System_Nullable_T_GetValueOrDefault);
            compilation.VerifyEmitDiagnostics(
                // (13,9): error CS0656: Missing compiler required member 'System.Nullable`1.GetValueOrDefault'
                //         using (S? r = new S())
                Diagnostic(ErrorCode.ERR_MissingPredefinedMember, @"using (S? r = new S())
        {
            Console.Write(r);
        }").WithArguments("System.Nullable`1", "GetValueOrDefault").WithLocation(13, 9)
                );
        }

        [Fact]
        public void System_Nullable_T_GetValueOrDefault_07()
        {
            string source = @"
using System;
class C
{
  static void Main()
  {
    decimal q = 10;
    decimal? x = 10;

    T(2, (x++).Value == (q++));
  }

  static void T(int line, bool b)
  {
  }
}";

            var compilation = CreateCompilationWithMscorlib45(source);
            compilation.MakeMemberMissing(SpecialMember.System_Nullable_T_GetValueOrDefault);
            compilation.VerifyEmitDiagnostics(
                // (10,11): error CS0656: Missing compiler required member 'System.Nullable`1.GetValueOrDefault'
                //     T(2, (x++).Value == (q++));
                Diagnostic(ErrorCode.ERR_MissingPredefinedMember, "x++").WithArguments("System.Nullable`1", "GetValueOrDefault").WithLocation(10, 11)
                );
        }

        [Fact]
        public void System_Nullable_T__ctor_07()
        {
            string source = @"
using System;
class C
{
  static void Main()
  {
    decimal q = 10;
    decimal? x = 10;

    T(2, (x++).Value == (q++));
  }

  static void T(int line, bool b)
  {
  }
}";

            var compilation = CreateCompilationWithMscorlib45(source);
            compilation.MakeMemberMissing(SpecialMember.System_Nullable_T__ctor);
            compilation.VerifyEmitDiagnostics(
                // (8,18): error CS0656: Missing compiler required member 'System.Nullable`1..ctor'
                //     decimal? x = 10;
                Diagnostic(ErrorCode.ERR_MissingPredefinedMember, "10").WithArguments("System.Nullable`1", ".ctor").WithLocation(8, 18),
                // (10,11): error CS0656: Missing compiler required member 'System.Nullable`1..ctor'
                //     T(2, (x++).Value == (q++));
                Diagnostic(ErrorCode.ERR_MissingPredefinedMember, "x++").WithArguments("System.Nullable`1", ".ctor").WithLocation(10, 11),
                // (10,11): error CS0656: Missing compiler required member 'System.Nullable`1..ctor'
                //     T(2, (x++).Value == (q++));
                Diagnostic(ErrorCode.ERR_MissingPredefinedMember, "x++").WithArguments("System.Nullable`1", ".ctor").WithLocation(10, 11)
                );
        }

        [Fact]
        public void System_Nullable_T_GetValueOrDefault_08()
        {
            string source = @"
using System;
struct S
{
  public int x;
  public S(int x) { this.x = x; }
  public static S operator ++(S s) { return new S(s.x + 1); }
  public static S operator --(S s) { return new S(s.x - 1); }
}

class C
{
  static void Main()
  {
    S? n = new S(1);
    S s = new S(1);

    T(2, (n++).Value.x == (s++).x);
  }

  static void T(int line, bool b)
  {
  }
}
";
            var compilation = CreateCompilationWithMscorlib45(source);
            compilation.MakeMemberMissing(SpecialMember.System_Nullable_T_GetValueOrDefault);
            compilation.VerifyEmitDiagnostics(
                // (18,11): error CS0656: Missing compiler required member 'System.Nullable`1.GetValueOrDefault'
                //     T(2, (n++).Value.x == (s++).x);
                Diagnostic(ErrorCode.ERR_MissingPredefinedMember, "n++").WithArguments("System.Nullable`1", "GetValueOrDefault").WithLocation(18, 11)
                );
        }

        [Fact]
        public void System_Nullable_T__ctor_08()
        {
            string source = @"
using System;
struct S
{
  public int x;
  public S(int x) { this.x = x; }
  public static S operator ++(S s) { return new S(s.x + 1); }
  public static S operator --(S s) { return new S(s.x - 1); }
}

class C
{
  static void Main()
  {
    S? n = new S(1);
    S s = new S(1);

    T(2, (n++).Value.x == (s++).x);
  }

  static void T(int line, bool b)
  {
  }
}
";
            var compilation = CreateCompilationWithMscorlib45(source);
            compilation.MakeMemberMissing(SpecialMember.System_Nullable_T__ctor);
            compilation.VerifyEmitDiagnostics(
                // (15,12): error CS0656: Missing compiler required member 'System.Nullable`1..ctor'
                //     S? n = new S(1);
                Diagnostic(ErrorCode.ERR_MissingPredefinedMember, "new S(1)").WithArguments("System.Nullable`1", ".ctor").WithLocation(15, 12),
                // (18,11): error CS0656: Missing compiler required member 'System.Nullable`1..ctor'
                //     T(2, (n++).Value.x == (s++).x);
                Diagnostic(ErrorCode.ERR_MissingPredefinedMember, "n++").WithArguments("System.Nullable`1", ".ctor").WithLocation(18, 11)
                );
        }

        [Fact]
        public void System_Nullable_T__ctor_09()
        {
            string source = @"
using System;
class C
{
    
    static void T(int x, bool? b) {}

    static void Main()
    {
        bool bt = true;
        bool? bnt = bt;

        T(1, true & bnt);
    }
}";

            var compilation = CreateCompilationWithMscorlib45(source);
            compilation.MakeMemberMissing(SpecialMember.System_Nullable_T__ctor);
            compilation.VerifyEmitDiagnostics(
                // (11,21): error CS0656: Missing compiler required member 'System.Nullable`1..ctor'
                //         bool? bnt = bt;
                Diagnostic(ErrorCode.ERR_MissingPredefinedMember, "bt").WithArguments("System.Nullable`1", ".ctor").WithLocation(11, 21),
                // (13,14): error CS0656: Missing compiler required member 'System.Nullable`1..ctor'
                //         T(1, true & bnt);
                Diagnostic(ErrorCode.ERR_MissingPredefinedMember, "true").WithArguments("System.Nullable`1", ".ctor").WithLocation(13, 14)
                );
        }

        [Fact]
        public void System_Nullable_T_GetValueOrDefault_09()
        {
            string source = @"
using System;
class C
{
    
    static void T(int x, bool? b) {}

    static void Main()
    {
        bool bt = true;
        bool? bnt = bt;

        T(13, bnt & bnt);
    }
}";

            var compilation = CreateCompilationWithMscorlib45(source);
            compilation.MakeMemberMissing(SpecialMember.System_Nullable_T_GetValueOrDefault);
            compilation.VerifyEmitDiagnostics(
                // (13,15): error CS0656: Missing compiler required member 'System.Nullable`1.GetValueOrDefault'
                //         T(13, bnt & bnt);
                Diagnostic(ErrorCode.ERR_MissingPredefinedMember, "bnt & bnt").WithArguments("System.Nullable`1", "GetValueOrDefault").WithLocation(13, 15),
                // (13,15): error CS0656: Missing compiler required member 'System.Nullable`1.GetValueOrDefault'
                //         T(13, bnt & bnt);
                Diagnostic(ErrorCode.ERR_MissingPredefinedMember, "bnt & bnt").WithArguments("System.Nullable`1", "GetValueOrDefault").WithLocation(13, 15)
                );
        }

        [Fact]
        public void System_String__op_Equality_01()
        {
            string source = @"
using System;
struct SZ
{
    public string str;
    public SZ(string str) { this.str = str; }
    public SZ(char c) { this.str = c.ToString(); }
    public static bool operator ==(SZ sz1, SZ sz2) { return sz1.str == sz2.str; }
    public static bool operator !=(SZ sz1, SZ sz2) { return sz1.str != sz2.str; }
    public override bool Equals(object x) { return true; }
    public override int GetHashCode() { return 0; }
}
class C
{
    static void Main()
    {
    }
}
";

            var compilation = CreateCompilationWithMscorlib45(source);
            compilation.MakeMemberMissing(SpecialMember.System_String__op_Equality);
            compilation.VerifyEmitDiagnostics(
                // (8,61): error CS0656: Missing compiler required member 'System.String.op_Equality'
                //     public static bool operator ==(SZ sz1, SZ sz2) { return sz1.str == sz2.str; }
                Diagnostic(ErrorCode.ERR_MissingPredefinedMember, "sz1.str == sz2.str").WithArguments("System.String", "op_Equality").WithLocation(8, 61)
                );
        }

        [Fact]
        public void System_Nullable_T_get_HasValue_03()
        {
            var source = @"
using System;

static class LiveList
{
    struct WhereInfo<TSource>
    {
        public int Key { get; set; }
    }

    static void Where<TSource>()
    {
        Action subscribe = () =>
        {
            WhereInfo<TSource>? previous = null;

            var previousKey = previous?.Key;
        };
    }
}";

            var compilation = CreateCompilationWithMscorlib45(source);
            compilation.MakeMemberMissing(SpecialMember.System_Nullable_T_get_HasValue);
            compilation.VerifyEmitDiagnostics(
                // (17,31): error CS0656: Missing compiler required member 'System.Nullable`1.get_HasValue'
                //             var previousKey = previous?.Key;
                Diagnostic(ErrorCode.ERR_MissingPredefinedMember, "previous?.Key").WithArguments("System.Nullable`1", "get_HasValue").WithLocation(17, 31)
                );
        }

        [Fact]
        public void System_Nullable_T_GetValueOrDefault_10()
        {
            var source =
@"using System;
public class X
{
    public static void Main()
    {
        var s = nameof(Main);
        if (s is string t) Console.WriteLine(""1. {0}"", t);
        s = null;
        Console.WriteLine(""2. {0}"", s is string w ? w : nameof(X));
        int? x = 12;
        {if (x is var y) Console.WriteLine(""3. {0}"", y);}
        {if (x is int y) Console.WriteLine(""4. {0}"", y);}
        x = null;
        {if (x is var y) Console.WriteLine(""5. {0}"", y);}
        {if (x is int y) Console.WriteLine(""6. {0}"", y);}
        Console.WriteLine(""7. {0}"", (x is bool is bool));
    }
}";
            var compilation = CreateCompilationWithMscorlib45(source);
            compilation.MakeMemberMissing(SpecialMember.System_Nullable_T_GetValueOrDefault);
            compilation.VerifyEmitDiagnostics(
                // (16,38): warning CS0184: The given expression is never of the provided ('bool') type
                //         Console.WriteLine("7. {0}", (x is bool is bool));
                Diagnostic(ErrorCode.WRN_IsAlwaysFalse, "x is bool").WithArguments("bool").WithLocation(16, 38),
                // (16,38): warning CS0183: The given expression is always of the provided ('bool') type
                //         Console.WriteLine("7. {0}", (x is bool is bool));
                Diagnostic(ErrorCode.WRN_IsAlwaysTrue, "x is bool is bool").WithArguments("bool").WithLocation(16, 38),
                // (12,19): error CS0656: Missing compiler required member 'System.Nullable`1.GetValueOrDefault'
                //         {if (x is int y) Console.WriteLine("4. {0}", y);}
                Diagnostic(ErrorCode.ERR_MissingPredefinedMember, "int y").WithArguments("System.Nullable`1", "GetValueOrDefault").WithLocation(12, 19),
                // (15,19): error CS0656: Missing compiler required member 'System.Nullable`1.GetValueOrDefault'
                //         {if (x is int y) Console.WriteLine("6. {0}", y);}
                Diagnostic(ErrorCode.ERR_MissingPredefinedMember, "int y").WithArguments("System.Nullable`1", "GetValueOrDefault").WithLocation(15, 19)
                );
        }

        [Fact]
        public void System_String__op_Equality_02()
        {
            var source =
@"
using System;
public class X
{
    public static void Main()
    {
    }

    public static void M(object o)
    {
        switch (o)
        {
            case ""hmm"":
                Console.WriteLine(""hmm""); break;
            case null:
                Console.WriteLine(""null""); break;
            case 1:
                Console.WriteLine(""int 1""); break;
            case ((byte)1):
                Console.WriteLine(""byte 1""); break;
            case ((short)1):
                Console.WriteLine(""short 1""); break;
            case ""bar"":
                Console.WriteLine(""bar""); break;
            case object t when t != o:
                Console.WriteLine(""impossible""); break;
            case 2:
                Console.WriteLine(""int 2""); break;
            case ((byte)2):
                Console.WriteLine(""byte 2""); break;
            case ((short)2):
                Console.WriteLine(""short 2""); break;
            case ""baz"":
                Console.WriteLine(""baz""); break;
            default:
                Console.WriteLine(""other "" + o); break;
        }
    }
}
";
            var compilation = CreateCompilationWithMscorlib45(source);
            compilation.MakeMemberMissing(SpecialMember.System_String__op_Equality);
            compilation.VerifyEmitDiagnostics(
                // (13,18): error CS0656: Missing compiler required member 'System.String.op_Equality'
                //             case "hmm":
                Diagnostic(ErrorCode.ERR_MissingPredefinedMember, @"""hmm""").WithArguments("System.String", "op_Equality").WithLocation(13, 18),
                // (33,18): error CS0656: Missing compiler required member 'System.String.op_Equality'
                //             case "baz":
                Diagnostic(ErrorCode.ERR_MissingPredefinedMember, @"""baz""").WithArguments("System.String", "op_Equality").WithLocation(33, 18)
                );
        }

        [Fact]
        public void System_String__Chars()
        {
            var source =
@"using System;

class Program
{
    public static void Main(string[] args)
    {
        bool hasB = false;
        foreach (var c in ""ab"")
        {
           switch (c)
           {
              case char b when IsB(b):
                 hasB = true;
                 break;

              default:
                 hasB = false;
                 break;
           }
        }
        Console.WriteLine(hasB);
    }

    public static bool IsB(char value)
    {
        return value == 'b';
    }
}
";
            var compilation = CreateCompilationWithMscorlib45(source);
            compilation.MakeMemberMissing(SpecialMember.System_String__Chars);
            compilation.VerifyEmitDiagnostics(
                // (8,9): error CS0656: Missing compiler required member 'System.String.get_Chars'
                //         foreach (var c in "ab")
                Diagnostic(ErrorCode.ERR_MissingPredefinedMember, @"foreach (var c in ""ab"")
        {
           switch (c)
           {
              case char b when IsB(b):
                 hasB = true;
                 break;

              default:
                 hasB = false;
                 break;
           }
        }").WithArguments("System.String", "get_Chars").WithLocation(8, 9)
                );
        }

        [Fact]
        public void System_Nullable_T_GetValueOrDefault_11()
        {
            var source =
@"using System;
class Program
{
  static void Main(string[] args)
  {
  }
  static void M(X? x)
  {
    switch (x)
    {
      case null:
        Console.WriteLine(""null"");
        break;
      case 1:
        Console.WriteLine(1);
        break;
    }
  }
}
struct X
{
    public static implicit operator int? (X x)
    {
        return 1;
    }
}";
            var compilation = CreateCompilationWithMscorlib45(source);
            compilation.MakeMemberMissing(SpecialMember.System_Nullable_T_GetValueOrDefault);
            compilation.VerifyEmitDiagnostics(
                // (9,13): error CS0656: Missing compiler required member 'System.Nullable`1.GetValueOrDefault'
                //     switch (x)
                Diagnostic(ErrorCode.ERR_MissingPredefinedMember, "x").WithArguments("System.Nullable`1", "GetValueOrDefault").WithLocation(9, 13),
                // (14,12): error CS0656: Missing compiler required member 'System.Nullable`1.GetValueOrDefault'
                //       case 1:
                Diagnostic(ErrorCode.ERR_MissingPredefinedMember, "1").WithArguments("System.Nullable`1", "GetValueOrDefault").WithLocation(14, 12)
                );
        }

        [Fact]
        public void System_String__ConcatObject()
        {
            // It isn't possible to trigger this diagnostic, as we don't use String.Concat(object)

            var source = @"
using System;
public class Test
{
    private static string S = ""F"";
    private static object O = ""O"";
    static void Main()
    {
        Console.WriteLine(O + null);
        Console.WriteLine(S + null);
    }
}
    ";
            var compilation = CreateCompilationWithMscorlib45(source, options: TestOptions.ReleaseExe);
            compilation.MakeMemberMissing(SpecialMember.System_String__ConcatObject);
            compilation.VerifyEmitDiagnostics(); // We don't expect any
            CompileAndVerify(compilation, expectedOutput: @"O
F");
        }

        [Fact]
        public void System_Object__ToString()
        {
            var source = @"
using System;

public class Test
{
    static void Main()
    {
        char c = 'c';
        Console.WriteLine(c + ""3"");
    }
}
";
            var compilation = CreateCompilationWithMscorlib45(source);
            compilation.MakeMemberMissing(SpecialMember.System_Object__ToString);
            compilation.VerifyEmitDiagnostics(
                // (9,27): error CS0656: Missing compiler required member 'System.Object.ToString'
                //         Console.WriteLine(c + "3");
                Diagnostic(ErrorCode.ERR_MissingPredefinedMember, @"c + ""3""").WithArguments("System.Object", "ToString").WithLocation(9, 27)
                );
        }

        [Fact]
        public void System_String__ConcatStringString()
        {
            var source = @"
using System;
using System.Linq;
using System.Linq.Expressions;

class Test
{
    public static void Main()
    {
        Expression<Func<string, string, string>> testExpr = (x, y) => x + y;
        var result = testExpr.Compile()(""Hello "", ""World!"");
        Console.WriteLine(result);
    }
}
";
            var compilation = CreateCompilationWithMscorlib45(source, new[] { SystemCoreRef });
            compilation.MakeMemberMissing(SpecialMember.System_String__ConcatStringString);
            compilation.VerifyEmitDiagnostics(
                // (10,71): error CS0656: Missing compiler required member 'System.String.Concat'
                //         Expression<Func<string, string, string>> testExpr = (x, y) => x + y;
                Diagnostic(ErrorCode.ERR_MissingPredefinedMember, "x + y").WithArguments("System.String", "Concat").WithLocation(10, 71)
                );
        }

        [Fact]
        public void System_Array__GetLowerBound()
        {
            var source = @"
class C
{
    static void Main()
    {
        double[,] values = {
            { 1.2, 2.3, 3.4, 4.5 },
            { 5.6, 6.7, 7.8, 8.9 },
        };

        foreach (var x in values)
        {
            System.Console.WriteLine(x);
        }
    }
}";
            var compilation = CreateCompilationWithMscorlib45(source);
            compilation.MakeMemberMissing(SpecialMember.System_Array__GetLowerBound);
            compilation.VerifyEmitDiagnostics(
                // (11,9): error CS0656: Missing compiler required member 'System.Array.GetLowerBound'
                //         foreach (var x in values)
                Diagnostic(ErrorCode.ERR_MissingPredefinedMember, @"foreach (var x in values)
        {
            System.Console.WriteLine(x);
        }").WithArguments("System.Array", "GetLowerBound").WithLocation(11, 9)
                );
        }

        [Fact]
        public void System_Array__GetUpperBound()
        {
            var source = @"
class C
{
    static void Main()
    {
        double[,] values = {
            { 1.2, 2.3, 3.4, 4.5 },
            { 5.6, 6.7, 7.8, 8.9 },
        };

        foreach (var x in values)
        {
            System.Console.WriteLine(x);
        }
    }
}";
            var compilation = CreateCompilationWithMscorlib45(source);
            compilation.MakeMemberMissing(SpecialMember.System_Array__GetUpperBound);
            compilation.VerifyEmitDiagnostics(
                // (11,9): error CS0656: Missing compiler required member 'System.Array.GetUpperBound'
                //         foreach (var x in values)
                Diagnostic(ErrorCode.ERR_MissingPredefinedMember, @"foreach (var x in values)
        {
            System.Console.WriteLine(x);
        }").WithArguments("System.Array", "GetUpperBound").WithLocation(11, 9)
                );
        }

        [Fact]
        public void System_Decimal__op_Implicit_FromInt32()
        {
            var source =
@"using System;
using System.Linq.Expressions;

public struct SampStruct
{
    public static implicit operator int(SampStruct ss1)
    {
        return 1;
    }
}

public class Test
{
    static void Main()
    {
        Expression<Func<SampStruct?, decimal, decimal>> testExpr = (x, y) => x ?? y;
    }
}";
            var compilation = CreateCompilationWithMscorlib45(source, new[] { SystemCoreRef });
            compilation.MakeMemberMissing(SpecialMember.System_Decimal__op_Implicit_FromInt32);
            compilation.VerifyEmitDiagnostics(
                // (16,78): error CS0656: Missing compiler required member 'System.Decimal.op_Implicit'
                //         Expression<Func<SampStruct?, decimal, decimal>> testExpr = (x, y) => x ?? y;
                Diagnostic(ErrorCode.ERR_MissingPredefinedMember, "x ?? y").WithArguments("System.Decimal", "op_Implicit").WithLocation(16, 78)
                );
        }

        [Fact]
        public void System_Nullable_T__ctor_10()
        {
            string source = @"
using System.Runtime.CompilerServices;
using System.Runtime.InteropServices;
using System;

class Test {
    static void LogCallerLineNumber5([CallerLineNumber] int? lineNumber   = 5) { Console.WriteLine(""line: "" + lineNumber); }

    public static void Main() {
        LogCallerLineNumber5();
    }
}";

            var compilation = CreateCompilationWithMscorlib45(source, new[] { SystemRef });
            compilation.MakeMemberMissing(SpecialMember.System_Nullable_T__ctor);
            compilation.VerifyEmitDiagnostics(
                // (10,9): error CS0656: Missing compiler required member 'System.Nullable`1..ctor'
                //         LogCallerLineNumber5();
                Diagnostic(ErrorCode.ERR_MissingPredefinedMember, "LogCallerLineNumber5()").WithArguments("System.Nullable`1", ".ctor").WithLocation(10, 9)
                );
        }
    }
}<|MERGE_RESOLUTION|>--- conflicted
+++ resolved
@@ -601,11 +601,8 @@
                     case WellKnownType.System_Threading_CancellationToken:
                     case WellKnownType.System_Runtime_CompilerServices_SwitchExpressionException:
                     case WellKnownType.System_Runtime_CompilerServices_NativeIntegerAttribute:
-<<<<<<< HEAD
+                    case WellKnownType.System_Runtime_CompilerServices_IsExternalInit:
                     case WellKnownType.System_Runtime_CompilerServices_PreserveBaseOverridesAttribute:
-=======
-                    case WellKnownType.System_Runtime_CompilerServices_IsExternalInit:
->>>>>>> 1f0d6972
                         // Not yet in the platform.
                         continue;
                     case WellKnownType.Microsoft_CodeAnalysis_Runtime_Instrumentation:
