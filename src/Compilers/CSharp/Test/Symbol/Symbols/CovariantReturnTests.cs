--- conflicted
+++ resolved
@@ -353,11 +353,7 @@
         {
             public const string CovariantReturnsOfClasses = nameof(CovariantReturnsOfClasses);
         }
-<<<<<<< HEAD
-        public sealed class RequireMethodImplToRemainInEffectAttribute : Attribute { }
-=======
         public sealed class PreserveBaseOverridesAttribute : Attribute { }
->>>>>>> ad755015
     }
 }
 ";
@@ -424,11 +420,7 @@
                 var isCovariant = !method.ReturnType.Equals(method.OverriddenMethod.ReturnType);
                 Assert.Equal(needsAttribute, isCovariant);
                 var attributeExpected = isCovariant && !method.Locations[0].IsInSource;
-<<<<<<< HEAD
-                var attrs = method.GetAttributes("System.Runtime.CompilerServices", "RequireMethodImplToRemainInEffectAttribute");
-=======
                 var attrs = method.GetAttributes("System.Runtime.CompilerServices", "PreserveBaseOverridesAttribute");
->>>>>>> ad755015
                 Assert.Equal(attributeExpected, !attrs.IsEmpty());
             }
         }
