﻿// Licensed to the .NET Foundation under one or more agreements.
// The .NET Foundation licenses this file to you under the MIT license.
// See the LICENSE file in the project root for more information.

#nullable disable

using System.Linq;
using Microsoft.CodeAnalysis.CSharp.Symbols;
using Microsoft.CodeAnalysis.CSharp.Syntax;
using Microsoft.CodeAnalysis.CSharp.Test.Utilities;
using Microsoft.CodeAnalysis.Test.Utilities;
using Xunit;

namespace Microsoft.CodeAnalysis.CSharp.UnitTests.Symbols
{
    public class UnsignedRightShiftTests : CSharpTestBase
    {
        [Theory]
        [InlineData("char", "char", "ushort.MaxValue", "int", "uint")]
        [InlineData("char", "sbyte", "ushort.MaxValue", "int", "uint")]
        [InlineData("char", "short", "ushort.MaxValue", "int", "uint")]
        [InlineData("char", "int", "ushort.MaxValue", "int", "uint")]
        [InlineData("char", "byte", "ushort.MaxValue", "int", "uint")]
        [InlineData("char", "ushort", "ushort.MaxValue", "int", "uint")]
        [InlineData("sbyte", "char", "sbyte.MinValue", "int", "uint")]
        [InlineData("sbyte", "sbyte", "sbyte.MinValue", "int", "uint")]
        [InlineData("sbyte", "short", "sbyte.MinValue", "int", "uint")]
        [InlineData("sbyte", "int", "sbyte.MinValue", "int", "uint")]
        [InlineData("sbyte", "byte", "sbyte.MinValue", "int", "uint")]
        [InlineData("sbyte", "ushort", "sbyte.MinValue", "int", "uint")]
        [InlineData("short", "char", "short.MinValue", "int", "uint")]
        [InlineData("short", "sbyte", "short.MinValue", "int", "uint")]
        [InlineData("short", "short", "short.MinValue", "int", "uint")]
        [InlineData("short", "int", "short.MinValue", "int", "uint")]
        [InlineData("short", "byte", "short.MinValue", "int", "uint")]
        [InlineData("short", "ushort", "short.MinValue", "int", "uint")]
        [InlineData("int", "char", "int.MinValue", "int", "uint")]
        [InlineData("int", "sbyte", "int.MinValue", "int", "uint")]
        [InlineData("int", "short", "int.MinValue", "int", "uint")]
        [InlineData("int", "int", "int.MinValue", "int", "uint")]
        [InlineData("int", "byte", "int.MinValue", "int", "uint")]
        [InlineData("int", "ushort", "int.MinValue", "int", "uint")]
        [InlineData("long", "char", "long.MinValue", "long", "ulong")]
        [InlineData("long", "sbyte", "long.MinValue", "long", "ulong")]
        [InlineData("long", "short", "long.MinValue", "long", "ulong")]
        [InlineData("long", "int", "long.MinValue", "long", "ulong")]
        [InlineData("long", "byte", "long.MinValue", "long", "ulong")]
        [InlineData("long", "ushort", "long.MinValue", "long", "ulong")]
        [InlineData("byte", "char", "byte.MaxValue", "int", "uint")]
        [InlineData("byte", "sbyte", "byte.MaxValue", "int", "uint")]
        [InlineData("byte", "short", "byte.MaxValue", "int", "uint")]
        [InlineData("byte", "int", "byte.MaxValue", "int", "uint")]
        [InlineData("byte", "byte", "byte.MaxValue", "int", "uint")]
        [InlineData("byte", "ushort", "byte.MaxValue", "int", "uint")]
        [InlineData("ushort", "char", "ushort.MaxValue", "int", "uint")]
        [InlineData("ushort", "sbyte", "ushort.MaxValue", "int", "uint")]
        [InlineData("ushort", "short", "ushort.MaxValue", "int", "uint")]
        [InlineData("ushort", "int", "ushort.MaxValue", "int", "uint")]
        [InlineData("ushort", "byte", "ushort.MaxValue", "int", "uint")]
        [InlineData("ushort", "ushort", "ushort.MaxValue", "int", "uint")]
        [InlineData("uint", "char", "uint.MaxValue", "uint", "uint")]
        [InlineData("uint", "sbyte", "uint.MaxValue", "uint", "uint")]
        [InlineData("uint", "short", "uint.MaxValue", "uint", "uint")]
        [InlineData("uint", "int", "uint.MaxValue", "uint", "uint")]
        [InlineData("uint", "byte", "uint.MaxValue", "uint", "uint")]
        [InlineData("uint", "ushort", "uint.MaxValue", "uint", "uint")]
        [InlineData("ulong", "char", "ulong.MaxValue", "ulong", "ulong")]
        [InlineData("ulong", "sbyte", "ulong.MaxValue", "ulong", "ulong")]
        [InlineData("ulong", "short", "ulong.MaxValue", "ulong", "ulong")]
        [InlineData("ulong", "int", "ulong.MaxValue", "ulong", "ulong")]
        [InlineData("ulong", "byte", "ulong.MaxValue", "ulong", "ulong")]
        [InlineData("ulong", "ushort", "ulong.MaxValue", "ulong", "ulong")]
        [InlineData("nint", "char", "(System.IntPtr.Size == 4 ? int.MinValue : long.MinValue)", "nint", "nuint")]
        [InlineData("nint", "sbyte", "(System.IntPtr.Size == 4 ? int.MinValue : long.MinValue)", "nint", "nuint")]
        [InlineData("nint", "short", "(System.IntPtr.Size == 4 ? int.MinValue : long.MinValue)", "nint", "nuint")]
        [InlineData("nint", "int", "(System.IntPtr.Size == 4 ? int.MinValue : long.MinValue)", "nint", "nuint")]
        [InlineData("nint", "byte", "(System.IntPtr.Size == 4 ? int.MinValue : long.MinValue)", "nint", "nuint")]
        [InlineData("nint", "ushort", "(System.IntPtr.Size == 4 ? int.MinValue : long.MinValue)", "nint", "nuint")]
        [InlineData("nuint", "char", "(System.IntPtr.Size == 4 ? uint.MaxValue : ulong.MaxValue)", "nuint", "nuint")]
        [InlineData("nuint", "sbyte", "(System.IntPtr.Size == 4 ? uint.MaxValue : ulong.MaxValue)", "nuint", "nuint")]
        [InlineData("nuint", "short", "(System.IntPtr.Size == 4 ? uint.MaxValue : ulong.MaxValue)", "nuint", "nuint")]
        [InlineData("nuint", "int", "(System.IntPtr.Size == 4 ? uint.MaxValue : ulong.MaxValue)", "nuint", "nuint")]
        [InlineData("nuint", "byte", "(System.IntPtr.Size == 4 ? uint.MaxValue : ulong.MaxValue)", "nuint", "nuint")]
        [InlineData("nuint", "ushort", "(System.IntPtr.Size == 4 ? uint.MaxValue : ulong.MaxValue)", "nuint", "nuint")]
        public void BuiltIn_01(string left, string right, string leftValue, string result, string unsignedResult)
        {
            var source1 =
@"
class C
{
    static void Main()
    {
        var x = (" + left + @")" + leftValue + @";
        var y = (" + right + @")1;
        var z1 = x >>> y;
        var z2 = x >> y;

        if (z1 == unchecked((" + result + @")(((" + unsignedResult + @")(" + result + @")x) >> y))) System.Console.WriteLine(""Passed 1"");

        if (x > 0 ? z1 == z2 : z1 != z2) System.Console.WriteLine(""Passed 2"");

        if (z1.GetType() == z2.GetType() && z1.GetType() == typeof(" + result + @")) System.Console.WriteLine(""Passed 3"");
    }

    " + result + @" Test1(" + left + @" x, " + right + @" y) => x >>> y; 
    " + result + @" Test2(" + left + @" x, " + right + @" y) => x >> y; 
}
";
            var compilation1 = CreateCompilation(source1, options: TestOptions.DebugExe,
                                                 parseOptions: TestOptions.RegularPreview);

            var verifier = CompileAndVerify(compilation1, expectedOutput: @"
Passed 1
Passed 2
Passed 3
").VerifyDiagnostics();

            string actualIL = verifier.VisualizeIL("C.Test2");
            verifier.VerifyIL("C.Test1", actualIL.Replace("shr.un", "shr").Replace("shr", "shr.un"));

            var tree = compilation1.SyntaxTrees.Single();
            var model = compilation1.GetSemanticModel(tree);
            var unsignedShift = tree.GetRoot().DescendantNodes().OfType<BinaryExpressionSyntax>().Where(e => e.Kind() == SyntaxKind.UnsignedRightShiftExpression).First();
            var shift = tree.GetRoot().DescendantNodes().OfType<BinaryExpressionSyntax>().Where(e => e.Kind() == SyntaxKind.RightShiftExpression).First();

            Assert.Equal("x >>> y", unsignedShift.ToString());
            Assert.Equal("x >> y", shift.ToString());

            var unsignedShiftSymbol = (IMethodSymbol)model.GetSymbolInfo(unsignedShift).Symbol;
            var shiftSymbol = (IMethodSymbol)model.GetSymbolInfo(shift).Symbol;
            Assert.Equal("op_UnsignedRightShift", unsignedShiftSymbol.Name);
            Assert.Equal("op_RightShift", shiftSymbol.Name);

            Assert.Same(shiftSymbol.ReturnType, unsignedShiftSymbol.ReturnType);
            Assert.Same(shiftSymbol.Parameters[0].Type, unsignedShiftSymbol.Parameters[0].Type);
            Assert.Same(shiftSymbol.Parameters[1].Type, unsignedShiftSymbol.Parameters[1].Type);
            Assert.Same(shiftSymbol.ContainingSymbol, unsignedShiftSymbol.ContainingSymbol);
        }

        [Theory]
        [InlineData("object", "object")]
        [InlineData("object", "string")]
        [InlineData("object", "bool")]
        [InlineData("object", "char")]
        [InlineData("object", "sbyte")]
        [InlineData("object", "short")]
        [InlineData("object", "int")]
        [InlineData("object", "long")]
        [InlineData("object", "byte")]
        [InlineData("object", "ushort")]
        [InlineData("object", "uint")]
        [InlineData("object", "ulong")]
        [InlineData("object", "nint")]
        [InlineData("object", "nuint")]
        [InlineData("object", "float")]
        [InlineData("object", "double")]
        [InlineData("object", "decimal")]
        [InlineData("string", "object")]
        [InlineData("string", "string")]
        [InlineData("string", "bool")]
        [InlineData("string", "char")]
        [InlineData("string", "sbyte")]
        [InlineData("string", "short")]
        [InlineData("string", "int")]
        [InlineData("string", "long")]
        [InlineData("string", "byte")]
        [InlineData("string", "ushort")]
        [InlineData("string", "uint")]
        [InlineData("string", "ulong")]
        [InlineData("string", "nint")]
        [InlineData("string", "nuint")]
        [InlineData("string", "float")]
        [InlineData("string", "double")]
        [InlineData("string", "decimal")]
        [InlineData("bool", "object")]
        [InlineData("bool", "string")]
        [InlineData("bool", "bool")]
        [InlineData("bool", "char")]
        [InlineData("bool", "sbyte")]
        [InlineData("bool", "short")]
        [InlineData("bool", "int")]
        [InlineData("bool", "long")]
        [InlineData("bool", "byte")]
        [InlineData("bool", "ushort")]
        [InlineData("bool", "uint")]
        [InlineData("bool", "ulong")]
        [InlineData("bool", "nint")]
        [InlineData("bool", "nuint")]
        [InlineData("bool", "float")]
        [InlineData("bool", "double")]
        [InlineData("bool", "decimal")]
        [InlineData("char", "object")]
        [InlineData("char", "string")]
        [InlineData("char", "bool")]
        [InlineData("char", "long")]
        [InlineData("char", "uint")]
        [InlineData("char", "ulong")]
        [InlineData("char", "nint")]
        [InlineData("char", "nuint")]
        [InlineData("char", "float")]
        [InlineData("char", "double")]
        [InlineData("char", "decimal")]
        [InlineData("sbyte", "object")]
        [InlineData("sbyte", "string")]
        [InlineData("sbyte", "bool")]
        [InlineData("sbyte", "long")]
        [InlineData("sbyte", "uint")]
        [InlineData("sbyte", "ulong")]
        [InlineData("sbyte", "nint")]
        [InlineData("sbyte", "nuint")]
        [InlineData("sbyte", "float")]
        [InlineData("sbyte", "double")]
        [InlineData("sbyte", "decimal")]
        [InlineData("short", "object")]
        [InlineData("short", "string")]
        [InlineData("short", "bool")]
        [InlineData("short", "long")]
        [InlineData("short", "uint")]
        [InlineData("short", "ulong")]
        [InlineData("short", "nint")]
        [InlineData("short", "nuint")]
        [InlineData("short", "float")]
        [InlineData("short", "double")]
        [InlineData("short", "decimal")]
        [InlineData("int", "object")]
        [InlineData("int", "string")]
        [InlineData("int", "bool")]
        [InlineData("int", "long")]
        [InlineData("int", "uint")]
        [InlineData("int", "ulong")]
        [InlineData("int", "nint")]
        [InlineData("int", "nuint")]
        [InlineData("int", "float")]
        [InlineData("int", "double")]
        [InlineData("int", "decimal")]
        [InlineData("long", "object")]
        [InlineData("long", "string")]
        [InlineData("long", "bool")]
        [InlineData("long", "long")]
        [InlineData("long", "uint")]
        [InlineData("long", "ulong")]
        [InlineData("long", "nint")]
        [InlineData("long", "nuint")]
        [InlineData("long", "float")]
        [InlineData("long", "double")]
        [InlineData("long", "decimal")]
        [InlineData("byte", "object")]
        [InlineData("byte", "string")]
        [InlineData("byte", "bool")]
        [InlineData("byte", "long")]
        [InlineData("byte", "uint")]
        [InlineData("byte", "ulong")]
        [InlineData("byte", "nint")]
        [InlineData("byte", "nuint")]
        [InlineData("byte", "float")]
        [InlineData("byte", "double")]
        [InlineData("byte", "decimal")]
        [InlineData("ushort", "object")]
        [InlineData("ushort", "string")]
        [InlineData("ushort", "bool")]
        [InlineData("ushort", "long")]
        [InlineData("ushort", "uint")]
        [InlineData("ushort", "ulong")]
        [InlineData("ushort", "nint")]
        [InlineData("ushort", "nuint")]
        [InlineData("ushort", "float")]
        [InlineData("ushort", "double")]
        [InlineData("ushort", "decimal")]
        [InlineData("uint", "object")]
        [InlineData("uint", "string")]
        [InlineData("uint", "bool")]
        [InlineData("uint", "long")]
        [InlineData("uint", "uint")]
        [InlineData("uint", "ulong")]
        [InlineData("uint", "nint")]
        [InlineData("uint", "nuint")]
        [InlineData("uint", "float")]
        [InlineData("uint", "double")]
        [InlineData("uint", "decimal")]
        [InlineData("ulong", "object")]
        [InlineData("ulong", "string")]
        [InlineData("ulong", "bool")]
        [InlineData("ulong", "long")]
        [InlineData("ulong", "uint")]
        [InlineData("ulong", "ulong")]
        [InlineData("ulong", "nint")]
        [InlineData("ulong", "nuint")]
        [InlineData("ulong", "float")]
        [InlineData("ulong", "double")]
        [InlineData("ulong", "decimal")]
        [InlineData("nint", "object")]
        [InlineData("nint", "string")]
        [InlineData("nint", "bool")]
        [InlineData("nint", "long")]
        [InlineData("nint", "uint")]
        [InlineData("nint", "ulong")]
        [InlineData("nint", "nint")]
        [InlineData("nint", "nuint")]
        [InlineData("nint", "float")]
        [InlineData("nint", "double")]
        [InlineData("nint", "decimal")]
        [InlineData("nuint", "object")]
        [InlineData("nuint", "string")]
        [InlineData("nuint", "bool")]
        [InlineData("nuint", "long")]
        [InlineData("nuint", "uint")]
        [InlineData("nuint", "ulong")]
        [InlineData("nuint", "nint")]
        [InlineData("nuint", "nuint")]
        [InlineData("nuint", "float")]
        [InlineData("nuint", "double")]
        [InlineData("nuint", "decimal")]
        [InlineData("float", "object")]
        [InlineData("float", "string")]
        [InlineData("float", "bool")]
        [InlineData("float", "char")]
        [InlineData("float", "sbyte")]
        [InlineData("float", "short")]
        [InlineData("float", "int")]
        [InlineData("float", "long")]
        [InlineData("float", "byte")]
        [InlineData("float", "ushort")]
        [InlineData("float", "uint")]
        [InlineData("float", "ulong")]
        [InlineData("float", "nint")]
        [InlineData("float", "nuint")]
        [InlineData("float", "float")]
        [InlineData("float", "double")]
        [InlineData("float", "decimal")]
        [InlineData("double", "object")]
        [InlineData("double", "string")]
        [InlineData("double", "bool")]
        [InlineData("double", "char")]
        [InlineData("double", "sbyte")]
        [InlineData("double", "short")]
        [InlineData("double", "int")]
        [InlineData("double", "long")]
        [InlineData("double", "byte")]
        [InlineData("double", "ushort")]
        [InlineData("double", "uint")]
        [InlineData("double", "ulong")]
        [InlineData("double", "nint")]
        [InlineData("double", "nuint")]
        [InlineData("double", "float")]
        [InlineData("double", "double")]
        [InlineData("double", "decimal")]
        [InlineData("decimal", "object")]
        [InlineData("decimal", "string")]
        [InlineData("decimal", "bool")]
        [InlineData("decimal", "char")]
        [InlineData("decimal", "sbyte")]
        [InlineData("decimal", "short")]
        [InlineData("decimal", "int")]
        [InlineData("decimal", "long")]
        [InlineData("decimal", "byte")]
        [InlineData("decimal", "ushort")]
        [InlineData("decimal", "uint")]
        [InlineData("decimal", "ulong")]
        [InlineData("decimal", "nint")]
        [InlineData("decimal", "nuint")]
        [InlineData("decimal", "float")]
        [InlineData("decimal", "double")]
        [InlineData("decimal", "decimal")]
        public void BuiltIn_02(string left, string right)
        {
            var source1 =
@"
class C
{
    static void Main()
    {
        " + left + @" x = default;
        " + right + @" y = default;
        var z1 = x >> y;
        var z2 = x >>> y;
    }
}
";
            var expected = new[]
                {
                // (8,18): error CS0019: Operator '>>' cannot be applied to operands of type 'object' and 'object'
                //         var z1 = x >> y;
                Diagnostic(ErrorCode.ERR_BadBinaryOps, "x >> y").WithArguments(">>", left, right).WithLocation(8, 18),
                // (9,18): error CS0019: Operator '>>>' cannot be applied to operands of type 'object' and 'object'
                //         var z2 = x >>> y;
                Diagnostic(ErrorCode.ERR_BadBinaryOps, "x >>> y").WithArguments(">>>", left, right).WithLocation(9, 18)
                };

            var compilation1 = CreateCompilation(source1, options: TestOptions.DebugDll,
                                                 parseOptions: TestOptions.RegularPreview);
            compilation1.VerifyEmitDiagnostics(expected);

            compilation1 = CreateCompilation(source1, options: TestOptions.DebugDll,
                                                 parseOptions: TestOptions.Regular10);
            compilation1.VerifyEmitDiagnostics(expected);

            compilation1 = CreateCompilation(source1, options: TestOptions.DebugDll,
                                                 parseOptions: TestOptions.RegularNext);
            compilation1.VerifyEmitDiagnostics(expected);
        }

        [Theory]
        [InlineData("char", "char", "ushort.MaxValue", "int")]
        [InlineData("char", "sbyte", "ushort.MaxValue", "int")]
        [InlineData("char", "short", "ushort.MaxValue", "int")]
        [InlineData("char", "int", "ushort.MaxValue", "int")]
        [InlineData("char", "byte", "ushort.MaxValue", "int")]
        [InlineData("char", "ushort", "ushort.MaxValue", "int")]
        [InlineData("sbyte", "char", "sbyte.MinValue", "int")]
        [InlineData("sbyte", "sbyte", "sbyte.MinValue", "int")]
        [InlineData("sbyte", "short", "sbyte.MinValue", "int")]
        [InlineData("sbyte", "int", "sbyte.MinValue", "int")]
        [InlineData("sbyte", "byte", "sbyte.MinValue", "int")]
        [InlineData("sbyte", "ushort", "sbyte.MinValue", "int")]
        [InlineData("short", "char", "short.MinValue", "int")]
        [InlineData("short", "sbyte", "short.MinValue", "int")]
        [InlineData("short", "short", "short.MinValue", "int")]
        [InlineData("short", "int", "short.MinValue", "int")]
        [InlineData("short", "byte", "short.MinValue", "int")]
        [InlineData("short", "ushort", "short.MinValue", "int")]
        [InlineData("int", "char", "int.MinValue", "int")]
        [InlineData("int", "sbyte", "int.MinValue", "int")]
        [InlineData("int", "short", "int.MinValue", "int")]
        [InlineData("int", "int", "int.MinValue", "int")]
        [InlineData("int", "byte", "int.MinValue", "int")]
        [InlineData("int", "ushort", "int.MinValue", "int")]
        [InlineData("long", "char", "long.MinValue", "long")]
        [InlineData("long", "sbyte", "long.MinValue", "long")]
        [InlineData("long", "short", "long.MinValue", "long")]
        [InlineData("long", "int", "long.MinValue", "long")]
        [InlineData("long", "byte", "long.MinValue", "long")]
        [InlineData("long", "ushort", "long.MinValue", "long")]
        [InlineData("byte", "char", "byte.MaxValue", "int")]
        [InlineData("byte", "sbyte", "byte.MaxValue", "int")]
        [InlineData("byte", "short", "byte.MaxValue", "int")]
        [InlineData("byte", "int", "byte.MaxValue", "int")]
        [InlineData("byte", "byte", "byte.MaxValue", "int")]
        [InlineData("byte", "ushort", "byte.MaxValue", "int")]
        [InlineData("ushort", "char", "ushort.MaxValue", "int")]
        [InlineData("ushort", "sbyte", "ushort.MaxValue", "int")]
        [InlineData("ushort", "short", "ushort.MaxValue", "int")]
        [InlineData("ushort", "int", "ushort.MaxValue", "int")]
        [InlineData("ushort", "byte", "ushort.MaxValue", "int")]
        [InlineData("ushort", "ushort", "ushort.MaxValue", "int")]
        [InlineData("uint", "char", "uint.MaxValue", "uint")]
        [InlineData("uint", "sbyte", "uint.MaxValue", "uint")]
        [InlineData("uint", "short", "uint.MaxValue", "uint")]
        [InlineData("uint", "int", "uint.MaxValue", "uint")]
        [InlineData("uint", "byte", "uint.MaxValue", "uint")]
        [InlineData("uint", "ushort", "uint.MaxValue", "uint")]
        [InlineData("ulong", "char", "ulong.MaxValue", "ulong")]
        [InlineData("ulong", "sbyte", "ulong.MaxValue", "ulong")]
        [InlineData("ulong", "short", "ulong.MaxValue", "ulong")]
        [InlineData("ulong", "int", "ulong.MaxValue", "ulong")]
        [InlineData("ulong", "byte", "ulong.MaxValue", "ulong")]
        [InlineData("ulong", "ushort", "ulong.MaxValue", "ulong")]
        [InlineData("nint", "char", "int.MaxValue", "nint")]
        [InlineData("nint", "sbyte", "int.MaxValue", "nint")]
        [InlineData("nint", "short", "int.MaxValue", "nint")]
        [InlineData("nint", "int", "int.MaxValue", "nint")]
        [InlineData("nint", "byte", "int.MaxValue", "nint")]
        [InlineData("nint", "ushort", "int.MaxValue", "nint")]
        [InlineData("nuint", "char", "uint.MaxValue", "nuint")]
        [InlineData("nuint", "sbyte", "uint.MaxValue", "nuint")]
        [InlineData("nuint", "short", "uint.MaxValue", "nuint")]
        [InlineData("nuint", "int", "uint.MaxValue", "nuint")]
        [InlineData("nuint", "byte", "uint.MaxValue", "nuint")]
        [InlineData("nuint", "ushort", "uint.MaxValue", "nuint")]
        [InlineData("nint", "char", "0", "nint")]
        [InlineData("nint", "sbyte", "0", "nint")]
        [InlineData("nint", "short", "0", "nint")]
        [InlineData("nint", "int", "0", "nint")]
        [InlineData("nint", "byte", "0", "nint")]
        [InlineData("nint", "ushort", "0", "nint")]
        public void BuiltIn_ConstantFolding_01(string left, string right, string leftValue, string result)
        {

            var source1 =
@"
class C
{
    static void Main()
    {
        const " + left + @" x = (" + left + @")(" + leftValue + @");
        const " + result + @" y = x >>> (" + right + @")1;
        var z1 = x;
        var z2 = z1 >>> (" + right + @")1;

        if (y == z2) System.Console.WriteLine(""Passed 1"");
    }
}
";
            var compilation1 = CreateCompilation(source1, options: TestOptions.DebugExe,
                                                 parseOptions: TestOptions.RegularPreview);

            CompileAndVerify(compilation1, expectedOutput: @"
Passed 1
").VerifyDiagnostics();
        }

        [Theory]
        [InlineData("int.MinValue")]
        [InlineData("-1")]
        [InlineData("-100")]
        public void BuiltIn_ConstantFolding_02(string leftValue)
        {

            var source1 =
@"
#pragma warning disable CS0219 // The variable 'y' is assigned but its value is never used

class C
{
    static void Main()
    {
        const nint x = (nint)(" + leftValue + @");
        const nint y = x >>> 1;
    }
}
";
            var compilation1 = CreateCompilation(source1, options: TestOptions.DebugExe,
                                                 parseOptions: TestOptions.RegularPreview);

            compilation1.VerifyDiagnostics(
                // (9,24): error CS0133: The expression being assigned to 'y' must be constant
                //         const nint y = x >>> 1;
                Diagnostic(ErrorCode.ERR_NotConstantExpression, "x >>> 1").WithArguments("y").WithLocation(9, 24)
                );
        }

        [Theory]
        [InlineData("char", "char", "ushort.MaxValue")]
        [InlineData("char", "sbyte", "ushort.MaxValue")]
        [InlineData("char", "short", "ushort.MaxValue")]
        [InlineData("char", "int", "ushort.MaxValue")]
        [InlineData("char", "byte", "ushort.MaxValue")]
        [InlineData("char", "ushort", "ushort.MaxValue")]
        [InlineData("sbyte", "char", "sbyte.MinValue")]
        [InlineData("sbyte", "sbyte", "sbyte.MinValue")]
        [InlineData("sbyte", "short", "sbyte.MinValue")]
        [InlineData("sbyte", "int", "sbyte.MinValue")]
        [InlineData("sbyte", "byte", "sbyte.MinValue")]
        [InlineData("sbyte", "ushort", "sbyte.MinValue")]
        [InlineData("short", "char", "short.MinValue")]
        [InlineData("short", "sbyte", "short.MinValue")]
        [InlineData("short", "short", "short.MinValue")]
        [InlineData("short", "int", "short.MinValue")]
        [InlineData("short", "byte", "short.MinValue")]
        [InlineData("short", "ushort", "short.MinValue")]
        [InlineData("int", "char", "int.MinValue")]
        [InlineData("int", "sbyte", "int.MinValue")]
        [InlineData("int", "short", "int.MinValue")]
        [InlineData("int", "int", "int.MinValue")]
        [InlineData("int", "byte", "int.MinValue")]
        [InlineData("int", "ushort", "int.MinValue")]
        [InlineData("long", "char", "long.MinValue")]
        [InlineData("long", "sbyte", "long.MinValue")]
        [InlineData("long", "short", "long.MinValue")]
        [InlineData("long", "int", "long.MinValue")]
        [InlineData("long", "byte", "long.MinValue")]
        [InlineData("long", "ushort", "long.MinValue")]
        [InlineData("byte", "char", "byte.MaxValue")]
        [InlineData("byte", "sbyte", "byte.MaxValue")]
        [InlineData("byte", "short", "byte.MaxValue")]
        [InlineData("byte", "int", "byte.MaxValue")]
        [InlineData("byte", "byte", "byte.MaxValue")]
        [InlineData("byte", "ushort", "byte.MaxValue")]
        [InlineData("ushort", "char", "ushort.MaxValue")]
        [InlineData("ushort", "sbyte", "ushort.MaxValue")]
        [InlineData("ushort", "short", "ushort.MaxValue")]
        [InlineData("ushort", "int", "ushort.MaxValue")]
        [InlineData("ushort", "byte", "ushort.MaxValue")]
        [InlineData("ushort", "ushort", "ushort.MaxValue")]
        [InlineData("uint", "char", "uint.MaxValue")]
        [InlineData("uint", "sbyte", "uint.MaxValue")]
        [InlineData("uint", "short", "uint.MaxValue")]
        [InlineData("uint", "int", "uint.MaxValue")]
        [InlineData("uint", "byte", "uint.MaxValue")]
        [InlineData("uint", "ushort", "uint.MaxValue")]
        [InlineData("ulong", "char", "ulong.MaxValue")]
        [InlineData("ulong", "sbyte", "ulong.MaxValue")]
        [InlineData("ulong", "short", "ulong.MaxValue")]
        [InlineData("ulong", "int", "ulong.MaxValue")]
        [InlineData("ulong", "byte", "ulong.MaxValue")]
        [InlineData("ulong", "ushort", "ulong.MaxValue")]
        [InlineData("nint", "char", "(System.IntPtr.Size == 4 ? int.MinValue : long.MinValue)")]
        [InlineData("nint", "sbyte", "(System.IntPtr.Size == 4 ? int.MinValue : long.MinValue)")]
        [InlineData("nint", "short", "(System.IntPtr.Size == 4 ? int.MinValue : long.MinValue)")]
        [InlineData("nint", "int", "(System.IntPtr.Size == 4 ? int.MinValue : long.MinValue)")]
        [InlineData("nint", "byte", "(System.IntPtr.Size == 4 ? int.MinValue : long.MinValue)")]
        [InlineData("nint", "ushort", "(System.IntPtr.Size == 4 ? int.MinValue : long.MinValue)")]
        [InlineData("nuint", "char", "(System.IntPtr.Size == 4 ? uint.MaxValue : ulong.MaxValue)")]
        [InlineData("nuint", "sbyte", "(System.IntPtr.Size == 4 ? uint.MaxValue : ulong.MaxValue)")]
        [InlineData("nuint", "short", "(System.IntPtr.Size == 4 ? uint.MaxValue : ulong.MaxValue)")]
        [InlineData("nuint", "int", "(System.IntPtr.Size == 4 ? uint.MaxValue : ulong.MaxValue)")]
        [InlineData("nuint", "byte", "(System.IntPtr.Size == 4 ? uint.MaxValue : ulong.MaxValue)")]
        [InlineData("nuint", "ushort", "(System.IntPtr.Size == 4 ? uint.MaxValue : ulong.MaxValue)")]
        public void BuiltIn_CompoundAssignment_01(string left, string right, string leftValue)
        {
            var source1 =
@"
class C
{
    static void Main()
    {
        var x = (" + left + @")" + leftValue + @";
        var y = (" + right + @")1;
        var z1 = x;
        z1 >>>= y;

        if (z1 == (" + left + @")(x >>> y)) System.Console.WriteLine(""Passed 1"");

        z1 >>= y;
    }
}
";
            var compilation1 = CreateCompilation(source1, options: TestOptions.DebugExe,
                                                 parseOptions: TestOptions.RegularPreview);

            CompileAndVerify(compilation1, expectedOutput: @"
Passed 1
").VerifyDiagnostics();

            var tree = compilation1.SyntaxTrees.Single();
            var model = compilation1.GetSemanticModel(tree);
            var unsignedShift = tree.GetRoot().DescendantNodes().OfType<AssignmentExpressionSyntax>().Where(e => e.Kind() == SyntaxKind.UnsignedRightShiftAssignmentExpression).First();
            var shift = tree.GetRoot().DescendantNodes().OfType<AssignmentExpressionSyntax>().Where(e => e.Kind() == SyntaxKind.RightShiftAssignmentExpression).First();

            Assert.Equal("z1 >>>= y", unsignedShift.ToString());
            Assert.Equal("z1 >>= y", shift.ToString());

            var unsignedShiftSymbol = (IMethodSymbol)model.GetSymbolInfo(unsignedShift).Symbol;
            var shiftSymbol = (IMethodSymbol)model.GetSymbolInfo(shift).Symbol;
            Assert.Equal("op_UnsignedRightShift", unsignedShiftSymbol.Name);
            Assert.Equal("op_RightShift", shiftSymbol.Name);

            Assert.Same(shiftSymbol.ReturnType, unsignedShiftSymbol.ReturnType);
            Assert.Same(shiftSymbol.Parameters[0].Type, unsignedShiftSymbol.Parameters[0].Type);
            Assert.Same(shiftSymbol.Parameters[1].Type, unsignedShiftSymbol.Parameters[1].Type);
            Assert.Same(shiftSymbol.ContainingSymbol, unsignedShiftSymbol.ContainingSymbol);
        }

        [Theory]
        [InlineData("object", "object")]
        [InlineData("object", "string")]
        [InlineData("object", "bool")]
        [InlineData("object", "char")]
        [InlineData("object", "sbyte")]
        [InlineData("object", "short")]
        [InlineData("object", "int")]
        [InlineData("object", "long")]
        [InlineData("object", "byte")]
        [InlineData("object", "ushort")]
        [InlineData("object", "uint")]
        [InlineData("object", "ulong")]
        [InlineData("object", "nint")]
        [InlineData("object", "nuint")]
        [InlineData("object", "float")]
        [InlineData("object", "double")]
        [InlineData("object", "decimal")]
        [InlineData("string", "object")]
        [InlineData("string", "string")]
        [InlineData("string", "bool")]
        [InlineData("string", "char")]
        [InlineData("string", "sbyte")]
        [InlineData("string", "short")]
        [InlineData("string", "int")]
        [InlineData("string", "long")]
        [InlineData("string", "byte")]
        [InlineData("string", "ushort")]
        [InlineData("string", "uint")]
        [InlineData("string", "ulong")]
        [InlineData("string", "nint")]
        [InlineData("string", "nuint")]
        [InlineData("string", "float")]
        [InlineData("string", "double")]
        [InlineData("string", "decimal")]
        [InlineData("bool", "object")]
        [InlineData("bool", "string")]
        [InlineData("bool", "bool")]
        [InlineData("bool", "char")]
        [InlineData("bool", "sbyte")]
        [InlineData("bool", "short")]
        [InlineData("bool", "int")]
        [InlineData("bool", "long")]
        [InlineData("bool", "byte")]
        [InlineData("bool", "ushort")]
        [InlineData("bool", "uint")]
        [InlineData("bool", "ulong")]
        [InlineData("bool", "nint")]
        [InlineData("bool", "nuint")]
        [InlineData("bool", "float")]
        [InlineData("bool", "double")]
        [InlineData("bool", "decimal")]
        [InlineData("char", "object")]
        [InlineData("char", "string")]
        [InlineData("char", "bool")]
        [InlineData("char", "long")]
        [InlineData("char", "uint")]
        [InlineData("char", "ulong")]
        [InlineData("char", "nint")]
        [InlineData("char", "nuint")]
        [InlineData("char", "float")]
        [InlineData("char", "double")]
        [InlineData("char", "decimal")]
        [InlineData("sbyte", "object")]
        [InlineData("sbyte", "string")]
        [InlineData("sbyte", "bool")]
        [InlineData("sbyte", "long")]
        [InlineData("sbyte", "uint")]
        [InlineData("sbyte", "ulong")]
        [InlineData("sbyte", "nint")]
        [InlineData("sbyte", "nuint")]
        [InlineData("sbyte", "float")]
        [InlineData("sbyte", "double")]
        [InlineData("sbyte", "decimal")]
        [InlineData("short", "object")]
        [InlineData("short", "string")]
        [InlineData("short", "bool")]
        [InlineData("short", "long")]
        [InlineData("short", "uint")]
        [InlineData("short", "ulong")]
        [InlineData("short", "nint")]
        [InlineData("short", "nuint")]
        [InlineData("short", "float")]
        [InlineData("short", "double")]
        [InlineData("short", "decimal")]
        [InlineData("int", "object")]
        [InlineData("int", "string")]
        [InlineData("int", "bool")]
        [InlineData("int", "long")]
        [InlineData("int", "uint")]
        [InlineData("int", "ulong")]
        [InlineData("int", "nint")]
        [InlineData("int", "nuint")]
        [InlineData("int", "float")]
        [InlineData("int", "double")]
        [InlineData("int", "decimal")]
        [InlineData("long", "object")]
        [InlineData("long", "string")]
        [InlineData("long", "bool")]
        [InlineData("long", "long")]
        [InlineData("long", "uint")]
        [InlineData("long", "ulong")]
        [InlineData("long", "nint")]
        [InlineData("long", "nuint")]
        [InlineData("long", "float")]
        [InlineData("long", "double")]
        [InlineData("long", "decimal")]
        [InlineData("byte", "object")]
        [InlineData("byte", "string")]
        [InlineData("byte", "bool")]
        [InlineData("byte", "long")]
        [InlineData("byte", "uint")]
        [InlineData("byte", "ulong")]
        [InlineData("byte", "nint")]
        [InlineData("byte", "nuint")]
        [InlineData("byte", "float")]
        [InlineData("byte", "double")]
        [InlineData("byte", "decimal")]
        [InlineData("ushort", "object")]
        [InlineData("ushort", "string")]
        [InlineData("ushort", "bool")]
        [InlineData("ushort", "long")]
        [InlineData("ushort", "uint")]
        [InlineData("ushort", "ulong")]
        [InlineData("ushort", "nint")]
        [InlineData("ushort", "nuint")]
        [InlineData("ushort", "float")]
        [InlineData("ushort", "double")]
        [InlineData("ushort", "decimal")]
        [InlineData("uint", "object")]
        [InlineData("uint", "string")]
        [InlineData("uint", "bool")]
        [InlineData("uint", "long")]
        [InlineData("uint", "uint")]
        [InlineData("uint", "ulong")]
        [InlineData("uint", "nint")]
        [InlineData("uint", "nuint")]
        [InlineData("uint", "float")]
        [InlineData("uint", "double")]
        [InlineData("uint", "decimal")]
        [InlineData("ulong", "object")]
        [InlineData("ulong", "string")]
        [InlineData("ulong", "bool")]
        [InlineData("ulong", "long")]
        [InlineData("ulong", "uint")]
        [InlineData("ulong", "ulong")]
        [InlineData("ulong", "nint")]
        [InlineData("ulong", "nuint")]
        [InlineData("ulong", "float")]
        [InlineData("ulong", "double")]
        [InlineData("ulong", "decimal")]
        [InlineData("nint", "object")]
        [InlineData("nint", "string")]
        [InlineData("nint", "bool")]
        [InlineData("nint", "long")]
        [InlineData("nint", "uint")]
        [InlineData("nint", "ulong")]
        [InlineData("nint", "nint")]
        [InlineData("nint", "nuint")]
        [InlineData("nint", "float")]
        [InlineData("nint", "double")]
        [InlineData("nint", "decimal")]
        [InlineData("nuint", "object")]
        [InlineData("nuint", "string")]
        [InlineData("nuint", "bool")]
        [InlineData("nuint", "long")]
        [InlineData("nuint", "uint")]
        [InlineData("nuint", "ulong")]
        [InlineData("nuint", "nint")]
        [InlineData("nuint", "nuint")]
        [InlineData("nuint", "float")]
        [InlineData("nuint", "double")]
        [InlineData("nuint", "decimal")]
        [InlineData("float", "object")]
        [InlineData("float", "string")]
        [InlineData("float", "bool")]
        [InlineData("float", "char")]
        [InlineData("float", "sbyte")]
        [InlineData("float", "short")]
        [InlineData("float", "int")]
        [InlineData("float", "long")]
        [InlineData("float", "byte")]
        [InlineData("float", "ushort")]
        [InlineData("float", "uint")]
        [InlineData("float", "ulong")]
        [InlineData("float", "nint")]
        [InlineData("float", "nuint")]
        [InlineData("float", "float")]
        [InlineData("float", "double")]
        [InlineData("float", "decimal")]
        [InlineData("double", "object")]
        [InlineData("double", "string")]
        [InlineData("double", "bool")]
        [InlineData("double", "char")]
        [InlineData("double", "sbyte")]
        [InlineData("double", "short")]
        [InlineData("double", "int")]
        [InlineData("double", "long")]
        [InlineData("double", "byte")]
        [InlineData("double", "ushort")]
        [InlineData("double", "uint")]
        [InlineData("double", "ulong")]
        [InlineData("double", "nint")]
        [InlineData("double", "nuint")]
        [InlineData("double", "float")]
        [InlineData("double", "double")]
        [InlineData("double", "decimal")]
        [InlineData("decimal", "object")]
        [InlineData("decimal", "string")]
        [InlineData("decimal", "bool")]
        [InlineData("decimal", "char")]
        [InlineData("decimal", "sbyte")]
        [InlineData("decimal", "short")]
        [InlineData("decimal", "int")]
        [InlineData("decimal", "long")]
        [InlineData("decimal", "byte")]
        [InlineData("decimal", "ushort")]
        [InlineData("decimal", "uint")]
        [InlineData("decimal", "ulong")]
        [InlineData("decimal", "nint")]
        [InlineData("decimal", "nuint")]
        [InlineData("decimal", "float")]
        [InlineData("decimal", "double")]
        [InlineData("decimal", "decimal")]
        public void BuiltIn_CompoundAssignment_02(string left, string right)
        {
            var source1 =
@"
class C
{
    static void Main()
    {
        " + left + @" x = default;
        " + right + @" y = default;
        x >>= y;
        x >>>= y;
    }
}
";
            var expected = new[]
                {
                // (8,9): error CS0019: Operator '>>=' cannot be applied to operands of type 'double' and 'char'
                //         x >>= y;
                Diagnostic(ErrorCode.ERR_BadBinaryOps, "x >>= y").WithArguments(">>=", left, right).WithLocation(8, 9),
                // (9,9): error CS0019: Operator '>>>=' cannot be applied to operands of type 'double' and 'char'
                //         x >>>= y;
                Diagnostic(ErrorCode.ERR_BadBinaryOps, "x >>>= y").WithArguments(">>>=", left, right).WithLocation(9, 9)
                };

            var compilation1 = CreateCompilation(source1, options: TestOptions.DebugDll,
                                                 parseOptions: TestOptions.RegularPreview);
            compilation1.VerifyEmitDiagnostics(expected);

            compilation1 = CreateCompilation(source1, options: TestOptions.DebugDll,
                                             parseOptions: TestOptions.Regular10);
            compilation1.VerifyEmitDiagnostics(expected);

            compilation1 = CreateCompilation(source1, options: TestOptions.DebugDll,
                                             parseOptions: TestOptions.RegularNext);
            compilation1.VerifyEmitDiagnostics(expected);
        }

        [Fact]
        public void BuiltIn_CompoundAssignment_CollectionInitializerElement()
        {
            var source1 =
@"
class C
{
    static void Main()
    {
        var x = int.MinValue;
        var y = new System.Collections.Generic.List<int>() {
            x >>= 1,
            x >>>= 1 
            };
    }
}
";
            var compilation1 = CreateCompilation(source1, options: TestOptions.DebugDll,
                                                 parseOptions: TestOptions.RegularPreview);

            compilation1.VerifyEmitDiagnostics(
                // (8,13): error CS0747: Invalid initializer member declarator
                //             x >>= 1,
                Diagnostic(ErrorCode.ERR_InvalidInitializerElementInitializer, "x >>= 1").WithLocation(8, 13),
                // (9,13): error CS0747: Invalid initializer member declarator
                //             x >>>= 1 
                Diagnostic(ErrorCode.ERR_InvalidInitializerElementInitializer, "x >>>= 1").WithLocation(9, 13)
                );
        }

        [Fact]
        public void BuiltIn_ExpressionTree_01()
        {
            var source1 =
@"
class C
{
    static void Main()
    {
        System.Linq.Expressions.Expression<System.Func<int, int, int>> e = (x, y) => x >>> y; 
    }
}
";
            var compilation1 = CreateCompilation(source1, options: TestOptions.DebugDll,
                                                 parseOptions: TestOptions.RegularPreview);
            compilation1.VerifyEmitDiagnostics(
                // (6,86): error CS7053: An expression tree may not contain '>>>'
                //         System.Linq.Expressions.Expression<System.Func<int, int, int>> e = (x, y) => x >>> y; 
                Diagnostic(ErrorCode.ERR_FeatureNotValidInExpressionTree, "x >>> y").WithArguments(">>>").WithLocation(6, 86)
                );
        }

        [Fact]
        public void BuiltIn_CompoundAssignment_ExpressionTree_01()
        {
            var source1 =
@"
class C
{
    static void Main()
    {
        System.Linq.Expressions.Expression<System.Func<int, int, int>> e = (x, y) => x >>>= y; 
    }
}
";
            var compilation1 = CreateCompilation(source1, options: TestOptions.DebugDll,
                                                 parseOptions: TestOptions.RegularPreview);
            compilation1.VerifyEmitDiagnostics(
                // (6,86): error CS0832: An expression tree may not contain an assignment operator
                //         System.Linq.Expressions.Expression<System.Func<int, int, int>> e = (x, y) => x >>>= y;
                Diagnostic(ErrorCode.ERR_ExpressionTreeContainsAssignment, "x >>>= y").WithLocation(6, 86)
                );
        }

        [Fact]
        public void BuiltIn_Dynamic_01()
        {
            var source1 =
@"
class C
{
    static void Main(dynamic x, int y)
    {
        _ = x >>> y;        
        _ = y >>> x;        
        _ = x >>> x;        
    }
}
";
            var expected = new[]
                {
                // (6,13): error CS0019: Operator '>>>' cannot be applied to operands of type 'dynamic' and 'int'
                //         _ = x >>> y;        
                Diagnostic(ErrorCode.ERR_BadBinaryOps, "x >>> y").WithArguments(">>>", "dynamic", "int").WithLocation(6, 13),
                // (7,13): error CS0019: Operator '>>>' cannot be applied to operands of type 'int' and 'dynamic'
                //         _ = y >>> x;        
                Diagnostic(ErrorCode.ERR_BadBinaryOps, "y >>> x").WithArguments(">>>", "int", "dynamic").WithLocation(7, 13),
                // (8,13): error CS0019: Operator '>>>' cannot be applied to operands of type 'dynamic' and 'dynamic'
                //         _ = x >>> x;        
                Diagnostic(ErrorCode.ERR_BadBinaryOps, "x >>> x").WithArguments(">>>", "dynamic", "dynamic").WithLocation(8, 13)
                };

            var compilation1 = CreateCompilation(source1, options: TestOptions.DebugDll,
                                                 parseOptions: TestOptions.RegularPreview);
            compilation1.VerifyEmitDiagnostics(expected);

            compilation1 = CreateCompilation(source1, options: TestOptions.DebugDll,
                                             parseOptions: TestOptions.Regular10);
            compilation1.VerifyEmitDiagnostics(expected);

            compilation1 = CreateCompilation(source1, options: TestOptions.DebugDll,
                                             parseOptions: TestOptions.RegularNext);
            compilation1.VerifyEmitDiagnostics(expected);
        }

        [Fact]
        public void BuiltIn_CompoundAssignment_Dynamic_01()
        {
            var source1 =
@"
class C
{
    static void Main(dynamic x, int y)
    {
        x >>>= y;        
        y >>>= x;        
        x >>>= x;        
    }
}
";
            var expected = new[]
                {
                // (6,9): error CS0019: Operator '>>>=' cannot be applied to operands of type 'dynamic' and 'int'
                //         x >>>= y;        
                Diagnostic(ErrorCode.ERR_BadBinaryOps, "x >>>= y").WithArguments(">>>=", "dynamic", "int").WithLocation(6, 9),
                // (7,9): error CS0019: Operator '>>>=' cannot be applied to operands of type 'int' and 'dynamic'
                //         y >>>= x;        
                Diagnostic(ErrorCode.ERR_BadBinaryOps, "y >>>= x").WithArguments(">>>=", "int", "dynamic").WithLocation(7, 9),
                // (8,9): error CS0019: Operator '>>>=' cannot be applied to operands of type 'dynamic' and 'dynamic'
                //         x >>>= x;        
                Diagnostic(ErrorCode.ERR_BadBinaryOps, "x >>>= x").WithArguments(">>>=", "dynamic", "dynamic").WithLocation(8, 9)
                };

            var compilation1 = CreateCompilation(source1, options: TestOptions.DebugDll,
                                                 parseOptions: TestOptions.RegularPreview);
            compilation1.VerifyEmitDiagnostics(expected);

            compilation1 = CreateCompilation(source1, options: TestOptions.DebugDll,
                                             parseOptions: TestOptions.Regular10);
            compilation1.VerifyEmitDiagnostics(expected);

            compilation1 = CreateCompilation(source1, options: TestOptions.DebugDll,
                                             parseOptions: TestOptions.RegularNext);
            compilation1.VerifyEmitDiagnostics(expected);
        }

        [Theory]
        [InlineData("char", "char", "ushort.MaxValue", "int")]
        [InlineData("char", "sbyte", "ushort.MaxValue", "int")]
        [InlineData("char", "short", "ushort.MaxValue", "int")]
        [InlineData("char", "int", "ushort.MaxValue", "int")]
        [InlineData("char", "byte", "ushort.MaxValue", "int")]
        [InlineData("char", "ushort", "ushort.MaxValue", "int")]
        [InlineData("sbyte", "char", "sbyte.MinValue", "int")]
        [InlineData("sbyte", "sbyte", "sbyte.MinValue", "int")]
        [InlineData("sbyte", "short", "sbyte.MinValue", "int")]
        [InlineData("sbyte", "int", "sbyte.MinValue", "int")]
        [InlineData("sbyte", "byte", "sbyte.MinValue", "int")]
        [InlineData("sbyte", "ushort", "sbyte.MinValue", "int")]
        [InlineData("short", "char", "short.MinValue", "int")]
        [InlineData("short", "sbyte", "short.MinValue", "int")]
        [InlineData("short", "short", "short.MinValue", "int")]
        [InlineData("short", "int", "short.MinValue", "int")]
        [InlineData("short", "byte", "short.MinValue", "int")]
        [InlineData("short", "ushort", "short.MinValue", "int")]
        [InlineData("int", "char", "int.MinValue", "int")]
        [InlineData("int", "sbyte", "int.MinValue", "int")]
        [InlineData("int", "short", "int.MinValue", "int")]
        [InlineData("int", "int", "int.MinValue", "int")]
        [InlineData("int", "byte", "int.MinValue", "int")]
        [InlineData("int", "ushort", "int.MinValue", "int")]
        [InlineData("long", "char", "long.MinValue", "long")]
        [InlineData("long", "sbyte", "long.MinValue", "long")]
        [InlineData("long", "short", "long.MinValue", "long")]
        [InlineData("long", "int", "long.MinValue", "long")]
        [InlineData("long", "byte", "long.MinValue", "long")]
        [InlineData("long", "ushort", "long.MinValue", "long")]
        [InlineData("byte", "char", "byte.MaxValue", "int")]
        [InlineData("byte", "sbyte", "byte.MaxValue", "int")]
        [InlineData("byte", "short", "byte.MaxValue", "int")]
        [InlineData("byte", "int", "byte.MaxValue", "int")]
        [InlineData("byte", "byte", "byte.MaxValue", "int")]
        [InlineData("byte", "ushort", "byte.MaxValue", "int")]
        [InlineData("ushort", "char", "ushort.MaxValue", "int")]
        [InlineData("ushort", "sbyte", "ushort.MaxValue", "int")]
        [InlineData("ushort", "short", "ushort.MaxValue", "int")]
        [InlineData("ushort", "int", "ushort.MaxValue", "int")]
        [InlineData("ushort", "byte", "ushort.MaxValue", "int")]
        [InlineData("ushort", "ushort", "ushort.MaxValue", "int")]
        [InlineData("uint", "char", "uint.MaxValue", "uint")]
        [InlineData("uint", "sbyte", "uint.MaxValue", "uint")]
        [InlineData("uint", "short", "uint.MaxValue", "uint")]
        [InlineData("uint", "int", "uint.MaxValue", "uint")]
        [InlineData("uint", "byte", "uint.MaxValue", "uint")]
        [InlineData("uint", "ushort", "uint.MaxValue", "uint")]
        [InlineData("ulong", "char", "ulong.MaxValue", "ulong")]
        [InlineData("ulong", "sbyte", "ulong.MaxValue", "ulong")]
        [InlineData("ulong", "short", "ulong.MaxValue", "ulong")]
        [InlineData("ulong", "int", "ulong.MaxValue", "ulong")]
        [InlineData("ulong", "byte", "ulong.MaxValue", "ulong")]
        [InlineData("ulong", "ushort", "ulong.MaxValue", "ulong")]
        [InlineData("nint", "char", "(System.IntPtr.Size == 4 ? int.MinValue : long.MinValue)", "nint")]
        [InlineData("nint", "sbyte", "(System.IntPtr.Size == 4 ? int.MinValue : long.MinValue)", "nint")]
        [InlineData("nint", "short", "(System.IntPtr.Size == 4 ? int.MinValue : long.MinValue)", "nint")]
        [InlineData("nint", "int", "(System.IntPtr.Size == 4 ? int.MinValue : long.MinValue)", "nint")]
        [InlineData("nint", "byte", "(System.IntPtr.Size == 4 ? int.MinValue : long.MinValue)", "nint")]
        [InlineData("nint", "ushort", "(System.IntPtr.Size == 4 ? int.MinValue : long.MinValue)", "nint")]
        [InlineData("nuint", "char", "(System.IntPtr.Size == 4 ? uint.MaxValue : ulong.MaxValue)", "nuint")]
        [InlineData("nuint", "sbyte", "(System.IntPtr.Size == 4 ? uint.MaxValue : ulong.MaxValue)", "nuint")]
        [InlineData("nuint", "short", "(System.IntPtr.Size == 4 ? uint.MaxValue : ulong.MaxValue)", "nuint")]
        [InlineData("nuint", "int", "(System.IntPtr.Size == 4 ? uint.MaxValue : ulong.MaxValue)", "nuint")]
        [InlineData("nuint", "byte", "(System.IntPtr.Size == 4 ? uint.MaxValue : ulong.MaxValue)", "nuint")]
        [InlineData("nuint", "ushort", "(System.IntPtr.Size == 4 ? uint.MaxValue : ulong.MaxValue)", "nuint")]
        public void BuiltIn_Lifted_01(string left, string right, string leftValue, string result)
        {
            var nullableLeft = left + "?";
            var nullableRight = right + "?";
            var nullableResult = result + "?";

            var source1 =
@"
class C
{
    static void Main()
    {
        var x = (" + nullableLeft + @")" + leftValue + @";
        var y = (" + nullableRight + @")1;
        var z1 = x >>> y;
        var z2 = x >> y;

        if (z1 == (x.Value >>> y.Value)) System.Console.WriteLine(""Passed 1"");

        if (GetType(z1) == GetType(z2) && GetType(z1) == typeof(" + nullableResult + @")) System.Console.WriteLine(""Passed 2"");

        if (Test1(x, null) == null) System.Console.WriteLine(""Passed 3"");
        if (Test1(null, y) == null) System.Console.WriteLine(""Passed 4"");
        if (Test1(null, null) == null) System.Console.WriteLine(""Passed 5"");
    }

    static " + nullableResult + @" Test1(" + nullableLeft + @" x, " + nullableRight + @" y) => x >>> y; 
    static " + nullableResult + @" Test2(" + nullableLeft + @" x, " + nullableRight + @" y) => x >> y; 

    static System.Type GetType<T>(T x) => typeof(T);
}
";
            var compilation1 = CreateCompilation(source1, options: TestOptions.DebugExe,
                                                 parseOptions: TestOptions.RegularPreview);

            var verifier = CompileAndVerify(compilation1, expectedOutput: @"
Passed 1
Passed 2
Passed 3
Passed 4
Passed 5
").VerifyDiagnostics();


            string actualIL = verifier.VisualizeIL("C.Test2");
            verifier.VerifyIL("C.Test1", actualIL.Replace("shr.un", "shr").Replace("shr", "shr.un"));

            var tree = compilation1.SyntaxTrees.Single();
            var model = compilation1.GetSemanticModel(tree);
            var unsignedShift = tree.GetRoot().DescendantNodes().OfType<BinaryExpressionSyntax>().Where(e => e.Kind() == SyntaxKind.UnsignedRightShiftExpression).First();
            var shift = tree.GetRoot().DescendantNodes().OfType<BinaryExpressionSyntax>().Where(e => e.Kind() == SyntaxKind.RightShiftExpression).First();

            Assert.Equal("x >>> y", unsignedShift.ToString());
            Assert.Equal("x >> y", shift.ToString());

            var unsignedShiftSymbol = (IMethodSymbol)model.GetSymbolInfo(unsignedShift).Symbol;
            var shiftSymbol = (IMethodSymbol)model.GetSymbolInfo(shift).Symbol;
            Assert.Equal("op_UnsignedRightShift", unsignedShiftSymbol.Name);
            Assert.Equal("op_RightShift", shiftSymbol.Name);

            Assert.Same(shiftSymbol.ReturnType, unsignedShiftSymbol.ReturnType);
            Assert.Same(shiftSymbol.Parameters[0].Type, unsignedShiftSymbol.Parameters[0].Type);
            Assert.Same(shiftSymbol.Parameters[1].Type, unsignedShiftSymbol.Parameters[1].Type);
            Assert.Same(shiftSymbol.ContainingSymbol, unsignedShiftSymbol.ContainingSymbol);
        }

        [Theory]
        [InlineData("object", "object")]
        [InlineData("object", "string")]
        [InlineData("object", "bool")]
        [InlineData("object", "char")]
        [InlineData("object", "sbyte")]
        [InlineData("object", "short")]
        [InlineData("object", "int")]
        [InlineData("object", "long")]
        [InlineData("object", "byte")]
        [InlineData("object", "ushort")]
        [InlineData("object", "uint")]
        [InlineData("object", "ulong")]
        [InlineData("object", "nint")]
        [InlineData("object", "nuint")]
        [InlineData("object", "float")]
        [InlineData("object", "double")]
        [InlineData("object", "decimal")]
        [InlineData("string", "object")]
        [InlineData("string", "string")]
        [InlineData("string", "bool")]
        [InlineData("string", "char")]
        [InlineData("string", "sbyte")]
        [InlineData("string", "short")]
        [InlineData("string", "int")]
        [InlineData("string", "long")]
        [InlineData("string", "byte")]
        [InlineData("string", "ushort")]
        [InlineData("string", "uint")]
        [InlineData("string", "ulong")]
        [InlineData("string", "nint")]
        [InlineData("string", "nuint")]
        [InlineData("string", "float")]
        [InlineData("string", "double")]
        [InlineData("string", "decimal")]
        [InlineData("bool", "object")]
        [InlineData("bool", "string")]
        [InlineData("bool", "bool")]
        [InlineData("bool", "char")]
        [InlineData("bool", "sbyte")]
        [InlineData("bool", "short")]
        [InlineData("bool", "int")]
        [InlineData("bool", "long")]
        [InlineData("bool", "byte")]
        [InlineData("bool", "ushort")]
        [InlineData("bool", "uint")]
        [InlineData("bool", "ulong")]
        [InlineData("bool", "nint")]
        [InlineData("bool", "nuint")]
        [InlineData("bool", "float")]
        [InlineData("bool", "double")]
        [InlineData("bool", "decimal")]
        [InlineData("char", "object")]
        [InlineData("char", "string")]
        [InlineData("char", "bool")]
        [InlineData("char", "long")]
        [InlineData("char", "uint")]
        [InlineData("char", "ulong")]
        [InlineData("char", "nint")]
        [InlineData("char", "nuint")]
        [InlineData("char", "float")]
        [InlineData("char", "double")]
        [InlineData("char", "decimal")]
        [InlineData("sbyte", "object")]
        [InlineData("sbyte", "string")]
        [InlineData("sbyte", "bool")]
        [InlineData("sbyte", "long")]
        [InlineData("sbyte", "uint")]
        [InlineData("sbyte", "ulong")]
        [InlineData("sbyte", "nint")]
        [InlineData("sbyte", "nuint")]
        [InlineData("sbyte", "float")]
        [InlineData("sbyte", "double")]
        [InlineData("sbyte", "decimal")]
        [InlineData("short", "object")]
        [InlineData("short", "string")]
        [InlineData("short", "bool")]
        [InlineData("short", "long")]
        [InlineData("short", "uint")]
        [InlineData("short", "ulong")]
        [InlineData("short", "nint")]
        [InlineData("short", "nuint")]
        [InlineData("short", "float")]
        [InlineData("short", "double")]
        [InlineData("short", "decimal")]
        [InlineData("int", "object")]
        [InlineData("int", "string")]
        [InlineData("int", "bool")]
        [InlineData("int", "long")]
        [InlineData("int", "uint")]
        [InlineData("int", "ulong")]
        [InlineData("int", "nint")]
        [InlineData("int", "nuint")]
        [InlineData("int", "float")]
        [InlineData("int", "double")]
        [InlineData("int", "decimal")]
        [InlineData("long", "object")]
        [InlineData("long", "string")]
        [InlineData("long", "bool")]
        [InlineData("long", "long")]
        [InlineData("long", "uint")]
        [InlineData("long", "ulong")]
        [InlineData("long", "nint")]
        [InlineData("long", "nuint")]
        [InlineData("long", "float")]
        [InlineData("long", "double")]
        [InlineData("long", "decimal")]
        [InlineData("byte", "object")]
        [InlineData("byte", "string")]
        [InlineData("byte", "bool")]
        [InlineData("byte", "long")]
        [InlineData("byte", "uint")]
        [InlineData("byte", "ulong")]
        [InlineData("byte", "nint")]
        [InlineData("byte", "nuint")]
        [InlineData("byte", "float")]
        [InlineData("byte", "double")]
        [InlineData("byte", "decimal")]
        [InlineData("ushort", "object")]
        [InlineData("ushort", "string")]
        [InlineData("ushort", "bool")]
        [InlineData("ushort", "long")]
        [InlineData("ushort", "uint")]
        [InlineData("ushort", "ulong")]
        [InlineData("ushort", "nint")]
        [InlineData("ushort", "nuint")]
        [InlineData("ushort", "float")]
        [InlineData("ushort", "double")]
        [InlineData("ushort", "decimal")]
        [InlineData("uint", "object")]
        [InlineData("uint", "string")]
        [InlineData("uint", "bool")]
        [InlineData("uint", "long")]
        [InlineData("uint", "uint")]
        [InlineData("uint", "ulong")]
        [InlineData("uint", "nint")]
        [InlineData("uint", "nuint")]
        [InlineData("uint", "float")]
        [InlineData("uint", "double")]
        [InlineData("uint", "decimal")]
        [InlineData("ulong", "object")]
        [InlineData("ulong", "string")]
        [InlineData("ulong", "bool")]
        [InlineData("ulong", "long")]
        [InlineData("ulong", "uint")]
        [InlineData("ulong", "ulong")]
        [InlineData("ulong", "nint")]
        [InlineData("ulong", "nuint")]
        [InlineData("ulong", "float")]
        [InlineData("ulong", "double")]
        [InlineData("ulong", "decimal")]
        [InlineData("nint", "object")]
        [InlineData("nint", "string")]
        [InlineData("nint", "bool")]
        [InlineData("nint", "long")]
        [InlineData("nint", "uint")]
        [InlineData("nint", "ulong")]
        [InlineData("nint", "nint")]
        [InlineData("nint", "nuint")]
        [InlineData("nint", "float")]
        [InlineData("nint", "double")]
        [InlineData("nint", "decimal")]
        [InlineData("nuint", "object")]
        [InlineData("nuint", "string")]
        [InlineData("nuint", "bool")]
        [InlineData("nuint", "long")]
        [InlineData("nuint", "uint")]
        [InlineData("nuint", "ulong")]
        [InlineData("nuint", "nint")]
        [InlineData("nuint", "nuint")]
        [InlineData("nuint", "float")]
        [InlineData("nuint", "double")]
        [InlineData("nuint", "decimal")]
        [InlineData("float", "object")]
        [InlineData("float", "string")]
        [InlineData("float", "bool")]
        [InlineData("float", "char")]
        [InlineData("float", "sbyte")]
        [InlineData("float", "short")]
        [InlineData("float", "int")]
        [InlineData("float", "long")]
        [InlineData("float", "byte")]
        [InlineData("float", "ushort")]
        [InlineData("float", "uint")]
        [InlineData("float", "ulong")]
        [InlineData("float", "nint")]
        [InlineData("float", "nuint")]
        [InlineData("float", "float")]
        [InlineData("float", "double")]
        [InlineData("float", "decimal")]
        [InlineData("double", "object")]
        [InlineData("double", "string")]
        [InlineData("double", "bool")]
        [InlineData("double", "char")]
        [InlineData("double", "sbyte")]
        [InlineData("double", "short")]
        [InlineData("double", "int")]
        [InlineData("double", "long")]
        [InlineData("double", "byte")]
        [InlineData("double", "ushort")]
        [InlineData("double", "uint")]
        [InlineData("double", "ulong")]
        [InlineData("double", "nint")]
        [InlineData("double", "nuint")]
        [InlineData("double", "float")]
        [InlineData("double", "double")]
        [InlineData("double", "decimal")]
        [InlineData("decimal", "object")]
        [InlineData("decimal", "string")]
        [InlineData("decimal", "bool")]
        [InlineData("decimal", "char")]
        [InlineData("decimal", "sbyte")]
        [InlineData("decimal", "short")]
        [InlineData("decimal", "int")]
        [InlineData("decimal", "long")]
        [InlineData("decimal", "byte")]
        [InlineData("decimal", "ushort")]
        [InlineData("decimal", "uint")]
        [InlineData("decimal", "ulong")]
        [InlineData("decimal", "nint")]
        [InlineData("decimal", "nuint")]
        [InlineData("decimal", "float")]
        [InlineData("decimal", "double")]
        [InlineData("decimal", "decimal")]
        public void BuiltIn_Lifted_02(string left, string right)
        {
            var nullableLeft = NullableIfPossible(left);
            var nullableRight = NullableIfPossible(right);

            var source1 =
@"
class C
{
    static void Main()
    {
        " + nullableLeft + @" x = default;
        " + nullableRight + @" y = default;
        var z1 = x >> y;
        var z2 = x >>> y;
    }
}
";
            var expected = new[]
                {
                // (8,18): error CS0019: Operator '>>' cannot be applied to operands of type 'object' and 'object'
                //         var z1 = x >> y;
                Diagnostic(ErrorCode.ERR_BadBinaryOps, "x >> y").WithArguments(">>", nullableLeft, nullableRight).WithLocation(8, 18),
                // (9,18): error CS0019: Operator '>>>' cannot be applied to operands of type 'object' and 'object'
                //         var z2 = x >>> y;
                Diagnostic(ErrorCode.ERR_BadBinaryOps, "x >>> y").WithArguments(">>>", nullableLeft, nullableRight).WithLocation(9, 18)
                };

            var compilation1 = CreateCompilation(source1, options: TestOptions.DebugDll,
                                                 parseOptions: TestOptions.RegularPreview);
            compilation1.VerifyEmitDiagnostics(expected);

            compilation1 = CreateCompilation(source1, options: TestOptions.DebugDll,
                                             parseOptions: TestOptions.Regular10);
            compilation1.VerifyEmitDiagnostics(expected);

            compilation1 = CreateCompilation(source1, options: TestOptions.DebugDll,
                                             parseOptions: TestOptions.RegularNext);
            compilation1.VerifyEmitDiagnostics(expected);
        }

        private static string NullableIfPossible(string type)
        {
            switch (type)
            {
                case "object":
                case "string":
                    return type;

                default:
                    return type + "?";
            }
        }

        [Theory]
        [InlineData("char", "char", "ushort.MaxValue")]
        [InlineData("char", "sbyte", "ushort.MaxValue")]
        [InlineData("char", "short", "ushort.MaxValue")]
        [InlineData("char", "int", "ushort.MaxValue")]
        [InlineData("char", "byte", "ushort.MaxValue")]
        [InlineData("char", "ushort", "ushort.MaxValue")]
        [InlineData("sbyte", "char", "sbyte.MinValue")]
        [InlineData("sbyte", "sbyte", "sbyte.MinValue")]
        [InlineData("sbyte", "short", "sbyte.MinValue")]
        [InlineData("sbyte", "int", "sbyte.MinValue")]
        [InlineData("sbyte", "byte", "sbyte.MinValue")]
        [InlineData("sbyte", "ushort", "sbyte.MinValue")]
        [InlineData("short", "char", "short.MinValue")]
        [InlineData("short", "sbyte", "short.MinValue")]
        [InlineData("short", "short", "short.MinValue")]
        [InlineData("short", "int", "short.MinValue")]
        [InlineData("short", "byte", "short.MinValue")]
        [InlineData("short", "ushort", "short.MinValue")]
        [InlineData("int", "char", "int.MinValue")]
        [InlineData("int", "sbyte", "int.MinValue")]
        [InlineData("int", "short", "int.MinValue")]
        [InlineData("int", "int", "int.MinValue")]
        [InlineData("int", "byte", "int.MinValue")]
        [InlineData("int", "ushort", "int.MinValue")]
        [InlineData("long", "char", "long.MinValue")]
        [InlineData("long", "sbyte", "long.MinValue")]
        [InlineData("long", "short", "long.MinValue")]
        [InlineData("long", "int", "long.MinValue")]
        [InlineData("long", "byte", "long.MinValue")]
        [InlineData("long", "ushort", "long.MinValue")]
        [InlineData("byte", "char", "byte.MaxValue")]
        [InlineData("byte", "sbyte", "byte.MaxValue")]
        [InlineData("byte", "short", "byte.MaxValue")]
        [InlineData("byte", "int", "byte.MaxValue")]
        [InlineData("byte", "byte", "byte.MaxValue")]
        [InlineData("byte", "ushort", "byte.MaxValue")]
        [InlineData("ushort", "char", "ushort.MaxValue")]
        [InlineData("ushort", "sbyte", "ushort.MaxValue")]
        [InlineData("ushort", "short", "ushort.MaxValue")]
        [InlineData("ushort", "int", "ushort.MaxValue")]
        [InlineData("ushort", "byte", "ushort.MaxValue")]
        [InlineData("ushort", "ushort", "ushort.MaxValue")]
        [InlineData("uint", "char", "uint.MaxValue")]
        [InlineData("uint", "sbyte", "uint.MaxValue")]
        [InlineData("uint", "short", "uint.MaxValue")]
        [InlineData("uint", "int", "uint.MaxValue")]
        [InlineData("uint", "byte", "uint.MaxValue")]
        [InlineData("uint", "ushort", "uint.MaxValue")]
        [InlineData("ulong", "char", "ulong.MaxValue")]
        [InlineData("ulong", "sbyte", "ulong.MaxValue")]
        [InlineData("ulong", "short", "ulong.MaxValue")]
        [InlineData("ulong", "int", "ulong.MaxValue")]
        [InlineData("ulong", "byte", "ulong.MaxValue")]
        [InlineData("ulong", "ushort", "ulong.MaxValue")]
        [InlineData("nint", "char", "(System.IntPtr.Size == 4 ? int.MinValue : long.MinValue)")]
        [InlineData("nint", "sbyte", "(System.IntPtr.Size == 4 ? int.MinValue : long.MinValue)")]
        [InlineData("nint", "short", "(System.IntPtr.Size == 4 ? int.MinValue : long.MinValue)")]
        [InlineData("nint", "int", "(System.IntPtr.Size == 4 ? int.MinValue : long.MinValue)")]
        [InlineData("nint", "byte", "(System.IntPtr.Size == 4 ? int.MinValue : long.MinValue)")]
        [InlineData("nint", "ushort", "(System.IntPtr.Size == 4 ? int.MinValue : long.MinValue)")]
        [InlineData("nuint", "char", "(System.IntPtr.Size == 4 ? uint.MaxValue : ulong.MaxValue)")]
        [InlineData("nuint", "sbyte", "(System.IntPtr.Size == 4 ? uint.MaxValue : ulong.MaxValue)")]
        [InlineData("nuint", "short", "(System.IntPtr.Size == 4 ? uint.MaxValue : ulong.MaxValue)")]
        [InlineData("nuint", "int", "(System.IntPtr.Size == 4 ? uint.MaxValue : ulong.MaxValue)")]
        [InlineData("nuint", "byte", "(System.IntPtr.Size == 4 ? uint.MaxValue : ulong.MaxValue)")]
        [InlineData("nuint", "ushort", "(System.IntPtr.Size == 4 ? uint.MaxValue : ulong.MaxValue)")]
        public void BuiltIn_Lifted_CompoundAssignment_01(string left, string right, string leftValue)
        {
            var nullableLeft = left + "?";
            var nullableRight = right + "?";

            var source1 =
@"
class C
{
    static void Main()
    {
        var x = (" + nullableLeft + @")" + leftValue + @";
        var y = (" + nullableRight + @")1;
        var z1 = x;
        z1 >>>= y;

        if (z1 == (" + left + @")(x.Value >>> y.Value)) System.Console.WriteLine(""Passed 1"");

        z1 >>= y;

        z1 = null;
        z1 >>>= y;
        if (z1 == null) System.Console.WriteLine(""Passed 2"");

        y = null;
        z1 >>>= y;
        if (z1 == null) System.Console.WriteLine(""Passed 3"");

        z1 = x;
        z1 >>>= y;
        if (z1 == null) System.Console.WriteLine(""Passed 4"");
    }
}
";
            var compilation1 = CreateCompilation(source1, options: TestOptions.DebugExe,
                                                 parseOptions: TestOptions.RegularPreview);

            CompileAndVerify(compilation1, expectedOutput: @"
Passed 1
Passed 2
Passed 3
Passed 4
").VerifyDiagnostics();

            var tree = compilation1.SyntaxTrees.Single();
            var model = compilation1.GetSemanticModel(tree);
            var unsignedShift = tree.GetRoot().DescendantNodes().OfType<AssignmentExpressionSyntax>().Where(e => e.Kind() == SyntaxKind.UnsignedRightShiftAssignmentExpression).First();
            var shift = tree.GetRoot().DescendantNodes().OfType<AssignmentExpressionSyntax>().Where(e => e.Kind() == SyntaxKind.RightShiftAssignmentExpression).First();

            Assert.Equal("z1 >>>= y", unsignedShift.ToString());
            Assert.Equal("z1 >>= y", shift.ToString());

            var unsignedShiftSymbol = (IMethodSymbol)model.GetSymbolInfo(unsignedShift).Symbol;
            var shiftSymbol = (IMethodSymbol)model.GetSymbolInfo(shift).Symbol;
            Assert.Equal("op_UnsignedRightShift", unsignedShiftSymbol.Name);
            Assert.Equal("op_RightShift", shiftSymbol.Name);

            Assert.Same(shiftSymbol.ReturnType, unsignedShiftSymbol.ReturnType);
            Assert.Same(shiftSymbol.Parameters[0].Type, unsignedShiftSymbol.Parameters[0].Type);
            Assert.Same(shiftSymbol.Parameters[1].Type, unsignedShiftSymbol.Parameters[1].Type);
            Assert.Same(shiftSymbol.ContainingSymbol, unsignedShiftSymbol.ContainingSymbol);
        }

        [Theory]
        [InlineData("object", "object")]
        [InlineData("object", "string")]
        [InlineData("object", "bool")]
        [InlineData("object", "char")]
        [InlineData("object", "sbyte")]
        [InlineData("object", "short")]
        [InlineData("object", "int")]
        [InlineData("object", "long")]
        [InlineData("object", "byte")]
        [InlineData("object", "ushort")]
        [InlineData("object", "uint")]
        [InlineData("object", "ulong")]
        [InlineData("object", "nint")]
        [InlineData("object", "nuint")]
        [InlineData("object", "float")]
        [InlineData("object", "double")]
        [InlineData("object", "decimal")]
        [InlineData("string", "object")]
        [InlineData("string", "string")]
        [InlineData("string", "bool")]
        [InlineData("string", "char")]
        [InlineData("string", "sbyte")]
        [InlineData("string", "short")]
        [InlineData("string", "int")]
        [InlineData("string", "long")]
        [InlineData("string", "byte")]
        [InlineData("string", "ushort")]
        [InlineData("string", "uint")]
        [InlineData("string", "ulong")]
        [InlineData("string", "nint")]
        [InlineData("string", "nuint")]
        [InlineData("string", "float")]
        [InlineData("string", "double")]
        [InlineData("string", "decimal")]
        [InlineData("bool", "object")]
        [InlineData("bool", "string")]
        [InlineData("bool", "bool")]
        [InlineData("bool", "char")]
        [InlineData("bool", "sbyte")]
        [InlineData("bool", "short")]
        [InlineData("bool", "int")]
        [InlineData("bool", "long")]
        [InlineData("bool", "byte")]
        [InlineData("bool", "ushort")]
        [InlineData("bool", "uint")]
        [InlineData("bool", "ulong")]
        [InlineData("bool", "nint")]
        [InlineData("bool", "nuint")]
        [InlineData("bool", "float")]
        [InlineData("bool", "double")]
        [InlineData("bool", "decimal")]
        [InlineData("char", "object")]
        [InlineData("char", "string")]
        [InlineData("char", "bool")]
        [InlineData("char", "long")]
        [InlineData("char", "uint")]
        [InlineData("char", "ulong")]
        [InlineData("char", "nint")]
        [InlineData("char", "nuint")]
        [InlineData("char", "float")]
        [InlineData("char", "double")]
        [InlineData("char", "decimal")]
        [InlineData("sbyte", "object")]
        [InlineData("sbyte", "string")]
        [InlineData("sbyte", "bool")]
        [InlineData("sbyte", "long")]
        [InlineData("sbyte", "uint")]
        [InlineData("sbyte", "ulong")]
        [InlineData("sbyte", "nint")]
        [InlineData("sbyte", "nuint")]
        [InlineData("sbyte", "float")]
        [InlineData("sbyte", "double")]
        [InlineData("sbyte", "decimal")]
        [InlineData("short", "object")]
        [InlineData("short", "string")]
        [InlineData("short", "bool")]
        [InlineData("short", "long")]
        [InlineData("short", "uint")]
        [InlineData("short", "ulong")]
        [InlineData("short", "nint")]
        [InlineData("short", "nuint")]
        [InlineData("short", "float")]
        [InlineData("short", "double")]
        [InlineData("short", "decimal")]
        [InlineData("int", "object")]
        [InlineData("int", "string")]
        [InlineData("int", "bool")]
        [InlineData("int", "long")]
        [InlineData("int", "uint")]
        [InlineData("int", "ulong")]
        [InlineData("int", "nint")]
        [InlineData("int", "nuint")]
        [InlineData("int", "float")]
        [InlineData("int", "double")]
        [InlineData("int", "decimal")]
        [InlineData("long", "object")]
        [InlineData("long", "string")]
        [InlineData("long", "bool")]
        [InlineData("long", "long")]
        [InlineData("long", "uint")]
        [InlineData("long", "ulong")]
        [InlineData("long", "nint")]
        [InlineData("long", "nuint")]
        [InlineData("long", "float")]
        [InlineData("long", "double")]
        [InlineData("long", "decimal")]
        [InlineData("byte", "object")]
        [InlineData("byte", "string")]
        [InlineData("byte", "bool")]
        [InlineData("byte", "long")]
        [InlineData("byte", "uint")]
        [InlineData("byte", "ulong")]
        [InlineData("byte", "nint")]
        [InlineData("byte", "nuint")]
        [InlineData("byte", "float")]
        [InlineData("byte", "double")]
        [InlineData("byte", "decimal")]
        [InlineData("ushort", "object")]
        [InlineData("ushort", "string")]
        [InlineData("ushort", "bool")]
        [InlineData("ushort", "long")]
        [InlineData("ushort", "uint")]
        [InlineData("ushort", "ulong")]
        [InlineData("ushort", "nint")]
        [InlineData("ushort", "nuint")]
        [InlineData("ushort", "float")]
        [InlineData("ushort", "double")]
        [InlineData("ushort", "decimal")]
        [InlineData("uint", "object")]
        [InlineData("uint", "string")]
        [InlineData("uint", "bool")]
        [InlineData("uint", "long")]
        [InlineData("uint", "uint")]
        [InlineData("uint", "ulong")]
        [InlineData("uint", "nint")]
        [InlineData("uint", "nuint")]
        [InlineData("uint", "float")]
        [InlineData("uint", "double")]
        [InlineData("uint", "decimal")]
        [InlineData("ulong", "object")]
        [InlineData("ulong", "string")]
        [InlineData("ulong", "bool")]
        [InlineData("ulong", "long")]
        [InlineData("ulong", "uint")]
        [InlineData("ulong", "ulong")]
        [InlineData("ulong", "nint")]
        [InlineData("ulong", "nuint")]
        [InlineData("ulong", "float")]
        [InlineData("ulong", "double")]
        [InlineData("ulong", "decimal")]
        [InlineData("nint", "object")]
        [InlineData("nint", "string")]
        [InlineData("nint", "bool")]
        [InlineData("nint", "long")]
        [InlineData("nint", "uint")]
        [InlineData("nint", "ulong")]
        [InlineData("nint", "nint")]
        [InlineData("nint", "nuint")]
        [InlineData("nint", "float")]
        [InlineData("nint", "double")]
        [InlineData("nint", "decimal")]
        [InlineData("nuint", "object")]
        [InlineData("nuint", "string")]
        [InlineData("nuint", "bool")]
        [InlineData("nuint", "long")]
        [InlineData("nuint", "uint")]
        [InlineData("nuint", "ulong")]
        [InlineData("nuint", "nint")]
        [InlineData("nuint", "nuint")]
        [InlineData("nuint", "float")]
        [InlineData("nuint", "double")]
        [InlineData("nuint", "decimal")]
        [InlineData("float", "object")]
        [InlineData("float", "string")]
        [InlineData("float", "bool")]
        [InlineData("float", "char")]
        [InlineData("float", "sbyte")]
        [InlineData("float", "short")]
        [InlineData("float", "int")]
        [InlineData("float", "long")]
        [InlineData("float", "byte")]
        [InlineData("float", "ushort")]
        [InlineData("float", "uint")]
        [InlineData("float", "ulong")]
        [InlineData("float", "nint")]
        [InlineData("float", "nuint")]
        [InlineData("float", "float")]
        [InlineData("float", "double")]
        [InlineData("float", "decimal")]
        [InlineData("double", "object")]
        [InlineData("double", "string")]
        [InlineData("double", "bool")]
        [InlineData("double", "char")]
        [InlineData("double", "sbyte")]
        [InlineData("double", "short")]
        [InlineData("double", "int")]
        [InlineData("double", "long")]
        [InlineData("double", "byte")]
        [InlineData("double", "ushort")]
        [InlineData("double", "uint")]
        [InlineData("double", "ulong")]
        [InlineData("double", "nint")]
        [InlineData("double", "nuint")]
        [InlineData("double", "float")]
        [InlineData("double", "double")]
        [InlineData("double", "decimal")]
        [InlineData("decimal", "object")]
        [InlineData("decimal", "string")]
        [InlineData("decimal", "bool")]
        [InlineData("decimal", "char")]
        [InlineData("decimal", "sbyte")]
        [InlineData("decimal", "short")]
        [InlineData("decimal", "int")]
        [InlineData("decimal", "long")]
        [InlineData("decimal", "byte")]
        [InlineData("decimal", "ushort")]
        [InlineData("decimal", "uint")]
        [InlineData("decimal", "ulong")]
        [InlineData("decimal", "nint")]
        [InlineData("decimal", "nuint")]
        [InlineData("decimal", "float")]
        [InlineData("decimal", "double")]
        [InlineData("decimal", "decimal")]
        public void BuiltIn_Lifted_CompoundAssignment_02(string left, string right)
        {
            var nullableLeft = NullableIfPossible(left);
            var nullableRight = NullableIfPossible(right);

            var source1 =
@"
class C
{
    static void Main()
    {
        " + nullableLeft + @" x = default;
        " + nullableRight + @" y = default;
        x >>= y;
        x >>>= y;
    }
}
";
            var expected = new[]
                {
                // (8,9): error CS0019: Operator '>>=' cannot be applied to operands of type 'double' and 'char'
                //         x >>= y;
                Diagnostic(ErrorCode.ERR_BadBinaryOps, "x >>= y").WithArguments(">>=", nullableLeft, nullableRight).WithLocation(8, 9),
                // (9,9): error CS0019: Operator '>>>=' cannot be applied to operands of type 'double' and 'char'
                //         x >>>= y;
                Diagnostic(ErrorCode.ERR_BadBinaryOps, "x >>>= y").WithArguments(">>>=", nullableLeft, nullableRight).WithLocation(9, 9)
                };

            var compilation1 = CreateCompilation(source1, options: TestOptions.DebugDll,
                                                 parseOptions: TestOptions.RegularPreview);
            compilation1.VerifyEmitDiagnostics(expected);

            compilation1 = CreateCompilation(source1, options: TestOptions.DebugDll,
                                             parseOptions: TestOptions.Regular10);
            compilation1.VerifyEmitDiagnostics(expected);

            compilation1 = CreateCompilation(source1, options: TestOptions.DebugDll,
                                             parseOptions: TestOptions.RegularNext);
            compilation1.VerifyEmitDiagnostics(expected);
        }

        [Fact]
        public void BuiltIn_CompoundAssignment_CollectionInitializerElement_Lifted()
        {
            var source1 =
@"
class C
{
    static void Main()
    {
        int? x = int.MinValue;
        var y = new System.Collections.Generic.List<int?>() {
            x >>= 1,
            x >>>= 1 
            };
    }
}
";
            var compilation1 = CreateCompilation(source1, options: TestOptions.DebugDll,
                                                 parseOptions: TestOptions.RegularPreview);

            compilation1.VerifyEmitDiagnostics(
                // (8,13): error CS0747: Invalid initializer member declarator
                //             x >>= 1,
                Diagnostic(ErrorCode.ERR_InvalidInitializerElementInitializer, "x >>= 1").WithLocation(8, 13),
                // (9,13): error CS0747: Invalid initializer member declarator
                //             x >>>= 1 
                Diagnostic(ErrorCode.ERR_InvalidInitializerElementInitializer, "x >>>= 1").WithLocation(9, 13)
                );
        }

        [Fact]
        public void BuiltIn_Lifted_ExpressionTree_01()
        {
            var source1 =
@"
class C
{
    static void Main()
    {
        System.Linq.Expressions.Expression<System.Func<int?, int?, int?>> e = (x, y) => x >>> y; 
    }
}
";
            var compilation1 = CreateCompilation(source1, options: TestOptions.DebugDll,
                                                 parseOptions: TestOptions.RegularPreview);
            compilation1.VerifyEmitDiagnostics(
                // (6,89): error CS7053: An expression tree may not contain '>>>'
                //         System.Linq.Expressions.Expression<System.Func<int?, int?, int?>> e = (x, y) => x >>> y; 
                Diagnostic(ErrorCode.ERR_FeatureNotValidInExpressionTree, "x >>> y").WithArguments(">>>").WithLocation(6, 89)
                );
        }

        [Fact]
        public void BuiltIn_Lifted_CompoundAssignment_ExpressionTree_01()
        {
            var source1 =
@"
class C
{
    static void Main()
    {
        System.Linq.Expressions.Expression<System.Func<int?, int?, int?>> e = (x, y) => x >>>= y; 
    }
}
";
            var compilation1 = CreateCompilation(source1, options: TestOptions.DebugDll,
                                                 parseOptions: TestOptions.RegularPreview);
            compilation1.VerifyEmitDiagnostics(
                // (6,89): error CS0832: An expression tree may not contain an assignment operator
                //         System.Linq.Expressions.Expression<System.Func<int?, int?, int?>> e = (x, y) => x >>>= y; 
                Diagnostic(ErrorCode.ERR_ExpressionTreeContainsAssignment, "x >>>= y").WithLocation(6, 89)
                );
        }

        [Fact]
        public void UserDefined_01()
        {
            var source0 = @"
public class C1
{
    public static C1 operator >>>(C1 x, int y)
    {
        System.Console.WriteLine("">>>"");
        return x;
    }

    public static C1 operator >>(C1 x, int y)
    {
        System.Console.WriteLine("">>"");
        return x;
    }
}
";

            var source1 =
@"
class C
{
    static void Main()
    {
        Test1(new C1(), 1);
    }

    static C1 Test1(C1 x, int y) => x >>> y; 
    static C1 Test2(C1 x, int y) => x >> y; 
}
";
            var compilation1 = CreateCompilation(source0 + source1, options: TestOptions.DebugExe,
                                                 parseOptions: TestOptions.RegularPreview);

            var verifier = CompileAndVerify(compilation1, expectedOutput: @">>>").VerifyDiagnostics();

            string actualIL = verifier.VisualizeIL("C.Test2");
            verifier.VerifyIL("C.Test1", actualIL.Replace("op_RightShift", "op_UnsignedRightShift"));

            var tree = compilation1.SyntaxTrees.Single();
            var model = compilation1.GetSemanticModel(tree);
            var unsignedShift = tree.GetRoot().DescendantNodes().OfType<BinaryExpressionSyntax>().Where(e => e.Kind() == SyntaxKind.UnsignedRightShiftExpression).First();

            Assert.Equal("x >>> y", unsignedShift.ToString());
            Assert.Equal("C1 C1.op_UnsignedRightShift(C1 x, System.Int32 y)", model.GetSymbolInfo(unsignedShift).Symbol.ToTestDisplayString());

            Assert.Equal(MethodKind.UserDefinedOperator, compilation1.GetMember<MethodSymbol>("C1.op_UnsignedRightShift").MethodKind);

            var compilation0 = CreateCompilation(source0, options: TestOptions.DebugDll,
                                                 parseOptions: TestOptions.RegularPreview);

            var compilation2 = CreateCompilation(source1, options: TestOptions.DebugExe, references: new[] { compilation0.ToMetadataReference() },
                                                 parseOptions: TestOptions.RegularPreview);

            CompileAndVerify(compilation2, expectedOutput: @">>>").VerifyDiagnostics();
            Assert.Equal(MethodKind.UserDefinedOperator, compilation2.GetMember<MethodSymbol>("C1.op_UnsignedRightShift").MethodKind);


            var compilation3 = CreateCompilation(source1, options: TestOptions.DebugExe, references: new[] { compilation0.EmitToImageReference() },
                                                 parseOptions: TestOptions.RegularPreview);

            CompileAndVerify(compilation3, expectedOutput: @">>>").VerifyDiagnostics();
            Assert.Equal(MethodKind.UserDefinedOperator, compilation3.GetMember<MethodSymbol>("C1.op_UnsignedRightShift").MethodKind);
        }

        [Fact]
        public void UserDefined_02()
        {
            // The IL is equivalent to: 
            // public class C1
            // {
            //     public static C1 operator >>>(C1 x, int y)
            //     {
            //         System.Console.WriteLine("">>>"");
            //         return x;
            //     }
            // }

            var ilSource = @"
.class public auto ansi beforefieldinit C1
    extends [mscorlib]System.Object
{
    .method public hidebysig specialname static 
        class C1 op_UnsignedRightShift (
            class C1 x,
            int32 y
        ) cil managed 
    {
        .maxstack 8

        IL_0000: ldstr "">>>""
        IL_0005: call void [mscorlib]System.Console::WriteLine(string)
        IL_000a: ldarg.0
        IL_000b: ret
    }

    .method public hidebysig specialname rtspecialname 
        instance void .ctor () cil managed 
    {
        .maxstack 8

        IL_0000: ldarg.0
        IL_0001: call instance void [mscorlib]System.Object::.ctor()
        IL_0006: ret
    }
}
";

            var source1 =
@"
class C
{
    static void Main()
    {
        Test1(new C1(), 1);
    }

    static C1 Test1(C1 x, int y) => C1.op_UnsignedRightShift(x, y); 
}
";

            var compilation1 = CreateCompilationWithIL(source1, ilSource, options: TestOptions.DebugExe,
                                                       parseOptions: TestOptions.RegularPreview);
            // This code was previously allowed. We are accepting this source breaking change. 
            compilation1.VerifyDiagnostics(
                // (9,40): error CS0571: 'C1.operator >>>(C1, int)': cannot explicitly call operator or accessor
                //     static C1 Test1(C1 x, int y) => C1.op_UnsignedRightShift(x, y); 
                Diagnostic(ErrorCode.ERR_CantCallSpecialMethod, "op_UnsignedRightShift").WithArguments("C1.operator >>>(C1, int)").WithLocation(9, 40)
                );
        }

        [Fact]
        public void UserDefined_03()
        {
            var source1 = @"
public class C1
{
    public static void operator >>>(C1 x, int y)
    {
        throw null;
    }

    public static void operator >>(C1 x, int y)
    {
        throw null;
    }
}

public class C2
{
    public static C2 operator >>>(C1 x, int y)
    {
        throw null;
    }

    public static C2 operator >>(C1 x, int y)
    {
        throw null;
    }
}

public class C3
{
    public static C3 operator >>>(C3 x, C2 y)
    {
        throw null;
    }

    public static C3 operator >>(C3 x, C2 y)
    {
        throw null;
    }
}

public class C4
{
    public static int operator >>>(C4 x, int y)
    {
        throw null;
    }

    public static int operator >>(C4 x, int y)
    {
        throw null;
    }
}
";

            var compilation1 = CreateCompilation(source1, options: TestOptions.DebugDll,
                                                 parseOptions: TestOptions.RegularPreview);

            compilation1.VerifyDiagnostics(
                // (4,33): error CS0590: User-defined operators cannot return void
                //     public static void operator >>>(C1 x, int y)
                Diagnostic(ErrorCode.ERR_OperatorCantReturnVoid, ">>>").WithLocation(4, 33),
                // (9,33): error CS0590: User-defined operators cannot return void
                //     public static void operator >>(C1 x, int y)
                Diagnostic(ErrorCode.ERR_OperatorCantReturnVoid, ">>").WithLocation(9, 33),
                // (17,31): error CS0564: The first operand of an overloaded shift operator must have the same type as the containing type, and the type of the second operand must be int
                //     public static C2 operator >>>(C1 x, int y)
                Diagnostic(ErrorCode.ERR_BadShiftOperatorSignature, ">>>").WithLocation(17, 31),
                // (22,31): error CS0564: The first operand of an overloaded shift operator must have the same type as the containing type, and the type of the second operand must be int
                //     public static C2 operator >>(C1 x, int y)
                Diagnostic(ErrorCode.ERR_BadShiftOperatorSignature, ">>").WithLocation(22, 31),
                // (30,31): error CS0564: The first operand of an overloaded shift operator must have the same type as the containing type, and the type of the second operand must be int
                //     public static C3 operator >>>(C3 x, C2 y)
                Diagnostic(ErrorCode.ERR_BadShiftOperatorSignature, ">>>").WithLocation(30, 31),
                // (35,31): error CS0564: The first operand of an overloaded shift operator must have the same type as the containing type, and the type of the second operand must be int
                //     public static C3 operator >>(C3 x, C2 y)
                Diagnostic(ErrorCode.ERR_BadShiftOperatorSignature, ">>").WithLocation(35, 31)
                );
        }

        [Fact]
        public void UserDefined_04()
        {
            var source1 = @"
public class C1
{
    public static C1 operator >>>(C1 x, int y)
    {
        throw null;
    }

    public static C1 op_UnsignedRightShift(C1 x, int y)
    {
        throw null;
    }
}

public class C2
{
    public static C2 op_UnsignedRightShift(C2 x, int y)
    {
        throw null;
    }

    public static C2 operator >>>(C2 x, int y)
    {
        throw null;
    }
}
";

            var compilation1 = CreateCompilation(source1, options: TestOptions.DebugDll,
                                                 parseOptions: TestOptions.RegularPreview);

            compilation1.VerifyDiagnostics(
                // (9,22): error CS0111: Type 'C1' already defines a member called 'op_UnsignedRightShift' with the same parameter types
                //     public static C1 op_UnsignedRightShift(C1 x, int y)
                Diagnostic(ErrorCode.ERR_MemberAlreadyExists, "op_UnsignedRightShift").WithArguments("op_UnsignedRightShift", "C1").WithLocation(9, 22),
                // (22,31): error CS0111: Type 'C2' already defines a member called 'op_UnsignedRightShift' with the same parameter types
                //     public static C2 operator >>>(C2 x, int y)
                Diagnostic(ErrorCode.ERR_MemberAlreadyExists, ">>>").WithArguments("op_UnsignedRightShift", "C2").WithLocation(22, 31)
                );
        }

        [Fact]
        public void UserDefined_05()
        {
            var source0 = @"
public struct C1
{
    public static C1 operator >>>(C1? x, int? y)
    {
        System.Console.WriteLine("">>>"");
        return x.Value;
    }

    public static C1 operator >>(C1? x, int? y)
    {
        System.Console.WriteLine("">>"");
        return x.Value;
    }
}
";

            var source1 =
@"
class C
{
    static void Main()
    {
        Test1(new C1(), 1);
    }

    static C1 Test1(C1? x, int? y) => x >>> y; 
    static C1 Test2(C1? x, int? y) => x >> y; 
}
";
            var compilation1 = CreateCompilation(source0 + source1, options: TestOptions.DebugExe,
                                                 parseOptions: TestOptions.RegularPreview);

            var verifier = CompileAndVerify(compilation1, expectedOutput: @">>>").VerifyDiagnostics();

            string actualIL = verifier.VisualizeIL("C.Test2");
            verifier.VerifyIL("C.Test1", actualIL.Replace("op_RightShift", "op_UnsignedRightShift"));

            var tree = compilation1.SyntaxTrees.Single();
            var model = compilation1.GetSemanticModel(tree);
            var unsignedShift = tree.GetRoot().DescendantNodes().OfType<BinaryExpressionSyntax>().Where(e => e.Kind() == SyntaxKind.UnsignedRightShiftExpression).First();

            Assert.Equal("x >>> y", unsignedShift.ToString());
            Assert.Equal("C1 C1.op_UnsignedRightShift(C1? x, System.Int32? y)", model.GetSymbolInfo(unsignedShift).Symbol.ToTestDisplayString());

            Assert.Equal(MethodKind.UserDefinedOperator, compilation1.GetMember<MethodSymbol>("C1.op_UnsignedRightShift").MethodKind);

            var compilation0 = CreateCompilation(source0, options: TestOptions.DebugDll,
                                                 parseOptions: TestOptions.RegularPreview);

            var compilation2 = CreateCompilation(source1, options: TestOptions.DebugExe, references: new[] { compilation0.ToMetadataReference() },
                                                 parseOptions: TestOptions.RegularPreview);

            CompileAndVerify(compilation2, expectedOutput: @">>>").VerifyDiagnostics();
            Assert.Equal(MethodKind.UserDefinedOperator, compilation2.GetMember<MethodSymbol>("C1.op_UnsignedRightShift").MethodKind);


            var compilation3 = CreateCompilation(source1, options: TestOptions.DebugExe, references: new[] { compilation0.EmitToImageReference() },
                                                 parseOptions: TestOptions.RegularPreview);

            CompileAndVerify(compilation3, expectedOutput: @">>>").VerifyDiagnostics();
            Assert.Equal(MethodKind.UserDefinedOperator, compilation3.GetMember<MethodSymbol>("C1.op_UnsignedRightShift").MethodKind);
        }

        [Fact]
        public void UserDefined_06()
        {
            var source0 = @"
public class C1
{
    public static C1 op_UnsignedRightShift(C1 x, int y)
    {
        return x;
    }
}
";

            var source1 =
@"
class C
{
    static C1 Test1(C1 x, int y) => x >>> y; 
}
";
            var compilation0 = CreateCompilation(source0, options: TestOptions.DebugDll);

            var compilation2 = CreateCompilation(source1, options: TestOptions.DebugDll, references: new[] { compilation0.ToMetadataReference() },
                                                 parseOptions: TestOptions.RegularPreview);
            compilation2.VerifyDiagnostics(
                // (4,37): error CS0019: Operator '>>>' cannot be applied to operands of type 'C1' and 'int'
                //     static C1 Test1(C1 x, int y) => x >>> y; 
                Diagnostic(ErrorCode.ERR_BadBinaryOps, "x >>> y").WithArguments(">>>", "C1", "int").WithLocation(4, 37)
                );

            var compilation3 = CreateCompilation(source1, options: TestOptions.DebugDll, references: new[] { compilation0.EmitToImageReference() },
                                                 parseOptions: TestOptions.RegularPreview);
            compilation3.VerifyDiagnostics(
                // (4,37): error CS0019: Operator '>>>' cannot be applied to operands of type 'C1' and 'int'
                //     static C1 Test1(C1 x, int y) => x >>> y; 
                Diagnostic(ErrorCode.ERR_BadBinaryOps, "x >>> y").WithArguments(">>>", "C1", "int").WithLocation(4, 37)
                );
        }

        [Fact]
        public void UserDefined_ExpressionTree_01()
        {
            var source1 =
@"
public class C1
{
    public static C1 operator >>>(C1 x, int y)
    {
        return x;
    }
}

class C
{
    static void Main()
    {
        System.Linq.Expressions.Expression<System.Func<C1, int, C1>> e = (x, y) => x >>> y; 
    }
}
";
            var compilation1 = CreateCompilation(source1, options: TestOptions.DebugDll,
                                                 parseOptions: TestOptions.RegularPreview);
            compilation1.VerifyEmitDiagnostics(
                // (14,84): error CS7053: An expression tree may not contain '>>>'
                //         System.Linq.Expressions.Expression<System.Func<C1, int, C1>> e = (x, y) => x >>> y; 
                Diagnostic(ErrorCode.ERR_FeatureNotValidInExpressionTree, "x >>> y").WithArguments(">>>").WithLocation(14, 84)
                );
        }

        [Fact]
        public void UserDefined_CompountAssignment_01()
        {
            var source1 = @"
public class C1
{
    public int F;

    public static C1 operator >>>(C1 x, int y)
    {
        return new C1() { F = x.F >>> y };
    }

    public static C1 operator >>(C1 x, int y)
    {
        return x;
    }
}

class C
{
    static void Main()
    {
        if (Test1(new C1() { F = int.MinValue }, 1).F == (int.MinValue >>> 1)) 
             System.Console.WriteLine(""Passed 1"");
    }

    static C1 Test1(C1 x, int y)
    {
        x >>>= y;
        return x;
    }

    static C1 Test2(C1 x, int y)
    {
        x >>= y;
        return x;
    }
}
";
            var compilation1 = CreateCompilation(source1, options: TestOptions.DebugExe,
                                                 parseOptions: TestOptions.RegularPreview);

            var verifier = CompileAndVerify(compilation1, expectedOutput: @"Passed 1").VerifyDiagnostics();

            string actualIL = verifier.VisualizeIL("C.Test2");
            verifier.VerifyIL("C.Test1", actualIL.Replace("op_RightShift", "op_UnsignedRightShift"));

            var tree = compilation1.SyntaxTrees.Single();
            var model = compilation1.GetSemanticModel(tree);
            var unsignedShift = tree.GetRoot().DescendantNodes().OfType<AssignmentExpressionSyntax>().Where(e => e.Kind() == SyntaxKind.UnsignedRightShiftAssignmentExpression).First();

            Assert.Equal("x >>>= y", unsignedShift.ToString());
            Assert.Equal("C1 C1.op_UnsignedRightShift(C1 x, System.Int32 y)", model.GetSymbolInfo(unsignedShift).Symbol.ToTestDisplayString());
        }

        [Fact]
        public void UserDefined_CompoundAssignment_ExpressionTree_01()
        {
            var source1 =
@"
public class C1
{
    public static C1 operator >>>(C1 x, int y)
    {
        return x;
    }
}

class C
{
    static void Main()
    {
        System.Linq.Expressions.Expression<System.Func<C1, int, C1>> e = (x, y) => x >>>= y; 
    }
}
";
            var compilation1 = CreateCompilation(source1, options: TestOptions.DebugDll,
                                                 parseOptions: TestOptions.RegularPreview);
            compilation1.VerifyEmitDiagnostics(
                // (14,84): error CS0832: An expression tree may not contain an assignment operator
                //         System.Linq.Expressions.Expression<System.Func<C1, int, C1>> e = (x, y) => x >>>= y;
                Diagnostic(ErrorCode.ERR_ExpressionTreeContainsAssignment, "x >>>= y").WithLocation(14, 84)
                );
        }

        [Fact]
        public void UserDefined_CompoundAssignment_CollectionInitializerElement()
        {
            var source1 =
@"
public class C1
{
    public static C1 operator >>>(C1 x, int y)
    {
        return x;
    }

    public static C1 operator >>(C1 x, int y)
    {
        return x;
    }
}

class C
{
    static void Main()
    {
        var x = new C1();
        var y = new System.Collections.Generic.List<C1>() {
            x >>= 1,
            x >>>= 1 
            };
    }
}
";
            var compilation1 = CreateCompilation(source1, options: TestOptions.DebugDll,
                                                 parseOptions: TestOptions.RegularPreview);

            compilation1.VerifyEmitDiagnostics(
                // (21,13): error CS0747: Invalid initializer member declarator
                //             x >>= 1,
                Diagnostic(ErrorCode.ERR_InvalidInitializerElementInitializer, "x >>= 1").WithLocation(21, 13),
                // (22,13): error CS0747: Invalid initializer member declarator
                //             x >>>= 1 
                Diagnostic(ErrorCode.ERR_InvalidInitializerElementInitializer, "x >>>= 1").WithLocation(22, 13)
                );
        }

        [Fact]
        public void UserDefined_Lifted_01()
        {
            var source0 = @"
public struct C1
{
    public static C1 operator >>>(C1 x, int y)
    {
        System.Console.WriteLine("">>>"");
        return x;
    }

    public static C1 operator >>(C1 x, int y)
    {
        System.Console.WriteLine("">>"");
        return x;
    }
}
";

            var source1 =
@"
class C
{
    static void Main()
    {
        if (Test1(new C1(), 1) is not null) System.Console.WriteLine(""Passed 1"");

        if (Test1(null, 1) is null) System.Console.WriteLine(""Passed 2"");

        if (Test1(new C1(), null) is null) System.Console.WriteLine(""Passed 3"");

        if (Test1(null, null) is null) System.Console.WriteLine(""Passed 4"");
    }

    static C1? Test1(C1? x, int? y) => x >>> y; 
    static C1? Test2(C1? x, int? y) => x >> y; 
}
";
            var compilation1 = CreateCompilation(source0 + source1, options: TestOptions.DebugExe,
                                                 parseOptions: TestOptions.RegularPreview);

            var verifier = CompileAndVerify(compilation1, expectedOutput: @"
>>>
Passed 1
Passed 2
Passed 3
Passed 4
").VerifyDiagnostics();

            string actualIL = verifier.VisualizeIL("C.Test2");
            verifier.VerifyIL("C.Test1", actualIL.Replace("op_RightShift", "op_UnsignedRightShift"));

            var tree = compilation1.SyntaxTrees.Single();
            var model = compilation1.GetSemanticModel(tree);
            var unsignedShift = tree.GetRoot().DescendantNodes().OfType<BinaryExpressionSyntax>().Where(e => e.Kind() == SyntaxKind.UnsignedRightShiftExpression).First();

            Assert.Equal("x >>> y", unsignedShift.ToString());
            Assert.Equal("C1 C1.op_UnsignedRightShift(C1 x, System.Int32 y)", model.GetSymbolInfo(unsignedShift).Symbol.ToTestDisplayString());
        }

        [Fact]
        public void UserDefined_Lifted_ExpressionTree_01()
        {
            var source1 =
@"
public struct C1
{
    public static C1 operator >>>(C1 x, int y)
    {
        return x;
    }
}

class C
{
    static void Main()
    {
        System.Linq.Expressions.Expression<System.Func<C1?, int?, C1?>> e = (x, y) => x >>> y; 
    }
}
";
            var compilation1 = CreateCompilation(source1, options: TestOptions.DebugDll,
                                                 parseOptions: TestOptions.RegularPreview);
            compilation1.VerifyEmitDiagnostics(
                // (14,87): error CS7053: An expression tree may not contain '>>>'
                //         System.Linq.Expressions.Expression<System.Func<C1?, int?, C1?>> e = (x, y) => x >>> y; 
                Diagnostic(ErrorCode.ERR_FeatureNotValidInExpressionTree, "x >>> y").WithArguments(">>>").WithLocation(14, 87)
                );
        }

        [Fact]
        public void UserDefined_Lifted_CompountAssignment_01()
        {
            var source1 = @"
public struct C1
{
    public int F;

    public static C1 operator >>>(C1 x, int y)
    {
        return new C1() { F = x.F >>> y };
    }

    public static C1 operator >>(C1 x, int y)
    {
        return x;
    }
}

class C
{
    static void Main()
    {
        if (Test1(new C1() { F = int.MinValue }, 1).Value.F == (int.MinValue >>> 1)) 
             System.Console.WriteLine(""Passed 1"");

        if (Test1(null, 1) is null) System.Console.WriteLine(""Passed 2"");

        if (Test1(new C1(), null) is null) System.Console.WriteLine(""Passed 3"");

        if (Test1(null, null) is null) System.Console.WriteLine(""Passed 4"");
    }

    static C1? Test1(C1? x, int? y)
    {
        x >>>= y;
        return x;
    }

    static C1? Test2(C1? x, int? y)
    {
        x >>= y;
        return x;
    }
}
";
            var compilation1 = CreateCompilation(source1, options: TestOptions.DebugExe,
                                                 parseOptions: TestOptions.RegularPreview);

            var verifier = CompileAndVerify(compilation1, expectedOutput: @"
Passed 1
Passed 2
Passed 3
Passed 4
").VerifyDiagnostics();

            string actualIL = verifier.VisualizeIL("C.Test2");
            verifier.VerifyIL("C.Test1", actualIL.Replace("op_RightShift", "op_UnsignedRightShift"));

            var tree = compilation1.SyntaxTrees.Single();
            var model = compilation1.GetSemanticModel(tree);
            var unsignedShift = tree.GetRoot().DescendantNodes().OfType<AssignmentExpressionSyntax>().Where(e => e.Kind() == SyntaxKind.UnsignedRightShiftAssignmentExpression).First();

            Assert.Equal("x >>>= y", unsignedShift.ToString());
            Assert.Equal("C1 C1.op_UnsignedRightShift(C1 x, System.Int32 y)", model.GetSymbolInfo(unsignedShift).Symbol.ToTestDisplayString());
        }

        [Fact]
        public void UserDefined_Lifted_CompoundAssignment_ExpressionTree_01()
        {
            var source1 =
@"
public struct C1
{
    public static C1 operator >>>(C1 x, int y)
    {
        return x;
    }
}

class C
{
    static void Main()
    {
        System.Linq.Expressions.Expression<System.Func<C1?, int?, C1?>> e = (x, y) => x >>>= y; 
    }
}
";
            var compilation1 = CreateCompilation(source1, options: TestOptions.DebugDll,
                                                 parseOptions: TestOptions.RegularPreview);
            compilation1.VerifyEmitDiagnostics(
                // (14,87): error CS0832: An expression tree may not contain an assignment operator
                //         System.Linq.Expressions.Expression<System.Func<C1?, int?, C1?>> e = (x, y) => x >>>= y; 
                Diagnostic(ErrorCode.ERR_ExpressionTreeContainsAssignment, "x >>>= y").WithLocation(14, 87)
                );
        }

        [Fact]
        public void UserDefined_Lifted_CompoundAssignment_CollectionInitializerElement()
        {
            var source1 =
@"
public struct C1
{
    public static C1 operator >>>(C1 x, int y)
    {
        return x;
    }

    public static C1 operator >>(C1 x, int y)
    {
        return x;
    }
}

class C
{
    static void Main()
    {
        C1? x = new C1();
        var y = new System.Collections.Generic.List<C1?>() {
            x >>= 1,
            x >>>= 1 
            };
    }
}
";
            var compilation1 = CreateCompilation(source1, options: TestOptions.DebugDll,
                                                 parseOptions: TestOptions.RegularPreview);

            compilation1.VerifyEmitDiagnostics(
                // (21,13): error CS0747: Invalid initializer member declarator
                //             x >>= 1,
                Diagnostic(ErrorCode.ERR_InvalidInitializerElementInitializer, "x >>= 1").WithLocation(21, 13),
                // (22,13): error CS0747: Invalid initializer member declarator
                //             x >>>= 1 
                Diagnostic(ErrorCode.ERR_InvalidInitializerElementInitializer, "x >>>= 1").WithLocation(22, 13)
                );
        }

        [Fact]
        public void CRef_NoParameters_01()
        {
            var source = @"
/// <summary>
/// See <see cref=""operator >>>""/>.
/// </summary>
class C
{
    public static C operator >>>(C c, int y)
    {
        return null;
    }
}
";
            var compilation = CreateCompilationWithMscorlib40AndDocumentationComments(source, parseOptions: TestOptions.RegularPreview.WithDocumentationMode(DocumentationMode.Diagnose));
            compilation.VerifyDiagnostics();

            var crefSyntax = CrefTests.GetCrefSyntaxes(compilation).Single();
            var expectedSymbol = compilation.SourceModule.GlobalNamespace.GetTypeMember("C").GetMembers().OfType<MethodSymbol>().Where(m => m.MethodKind != MethodKind.Constructor).First();
            var actualSymbol = CrefTests.GetReferencedSymbol(crefSyntax, compilation);
            Assert.Equal(expectedSymbol, actualSymbol);

            compilation = CreateCompilationWithMscorlib40AndDocumentationComments(source, parseOptions: TestOptions.Regular10.WithDocumentationMode(DocumentationMode.Diagnose));
            compilation.VerifyDiagnostics(
                // (3,20): warning CS1584: XML comment has syntactically incorrect cref attribute 'operator >>>'
                // /// See <see cref="operator >>>"/>.
                Diagnostic(ErrorCode.WRN_BadXMLRefSyntax, "operator >>>").WithArguments("operator >>>").WithLocation(3, 20),
                // (3,29): warning CS1658: The feature 'unsigned right shift' is currently in Preview and *unsupported*. To use Preview features, use the 'preview' language version.. See also error CS8652.
                // /// See <see cref="operator >>>"/>.
                Diagnostic(ErrorCode.WRN_ErrorOverride, ">>>").WithArguments("The feature 'unsigned right shift' is currently in Preview and *unsupported*. To use Preview features, use the 'preview' language version.", "8652").WithLocation(3, 29),
                // (7,30): error CS8652: The feature 'unsigned right shift' is currently in Preview and *unsupported*. To use Preview features, use the 'preview' language version.
                //     public static C operator >>>(C c, int y)
                Diagnostic(ErrorCode.ERR_FeatureInPreview, ">>>").WithArguments("unsigned right shift").WithLocation(7, 30)
                );

            crefSyntax = CrefTests.GetCrefSyntaxes(compilation).Single();
            expectedSymbol = compilation.SourceModule.GlobalNamespace.GetTypeMember("C").GetMembers().OfType<MethodSymbol>().Where(m => m.MethodKind != MethodKind.Constructor).First();
            actualSymbol = CrefTests.GetReferencedSymbol(crefSyntax, compilation);
            Assert.Equal(expectedSymbol, actualSymbol);

            compilation = CreateCompilationWithMscorlib40AndDocumentationComments(source, parseOptions: TestOptions.RegularNext.WithDocumentationMode(DocumentationMode.Diagnose));
            compilation.VerifyDiagnostics();

            crefSyntax = CrefTests.GetCrefSyntaxes(compilation).Single();
            expectedSymbol = compilation.SourceModule.GlobalNamespace.GetTypeMember("C").GetMembers().OfType<MethodSymbol>().Where(m => m.MethodKind != MethodKind.Constructor).First();
            actualSymbol = CrefTests.GetReferencedSymbol(crefSyntax, compilation);
            Assert.Equal(expectedSymbol, actualSymbol);
        }

        [Fact]
        public void CRef_NoParameters_02()
        {
            var source = @"
/// <summary>
/// See <see cref=""operator >>>""/>.
/// </summary>
class C
{
    public static C operator >>(C c, int y)
    {
        return null;
    }
}
";
            var expected = new[] {
                // (3,20): warning CS1574: XML comment has cref attribute 'operator >>>' that could not be resolved
                // /// See <see cref="operator >>>"/>.
                Diagnostic(ErrorCode.WRN_BadXMLRef, "operator >>>").WithArguments("operator >>>").WithLocation(3, 20)
                };

            var compilation = CreateCompilationWithMscorlib40AndDocumentationComments(source, parseOptions: TestOptions.RegularPreview.WithDocumentationMode(DocumentationMode.Diagnose));
            compilation.VerifyDiagnostics(expected);

            var crefSyntax = CrefTests.GetCrefSyntaxes(compilation).Single();
            var actualSymbol = CrefTests.GetReferencedSymbol(crefSyntax, compilation, expected);
            Assert.Null(actualSymbol);
        }

        [Fact]
        public void CRef_NoParameters_03()
        {
            var source = @"
/// <summary>
/// See <see cref=""operator >>""/>.
/// </summary>
class C
{
    public static C operator >>>(C c, int y)
    {
        return null;
    }
}
";
            var expected = new[] {
                // (3,20): warning CS1574: XML comment has cref attribute 'operator >>' that could not be resolved
                // /// See <see cref="operator >>"/>.
                Diagnostic(ErrorCode.WRN_BadXMLRef, "operator >>").WithArguments("operator >>").WithLocation(3, 20)
                };

            var compilation = CreateCompilationWithMscorlib40AndDocumentationComments(source, parseOptions: TestOptions.RegularPreview.WithDocumentationMode(DocumentationMode.Diagnose));
            compilation.VerifyDiagnostics(expected);

            var crefSyntax = CrefTests.GetCrefSyntaxes(compilation).Single();
            var actualSymbol = CrefTests.GetReferencedSymbol(crefSyntax, compilation, expected);
            Assert.Null(actualSymbol);
        }

        [Fact]
        public void CRef_NoParameters_04()
        {
            var source = @"
/// <summary>
/// See <see cref=""operator >>>=""/>.
/// </summary>
class C
{
    public static C operator >>>(C c, int y)
    {
        return null;
    }
}
";

            var compilation = CreateCompilationWithMscorlib40AndDocumentationComments(source, parseOptions: TestOptions.RegularPreview.WithDocumentationMode(DocumentationMode.Diagnose));
            compilation.VerifyDiagnostics(
                // (3,20): warning CS1584: XML comment has syntactically incorrect cref attribute 'operator >>>='
                // /// See <see cref="operator >>>="/>.
                Diagnostic(ErrorCode.WRN_BadXMLRefSyntax, "operator").WithArguments("operator >>>=").WithLocation(3, 20),
                // (3,28): warning CS1658: Overloadable operator expected. See also error CS1037.
                // /// See <see cref="operator >>>="/>.
                Diagnostic(ErrorCode.WRN_ErrorOverride, " >>>").WithArguments("Overloadable operator expected", "1037").WithLocation(3, 28)
                );

            var crefSyntax = CrefTests.GetCrefSyntaxes(compilation).Single();
            var actualSymbol = CrefTests.GetReferencedSymbol(crefSyntax, compilation,
                // (3,20): warning CS1574: XML comment has cref attribute 'operator' that could not be resolved
                // /// See <see cref="operator >>>="/>.
                Diagnostic(ErrorCode.WRN_BadXMLRef, "operator").WithArguments("operator").WithLocation(3, 20)
                );
            Assert.Null(actualSymbol);
        }

        [Fact]
        public void CRef_OneParameter_01()
        {
            var source = @"
/// <summary>
/// See <see cref=""operator >>>(C)""/>.
/// </summary>
class C
{
    public static C operator >>>(C c, int y)
    {
        return null;
    }
}
";
            var expected = new[] {
                // (3,20): warning CS1574: XML comment has cref attribute 'operator >>>(C)' that could not be resolved
                // /// See <see cref="operator >>>(C)"/>.
                Diagnostic(ErrorCode.WRN_BadXMLRef, "operator >>>(C)").WithArguments("operator >>>(C)").WithLocation(3, 20)
                };

            var compilation = CreateCompilationWithMscorlib40AndDocumentationComments(source, parseOptions: TestOptions.RegularPreview.WithDocumentationMode(DocumentationMode.Diagnose));
            compilation.VerifyDiagnostics(expected);

            var crefSyntax = CrefTests.GetCrefSyntaxes(compilation).Single();
            var actualSymbol = CrefTests.GetReferencedSymbol(crefSyntax, compilation, expected);
            Assert.Null(actualSymbol);
        }

        [Fact]
        public void CRef_TwoParameters_01()
        {
            var source = @"
/// <summary>
/// See <see cref=""operator >>>(C, int)""/>.
/// </summary>
class C
{
    public static C operator >>>(C c, int y)
    {
        return null;
    }
}
";
            var compilation = CreateCompilationWithMscorlib40AndDocumentationComments(source, parseOptions: TestOptions.RegularPreview.WithDocumentationMode(DocumentationMode.Diagnose));
            compilation.VerifyDiagnostics();

            var crefSyntax = CrefTests.GetCrefSyntaxes(compilation).Single();
            var expectedSymbol = compilation.SourceModule.GlobalNamespace.GetTypeMember("C").GetMembers().OfType<MethodSymbol>().Where(m => m.MethodKind != MethodKind.Constructor).First();
            var actualSymbol = CrefTests.GetReferencedSymbol(crefSyntax, compilation);
            Assert.Equal(expectedSymbol, actualSymbol);

            compilation = CreateCompilationWithMscorlib40AndDocumentationComments(source, parseOptions: TestOptions.Regular10.WithDocumentationMode(DocumentationMode.Diagnose));
            compilation.VerifyDiagnostics(
                // (3,20): warning CS1584: XML comment has syntactically incorrect cref attribute 'operator >>>(C, int)'
                // /// See <see cref="operator >>>(C, int)"/>.
                Diagnostic(ErrorCode.WRN_BadXMLRefSyntax, "operator >>>(C, int)").WithArguments("operator >>>(C, int)").WithLocation(3, 20),
                // (3,29): warning CS1658: The feature 'unsigned right shift' is currently in Preview and *unsupported*. To use Preview features, use the 'preview' language version.. See also error CS8652.
                // /// See <see cref="operator >>>(C, int)"/>.
                Diagnostic(ErrorCode.WRN_ErrorOverride, ">>>").WithArguments("The feature 'unsigned right shift' is currently in Preview and *unsupported*. To use Preview features, use the 'preview' language version.", "8652").WithLocation(3, 29),
                // (7,30): error CS8652: The feature 'unsigned right shift' is currently in Preview and *unsupported*. To use Preview features, use the 'preview' language version.
                //     public static C operator >>>(C c, int y)
                Diagnostic(ErrorCode.ERR_FeatureInPreview, ">>>").WithArguments("unsigned right shift").WithLocation(7, 30)
                );

            crefSyntax = CrefTests.GetCrefSyntaxes(compilation).Single();
            expectedSymbol = compilation.SourceModule.GlobalNamespace.GetTypeMember("C").GetMembers().OfType<MethodSymbol>().Where(m => m.MethodKind != MethodKind.Constructor).First();
            actualSymbol = CrefTests.GetReferencedSymbol(crefSyntax, compilation);
            Assert.Equal(expectedSymbol, actualSymbol);

            compilation = CreateCompilationWithMscorlib40AndDocumentationComments(source, parseOptions: TestOptions.RegularNext.WithDocumentationMode(DocumentationMode.Diagnose));
            compilation.VerifyDiagnostics();

            crefSyntax = CrefTests.GetCrefSyntaxes(compilation).Single();
            expectedSymbol = compilation.SourceModule.GlobalNamespace.GetTypeMember("C").GetMembers().OfType<MethodSymbol>().Where(m => m.MethodKind != MethodKind.Constructor).First();
            actualSymbol = CrefTests.GetReferencedSymbol(crefSyntax, compilation);
            Assert.Equal(expectedSymbol, actualSymbol);
        }

        [Fact]
        public void CRef_TwoParameters_02()
        {
            var source = @"
/// <summary>
/// See <see cref=""operator >>>(C, int)""/>.
/// </summary>
class C
{
    public static C operator >>(C c, int y)
    {
        return null;
    }
}
";
            var expected = new[] {
                // (3,20): warning CS1574: XML comment has cref attribute 'operator >>>(C, int)' that could not be resolved
                // /// See <see cref="operator >>>(C, int)"/>.
                Diagnostic(ErrorCode.WRN_BadXMLRef, "operator >>>(C, int)").WithArguments("operator >>>(C, int)").WithLocation(3, 20)
                };

            var compilation = CreateCompilationWithMscorlib40AndDocumentationComments(source, parseOptions: TestOptions.RegularPreview.WithDocumentationMode(DocumentationMode.Diagnose));
            compilation.VerifyDiagnostics(expected);

            var crefSyntax = CrefTests.GetCrefSyntaxes(compilation).Single();
            var actualSymbol = CrefTests.GetReferencedSymbol(crefSyntax, compilation, expected);
            Assert.Null(actualSymbol);
        }

        [Fact]
        public void CRef_TwoParameters_03()
        {
            var source = @"
/// <summary>
/// See <see cref=""operator >>(C, int)""/>.
/// </summary>
class C
{
    public static C operator >>>(C c, int y)
    {
        return null;
    }
}
";
            var expected = new[] {
                // (3,20): warning CS1574: XML comment has cref attribute 'operator >>(C, int)' that could not be resolved
                // /// See <see cref="operator >>(C, int)"/>.
                Diagnostic(ErrorCode.WRN_BadXMLRef, "operator >>(C, int)").WithArguments("operator >>(C, int)").WithLocation(3, 20)
                };

            var compilation = CreateCompilationWithMscorlib40AndDocumentationComments(source, parseOptions: TestOptions.RegularPreview.WithDocumentationMode(DocumentationMode.Diagnose));
            compilation.VerifyDiagnostics(expected);

            var crefSyntax = CrefTests.GetCrefSyntaxes(compilation).Single();
            var actualSymbol = CrefTests.GetReferencedSymbol(crefSyntax, compilation, expected);
            Assert.Null(actualSymbol);
        }

        [Fact]
        public void CRef_TwoParameters_04()
        {
            var source = @"
/// <summary>
/// See <see cref=""operator >>>=(C, int)""/>.
/// </summary>
class C
{
    public static C operator >>>(C c, int y)
    {
        return null;
    }
}
";

            var compilation = CreateCompilationWithMscorlib40AndDocumentationComments(source, parseOptions: TestOptions.RegularPreview.WithDocumentationMode(DocumentationMode.Diagnose));
            compilation.VerifyDiagnostics(
                // (3,20): warning CS1584: XML comment has syntactically incorrect cref attribute 'operator >>>=(C, int)'
                // /// See <see cref="operator >>>=(C, int)"/>.
                Diagnostic(ErrorCode.WRN_BadXMLRefSyntax, "operator >>>=(C, int)").WithArguments("operator >>>=(C, int)").WithLocation(3, 20),
                // (3,28): warning CS1658: Overloadable operator expected. See also error CS1037.
                // /// See <see cref="operator >>>=(C, int)"/>.
                Diagnostic(ErrorCode.WRN_ErrorOverride, " >>>").WithArguments("Overloadable operator expected", "1037").WithLocation(3, 28)
                );

            var crefSyntax = CrefTests.GetCrefSyntaxes(compilation).Single();
            var actualSymbol = CrefTests.GetReferencedSymbol(crefSyntax, compilation,
                // (3,20): warning CS1574: XML comment has cref attribute 'operator >>>=(C, int)' that could not be resolved
                // /// See <see cref="operator >>>=(C, int)"/>.
                Diagnostic(ErrorCode.WRN_BadXMLRef, "operator >>>=(C, int)").WithArguments("operator >>>=(C, int)").WithLocation(3, 20)
                );
            Assert.Null(actualSymbol);
        }

        [Fact]
        public void CRef_ThreeParameter_01()
        {
            var source = @"
/// <summary>
/// See <see cref=""operator >>>(C, int, object)""/>.
/// </summary>
class C
{
    public static C operator >>>(C c, int y)
    {
        return null;
    }
}
";
            var expected = new[] {
                // (3,20): warning CS1574: XML comment has cref attribute 'operator >>>(C, int, object)' that could not be resolved
                // /// See <see cref="operator >>>(C, int, object)"/>.
                Diagnostic(ErrorCode.WRN_BadXMLRef, "operator >>>(C, int, object)").WithArguments("operator >>>(C, int, object)").WithLocation(3, 20)
                };

            var compilation = CreateCompilationWithMscorlib40AndDocumentationComments(source, parseOptions: TestOptions.RegularPreview.WithDocumentationMode(DocumentationMode.Diagnose));
            compilation.VerifyDiagnostics(expected);

            var crefSyntax = CrefTests.GetCrefSyntaxes(compilation).Single();
            var actualSymbol = CrefTests.GetReferencedSymbol(crefSyntax, compilation, expected);
            Assert.Null(actualSymbol);
        }

        [Theory]
        [InlineData("char", "char")]
        [InlineData("char", "sbyte")]
        [InlineData("char", "short")]
        [InlineData("char", "int")]
        [InlineData("char", "byte")]
        [InlineData("char", "ushort")]
        [InlineData("sbyte", "char")]
        [InlineData("sbyte", "sbyte")]
        [InlineData("sbyte", "short")]
        [InlineData("sbyte", "int")]
        [InlineData("sbyte", "byte")]
        [InlineData("sbyte", "ushort")]
        [InlineData("short", "char")]
        [InlineData("short", "sbyte")]
        [InlineData("short", "short")]
        [InlineData("short", "int")]
        [InlineData("short", "byte")]
        [InlineData("short", "ushort")]
        [InlineData("int", "char")]
        [InlineData("int", "sbyte")]
        [InlineData("int", "short")]
        [InlineData("int", "int")]
        [InlineData("int", "byte")]
        [InlineData("int", "ushort")]
        [InlineData("long", "char")]
        [InlineData("long", "sbyte")]
        [InlineData("long", "short")]
        [InlineData("long", "int")]
        [InlineData("long", "byte")]
        [InlineData("long", "ushort")]
        [InlineData("byte", "char")]
        [InlineData("byte", "sbyte")]
        [InlineData("byte", "short")]
        [InlineData("byte", "int")]
        [InlineData("byte", "byte")]
        [InlineData("byte", "ushort")]
        [InlineData("ushort", "char")]
        [InlineData("ushort", "sbyte")]
        [InlineData("ushort", "short")]
        [InlineData("ushort", "int")]
        [InlineData("ushort", "byte")]
        [InlineData("ushort", "ushort")]
        [InlineData("uint", "char")]
        [InlineData("uint", "sbyte")]
        [InlineData("uint", "short")]
        [InlineData("uint", "int")]
        [InlineData("uint", "byte")]
        [InlineData("uint", "ushort")]
        [InlineData("ulong", "char")]
        [InlineData("ulong", "sbyte")]
        [InlineData("ulong", "short")]
        [InlineData("ulong", "int")]
        [InlineData("ulong", "byte")]
        [InlineData("ulong", "ushort")]
        [InlineData("nint", "char")]
        [InlineData("nint", "sbyte")]
        [InlineData("nint", "short")]
        [InlineData("nint", "int")]
        [InlineData("nint", "byte")]
        [InlineData("nint", "ushort")]
        [InlineData("nuint", "char")]
        [InlineData("nuint", "sbyte")]
        [InlineData("nuint", "short")]
        [InlineData("nuint", "int")]
        [InlineData("nuint", "byte")]
        [InlineData("nuint", "ushort")]
        public void BuiltIn_LangVersion_01(string left, string right)
        {
            var source1 =
@"
class C
{
    static void Main()
    {
        " + left + @" x = default;
        " + right + @" y = default;
        _ = x >>> y;
    }
}
";
            var compilation1 = CreateCompilation(source1, options: TestOptions.DebugExe,
                                                 parseOptions: TestOptions.Regular10);
            compilation1.VerifyDiagnostics(
                // (8,13): error CS8652: The feature 'unsigned right shift' is currently in Preview and *unsupported*. To use Preview features, use the 'preview' language version.
                //         _ = x >>> y;
                Diagnostic(ErrorCode.ERR_FeatureInPreview, "x >>> y").WithArguments("unsigned right shift").WithLocation(8, 13)
                );

            var compilation2 = CreateCompilation(source1, options: TestOptions.DebugExe,
                                                 parseOptions: TestOptions.RegularNext);
            compilation2.VerifyDiagnostics();
        }

        [Theory]
        [InlineData("char", "char")]
        [InlineData("char", "sbyte")]
        [InlineData("char", "short")]
        [InlineData("char", "int")]
        [InlineData("char", "byte")]
        [InlineData("char", "ushort")]
        [InlineData("sbyte", "char")]
        [InlineData("sbyte", "sbyte")]
        [InlineData("sbyte", "short")]
        [InlineData("sbyte", "int")]
        [InlineData("sbyte", "byte")]
        [InlineData("sbyte", "ushort")]
        [InlineData("short", "char")]
        [InlineData("short", "sbyte")]
        [InlineData("short", "short")]
        [InlineData("short", "int")]
        [InlineData("short", "byte")]
        [InlineData("short", "ushort")]
        [InlineData("int", "char")]
        [InlineData("int", "sbyte")]
        [InlineData("int", "short")]
        [InlineData("int", "int")]
        [InlineData("int", "byte")]
        [InlineData("int", "ushort")]
        [InlineData("long", "char")]
        [InlineData("long", "sbyte")]
        [InlineData("long", "short")]
        [InlineData("long", "int")]
        [InlineData("long", "byte")]
        [InlineData("long", "ushort")]
        [InlineData("byte", "char")]
        [InlineData("byte", "sbyte")]
        [InlineData("byte", "short")]
        [InlineData("byte", "int")]
        [InlineData("byte", "byte")]
        [InlineData("byte", "ushort")]
        [InlineData("ushort", "char")]
        [InlineData("ushort", "sbyte")]
        [InlineData("ushort", "short")]
        [InlineData("ushort", "int")]
        [InlineData("ushort", "byte")]
        [InlineData("ushort", "ushort")]
        [InlineData("uint", "char")]
        [InlineData("uint", "sbyte")]
        [InlineData("uint", "short")]
        [InlineData("uint", "int")]
        [InlineData("uint", "byte")]
        [InlineData("uint", "ushort")]
        [InlineData("ulong", "char")]
        [InlineData("ulong", "sbyte")]
        [InlineData("ulong", "short")]
        [InlineData("ulong", "int")]
        [InlineData("ulong", "byte")]
        [InlineData("ulong", "ushort")]
        [InlineData("nint", "char")]
        [InlineData("nint", "sbyte")]
        [InlineData("nint", "short")]
        [InlineData("nint", "int")]
        [InlineData("nint", "byte")]
        [InlineData("nint", "ushort")]
        [InlineData("nuint", "char")]
        [InlineData("nuint", "sbyte")]
        [InlineData("nuint", "short")]
        [InlineData("nuint", "int")]
        [InlineData("nuint", "byte")]
        [InlineData("nuint", "ushort")]
        public void BuiltIn_CompoundAssignment_LangVersion_01(string left, string right)
        {
            var source1 =
@"
class C
{
    static void Main()
    {
        " + left + @" x = default;
        " + right + @" y = default;
        x >>>= y;
    }
}
";
            var compilation1 = CreateCompilation(source1, options: TestOptions.DebugExe,
                                                 parseOptions: TestOptions.Regular10);
            compilation1.VerifyDiagnostics(
                // (8,9): error CS8652: The feature 'unsigned right shift' is currently in Preview and *unsupported*. To use Preview features, use the 'preview' language version.
                //         x >>>= y;
                Diagnostic(ErrorCode.ERR_FeatureInPreview, "x >>>= y").WithArguments("unsigned right shift").WithLocation(8, 9)
                );

            var compilation2 = CreateCompilation(source1, options: TestOptions.DebugExe,
                                                 parseOptions: TestOptions.RegularNext);
            compilation2.VerifyDiagnostics();
        }

        [Theory]
        [InlineData("char", "char")]
        [InlineData("char", "sbyte")]
        [InlineData("char", "short")]
        [InlineData("char", "int")]
        [InlineData("char", "byte")]
        [InlineData("char", "ushort")]
        [InlineData("sbyte", "char")]
        [InlineData("sbyte", "sbyte")]
        [InlineData("sbyte", "short")]
        [InlineData("sbyte", "int")]
        [InlineData("sbyte", "byte")]
        [InlineData("sbyte", "ushort")]
        [InlineData("short", "char")]
        [InlineData("short", "sbyte")]
        [InlineData("short", "short")]
        [InlineData("short", "int")]
        [InlineData("short", "byte")]
        [InlineData("short", "ushort")]
        [InlineData("int", "char")]
        [InlineData("int", "sbyte")]
        [InlineData("int", "short")]
        [InlineData("int", "int")]
        [InlineData("int", "byte")]
        [InlineData("int", "ushort")]
        [InlineData("long", "char")]
        [InlineData("long", "sbyte")]
        [InlineData("long", "short")]
        [InlineData("long", "int")]
        [InlineData("long", "byte")]
        [InlineData("long", "ushort")]
        [InlineData("byte", "char")]
        [InlineData("byte", "sbyte")]
        [InlineData("byte", "short")]
        [InlineData("byte", "int")]
        [InlineData("byte", "byte")]
        [InlineData("byte", "ushort")]
        [InlineData("ushort", "char")]
        [InlineData("ushort", "sbyte")]
        [InlineData("ushort", "short")]
        [InlineData("ushort", "int")]
        [InlineData("ushort", "byte")]
        [InlineData("ushort", "ushort")]
        [InlineData("uint", "char")]
        [InlineData("uint", "sbyte")]
        [InlineData("uint", "short")]
        [InlineData("uint", "int")]
        [InlineData("uint", "byte")]
        [InlineData("uint", "ushort")]
        [InlineData("ulong", "char")]
        [InlineData("ulong", "sbyte")]
        [InlineData("ulong", "short")]
        [InlineData("ulong", "int")]
        [InlineData("ulong", "byte")]
        [InlineData("ulong", "ushort")]
        [InlineData("nint", "char")]
        [InlineData("nint", "sbyte")]
        [InlineData("nint", "short")]
        [InlineData("nint", "int")]
        [InlineData("nint", "byte")]
        [InlineData("nint", "ushort")]
        [InlineData("nuint", "char")]
        [InlineData("nuint", "sbyte")]
        [InlineData("nuint", "short")]
        [InlineData("nuint", "int")]
        [InlineData("nuint", "byte")]
        [InlineData("nuint", "ushort")]
        public void BuiltIn_Lifted_LangVersion_01(string left, string right)
        {
            var source1 =
@"
class C
{
    static void Main()
    {
        " + left + @"? x = default;
        " + right + @"? y = default;
        _ = x >>> y;
    }
}
";
            var compilation1 = CreateCompilation(source1, options: TestOptions.DebugExe,
                                                 parseOptions: TestOptions.Regular10);
            compilation1.VerifyDiagnostics(
                // (8,13): error CS8652: The feature 'unsigned right shift' is currently in Preview and *unsupported*. To use Preview features, use the 'preview' language version.
                //         _ = x >>> y;
                Diagnostic(ErrorCode.ERR_FeatureInPreview, "x >>> y").WithArguments("unsigned right shift").WithLocation(8, 13)
                );

            var compilation2 = CreateCompilation(source1, options: TestOptions.DebugExe,
                                                 parseOptions: TestOptions.RegularNext);
            compilation2.VerifyDiagnostics();
        }

        [Theory]
        [InlineData("char", "char")]
        [InlineData("char", "sbyte")]
        [InlineData("char", "short")]
        [InlineData("char", "int")]
        [InlineData("char", "byte")]
        [InlineData("char", "ushort")]
        [InlineData("sbyte", "char")]
        [InlineData("sbyte", "sbyte")]
        [InlineData("sbyte", "short")]
        [InlineData("sbyte", "int")]
        [InlineData("sbyte", "byte")]
        [InlineData("sbyte", "ushort")]
        [InlineData("short", "char")]
        [InlineData("short", "sbyte")]
        [InlineData("short", "short")]
        [InlineData("short", "int")]
        [InlineData("short", "byte")]
        [InlineData("short", "ushort")]
        [InlineData("int", "char")]
        [InlineData("int", "sbyte")]
        [InlineData("int", "short")]
        [InlineData("int", "int")]
        [InlineData("int", "byte")]
        [InlineData("int", "ushort")]
        [InlineData("long", "char")]
        [InlineData("long", "sbyte")]
        [InlineData("long", "short")]
        [InlineData("long", "int")]
        [InlineData("long", "byte")]
        [InlineData("long", "ushort")]
        [InlineData("byte", "char")]
        [InlineData("byte", "sbyte")]
        [InlineData("byte", "short")]
        [InlineData("byte", "int")]
        [InlineData("byte", "byte")]
        [InlineData("byte", "ushort")]
        [InlineData("ushort", "char")]
        [InlineData("ushort", "sbyte")]
        [InlineData("ushort", "short")]
        [InlineData("ushort", "int")]
        [InlineData("ushort", "byte")]
        [InlineData("ushort", "ushort")]
        [InlineData("uint", "char")]
        [InlineData("uint", "sbyte")]
        [InlineData("uint", "short")]
        [InlineData("uint", "int")]
        [InlineData("uint", "byte")]
        [InlineData("uint", "ushort")]
        [InlineData("ulong", "char")]
        [InlineData("ulong", "sbyte")]
        [InlineData("ulong", "short")]
        [InlineData("ulong", "int")]
        [InlineData("ulong", "byte")]
        [InlineData("ulong", "ushort")]
        [InlineData("nint", "char")]
        [InlineData("nint", "sbyte")]
        [InlineData("nint", "short")]
        [InlineData("nint", "int")]
        [InlineData("nint", "byte")]
        [InlineData("nint", "ushort")]
        [InlineData("nuint", "char")]
        [InlineData("nuint", "sbyte")]
        [InlineData("nuint", "short")]
        [InlineData("nuint", "int")]
        [InlineData("nuint", "byte")]
        [InlineData("nuint", "ushort")]
        public void BuiltIn_Lifted_CompoundAssignment_LangVersion_01(string left, string right)
        {
            var source1 =
@"
class C
{
    static void Main()
    {
        " + left + @"? x = default;
        " + right + @"? y = default;
        x >>>= y;
    }
}
";
            var compilation1 = CreateCompilation(source1, options: TestOptions.DebugExe,
                                                 parseOptions: TestOptions.Regular10);
            compilation1.VerifyDiagnostics(
                // (8,9): error CS8652: The feature 'unsigned right shift' is currently in Preview and *unsupported*. To use Preview features, use the 'preview' language version.
                //         x >>>= y;
                Diagnostic(ErrorCode.ERR_FeatureInPreview, "x >>>= y").WithArguments("unsigned right shift").WithLocation(8, 9)
                );

            var compilation2 = CreateCompilation(source1, options: TestOptions.DebugExe,
                                                 parseOptions: TestOptions.RegularNext);
            compilation2.VerifyDiagnostics();
        }

        [Fact]
        public void UserDefined_LangVersion_01()
        {
            var source0 = @"
public class C1
{
    public static C1 operator >>>(C1 x, int y)
    {
        System.Console.WriteLine("">>>"");
        return x;
    }
}
";

            var source1 =
@"
class C
{
    static C1 Test1(C1 x, int y) => x >>> y; 
}
";
            var compilation1 = CreateCompilation(source0 + source1, options: TestOptions.DebugDll,
                                                 parseOptions: TestOptions.Regular10);
            compilation1.VerifyDiagnostics(
                // (4,31): error CS8652: The feature 'unsigned right shift' is currently in Preview and *unsupported*. To use Preview features, use the 'preview' language version.
                //     public static C1 operator >>>(C1 x, int y)
                Diagnostic(ErrorCode.ERR_FeatureInPreview, ">>>").WithArguments("unsigned right shift").WithLocation(4, 31)
                );

            compilation1 = CreateCompilation(source0 + source1, options: TestOptions.DebugDll,
                                             parseOptions: TestOptions.RegularNext);
            compilation1.VerifyDiagnostics();

            var compilation0 = CreateCompilation(source0, options: TestOptions.DebugDll,
                                                 parseOptions: TestOptions.RegularPreview);

            foreach (var reference in new[] { compilation0.ToMetadataReference(), compilation0.EmitToImageReference() })
            {
                var compilation2 = CreateCompilation(source1, options: TestOptions.DebugDll, references: new[] { reference },
                                                     parseOptions: TestOptions.Regular10);
                compilation2.VerifyDiagnostics(
                    // (4,37): error CS8652: The feature 'unsigned right shift' is currently in Preview and *unsupported*. To use Preview features, use the 'preview' language version.
                    //     static C1 Test1(C1 x, int y) => x >>> y; 
                    Diagnostic(ErrorCode.ERR_FeatureInPreview, "x >>> y").WithArguments("unsigned right shift").WithLocation(4, 37)
                    );

                compilation2 = CreateCompilation(source1, options: TestOptions.DebugDll, references: new[] { reference },
                                                 parseOptions: TestOptions.RegularNext);
                compilation2.VerifyDiagnostics();
            }
        }

        [Fact]
        public void UserDefined_CompountAssignment_LangVersion_01()
        {
            var source0 = @"
public class C1
{
    public static C1 operator >>>(C1 x, int y)
    {
        System.Console.WriteLine("">>>"");
        return x;
    }
}
";

            var source1 =
@"
class C
{
    static C1 Test1(C1 x, int y) => x >>>= y; 
}
";
            var compilation1 = CreateCompilation(source0 + source1, options: TestOptions.DebugDll,
                                                 parseOptions: TestOptions.Regular10);
            compilation1.VerifyDiagnostics(
                // (4,31): error CS8652: The feature 'unsigned right shift' is currently in Preview and *unsupported*. To use Preview features, use the 'preview' language version.
                //     public static C1 operator >>>(C1 x, int y)
                Diagnostic(ErrorCode.ERR_FeatureInPreview, ">>>").WithArguments("unsigned right shift").WithLocation(4, 31)
                );

            compilation1 = CreateCompilation(source0 + source1, options: TestOptions.DebugDll,
                                             parseOptions: TestOptions.RegularNext);
            compilation1.VerifyDiagnostics();

            var compilation0 = CreateCompilation(source0, options: TestOptions.DebugDll,
                                                 parseOptions: TestOptions.RegularPreview);

            foreach (var reference in new[] { compilation0.ToMetadataReference(), compilation0.EmitToImageReference() })
            {
                var compilation2 = CreateCompilation(source1, options: TestOptions.DebugDll, references: new[] { reference },
                                                     parseOptions: TestOptions.Regular10);
                compilation2.VerifyDiagnostics(
                    // (4,37): error CS8652: The feature 'unsigned right shift' is currently in Preview and *unsupported*. To use Preview features, use the 'preview' language version.
                    //     static C1 Test1(C1 x, int y) => x >>>= y; 
                    Diagnostic(ErrorCode.ERR_FeatureInPreview, "x >>>= y").WithArguments("unsigned right shift").WithLocation(4, 37)
                    );

                compilation2 = CreateCompilation(source1, options: TestOptions.DebugDll, references: new[] { reference },
                                                 parseOptions: TestOptions.RegularNext);
                compilation2.VerifyDiagnostics();
            }
        }

        [Fact]
        public void UserDefined_Lifted_LangVersion_01()
        {
            var source0 = @"
public struct C1
{
    public static C1 operator >>>(C1 x, int y)
    {
        System.Console.WriteLine("">>>"");
        return x;
    }
}
";

            var source1 =
@"
class C
{
    static C1? Test1(C1? x, int? y) => x >>> y; 
}
";
            var compilation1 = CreateCompilation(source0 + source1, options: TestOptions.DebugDll,
                                                 parseOptions: TestOptions.Regular10);
            compilation1.VerifyDiagnostics(
                // (4,31): error CS8652: The feature 'unsigned right shift' is currently in Preview and *unsupported*. To use Preview features, use the 'preview' language version.
                //     public static C1 operator >>>(C1 x, int y)
                Diagnostic(ErrorCode.ERR_FeatureInPreview, ">>>").WithArguments("unsigned right shift").WithLocation(4, 31)
                );

            compilation1 = CreateCompilation(source0 + source1, options: TestOptions.DebugDll,
                                             parseOptions: TestOptions.RegularNext);
            compilation1.VerifyDiagnostics();

            var compilation0 = CreateCompilation(source0, options: TestOptions.DebugDll,
                                                 parseOptions: TestOptions.RegularPreview);

            foreach (var reference in new[] { compilation0.ToMetadataReference(), compilation0.EmitToImageReference() })
            {
                var compilation2 = CreateCompilation(source1, options: TestOptions.DebugDll, references: new[] { reference },
                                                     parseOptions: TestOptions.Regular10);
                compilation2.VerifyDiagnostics(
                    // (4,40): error CS8652: The feature 'unsigned right shift' is currently in Preview and *unsupported*. To use Preview features, use the 'preview' language version.
                    //     static C1? Test1(C1? x, int? y) => x >>> y; 
                    Diagnostic(ErrorCode.ERR_FeatureInPreview, "x >>> y").WithArguments("unsigned right shift").WithLocation(4, 40)
                    );

                compilation2 = CreateCompilation(source1, options: TestOptions.DebugDll, references: new[] { reference },
                                                 parseOptions: TestOptions.RegularNext);
                compilation2.VerifyDiagnostics();
            }
        }

        [Fact]
        public void UserDefined_Lifted_CompountAssignment_LangVersion_01()
        {
            var source0 = @"
public struct C1
{
    public static C1 operator >>>(C1 x, int y)
    {
        System.Console.WriteLine("">>>"");
        return x;
    }
}
";

            var source1 =
@"
class C
{
    static C1? Test1(C1? x, int? y) => x >>>= y; 
}
";
            var compilation1 = CreateCompilation(source0 + source1, options: TestOptions.DebugDll,
                                                 parseOptions: TestOptions.Regular10);
            compilation1.VerifyDiagnostics(
                // (4,31): error CS8652: The feature 'unsigned right shift' is currently in Preview and *unsupported*. To use Preview features, use the 'preview' language version.
                //     public static C1 operator >>>(C1 x, int y)
                Diagnostic(ErrorCode.ERR_FeatureInPreview, ">>>").WithArguments("unsigned right shift").WithLocation(4, 31)
                );

            compilation1 = CreateCompilation(source0 + source1, options: TestOptions.DebugDll,
                                             parseOptions: TestOptions.RegularNext);
            compilation1.VerifyDiagnostics();

            var compilation0 = CreateCompilation(source0, options: TestOptions.DebugDll,
                                                 parseOptions: TestOptions.RegularPreview);

            foreach (var reference in new[] { compilation0.ToMetadataReference(), compilation0.EmitToImageReference() })
            {
                var compilation2 = CreateCompilation(source1, options: TestOptions.DebugDll, references: new[] { reference },
                                                     parseOptions: TestOptions.Regular10);
                compilation2.VerifyDiagnostics(
                    // (4,40): error CS8652: The feature 'unsigned right shift' is currently in Preview and *unsupported*. To use Preview features, use the 'preview' language version.
                    //     static C1? Test1(C1? x, int? y) => x >>>= y; 
                    Diagnostic(ErrorCode.ERR_FeatureInPreview, "x >>>= y").WithArguments("unsigned right shift").WithLocation(4, 40)
                    );

                compilation2 = CreateCompilation(source1, options: TestOptions.DebugDll, references: new[] { reference },
                                                 parseOptions: TestOptions.RegularNext);
                compilation2.VerifyDiagnostics();
            }
        }

        [Fact]
<<<<<<< HEAD
        public void TestGenericArgWithGreaterThan_05()
        {
            var source1 = @"
class C
{
    void M()
    {
        var added = ImmutableDictionary<T<(S a, U b)>>>

        ProjectChange = projectChange;
    }
}
";
            var compilation1 = CreateCompilation(source1, options: TestOptions.DebugDll,
                                                 parseOptions: TestOptions.RegularPreview);
            compilation1.VerifyDiagnostics(
                // (6,21): error CS0103: The name 'ImmutableDictionary' does not exist in the current context
                //         var added = ImmutableDictionary<T<(S a, U b)>>>
                Diagnostic(ErrorCode.ERR_NameNotInContext, "ImmutableDictionary").WithArguments("ImmutableDictionary").WithLocation(6, 21),
                // (6,41): error CS0103: The name 'T' does not exist in the current context
                //         var added = ImmutableDictionary<T<(S a, U b)>>>
                Diagnostic(ErrorCode.ERR_NameNotInContext, "T").WithArguments("T").WithLocation(6, 41),
                // (6,44): error CS0246: The type or namespace name 'S' could not be found (are you missing a using directive or an assembly reference?)
                //         var added = ImmutableDictionary<T<(S a, U b)>>>
                Diagnostic(ErrorCode.ERR_SingleTypeNameNotFound, "S").WithArguments("S").WithLocation(6, 44),
                // (6,44): error CS8185: A declaration is not allowed in this context.
                //         var added = ImmutableDictionary<T<(S a, U b)>>>
                Diagnostic(ErrorCode.ERR_DeclarationExpressionNotPermitted, "S a").WithLocation(6, 44),
                // (6,49): error CS0246: The type or namespace name 'U' could not be found (are you missing a using directive or an assembly reference?)
                //         var added = ImmutableDictionary<T<(S a, U b)>>>
                Diagnostic(ErrorCode.ERR_SingleTypeNameNotFound, "U").WithArguments("U").WithLocation(6, 49),
                // (6,49): error CS8185: A declaration is not allowed in this context.
                //         var added = ImmutableDictionary<T<(S a, U b)>>>
                Diagnostic(ErrorCode.ERR_DeclarationExpressionNotPermitted, "U b").WithLocation(6, 49),
                // (8,9): error CS0103: The name 'ProjectChange' does not exist in the current context
                //         ProjectChange = projectChange;
                Diagnostic(ErrorCode.ERR_NameNotInContext, "ProjectChange").WithArguments("ProjectChange").WithLocation(8, 9),
                // (8,25): error CS0103: The name 'projectChange' does not exist in the current context
                //         ProjectChange = projectChange;
                Diagnostic(ErrorCode.ERR_NameNotInContext, "projectChange").WithArguments("projectChange").WithLocation(8, 25)
                );
=======
        public void CanBeValidAttributeArgument()
        {
            string source = @"
using System;
using System.Runtime.InteropServices;
using System.Runtime.CompilerServices;

public class Parent
{
    public void TestRightShift([Optional][DefaultParameterValue(300 >> 1)] int i)
    {
        Console.Write(i);
    }

    public void TestUnsignedRightShift([Optional][DefaultParameterValue(300 >>> 1)] int i)
    {
        Console.Write(i);
    }
}

class Test
{
    public static void Main()
    {
        var p = new Parent();
        p.TestRightShift();
        p.TestUnsignedRightShift();
    }
}
";
            CompileAndVerify(source, expectedOutput: @"150150", parseOptions: TestOptions.RegularNext);
>>>>>>> 2a63a0c6
        }
    }
}<|MERGE_RESOLUTION|>--- conflicted
+++ resolved
@@ -3622,7 +3622,6 @@
         }
 
         [Fact]
-<<<<<<< HEAD
         public void TestGenericArgWithGreaterThan_05()
         {
             var source1 = @"
@@ -3664,7 +3663,9 @@
                 //         ProjectChange = projectChange;
                 Diagnostic(ErrorCode.ERR_NameNotInContext, "projectChange").WithArguments("projectChange").WithLocation(8, 25)
                 );
-=======
+        }
+
+        [Fact]
         public void CanBeValidAttributeArgument()
         {
             string source = @"
@@ -3696,7 +3697,6 @@
 }
 ";
             CompileAndVerify(source, expectedOutput: @"150150", parseOptions: TestOptions.RegularNext);
->>>>>>> 2a63a0c6
         }
     }
 }