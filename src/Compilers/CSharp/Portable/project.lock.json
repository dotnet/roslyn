{
  "locked": false,
  "version": 1,
  "targets": {
<<<<<<< HEAD
    ".NETPortable,Version=v4.5,Profile=Profile7": {}
=======
    ".NETPortable,Version=v4.5,Profile=Profile7": {
      "Microsoft.DiaSymReader.Native/1.1.0-alpha2": {},
      "System.Collections.Immutable/1.1.36": {
        "compile": {
          "lib/portable-net45+win8+wp8+wpa81/System.Collections.Immutable.dll": {}
        },
        "runtime": {
          "lib/portable-net45+win8+wp8+wpa81/System.Collections.Immutable.dll": {}
        }
      },
      "System.Reflection.Metadata/1.1.0-alpha-00014": {
        "dependencies": {
          "System.Collections.Immutable": "[1.1.36, )"
        },
        "compile": {
          "lib/portable-net45+win8/System.Reflection.Metadata.dll": {}
        },
        "runtime": {
          "lib/portable-net45+win8/System.Reflection.Metadata.dll": {}
        }
      }
    }
  },
  "libraries": {
    "Microsoft.DiaSymReader.Native/1.1.0-alpha2": {
      "sha512": "D9bGkcO1+s5c0jn4R/9BD3pw4gqyaFzC7XdlYBVDTqYMqVITMDpF8xxMXN0F3nZRl1dE54RGWp5k8GVAnMhpgQ==",
      "type": "Package",
      "files": [
        "[Content_Types].xml",
        "_rels/.rels",
        "Microsoft.DiaSymReader.Native.nuspec",
        "package/services/metadata/core-properties/e2e1c0f9faac4ddb951a90d33184740b.psmdcp",
        "runtimes/win/native/Microsoft.DiaSymReader.Native.amd64.dll",
        "runtimes/win/native/Microsoft.DiaSymReader.Native.x86.dll"
      ]
    },
    "System.Collections.Immutable/1.1.36": {
      "sha512": "MOlivTIeAIQPPMUPWIIoMCvZczjFRLYUWSYwqi1szu8QPyeIbsaPeI+hpXe1DzTxNwnRnmfYaoToi6kXIfSPNg==",
      "type": "Package",
      "files": [
        "[Content_Types].xml",
        "_rels/.rels",
        "lib/portable-net45+win8+wp8+wpa81/System.Collections.Immutable.dll",
        "lib/portable-net45+win8+wp8+wpa81/System.Collections.Immutable.xml",
        "License-Stable.rtf",
        "package/services/metadata/core-properties/c8b7b781850445db852bd2d848380ca6.psmdcp",
        "System.Collections.Immutable.nuspec"
      ]
    },
    "System.Reflection.Metadata/1.1.0-alpha-00014": {
      "sha512": "rVeIWjVoLQS0aNrGdzndZReskyfxu4EfO9BKqT5GJt0YfGtlsHB1aDPnjl4jIBDTr+WJC9YsnZg8S5sKT1X42g==",
      "type": "Package",
      "files": [
        "[Content_Types].xml",
        "_rels/.rels",
        "lib/portable-net45+win8/System.Reflection.Metadata.dll",
        "lib/portable-net45+win8/System.Reflection.Metadata.pdb",
        "lib/portable-net45+win8/System.Reflection.Metadata.xml",
        "package/services/metadata/core-properties/a48ecf967b1540bba8edfe9af3a99ea5.psmdcp",
        "System.Reflection.Metadata.nuspec"
      ]
    }
>>>>>>> 89266872
  },
  "libraries": {},
  "projectFileDependencyGroups": {
    "": [],
    ".NETPortable,Version=v4.5,Profile=Profile7": []
  }
}<|MERGE_RESOLUTION|>--- conflicted
+++ resolved
@@ -2,9 +2,6 @@
   "locked": false,
   "version": 1,
   "targets": {
-<<<<<<< HEAD
-    ".NETPortable,Version=v4.5,Profile=Profile7": {}
-=======
     ".NETPortable,Version=v4.5,Profile=Profile7": {
       "Microsoft.DiaSymReader.Native/1.1.0-alpha2": {},
       "System.Collections.Immutable/1.1.36": {
@@ -67,9 +64,7 @@
         "System.Reflection.Metadata.nuspec"
       ]
     }
->>>>>>> 89266872
   },
-  "libraries": {},
   "projectFileDependencyGroups": {
     "": [],
     ".NETPortable,Version=v4.5,Profile=Profile7": []
