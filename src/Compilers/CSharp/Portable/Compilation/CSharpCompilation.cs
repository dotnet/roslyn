--- conflicted
+++ resolved
@@ -2573,25 +2573,11 @@
                         syntaxTrees.Length,
                         UICultureUtilities.WithCurrentUICulture<int>(i =>
                         {
-<<<<<<< HEAD
-                            try
-                            {
-                                var syntaxTree = syntaxTrees[i];
-                                AppendLoadDirectiveDiagnostics(builder.DiagnosticBag, _syntaxAndDeclarations, syntaxTree);
-                                builder.AddRange(syntaxTree.GetDiagnostics(cancellationToken));
-                            }
-                            catch (Exception e) when (FatalError.ReportUnlessCanceled(e))
-                            {
-                                throw ExceptionUtilities.Unreachable;
-                            }
-                        }));
-=======
                             var syntaxTree = syntaxTrees[i];
-                            AppendLoadDirectiveDiagnostics(builder, _syntaxAndDeclarations, syntaxTree);
+                            AppendLoadDirectiveDiagnostics(builder.DiagnosticBag, _syntaxAndDeclarations, syntaxTree);
                             builder.AddRange(syntaxTree.GetDiagnostics(cancellationToken));
                         }),
                         cancellationToken);
->>>>>>> 1afc0cf9
                 }
                 else
                 {
