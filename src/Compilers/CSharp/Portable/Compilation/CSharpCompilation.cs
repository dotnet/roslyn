--- conflicted
+++ resolved
@@ -3891,11 +3891,7 @@
                 }
 
                 // Actual delegates have several operators that can be used on them.
-<<<<<<< HEAD
-                if (csharpLeftType.SpecialType is SpecialType.System_Delegate &&
-=======
                 if (csharpLeftType.TypeKind is TypeKind.Delegate &&
->>>>>>> 50319402
                     TypeSymbol.Equals(csharpLeftType, csharpRightType, TypeCompareKind.ConsiderEverything))
                 {
                     // bool operator ==(SomeDelegate, SomeDelegate) is legal.
@@ -3942,12 +3938,8 @@
 
                     // SomeEnum operator+(SomeEnum, int)
                     // SomeEnum operator+(int, SomeEnum)
-<<<<<<< HEAD
-                    // SomeEnum operator+(SomeEnum, SomeEnum)
-=======
                     // SomeEnum operator-(SomeEnum, int)
                     // SomeEnum operator-(int, int)
->>>>>>> 50319402
                     if (binaryKind is BinaryOperatorKind.Addition or BinaryOperatorKind.Subtraction)
                     {
                         if (csharpLeftType.IsEnumType() && csharpRightType.IsIntegralType() && TypeSymbol.Equals(csharpLeftType, csharpReturnType, TypeCompareKind.ConsiderEverything))
@@ -3955,14 +3947,6 @@
 
                         if (csharpRightType.IsEnumType() && csharpLeftType.IsIntegralType() && TypeSymbol.Equals(csharpRightType, csharpReturnType, TypeCompareKind.ConsiderEverything))
                             return;
-<<<<<<< HEAD
-
-                        if (TypeSymbol.Equals(csharpLeftType, csharpRightType, TypeCompareKind.ConsiderEverything) &&
-                            TypeSymbol.Equals(csharpRightType, csharpReturnType, TypeCompareKind.ConsiderEverything))
-                        {
-                            return;
-                        }
-=======
                     }
 
                     // int operator-(SomeEnum, SomeEnum)
@@ -3971,7 +3955,6 @@
                         TypeSymbol.Equals(csharpLeftType, csharpRightType, TypeCompareKind.ConsiderEverything))
                     {
                         return;
->>>>>>> 50319402
                     }
                 }
 
