--- conflicted
+++ resolved
@@ -4445,11 +4445,7 @@
 
         internal void SymbolDeclaredEvent(Symbol symbol)
         {
-<<<<<<< HEAD
-            EventQueue?.TryEnqueue(new SymbolDeclaredCompilationEvent(this, symbol.GetPublicSymbol(), symbol));
-=======
             EventQueue?.TryEnqueue(new SymbolDeclaredCompilationEvent(this, symbol));
->>>>>>> e51c5091
         }
 
         internal override void SerializePdbEmbeddedCompilationOptions(BlobBuilder builder)
