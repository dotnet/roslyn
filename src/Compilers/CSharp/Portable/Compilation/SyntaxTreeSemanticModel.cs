--- conflicted
+++ resolved
@@ -1935,10 +1935,6 @@
 
             for (; binder != null; binder = binder.Next)
             {
-<<<<<<< HEAD
-                // Case: multiple aliases, not the first (see DevDiv #9368)
-                return new AliasSymbol(binder, declarationSyntax.Type, declarationSyntax.Alias).GetPublicSymbol();
-=======
                 var usingAliases = binder.UsingAliases;
 
                 if (!usingAliases.IsDefault)
@@ -1953,7 +1949,6 @@
 
                     break;
                 }
->>>>>>> d5835e28
             }
 
             return null;
