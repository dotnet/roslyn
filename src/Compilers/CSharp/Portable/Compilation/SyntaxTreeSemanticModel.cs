﻿// Licensed to the .NET Foundation under one or more agreements.
// The .NET Foundation licenses this file to you under the MIT license.
// See the LICENSE file in the project root for more information.

#nullable disable

using System;
using System.Collections.Generic;
using System.Collections.Immutable;
using System.Diagnostics;
using System.Linq;
using System.Threading;
using Microsoft.CodeAnalysis.CSharp.Symbols;
using Microsoft.CodeAnalysis.CSharp.Syntax;
using Microsoft.CodeAnalysis.PooledObjects;
using Microsoft.CodeAnalysis.Text;
using Roslyn.Utilities;

namespace Microsoft.CodeAnalysis.CSharp
{
    /// <summary>
    /// Allows asking semantic questions about any node in a SyntaxTree within a Compilation.
    /// </summary>
    internal partial class SyntaxTreeSemanticModel : PublicSemanticModel
    {
        private readonly CSharpCompilation _compilation;
        private readonly SyntaxTree _syntaxTree;

        /// <summary>
        /// Note, the name of this field could be somewhat confusing because it is also 
        /// used to store models for attributes and default parameter values, which are
        /// not members.
        /// </summary>
        private ImmutableDictionary<CSharpSyntaxNode, MemberSemanticModel> _memberModels = ImmutableDictionary<CSharpSyntaxNode, MemberSemanticModel>.Empty;

        private readonly BinderFactory _binderFactory;
        private Func<CSharpSyntaxNode, MemberSemanticModel> _createMemberModelFunction;
        private readonly bool _ignoresAccessibility;
        private ScriptLocalScopeBinder.Labels _globalStatementLabels;

        private static readonly Func<CSharpSyntaxNode, bool> s_isMemberDeclarationFunction = IsMemberDeclaration;

#nullable enable
        internal SyntaxTreeSemanticModel(CSharpCompilation compilation, SyntaxTree syntaxTree, bool ignoreAccessibility = false)
        {
            _compilation = compilation;
            _syntaxTree = syntaxTree;
            _ignoresAccessibility = ignoreAccessibility;

            _binderFactory = compilation.GetBinderFactory(SyntaxTree, ignoreAccessibility);
        }

        internal SyntaxTreeSemanticModel(CSharpCompilation parentCompilation, SyntaxTree parentSyntaxTree, SyntaxTree speculatedSyntaxTree, bool ignoreAccessibility)
        {
            _compilation = parentCompilation;
            _syntaxTree = speculatedSyntaxTree;
            _binderFactory = _compilation.GetBinderFactory(parentSyntaxTree, ignoreAccessibility);
            _ignoresAccessibility = ignoreAccessibility;
        }

        /// <summary>
        /// The compilation this object was obtained from.
        /// </summary>
        public override CSharpCompilation Compilation
        {
            get
            {
                return _compilation;
            }
        }

        /// <summary>
        /// The root node of the syntax tree that this object is associated with.
        /// </summary>
        internal override CSharpSyntaxNode Root
        {
            get
            {
                return (CSharpSyntaxNode)_syntaxTree.GetRoot();
            }
        }

        /// <summary>
        /// The SyntaxTree that this object is associated with.
        /// </summary>
        public override SyntaxTree SyntaxTree
        {
            get
            {
                return _syntaxTree;
            }
        }

        /// <summary>
        /// Returns true if this is a SemanticModel that ignores accessibility rules when answering semantic questions.
        /// </summary>
        public override bool IgnoresAccessibility
        {
            get { return _ignoresAccessibility; }
        }

        private void VerifySpanForGetDiagnostics(TextSpan? span)
        {
            if (span.HasValue && !this.Root.FullSpan.Contains(span.Value))
            {
                throw new ArgumentException("span");
            }
        }

        public override ImmutableArray<Diagnostic> GetSyntaxDiagnostics(TextSpan? span = null, CancellationToken cancellationToken = default(CancellationToken))
        {
            VerifySpanForGetDiagnostics(span);
            return Compilation.GetDiagnosticsForSyntaxTree(
            CompilationStage.Parse, this.SyntaxTree, span, includeEarlierStages: false, cancellationToken: cancellationToken);
        }

        public override ImmutableArray<Diagnostic> GetDeclarationDiagnostics(TextSpan? span = null, CancellationToken cancellationToken = default(CancellationToken))
        {
            VerifySpanForGetDiagnostics(span);
            return Compilation.GetDiagnosticsForSyntaxTree(
            CompilationStage.Declare, this.SyntaxTree, span, includeEarlierStages: false, cancellationToken: cancellationToken);
        }

        public override ImmutableArray<Diagnostic> GetMethodBodyDiagnostics(TextSpan? span = null, CancellationToken cancellationToken = default(CancellationToken))
        {
            VerifySpanForGetDiagnostics(span);
            return Compilation.GetDiagnosticsForSyntaxTree(
            CompilationStage.Compile, this.SyntaxTree, span, includeEarlierStages: false, cancellationToken: cancellationToken);
        }

        public override ImmutableArray<Diagnostic> GetDiagnostics(TextSpan? span = null, CancellationToken cancellationToken = default(CancellationToken))
        {
            VerifySpanForGetDiagnostics(span);
            return Compilation.GetDiagnosticsForSyntaxTree(
            CompilationStage.Compile, this.SyntaxTree, span, includeEarlierStages: true, cancellationToken: cancellationToken);
        }
#nullable disable

        /// <summary>
        /// Gets the enclosing binder associated with the node
        /// </summary>
        /// <param name="position"></param>
        /// <returns></returns>
        internal override Binder GetEnclosingBinderInternal(int position)
        {
            AssertPositionAdjusted(position);
            SyntaxToken token = this.Root.FindTokenIncludingCrefAndNameAttributes(position);

            // If we're before the start of the first token, just return
            // the binder for the compilation unit.
            if (position == 0 && position != token.SpanStart)
            {
                return _binderFactory.GetBinder(this.Root, position).WithAdditionalFlags(GetSemanticModelBinderFlags());
            }

            MemberSemanticModel memberModel = GetMemberModel(position);
            if (memberModel != null)
            {
                return memberModel.GetEnclosingBinder(position);
            }

            return _binderFactory.GetBinder((CSharpSyntaxNode)token.Parent, position).WithAdditionalFlags(GetSemanticModelBinderFlags());
        }

        internal override IOperation GetOperationWorker(CSharpSyntaxNode node, CancellationToken cancellationToken)
        {
            MemberSemanticModel model;

            switch (node)
            {
                case ConstructorDeclarationSyntax constructor:
                    model = (constructor.HasAnyBody() || constructor.Initializer != null) ? GetOrAddModel(node) : null;
                    break;
                case BaseMethodDeclarationSyntax method:
                    model = method.HasAnyBody() ? GetOrAddModel(node) : null;
                    break;
                case AccessorDeclarationSyntax accessor:
                    model = (accessor.Body != null || accessor.ExpressionBody != null) ? GetOrAddModel(node) : null;
                    break;
                case TypeDeclarationSyntax { ParameterList: { }, PrimaryConstructorBaseTypeIfClass: { } } typeDeclaration when TryGetSynthesizedPrimaryConstructor(typeDeclaration) is SynthesizedPrimaryConstructor:
                    model = GetOrAddModel(typeDeclaration);
                    break;
                default:
                    model = this.GetMemberModel(node);
                    break;
            }

            if (model != null)
            {
                return model.GetOperationWorker(node, cancellationToken);
            }
            else
            {
                return null;
            }
        }

        internal override SymbolInfo GetSymbolInfoWorker(CSharpSyntaxNode node, SymbolInfoOptions options, CancellationToken cancellationToken = default(CancellationToken))
        {
            ValidateSymbolInfoOptions(options);

            // in case this is right side of a qualified name or member access (or part of a cref)
            node = SyntaxFactory.GetStandaloneNode(node);

            var model = this.GetMemberModel(node);
            SymbolInfo result;

            XmlNameAttributeSyntax attrSyntax;
            CrefSyntax crefSyntax;

            if (model != null)
            {
                // Expression occurs in an executable code (method body or initializer) context. Use that
                // model to get the information.
                result = model.GetSymbolInfoWorker(node, options, cancellationToken);

                // If we didn't get anything and were in Type/Namespace only context, let's bind normally and see
                // if any symbol comes out.
                if ((object)result.Symbol == null && result.CandidateReason == CandidateReason.None && node is ExpressionSyntax && SyntaxFacts.IsInNamespaceOrTypeContext((ExpressionSyntax)node))
                {
                    var binder = this.GetEnclosingBinder(GetAdjustedNodePosition(node));

                    if (binder != null)
                    {
                        // Wrap the binder in a LocalScopeBinder because Binder.BindExpression assumes there
                        // will be one in the binder chain and one isn't necessarily required for the batch case.
                        binder = new LocalScopeBinder(binder);

                        BoundExpression bound = binder.BindExpression((ExpressionSyntax)node, BindingDiagnosticBag.Discarded);

                        SymbolInfo info = GetSymbolInfoForNode(options, bound, bound, boundNodeForSyntacticParent: null, binderOpt: null);
                        if ((object)info.Symbol != null)
                        {
                            result = new SymbolInfo(ImmutableArray.Create<ISymbol>(info.Symbol), CandidateReason.NotATypeOrNamespace);
                        }
                        else if (!info.CandidateSymbols.IsEmpty)
                        {
                            result = new SymbolInfo(info.CandidateSymbols, CandidateReason.NotATypeOrNamespace);
                        }
                    }
                }
            }
            else if (node.Parent.Kind() == SyntaxKind.XmlNameAttribute && (attrSyntax = (XmlNameAttributeSyntax)node.Parent).Identifier == node)
            {
                result = SymbolInfo.None;

                var binder = this.GetEnclosingBinder(GetAdjustedNodePosition(node));
                if (binder != null)
                {
                    var discardedUseSiteInfo = CompoundUseSiteInfo<AssemblySymbol>.Discarded;
                    var symbols = binder.BindXmlNameAttribute(attrSyntax, ref discardedUseSiteInfo);

                    // NOTE: We don't need to call GetSymbolInfoForSymbol because the symbols
                    // can only be parameters or type parameters.
                    Debug.Assert(symbols.All(s => s.Kind == SymbolKind.TypeParameter || s.Kind == SymbolKind.Parameter));

                    switch (symbols.Length)
                    {
                        case 0:
                            result = SymbolInfo.None;
                            break;
                        case 1:
                            result = SymbolInfoFactory.Create(symbols, LookupResultKind.Viable, isDynamic: false);
                            break;
                        default:
                            result = SymbolInfoFactory.Create(symbols, LookupResultKind.Ambiguous, isDynamic: false);
                            break;
                    }
                }
            }
            else if ((crefSyntax = node as CrefSyntax) != null)
            {
                int adjustedPosition = GetAdjustedNodePosition(crefSyntax);
                result = GetCrefSymbolInfo(adjustedPosition, crefSyntax, options, HasParameterList(crefSyntax));
            }
            else
            {
                // if expression is not part of a member context then caller may really just have a
                // reference to a type or namespace name
                var symbol = GetSemanticInfoSymbolInNonMemberContext(node, bindVarAsAliasFirst: (options & SymbolInfoOptions.PreserveAliases) != 0);
                result = (object)symbol != null ? GetSymbolInfoForSymbol(symbol, options) : SymbolInfo.None;
            }

            return result;
        }

        internal override SymbolInfo GetCollectionInitializerSymbolInfoWorker(InitializerExpressionSyntax collectionInitializer, ExpressionSyntax node, CancellationToken cancellationToken = default(CancellationToken))
        {
            var model = this.GetMemberModel(collectionInitializer);

            if (model != null)
            {
                // Expression occurs in an executable code (method body or initializer) context. Use that
                // model to get the information.
                return model.GetCollectionInitializerSymbolInfoWorker(collectionInitializer, node, cancellationToken);
            }

            return SymbolInfo.None;
        }

        internal override CSharpTypeInfo GetTypeInfoWorker(CSharpSyntaxNode node, CancellationToken cancellationToken = default(CancellationToken))
        {
            // in case this is right side of a qualified name or member access (or part of a cref)
            node = SyntaxFactory.GetStandaloneNode(node);

            var model = this.GetMemberModel(node);

            if (model != null)
            {
                // Expression occurs in an executable code (method body or initializer) context. Use that
                // model to get the information.
                return model.GetTypeInfoWorker(node, cancellationToken);
            }
            else
            {
                // if expression is not part of a member context then caller may really just have a
                // reference to a type or namespace name
                var symbol = GetSemanticInfoSymbolInNonMemberContext(node, bindVarAsAliasFirst: false); // Don't care about aliases here.
                return (object)symbol != null ? GetTypeInfoForSymbol(symbol) : CSharpTypeInfo.None;
            }
        }

        // Common helper method for GetSymbolInfoWorker and GetTypeInfoWorker, which is called when there is no member model for the given syntax node.
        // Even if the  expression is not part of a member context, the caller may really just have a reference to a type or namespace name.
        // If so, the methods binds the syntax as a namespace or type or alias symbol. Otherwise, it returns null.
        private Symbol GetSemanticInfoSymbolInNonMemberContext(CSharpSyntaxNode node, bool bindVarAsAliasFirst)
        {
            Debug.Assert(this.GetMemberModel(node) == null);

            var binder = this.GetEnclosingBinder(GetAdjustedNodePosition(node));
            if (binder != null)
            {
                // if expression is not part of a member context then caller may really just have a
                // reference to a type or namespace name
                var type = node as TypeSyntax;
                if ((object)type != null)
                {
                    // determine if this type is part of a base declaration being resolved
                    var basesBeingResolved = GetBasesBeingResolved(type);

                    if (SyntaxFacts.IsNamespaceAliasQualifier(type))
                    {
                        return binder.BindNamespaceAliasSymbol(node as IdentifierNameSyntax, BindingDiagnosticBag.Discarded);
                    }
                    else if (SyntaxFacts.IsInTypeOnlyContext(type))
                    {
                        if (!type.IsVar)
                        {
                            return binder.BindTypeOrAlias(type, BindingDiagnosticBag.Discarded, basesBeingResolved).Symbol;
                        }

                        Symbol result = bindVarAsAliasFirst
                            ? binder.BindTypeOrAlias(type, BindingDiagnosticBag.Discarded, basesBeingResolved).Symbol
                            : null;

                        // CONSIDER: we might bind "var" twice - once to see if it is an alias and again
                        // as the type of a declared field.  This should only happen for GetAliasInfo
                        // calls on implicitly-typed fields (rare?).  If it becomes a problem, then we
                        // probably need to have the FieldSymbol retain alias info when it does its own
                        // binding and expose it to us here.

                        if ((object)result == null || result.Kind == SymbolKind.ErrorType)
                        {
                            // We might be in a field declaration with "var" keyword as the type name.
                            // Implicitly typed field symbols are not allowed in regular C#,
                            // but they are allowed in interactive scenario.
                            // However, we can return fieldSymbol.Type for implicitly typed field symbols in both cases.
                            // Note that for regular C#, fieldSymbol.Type would be an error type.

                            var variableDecl = type.ModifyingScopedOrRefTypeOrSelf().Parent as VariableDeclarationSyntax;
                            if (variableDecl != null && variableDecl.Variables.Any())
                            {
                                var fieldSymbol = GetDeclaredFieldSymbol(variableDecl.Variables.First());
                                if ((object)fieldSymbol != null)
                                {
                                    result = fieldSymbol.Type;
                                }
                            }
                        }

                        return result ?? binder.BindTypeOrAlias(type, BindingDiagnosticBag.Discarded, basesBeingResolved).Symbol;
                    }
                    else
                    {
                        return binder.BindNamespaceOrTypeOrAliasSymbol(type, BindingDiagnosticBag.Discarded, basesBeingResolved, basesBeingResolved != null).Symbol;
                    }
                }
            }

            return null;
        }

        internal override ImmutableArray<Symbol> GetMemberGroupWorker(CSharpSyntaxNode node, SymbolInfoOptions options, CancellationToken cancellationToken = default(CancellationToken))
        {
            // in case this is right side of a qualified name or member access (or part of a cref)
            node = SyntaxFactory.GetStandaloneNode(node);

            var model = this.GetMemberModel(node);
            return model == null ? ImmutableArray<Symbol>.Empty : model.GetMemberGroupWorker(node, options, cancellationToken);
        }

        internal override ImmutableArray<IPropertySymbol> GetIndexerGroupWorker(CSharpSyntaxNode node, SymbolInfoOptions options, CancellationToken cancellationToken = default(CancellationToken))
        {
            // in case this is right side of a qualified name or member access (or part of a cref)
            node = SyntaxFactory.GetStandaloneNode(node);

            var model = this.GetMemberModel(node);
            return model == null ? ImmutableArray<IPropertySymbol>.Empty : model.GetIndexerGroupWorker(node, options, cancellationToken);
        }

        internal override Optional<object> GetConstantValueWorker(CSharpSyntaxNode node, CancellationToken cancellationToken)
        {
            // in case this is right side of a qualified name or member access
            node = SyntaxFactory.GetStandaloneNode(node);

            var model = this.GetMemberModel(node);
            return model == null ? default(Optional<object>) : model.GetConstantValueWorker(node, cancellationToken);
        }

        public override QueryClauseInfo GetQueryClauseInfo(QueryClauseSyntax node, CancellationToken cancellationToken = default(CancellationToken))
        {
            CheckSyntaxNode(node);
            var model = this.GetMemberModel(node);
            return (model == null) ? default(QueryClauseInfo) : model.GetQueryClauseInfo(node, cancellationToken);
        }

        public override SymbolInfo GetSymbolInfo(SelectOrGroupClauseSyntax node, CancellationToken cancellationToken = default(CancellationToken))
        {
            CheckSyntaxNode(node);
            var model = this.GetMemberModel(node);
            return (model == null) ? SymbolInfo.None : model.GetSymbolInfo(node, cancellationToken);
        }

        public override TypeInfo GetTypeInfo(SelectOrGroupClauseSyntax node, CancellationToken cancellationToken = default(CancellationToken))
        {
            CheckSyntaxNode(node);
            var model = this.GetMemberModel(node);
            return (model == null) ? CSharpTypeInfo.None : model.GetTypeInfo(node, cancellationToken);
        }

        public override IPropertySymbol GetDeclaredSymbol(AnonymousObjectMemberDeclaratorSyntax declaratorSyntax, CancellationToken cancellationToken = default(CancellationToken))
        {
            CheckSyntaxNode(declaratorSyntax);
            var model = this.GetMemberModel(declaratorSyntax);
            return (model == null) ? null : model.GetDeclaredSymbol(declaratorSyntax, cancellationToken);
        }

        public override INamedTypeSymbol GetDeclaredSymbol(AnonymousObjectCreationExpressionSyntax declaratorSyntax, CancellationToken cancellationToken = default(CancellationToken))
        {
            CheckSyntaxNode(declaratorSyntax);
            var model = this.GetMemberModel(declaratorSyntax);
            return (model == null) ? null : model.GetDeclaredSymbol(declaratorSyntax, cancellationToken);
        }

        public override INamedTypeSymbol GetDeclaredSymbol(TupleExpressionSyntax declaratorSyntax, CancellationToken cancellationToken = default(CancellationToken))
        {
            CheckSyntaxNode(declaratorSyntax);
            var model = this.GetMemberModel(declaratorSyntax);
            return (model == null) ? null : model.GetDeclaredSymbol(declaratorSyntax, cancellationToken);
        }

        public override ISymbol GetDeclaredSymbol(ArgumentSyntax declaratorSyntax, CancellationToken cancellationToken = default(CancellationToken))
        {
            CheckSyntaxNode(declaratorSyntax);
            var model = this.GetMemberModel(declaratorSyntax);
            return (model == null) ? null : model.GetDeclaredSymbol(declaratorSyntax, cancellationToken);
        }

        public override IRangeVariableSymbol GetDeclaredSymbol(QueryClauseSyntax node, CancellationToken cancellationToken = default(CancellationToken))
        {
            CheckSyntaxNode(node);
            var model = this.GetMemberModel(node);
            return (model == null) ? null : model.GetDeclaredSymbol(node, cancellationToken);
        }

        public override IRangeVariableSymbol GetDeclaredSymbol(JoinIntoClauseSyntax node, CancellationToken cancellationToken = default(CancellationToken))
        {
            CheckSyntaxNode(node);
            var model = this.GetMemberModel(node);
            return (model == null) ? null : model.GetDeclaredSymbol(node, cancellationToken);
        }

        public override IRangeVariableSymbol GetDeclaredSymbol(QueryContinuationSyntax node, CancellationToken cancellationToken = default(CancellationToken))
        {
            CheckSyntaxNode(node);
            var model = this.GetMemberModel(node);
            return (model == null) ? null : model.GetDeclaredSymbol(node, cancellationToken);
        }

        public override SymbolInfo GetSymbolInfo(OrderingSyntax node, CancellationToken cancellationToken = default(CancellationToken))
        {
            CheckSyntaxNode(node);
            var model = this.GetMemberModel(node);
            return (model == null) ? SymbolInfo.None : model.GetSymbolInfo(node, cancellationToken);
        }

        private ConsList<TypeSymbol> GetBasesBeingResolved(TypeSyntax expression)
        {
            // if the expression is the child of a base-list node, then the expression should be
            // bound in the context of the containing symbols base being resolved.
            for (; expression != null && expression.Parent != null; expression = expression.Parent as TypeSyntax)
            {
                var parent = expression.Parent;
                if (parent is BaseTypeSyntax baseType && parent.Parent != null && parent.Parent.Kind() == SyntaxKind.BaseList && baseType.Type == expression)
                {
                    // we have a winner
                    var decl = (BaseTypeDeclarationSyntax)parent.Parent.Parent;
                    var symbol = this.GetDeclaredSymbol(decl);
                    return ConsList<TypeSymbol>.Empty.Prepend(symbol.GetSymbol().OriginalDefinition);
                }
            }

            return null;
        }

        public override Conversion ClassifyConversion(ExpressionSyntax expression, ITypeSymbol destination, bool isExplicitInSource = false)
        {
            TypeSymbol csdestination = destination.EnsureCSharpSymbolOrNull(nameof(destination));

            if (expression.Kind() == SyntaxKind.DeclarationExpression)
            {
                // Conversion from a declaration is unspecified.
                return Conversion.NoConversion;
            }

            if (isExplicitInSource)
            {
                return ClassifyConversionForCast(expression, csdestination);
            }

            CheckSyntaxNode(expression);

            if ((object)destination == null)
            {
                throw new ArgumentNullException(nameof(destination));
            }

            // TODO(cyrusn): Check arguments. This is a public entrypoint, so we must do appropriate
            // checks here. However, no other methods in this type do any checking currently. So I'm
            // going to hold off on this until we do a full sweep of the API.

            var model = this.GetMemberModel(expression);
            if (model == null)
            {
                // 'expression' must just be reference to a type or namespace name outside of an
                // expression context.  Currently we bail in that case.  However, is this a question
                // that a client would be asking and would expect sensible results for?
                return Conversion.NoConversion;
            }

            return model.ClassifyConversion(expression, destination);
        }

        internal override Conversion ClassifyConversionForCast(ExpressionSyntax expression, TypeSymbol destination)
        {
            CheckSyntaxNode(expression);

            if ((object)destination == null)
            {
                throw new ArgumentNullException(nameof(destination));
            }

            var model = this.GetMemberModel(expression);
            if (model == null)
            {
                // 'expression' must just be reference to a type or namespace name outside of an
                // expression context.  Currently we bail in that case.  However, is this a question
                // that a client would be asking and would expect sensible results for?
                return Conversion.NoConversion;
            }

            return model.ClassifyConversionForCast(expression, destination);
        }

        public override bool IsSpeculativeSemanticModel
        {
            get { return false; }
        }

        public override int OriginalPositionForSpeculation
        {
            get { return 0; }
        }

        public override CSharpSemanticModel ParentModel
        {
            get { return null; }
        }

        internal sealed override bool TryGetSpeculativeSemanticModelCore(SyntaxTreeSemanticModel parentModel, int position, TypeSyntax type, SpeculativeBindingOption bindingOption, out PublicSemanticModel speculativeModel)
        {
            position = CheckAndAdjustPosition(position);

            var model = this.GetMemberModel(position);
            if (model != null)
            {
                return model.TryGetSpeculativeSemanticModelCore(parentModel, position, type, bindingOption, out speculativeModel);
            }

            Binder binder = GetSpeculativeBinder(position, type, bindingOption);
            if (binder != null)
            {
                speculativeModel = SpeculativeSyntaxTreeSemanticModel.Create(parentModel, type, binder, position, bindingOption);
                return true;
            }

            speculativeModel = null;
            return false;
        }

        internal override bool TryGetSpeculativeSemanticModelCore(SyntaxTreeSemanticModel parentModel, int position, CrefSyntax crefSyntax, out PublicSemanticModel speculativeModel)
        {
            position = CheckAndAdjustPosition(position);

            Binder binder = GetEnclosingBinder(position);
            if (binder?.InCref == true)
            {
                speculativeModel = SpeculativeSyntaxTreeSemanticModel.Create(parentModel, crefSyntax, binder, position);
                return true;
            }

            speculativeModel = null;
            return false;
        }

        internal sealed override bool TryGetSpeculativeSemanticModelCore(SyntaxTreeSemanticModel parentModel, int position, StatementSyntax statement, out PublicSemanticModel speculativeModel)
        {
            position = CheckAndAdjustPosition(position);

            var model = this.GetMemberModel(position);
            if (model != null)
            {
                return model.TryGetSpeculativeSemanticModelCore(parentModel, position, statement, out speculativeModel);
            }

            speculativeModel = null;
            return false;
        }

        internal sealed override bool TryGetSpeculativeSemanticModelForMethodBodyCore(SyntaxTreeSemanticModel parentModel, int position, BaseMethodDeclarationSyntax method, out PublicSemanticModel speculativeModel)
        {
            position = CheckAndAdjustPosition(position);

            var model = this.GetMemberModel(position);
            if (model != null)
            {
                return model.TryGetSpeculativeSemanticModelForMethodBodyCore(parentModel, position, method, out speculativeModel);
            }

            speculativeModel = null;
            return false;
        }

        internal sealed override bool TryGetSpeculativeSemanticModelForMethodBodyCore(SyntaxTreeSemanticModel parentModel, int position, AccessorDeclarationSyntax accessor, out PublicSemanticModel speculativeModel)
        {
            position = CheckAndAdjustPosition(position);

            var model = this.GetMemberModel(position);
            if (model != null)
            {
                return model.TryGetSpeculativeSemanticModelForMethodBodyCore(parentModel, position, accessor, out speculativeModel);
            }

            speculativeModel = null;
            return false;
        }

        internal sealed override bool TryGetSpeculativeSemanticModelCore(SyntaxTreeSemanticModel parentModel, int position, EqualsValueClauseSyntax initializer, out PublicSemanticModel speculativeModel)
        {
            position = CheckAndAdjustPosition(position);

            var model = this.GetMemberModel(position);
            if (model != null)
            {
                return model.TryGetSpeculativeSemanticModelCore(parentModel, position, initializer, out speculativeModel);
            }

            speculativeModel = null;
            return false;
        }

        internal override bool TryGetSpeculativeSemanticModelCore(SyntaxTreeSemanticModel parentModel, int position, ArrowExpressionClauseSyntax expressionBody, out PublicSemanticModel speculativeModel)
        {
            position = CheckAndAdjustPosition(position);

            var model = this.GetMemberModel(position);
            if (model != null)
            {
                return model.TryGetSpeculativeSemanticModelCore(parentModel, position, expressionBody, out speculativeModel);
            }

            speculativeModel = null;
            return false;
        }

        internal sealed override bool TryGetSpeculativeSemanticModelCore(SyntaxTreeSemanticModel parentModel, int position, ConstructorInitializerSyntax constructorInitializer, out PublicSemanticModel speculativeModel)
        {
            position = CheckAndAdjustPosition(position);

            var existingConstructorInitializer = this.Root.FindToken(position).Parent.AncestorsAndSelf().OfType<ConstructorInitializerSyntax>().FirstOrDefault();

            if (existingConstructorInitializer != null)
            {
                var model = this.GetMemberModel(position);
                if (model != null)
                {
                    return model.TryGetSpeculativeSemanticModelCore(parentModel, position, constructorInitializer, out speculativeModel);
                }
            }

            speculativeModel = null;
            return false;
        }

        internal sealed override bool TryGetSpeculativeSemanticModelCore(SyntaxTreeSemanticModel parentModel, int position, PrimaryConstructorBaseTypeSyntax constructorInitializer, out PublicSemanticModel speculativeModel)
        {
            position = CheckAndAdjustPosition(position);

            var existingConstructorInitializer = this.Root.FindToken(position).Parent.AncestorsAndSelf().OfType<PrimaryConstructorBaseTypeSyntax>().FirstOrDefault();

            if (existingConstructorInitializer != null)
            {
                var model = this.GetMemberModel(existingConstructorInitializer);
                if (model != null)
                {
                    return model.TryGetSpeculativeSemanticModelCore(parentModel, position, constructorInitializer, out speculativeModel);
                }
            }

            speculativeModel = null;
            return false;
        }

        internal override BoundExpression GetSpeculativelyBoundExpression(int position, ExpressionSyntax expression, SpeculativeBindingOption bindingOption, out Binder binder, out ImmutableArray<Symbol> crefSymbols)
        {
            if (expression == null)
            {
                throw new ArgumentNullException(nameof(expression));
            }

            // If the given position is in a member that we can get a semantic model for, we want to defer to that implementation
            // of GetSpeculativelyBoundExpression so it can take nullability into account.
            if (bindingOption == SpeculativeBindingOption.BindAsExpression)
            {
                position = CheckAndAdjustPosition(position);
                var model = GetMemberModel(position);
                if (model is object)
                {
                    return model.GetSpeculativelyBoundExpression(position, expression, bindingOption, out binder, out crefSymbols);
                }
            }

            return GetSpeculativelyBoundExpressionWithoutNullability(position, expression, bindingOption, out binder, out crefSymbols);
        }

        internal PublicSemanticModel CreateSpeculativeAttributeSemanticModel(int position, AttributeSyntax attribute, Binder binder, AliasSymbol aliasOpt, NamedTypeSymbol attributeType)
        {
            var memberModel = IsNullableAnalysisEnabledAtSpeculativePosition(position, attribute) ? GetMemberModel(position) : null;
            return AttributeSemanticModel.CreateSpeculative(this, attribute, attributeType, aliasOpt, binder, memberModel?.GetRemappedSymbols(), position);
        }

        internal bool IsNullableAnalysisEnabledAtSpeculativePosition(int position, SyntaxNode speculativeSyntax)
        {
            Debug.Assert(speculativeSyntax.SyntaxTree != SyntaxTree);

            // https://github.com/dotnet/roslyn/issues/50234: CSharpSyntaxTree.IsNullableAnalysisEnabled() does not differentiate
            // between no '#nullable' directives and '#nullable restore' - it returns null in both cases. Since we fallback to the
            // directives in the original syntax tree, we're not handling '#nullable restore' correctly in the speculative text.
            return ((CSharpSyntaxTree)speculativeSyntax.SyntaxTree).IsNullableAnalysisEnabled(speculativeSyntax.Span) ??
                Compilation.IsNullableAnalysisEnabledIn((CSharpSyntaxTree)SyntaxTree, new TextSpan(position, 0));
        }

        private MemberSemanticModel GetMemberModel(int position)
        {
            AssertPositionAdjusted(position);
            CSharpSyntaxNode node = (CSharpSyntaxNode)Root.FindTokenIncludingCrefAndNameAttributes(position).Parent;
            CSharpSyntaxNode memberDecl = GetMemberDeclaration(node);

            bool outsideMemberDecl = false;
            if (memberDecl != null)
            {
                switch (memberDecl.Kind())
                {
                    case SyntaxKind.AddAccessorDeclaration:
                    case SyntaxKind.RemoveAccessorDeclaration:
                    case SyntaxKind.GetAccessorDeclaration:
                    case SyntaxKind.SetAccessorDeclaration:
                    case SyntaxKind.InitAccessorDeclaration:
                        // NOTE: not UnknownAccessorDeclaration since there's no corresponding method symbol from which to build a member model.
                        outsideMemberDecl = !LookupPosition.IsInBody(position, (AccessorDeclarationSyntax)memberDecl);
                        break;
                    case SyntaxKind.ConstructorDeclaration:
                        var constructorDecl = (ConstructorDeclarationSyntax)memberDecl;
                        outsideMemberDecl =
                            !LookupPosition.IsInConstructorParameterScope(position, constructorDecl) &&
                            !LookupPosition.IsInParameterList(position, constructorDecl);
                        break;
                    case SyntaxKind.ClassDeclaration:
                    case SyntaxKind.RecordDeclaration:
                        {
                            var typeDecl = (TypeDeclarationSyntax)memberDecl;

                            if (typeDecl.ParameterList is null)
                            {
                                outsideMemberDecl = true;
                            }
                            else
                            {
                                var argumentList = typeDecl.PrimaryConstructorBaseTypeIfClass?.ArgumentList;
                                outsideMemberDecl = argumentList is null || !LookupPosition.IsBetweenTokens(position, argumentList.OpenParenToken, argumentList.CloseParenToken);
                            }
                        }
                        break;
                    case SyntaxKind.ConversionOperatorDeclaration:
                    case SyntaxKind.DestructorDeclaration:
                    case SyntaxKind.MethodDeclaration:
                    case SyntaxKind.OperatorDeclaration:
                        var methodDecl = (BaseMethodDeclarationSyntax)memberDecl;
                        outsideMemberDecl =
                            !LookupPosition.IsInBody(position, methodDecl) &&
                            !LookupPosition.IsInParameterList(position, methodDecl);
                        break;
                }
            }

            return outsideMemberDecl ? null : GetMemberModel(node);
        }

        // Try to get a member semantic model that encloses "node". If there is not an enclosing
        // member semantic model, return null.
        internal override MemberSemanticModel GetMemberModel(SyntaxNode node)
        {
            // Documentation comments can never legally appear within members, so there's no point
            // in building out the MemberSemanticModel to handle them.  Instead, just say have
            // SyntaxTreeSemanticModel handle them, regardless of location.
            if (IsInDocumentationComment(node))
            {
                return null;
            }

            var memberDecl = GetMemberDeclaration(node) ?? (node as CompilationUnitSyntax);
            if (memberDecl != null)
            {
                var span = node.Span;

                switch (memberDecl.Kind())
                {
                    case SyntaxKind.MethodDeclaration:
                    case SyntaxKind.ConversionOperatorDeclaration:
                    case SyntaxKind.OperatorDeclaration:
                        {
                            var methodDecl = (BaseMethodDeclarationSyntax)memberDecl;
                            var expressionBody = methodDecl.GetExpressionBodySyntax();
                            return (expressionBody?.FullSpan.Contains(span) == true || methodDecl.Body?.FullSpan.Contains(span) == true) ?
                                   GetOrAddModel(methodDecl) : null;
                        }

                    case SyntaxKind.ConstructorDeclaration:
                        {
                            ConstructorDeclarationSyntax constructorDecl = (ConstructorDeclarationSyntax)memberDecl;
                            var expressionBody = constructorDecl.GetExpressionBodySyntax();
                            return (constructorDecl.Initializer?.FullSpan.Contains(span) == true ||
                                    expressionBody?.FullSpan.Contains(span) == true ||
                                    constructorDecl.Body?.FullSpan.Contains(span) == true) ?
                                   GetOrAddModel(constructorDecl) : null;
                        }

                    case SyntaxKind.ClassDeclaration:
                    case SyntaxKind.RecordDeclaration:
                        {
                            var typeDecl = (TypeDeclarationSyntax)memberDecl;
                            return typeDecl.ParameterList is object &&
                                   typeDecl.PrimaryConstructorBaseTypeIfClass is PrimaryConstructorBaseTypeSyntax baseWithArguments &&
                                   (node == baseWithArguments || baseWithArguments.ArgumentList.FullSpan.Contains(span)) ? GetOrAddModel(memberDecl) : null;
                        }

                    case SyntaxKind.DestructorDeclaration:
                        {
                            DestructorDeclarationSyntax destructorDecl = (DestructorDeclarationSyntax)memberDecl;
                            var expressionBody = destructorDecl.GetExpressionBodySyntax();
                            return (expressionBody?.FullSpan.Contains(span) == true || destructorDecl.Body?.FullSpan.Contains(span) == true) ?
                                   GetOrAddModel(destructorDecl) : null;
                        }

                    case SyntaxKind.GetAccessorDeclaration:
                    case SyntaxKind.SetAccessorDeclaration:
                    case SyntaxKind.InitAccessorDeclaration:
                    case SyntaxKind.AddAccessorDeclaration:
                    case SyntaxKind.RemoveAccessorDeclaration:
                        // NOTE: not UnknownAccessorDeclaration since there's no corresponding method symbol from which to build a member model.
                        {
                            var accessorDecl = (AccessorDeclarationSyntax)memberDecl;
                            return (accessorDecl.ExpressionBody?.FullSpan.Contains(span) == true || accessorDecl.Body?.FullSpan.Contains(span) == true) ?
                                   GetOrAddModel(accessorDecl) : null;
                        }

                    case SyntaxKind.IndexerDeclaration:
                        {
                            var indexerDecl = (IndexerDeclarationSyntax)memberDecl;
                            return GetOrAddModelIfContains(indexerDecl.ExpressionBody, span);
                        }

                    case SyntaxKind.FieldDeclaration:
                    case SyntaxKind.EventFieldDeclaration:
                        {
                            var fieldDecl = (BaseFieldDeclarationSyntax)memberDecl;
                            foreach (var variableDecl in fieldDecl.Declaration.Variables)
                            {
                                var binding = GetOrAddModelIfContains(variableDecl.Initializer, span);
                                if (binding != null)
                                {
                                    return binding;
                                }
                            }
                        }
                        break;

                    case SyntaxKind.EnumMemberDeclaration:
                        {
                            var enumDecl = (EnumMemberDeclarationSyntax)memberDecl;
                            return (enumDecl.EqualsValue != null) ?
                                GetOrAddModelIfContains(enumDecl.EqualsValue, span) :
                                null;
                        }

                    case SyntaxKind.PropertyDeclaration:
                        {
                            var propertyDecl = (PropertyDeclarationSyntax)memberDecl;
                            return GetOrAddModelIfContains(propertyDecl.Initializer, span) ??
                                GetOrAddModelIfContains(propertyDecl.ExpressionBody, span);
                        }

                    case SyntaxKind.GlobalStatement:
                        if (SyntaxFacts.IsSimpleProgramTopLevelStatement((GlobalStatementSyntax)memberDecl))
                        {
                            return GetOrAddModel((CompilationUnitSyntax)memberDecl.Parent);
                        }

                        return GetOrAddModel(memberDecl);

                    case SyntaxKind.CompilationUnit:
                        if (SynthesizedSimpleProgramEntryPointSymbol.GetSimpleProgramEntryPoint(Compilation, (CompilationUnitSyntax)memberDecl, fallbackToMainEntryPoint: false) is object)
                        {
                            return GetOrAddModel(memberDecl);
                        }
                        break;

                    case SyntaxKind.Attribute:
                        return GetOrAddModelForAttribute((AttributeSyntax)memberDecl);

                    case SyntaxKind.Parameter:
                        if (node != memberDecl)
                        {
                            return GetOrAddModelForParameter((ParameterSyntax)memberDecl, span);
                        }
                        else
                        {
                            return GetMemberModel(memberDecl.Parent);
                        }
                }
            }

            return null;
        }

        /// <summary>
        /// Internal for test purposes only
        /// </summary>
        internal ImmutableDictionary<CSharpSyntaxNode, MemberSemanticModel> TestOnlyMemberModels => _memberModels;

        private MemberSemanticModel GetOrAddModelForAttribute(AttributeSyntax attribute)
        {
            MemberSemanticModel containing = attribute.Parent != null ? GetMemberModel(attribute.Parent) : null;

            if (containing == null)
            {
                return GetOrAddModel(attribute);
            }

            return ImmutableInterlocked.GetOrAdd(ref _memberModels, attribute,
                                                 (node, binderAndModel) => CreateModelForAttribute(binderAndModel.binder, (AttributeSyntax)node, binderAndModel.model),
                                                 (binder: containing.GetEnclosingBinder(attribute.SpanStart), model: containing));
        }

        private static bool IsInDocumentationComment(SyntaxNode node)
        {
            for (SyntaxNode curr = node; curr != null; curr = curr.Parent)
            {
                if (SyntaxFacts.IsDocumentationCommentTrivia(curr.Kind()))
                {
                    return true;
                }
            }

            return false;
        }

        // Check parameter for a default value containing span, and create an InitializerSemanticModel for binding the default value if so.
        // Otherwise, return model for enclosing context.
        private MemberSemanticModel GetOrAddModelForParameter(ParameterSyntax paramDecl, TextSpan span)
        {
            EqualsValueClauseSyntax defaultValueSyntax = paramDecl.Default;
            MemberSemanticModel containing = paramDecl.Parent != null ? GetMemberModel(paramDecl.Parent) : null;

            if (containing == null)
            {
                return GetOrAddModelIfContains(defaultValueSyntax, span);
            }

            if (defaultValueSyntax != null && defaultValueSyntax.FullSpan.Contains(span))
            {
                var parameterSymbol = containing.GetDeclaredSymbol(paramDecl).GetSymbol<ParameterSymbol>();
                if ((object)parameterSymbol != null)
                {
                    return ImmutableInterlocked.GetOrAdd(ref _memberModels, defaultValueSyntax,
                                                         (equalsValue, tuple) =>
                                                            InitializerSemanticModel.Create(
                                                                this,
                                                                tuple.paramDecl,
                                                                tuple.parameterSymbol,
                                                                tuple.containing.GetEnclosingBinder(tuple.paramDecl.SpanStart).
                                                                    CreateBinderForParameterDefaultValue(tuple.parameterSymbol,
                                                                                            (EqualsValueClauseSyntax)equalsValue),
                                                                tuple.containing.GetRemappedSymbols()),
                                                         (compilation: this.Compilation,
                                                          paramDecl,
                                                          parameterSymbol,
                                                          containing)
                                                         );
                }
            }

            return containing;
        }

        private static CSharpSyntaxNode GetMemberDeclaration(SyntaxNode node)
        {
            return node.FirstAncestorOrSelf(s_isMemberDeclarationFunction);
        }

        private MemberSemanticModel GetOrAddModelIfContains(CSharpSyntaxNode node, TextSpan span)
        {
            if (node != null && node.FullSpan.Contains(span))
            {
                return GetOrAddModel(node);
            }
            return null;
        }

        private MemberSemanticModel GetOrAddModel(CSharpSyntaxNode node)
        {
            var createMemberModelFunction = _createMemberModelFunction ??
                                            (_createMemberModelFunction = this.CreateMemberModel);

            return GetOrAddModel(node, createMemberModelFunction);
        }

        internal MemberSemanticModel GetOrAddModel(CSharpSyntaxNode node, Func<CSharpSyntaxNode, MemberSemanticModel> createMemberModelFunction)
        {
            return ImmutableInterlocked.GetOrAdd(ref _memberModels, node, createMemberModelFunction);
        }

        // Create a member model for the given declaration syntax. In certain very malformed
        // syntax trees, there may not be a symbol that can have a member model associated with it
        // (although we try to minimize such cases). In such cases, null is returned.
        private MemberSemanticModel CreateMemberModel(CSharpSyntaxNode node)
        {
            Binder defaultOuter() => _binderFactory.GetBinder(node).WithAdditionalFlags(this.IgnoresAccessibility ? BinderFlags.IgnoreAccessibility : BinderFlags.None);

            switch (node.Kind())
            {
                case SyntaxKind.CompilationUnit:
                    return createMethodBodySemanticModel(node, SynthesizedSimpleProgramEntryPointSymbol.GetSimpleProgramEntryPoint(Compilation, (CompilationUnitSyntax)node, fallbackToMainEntryPoint: false));

                case SyntaxKind.MethodDeclaration:
                case SyntaxKind.ConversionOperatorDeclaration:
                case SyntaxKind.OperatorDeclaration:
                case SyntaxKind.ConstructorDeclaration:
                case SyntaxKind.DestructorDeclaration:
                    {
                        var memberDecl = (MemberDeclarationSyntax)node;
                        var symbol = GetDeclaredSymbol(memberDecl).GetSymbol<SourceMemberMethodSymbol>();
                        return createMethodBodySemanticModel(memberDecl, symbol);
                    }

                case SyntaxKind.ClassDeclaration:
                case SyntaxKind.RecordDeclaration:
                    {
                        SynthesizedPrimaryConstructor symbol = TryGetSynthesizedPrimaryConstructor((TypeDeclarationSyntax)node);

                        if (symbol is null)
                        {
                            return null;
                        }

                        return createMethodBodySemanticModel(node, symbol);
                    }

                case SyntaxKind.GetAccessorDeclaration:
                case SyntaxKind.SetAccessorDeclaration:
                case SyntaxKind.InitAccessorDeclaration:
                case SyntaxKind.AddAccessorDeclaration:
                case SyntaxKind.RemoveAccessorDeclaration:
                    {
                        var accessorDecl = (AccessorDeclarationSyntax)node;
                        var symbol = GetDeclaredSymbol(accessorDecl).GetSymbol<SourceMemberMethodSymbol>();
                        return createMethodBodySemanticModel(accessorDecl, symbol);
                    }

                case SyntaxKind.Block:
                    // Don't throw, just use for the assert
                    ExceptionUtilities.UnexpectedValue(node.Parent);
                    break;

                case SyntaxKind.EqualsValueClause:
                    switch (node.Parent.Kind())
                    {
                        case SyntaxKind.VariableDeclarator:
                            {
                                var variableDecl = (VariableDeclaratorSyntax)node.Parent;
                                FieldSymbol fieldSymbol = GetDeclaredFieldSymbol(variableDecl);

                                return InitializerSemanticModel.Create(
                                    this,
                                    variableDecl,   //pass in the entire field initializer to permit region analysis. 
                                    fieldSymbol,
                                    //if we're in regular C#, then insert an extra binder to perform field initialization checks
                                    GetFieldOrPropertyInitializerBinder(fieldSymbol, defaultOuter(), variableDecl.Initializer));
                            }

                        case SyntaxKind.PropertyDeclaration:
                            {
                                var propertyDecl = (PropertyDeclarationSyntax)node.Parent;
                                var propertySymbol = GetDeclaredSymbol(propertyDecl).GetSymbol<SourcePropertySymbol>();
                                return InitializerSemanticModel.Create(
                                    this,
                                    propertyDecl,
                                    propertySymbol,
                                    GetFieldOrPropertyInitializerBinder(propertySymbol.BackingField, defaultOuter(), propertyDecl.Initializer));
                            }

                        case SyntaxKind.Parameter:
                            {
                                // NOTE: we don't need to create a member model for lambda parameter default value
                                // because lambdas only appear in code with associated member models.
                                ParameterSyntax parameterDecl = (ParameterSyntax)node.Parent;
                                ParameterSymbol parameterSymbol = GetDeclaredNonLambdaParameterSymbol(parameterDecl);
                                if ((object)parameterSymbol == null)
                                    return null;

                                return InitializerSemanticModel.Create(
                                    this,
                                    parameterDecl,
                                    parameterSymbol,
                                    defaultOuter().CreateBinderForParameterDefaultValue(parameterSymbol, (EqualsValueClauseSyntax)node),
                                    parentRemappedSymbolsOpt: null);
                            }

                        case SyntaxKind.EnumMemberDeclaration:
                            {
                                var enumDecl = (EnumMemberDeclarationSyntax)node.Parent;
                                var enumSymbol = GetDeclaredSymbol(enumDecl).GetSymbol<FieldSymbol>();
                                if ((object)enumSymbol == null)
                                    return null;

                                return InitializerSemanticModel.Create(
                                    this,
                                    enumDecl,
                                    enumSymbol,
                                    GetFieldOrPropertyInitializerBinder(enumSymbol, defaultOuter(), enumDecl.EqualsValue));
                            }
                        default:
                            throw ExceptionUtilities.UnexpectedValue(node.Parent.Kind());
                    }

                case SyntaxKind.ArrowExpressionClause:
                    {
                        SourceMemberMethodSymbol symbol = null;

                        var exprDecl = (ArrowExpressionClauseSyntax)node;

                        if (node.Parent is BasePropertyDeclarationSyntax)
                        {
                            symbol = GetDeclaredSymbol(exprDecl).GetSymbol<SourceMemberMethodSymbol>();
                        }
                        else
                        {
                            // Don't throw, just use for the assert
                            ExceptionUtilities.UnexpectedValue(node.Parent);
                        }

                        ExecutableCodeBinder binder = symbol?.TryGetBodyBinder(_binderFactory, this.IgnoresAccessibility);

                        if (binder == null)
                        {
                            return null;
                        }

                        return MethodBodySemanticModel.Create(this, symbol, new MethodBodySemanticModel.InitialState(exprDecl, binder: binder));
                    }

                case SyntaxKind.GlobalStatement:
                    {
                        var parent = node.Parent;
                        // TODO (tomat): handle misplaced global statements
                        if (parent.Kind() == SyntaxKind.CompilationUnit &&
                            !this.IsRegularCSharp &&
                            (object)_compilation.ScriptClass != null)
                        {
                            var scriptInitializer = _compilation.ScriptClass.GetScriptInitializer();
                            Debug.Assert((object)scriptInitializer != null);
                            if ((object)scriptInitializer == null)
                            {
                                return null;
                            }

                            // Share labels across all global statements.
                            if (_globalStatementLabels == null)
                            {
                                Interlocked.CompareExchange(ref _globalStatementLabels, new ScriptLocalScopeBinder.Labels(scriptInitializer, (CompilationUnitSyntax)parent), null);
                            }

                            return MethodBodySemanticModel.Create(
                                this,
                                scriptInitializer,
                                new MethodBodySemanticModel.InitialState(node, binder: new ExecutableCodeBinder(node, scriptInitializer, new ScriptLocalScopeBinder(_globalStatementLabels, defaultOuter()))));
                        }
                    }
                    break;

                case SyntaxKind.Attribute:
                    return CreateModelForAttribute(defaultOuter(), (AttributeSyntax)node, containingModel: null);
            }

            return null;

            MemberSemanticModel createMethodBodySemanticModel(CSharpSyntaxNode memberDecl, SourceMemberMethodSymbol symbol)
            {
                ExecutableCodeBinder binder = symbol?.TryGetBodyBinder(_binderFactory, this.IgnoresAccessibility);

                if (binder == null)
                {
                    return null;
                }

                return MethodBodySemanticModel.Create(this, symbol, new MethodBodySemanticModel.InitialState(memberDecl, binder: binder));
            }
        }

        private SynthesizedPrimaryConstructor TryGetSynthesizedPrimaryConstructor(TypeDeclarationSyntax node)
        {
            NamedTypeSymbol type = GetDeclaredType(node);
            var symbol = (type as SourceMemberContainerTypeSymbol)?.PrimaryConstructor;

            if (symbol?.SyntaxRef.SyntaxTree != node.SyntaxTree || symbol.GetSyntax() != node)
            {
                return null;
            }

            return symbol;
        }

        private FieldSymbol GetDeclaredFieldSymbol(VariableDeclaratorSyntax variableDecl)
        {
            var declaredSymbol = GetDeclaredSymbol(variableDecl);

            if ((object)declaredSymbol != null)
            {
                switch (variableDecl.Parent.Parent.Kind())
                {
                    case SyntaxKind.FieldDeclaration:
                        return declaredSymbol.GetSymbol<FieldSymbol>();

                    case SyntaxKind.EventFieldDeclaration:
                        return (declaredSymbol.GetSymbol<EventSymbol>()).AssociatedField;
                }
            }

            return null;
        }

        private Binder GetFieldOrPropertyInitializerBinder(FieldSymbol symbol, Binder outer, EqualsValueClauseSyntax initializer)
        {
            // NOTE: checking for a containing script class is sufficient, but the regular C# test is quick and easy.
            outer = outer.GetFieldInitializerBinder(symbol, suppressBinderFlagsFieldInitializer: !this.IsRegularCSharp && symbol.ContainingType.IsScriptClass);

            if (initializer != null)
            {
                outer = new ExecutableCodeBinder(initializer, symbol, outer);
            }

            return outer;
        }

        private static bool IsMemberDeclaration(CSharpSyntaxNode node)
        {
            return (node is MemberDeclarationSyntax) || (node is AccessorDeclarationSyntax) ||
                   (node.Kind() == SyntaxKind.Attribute) || (node.Kind() == SyntaxKind.Parameter);
        }

        private bool IsRegularCSharp
        {
            get
            {
                return this.SyntaxTree.Options.Kind == SourceCodeKind.Regular;
            }
        }

        #region "GetDeclaredSymbol overloads for MemberDeclarationSyntax and its subtypes"

        /// <inheritdoc/>
        public override INamespaceSymbol GetDeclaredSymbol(NamespaceDeclarationSyntax declarationSyntax, CancellationToken cancellationToken = default(CancellationToken))
        {
            CheckSyntaxNode(declarationSyntax);

            return GetDeclaredNamespace(declarationSyntax).GetPublicSymbol();
        }

        /// <inheritdoc/>
        public override INamespaceSymbol GetDeclaredSymbol(FileScopedNamespaceDeclarationSyntax declarationSyntax, CancellationToken cancellationToken = default)
        {
            CheckSyntaxNode(declarationSyntax);

            return GetDeclaredNamespace(declarationSyntax).GetPublicSymbol();
        }

        private NamespaceSymbol GetDeclaredNamespace(BaseNamespaceDeclarationSyntax declarationSyntax)
        {
            Debug.Assert(declarationSyntax != null);

            NamespaceOrTypeSymbol container;
            if (declarationSyntax.Parent.Kind() == SyntaxKind.CompilationUnit)
            {
                container = _compilation.Assembly.GlobalNamespace;
            }
            else
            {
                container = GetDeclaredNamespaceOrType(declarationSyntax.Parent);
            }

            Debug.Assert((object)container != null);

            // We should get a namespace symbol since we match the symbol location with a namespace declaration syntax location.
            var symbol = (NamespaceSymbol)GetDeclaredMember(container, declarationSyntax.Span, declarationSyntax.Name);
            Debug.Assert((object)symbol != null);

            // Map to compilation-scoped namespace (Roslyn bug 9538)
            symbol = _compilation.GetCompilationNamespace(symbol);
            Debug.Assert((object)symbol != null);

            return symbol;
        }

        /// <summary>
        /// Given a type declaration, get the corresponding type symbol.
        /// </summary>
        /// <param name="declarationSyntax">The syntax node that declares a type.</param>
        /// <param name="cancellationToken">The cancellation token.</param>
        /// <returns>The type symbol that was declared.</returns>
        /// <remarks>
        /// NOTE:   We have no GetDeclaredSymbol overloads for subtypes of BaseTypeDeclarationSyntax as all of them return a NamedTypeSymbol.
        /// </remarks>
        public override INamedTypeSymbol GetDeclaredSymbol(BaseTypeDeclarationSyntax declarationSyntax, CancellationToken cancellationToken = default(CancellationToken))
        {
            CheckSyntaxNode(declarationSyntax);

            return GetDeclaredType(declarationSyntax).GetPublicSymbol();
        }

        /// <summary>
        /// Given a delegate declaration, get the corresponding type symbol.
        /// </summary>
        /// <param name="declarationSyntax">The syntax node that declares a delegate.</param>
        /// <param name="cancellationToken">The cancellation token.</param>
        /// <returns>The type symbol that was declared.</returns>
        public override INamedTypeSymbol GetDeclaredSymbol(DelegateDeclarationSyntax declarationSyntax, CancellationToken cancellationToken = default(CancellationToken))
        {
            CheckSyntaxNode(declarationSyntax);

            return GetDeclaredType(declarationSyntax).GetPublicSymbol();
        }

        private NamedTypeSymbol GetDeclaredType(BaseTypeDeclarationSyntax declarationSyntax)
        {
            Debug.Assert(declarationSyntax != null);

            var name = declarationSyntax.Identifier.ValueText;
            return GetDeclaredNamedType(declarationSyntax, name);
        }

        private NamedTypeSymbol GetDeclaredType(DelegateDeclarationSyntax declarationSyntax)
        {
            Debug.Assert(declarationSyntax != null);

            var name = declarationSyntax.Identifier.ValueText;
            return GetDeclaredNamedType(declarationSyntax, name);
        }

        private NamedTypeSymbol GetDeclaredNamedType(CSharpSyntaxNode declarationSyntax, string name)
        {
            Debug.Assert(declarationSyntax != null);

            var container = GetDeclaredTypeMemberContainer(declarationSyntax);
            Debug.Assert((object)container != null);

            // try cast as we might get a non-type in error recovery scenarios:
            return GetDeclaredMember(container, declarationSyntax.Span, name) as NamedTypeSymbol;
        }

        private NamespaceOrTypeSymbol GetDeclaredNamespaceOrType(CSharpSyntaxNode declarationSyntax)
        {
            var namespaceDeclarationSyntax = declarationSyntax as BaseNamespaceDeclarationSyntax;
            if (namespaceDeclarationSyntax != null)
            {
                return GetDeclaredNamespace(namespaceDeclarationSyntax);
            }

            var typeDeclarationSyntax = declarationSyntax as BaseTypeDeclarationSyntax;
            if (typeDeclarationSyntax != null)
            {
                return GetDeclaredType(typeDeclarationSyntax);
            }

            var delegateDeclarationSyntax = declarationSyntax as DelegateDeclarationSyntax;
            if (delegateDeclarationSyntax != null)
            {
                return GetDeclaredType(delegateDeclarationSyntax);
            }

            return null;
        }

        /// <summary>
        /// Given a member declaration syntax, get the corresponding symbol.
        /// </summary>
        /// <param name="declarationSyntax">The syntax node that declares a member.</param>
        /// <param name="cancellationToken">The cancellation token.</param>
        /// <returns>The symbol that was declared.</returns>
        /// <remarks>
        /// NOTE:   We have no GetDeclaredSymbol overloads for following subtypes of MemberDeclarationSyntax:
        /// NOTE:   (1) GlobalStatementSyntax as they don't declare any symbols.
        /// NOTE:   (2) IncompleteMemberSyntax as there are no symbols for incomplete members.
        /// NOTE:   (3) BaseFieldDeclarationSyntax or its subtypes as these declarations can contain multiple variable declarators.
        /// NOTE:       GetDeclaredSymbol should be called on the variable declarators directly.
        /// </remarks>
        public override ISymbol GetDeclaredSymbol(MemberDeclarationSyntax declarationSyntax, CancellationToken cancellationToken = default(CancellationToken))
        {
            CheckSyntaxNode(declarationSyntax);

            switch (declarationSyntax.Kind())
            {
                // Few subtypes of MemberDeclarationSyntax don't declare any symbols or declare multiple symbols, return null for these cases.

                case SyntaxKind.GlobalStatement:
                    // Global statements don't declare anything, even though they inherit from MemberDeclarationSyntax.
                    return null;

                case SyntaxKind.IncompleteMember:
                    // Incomplete members don't declare any symbols.
                    return null;

                case SyntaxKind.EventFieldDeclaration:
                case SyntaxKind.FieldDeclaration:
                    // these declarations can contain multiple variable declarators. GetDeclaredSymbol should be called on them directly.
                    return null;

                default:
                    return (GetDeclaredNamespaceOrType(declarationSyntax) ?? GetDeclaredMemberSymbol(declarationSyntax)).GetPublicSymbol();
            }
        }

        public override IMethodSymbol GetDeclaredSymbol(CompilationUnitSyntax declarationSyntax, CancellationToken cancellationToken = default)
        {
            CheckSyntaxNode(declarationSyntax);

            return SynthesizedSimpleProgramEntryPointSymbol.GetSimpleProgramEntryPoint(Compilation, declarationSyntax, fallbackToMainEntryPoint: false).GetPublicSymbol();
        }

        /// <summary>
        /// Given a local function declaration syntax, get the corresponding symbol.
        /// </summary>
        /// <param name="declarationSyntax">The syntax node that declares a member.</param>
        /// <param name="cancellationToken">The cancellation token.</param>
        /// <returns>The symbol that was declared.</returns>
        public override ISymbol GetDeclaredSymbol(LocalFunctionStatementSyntax declarationSyntax, CancellationToken cancellationToken = default(CancellationToken))
        {
            CheckSyntaxNode(declarationSyntax);

            return this.GetMemberModel(declarationSyntax)?.GetDeclaredSymbol(declarationSyntax, cancellationToken);
        }

        /// <summary>
        /// Given a enum member declaration, get the corresponding field symbol.
        /// </summary>
        /// <param name="declarationSyntax">The syntax node that declares an enum member.</param>
        /// <param name="cancellationToken">The cancellation token.</param>
        /// <returns>The symbol that was declared.</returns>
        public override IFieldSymbol GetDeclaredSymbol(EnumMemberDeclarationSyntax declarationSyntax, CancellationToken cancellationToken = default(CancellationToken))
        {
            return ((FieldSymbol)GetDeclaredMemberSymbol(declarationSyntax)).GetPublicSymbol();
        }

        /// <summary>
        /// Given a base method declaration syntax, get the corresponding method symbol.
        /// </summary>
        /// <param name="declarationSyntax">The syntax node that declares a method.</param>
        /// <param name="cancellationToken">The cancellation token.</param>
        /// <returns>The symbol that was declared.</returns>
        /// <remarks>
        /// NOTE:   We have no GetDeclaredSymbol overloads for subtypes of BaseMethodDeclarationSyntax as all of them return a MethodSymbol.
        /// </remarks>
        public override IMethodSymbol GetDeclaredSymbol(BaseMethodDeclarationSyntax declarationSyntax, CancellationToken cancellationToken = default(CancellationToken))
        {
            return ((MethodSymbol)GetDeclaredMemberSymbol(declarationSyntax)).GetPublicSymbol();
        }

        #region "GetDeclaredSymbol overloads for BasePropertyDeclarationSyntax and its subtypes"

        /// <summary>
        /// Given a syntax node that declares a property, indexer or an event, get the corresponding declared symbol.
        /// </summary>
        /// <param name="declarationSyntax">The syntax node that declares a property, indexer or an event.</param>
        /// <param name="cancellationToken">The cancellation token.</param>
        /// <returns>The symbol that was declared.</returns>
        public override ISymbol GetDeclaredSymbol(BasePropertyDeclarationSyntax declarationSyntax, CancellationToken cancellationToken = default(CancellationToken))
        {
            return GetDeclaredMemberSymbol(declarationSyntax).GetPublicSymbol();
        }

        /// <summary>
        /// Given a syntax node that declares a property, get the corresponding declared symbol.
        /// </summary>
        /// <param name="declarationSyntax">The syntax node that declares a property, indexer or an event.</param>
        /// <param name="cancellationToken">The cancellation token.</param>
        /// <returns>The symbol that was declared.</returns>
        public override IPropertySymbol GetDeclaredSymbol(PropertyDeclarationSyntax declarationSyntax, CancellationToken cancellationToken = default(CancellationToken))
        {
            return ((PropertySymbol)GetDeclaredMemberSymbol(declarationSyntax)).GetPublicSymbol();
        }

        /// <summary>
        /// Given a syntax node that declares an indexer, get the corresponding declared symbol.
        /// </summary>
        /// <param name="declarationSyntax">The syntax node that declares an indexer.</param>
        /// <param name="cancellationToken">The cancellation token.</param>
        /// <returns>The symbol that was declared.</returns>
        public override IPropertySymbol GetDeclaredSymbol(IndexerDeclarationSyntax declarationSyntax, CancellationToken cancellationToken = default(CancellationToken))
        {
            return ((PropertySymbol)GetDeclaredMemberSymbol(declarationSyntax)).GetPublicSymbol();
        }

        /// <summary>
        /// Given a syntax node that declares a (custom) event, get the corresponding event symbol.
        /// </summary>
        /// <param name="declarationSyntax">The syntax node that declares a event.</param>
        /// <param name="cancellationToken">The cancellation token.</param>
        /// <returns>The symbol that was declared.</returns>
        public override IEventSymbol GetDeclaredSymbol(EventDeclarationSyntax declarationSyntax, CancellationToken cancellationToken = default(CancellationToken))
        {
            return ((EventSymbol)GetDeclaredMemberSymbol(declarationSyntax)).GetPublicSymbol();
        }

        #endregion

        #endregion

        /// <summary>
        /// Given a syntax node that declares a property or member accessor, get the corresponding symbol.
        /// </summary>
        /// <param name="declarationSyntax">The syntax node that declares an accessor.</param>
        /// <param name="cancellationToken">The cancellation token.</param>
        /// <returns>The symbol that was declared.</returns>
        public override IMethodSymbol GetDeclaredSymbol(AccessorDeclarationSyntax declarationSyntax, CancellationToken cancellationToken = default(CancellationToken))
        {
            CheckSyntaxNode(declarationSyntax);

            if (declarationSyntax.Kind() == SyntaxKind.UnknownAccessorDeclaration)
            {
                // this is not a real accessor, so we shouldn't return anything.
                return null;
            }

            var propertyOrEventDecl = declarationSyntax.Parent.Parent;

            switch (propertyOrEventDecl.Kind())
            {
                case SyntaxKind.PropertyDeclaration:
                case SyntaxKind.IndexerDeclaration:
                case SyntaxKind.EventDeclaration:
                case SyntaxKind.EventFieldDeclaration:
                    // NOTE: it's an error for field-like events to have accessors, 
                    // but we want to bind them anyway for error tolerance reasons.
                    var container = GetDeclaredTypeMemberContainer(propertyOrEventDecl);
                    Debug.Assert((object)container != null);
                    Debug.Assert(declarationSyntax.Keyword.Kind() != SyntaxKind.IdentifierToken);
                    return (this.GetDeclaredMember(container, declarationSyntax.Span) as MethodSymbol).GetPublicSymbol();

                default:
                    throw ExceptionUtilities.UnexpectedValue(propertyOrEventDecl.Kind());
            }
        }

        public override IMethodSymbol GetDeclaredSymbol(ArrowExpressionClauseSyntax declarationSyntax, CancellationToken cancellationToken = default(CancellationToken))
        {
            CheckSyntaxNode(declarationSyntax);

            var containingMemberSyntax = declarationSyntax.Parent;

            NamespaceOrTypeSymbol container;
            switch (containingMemberSyntax.Kind())
            {
                case SyntaxKind.PropertyDeclaration:
                case SyntaxKind.IndexerDeclaration:
                    container = GetDeclaredTypeMemberContainer(containingMemberSyntax);
                    Debug.Assert((object)container != null);
                    // We are looking for the SourcePropertyAccessorSymbol here,
                    // not the SourcePropertySymbol, so use declarationSyntax
                    // to exclude the property symbol from being retrieved.
                    return (this.GetDeclaredMember(container, declarationSyntax.Span) as MethodSymbol).GetPublicSymbol();

                default:
                    // Don't throw, use only for the assert
                    ExceptionUtilities.UnexpectedValue(containingMemberSyntax.Kind());
                    return null;
            }
        }

        private string GetDeclarationName(CSharpSyntaxNode declaration)
        {
            switch (declaration.Kind())
            {
                case SyntaxKind.MethodDeclaration:
                    {
                        var methodDecl = (MethodDeclarationSyntax)declaration;
                        return GetDeclarationName(declaration, methodDecl.ExplicitInterfaceSpecifier, methodDecl.Identifier.ValueText);
                    }

                case SyntaxKind.PropertyDeclaration:
                    {
                        var propertyDecl = (PropertyDeclarationSyntax)declaration;
                        return GetDeclarationName(declaration, propertyDecl.ExplicitInterfaceSpecifier, propertyDecl.Identifier.ValueText);
                    }

                case SyntaxKind.IndexerDeclaration:
                    {
                        var indexerDecl = (IndexerDeclarationSyntax)declaration;
                        return GetDeclarationName(declaration, indexerDecl.ExplicitInterfaceSpecifier, WellKnownMemberNames.Indexer);
                    }

                case SyntaxKind.EventDeclaration:
                    {
                        var eventDecl = (EventDeclarationSyntax)declaration;
                        return GetDeclarationName(declaration, eventDecl.ExplicitInterfaceSpecifier, eventDecl.Identifier.ValueText);
                    }

                case SyntaxKind.DelegateDeclaration:
                    return ((DelegateDeclarationSyntax)declaration).Identifier.ValueText;

                case SyntaxKind.InterfaceDeclaration:
                case SyntaxKind.StructDeclaration:
                case SyntaxKind.ClassDeclaration:
                case SyntaxKind.EnumDeclaration:
                case SyntaxKind.RecordDeclaration:
                case SyntaxKind.RecordStructDeclaration:
                    return ((BaseTypeDeclarationSyntax)declaration).Identifier.ValueText;

                case SyntaxKind.VariableDeclarator:
                    return ((VariableDeclaratorSyntax)declaration).Identifier.ValueText;

                case SyntaxKind.EnumMemberDeclaration:
                    return ((EnumMemberDeclarationSyntax)declaration).Identifier.ValueText;

                case SyntaxKind.DestructorDeclaration:
                    return WellKnownMemberNames.DestructorName;

                case SyntaxKind.ConstructorDeclaration:
                    if (((ConstructorDeclarationSyntax)declaration).Modifiers.Any(SyntaxKind.StaticKeyword))
                    {
                        return WellKnownMemberNames.StaticConstructorName;
                    }
                    else
                    {
                        return WellKnownMemberNames.InstanceConstructorName;
                    }

                case SyntaxKind.OperatorDeclaration:
                    {
                        var operatorDecl = (OperatorDeclarationSyntax)declaration;
                        return GetDeclarationName(declaration, operatorDecl.ExplicitInterfaceSpecifier, OperatorFacts.OperatorNameFromDeclaration(operatorDecl));
                    }

                case SyntaxKind.ConversionOperatorDeclaration:
                    {
                        var operatorDecl = (ConversionOperatorDeclarationSyntax)declaration;
                        return GetDeclarationName(declaration, operatorDecl.ExplicitInterfaceSpecifier, OperatorFacts.OperatorNameFromDeclaration(operatorDecl));
                    }

                case SyntaxKind.EventFieldDeclaration:
                case SyntaxKind.FieldDeclaration:
                    throw new ArgumentException(CSharpResources.InvalidGetDeclarationNameMultipleDeclarators);

                case SyntaxKind.IncompleteMember:
                    // There is no name - that's why it's an incomplete member.
                    return null;

                default:
                    throw ExceptionUtilities.UnexpectedValue(declaration.Kind());
            }
        }

        private string GetDeclarationName(CSharpSyntaxNode declaration, ExplicitInterfaceSpecifierSyntax explicitInterfaceSpecifierOpt, string memberName)
        {
            if (explicitInterfaceSpecifierOpt == null)
            {
                return memberName;
            }

            // For an explicit interface implementation, we actually have several options:
            //  Option 1: do nothing - it will retry without the name
            //  Option 2: detect explicit impl and return null
            //  Option 3: get a binder and figure out the name
            // For now, we're going with Option 3
            return ExplicitInterfaceHelpers.GetMemberName(_binderFactory.GetBinder(declaration), explicitInterfaceSpecifierOpt, memberName);
        }

        private Symbol GetDeclaredMember(NamespaceOrTypeSymbol container, TextSpan declarationSpan, NameSyntax name)
        {
            switch (name.Kind())
            {
                case SyntaxKind.GenericName:
                case SyntaxKind.IdentifierName:
                    return GetDeclaredMember(container, declarationSpan, ((SimpleNameSyntax)name).Identifier.ValueText);

                case SyntaxKind.QualifiedName:
                    var qn = (QualifiedNameSyntax)name;
                    var left = GetDeclaredMember(container, declarationSpan, qn.Left) as NamespaceOrTypeSymbol;
                    Debug.Assert((object)left != null);
                    return GetDeclaredMember(left, declarationSpan, qn.Right);

                case SyntaxKind.AliasQualifiedName:
                    // this is not supposed to happen, but we allow for errors don't we!
                    var an = (AliasQualifiedNameSyntax)name;
                    return GetDeclaredMember(container, declarationSpan, an.Name);

                default:
                    throw ExceptionUtilities.UnexpectedValue(name.Kind());
            }
        }

        /// <summary>
        /// Finds the member in the containing symbol which is inside the given declaration span.
        /// </summary>
        private Symbol GetDeclaredMember(NamespaceOrTypeSymbol container, TextSpan declarationSpan, string name = null)
        {
            if ((object)container == null)
            {
                return null;
            }

            // look for any member with same declaration location
            var collection = name != null ? container.GetMembers(name) : container.GetMembersUnordered();

            Symbol zeroWidthMatch = null;
            foreach (var symbol in collection)
            {
                var namedType = symbol as ImplicitNamedTypeSymbol;
                if ((object)namedType != null && namedType.IsImplicitClass)
                {
                    // look inside wrapper around illegally placed members in namespaces
                    var result = GetDeclaredMember(namedType, declarationSpan, name);
                    if ((object)result != null)
                    {
                        return result;
                    }
                }

                foreach (var loc in symbol.Locations)
                {
                    if (loc.IsInSource && loc.SourceTree == this.SyntaxTree && declarationSpan.Contains(loc.SourceSpan))
                    {
                        if (loc.SourceSpan.IsEmpty && loc.SourceSpan.End == declarationSpan.Start)
                        {
                            // exclude decls created via syntax recovery
                            zeroWidthMatch = symbol;
                        }
                        else
                        {
                            return symbol;
                        }
                    }
                }

                // Handle the case of the implementation of a partial method.
                var partial = symbol.Kind == SymbolKind.Method
                    ? ((MethodSymbol)symbol).PartialImplementationPart
                    : null;
                if ((object)partial != null)
                {
                    var loc = partial.GetFirstLocation();
                    if (loc.IsInSource && loc.SourceTree == this.SyntaxTree && declarationSpan.Contains(loc.SourceSpan))
                    {
                        return partial;
                    }
                }
            }

            // If we didn't find anything better than the symbol that matched because of syntax error recovery, then return that.
            // Otherwise, if there's a name, try again without a name.
            // Otherwise, give up.
            return zeroWidthMatch ??
                (name != null ? GetDeclaredMember(container, declarationSpan) : null);
        }

        /// <summary>
        /// Given a variable declarator syntax, get the corresponding symbol.
        /// </summary>
        /// <param name="declarationSyntax">The syntax node that declares a variable.</param>
        /// <param name="cancellationToken">The cancellation token.</param>
        /// <returns>The symbol that was declared.</returns>
        public override ISymbol GetDeclaredSymbol(VariableDeclaratorSyntax declarationSyntax, CancellationToken cancellationToken = default(CancellationToken))
        {
            CheckSyntaxNode(declarationSyntax);

            var field = declarationSyntax.Parent == null ? null : declarationSyntax.Parent.Parent as BaseFieldDeclarationSyntax;
            if (field != null)
            {
                var container = GetDeclaredTypeMemberContainer(field);
                Debug.Assert((object)container != null);

                var result = this.GetDeclaredMember(container, declarationSyntax.Span, declarationSyntax.Identifier.ValueText);
                Debug.Assert((object)result != null);

                return result.GetPublicSymbol();
            }

            // Might be a local variable.
            var memberModel = this.GetMemberModel(declarationSyntax);
            return memberModel?.GetDeclaredSymbol(declarationSyntax, cancellationToken);
        }

        public override ISymbol GetDeclaredSymbol(SingleVariableDesignationSyntax declarationSyntax, CancellationToken cancellationToken = default(CancellationToken))
        {
            // Might be a local variable.
            var memberModel = this.GetMemberModel(declarationSyntax);
            ISymbol local = memberModel?.GetDeclaredSymbol(declarationSyntax, cancellationToken);

            if (local != null)
            {
                return local;
            }

            // Might be a field
            Binder binder = GetEnclosingBinder(declarationSyntax.Position);
            return binder?.LookupDeclaredField(declarationSyntax).GetPublicSymbol();
        }

        internal override LocalSymbol GetAdjustedLocalSymbol(SourceLocalSymbol originalSymbol)
        {
            var position = originalSymbol.IdentifierToken.SpanStart;
            return GetMemberModel(position)?.GetAdjustedLocalSymbol(originalSymbol) ?? originalSymbol;
        }

        /// <summary>
        /// Given a labeled statement syntax, get the corresponding label symbol.
        /// </summary>
        /// <param name="declarationSyntax">The syntax node of the labeled statement.</param>
        /// <param name="cancellationToken">The cancellation token.</param>
        /// <returns>The label symbol for that label.</returns>
        public override ILabelSymbol GetDeclaredSymbol(LabeledStatementSyntax declarationSyntax, CancellationToken cancellationToken = default(CancellationToken))
        {
            CheckSyntaxNode(declarationSyntax);

            var memberModel = this.GetMemberModel(declarationSyntax);
            return memberModel == null ? null : memberModel.GetDeclaredSymbol(declarationSyntax, cancellationToken);
        }

        /// <summary>
        /// Given a switch label syntax, get the corresponding label symbol.
        /// </summary>
        /// <param name="declarationSyntax">The syntax node of the switch label.</param>
        /// <param name="cancellationToken">The cancellation token.</param>
        /// <returns>The label symbol for that label.</returns>
        public override ILabelSymbol GetDeclaredSymbol(SwitchLabelSyntax declarationSyntax, CancellationToken cancellationToken = default(CancellationToken))
        {
            CheckSyntaxNode(declarationSyntax);

            var memberModel = this.GetMemberModel(declarationSyntax);
            return memberModel == null ? null : memberModel.GetDeclaredSymbol(declarationSyntax, cancellationToken);
        }

        /// <summary>
        /// Given a using declaration get the corresponding symbol for the using alias that was introduced.  
        /// </summary>
        /// <param name="declarationSyntax"></param>
        /// <param name="cancellationToken">The cancellation token.</param>
        /// <returns>The alias symbol that was declared.</returns>
        /// <remarks>
        /// If the using directive is an error because it attempts to introduce an alias for which an existing alias was
        /// previously declared in the same scope, the result is a newly-constructed AliasSymbol (i.e. not one from the
        /// symbol table).
        /// </remarks>
        public override IAliasSymbol GetDeclaredSymbol(
            UsingDirectiveSyntax declarationSyntax,
            CancellationToken cancellationToken = default(CancellationToken))
        {
            CheckSyntaxNode(declarationSyntax);

            if (declarationSyntax.Alias == null)
            {
                return null;
            }

            Binder binder = _binderFactory.GetInNamespaceBinder(declarationSyntax.Parent);

            for (; binder != null; binder = binder.Next)
            {
                var usingAliases = binder.UsingAliases;

                if (!usingAliases.IsDefault)
                {
                    foreach (var alias in usingAliases)
                    {
                        if (alias.Alias.GetFirstLocation().SourceSpan == declarationSyntax.Alias.Name.Span)
                        {
                            return alias.Alias.GetPublicSymbol();
                        }
                    }

                    break;
                }
            }

            return null;
        }

        /// <summary>
        /// Given an extern alias declaration get the corresponding symbol for the alias that was introduced.
        /// </summary>
        /// <param name="declarationSyntax"></param>
        /// <param name="cancellationToken">The cancellation token.</param>
        /// <returns>The alias symbol that was declared, or null if a duplicate alias symbol was declared.</returns>
        public override IAliasSymbol GetDeclaredSymbol(ExternAliasDirectiveSyntax declarationSyntax, CancellationToken cancellationToken = default(CancellationToken))
        {
            CheckSyntaxNode(declarationSyntax);

            var binder = _binderFactory.GetInNamespaceBinder(declarationSyntax.Parent);

            for (; binder != null; binder = binder.Next)
            {
                var externAliases = binder.ExternAliases;

                if (!externAliases.IsDefault)
                {
                    foreach (var alias in externAliases)
                    {
                        if (alias.Alias.GetFirstLocation().SourceSpan == declarationSyntax.Identifier.Span)
                        {
                            return alias.Alias.GetPublicSymbol();
                        }
                    }

                    break;
                }
            }

            return null;
        }

        /// <summary>
        /// Given a base field declaration syntax, get the corresponding symbols.
        /// </summary>
        /// <param name="declarationSyntax">The syntax node that declares one or more fields or events.</param>
        /// <param name="cancellationToken">The cancellation token.</param>
        /// <returns>The field symbols that were declared.</returns>
        internal override ImmutableArray<ISymbol> GetDeclaredSymbols(BaseFieldDeclarationSyntax declarationSyntax, CancellationToken cancellationToken = default(CancellationToken))
        {
            CheckSyntaxNode(declarationSyntax);

            var builder = new ArrayBuilder<ISymbol>();

            foreach (var declarator in declarationSyntax.Declaration.Variables)
            {
                var field = this.GetDeclaredSymbol(declarator, cancellationToken) as ISymbol;
                if (field != null)
                {
                    builder.Add(field);
                }
            }

            return builder.ToImmutableAndFree();
        }

        private ParameterSymbol GetMethodParameterSymbol(
            ParameterSyntax parameter,
            CancellationToken cancellationToken)
        {
            Debug.Assert(parameter != null);

            var paramList = parameter.Parent as ParameterListSyntax;
            if (paramList == null)
            {
                return null;
            }

            var memberDecl = paramList.Parent as MemberDeclarationSyntax;
            if (memberDecl == null)
            {
                return null;
            }

            MethodSymbol method;

            if (memberDecl is TypeDeclarationSyntax typeDecl && typeDecl.ParameterList == paramList)
            {
                method = TryGetSynthesizedPrimaryConstructor(typeDecl);
            }
            else
            {
                method = (GetDeclaredSymbol(memberDecl, cancellationToken) as IMethodSymbol).GetSymbol();
            }

            if ((object)method == null)
            {
                return null;
            }

            return
                GetParameterSymbol(method.Parameters, parameter, cancellationToken) ??
                ((object)method.PartialDefinitionPart == null ? null : GetParameterSymbol(method.PartialDefinitionPart.Parameters, parameter, cancellationToken));
        }

        private ParameterSymbol GetIndexerParameterSymbol(
            ParameterSyntax parameter,
            CancellationToken cancellationToken)
        {
            Debug.Assert(parameter != null);

            var paramList = parameter.Parent as BracketedParameterListSyntax;
            if (paramList == null)
            {
                return null;
            }

            var memberDecl = paramList.Parent as MemberDeclarationSyntax;
            if (memberDecl == null)
            {
                return null;
            }

            var property = (GetDeclaredSymbol(memberDecl, cancellationToken) as IPropertySymbol).GetSymbol();
            if ((object)property == null)
            {
                return null;
            }

            return GetParameterSymbol(property.Parameters, parameter, cancellationToken);
        }

        private ParameterSymbol GetDelegateParameterSymbol(
            ParameterSyntax parameter,
            CancellationToken cancellationToken)
        {
            Debug.Assert(parameter != null);

            var paramList = parameter.Parent as ParameterListSyntax;
            if (paramList == null)
            {
                return null;
            }

            var memberDecl = paramList.Parent as DelegateDeclarationSyntax;
            if (memberDecl == null)
            {
                return null;
            }

            var delegateType = (GetDeclaredSymbol(memberDecl, cancellationToken) as INamedTypeSymbol).GetSymbol();
            if ((object)delegateType == null)
            {
                return null;
            }

            var delegateInvoke = delegateType.DelegateInvokeMethod;
            if ((object)delegateInvoke == null || delegateInvoke.HasUseSiteError)
            {
                return null;
            }

            return GetParameterSymbol(delegateInvoke.Parameters, parameter, cancellationToken);
        }

        /// <summary>
        /// Given a parameter declaration syntax node, get the corresponding symbol.
        /// </summary>
        /// <param name="declarationSyntax">The syntax node that declares a parameter.</param>
        /// <param name="cancellationToken">The cancellation token.</param>
        /// <returns>The parameter that was declared.</returns>
        public override IParameterSymbol GetDeclaredSymbol(ParameterSyntax declarationSyntax, CancellationToken cancellationToken = default(CancellationToken))
        {
            CheckSyntaxNode(declarationSyntax);

            MemberSemanticModel memberModel = this.GetMemberModel(declarationSyntax);
            if (memberModel != null)
            {
                // Could be parameter of lambda.
                return memberModel.GetDeclaredSymbol(declarationSyntax, cancellationToken);
            }

            return GetDeclaredNonLambdaParameterSymbol(declarationSyntax, cancellationToken).GetPublicSymbol();
        }

        private ParameterSymbol GetDeclaredNonLambdaParameterSymbol(ParameterSyntax declarationSyntax, CancellationToken cancellationToken = default(CancellationToken))
        {
            return
                GetMethodParameterSymbol(declarationSyntax, cancellationToken) ??
                GetIndexerParameterSymbol(declarationSyntax, cancellationToken) ??
                GetDelegateParameterSymbol(declarationSyntax, cancellationToken);
        }

        /// <summary>
        /// Given a type parameter declaration (field or method), get the corresponding symbol
        /// </summary>
        /// <param name="typeParameter"></param>
        /// <param name="cancellationToken">The cancellation token.</param>
        /// <returns></returns>
        public override ITypeParameterSymbol GetDeclaredSymbol(TypeParameterSyntax typeParameter, CancellationToken cancellationToken = default(CancellationToken))
        {
            if (typeParameter == null)
            {
                throw new ArgumentNullException(nameof(typeParameter));
            }

            if (!IsInTree(typeParameter))
            {
                throw new ArgumentException("typeParameter not within tree");
            }

            if (typeParameter.Parent is TypeParameterListSyntax typeParamList)
            {
                ISymbol parameterizedSymbol = null;
                switch (typeParamList.Parent)
                {
                    case MemberDeclarationSyntax memberDecl:
                        parameterizedSymbol = GetDeclaredSymbol(memberDecl, cancellationToken);
                        break;
                    case LocalFunctionStatementSyntax localDecl:
                        parameterizedSymbol = GetDeclaredSymbol(localDecl, cancellationToken);
                        break;
                    default:
                        throw ExceptionUtilities.UnexpectedValue(typeParameter.Parent.Kind());
                }

                switch (parameterizedSymbol.GetSymbol())
                {
                    case NamedTypeSymbol typeSymbol:
                        return this.GetTypeParameterSymbol(typeSymbol.TypeParameters, typeParameter).GetPublicSymbol();

                    case MethodSymbol methodSymbol:
                        return (this.GetTypeParameterSymbol(methodSymbol.TypeParameters, typeParameter) ??
                            ((object)methodSymbol.PartialDefinitionPart == null
                                ? null
                                : this.GetTypeParameterSymbol(methodSymbol.PartialDefinitionPart.TypeParameters, typeParameter))).GetPublicSymbol();
                }
            }

            return null;
        }

        private TypeParameterSymbol GetTypeParameterSymbol(ImmutableArray<TypeParameterSymbol> parameters, TypeParameterSyntax parameter)
        {
            foreach (var symbol in parameters)
            {
                foreach (var location in symbol.Locations)
                {
                    if (location.SourceTree == this.SyntaxTree && parameter.Span.Contains(location.SourceSpan))
                    {
                        return symbol;
                    }
                }
            }

            return null;
        }

        public override ControlFlowAnalysis AnalyzeControlFlow(StatementSyntax firstStatement, StatementSyntax lastStatement)
        {
            ValidateStatementRange(firstStatement, lastStatement);
            var context = RegionAnalysisContext(firstStatement, lastStatement);
            var result = new CSharpControlFlowAnalysis(context);
            return result;
        }

        private void ValidateStatementRange(StatementSyntax firstStatement, StatementSyntax lastStatement)
        {
            if (firstStatement == null)
            {
                throw new ArgumentNullException(nameof(firstStatement));
            }

            if (lastStatement == null)
            {
                throw new ArgumentNullException(nameof(lastStatement));
            }

            if (!IsInTree(firstStatement))
            {
                throw new ArgumentException("statements not within tree");
            }

            // Global statements don't have their parent in common, but should belong to the same compilation unit
            bool isGlobalStatement = firstStatement.Parent is GlobalStatementSyntax;
            if (isGlobalStatement && (lastStatement.Parent is not GlobalStatementSyntax || firstStatement.Parent.Parent != lastStatement.Parent.Parent))
            {
                throw new ArgumentException("global statements not within the same compilation unit");
            }

            // Non-global statements, the parents should be the same
            if (!isGlobalStatement && (firstStatement.Parent == null || firstStatement.Parent != lastStatement.Parent))
            {
                throw new ArgumentException("statements not within the same statement list");
            }

            if (firstStatement.SpanStart > lastStatement.SpanStart)
            {
                throw new ArgumentException("first statement does not precede last statement");
            }
        }

        public override DataFlowAnalysis AnalyzeDataFlow(ExpressionSyntax expression)
        {
            if (expression == null)
            {
                throw new ArgumentNullException(nameof(expression));
            }

            if (!IsInTree(expression))
            {
                throw new ArgumentException("expression not within tree");
            }

            var context = RegionAnalysisContext(expression);
            var result = new CSharpDataFlowAnalysis(context);
            return result;
        }

        public override DataFlowAnalysis AnalyzeDataFlow(ConstructorInitializerSyntax constructorInitializer)
        {
            if (constructorInitializer == null)
            {
                throw new ArgumentNullException(nameof(constructorInitializer));
            }

            if (!IsInTree(constructorInitializer))
            {
                throw new ArgumentException("node not within tree");
            }

            var context = RegionAnalysisContext(constructorInitializer);
            var result = new CSharpDataFlowAnalysis(context);
            return result;
        }

        public override DataFlowAnalysis AnalyzeDataFlow(PrimaryConstructorBaseTypeSyntax primaryConstructorBaseType)
        {
            if (primaryConstructorBaseType == null)
            {
                throw new ArgumentNullException(nameof(primaryConstructorBaseType));
            }

            if (!IsInTree(primaryConstructorBaseType))
            {
                throw new ArgumentException("node not within tree");
            }

            var context = RegionAnalysisContext(primaryConstructorBaseType);
            var result = new CSharpDataFlowAnalysis(context);
            return result;
        }

        public override DataFlowAnalysis AnalyzeDataFlow(StatementSyntax firstStatement, StatementSyntax lastStatement)
        {
            ValidateStatementRange(firstStatement, lastStatement);
            var context = RegionAnalysisContext(firstStatement, lastStatement);
            var result = new CSharpDataFlowAnalysis(context);
            return result;
        }

        private static BoundNode GetBoundRoot(MemberSemanticModel memberModel, out Symbol member)
        {
            member = memberModel.MemberSymbol;
            return memberModel.GetBoundRoot();
        }

        private NamespaceOrTypeSymbol GetDeclaredTypeMemberContainer(CSharpSyntaxNode memberDeclaration)
        {
            if (memberDeclaration.Parent.Kind() == SyntaxKind.CompilationUnit)
            {
                // top-level namespace:
                if (memberDeclaration.Kind() is SyntaxKind.NamespaceDeclaration or SyntaxKind.FileScopedNamespaceDeclaration)
                {
                    return _compilation.Assembly.GlobalNamespace;
                }

                // top-level members in script or interactive code:
                if (this.SyntaxTree.Options.Kind != SourceCodeKind.Regular)
                {
                    return this.Compilation.ScriptClass;
                }

                // top-level type in an explicitly declared namespace:
                if (SyntaxFacts.IsTypeDeclaration(memberDeclaration.Kind()))
                {
                    return _compilation.Assembly.GlobalNamespace;
                }

                // other top-level members:
                return _compilation.Assembly.GlobalNamespace.ImplicitType;
            }

            var container = GetDeclaredNamespaceOrType(memberDeclaration.Parent);
            Debug.Assert((object)container != null);

            // member in a type:
            if (!container.IsNamespace)
            {
                return container;
            }

            // a namespace or a type in an explicitly declared namespace:
            if (memberDeclaration.Kind() is SyntaxKind.NamespaceDeclaration or SyntaxKind.FileScopedNamespaceDeclaration
                || SyntaxFacts.IsTypeDeclaration(memberDeclaration.Kind()))
            {
                return container;
            }

            // another member in a namespace:
            return ((NamespaceSymbol)container).ImplicitType;
        }

        private Symbol GetDeclaredMemberSymbol(CSharpSyntaxNode declarationSyntax)
        {
            CheckSyntaxNode(declarationSyntax);

            var container = GetDeclaredTypeMemberContainer(declarationSyntax);
            var name = GetDeclarationName(declarationSyntax);
            return this.GetDeclaredMember(container, declarationSyntax.Span, name);
        }

        public override AwaitExpressionInfo GetAwaitExpressionInfo(AwaitExpressionSyntax node)
        {
            MemberSemanticModel memberModel = GetMemberModel(node);
            return memberModel == null ? default(AwaitExpressionInfo) : memberModel.GetAwaitExpressionInfo(node);
        }

        public override ForEachStatementInfo GetForEachStatementInfo(ForEachStatementSyntax node)
        {
            MemberSemanticModel memberModel = GetMemberModel(node);
            return memberModel == null ? default(ForEachStatementInfo) : memberModel.GetForEachStatementInfo(node);
        }

        public override ForEachStatementInfo GetForEachStatementInfo(CommonForEachStatementSyntax node)
        {
            MemberSemanticModel memberModel = GetMemberModel(node);
            return memberModel == null ? default(ForEachStatementInfo) : memberModel.GetForEachStatementInfo(node);
        }

        public override DeconstructionInfo GetDeconstructionInfo(AssignmentExpressionSyntax node)
        {
            MemberSemanticModel memberModel = GetMemberModel(node);
            return memberModel?.GetDeconstructionInfo(node) ?? default;
        }

        public override DeconstructionInfo GetDeconstructionInfo(ForEachVariableStatementSyntax node)
        {
            MemberSemanticModel memberModel = GetMemberModel(node);
            return memberModel?.GetDeconstructionInfo(node) ?? default;
        }

        internal override Symbol RemapSymbolIfNecessaryCore(Symbol symbol)
        {
            Debug.Assert(symbol is LocalSymbol or ParameterSymbol or MethodSymbol { MethodKind: MethodKind.LambdaMethod });

            if (symbol.TryGetFirstLocation() is not Location location)
            {
                return symbol;
            }

<<<<<<< HEAD
            var location = symbol.GetFirstLocation();
=======
>>>>>>> 6b78abd7
            // The symbol may be from a distinct syntax tree - perhaps the
            // symbol was returned from LookupSymbols() for instance.
            if (location.SourceTree != this.SyntaxTree)
            {
                return symbol;
            }

            var position = CheckAndAdjustPosition(location.SourceSpan.Start);
            var memberModel = GetMemberModel(position);
            return memberModel?.RemapSymbolIfNecessaryCore(symbol) ?? symbol;
        }

        internal override Func<SyntaxNode, bool> GetSyntaxNodesToAnalyzeFilter(SyntaxNode declaredNode, ISymbol declaredSymbol)
        {
            switch (declaredNode)
            {
                case CompilationUnitSyntax unit when SynthesizedSimpleProgramEntryPointSymbol.GetSimpleProgramEntryPoint(Compilation, unit, fallbackToMainEntryPoint: false) is SynthesizedSimpleProgramEntryPointSymbol entryPoint:
                    switch (declaredSymbol.Kind)
                    {
                        case SymbolKind.Namespace:
                            Debug.Assert(((INamespaceSymbol)declaredSymbol).IsGlobalNamespace);
                            // Do not include top level global statements into a global namespace
                            return (node) => node.Kind() != SyntaxKind.GlobalStatement || node.Parent != unit;

                        case SymbolKind.Method:
                            Debug.Assert((object)declaredSymbol.GetSymbol() == (object)entryPoint);
                            // Include only global statements at the top level
                            return (node) => node.Parent != unit || node.Kind() == SyntaxKind.GlobalStatement;

                        case SymbolKind.NamedType:
                            Debug.Assert((object)declaredSymbol.GetSymbol() == (object)entryPoint.ContainingSymbol);
                            return (node) => false;

                        default:
                            ExceptionUtilities.UnexpectedValue(declaredSymbol.Kind);
                            break;
                    }
                    break;

                case TypeDeclarationSyntax typeDeclaration when TryGetSynthesizedPrimaryConstructor(typeDeclaration) is SynthesizedPrimaryConstructor ctor:
                    if (typeDeclaration.Kind() is (SyntaxKind.RecordDeclaration or SyntaxKind.ClassDeclaration))
                    {
                        switch (declaredSymbol.Kind)
                        {
                            case SymbolKind.Method:
                                Debug.Assert((object)declaredSymbol.GetSymbol() == (object)ctor);
                                return (node) =>
                                       {
                                           // Accept only nodes that either match, or above/below of a 'parameter list'/'base arguments list'.
                                           if (node.Parent == typeDeclaration)
                                           {
                                               return node == typeDeclaration.ParameterList || node == typeDeclaration.BaseList;
                                           }
                                           else if (node.Parent is BaseListSyntax baseList)
                                           {
                                               return node == typeDeclaration.PrimaryConstructorBaseTypeIfClass;
                                           }
                                           else if (node.Parent is PrimaryConstructorBaseTypeSyntax baseType && baseType == typeDeclaration.PrimaryConstructorBaseTypeIfClass)
                                           {
                                               return node == baseType.ArgumentList;
                                           }

                                           return true;
                                       };

                            case SymbolKind.NamedType:
                                Debug.Assert((object)declaredSymbol.GetSymbol() == (object)ctor.ContainingSymbol);
                                // Accept nodes that do not match a 'parameter list'/'base arguments list'.
                                return (node) => node != typeDeclaration.ParameterList &&
                                                 !(node.Kind() == SyntaxKind.ArgumentList && node == typeDeclaration.PrimaryConstructorBaseTypeIfClass?.ArgumentList);

                            default:
                                ExceptionUtilities.UnexpectedValue(declaredSymbol.Kind);
                                break;
                        }
                    }
                    else
                    {
                        switch (declaredSymbol.Kind)
                        {
                            case SymbolKind.Method:
                                Debug.Assert((object)declaredSymbol.GetSymbol() == (object)ctor);
                                return (node) =>
                                {
                                    // Accept only nodes that either match, or above/below of a 'parameter list'.
                                    if (node.Parent == typeDeclaration)
                                    {
                                        return node == typeDeclaration.ParameterList;
                                    }

                                    return true;
                                };

                            case SymbolKind.NamedType:
                                Debug.Assert((object)declaredSymbol.GetSymbol() == (object)ctor.ContainingSymbol);
                                // Accept nodes that do not match a 'parameter list'.
                                return (node) => node != typeDeclaration.ParameterList;

                            default:
                                ExceptionUtilities.UnexpectedValue(declaredSymbol.Kind);
                                break;
                        }
                    }
                    break;

                case PrimaryConstructorBaseTypeSyntax { Parent: BaseListSyntax { Parent: TypeDeclarationSyntax typeDeclaration } } baseType
                        when typeDeclaration.PrimaryConstructorBaseTypeIfClass == declaredNode && TryGetSynthesizedPrimaryConstructor(typeDeclaration) is SynthesizedPrimaryConstructor ctor:
                    if ((object)declaredSymbol.GetSymbol() == (object)ctor)
                    {
                        // Only 'base arguments list' or nodes below it
                        return (node) => node != baseType.Type;
                    }
                    break;

                case ParameterSyntax param when declaredSymbol.Kind == SymbolKind.Property && param.Parent?.Parent is RecordDeclarationSyntax recordDeclaration && recordDeclaration.ParameterList == param.Parent:
                    Debug.Assert(declaredSymbol.GetSymbol() is SynthesizedRecordPropertySymbol);
                    return (node) => false;
            }

            return null;
        }

        internal override bool ShouldSkipSyntaxNodeAnalysis(SyntaxNode node, ISymbol containingSymbol)
        {
            if (containingSymbol.Kind is SymbolKind.Method)
            {
                switch (node)
                {
                    case TypeDeclarationSyntax:
                        // Skip the topmost type declaration syntax node when analyzing primary constructor
                        // to avoid duplicate syntax node callbacks.
                        // We will analyze this node when analyzing the type declaration type symbol.
                        return true;

                    case CompilationUnitSyntax:
                        // Skip compilation unit syntax node when analyzing synthesized top level entry point method
                        // to avoid duplicate syntax node callbacks.
                        // We will analyze this node when analyzing the global namespace symbol.
                        return true;
                }
            }

            return false;
        }
    }
}<|MERGE_RESOLUTION|>--- conflicted
+++ resolved
@@ -2385,10 +2385,6 @@
                 return symbol;
             }
 
-<<<<<<< HEAD
-            var location = symbol.GetFirstLocation();
-=======
->>>>>>> 6b78abd7
             // The symbol may be from a distinct syntax tree - perhaps the
             // symbol was returned from LookupSymbols() for instance.
             if (location.SourceTree != this.SyntaxTree)
