﻿<?xml version="1.0" encoding="utf-8"?>
<xliff xmlns="urn:oasis:names:tc:xliff:document:1.2" xmlns:xsi="http://www.w3.org/2001/XMLSchema-instance" version="1.2" xsi:schemaLocation="urn:oasis:names:tc:xliff:document:1.2 xliff-core-1.2-transitional.xsd">
  <file datatype="xml" source-language="en" target-language="ja" original="../CSharpResources.resx">
    <body>
      <trans-unit id="IDS_NULL">
        <source>&lt;null&gt;</source>
        <target state="translated">&lt;null&gt;</target>
        <note />
      </trans-unit>
      <trans-unit id="IDS_ThrowExpression">
        <source>&lt;throw expression&gt;</source>
        <target state="translated">&lt;スロー式&gt;</target>
        <note />
      </trans-unit>
      <trans-unit id="IDS_RELATEDERROR">
        <source>(Location of symbol related to previous error)</source>
        <target state="translated">(以前のエラーに関連するシンボルの位置)</target>
        <note />
      </trans-unit>
      <trans-unit id="IDS_RELATEDWARNING">
        <source>(Location of symbol related to previous warning)</source>
        <target state="translated">(以前のエラーに関連する警告の位置)</target>
        <note />
      </trans-unit>
      <trans-unit id="IDS_XMLIGNORED">
        <source>&lt;!-- Badly formed XML comment ignored for member "{0}" --&gt;</source>
        <target state="translated">&lt;!-- 正しくない形式の XML コメントがメンバー "{0}" で無視されました --&gt;</target>
        <note />
      </trans-unit>
      <trans-unit id="IDS_XMLIGNORED2">
        <source> Badly formed XML file "{0}" cannot be included </source>
        <target state="translated">XML ファイル "{0}" の形式が正しくないため、含めることができません。</target>
        <note />
      </trans-unit>
      <trans-unit id="IDS_XMLFAILEDINCLUDE">
        <source> Failed to insert some or all of included XML </source>
        <target state="translated"> 含められている XML のいくつか、またはすべてを挿入できませんでした。</target>
        <note />
      </trans-unit>
      <trans-unit id="IDS_XMLBADINCLUDE">
        <source> Include tag is invalid </source>
        <target state="translated"> インクルード タグが無効です。</target>
        <note />
      </trans-unit>
      <trans-unit id="IDS_XMLNOINCLUDE">
        <source> No matching elements were found for the following include tag </source>
        <target state="translated"> 次のインクルード タグで一致する要素が見つかりませんでした。</target>
        <note />
      </trans-unit>
      <trans-unit id="IDS_XMLMISSINGINCLUDEFILE">
        <source>Missing file attribute</source>
        <target state="translated">ファイル属性がありません。</target>
        <note />
      </trans-unit>
      <trans-unit id="IDS_XMLMISSINGINCLUDEPATH">
        <source>Missing path attribute</source>
        <target state="translated">パス属性がありません。</target>
        <note />
      </trans-unit>
      <trans-unit id="IDS_GlobalNamespace">
        <source>&lt;global namespace&gt;</source>
        <target state="translated">&lt;グローバル名前空間&gt;</target>
        <note />
      </trans-unit>
      <trans-unit id="IDS_FeatureGenerics">
        <source>generics</source>
        <target state="translated">ジェネリック</target>
        <note />
      </trans-unit>
      <trans-unit id="IDS_FeatureAnonDelegates">
        <source>anonymous methods</source>
        <target state="translated">匿名メソッド</target>
        <note />
      </trans-unit>
      <trans-unit id="IDS_FeatureModuleAttrLoc">
        <source>module as an attribute target specifier</source>
        <target state="translated">属性ターゲット指定子としてのモジュール</target>
        <note />
      </trans-unit>
      <trans-unit id="IDS_FeatureGlobalNamespace">
        <source>namespace alias qualifier</source>
        <target state="translated">名前空間のエイリアス修飾子</target>
        <note />
      </trans-unit>
      <trans-unit id="IDS_FeatureFixedBuffer">
        <source>fixed size buffers</source>
        <target state="translated">固定サイズ バッファー</target>
        <note />
      </trans-unit>
      <trans-unit id="IDS_FeaturePragma">
        <source>#pragma</source>
        <target state="translated">#pragma</target>
        <note />
      </trans-unit>
      <trans-unit id="IDS_FeatureStaticClasses">
        <source>static classes</source>
        <target state="translated">静的クラス</target>
        <note />
      </trans-unit>
      <trans-unit id="IDS_FeatureReadOnlyStructs">
        <source>readonly structs</source>
        <target state="translated">読み取り専用の構造体</target>
        <note />
      </trans-unit>
      <trans-unit id="IDS_FeaturePartialTypes">
        <source>partial types</source>
        <target state="translated">partial 型</target>
        <note />
      </trans-unit>
      <trans-unit id="IDS_FeatureAsync">
        <source>async function</source>
        <target state="translated">非同期関数</target>
        <note />
      </trans-unit>
      <trans-unit id="IDS_FeatureSwitchOnBool">
        <source>switch on boolean type</source>
        <target state="translated">ブール型の switch</target>
        <note />
      </trans-unit>
      <trans-unit id="IDS_MethodGroup">
        <source>method group</source>
        <target state="translated">メソッド グループ</target>
        <note />
      </trans-unit>
      <trans-unit id="IDS_AnonMethod">
        <source>anonymous method</source>
        <target state="translated">匿名メソッド</target>
        <note />
      </trans-unit>
      <trans-unit id="IDS_Lambda">
        <source>lambda expression</source>
        <target state="translated">ラムダ式</target>
        <note />
      </trans-unit>
      <trans-unit id="IDS_Collection">
        <source>collection</source>
        <target state="translated">(コレクション)</target>
        <note />
      </trans-unit>
      <trans-unit id="IDS_FeaturePropertyAccessorMods">
        <source>access modifiers on properties</source>
        <target state="translated">プロパティのアクセス修飾子</target>
        <note />
      </trans-unit>
      <trans-unit id="IDS_FeatureExternAlias">
        <source>extern alias</source>
        <target state="translated">extern エイリアス</target>
        <note />
      </trans-unit>
      <trans-unit id="IDS_FeatureIterators">
        <source>iterators</source>
        <target state="translated">反復子</target>
        <note />
      </trans-unit>
      <trans-unit id="IDS_FeatureDefault">
        <source>default operator</source>
        <target state="translated">既定の演算子</target>
        <note />
      </trans-unit>
      <trans-unit id="IDS_FeatureDefaultLiteral">
        <source>default literal</source>
        <target state="translated">既定のリテラル</target>
        <note />
      </trans-unit>
      <trans-unit id="IDS_FeaturePrivateProtected">
        <source>private protected</source>
        <target state="translated">private protected</target>
        <note />
      </trans-unit>
      <trans-unit id="IDS_FeatureNullable">
        <source>nullable types</source>
        <target state="translated">Null 許容型</target>
        <note />
      </trans-unit>
      <trans-unit id="IDS_FeaturePatternMatching">
        <source>pattern matching</source>
        <target state="translated">パターン マッチング</target>
        <note />
      </trans-unit>
      <trans-unit id="IDS_FeatureExpressionBodiedAccessor">
        <source>expression body property accessor</source>
        <target state="translated">式本体のプロパティ アクセサー</target>
        <note />
      </trans-unit>
      <trans-unit id="IDS_FeatureExpressionBodiedDeOrConstructor">
        <source>expression body constructor and destructor</source>
        <target state="translated">式本体のコンストラクターとデストラクター</target>
        <note />
      </trans-unit>
      <trans-unit id="IDS_FeatureThrowExpression">
        <source>throw expression</source>
        <target state="translated">スロー式</target>
        <note />
      </trans-unit>
      <trans-unit id="IDS_FeatureImplicitArray">
        <source>implicitly typed array</source>
        <target state="translated">暗黙的に型指定された配列</target>
        <note />
      </trans-unit>
      <trans-unit id="IDS_FeatureImplicitLocal">
        <source>implicitly typed local variable</source>
        <target state="translated">暗黙的に型指定されたローカル変数</target>
        <note />
      </trans-unit>
      <trans-unit id="IDS_FeatureAnonymousTypes">
        <source>anonymous types</source>
        <target state="translated">匿名型</target>
        <note />
      </trans-unit>
      <trans-unit id="IDS_FeatureAutoImplementedProperties">
        <source>automatically implemented properties</source>
        <target state="translated">自動的に実装されたプロパティ</target>
        <note />
      </trans-unit>
      <trans-unit id="IDS_FeatureReadonlyAutoImplementedProperties">
        <source>readonly automatically implemented properties</source>
        <target state="translated">読み取り専用の自動実装プロパティ</target>
        <note />
      </trans-unit>
      <trans-unit id="IDS_FeatureObjectInitializer">
        <source>object initializer</source>
        <target state="translated">オブジェクト初期化子</target>
        <note />
      </trans-unit>
      <trans-unit id="IDS_FeatureCollectionInitializer">
        <source>collection initializer</source>
        <target state="translated">コレクション初期化子</target>
        <note />
      </trans-unit>
      <trans-unit id="IDS_FeatureQueryExpression">
        <source>query expression</source>
        <target state="translated">クエリ式</target>
        <note />
      </trans-unit>
      <trans-unit id="IDS_FeatureExtensionMethod">
        <source>extension method</source>
        <target state="translated">拡張メソッド</target>
        <note />
      </trans-unit>
      <trans-unit id="IDS_FeaturePartialMethod">
        <source>partial method</source>
        <target state="translated">部分メソッド</target>
        <note />
      </trans-unit>
      <trans-unit id="IDS_SK_METHOD">
        <source>method</source>
        <target state="translated">メソッド</target>
        <note />
      </trans-unit>
      <trans-unit id="IDS_SK_TYPE">
        <source>type</source>
        <target state="translated">種類</target>
        <note />
      </trans-unit>
      <trans-unit id="IDS_SK_NAMESPACE">
        <source>namespace</source>
        <target state="translated">名前空間</target>
        <note />
      </trans-unit>
      <trans-unit id="IDS_SK_FIELD">
        <source>field</source>
        <target state="translated">フィールド</target>
        <note />
      </trans-unit>
      <trans-unit id="IDS_SK_PROPERTY">
        <source>property</source>
        <target state="translated">プロパティ</target>
        <note />
      </trans-unit>
      <trans-unit id="IDS_SK_UNKNOWN">
        <source>element</source>
        <target state="translated">要素</target>
        <note />
      </trans-unit>
      <trans-unit id="IDS_SK_VARIABLE">
        <source>variable</source>
        <target state="translated">変数</target>
        <note />
      </trans-unit>
      <trans-unit id="IDS_SK_LABEL">
        <source>label</source>
        <target state="translated">ラベル</target>
        <note />
      </trans-unit>
      <trans-unit id="IDS_SK_EVENT">
        <source>event</source>
        <target state="translated">イベント</target>
        <note />
      </trans-unit>
      <trans-unit id="IDS_SK_TYVAR">
        <source>type parameter</source>
        <target state="translated">型パラメーター</target>
        <note />
      </trans-unit>
      <trans-unit id="IDS_SK_ALIAS">
        <source>using alias</source>
        <target state="translated">using エイリアス</target>
        <note />
      </trans-unit>
      <trans-unit id="IDS_SK_EXTERNALIAS">
        <source>extern alias</source>
        <target state="translated">extern エイリアス</target>
        <note />
      </trans-unit>
      <trans-unit id="IDS_SK_CONSTRUCTOR">
        <source>constructor</source>
        <target state="translated">コンストラクター</target>
        <note />
      </trans-unit>
      <trans-unit id="IDS_FOREACHLOCAL">
        <source>foreach iteration variable</source>
        <target state="translated">foreach 繰り返し変数</target>
        <note />
      </trans-unit>
      <trans-unit id="IDS_FIXEDLOCAL">
        <source>fixed variable</source>
        <target state="translated">固定変数</target>
        <note />
      </trans-unit>
      <trans-unit id="IDS_USINGLOCAL">
        <source>using variable</source>
        <target state="translated">using 変数</target>
        <note />
      </trans-unit>
      <trans-unit id="IDS_Contravariant">
        <source>contravariant</source>
        <target state="translated">反変</target>
        <note />
      </trans-unit>
      <trans-unit id="IDS_Contravariantly">
        <source>contravariantly</source>
        <target state="translated">反変</target>
        <note />
      </trans-unit>
      <trans-unit id="IDS_Covariant">
        <source>covariant</source>
        <target state="translated">共変</target>
        <note />
      </trans-unit>
      <trans-unit id="IDS_Covariantly">
        <source>covariantly</source>
        <target state="translated">共変</target>
        <note />
      </trans-unit>
      <trans-unit id="IDS_Invariantly">
        <source>invariantly</source>
        <target state="translated">不変</target>
        <note />
      </trans-unit>
      <trans-unit id="IDS_FeatureDynamic">
        <source>dynamic</source>
        <target state="translated">ダイナミック</target>
        <note />
      </trans-unit>
      <trans-unit id="IDS_FeatureNamedArgument">
        <source>named argument</source>
        <target state="translated">名前付き引数</target>
        <note />
      </trans-unit>
      <trans-unit id="IDS_FeatureOptionalParameter">
        <source>optional parameter</source>
        <target state="translated">省略可能なパラメーター</target>
        <note />
      </trans-unit>
      <trans-unit id="IDS_FeatureExceptionFilter">
        <source>exception filter</source>
        <target state="translated">例外フィルター</target>
        <note />
      </trans-unit>
      <trans-unit id="IDS_FeatureTypeVariance">
        <source>type variance</source>
        <target state="translated">型分散</target>
        <note />
      </trans-unit>
      <trans-unit id="XML_InvalidToken">
        <source>The character(s) '{0}' cannot be used at this location.</source>
        <target state="translated">文字 '{0}' はこの位置では使用できません。</target>
        <note />
      </trans-unit>
      <trans-unit id="XML_IncorrectComment">
        <source>Incorrect syntax was used in a comment.</source>
        <target state="translated">コメントで正しくない構文が使用されました。</target>
        <note />
      </trans-unit>
      <trans-unit id="XML_InvalidCharEntity">
        <source>An invalid character was found inside an entity reference.</source>
        <target state="translated">エンティティ参照内に無効な文字が見つかりました。</target>
        <note />
      </trans-unit>
      <trans-unit id="XML_ExpectedEndOfTag">
        <source>Expected '&gt;' or '/&gt;' to close tag '{0}'.</source>
        <target state="translated">タグ '{0}' を閉じるには、'&gt;' または '/&gt;' が必要です。</target>
        <note />
      </trans-unit>
      <trans-unit id="XML_ExpectedIdentifier">
        <source>An identifier was expected.</source>
        <target state="translated">識別子が必要でした。</target>
        <note />
      </trans-unit>
      <trans-unit id="XML_InvalidUnicodeChar">
        <source>Invalid unicode character.</source>
        <target state="translated">無効な Unicode 文字です。</target>
        <note />
      </trans-unit>
      <trans-unit id="XML_InvalidWhitespace">
        <source>Whitespace is not allowed at this location.</source>
        <target state="translated">この位置では空白は許可されていません。</target>
        <note />
      </trans-unit>
      <trans-unit id="XML_LessThanInAttributeValue">
        <source>The character '&lt;' cannot be used in an attribute value.</source>
        <target state="translated">属性値に文字 '&lt;' は使用できません。</target>
        <note />
      </trans-unit>
      <trans-unit id="XML_MissingEqualsAttribute">
        <source>Missing equals sign between attribute and attribute value.</source>
        <target state="translated">属性と属性値の間に等号がありません。</target>
        <note />
      </trans-unit>
      <trans-unit id="XML_RefUndefinedEntity_1">
        <source>Reference to undefined entity '{0}'.</source>
        <target state="translated">未定義のエンティティ '{0}' への参照です。</target>
        <note />
      </trans-unit>
      <trans-unit id="XML_StringLiteralNoStartQuote">
        <source>A string literal was expected, but no opening quotation mark was found.</source>
        <target state="translated">文字列リテラルが必要でしたが、始まりの引用符が見つかりませんでした。</target>
        <note />
      </trans-unit>
      <trans-unit id="XML_StringLiteralNoEndQuote">
        <source>Missing closing quotation mark for string literal.</source>
        <target state="translated">文字列リテラルに終わりの引用符がありません。</target>
        <note />
      </trans-unit>
      <trans-unit id="XML_StringLiteralNonAsciiQuote">
        <source>Non-ASCII quotations marks may not be used around string literals.</source>
        <target state="translated">ASCII 以外の引用符は、文字列リテラルを囲むために使用できません。</target>
        <note />
      </trans-unit>
      <trans-unit id="XML_EndTagNotExpected">
        <source>End tag was not expected at this location.</source>
        <target state="translated">この位置では、終了タグは不要でした。</target>
        <note />
      </trans-unit>
      <trans-unit id="XML_ElementTypeMatch">
        <source>End tag '{0}' does not match the start tag '{1}'.</source>
        <target state="translated">終了タグ '{0}' が開始タグ '{1}' と一致しません。</target>
        <note />
      </trans-unit>
      <trans-unit id="XML_EndTagExpected">
        <source>Expected an end tag for element '{0}'.</source>
        <target state="translated">要素 '{0}' に終了タグが必要です。</target>
        <note />
      </trans-unit>
      <trans-unit id="XML_WhitespaceMissing">
        <source>Required white space was missing.</source>
        <target state="translated">必要な空白がありませんでした。</target>
        <note />
      </trans-unit>
      <trans-unit id="XML_ExpectedEndOfXml">
        <source>Unexpected character at this location.</source>
        <target state="translated">この位置には予期しない文字です。</target>
        <note />
      </trans-unit>
      <trans-unit id="XML_CDataEndTagNotAllowed">
        <source>The literal string ']]&gt;' is not allowed in element content.</source>
        <target state="translated">リテラル文字列 ']]&gt;' は要素コンテンツでは許可されていません。</target>
        <note />
      </trans-unit>
      <trans-unit id="XML_DuplicateAttribute">
        <source>Duplicate '{0}' attribute</source>
        <target state="translated">{0}' 属性が重複しています。</target>
        <note />
      </trans-unit>
      <trans-unit id="ERR_NoMetadataFile">
        <source>Metadata file '{0}' could not be found</source>
        <target state="translated">メタデータ ファイル '{0}' が見つかりませんでした。</target>
        <note />
      </trans-unit>
      <trans-unit id="ERR_MetadataReferencesNotSupported">
        <source>Metadata references are not supported.</source>
        <target state="translated">メタデータ参照はサポートされていません。</target>
        <note />
      </trans-unit>
      <trans-unit id="FTL_MetadataCantOpenFile">
        <source>Metadata file '{0}' could not be opened -- {1}</source>
        <target state="translated">メタデータ ファイル '{0}' を開けませんでした -- {1}</target>
        <note />
      </trans-unit>
      <trans-unit id="ERR_NoTypeDef">
        <source>The type '{0}' is defined in an assembly that is not referenced. You must add a reference to assembly '{1}'.</source>
        <target state="translated">型 '{0}' は、参照されていないアセンブリに定義されています。アセンブリ '{1}' に参照を追加する必要があります。</target>
        <note />
      </trans-unit>
      <trans-unit id="ERR_NoTypeDefFromModule">
        <source>The type '{0}' is defined in a module that has not been added. You must add the module '{1}'.</source>
        <target state="translated">型 '{0}' は、追加されていないモジュールに定義されています。モジュール '{1}' を追加する必要があります。</target>
        <note />
      </trans-unit>
      <trans-unit id="ERR_OutputWriteFailed">
        <source>Could not write to output file '{0}' -- '{1}'</source>
        <target state="translated">出力ファイル '{0}' に書き込めませんでした -- '{1}'</target>
        <note />
      </trans-unit>
      <trans-unit id="ERR_MultipleEntryPoints">
        <source>Program has more than one entry point defined. Compile with /main to specify the type that contains the entry point.</source>
        <target state="translated">プログラムで複数のエントリ ポイントが定義されています。エントリ ポイントを含む型を指定するには、/main でコンパイルしてください。</target>
        <note />
      </trans-unit>
      <trans-unit id="ERR_BadBinaryOps">
        <source>Operator '{0}' cannot be applied to operands of type '{1}' and '{2}'</source>
        <target state="translated">演算子 '{0}' を '{1}' と '{2}' 型のオペランドに適用することはできません</target>
        <note />
      </trans-unit>
      <trans-unit id="ERR_IntDivByZero">
        <source>Division by constant zero</source>
        <target state="translated">定数 0 による除算です。</target>
        <note />
      </trans-unit>
      <trans-unit id="ERR_BadIndexLHS">
        <source>Cannot apply indexing with [] to an expression of type '{0}'</source>
        <target state="translated">角かっこ [] 付きインデックスを '{0}' 型の式に適用することはできません</target>
        <note />
      </trans-unit>
      <trans-unit id="ERR_BadIndexCount">
        <source>Wrong number of indices inside []; expected {0}</source>
        <target state="translated">角かっこ [] 内のインデックス数が正しくありません。正しい数は {0} です。</target>
        <note />
      </trans-unit>
      <trans-unit id="ERR_BadUnaryOp">
        <source>Operator '{0}' cannot be applied to operand of type '{1}'</source>
        <target state="translated">演算子 '{0}' は '{1}' 型のオペランドに適用できません</target>
        <note />
      </trans-unit>
      <trans-unit id="ERR_BadOpOnNullOrDefault">
        <source>Operator '{0}' cannot be applied to operand '{1}'</source>
        <target state="translated">演算子 '{0}' はオペランド '{1}' に適用できません</target>
        <note />
      </trans-unit>
      <trans-unit id="ERR_ThisInStaticMeth">
        <source>Keyword 'this' is not valid in a static property, static method, or static field initializer</source>
        <target state="translated">キーワード 'this' は、静的プロパティ、静的メソッド、または静的フィールド初期化子では無効です</target>
        <note />
      </trans-unit>
      <trans-unit id="ERR_ThisInBadContext">
        <source>Keyword 'this' is not available in the current context</source>
        <target state="translated">キーワード 'this' は現在のコンテキストでは使用できません。</target>
        <note />
      </trans-unit>
      <trans-unit id="WRN_InvalidMainSig">
        <source>'{0}' has the wrong signature to be an entry point</source>
        <target state="translated">'{0}' で間違った認証が使われています。エントリ ポイントとして使用することはできません。</target>
        <note />
      </trans-unit>
      <trans-unit id="WRN_InvalidMainSig_Title">
        <source>Method has the wrong signature to be an entry point</source>
        <target state="translated">メソッドに、エントリ ポイントになる不適切な署名があります</target>
        <note />
      </trans-unit>
      <trans-unit id="ERR_NoImplicitConv">
        <source>Cannot implicitly convert type '{0}' to '{1}'</source>
        <target state="translated">型 '{0}' を '{1}' に暗黙的に変換できません</target>
        <note />
      </trans-unit>
      <trans-unit id="ERR_NoExplicitConv">
        <source>Cannot convert type '{0}' to '{1}'</source>
        <target state="translated">型 '{0}' を '{1}' に変換できません</target>
        <note />
      </trans-unit>
      <trans-unit id="ERR_ConstOutOfRange">
        <source>Constant value '{0}' cannot be converted to a '{1}'</source>
        <target state="translated">定数値 '{0}' を '{1}' に変換できません</target>
        <note />
      </trans-unit>
      <trans-unit id="ERR_AmbigBinaryOps">
        <source>Operator '{0}' is ambiguous on operands of type '{1}' and '{2}'</source>
        <target state="translated">型 '{1}' および '{2}' のオペランドの演算子 '{0}' があいまいです</target>
        <note />
      </trans-unit>
      <trans-unit id="ERR_AmbigBinaryOpsOnDefault">
        <source>Operator '{0}' is ambiguous on operands 'default' and 'default'</source>
        <target state="translated">演算子 '{0}' は、オペランド 'default' および 'default' であいまいです</target>
        <note />
      </trans-unit>
      <trans-unit id="ERR_AmbigUnaryOp">
        <source>Operator '{0}' is ambiguous on an operand of type '{1}'</source>
        <target state="translated">演算子 '{0}' は型 '{1}' のオペランドに対してあいまいです</target>
        <note />
      </trans-unit>
      <trans-unit id="ERR_InAttrOnOutParam">
        <source>An out parameter cannot have the In attribute</source>
        <target state="translated">out パラメーターに in 属性を指定することはできません。</target>
        <note />
      </trans-unit>
      <trans-unit id="ERR_ValueCantBeNull">
        <source>Cannot convert null to '{0}' because it is a non-nullable value type</source>
        <target state="translated">Null 非許容の値型であるため、Null を '{0}' に変換できません</target>
        <note />
      </trans-unit>
      <trans-unit id="ERR_NoExplicitBuiltinConv">
        <source>Cannot convert type '{0}' to '{1}' via a reference conversion, boxing conversion, unboxing conversion, wrapping conversion, or null type conversion</source>
        <target state="translated">参照の変換、ボックス変換、アンボックス変換、折り返しの変換、または null 型の変換で、型 '{0}' を '{1}' に変換できません。</target>
        <note />
      </trans-unit>
      <trans-unit id="FTL_DebugEmitFailure">
        <source>Unexpected error writing debug information -- '{0}'</source>
        <target state="translated">デバッグ情報の書き込み中に予期しないエラーが発生しました -- '{0}'</target>
        <note />
      </trans-unit>
      <trans-unit id="ERR_BadVisReturnType">
        <source>Inconsistent accessibility: return type '{1}' is less accessible than method '{0}'</source>
        <target state="translated">アクセシビリティに一貫性がありません。戻り値の型 '{1}' のアクセシビリティはメソッド '{0}' よりも低く設定されています。</target>
        <note />
      </trans-unit>
      <trans-unit id="ERR_BadVisParamType">
        <source>Inconsistent accessibility: parameter type '{1}' is less accessible than method '{0}'</source>
        <target state="translated">アクセシビリティに一貫性がありません。パラメーター型 '{1}' のアクセシビリティはメソッド '{0}' よりも低く設定されています。</target>
        <note />
      </trans-unit>
      <trans-unit id="ERR_BadVisFieldType">
        <source>Inconsistent accessibility: field type '{1}' is less accessible than field '{0}'</source>
        <target state="translated">アクセシビリティに一貫性がありません。フィールド型 '{1}' のアクセシビリティはフィールド '{0}' よりも低く設定されています。</target>
        <note />
      </trans-unit>
      <trans-unit id="ERR_BadVisPropertyType">
        <source>Inconsistent accessibility: property type '{1}' is less accessible than property '{0}'</source>
        <target state="translated">アクセシビリティに一貫性がありません。プロパティ型 '{1}' のアクセシビリティはプロパティ '{0}' よりも低く設定されています。</target>
        <note />
      </trans-unit>
      <trans-unit id="ERR_BadVisIndexerReturn">
        <source>Inconsistent accessibility: indexer return type '{1}' is less accessible than indexer '{0}'</source>
        <target state="translated">アクセシビリティに一貫性がありません。インデクサーの戻り値の型 '{1}' のアクセシビリティはインデクサー '{0}' よりも低く設定されています。</target>
        <note />
      </trans-unit>
      <trans-unit id="ERR_BadVisIndexerParam">
        <source>Inconsistent accessibility: parameter type '{1}' is less accessible than indexer '{0}'</source>
        <target state="translated">アクセシビリティに一貫性がありません。パラメーター型 '{1}' のアクセシビリティはインデクサー '{0}' よりも低く設定されています。</target>
        <note />
      </trans-unit>
      <trans-unit id="ERR_BadVisOpReturn">
        <source>Inconsistent accessibility: return type '{1}' is less accessible than operator '{0}'</source>
        <target state="translated">アクセシビリティに一貫性がありません。戻り値の型 '{1}' のアクセシビリティは演算子 '{0}' よりも低く設定されています。</target>
        <note />
      </trans-unit>
      <trans-unit id="ERR_BadVisOpParam">
        <source>Inconsistent accessibility: parameter type '{1}' is less accessible than operator '{0}'</source>
        <target state="translated">アクセシビリティに一貫性がありません。パラメーター型 '{1}' のアクセシビリティは演算子 '{0}' よりも低く設定されています。</target>
        <note />
      </trans-unit>
      <trans-unit id="ERR_BadVisDelegateReturn">
        <source>Inconsistent accessibility: return type '{1}' is less accessible than delegate '{0}'</source>
        <target state="translated">アクセシビリティに一貫性がありません。戻り値の型 '{1}' のアクセシビリティはデリゲート '{0}' よりも低く設定されています。</target>
        <note />
      </trans-unit>
      <trans-unit id="ERR_BadVisDelegateParam">
        <source>Inconsistent accessibility: parameter type '{1}' is less accessible than delegate '{0}'</source>
        <target state="translated">アクセシビリティに一貫性がありません。パラメーター型 '{1}' のアクセシビリティはデリゲート '{0}' よりも低く設定されています。</target>
        <note />
      </trans-unit>
      <trans-unit id="ERR_BadVisBaseClass">
        <source>Inconsistent accessibility: base class '{1}' is less accessible than class '{0}'</source>
        <target state="translated">アクセシビリティに一貫性がありません。基底クラス '{1}' のアクセシビリティはクラス '{0}' よりも低く設定されています。</target>
        <note />
      </trans-unit>
      <trans-unit id="ERR_BadVisBaseInterface">
        <source>Inconsistent accessibility: base interface '{1}' is less accessible than interface '{0}'</source>
        <target state="translated">アクセシビリティに一貫性がありません。基底インターフェイス '{1}' のアクセシビリティはインターフェイス '{0}' よりも低く設定されています</target>
        <note />
      </trans-unit>
      <trans-unit id="ERR_EventNeedsBothAccessors">
        <source>'{0}': event property must have both add and remove accessors</source>
        <target state="translated">'{0}': イベント プロパティには、add および remove アクセサーの両方を指定する必要があります。</target>
        <note />
      </trans-unit>
      <trans-unit id="ERR_EventNotDelegate">
        <source>'{0}': event must be of a delegate type</source>
        <target state="translated">'{0}': イベントはデリゲート型である必要があります。</target>
        <note />
      </trans-unit>
      <trans-unit id="WRN_UnreferencedEvent">
        <source>The event '{0}' is never used</source>
        <target state="translated">イベント '{0}' は使用されていません。</target>
        <note />
      </trans-unit>
      <trans-unit id="WRN_UnreferencedEvent_Title">
        <source>Event is never used</source>
        <target state="translated">イベントは使用されていません</target>
        <note />
      </trans-unit>
      <trans-unit id="ERR_InterfaceEventInitializer">
        <source>'{0}': event in interface cannot have initializer</source>
        <target state="translated">'{0}': インターフェイスのイベントは初期化子を持つことができません。</target>
        <note />
      </trans-unit>
      <trans-unit id="ERR_EventPropertyInInterface">
        <source>An event in an interface cannot have add or remove accessors</source>
        <target state="translated">インターフェイスのイベントに、add または remove アクセサーを指定することはできません。</target>
        <note />
      </trans-unit>
      <trans-unit id="ERR_BadEventUsage">
        <source>The event '{0}' can only appear on the left hand side of += or -= (except when used from within the type '{1}')</source>
        <target state="translated">イベント '{0}' は、+= または -= の左側にのみ表示されます (型 '{1}' 内で使用する場合を除きます)</target>
        <note />
      </trans-unit>
      <trans-unit id="ERR_ExplicitEventFieldImpl">
        <source>An explicit interface implementation of an event must use event accessor syntax</source>
        <target state="translated">イベントのインターフェイスを明示的に実装するには、イベント アクセサーの構文を使用する必要があります。</target>
        <note />
      </trans-unit>
      <trans-unit id="ERR_CantOverrideNonEvent">
        <source>'{0}': cannot override; '{1}' is not an event</source>
        <target state="translated">'{0}': '{1}' はイベントではないためオーバーライドできません。</target>
        <note />
      </trans-unit>
      <trans-unit id="ERR_AddRemoveMustHaveBody">
        <source>An add or remove accessor must have a body</source>
        <target state="translated">add または remove アクセサーには本体が必要です</target>
        <note />
      </trans-unit>
      <trans-unit id="ERR_AbstractEventInitializer">
        <source>'{0}': abstract event cannot have initializer</source>
        <target state="translated">'{0}': 抽象イベントは初期化子を持つことができません。</target>
        <note />
      </trans-unit>
      <trans-unit id="ERR_ReservedAssemblyName">
        <source>The assembly name '{0}' is reserved and cannot be used as a reference in an interactive session</source>
        <target state="translated">アセンブリ名 '{0}' は予約されており、対話形式のセッションで参照として使用することはできません。</target>
        <note />
      </trans-unit>
      <trans-unit id="ERR_ReservedEnumerator">
        <source>The enumerator name '{0}' is reserved and cannot be used</source>
        <target state="translated">列挙子名 '{0}' は予約されているため、使用できません。</target>
        <note />
      </trans-unit>
      <trans-unit id="ERR_AsMustHaveReferenceType">
        <source>The as operator must be used with a reference type or nullable type ('{0}' is a non-nullable value type)</source>
        <target state="translated">as 演算子は参照型または Null 許容型で使用してください ('{0}' は Null 非許容の値型です)</target>
        <note />
      </trans-unit>
      <trans-unit id="WRN_LowercaseEllSuffix">
        <source>The 'l' suffix is easily confused with the digit '1' -- use 'L' for clarity</source>
        <target state="translated">l' と 数字の '1' との混同を避けるため、'L' を使用してください。</target>
        <note />
      </trans-unit>
      <trans-unit id="WRN_LowercaseEllSuffix_Title">
        <source>The 'l' suffix is easily confused with the digit '1'</source>
        <target state="translated">l' という接尾辞は、数字の '1' と混同されることがあります</target>
        <note />
      </trans-unit>
      <trans-unit id="ERR_BadEventUsageNoField">
        <source>The event '{0}' can only appear on the left hand side of += or -=</source>
        <target state="translated">イベント '{0}' は += または -= の左側にのみ使用できます</target>
        <note />
      </trans-unit>
      <trans-unit id="ERR_ConstraintOnlyAllowedOnGenericDecl">
        <source>Constraints are not allowed on non-generic declarations</source>
        <target state="translated">制約は非ジェネリック宣言では許可されません。</target>
        <note />
      </trans-unit>
      <trans-unit id="ERR_TypeParamMustBeIdentifier">
        <source>Type parameter declaration must be an identifier not a type</source>
        <target state="translated">型パラメーターの宣言は型ではなく識別子でなければなりません。</target>
        <note />
      </trans-unit>
      <trans-unit id="ERR_MemberReserved">
        <source>Type '{1}' already reserves a member called '{0}' with the same parameter types</source>
        <target state="translated">型 '{1}' は、'{0}' と呼ばれるメンバーを同じパラメーターの型で既に予約しています。</target>
        <note />
      </trans-unit>
      <trans-unit id="ERR_DuplicateParamName">
        <source>The parameter name '{0}' is a duplicate</source>
        <target state="translated">パラメーター名 '{0}' が重複しています。</target>
        <note />
      </trans-unit>
      <trans-unit id="ERR_DuplicateNameInNS">
        <source>The namespace '{1}' already contains a definition for '{0}'</source>
        <target state="translated">名前空間 '{1}' は既に '{0}' の定義を含んでいます。</target>
        <note />
      </trans-unit>
      <trans-unit id="ERR_DuplicateNameInClass">
        <source>The type '{0}' already contains a definition for '{1}'</source>
        <target state="translated">型 '{0}' は既に '{1}' の定義を含んでいます。</target>
        <note />
      </trans-unit>
      <trans-unit id="ERR_NameNotInContext">
        <source>The name '{0}' does not exist in the current context</source>
        <target state="translated">現在のコンテキストに '{0}' という名前は存在しません。</target>
        <note />
      </trans-unit>
      <trans-unit id="ERR_NameNotInContextPossibleMissingReference">
        <source>The name '{0}' does not exist in the current context (are you missing a reference to assembly '{1}'?)</source>
        <target state="translated">現在のコンテキストに '{0}' という名前は存在しません (アセンブリ '{1}' に対する参照が指定されていることを確認してください)。</target>
        <note />
      </trans-unit>
      <trans-unit id="ERR_AmbigContext">
        <source>'{0}' is an ambiguous reference between '{1}' and '{2}'</source>
        <target state="translated">'{0}' は、'{1}' と '{2}' 間のあいまいな参照です。</target>
        <note />
      </trans-unit>
      <trans-unit id="WRN_DuplicateUsing">
        <source>The using directive for '{0}' appeared previously in this namespace</source>
        <target state="translated">{0}' の using ディレクティブは、この名前空間で既に使用されています。</target>
        <note />
      </trans-unit>
      <trans-unit id="WRN_DuplicateUsing_Title">
        <source>Using directive appeared previously in this namespace</source>
        <target state="translated">使用中のディレクティブは、以前この名前空間に使用されています</target>
        <note />
      </trans-unit>
      <trans-unit id="ERR_BadMemberFlag">
        <source>The modifier '{0}' is not valid for this item</source>
        <target state="translated">修飾子 '{0}' がこの項目に対して有効ではありません。</target>
        <note />
      </trans-unit>
      <trans-unit id="ERR_BadMemberProtection">
        <source>More than one protection modifier</source>
        <target state="translated">複数の保護修飾子があります。</target>
        <note />
      </trans-unit>
      <trans-unit id="WRN_NewRequired">
        <source>'{0}' hides inherited member '{1}'. Use the new keyword if hiding was intended.</source>
        <target state="translated">'{0}' は継承されたメンバー '{1}' を非表示にします。非表示にする場合は、キーワード new を使用してください。</target>
        <note />
      </trans-unit>
      <trans-unit id="WRN_NewRequired_Title">
        <source>Member hides inherited member; missing new keyword</source>
        <target state="translated">メンバーは継承されたメンバーを非表示にします。キーワード new がありません</target>
        <note />
      </trans-unit>
      <trans-unit id="WRN_NewRequired_Description">
        <source>A variable was declared with the same name as a variable in a base class. However, the new keyword was not used. This warning informs you that you should use new; the variable is declared as if new had been used in the declaration.</source>
        <target state="translated">変数は、基本クラスの変数と同じ名前で宣言されましたが、キーワード new は使用されませんでした。この警告は、new を使用することを通知するものです。変数は、あたかも宣言で new が使用されたかのように宣言されます。</target>
        <note />
      </trans-unit>
      <trans-unit id="WRN_NewNotRequired">
        <source>The member '{0}' does not hide an accessible member. The new keyword is not required.</source>
        <target state="translated">メンバー '{0}' はアクセス可能なメンバーを非表示にしません。新しいキーワードは不要です。</target>
        <note />
      </trans-unit>
      <trans-unit id="WRN_NewNotRequired_Title">
        <source>Member does not hide an inherited member; new keyword is not required</source>
        <target state="translated">メンバーは継承されたメンバーを非表示にしません。new キーワードは不要です</target>
        <note />
      </trans-unit>
      <trans-unit id="ERR_CircConstValue">
        <source>The evaluation of the constant value for '{0}' involves a circular definition</source>
        <target state="translated">{0}' の定数値の評価により、循環定義が発生します。</target>
        <note />
      </trans-unit>
      <trans-unit id="ERR_MemberAlreadyExists">
        <source>Type '{1}' already defines a member called '{0}' with the same parameter types</source>
        <target state="translated">型 '{1}' は、'{0}' と呼ばれるメンバーを同じパラメーターの型で既に定義しています。</target>
        <note />
      </trans-unit>
      <trans-unit id="ERR_StaticNotVirtual">
        <source>A static member '{0}' cannot be marked as override, virtual, or abstract</source>
        <target state="translated">静的メンバー '{0}' を override、virtual、または abstract とすることはできません。</target>
        <note />
      </trans-unit>
      <trans-unit id="ERR_OverrideNotNew">
        <source>A member '{0}' marked as override cannot be marked as new or virtual</source>
        <target state="translated">override 型のメンバー '{0}' を、new または virtual にすることはできません。</target>
        <note />
      </trans-unit>
      <trans-unit id="WRN_NewOrOverrideExpected">
        <source>'{0}' hides inherited member '{1}'. To make the current member override that implementation, add the override keyword. Otherwise add the new keyword.</source>
        <target state="translated">'{0}' は継承されたメンバー '{1}' を非表示にします。現在のメンバーでその実装をオーバーライドするには、override キーワードを追加してください。オーバーライドしない場合は、new キーワードを追加してください。</target>
        <note />
      </trans-unit>
      <trans-unit id="WRN_NewOrOverrideExpected_Title">
        <source>Member hides inherited member; missing override keyword</source>
        <target state="translated">メンバーは継承されたメンバーを非表示にします。override キーワードがありません</target>
        <note />
      </trans-unit>
      <trans-unit id="ERR_OverrideNotExpected">
        <source>'{0}': no suitable method found to override</source>
        <target state="translated">'{0}': オーバーライドする適切なメソッドが見つかりませんでした。</target>
        <note />
      </trans-unit>
      <trans-unit id="ERR_NamespaceUnexpected">
        <source>A namespace cannot directly contain members such as fields or methods</source>
        <target state="translated">名前空間にフィールドやメソッドのようなメンバーを直接含めることはできません</target>
        <note />
      </trans-unit>
      <trans-unit id="ERR_NoSuchMember">
        <source>'{0}' does not contain a definition for '{1}'</source>
        <target state="translated">'{0}' に '{1}' の定義がありません</target>
        <note />
      </trans-unit>
      <trans-unit id="ERR_BadSKknown">
        <source>'{0}' is a {1} but is used like a {2}</source>
        <target state="translated">'{0}' は {1} ですが、{2} のように使用されています。</target>
        <note />
      </trans-unit>
      <trans-unit id="ERR_BadSKunknown">
        <source>'{0}' is a {1}, which is not valid in the given context</source>
        <target state="translated">'{0}' は {1} です。これは特定のコンテンツでは無効になります。</target>
        <note />
      </trans-unit>
      <trans-unit id="ERR_ObjectRequired">
        <source>An object reference is required for the non-static field, method, or property '{0}'</source>
        <target state="translated">静的でないフィールド、メソッド、またはプロパティ '{0}' で、オブジェクト参照が必要です</target>
        <note />
      </trans-unit>
      <trans-unit id="ERR_AmbigCall">
        <source>The call is ambiguous between the following methods or properties: '{0}' and '{1}'</source>
        <target state="translated">次のメソッドまたはプロパティ間で呼び出しが不適切です: '{0}' と '{1}'</target>
        <note />
      </trans-unit>
      <trans-unit id="ERR_BadAccess">
        <source>'{0}' is inaccessible due to its protection level</source>
        <target state="translated">'{0}' はアクセスできない保護レベルになっています</target>
        <note />
      </trans-unit>
      <trans-unit id="ERR_MethDelegateMismatch">
        <source>No overload for '{0}' matches delegate '{1}'</source>
        <target state="translated">デリゲート '{1}' に一致する '{0}' のオーバーロードはありません</target>
        <note />
      </trans-unit>
      <trans-unit id="ERR_RetObjectRequired">
        <source>An object of a type convertible to '{0}' is required</source>
        <target state="translated">{0}' に変換可能な型のオブジェクトが必要です。</target>
        <note />
      </trans-unit>
      <trans-unit id="ERR_RetNoObjectRequired">
        <source>Since '{0}' returns void, a return keyword must not be followed by an object expression</source>
        <target state="translated">{0}' は void 型を返すため、キーワード return の後にオブジェクト式を指定することはできません。</target>
        <note />
      </trans-unit>
      <trans-unit id="ERR_LocalDuplicate">
        <source>A local variable or function named '{0}' is already defined in this scope</source>
        <target state="translated">{0}' という名前のローカル変数または関数はこのスコープで既に定義されています</target>
        <note />
      </trans-unit>
      <trans-unit id="ERR_AssgLvalueExpected">
        <source>The left-hand side of an assignment must be a variable, property or indexer</source>
        <target state="translated">代入式の左辺には変数、プロパティ、またはインデクサーを指定してください。</target>
        <note />
      </trans-unit>
      <trans-unit id="ERR_StaticConstParam">
        <source>'{0}': a static constructor must be parameterless</source>
        <target state="translated">'{0}': 静的コンストラクターにパラメーターがあってはなりません。</target>
        <note />
      </trans-unit>
      <trans-unit id="ERR_NotConstantExpression">
        <source>The expression being assigned to '{0}' must be constant</source>
        <target state="translated">{0}' に割り当てられた式は定数でなければなりません。</target>
        <note />
      </trans-unit>
      <trans-unit id="ERR_NotNullConstRefField">
        <source>'{0}' is of type '{1}'. A const field of a reference type other than string can only be initialized with null.</source>
        <target state="translated">'{0}' の型は '{1}' です。文字列以外の参照型の const フィールドは null でのみ初期化できます。</target>
        <note />
      </trans-unit>
      <trans-unit id="ERR_LocalIllegallyOverrides">
        <source>A local or parameter named '{0}' cannot be declared in this scope because that name is used in an enclosing local scope to define a local or parameter</source>
        <target state="translated">ローカルまたはパラメーター '{0}' は、その名前が外側のローカルのスコープでローカルやパラメーターの定義に使用されているため、このスコープでは宣言できません。</target>
        <note />
      </trans-unit>
      <trans-unit id="ERR_BadUsingNamespace">
        <source>A 'using namespace' directive can only be applied to namespaces; '{0}' is a type not a namespace. Consider a 'using static' directive instead</source>
        <target state="translated">using namespace' ディレクティブは名前空間に対してのみ適用できます。'{0}' は名前空間ではなく型です。代わりに 'using static' ディレクティブを使用することを検討してください。</target>
        <note />
      </trans-unit>
      <trans-unit id="ERR_BadUsingType">
        <source>A 'using static' directive can only be applied to types; '{0}' is a namespace not a type. Consider a 'using namespace' directive instead</source>
        <target state="translated">using static' ディレクティブは型に対してのみ適用できます。'{0}' は型ではなく名前空間です。代わりに 'using namespace' ディレクティブを使用することを検討してください。</target>
        <note />
      </trans-unit>
      <trans-unit id="ERR_NoAliasHere">
        <source>A 'using static' directive cannot be used to declare an alias</source>
        <target state="translated">using static' ディレクティブはエイリアスの宣言には使用できません</target>
        <note />
      </trans-unit>
      <trans-unit id="ERR_NoBreakOrCont">
        <source>No enclosing loop out of which to break or continue</source>
        <target state="translated">break または continue に対応するループがありません。</target>
        <note />
      </trans-unit>
      <trans-unit id="ERR_DuplicateLabel">
        <source>The label '{0}' is a duplicate</source>
        <target state="translated">ラベル '{0}' が重複しています。</target>
        <note />
      </trans-unit>
      <trans-unit id="ERR_NoConstructors">
        <source>The type '{0}' has no constructors defined</source>
        <target state="translated">型 '{0}' のコンストラクターが定義されていません</target>
        <note />
      </trans-unit>
      <trans-unit id="ERR_NoNewAbstract">
        <source>Cannot create an instance of the abstract class or interface '{0}'</source>
        <target state="translated">抽象クラスまたはインターフェイス '{0}' のインスタンスを作成できません。</target>
        <note />
      </trans-unit>
      <trans-unit id="ERR_ConstValueRequired">
        <source>A const field requires a value to be provided</source>
        <target state="translated">const フィールドに値を指定する必要があります。</target>
        <note />
      </trans-unit>
      <trans-unit id="ERR_CircularBase">
        <source>Circular base class dependency involving '{0}' and '{1}'</source>
        <target state="translated">{0}' と '{1}' を含む、循環する基底クラスの依存関係です。</target>
        <note />
      </trans-unit>
      <trans-unit id="ERR_BadDelegateConstructor">
        <source>The delegate '{0}' does not have a valid constructor</source>
        <target state="translated">デリゲート '{0}' には有効なコンストラクターがありません</target>
        <note />
      </trans-unit>
      <trans-unit id="ERR_MethodNameExpected">
        <source>Method name expected</source>
        <target state="translated">メソッド名が必要です。</target>
        <note />
      </trans-unit>
      <trans-unit id="ERR_ConstantExpected">
        <source>A constant value is expected</source>
        <target state="translated">定数値が必要です。</target>
        <note />
      </trans-unit>
      <trans-unit id="ERR_V6SwitchGoverningTypeValueExpected">
        <source>A switch expression or case label must be a bool, char, string, integral, enum, or corresponding nullable type in C# 6 and earlier.</source>
        <target state="translated">C# 6 以前のものにおいて、switch 式または case ラベルには、bool、char、string、integral、enum、または対応する null 許容型を使用する必要があります。</target>
        <note />
      </trans-unit>
      <trans-unit id="ERR_IntegralTypeValueExpected">
        <source>A value of an integral type expected</source>
        <target state="translated">整数型の値が必要です。</target>
        <note />
      </trans-unit>
      <trans-unit id="ERR_DuplicateCaseLabel">
        <source>The switch statement contains multiple cases with the label value '{0}'</source>
        <target state="translated">switch ステートメントに、ラベル値が '{0}' の case が複数含まれています。</target>
        <note />
      </trans-unit>
      <trans-unit id="ERR_InvalidGotoCase">
        <source>A goto case is only valid inside a switch statement</source>
        <target state="translated">goto は switch ステートメント内でのみ有効です。</target>
        <note />
      </trans-unit>
      <trans-unit id="ERR_PropertyLacksGet">
        <source>The property or indexer '{0}' cannot be used in this context because it lacks the get accessor</source>
        <target state="translated">get アクセサーがないため、プロパティまたはインデクサー '{0}' をこのコンテキストで使用することはできません</target>
        <note />
      </trans-unit>
      <trans-unit id="ERR_BadExceptionType">
        <source>The type caught or thrown must be derived from System.Exception</source>
        <target state="translated">キャッチ、または スローされた型は System.Exception から派生したものでなければなりません。</target>
        <note />
      </trans-unit>
      <trans-unit id="ERR_BadEmptyThrow">
        <source>A throw statement with no arguments is not allowed outside of a catch clause</source>
        <target state="translated">引数なしの throw ステートメントは catch 句以外では使えません。</target>
        <note />
      </trans-unit>
      <trans-unit id="ERR_BadFinallyLeave">
        <source>Control cannot leave the body of a finally clause</source>
        <target state="translated">コントロールが finally 句の本体から出られません。</target>
        <note />
      </trans-unit>
      <trans-unit id="ERR_LabelShadow">
        <source>The label '{0}' shadows another label by the same name in a contained scope</source>
        <target state="translated">スコープ内に、ラベル '{0}' と同じ名前のラベルが存在しますが、無視されます。</target>
        <note />
      </trans-unit>
      <trans-unit id="ERR_LabelNotFound">
        <source>No such label '{0}' within the scope of the goto statement</source>
        <target state="translated">goto ステートメントのスコープに '{0}' というラベルはありません。</target>
        <note />
      </trans-unit>
      <trans-unit id="ERR_UnreachableCatch">
        <source>A previous catch clause already catches all exceptions of this or of a super type ('{0}')</source>
        <target state="translated">前の catch 句はこれ、またはスーパー型 ('{0}') の例外のすべてを既にキャッチしました。</target>
        <note />
      </trans-unit>
      <trans-unit id="WRN_FilterIsConstantTrue">
        <source>Filter expression is a constant 'true', consider removing the filter</source>
        <target state="translated">フィルター式は定数 'true' です。フィルターの削除を検討してください</target>
        <note />
      </trans-unit>
      <trans-unit id="WRN_FilterIsConstantTrue_Title">
        <source>Filter expression is a constant 'true'</source>
        <target state="translated">フィルター式は定数 'true' です</target>
        <note />
      </trans-unit>
      <trans-unit id="ERR_ReturnExpected">
        <source>'{0}': not all code paths return a value</source>
        <target state="translated">'{0}': 値を返さないコード パスがあります。</target>
        <note />
      </trans-unit>
      <trans-unit id="WRN_UnreachableCode">
        <source>Unreachable code detected</source>
        <target state="translated">到達できないコードが検出されました</target>
        <note />
      </trans-unit>
      <trans-unit id="WRN_UnreachableCode_Title">
        <source>Unreachable code detected</source>
        <target state="translated">到達できないコードが検出されました</target>
        <note />
      </trans-unit>
      <trans-unit id="ERR_SwitchFallThrough">
        <source>Control cannot fall through from one case label ('{0}') to another</source>
        <target state="translated">コントロールはひとつの case ラベル ('{0}') から別のラベルへ流れ落ちることはできません。</target>
        <note />
      </trans-unit>
      <trans-unit id="WRN_UnreferencedLabel">
        <source>This label has not been referenced</source>
        <target state="translated">このラベルは参照されていません</target>
        <note />
      </trans-unit>
      <trans-unit id="WRN_UnreferencedLabel_Title">
        <source>This label has not been referenced</source>
        <target state="translated">このラベルは参照されていません</target>
        <note />
      </trans-unit>
      <trans-unit id="ERR_UseDefViolation">
        <source>Use of unassigned local variable '{0}'</source>
        <target state="translated">未割り当てのローカル変数 '{0}' が使用されました。</target>
        <note />
      </trans-unit>
      <trans-unit id="WRN_UnreferencedVar">
        <source>The variable '{0}' is declared but never used</source>
        <target state="translated">変数 '{0}' は宣言されていますが、使用されていません。</target>
        <note />
      </trans-unit>
      <trans-unit id="WRN_UnreferencedVar_Title">
        <source>Variable is declared but never used</source>
        <target state="translated">変数は宣言されていますが、使用されていません</target>
        <note />
      </trans-unit>
      <trans-unit id="WRN_UnreferencedField">
        <source>The field '{0}' is never used</source>
        <target state="translated">フィールド '{0}' は使用されていません。</target>
        <note />
      </trans-unit>
      <trans-unit id="WRN_UnreferencedField_Title">
        <source>Field is never used</source>
        <target state="translated">フィールドは使用されていません</target>
        <note />
      </trans-unit>
      <trans-unit id="ERR_UseDefViolationField">
        <source>Use of possibly unassigned field '{0}'</source>
        <target state="translated">フィールド '{0}' は、割り当てられていない可能性があります。</target>
        <note />
      </trans-unit>
      <trans-unit id="ERR_UseDefViolationProperty">
        <source>Use of possibly unassigned auto-implemented property '{0}'</source>
        <target state="translated">割り当てられていない可能性のある自動実装プロパティ '{0}' の使用</target>
        <note />
      </trans-unit>
      <trans-unit id="ERR_UnassignedThis">
        <source>Field '{0}' must be fully assigned before control is returned to the caller</source>
        <target state="translated">フィールド '{0}' は、コントロールが呼び出し元に返される前に割り当てられている必要があります。</target>
        <note />
      </trans-unit>
      <trans-unit id="ERR_AmbigQM">
        <source>Type of conditional expression cannot be determined because '{0}' and '{1}' implicitly convert to one another</source>
        <target state="translated">{0}' と '{1}' が暗黙的に変換し合うため、条件式の型がわかりません。</target>
        <note />
      </trans-unit>
      <trans-unit id="ERR_InvalidQM">
        <source>Type of conditional expression cannot be determined because there is no implicit conversion between '{0}' and '{1}'</source>
        <target state="translated">{0}' と '{1}' の間に暗黙的な変換がないため、条件式の型がわかりません。</target>
        <note />
      </trans-unit>
      <trans-unit id="ERR_NoBaseClass">
        <source>A base class is required for a 'base' reference</source>
        <target state="translated">base' 参照には基底クラスが必要です。</target>
        <note />
      </trans-unit>
      <trans-unit id="ERR_BaseIllegal">
        <source>Use of keyword 'base' is not valid in this context</source>
        <target state="translated">キーワード 'base' の使用はこのコンテキストでは有効ではありません。</target>
        <note />
      </trans-unit>
      <trans-unit id="ERR_ObjectProhibited">
        <source>Member '{0}' cannot be accessed with an instance reference; qualify it with a type name instead</source>
        <target state="translated">インスタンス参照でメンバー '{0}' にアクセスできません。代わりに型名を使用してください</target>
        <note />
      </trans-unit>
      <trans-unit id="ERR_ParamUnassigned">
        <source>The out parameter '{0}' must be assigned to before control leaves the current method</source>
        <target state="translated">out パラメーター '{0}' はコントロールが現在のメソッドを抜ける前に割り当てられる必要があります。</target>
        <note />
      </trans-unit>
      <trans-unit id="ERR_InvalidArray">
        <source>Invalid rank specifier: expected ',' or ']'</source>
        <target state="translated">無効な次元指定子です: ',' または ']' を指定してください</target>
        <note />
      </trans-unit>
      <trans-unit id="ERR_ExternHasBody">
        <source>'{0}' cannot be extern and declare a body</source>
        <target state="translated">'{0}' を extern にして、本体を宣言することはできません。</target>
        <note />
      </trans-unit>
      <trans-unit id="ERR_ExternHasConstructorInitializer">
        <source>'{0}' cannot be extern and have a constructor initializer</source>
        <target state="translated">'{0}' を extern にして、コンストラクター初期化子を含めることはできません</target>
        <note />
      </trans-unit>
      <trans-unit id="ERR_AbstractAndExtern">
        <source>'{0}' cannot be both extern and abstract</source>
        <target state="translated">'{0}' に extern と abstract の両方を指定することはできません。</target>
        <note />
      </trans-unit>
      <trans-unit id="ERR_BadAttributeParamType">
        <source>Attribute constructor parameter '{0}' has type '{1}', which is not a valid attribute parameter type</source>
        <target state="translated">属性コンストラクターのパラメーター '{0}' には型 '{1}' がありますが、これは無効な属性パラメーター型です。</target>
        <note />
      </trans-unit>
      <trans-unit id="ERR_BadAttributeArgument">
        <source>An attribute argument must be a constant expression, typeof expression or array creation expression of an attribute parameter type</source>
        <target state="translated">属性引数は、定数式、typeof 式、または属性パラメーター型の配列の作成式でなければなりません。</target>
        <note />
      </trans-unit>
      <trans-unit id="ERR_BadAttributeParamDefaultArgument">
        <source>Attribute constructor parameter '{0}' is optional, but no default parameter value was specified.</source>
        <target state="translated">属性コンストラクターのパラメーター '{0}' は省略可能ですが、既定のパラメーター値が指定されていませんでした。</target>
        <note />
      </trans-unit>
      <trans-unit id="WRN_IsAlwaysTrue">
        <source>The given expression is always of the provided ('{0}') type</source>
        <target state="translated">式は常に指定された型 ('{0}') です。</target>
        <note />
      </trans-unit>
      <trans-unit id="WRN_IsAlwaysTrue_Title">
        <source>'is' expression's given expression is always of the provided type</source>
        <target state="translated">'is' 式の指定された式は常に指定された型です</target>
        <note />
      </trans-unit>
      <trans-unit id="WRN_IsAlwaysFalse">
        <source>The given expression is never of the provided ('{0}') type</source>
        <target state="translated">式は指定された型 ('{0}') ではありません。</target>
        <note />
      </trans-unit>
      <trans-unit id="WRN_IsAlwaysFalse_Title">
        <source>'is' expression's given expression is never of the provided type</source>
        <target state="translated">'is' 式の指定された式は指定された型ではありません</target>
        <note />
      </trans-unit>
      <trans-unit id="ERR_LockNeedsReference">
        <source>'{0}' is not a reference type as required by the lock statement</source>
        <target state="translated">'{0}' は lock ステートメントによって要求された参照型ではありません。</target>
        <note />
      </trans-unit>
      <trans-unit id="ERR_NullNotValid">
        <source>Use of null is not valid in this context</source>
        <target state="translated">null はこのコンテキストでは使用できません。</target>
        <note />
      </trans-unit>
      <trans-unit id="ERR_DefaultLiteralNotValid">
        <source>Use of default literal is not valid in this context</source>
        <target state="translated">このコンテキストでの既定のリテラルの使用は無効です</target>
        <note />
      </trans-unit>
      <trans-unit id="ERR_UseDefViolationThis">
        <source>The 'this' object cannot be used before all of its fields are assigned to</source>
        <target state="translated">すべてのフィールドが割り当てられるまでは、'this' オブジェクトは使用できません。</target>
        <note />
      </trans-unit>
      <trans-unit id="ERR_ArgsInvalid">
        <source>The __arglist construct is valid only within a variable argument method</source>
        <target state="translated">__arglist 構文は可変個の引数メソッド内でのみ有効です。</target>
        <note />
      </trans-unit>
      <trans-unit id="ERR_PtrExpected">
        <source>The * or -&gt; operator must be applied to a pointer</source>
        <target state="translated">* または -&gt; 演算子はポインターに対して使用してください。</target>
        <note />
      </trans-unit>
      <trans-unit id="ERR_PtrIndexSingle">
        <source>A pointer must be indexed by only one value</source>
        <target state="translated">ポインターのインデックスを複数指定しないでください。</target>
        <note />
      </trans-unit>
      <trans-unit id="WRN_ByRefNonAgileField">
        <source>Using '{0}' as a ref or out value or taking its address may cause a runtime exception because it is a field of a marshal-by-reference class</source>
        <target state="translated">参照マーシャリング クラスのフィールドであるため、'{0}' を ref 値または out 値として使用したり、そのアドレスを取得したりすると、ランタイム例外が発生する可能性があります</target>
        <note />
      </trans-unit>
      <trans-unit id="WRN_ByRefNonAgileField_Title">
        <source>Using a field of a marshal-by-reference class as a ref or out value or taking its address may cause a runtime exception</source>
        <target state="translated">参照マーシャリング クラスのフィールドを ref 値または out 値として使用するか、そのフィールドのアドレスを取得すると、ランタイム例外が発生する可能性があります</target>
        <note />
      </trans-unit>
      <trans-unit id="ERR_AssgReadonlyStatic">
        <source>A static readonly field cannot be assigned to (except in a static constructor or a variable initializer)</source>
        <target state="translated">静的読み取り専用フィールドへの割り当てはできません (静的コンストラクターまたは変数初期化子では可)。</target>
        <note />
      </trans-unit>
      <trans-unit id="ERR_RefReadonlyStatic">
        <source>A static readonly field cannot be used as a ref or out value (except in a static constructor)</source>
        <target state="translated">静的な読み取り専用フィールドを ref 値または out 値として使用することはできません (静的コンストラクターでは可)</target>
        <note />
      </trans-unit>
      <trans-unit id="ERR_AssgReadonlyProp">
        <source>Property or indexer '{0}' cannot be assigned to -- it is read only</source>
        <target state="translated">プロパティまたはインデクサー '{0}' は読み取り専用であるため、割り当てることはできません</target>
        <note />
      </trans-unit>
      <trans-unit id="ERR_IllegalStatement">
        <source>Only assignment, call, increment, decrement, and new object expressions can be used as a statement</source>
        <target state="translated">割り当て、呼び出し、インクリメント、デクリメント、新しいオブジェクトの式のみがステートメントとして使用できます。</target>
        <note />
      </trans-unit>
      <trans-unit id="ERR_BadGetEnumerator">
        <source>foreach requires that the return type '{0}' of '{1}' must have a suitable public MoveNext method and public Current property</source>
        <target state="translated">foreach では、戻り値の型 '{1}' の '{0}' に適切なパブリック MoveNext メソッドおよびパブリック Current プロパティが含まれている必要があります。</target>
        <note />
      </trans-unit>
      <trans-unit id="ERR_TooManyLocals">
        <source>Only 65534 locals, including those generated by the compiler, are allowed</source>
        <target state="translated">コンパイラが生成するものを含む 65534 のローカルのみが許可されています。</target>
        <note />
      </trans-unit>
      <trans-unit id="ERR_AbstractBaseCall">
        <source>Cannot call an abstract base member: '{0}'</source>
        <target state="translated">抽象基本メンバーを呼び出すことはできません:'{0}'</target>
        <note />
      </trans-unit>
      <trans-unit id="ERR_RefProperty">
        <source>A property or indexer may not be passed as an out or ref parameter</source>
        <target state="translated">プロパティまたはインデクサーを out か ref のパラメーターとして渡すことはできません。</target>
        <note />
      </trans-unit>
      <trans-unit id="ERR_ManagedAddr">
        <source>Cannot take the address of, get the size of, or declare a pointer to a managed type ('{0}')</source>
        <target state="translated">マネージ型 ('{0}') のアドレスの取得、サイズの取得、またはそのマネージ型へのポインターの宣言が実行できません</target>
        <note />
      </trans-unit>
      <trans-unit id="ERR_BadFixedInitType">
        <source>The type of a local declared in a fixed statement must be a pointer type</source>
        <target state="translated">fixed ステートメントで宣言されたローカルの型は、ポインター型でなければなりません</target>
        <note />
      </trans-unit>
      <trans-unit id="ERR_FixedMustInit">
        <source>You must provide an initializer in a fixed or using statement declaration</source>
        <target state="translated">fixed または using ステートメントの宣言の中に、初期化子を指定してください。</target>
        <note />
      </trans-unit>
      <trans-unit id="ERR_InvalidAddrOp">
        <source>Cannot take the address of the given expression</source>
        <target state="translated">式のアドレスを取得できません。</target>
        <note />
      </trans-unit>
      <trans-unit id="ERR_FixedNeeded">
        <source>You can only take the address of an unfixed expression inside of a fixed statement initializer</source>
        <target state="translated">fixed ステートメントの初期化子内の fixed でない式のアドレスのみを取得できます。</target>
        <note />
      </trans-unit>
      <trans-unit id="ERR_FixedNotNeeded">
        <source>You cannot use the fixed statement to take the address of an already fixed expression</source>
        <target state="translated">既に fixed が使用されている式のアドレスを取得するために、fixed ステートメントを使用することはできません。</target>
        <note />
      </trans-unit>
      <trans-unit id="ERR_UnsafeNeeded">
        <source>Pointers and fixed size buffers may only be used in an unsafe context</source>
        <target state="translated">ポインターおよび固定サイズ バッファーは、unsafe コンテキストでのみ使用することができます。</target>
        <note />
      </trans-unit>
      <trans-unit id="ERR_OpTFRetType">
        <source>The return type of operator True or False must be bool</source>
        <target state="translated">演算子 true または false の戻り値の型はブール型でなければなりません</target>
        <note />
      </trans-unit>
      <trans-unit id="ERR_OperatorNeedsMatch">
        <source>The operator '{0}' requires a matching operator '{1}' to also be defined</source>
        <target state="translated">演算子 '{0}' を定義するには、合致する演算子 '{1}' が必要です。</target>
        <note />
      </trans-unit>
      <trans-unit id="ERR_BadBoolOp">
        <source>In order to be applicable as a short circuit operator a user-defined logical operator ('{0}') must have the same return type and parameter types</source>
        <target state="translated">short circuit 演算子として適用するためには、ユーザー定義の論理演算子 ('{0}') が同じ戻り値の型とパラメーター型を持つ必要があります。</target>
        <note />
      </trans-unit>
      <trans-unit id="ERR_MustHaveOpTF">
        <source>In order for '{0}' to be applicable as a short circuit operator, its declaring type '{1}' must define operator true and operator false</source>
        <target state="translated">{0}' が short circuit 演算子として適用されるためには、宣言する型 '{1}' で true 演算子と false 演算子を定義する必要があります</target>
        <note />
      </trans-unit>
      <trans-unit id="WRN_UnreferencedVarAssg">
        <source>The variable '{0}' is assigned but its value is never used</source>
        <target state="translated">変数 '{0}' は割り当てられていますが、その値は使用されていません。</target>
        <note />
      </trans-unit>
      <trans-unit id="WRN_UnreferencedVarAssg_Title">
        <source>Variable is assigned but its value is never used</source>
        <target state="translated">変数は割り当てられていますが、その値は使用されていません</target>
        <note />
      </trans-unit>
      <trans-unit id="ERR_CheckedOverflow">
        <source>The operation overflows at compile time in checked mode</source>
        <target state="translated">この操作はチェック モードでコンパイルしたときにオーバーフローします。</target>
        <note />
      </trans-unit>
      <trans-unit id="ERR_ConstOutOfRangeChecked">
        <source>Constant value '{0}' cannot be converted to a '{1}' (use 'unchecked' syntax to override)</source>
        <target state="translated">定数値 '{0}' は '{1}' に変換できません (unchecked 構文を使ってオーバーライドしてください)</target>
        <note />
      </trans-unit>
      <trans-unit id="ERR_BadVarargs">
        <source>A method with vararg cannot be generic, be in a generic type, or have a params parameter</source>
        <target state="translated">vararg を使用するメソッドは、ジェネリックにしたり、ジェネリック型に含めたりできません。また、params パラメーターを持つこともできません。</target>
        <note />
      </trans-unit>
      <trans-unit id="ERR_ParamsMustBeArray">
        <source>The params parameter must be a single dimensional array</source>
        <target state="translated">params パラメーターは 1 次元配列でなければなりません。</target>
        <note />
      </trans-unit>
      <trans-unit id="ERR_IllegalArglist">
        <source>An __arglist expression may only appear inside of a call or new expression</source>
        <target state="translated">__arglist 式は呼び出し、または new 式の中でのみ有効です。</target>
        <note />
      </trans-unit>
      <trans-unit id="ERR_IllegalUnsafe">
        <source>Unsafe code may only appear if compiling with /unsafe</source>
        <target state="translated">アンセーフ コードは /unsafe でコンパイルした場合のみ有効です。</target>
        <note />
      </trans-unit>
      <trans-unit id="ERR_AmbigMember">
        <source>Ambiguity between '{0}' and '{1}'</source>
        <target state="translated">{0}' と '{1}' 間があいまいです</target>
        <note />
      </trans-unit>
      <trans-unit id="ERR_BadForeachDecl">
        <source>Type and identifier are both required in a foreach statement</source>
        <target state="translated">foreach ステートメントには、型と識別子の両方が必要です。</target>
        <note />
      </trans-unit>
      <trans-unit id="ERR_ParamsLast">
        <source>A params parameter must be the last parameter in a formal parameter list</source>
        <target state="translated">params パラメーターは、仮パラメーター リストの最後のパラメーターでなければなりません。</target>
        <note />
      </trans-unit>
      <trans-unit id="ERR_SizeofUnsafe">
        <source>'{0}' does not have a predefined size, therefore sizeof can only be used in an unsafe context (consider using System.Runtime.InteropServices.Marshal.SizeOf)</source>
        <target state="translated">'{0}' には定義済みのサイズが指定されていないため、sizeof は unsafe コンテキストでのみ使用できます (System.Runtime.InteropServices.Marshal.SizeOf の使用をお勧めします)</target>
        <note />
      </trans-unit>
      <trans-unit id="ERR_DottedTypeNameNotFoundInNS">
        <source>The type or namespace name '{0}' does not exist in the namespace '{1}' (are you missing an assembly reference?)</source>
        <target state="translated">型または名前空間の名前 '{0}' が名前空間 '{1}' に存在しません (アセンブリ参照があることを確認してください)。</target>
        <note />
      </trans-unit>
      <trans-unit id="ERR_FieldInitRefNonstatic">
        <source>A field initializer cannot reference the non-static field, method, or property '{0}'</source>
        <target state="translated">フィールド初期化子は、静的でないフィールド、メソッド、またはプロパティ '{0}' を参照できません</target>
        <note />
      </trans-unit>
      <trans-unit id="ERR_SealedNonOverride">
        <source>'{0}' cannot be sealed because it is not an override</source>
        <target state="translated">'override ではないため、'{0}' をシールドにすることはできません。</target>
        <note />
      </trans-unit>
      <trans-unit id="ERR_CantOverrideSealed">
        <source>'{0}': cannot override inherited member '{1}' because it is sealed</source>
        <target state="translated">'{0}': 継承されたメンバー '{1}' はシールドであるため、オーバーライドできません。</target>
        <note />
      </trans-unit>
      <trans-unit id="ERR_VoidError">
        <source>The operation in question is undefined on void pointers</source>
        <target state="translated">問題の操作は void ポインターで定義されていません。</target>
        <note />
      </trans-unit>
      <trans-unit id="ERR_ConditionalOnOverride">
        <source>The Conditional attribute is not valid on '{0}' because it is an override method</source>
        <target state="translated">条件付き属性はオーバーライド メソッドであるため、 '{0}' では無効です</target>
        <note />
      </trans-unit>
      <trans-unit id="ERR_PointerInAsOrIs">
        <source>Neither 'is' nor 'as' is valid on pointer types</source>
        <target state="translated">is' と 'as' のどちらもポインター型では無効です</target>
        <note />
      </trans-unit>
      <trans-unit id="ERR_CallingFinalizeDeprecated">
        <source>Destructors and object.Finalize cannot be called directly. Consider calling IDisposable.Dispose if available.</source>
        <target state="translated">デストラクター と object.Finalize を直接呼び出すことはできません。使用可能であれば IDisposable.Dispose を呼び出してください。</target>
        <note />
      </trans-unit>
      <trans-unit id="ERR_SingleTypeNameNotFound">
        <source>The type or namespace name '{0}' could not be found (are you missing a using directive or an assembly reference?)</source>
        <target state="translated">型または名前空間の名前 '{0}' が見つかりませんでした (using ディレクティブまたはアセンブリ参照が指定されていることを確認してください)。</target>
        <note />
      </trans-unit>
      <trans-unit id="ERR_NegativeStackAllocSize">
        <source>Cannot use a negative size with stackalloc</source>
        <target state="translated">stackalloc で負のサイズを使うことはできません。</target>
        <note />
      </trans-unit>
      <trans-unit id="ERR_NegativeArraySize">
        <source>Cannot create an array with a negative size</source>
        <target state="translated">負のサイズで配列を作成することはできません。</target>
        <note />
      </trans-unit>
      <trans-unit id="ERR_OverrideFinalizeDeprecated">
        <source>Do not override object.Finalize. Instead, provide a destructor.</source>
        <target state="translated">object.Finalize をオーバーライドしないでください。代わりにデストラクターを提供してください。</target>
        <note />
      </trans-unit>
      <trans-unit id="ERR_CallingBaseFinalizeDeprecated">
        <source>Do not directly call your base class Finalize method. It is called automatically from your destructor.</source>
        <target state="translated">基底クラスの Finalize メソッドを直接呼び出さないでください。デストラクターから自動的に呼び出されます。</target>
        <note />
      </trans-unit>
      <trans-unit id="WRN_NegativeArrayIndex">
        <source>Indexing an array with a negative index (array indices always start at zero)</source>
        <target state="translated">負のインデックスで配列します。配列は常にゼロからの開始を示します。</target>
        <note />
      </trans-unit>
      <trans-unit id="WRN_NegativeArrayIndex_Title">
        <source>Indexing an array with a negative index</source>
        <target state="translated">負のインデックスで配列をインデックス付けしています</target>
        <note />
      </trans-unit>
      <trans-unit id="WRN_BadRefCompareLeft">
        <source>Possible unintended reference comparison; to get a value comparison, cast the left hand side to type '{0}'</source>
        <target state="translated">予期しない参照比較です。比較値を取得するには型 '{0}' に左辺をキャストしてください。</target>
        <note />
      </trans-unit>
      <trans-unit id="WRN_BadRefCompareLeft_Title">
        <source>Possible unintended reference comparison; left hand side needs cast</source>
        <target state="translated">予期しない参照比較です。左辺をキャストする必要があります</target>
        <note />
      </trans-unit>
      <trans-unit id="WRN_BadRefCompareRight">
        <source>Possible unintended reference comparison; to get a value comparison, cast the right hand side to type '{0}'</source>
        <target state="translated">予期しない参照比較です。比較値を取得するには型 '{0}' に右辺をキャストしてください。</target>
        <note />
      </trans-unit>
      <trans-unit id="WRN_BadRefCompareRight_Title">
        <source>Possible unintended reference comparison; right hand side needs cast</source>
        <target state="translated">予期しない参照比較です。右辺をキャストする必要があります</target>
        <note />
      </trans-unit>
      <trans-unit id="ERR_BadCastInFixed">
        <source>The right hand side of a fixed statement assignment may not be a cast expression</source>
        <target state="translated">固定ステートメントの代入式の右辺はキャスト式ではない可能性があります。</target>
        <note />
      </trans-unit>
      <trans-unit id="ERR_StackallocInCatchFinally">
        <source>stackalloc may not be used in a catch or finally block</source>
        <target state="translated">stackalloc は catch または finally ブロックで使用されない可能性があります。</target>
        <note />
      </trans-unit>
      <trans-unit id="ERR_VarargsLast">
        <source>An __arglist parameter must be the last parameter in a formal parameter list</source>
        <target state="translated">__arglist パラメーターは、仮パラメーター リストの最後のパラメーターでなければなりません</target>
        <note />
      </trans-unit>
      <trans-unit id="ERR_MissingPartial">
        <source>Missing partial modifier on declaration of type '{0}'; another partial declaration of this type exists</source>
        <target state="translated">partial 識別子が型 '{0}' にありません。この型の別の部分宣言が存在します。</target>
        <note />
      </trans-unit>
      <trans-unit id="ERR_PartialTypeKindConflict">
        <source>Partial declarations of '{0}' must be all classes, all structs, or all interfaces</source>
        <target state="translated">{0}' の partial 宣言は、すべてのクラス、すべての構造体、またはすべてのインターフェイスにする必要があります。</target>
        <note />
      </trans-unit>
      <trans-unit id="ERR_PartialModifierConflict">
        <source>Partial declarations of '{0}' have conflicting accessibility modifiers</source>
        <target state="translated">{0}' の partial 宣言には競合するアクセシビリティ修飾子が含まれています。</target>
        <note />
      </trans-unit>
      <trans-unit id="ERR_PartialMultipleBases">
        <source>Partial declarations of '{0}' must not specify different base classes</source>
        <target state="translated">{0}' の partial 宣言では、異なる基底クラスを指定してはいけません。</target>
        <note />
      </trans-unit>
      <trans-unit id="ERR_PartialWrongTypeParams">
        <source>Partial declarations of '{0}' must have the same type parameter names in the same order</source>
        <target state="translated">{0}' の partial 宣言では、同じ型パラメーター名を同じ順序で指定しなければなりません。</target>
        <note />
      </trans-unit>
      <trans-unit id="ERR_PartialWrongConstraints">
        <source>Partial declarations of '{0}' have inconsistent constraints for type parameter '{1}'</source>
        <target state="translated">{0}' の partial 宣言には、型パラメーター '{1}' に対して矛盾する制約が含まれています。</target>
        <note />
      </trans-unit>
      <trans-unit id="ERR_NoImplicitConvCast">
        <source>Cannot implicitly convert type '{0}' to '{1}'. An explicit conversion exists (are you missing a cast?)</source>
        <target state="translated">型 '{0}' を '{1}' に暗黙的に変換できません。明示的な変換が存在します (cast が不足していないかどうかを確認してください)</target>
        <note />
      </trans-unit>
      <trans-unit id="ERR_PartialMisplaced">
        <source>The 'partial' modifier can only appear immediately before 'class', 'struct', 'interface', or 'void'</source>
        <target state="translated">partial' 識別子は、'class'、'struct'、'interface'、または 'void' の直前にのみ指定できます</target>
        <note />
      </trans-unit>
      <trans-unit id="ERR_ImportedCircularBase">
        <source>Imported type '{0}' is invalid. It contains a circular base class dependency.</source>
        <target state="translated">インポートされた型 '{0}' は無効です。この型には循環する基底クラスの依存関係が含まれています。</target>
        <note />
      </trans-unit>
      <trans-unit id="ERR_UseDefViolationOut">
        <source>Use of unassigned out parameter '{0}'</source>
        <target state="translated">未割り当ての out パラメーター '{0}' が使用されました。</target>
        <note />
      </trans-unit>
      <trans-unit id="ERR_ArraySizeInDeclaration">
        <source>Array size cannot be specified in a variable declaration (try initializing with a 'new' expression)</source>
        <target state="translated">配列のサイズは変数宣言の中で指定できません ('new' を使用して初期化してください)</target>
        <note />
      </trans-unit>
      <trans-unit id="ERR_InaccessibleGetter">
        <source>The property or indexer '{0}' cannot be used in this context because the get accessor is inaccessible</source>
        <target state="translated">get アクセサーにアクセスできないため、プロパティまたはインデクサー '{0}' はこのコンテキストでは使用できません。</target>
        <note />
      </trans-unit>
      <trans-unit id="ERR_InaccessibleSetter">
        <source>The property or indexer '{0}' cannot be used in this context because the set accessor is inaccessible</source>
        <target state="translated">set アクセサーにアクセスできないため、プロパティまたはインデクサー '{0}' はこのコンテキストでは使用できません。</target>
        <note />
      </trans-unit>
      <trans-unit id="ERR_InvalidPropertyAccessMod">
        <source>The accessibility modifier of the '{0}' accessor must be more restrictive than the property or indexer '{1}'</source>
        <target state="translated">{0}' アクセサーのアクセシビリティ修飾子は、プロパティまたはインデクサー '{1}' よりも制限されていなければなりません。</target>
        <note />
      </trans-unit>
      <trans-unit id="ERR_DuplicatePropertyAccessMods">
        <source>Cannot specify accessibility modifiers for both accessors of the property or indexer '{0}'</source>
        <target state="translated">アクセシビリティ修飾子は、プロパティまたはインデクサー '{0}' の両方のアクセサーに指定できません。</target>
        <note />
      </trans-unit>
      <trans-unit id="ERR_PropertyAccessModInInterface">
        <source>'{0}': accessibility modifiers may not be used on accessors in an interface</source>
        <target state="translated">'{0}': アクセシビリティ修飾子をインターフェイスのアクセサーで使用することはできません。</target>
        <note />
      </trans-unit>
      <trans-unit id="ERR_AccessModMissingAccessor">
        <source>'{0}': accessibility modifiers on accessors may only be used if the property or indexer has both a get and a set accessor</source>
        <target state="translated">'{0}': アクセサーのアクセシビリティ修飾子は、プロパティまたはインデクサーが get アクセサーおよび set アクセサーの両方を含む場合にのみ、使用されます。</target>
        <note />
      </trans-unit>
      <trans-unit id="ERR_UnimplementedInterfaceAccessor">
        <source>'{0}' does not implement interface member '{1}'. '{2}' is not public.</source>
        <target state="translated">'{0}' はインターフェイス メンバー '{1}' を実装しません。'{2}' は public ではありません。</target>
        <note />
      </trans-unit>
      <trans-unit id="WRN_PatternIsAmbiguous">
        <source>'{0}' does not implement the '{1}' pattern. '{2}' is ambiguous with '{3}'.</source>
        <target state="translated">'{0}' は、パターン '{1}' を実装しません。'{2}' は、'{3}' で不適切です。</target>
        <note />
      </trans-unit>
      <trans-unit id="WRN_PatternIsAmbiguous_Title">
        <source>Type does not implement the collection pattern; members are ambiguous</source>
        <target state="translated">型は、コレクション パターンを実装しません。メンバーがあいまいです</target>
        <note />
      </trans-unit>
      <trans-unit id="WRN_PatternStaticOrInaccessible">
        <source>'{0}' does not implement the '{1}' pattern. '{2}' is either static or not public.</source>
        <target state="translated">'{0}' は、パターン '{1}' を実装しません。'{2}' は、スタティックであるか、またはパブリックではありません。</target>
        <note />
      </trans-unit>
      <trans-unit id="WRN_PatternStaticOrInaccessible_Title">
        <source>Type does not implement the collection pattern; member is either static or not public</source>
        <target state="translated">型は、コレクション パターンを実装しません。メンバーは、スタティックであるか、またはパブリックではありません</target>
        <note />
      </trans-unit>
      <trans-unit id="WRN_PatternBadSignature">
        <source>'{0}' does not implement the '{1}' pattern. '{2}' has the wrong signature.</source>
        <target state="translated">'{0}' は、パターン '{1}' を実装しません。'{2}' には正しくないシグネチャが含まれます。</target>
        <note />
      </trans-unit>
      <trans-unit id="WRN_PatternBadSignature_Title">
        <source>Type does not implement the collection pattern; member has the wrong signature</source>
        <target state="translated">型は、コレクション パターンを実装しません。メンバーには正しくないシグネチャが含まれます</target>
        <note />
      </trans-unit>
      <trans-unit id="ERR_FriendRefNotEqualToThis">
        <source>Friend access was granted by '{0}', but the public key of the output assembly does not match that specified by the attribute in the granting assembly.</source>
        <target state="translated">フレンド アクセスのアクセス権は '{0}' によって付与されますが、出力アセンブリの公開キーは、付与するアセンブリで属性によって指定される公開キーと一致しません。</target>
        <note />
      </trans-unit>
      <trans-unit id="ERR_FriendRefSigningMismatch">
        <source>Friend access was granted by '{0}', but the strong name signing state of the output assembly does not match that of the granting assembly.</source>
        <target state="translated">フレンド アクセスのアクセス権は '{0}' によって付与されますが、出力アセンブリにおける厳密な名前の署名の状態が付与するアセンブリと一致しません。</target>
        <note />
      </trans-unit>
      <trans-unit id="WRN_SequentialOnPartialClass">
        <source>There is no defined ordering between fields in multiple declarations of partial struct '{0}'. To specify an ordering, all instance fields must be in the same declaration.</source>
        <target state="translated">部分的な構造体 '{0}' の複数の宣言内にあるフィールド間に、定義された順序がありません。順序を指定するには、すべてのインスタンス フィールドが同じ宣言内になければなりません。</target>
        <note />
      </trans-unit>
      <trans-unit id="WRN_SequentialOnPartialClass_Title">
        <source>There is no defined ordering between fields in multiple declarations of partial struct</source>
        <target state="translated">部分的な構造体の複数の宣言内にあるフィールド間に定義された順序がありません</target>
        <note />
      </trans-unit>
      <trans-unit id="ERR_BadConstType">
        <source>The type '{0}' cannot be declared const</source>
        <target state="translated">型 '{0}' を const 宣言することはできません。</target>
        <note />
      </trans-unit>
      <trans-unit id="ERR_NoNewTyvar">
        <source>Cannot create an instance of the variable type '{0}' because it does not have the new() constraint</source>
        <target state="translated">変数型 '{0}' のインスタンスは、new() 制約を含まないため、作成できません。</target>
        <note />
      </trans-unit>
      <trans-unit id="ERR_BadArity">
        <source>Using the generic {1} '{0}' requires {2} type arguments</source>
        <target state="translated">ジェネリック {1} '{0}' を使用するには、{2} 型引数が必要です。</target>
        <note />
      </trans-unit>
      <trans-unit id="ERR_BadTypeArgument">
        <source>The type '{0}' may not be used as a type argument</source>
        <target state="translated">型 '{0}' は型引数として使用できません</target>
        <note />
      </trans-unit>
      <trans-unit id="ERR_TypeArgsNotAllowed">
        <source>The {1} '{0}' cannot be used with type arguments</source>
        <target state="translated">{1} '{0}' は型引数と一緒には使用できません</target>
        <note />
      </trans-unit>
      <trans-unit id="ERR_HasNoTypeVars">
        <source>The non-generic {1} '{0}' cannot be used with type arguments</source>
        <target state="translated">非ジェネリック {1} '{0}' は型引数と一緒には使用できません。</target>
        <note />
      </trans-unit>
      <trans-unit id="ERR_NewConstraintNotSatisfied">
        <source>'{2}' must be a non-abstract type with a public parameterless constructor in order to use it as parameter '{1}' in the generic type or method '{0}'</source>
        <target state="translated">'{2}' は、ジェネリック型またはメソッド '{0}' 内でパラメーター '{1}' として使用するために、パブリック パラメーターなしのコンストラクターを持つ非抽象型でなければなりません</target>
        <note />
      </trans-unit>
      <trans-unit id="ERR_GenericConstraintNotSatisfiedRefType">
        <source>The type '{3}' cannot be used as type parameter '{2}' in the generic type or method '{0}'. There is no implicit reference conversion from '{3}' to '{1}'.</source>
        <target state="translated">型 '{3}' はジェネリック型またはメソッド '{0}' 内で型パラメーター '{2}' として使用できません。'{3}' から '{1}' への暗黙的な参照変換がありません。</target>
        <note />
      </trans-unit>
      <trans-unit id="ERR_GenericConstraintNotSatisfiedNullableEnum">
        <source>The type '{3}' cannot be used as type parameter '{2}' in the generic type or method '{0}'. The nullable type '{3}' does not satisfy the constraint of '{1}'.</source>
        <target state="translated">型 '{3}' はジェネリック型またはメソッド '{0}' 内で型パラメーター '{2}' として使用できません。Null 許容型 '{3}' は、'{1}' の制約を満たしていません。</target>
        <note />
      </trans-unit>
      <trans-unit id="ERR_GenericConstraintNotSatisfiedNullableInterface">
        <source>The type '{3}' cannot be used as type parameter '{2}' in the generic type or method '{0}'. The nullable type '{3}' does not satisfy the constraint of '{1}'. Nullable types can not satisfy any interface constraints.</source>
        <target state="translated">型 '{3}' はジェネリック型またはメソッド '{0}' 内で型パラメーター '{2}' として使用できません。Null 許容型 '{3}' は、'{1}' の制約を満たしていません。Null 許容型はインターフェイス制約を満たすことはできません。</target>
        <note />
      </trans-unit>
      <trans-unit id="ERR_GenericConstraintNotSatisfiedTyVar">
        <source>The type '{3}' cannot be used as type parameter '{2}' in the generic type or method '{0}'. There is no boxing conversion or type parameter conversion from '{3}' to '{1}'.</source>
        <target state="translated">型 '{3}' はジェネリック型またはメソッド '{0}' 内で型パラメーター '{2}' として使用できません。'{3}' から '{1}' へのボックス変換または型パラメーター変換がありません。</target>
        <note />
      </trans-unit>
      <trans-unit id="ERR_GenericConstraintNotSatisfiedValType">
        <source>The type '{3}' cannot be used as type parameter '{2}' in the generic type or method '{0}'. There is no boxing conversion from '{3}' to '{1}'.</source>
        <target state="translated">型 '{3}' はジェネリック型またはメソッド '{0}' 内で型パラメーター '{2}' として使用できません。'{3}' から '{1}' へのボックス変換がありません。</target>
        <note />
      </trans-unit>
      <trans-unit id="ERR_DuplicateGeneratedName">
        <source>The parameter name '{0}' conflicts with an automatically-generated parameter name</source>
        <target state="translated">パラメーター名 '{0}' が自動生成されたパラメーター名と競合しています。</target>
        <note />
      </trans-unit>
      <trans-unit id="ERR_GlobalSingleTypeNameNotFound">
        <source>The type or namespace name '{0}' could not be found in the global namespace (are you missing an assembly reference?)</source>
        <target state="translated">型名または名前空間名 '{0}' がグローバル名前空間に見つかりませんでした (アセンブリ参照が存在することを確認してください)。</target>
        <note />
      </trans-unit>
      <trans-unit id="ERR_NewBoundMustBeLast">
        <source>The new() constraint must be the last constraint specified</source>
        <target state="translated">new() 制約は最後に指定する制約でなければなりません。</target>
        <note />
      </trans-unit>
      <trans-unit id="WRN_MainCantBeGeneric">
        <source>'{0}': an entry point cannot be generic or in a generic type</source>
        <target state="translated">'{0}': エントリ ポイントがジェネリックになったり、ジェネリック型の中に存在したりすることはできません。</target>
        <note />
      </trans-unit>
      <trans-unit id="WRN_MainCantBeGeneric_Title">
        <source>An entry point cannot be generic or in a generic type</source>
        <target state="translated">エントリ ポイントがジェネリックになったり、ジェネリック型の中に存在したりすることはできません</target>
        <note />
      </trans-unit>
      <trans-unit id="ERR_TypeVarCantBeNull">
        <source>Cannot convert null to type parameter '{0}' because it could be a non-nullable value type. Consider using 'default({0})' instead.</source>
        <target state="translated">Null 非許容の値型である可能性があるため、Null を型パラメーター '{0}' に変換できません。'default({0})' を使用してください。</target>
        <note />
      </trans-unit>
      <trans-unit id="ERR_AttributeCantBeGeneric">
        <source>Cannot apply attribute class '{0}' because it is generic</source>
        <target state="translated">ジェネリックであるため属性クラス '{0}' を適用できません</target>
        <note />
      </trans-unit>
      <trans-unit id="ERR_DuplicateBound">
        <source>Duplicate constraint '{0}' for type parameter '{1}'</source>
        <target state="translated">型パラメーター '{1}' に対する制約 '{0}' が重複しています。</target>
        <note />
      </trans-unit>
      <trans-unit id="ERR_ClassBoundNotFirst">
        <source>The class type constraint '{0}' must come before any other constraints</source>
        <target state="translated">クラス型制約 '{0}' は、他の制約の前に指定されなければなりません。</target>
        <note />
      </trans-unit>
      <trans-unit id="ERR_BadRetType">
        <source>'{1} {0}' has the wrong return type</source>
        <target state="translated">'{1} {0}' には、不適切な戻り値の型が指定されています</target>
        <note />
      </trans-unit>
      <trans-unit id="ERR_DelegateRefMismatch">
        <source>Ref mismatch between '{0}' and delegate '{1}'</source>
        <target state="translated">{0}' とデリゲート '{1}' で参照が一致しません</target>
        <note />
      </trans-unit>
      <trans-unit id="ERR_DuplicateConstraintClause">
        <source>A constraint clause has already been specified for type parameter '{0}'. All of the constraints for a type parameter must be specified in a single where clause.</source>
        <target state="translated">制約句が、型パラメーター '{0}' に既に指定されています。型パラメーターの制約のすべてが、単一の WHERE 句で指定されなければなりません。</target>
        <note />
      </trans-unit>
      <trans-unit id="ERR_CantInferMethTypeArgs">
        <source>The type arguments for method '{0}' cannot be inferred from the usage. Try specifying the type arguments explicitly.</source>
        <target state="translated">メソッド '{0}' の型引数を使い方から推論することはできません。型引数を明示的に指定してください。</target>
        <note />
      </trans-unit>
      <trans-unit id="ERR_LocalSameNameAsTypeParam">
        <source>'{0}': a parameter, local variable, or local function cannot have the same name as a method type parameter</source>
        <target state="translated">'{0}': パラメーター、ローカル変数またはローカル関数は、メソッド型のパラメーターと同じ名前を持つことができません</target>
        <note />
      </trans-unit>
      <trans-unit id="ERR_AsWithTypeVar">
        <source>The type parameter '{0}' cannot be used with the 'as' operator because it does not have a class type constraint nor a 'class' constraint</source>
        <target state="translated">型パラメーター '{0}' にはクラス型制約も 'class' 制約も含まれないため、'as' 演算子で使用できません</target>
        <note />
      </trans-unit>
      <trans-unit id="WRN_UnreferencedFieldAssg">
        <source>The field '{0}' is assigned but its value is never used</source>
        <target state="translated">フィールド '{0}' が割り当てられていますが、値は使用されていません。</target>
        <note />
      </trans-unit>
      <trans-unit id="WRN_UnreferencedFieldAssg_Title">
        <source>Field is assigned but its value is never used</source>
        <target state="translated">フィールドが割り当てられていますが、値は使用されていません</target>
        <note />
      </trans-unit>
      <trans-unit id="ERR_BadIndexerNameAttr">
        <source>The '{0}' attribute is valid only on an indexer that is not an explicit interface member declaration</source>
        <target state="translated">{0}' 属性は、明示的なインターフェイス メンバー宣言ではないインデクサー上でのみ有効です。</target>
        <note />
      </trans-unit>
      <trans-unit id="ERR_AttrArgWithTypeVars">
        <source>'{0}': an attribute argument cannot use type parameters</source>
        <target state="translated">'{0}': 属性の引数は型パラメーターを使用することができません</target>
        <note />
      </trans-unit>
      <trans-unit id="ERR_NewTyvarWithArgs">
        <source>'{0}': cannot provide arguments when creating an instance of a variable type</source>
        <target state="translated">'{0}': 変数型のインスタンスを作成するときに、引数を指定することはできません</target>
        <note />
      </trans-unit>
      <trans-unit id="ERR_AbstractSealedStatic">
        <source>'{0}': an abstract class cannot be sealed or static</source>
        <target state="translated">'{0}': 抽象クラスを sealed または static に指定することはできません。</target>
        <note />
      </trans-unit>
      <trans-unit id="WRN_AmbiguousXMLReference">
        <source>Ambiguous reference in cref attribute: '{0}'. Assuming '{1}', but could have also matched other overloads including '{2}'.</source>
        <target state="translated">{0}' は cref 属性内のあいまいな参照です。'{1}' を仮定しますが、'{2}' を含む別のオーバーロードに一致した可能性もあります。</target>
        <note />
      </trans-unit>
      <trans-unit id="WRN_AmbiguousXMLReference_Title">
        <source>Ambiguous reference in cref attribute</source>
        <target state="translated">Cref 属性の参照があいまいです</target>
        <note />
      </trans-unit>
      <trans-unit id="WRN_VolatileByRef">
        <source>'{0}': a reference to a volatile field will not be treated as volatile</source>
        <target state="translated">'{0}': volatile フィールドへの参照は、volatile として扱われません。</target>
        <note />
      </trans-unit>
      <trans-unit id="WRN_VolatileByRef_Title">
        <source>A reference to a volatile field will not be treated as volatile</source>
        <target state="translated">volatile フィールドへの参照は、volatile として扱われません</target>
        <note />
      </trans-unit>
      <trans-unit id="WRN_VolatileByRef_Description">
        <source>A volatile field should not normally be used as a ref or out value, since it will not be treated as volatile. There are exceptions to this, such as when calling an interlocked API.</source>
        <target state="translated">volatile フィールドは、通常は ref 値または out 値として使用しないでください。このフィールドは、volatile として扱われないためです。ただしこれには、インタロック API の呼び出しのときなど、例外もあります。</target>
        <note />
      </trans-unit>
      <trans-unit id="ERR_ComImportWithImpl">
        <source>Since '{1}' has the ComImport attribute, '{0}' must be extern or abstract</source>
        <target state="translated">{1}' は ComImport 属性を含むため、'{0}' は extern または abstract にする必要があります。</target>
        <note />
      </trans-unit>
      <trans-unit id="ERR_ComImportWithBase">
        <source>'{0}': a class with the ComImport attribute cannot specify a base class</source>
        <target state="translated">'{0}': ComImport 属性を含むクラスは、基底クラスを指定できません。</target>
        <note />
      </trans-unit>
      <trans-unit id="ERR_ImplBadConstraints">
        <source>The constraints for type parameter '{0}' of method '{1}' must match the constraints for type parameter '{2}' of interface method '{3}'. Consider using an explicit interface implementation instead.</source>
        <target state="translated">メソッド '{1}' の型パラメーター '{0}' に対する制約は、インターフェイス メソッド '{3}' の型パラメーター '{2}' に対する制約と一致しなければなりません。明示的なインターフェイスの実装を使用することをお勧めします。</target>
        <note />
      </trans-unit>
      <trans-unit id="ERR_ImplBadTupleNames">
        <source>The tuple element names in the signature of method '{0}' must match the tuple element names of interface method '{1}' (including on the return type).</source>
        <target state="translated">メソッド '{0}' のシグネチャにあるタプル要素名は、インターフェイス メソッド '{1}' のタプル要素名と (戻り値の型を含めて) 一致している必要があります。</target>
        <note />
      </trans-unit>
      <trans-unit id="ERR_DottedTypeNameNotFoundInAgg">
        <source>The type name '{0}' does not exist in the type '{1}'</source>
        <target state="translated">型名 '{0}' が型 '{1}' に存在しません。</target>
        <note />
      </trans-unit>
      <trans-unit id="ERR_MethGrpToNonDel">
        <source>Cannot convert method group '{0}' to non-delegate type '{1}'. Did you intend to invoke the method?</source>
        <target state="translated">メソッド グループ '{0}' を非デリゲート型 '{1}' に変換することはできません。このメソッドを呼び出しますか?</target>
        <note />
      </trans-unit>
      <trans-unit id="ERR_BadExternAlias">
        <source>The extern alias '{0}' was not specified in a /reference option</source>
        <target state="translated">extern エイリアス '{0}' は、/reference オプションで指定されませんでした。</target>
        <note />
      </trans-unit>
      <trans-unit id="ERR_ColColWithTypeAlias">
        <source>Cannot use alias '{0}' with '::' since the alias references a type. Use '.' instead.</source>
        <target state="translated">エイリアスが型を参照しているため、エイリアス '{0}' を '::' と使用できません。'.' を使用してください。</target>
        <note />
      </trans-unit>
      <trans-unit id="ERR_AliasNotFound">
        <source>Alias '{0}' not found</source>
        <target state="translated">エイリアス '{0}' が見つかりません。</target>
        <note />
      </trans-unit>
      <trans-unit id="ERR_SameFullNameAggAgg">
        <source>The type '{1}' exists in both '{0}' and '{2}'</source>
        <target state="translated">型 '{1}' が '{0}' と '{2}' の両方に存在します。</target>
        <note />
      </trans-unit>
      <trans-unit id="ERR_SameFullNameNsAgg">
        <source>The namespace '{1}' in '{0}' conflicts with the type '{3}' in '{2}'</source>
        <target state="translated">{0}' の名前空間 '{1}' が '{2}' の型 '{3}' と競合しています。</target>
        <note />
      </trans-unit>
      <trans-unit id="WRN_SameFullNameThisNsAgg">
        <source>The namespace '{1}' in '{0}' conflicts with the imported type '{3}' in '{2}'. Using the namespace defined in '{0}'.</source>
        <target state="translated">{0}' の名前空間 '{1}' は、'{2}' のインポートされた型 '{3}' と競合しています。'{0}' で定義された名前空間を使用しています。</target>
        <note />
      </trans-unit>
      <trans-unit id="WRN_SameFullNameThisNsAgg_Title">
        <source>Namespace conflicts with imported type</source>
        <target state="translated">名前空間がインポートされた型と競合しています</target>
        <note />
      </trans-unit>
      <trans-unit id="WRN_SameFullNameThisAggAgg">
        <source>The type '{1}' in '{0}' conflicts with the imported type '{3}' in '{2}'. Using the type defined in '{0}'.</source>
        <target state="translated">{0}' の型 '{1}' は、'{2}' のインポートされた型 '{3}' と競合しています。'{0}' で定義された型を使用しています。</target>
        <note />
      </trans-unit>
      <trans-unit id="WRN_SameFullNameThisAggAgg_Title">
        <source>Type conflicts with imported type</source>
        <target state="translated">型がインポートされた型と競合しています</target>
        <note />
      </trans-unit>
      <trans-unit id="WRN_SameFullNameThisAggNs">
        <source>The type '{1}' in '{0}' conflicts with the imported namespace '{3}' in '{2}'. Using the type defined in '{0}'.</source>
        <target state="translated">{0}' の型 '{1}' は、'{2}' のインポートされた名前空間 '{3}' と競合しています。'{0}' で定義された型を使用しています。</target>
        <note />
      </trans-unit>
      <trans-unit id="WRN_SameFullNameThisAggNs_Title">
        <source>Type conflicts with imported namespace</source>
        <target state="translated">型がインポートされた名前空間と競合しています</target>
        <note />
      </trans-unit>
      <trans-unit id="ERR_SameFullNameThisAggThisNs">
        <source>The type '{1}' in '{0}' conflicts with the namespace '{3}' in '{2}'</source>
        <target state="translated">{0}' の型 '{1}' が '{2}' の名前空間 '{3}' と競合しています。</target>
        <note />
      </trans-unit>
      <trans-unit id="ERR_ExternAfterElements">
        <source>An extern alias declaration must precede all other elements defined in the namespace</source>
        <target state="translated">extern エイリアス宣言は、名前空間で定義された他のすべての要素の前に指定しなければなりません。</target>
        <note />
      </trans-unit>
      <trans-unit id="WRN_GlobalAliasDefn">
        <source>Defining an alias named 'global' is ill-advised since 'global::' always references the global namespace and not an alias</source>
        <target state="translated">global::' はエイリアスではなく常にグローバル名前空間を参照するため、'global' という名前のエイリアスを定義することはお勧めしません。</target>
        <note />
      </trans-unit>
      <trans-unit id="WRN_GlobalAliasDefn_Title">
        <source>Defining an alias named 'global' is ill-advised</source>
        <target state="translated">global' という名前のエイリアスを定義することはお勧めしません</target>
        <note />
      </trans-unit>
      <trans-unit id="ERR_SealedStaticClass">
        <source>'{0}': a class cannot be both static and sealed</source>
        <target state="translated">'{0}': クラスに static と sealed の両方を指定することはできません。</target>
        <note />
      </trans-unit>
      <trans-unit id="ERR_PrivateAbstractAccessor">
        <source>'{0}': abstract properties cannot have private accessors</source>
        <target state="translated">'{0}': 抽象プロパティにプライベート アクセサーは指定できません。</target>
        <note />
      </trans-unit>
      <trans-unit id="ERR_ValueExpected">
        <source>Syntax error; value expected</source>
        <target state="translated">構文エラーです。値が必要です</target>
        <note />
      </trans-unit>
      <trans-unit id="ERR_UnboxNotLValue">
        <source>Cannot modify the result of an unboxing conversion</source>
        <target state="translated">アンボックス変換の結果を変更できません。</target>
        <note />
      </trans-unit>
      <trans-unit id="ERR_AnonMethGrpInForEach">
        <source>Foreach cannot operate on a '{0}'. Did you intend to invoke the '{0}'?</source>
        <target state="translated">Foreach は '{0}' 上で使用できません。'{0}' を呼び出しますか?</target>
        <note />
      </trans-unit>
      <trans-unit id="ERR_BadIncDecRetType">
        <source>The return type for ++ or -- operator must match the parameter type or be derived from the parameter type</source>
        <target state="translated">++ または -- 演算子の戻り値の型は、パラメーター型と一致するか、パラメーター型から派生する必要があります。</target>
        <note />
      </trans-unit>
      <trans-unit id="ERR_RefValBoundMustBeFirst">
        <source>The 'class' or 'struct' constraint must come before any other constraints</source>
        <target state="translated">class' または 'struct' 制約は、他の制約の前に指定されなければなりません。</target>
        <note />
      </trans-unit>
      <trans-unit id="ERR_RefValBoundWithClass">
        <source>'{0}': cannot specify both a constraint class and the 'class' or 'struct' constraint</source>
        <target state="translated">'{0}': 制約クラスと 'class' または 'struct' 制約の両方を指定することはできません。</target>
        <note />
      </trans-unit>
      <trans-unit id="ERR_NewBoundWithVal">
        <source>The 'new()' constraint cannot be used with the 'struct' constraint</source>
        <target state="translated">new()' 制約は 'struct' 制約と一緒には使用できません。</target>
        <note />
      </trans-unit>
      <trans-unit id="ERR_RefConstraintNotSatisfied">
        <source>The type '{2}' must be a reference type in order to use it as parameter '{1}' in the generic type or method '{0}'</source>
        <target state="translated">型 '{2}' は、ジェネリック型のパラメーター '{1}'、またはメソッド '{0}' として使用するために、参照型でなければなりません</target>
        <note />
      </trans-unit>
      <trans-unit id="ERR_ValConstraintNotSatisfied">
        <source>The type '{2}' must be a non-nullable value type in order to use it as parameter '{1}' in the generic type or method '{0}'</source>
        <target state="translated">型 '{2}' は、ジェネリック型のパラメーター '{1}'、またはメソッド '{0}' として使用するために、Null 非許容の値型でなければなりません</target>
        <note />
      </trans-unit>
      <trans-unit id="ERR_CircularConstraint">
        <source>Circular constraint dependency involving '{0}' and '{1}'</source>
        <target state="translated">{0}' と '{1}' を含む、循環制約の依存関係です。</target>
        <note />
      </trans-unit>
      <trans-unit id="ERR_BaseConstraintConflict">
        <source>Type parameter '{0}' inherits conflicting constraints '{1}' and '{2}'</source>
        <target state="translated">型パラメーター '{0}' は、競合する制約 '{1}' および '{2}' を継承します</target>
        <note />
      </trans-unit>
      <trans-unit id="ERR_ConWithValCon">
        <source>Type parameter '{1}' has the 'struct' constraint so '{1}' cannot be used as a constraint for '{0}'</source>
        <target state="translated">型パラメーター '{1}' は 'struct' 制約を含むので、'{0}' の制約として '{1}' を使用することはできません</target>
        <note />
      </trans-unit>
      <trans-unit id="ERR_AmbigUDConv">
        <source>Ambiguous user defined conversions '{0}' and '{1}' when converting from '{2}' to '{3}'</source>
        <target state="translated">{2}' から '{3}' へ変換するときの、あいまいなユーザー定義の変換 '{0}' および '{1}' です</target>
        <note />
      </trans-unit>
      <trans-unit id="WRN_AlwaysNull">
        <source>The result of the expression is always 'null' of type '{0}'</source>
        <target state="translated">式の結果は常に型 '{0}' の 'null' になります。</target>
        <note />
      </trans-unit>
      <trans-unit id="WRN_AlwaysNull_Title">
        <source>The result of the expression is always 'null'</source>
        <target state="translated">式の結果が常に 'null' です</target>
        <note />
      </trans-unit>
      <trans-unit id="ERR_RefReturnThis">
        <source>Cannot return 'this' by reference.</source>
        <target state="translated">参照渡しで 'this' を返すことはできません。</target>
        <note />
      </trans-unit>
      <trans-unit id="ERR_AttributeCtorInParameter">
        <source>Cannot use attribute constructor '{0}' because it is has 'in' parameters.</source>
        <target state="translated">'in' パラメーターがあるため、属性のコンストラクター '{0}' を使用できません。</target>
        <note />
      </trans-unit>
      <trans-unit id="ERR_OverrideWithConstraints">
        <source>Constraints for override and explicit interface implementation methods are inherited from the base method, so they cannot be specified directly</source>
        <target state="translated">オーバーライドおよび明示的なインターフェイスの実装メソッドの制約は、基本メソッドから継承されるので、直接指定できません</target>
        <note />
      </trans-unit>
      <trans-unit id="ERR_AmbigOverride">
        <source>The inherited members '{0}' and '{1}' have the same signature in type '{2}', so they cannot be overridden</source>
        <target state="translated">継承したメンバー '{0}' と '{1}' に '{2}' 型の同じ署名があるためオーバーライドできません。</target>
        <note />
      </trans-unit>
      <trans-unit id="ERR_DecConstError">
        <source>Evaluation of the decimal constant expression failed</source>
        <target state="translated">10 進数の定数式の評価に失敗しました。</target>
        <note />
      </trans-unit>
      <trans-unit id="WRN_CmpAlwaysFalse">
        <source>Comparing with null of type '{0}' always produces 'false'</source>
        <target state="translated">型 '{0}' の null と比較すると、いつも 'false' を生成します。</target>
        <note />
      </trans-unit>
      <trans-unit id="WRN_CmpAlwaysFalse_Title">
        <source>Comparing with null of struct type always produces 'false'</source>
        <target state="translated">構造体型の null と比較するといつも 'false' を生成します</target>
        <note />
      </trans-unit>
      <trans-unit id="WRN_FinalizeMethod">
        <source>Introducing a 'Finalize' method can interfere with destructor invocation. Did you intend to declare a destructor?</source>
        <target state="translated">Finalize' メソッドを導入すると、デストラクターの呼び出しに影響する可能性があります。デストラクターを宣言しようとしましたか?</target>
        <note />
      </trans-unit>
      <trans-unit id="WRN_FinalizeMethod_Title">
        <source>Introducing a 'Finalize' method can interfere with destructor invocation</source>
        <target state="translated">Finalize' メソッドを導入すると、デストラクターの呼び出しに影響する可能性があります</target>
        <note />
      </trans-unit>
      <trans-unit id="WRN_FinalizeMethod_Description">
        <source>This warning occurs when you create a class with a method whose signature is public virtual void Finalize.

If such a class is used as a base class and if the deriving class defines a destructor, the destructor will override the base class Finalize method, not Finalize.</source>
        <target state="translated">この警告は、シグネチャが public virtual void Finalize であるメソッドを持つクラスを作成したときに発生します。

このようなクラスが基本クラスとして使用され、派生クラスがデストラクターを定義している場合、デストラクターは Finalize ではなく、基本クラスの Finalize メソッドをオーバーライドします。</target>
        <note />
      </trans-unit>
      <trans-unit id="ERR_ExplicitImplParams">
        <source>'{0}' should not have a params parameter since '{1}' does not</source>
        <target state="translated">'{1}' には params パラメーターがないため、'{0}' は params パラメーターを持つことができません。</target>
        <note />
      </trans-unit>
      <trans-unit id="WRN_GotoCaseShouldConvert">
        <source>The 'goto case' value is not implicitly convertible to type '{0}'</source>
        <target state="translated">goto case' 値は型 '{0}' に暗黙的に変換できません。</target>
        <note />
      </trans-unit>
      <trans-unit id="WRN_GotoCaseShouldConvert_Title">
        <source>The 'goto case' value is not implicitly convertible to the switch type</source>
        <target state="translated">goto case' 値はスイッチ型に暗黙的に変換できません</target>
        <note />
      </trans-unit>
      <trans-unit id="ERR_MethodImplementingAccessor">
        <source>Method '{0}' cannot implement interface accessor '{1}' for type '{2}'. Use an explicit interface implementation.</source>
        <target state="translated">メソッド '{0}' は、型 '{2}' のインターフェイス アクセサー '{1}' を実装できません。明示的なインターフェイス実装を使用してください。</target>
        <note />
      </trans-unit>
      <trans-unit id="WRN_NubExprIsConstBool">
        <source>The result of the expression is always '{0}' since a value of type '{1}' is never equal to 'null' of type '{2}'</source>
        <target state="translated">型 '{1}' の値が型 '{2}' の 'null' に等しくなることはないので、式の結果は常に '{0}' になります。</target>
        <note />
      </trans-unit>
      <trans-unit id="WRN_NubExprIsConstBool_Title">
        <source>The result of the expression is always the same since a value of this type is never equal to 'null'</source>
        <target state="translated">この型の値が 'null' に等しくなることはないので、式の結果は常に同じです</target>
        <note />
      </trans-unit>
      <trans-unit id="WRN_NubExprIsConstBool2">
        <source>The result of the expression is always '{0}' since a value of type '{1}' is never equal to 'null' of type '{2}'</source>
        <target state="translated">型 '{1}' の値が型 '{2}' の 'null' に等しくなることはないので、式の結果は常に '{0}' になります。</target>
        <note />
      </trans-unit>
      <trans-unit id="WRN_NubExprIsConstBool2_Title">
        <source>The result of the expression is always the same since a value of this type is never equal to 'null'</source>
        <target state="translated">この型の値が 'null' に等しくなることはないので、式の結果は常に同じです</target>
        <note />
      </trans-unit>
      <trans-unit id="WRN_ExplicitImplCollision">
        <source>Explicit interface implementation '{0}' matches more than one interface member. Which interface member is actually chosen is implementation-dependent. Consider using a non-explicit implementation instead.</source>
        <target state="translated">明示的なインターフェイスの実装 '{0}' に一致するインターフェイス メンバーが 2 つ以上あります。どのインターフェイスが実際選択されるかは実装に依存しています。代わりに、明示的ではない実装の使用をお勧めします。</target>
        <note />
      </trans-unit>
      <trans-unit id="WRN_ExplicitImplCollision_Title">
        <source>Explicit interface implementation matches more than one interface member</source>
        <target state="translated">明示的なインターフェイスの実装に一致するインターフェイス メンバーが複数あります</target>
        <note />
      </trans-unit>
      <trans-unit id="ERR_AbstractHasBody">
        <source>'{0}' cannot declare a body because it is marked abstract</source>
        <target state="translated">'{0}' は abstract に指定されているため本体を宣言できません。</target>
        <note />
      </trans-unit>
      <trans-unit id="ERR_ConcreteMissingBody">
        <source>'{0}' must declare a body because it is not marked abstract, extern, or partial</source>
        <target state="translated">'{0}' は abstract、extern、または partial に指定されていないため、本体を宣言する必要があります。</target>
        <note />
      </trans-unit>
      <trans-unit id="ERR_AbstractAndSealed">
        <source>'{0}' cannot be both abstract and sealed</source>
        <target state="translated">'{0}' を abstract および sealed に同時に指定することはできません。</target>
        <note />
      </trans-unit>
      <trans-unit id="ERR_AbstractNotVirtual">
        <source>The abstract {0} '{1}' cannot be marked virtual</source>
        <target state="translated">抽象 {0} '{1}' を virtual に指定することはできません</target>
        <note />
      </trans-unit>
      <trans-unit id="ERR_StaticConstant">
        <source>The constant '{0}' cannot be marked static</source>
        <target state="translated">定数 '{0}' を static に設定することはできません。</target>
        <note />
      </trans-unit>
      <trans-unit id="ERR_CantOverrideNonFunction">
        <source>'{0}': cannot override because '{1}' is not a function</source>
        <target state="translated">'{0}': '{1}' は関数ではないためオーバーライドできません。</target>
        <note />
      </trans-unit>
      <trans-unit id="ERR_CantOverrideNonVirtual">
        <source>'{0}': cannot override inherited member '{1}' because it is not marked virtual, abstract, or override</source>
        <target state="translated">'{0}': 継承されたメンバー '{1}' は virtual、abstract または override に設定されていないためオーバーライドできません。</target>
        <note />
      </trans-unit>
      <trans-unit id="ERR_CantChangeAccessOnOverride">
        <source>'{0}': cannot change access modifiers when overriding '{1}' inherited member '{2}'</source>
        <target state="translated">'{0}': '{1}' の継承メンバー '{2}' をオーバーライドするときに、アクセス修飾子を変更できません。</target>
        <note />
      </trans-unit>
      <trans-unit id="ERR_CantChangeTupleNamesOnOverride">
        <source>'{0}': cannot change tuple element names when overriding inherited member '{1}'</source>
        <target state="translated">'{0}': 継承されたメンバー '{1}' を上書きするときにタプル要素名を変更することはできません</target>
        <note />
      </trans-unit>
      <trans-unit id="ERR_CantChangeReturnTypeOnOverride">
        <source>'{0}': return type must be '{2}' to match overridden member '{1}'</source>
        <target state="translated">'{0}': オーバーライドされたメンバー '{1}' に対応するために戻り値の型は '{2}' でなければなりません。</target>
        <note />
      </trans-unit>
      <trans-unit id="ERR_CantDeriveFromSealedType">
        <source>'{0}': cannot derive from sealed type '{1}'</source>
        <target state="translated">'{0}': シールド型 '{1}' から派生することはできません。</target>
        <note />
      </trans-unit>
      <trans-unit id="ERR_AbstractInConcreteClass">
        <source>'{0}' is abstract but it is contained in non-abstract class '{1}'</source>
        <target state="translated">'{0}' は抽象ですが、非抽象クラスの '{1}' に含まれています。</target>
        <note />
      </trans-unit>
      <trans-unit id="ERR_StaticConstructorWithExplicitConstructorCall">
        <source>'{0}': static constructor cannot have an explicit 'this' or 'base' constructor call</source>
        <target state="translated">'{0}': 静的コンストラクターは、明示的な 'this' または 'base' コンストラクターの呼び出しを含むことはできません。</target>
        <note />
      </trans-unit>
      <trans-unit id="ERR_StaticConstructorWithAccessModifiers">
        <source>'{0}': access modifiers are not allowed on static constructors</source>
        <target state="translated">'{0}': アクセス修飾子は静的コンストラクターでは許可されていません。</target>
        <note />
      </trans-unit>
      <trans-unit id="ERR_RecursiveConstructorCall">
        <source>Constructor '{0}' cannot call itself</source>
        <target state="translated">コンストラクター '{0}' で、それ自体を呼び出すことはできません:</target>
        <note />
      </trans-unit>
      <trans-unit id="ERR_IndirectRecursiveConstructorCall">
        <source>Constructor '{0}' cannot call itself through another constructor</source>
        <target state="translated">コンストラクター '{0}' で、それ自体を別のコンストラクターを通して呼び出すことはできません</target>
        <note />
      </trans-unit>
      <trans-unit id="ERR_ObjectCallingBaseConstructor">
        <source>'{0}' has no base class and cannot call a base constructor</source>
        <target state="translated">'{0}' には基底クラスがないため、基底コンストラクターを呼び出せません。</target>
        <note />
      </trans-unit>
      <trans-unit id="ERR_PredefinedTypeNotFound">
        <source>Predefined type '{0}' is not defined or imported</source>
        <target state="translated">定義済みの型 '{0}' は定義、またはインポートされていません</target>
        <note />
      </trans-unit>
      <trans-unit id="ERR_PredefinedValueTupleTypeNotFound">
        <source>Predefined type '{0}' is not defined or imported</source>
        <target state="translated">定義済みの型 '{0}' は定義、またはインポートされていません</target>
        <note />
      </trans-unit>
      <trans-unit id="ERR_PredefinedValueTupleTypeAmbiguous3">
        <source>Predefined type '{0}' is declared in multiple referenced assemblies: '{1}' and '{2}'</source>
        <target state="translated">定義済みの型 '{0}' が複数の参照先アセンブリで宣言されています: '{1}' と '{2}'</target>
        <note />
      </trans-unit>
      <trans-unit id="ERR_StructWithBaseConstructorCall">
        <source>'{0}': structs cannot call base class constructors</source>
        <target state="translated">'{0}': 構造体は、基底クラスのコンストラクターを呼び出すことができません。</target>
        <note />
      </trans-unit>
      <trans-unit id="ERR_StructLayoutCycle">
        <source>Struct member '{0}' of type '{1}' causes a cycle in the struct layout</source>
        <target state="translated">型 '{1}' の構造体メンバー '{0}' により、構造体レイアウトで循環参照が発生します。</target>
        <note />
      </trans-unit>
      <trans-unit id="ERR_InterfacesCannotContainTypes">
        <source>'{0}': interfaces cannot declare types</source>
        <target state="translated">'{0}': インターフェイスは型を宣言できません。</target>
        <note />
      </trans-unit>
      <trans-unit id="ERR_InterfacesCantContainFields">
        <source>Interfaces cannot contain fields</source>
        <target state="translated">インターフェイスにフィールドを含めることはできません。</target>
        <note />
      </trans-unit>
      <trans-unit id="ERR_InterfacesCantContainConstructors">
        <source>Interfaces cannot contain constructors</source>
        <target state="translated">インターフェイスにコンストラクターを含めることはできません。</target>
        <note />
      </trans-unit>
      <trans-unit id="ERR_NonInterfaceInInterfaceList">
        <source>Type '{0}' in interface list is not an interface</source>
        <target state="translated">インターフェイス リストの型 '{0}' はインターフェイスではありません。</target>
        <note />
      </trans-unit>
      <trans-unit id="ERR_DuplicateInterfaceInBaseList">
        <source>'{0}' is already listed in interface list</source>
        <target state="translated">'{0}' は既にインターフェイス リストに存在します。</target>
        <note />
      </trans-unit>
      <trans-unit id="ERR_DuplicateInterfaceWithTupleNamesInBaseList">
        <source>'{0}' is already listed in the interface list on type '{2}' with different tuple element names, as '{1}'.</source>
        <target state="translated">'{0}' は、型 '{2}' のインターフェイス リストに、異なるタプル要素名 '{1}' として既に指定されています。</target>
        <note />
      </trans-unit>
      <trans-unit id="ERR_CycleInInterfaceInheritance">
        <source>Inherited interface '{1}' causes a cycle in the interface hierarchy of '{0}'</source>
        <target state="translated">継承インターフェイス '{1}' により、'{0}' のインターフェイス階層内で循環参照が発生します。</target>
        <note />
      </trans-unit>
      <trans-unit id="ERR_InterfaceMemberHasBody">
        <source>'{0}': interface members cannot have a definition</source>
        <target state="translated">'{0}': インターフェイス メンバーは定義を持つことができません。</target>
        <note />
      </trans-unit>
      <trans-unit id="ERR_HidingAbstractMethod">
        <source>'{0}' hides inherited abstract member '{1}'</source>
        <target state="translated">'{0}' は継承抽象メンバー '{1}' を隠します。</target>
        <note />
      </trans-unit>
      <trans-unit id="ERR_UnimplementedAbstractMethod">
        <source>'{0}' does not implement inherited abstract member '{1}'</source>
        <target state="translated">'{0}' は継承抽象メンバー '{1}' を実装しません。</target>
        <note />
      </trans-unit>
      <trans-unit id="ERR_UnimplementedInterfaceMember">
        <source>'{0}' does not implement interface member '{1}'</source>
        <target state="translated">'{0}' はインターフェイス メンバー '{1}' を実装しません。</target>
        <note />
      </trans-unit>
      <trans-unit id="ERR_ObjectCantHaveBases">
        <source>The class System.Object cannot have a base class or implement an interface</source>
        <target state="translated">クラス System.Object は基底クラスを含んだり、インターフェイスを実装したりできません。</target>
        <note />
      </trans-unit>
      <trans-unit id="ERR_ExplicitInterfaceImplementationNotInterface">
        <source>'{0}' in explicit interface declaration is not an interface</source>
        <target state="translated">'明示的インターフェイス宣言の中の '{0}' はインターフェイスではありません。</target>
        <note />
      </trans-unit>
      <trans-unit id="ERR_InterfaceMemberNotFound">
        <source>'{0}' in explicit interface declaration is not a member of interface</source>
        <target state="translated">'明示的インターフェイス宣言の中の '{0}' はインターフェイスのメンバーではありません。</target>
        <note />
      </trans-unit>
      <trans-unit id="ERR_ClassDoesntImplementInterface">
        <source>'{0}': containing type does not implement interface '{1}'</source>
        <target state="translated">'{0}': 含む型は、インターフェイス '{1}' を実装しません。</target>
        <note />
      </trans-unit>
      <trans-unit id="ERR_ExplicitInterfaceImplementationInNonClassOrStruct">
        <source>'{0}': explicit interface declaration can only be declared in a class or struct</source>
        <target state="translated">'{0}': 明示的インターフェイスはクラス、または構造体の中でのみ宣言できます。</target>
        <note />
      </trans-unit>
      <trans-unit id="ERR_MemberNameSameAsType">
        <source>'{0}': member names cannot be the same as their enclosing type</source>
        <target state="translated">'{0}': メンバー名をそれを囲む型の名前と同じにすることはできません。</target>
        <note />
      </trans-unit>
      <trans-unit id="ERR_EnumeratorOverflow">
        <source>'{0}': the enumerator value is too large to fit in its type</source>
        <target state="translated">'{0}': 列挙子の値は、型に対して大きすぎます。</target>
        <note />
      </trans-unit>
      <trans-unit id="ERR_CantOverrideNonProperty">
        <source>'{0}': cannot override because '{1}' is not a property</source>
        <target state="translated">'{0}': '{1}' はプロパティではないためオーバーライドできません。</target>
        <note />
      </trans-unit>
      <trans-unit id="ERR_NoGetToOverride">
        <source>'{0}': cannot override because '{1}' does not have an overridable get accessor</source>
        <target state="translated">'{0}': '{1}' に、オーバーライド可能な get アクセサーがないため、オーバーライドできません。</target>
        <note />
      </trans-unit>
      <trans-unit id="ERR_NoSetToOverride">
        <source>'{0}': cannot override because '{1}' does not have an overridable set accessor</source>
        <target state="translated">'{0}': '{1}' に、オーバーライド可能な set アクセサーがないため、オーバーライドできません。</target>
        <note />
      </trans-unit>
      <trans-unit id="ERR_PropertyCantHaveVoidType">
        <source>'{0}': property or indexer cannot have void type</source>
        <target state="translated">'{0}': プロパティまたはインデクサーに void 型を指定することはできません。</target>
        <note />
      </trans-unit>
      <trans-unit id="ERR_PropertyWithNoAccessors">
        <source>'{0}': property or indexer must have at least one accessor</source>
        <target state="translated">'{0}': プロパティまたはインデクサーには少なくとも 1 つのアクセサーを指定する必要があります。</target>
        <note />
      </trans-unit>
      <trans-unit id="ERR_NewVirtualInSealed">
        <source>'{0}' is a new virtual member in sealed class '{1}'</source>
        <target state="translated">'{0}' はシールド クラス '{1}' の新しい仮想メンバーです。</target>
        <note />
      </trans-unit>
      <trans-unit id="ERR_ExplicitPropertyAddingAccessor">
        <source>'{0}' adds an accessor not found in interface member '{1}'</source>
        <target state="translated">'{0}' はインターフェイス メンバー '{1}' にないアクセサーを追加します。</target>
        <note />
      </trans-unit>
      <trans-unit id="ERR_ExplicitPropertyMissingAccessor">
        <source>Explicit interface implementation '{0}' is missing accessor '{1}'</source>
        <target state="translated">明示的なインターフェイスの実装 '{0}' にアクセサー '{1}' はありません。</target>
        <note />
      </trans-unit>
      <trans-unit id="ERR_ConversionWithInterface">
        <source>'{0}': user-defined conversions to or from an interface are not allowed</source>
        <target state="translated">'{0}': インターフェイスとの間におけるユーザー定義の変換は許可されていません。</target>
        <note />
      </trans-unit>
      <trans-unit id="ERR_ConversionWithBase">
        <source>'{0}': user-defined conversions to or from a base class are not allowed</source>
        <target state="translated">'{0}': 基底クラスとの間におけるユーザー定義の変換は許可されていません。</target>
        <note />
      </trans-unit>
      <trans-unit id="ERR_ConversionWithDerived">
        <source>'{0}': user-defined conversions to or from a derived class are not allowed</source>
        <target state="translated">'{0}': 派生クラスとの間におけるユーザー定義の変換は許可されていません。</target>
        <note />
      </trans-unit>
      <trans-unit id="ERR_IdentityConversion">
        <source>User-defined operator cannot take an object of the enclosing type and convert to an object of the enclosing type</source>
        <target state="translated">ユーザー定義の演算子は、それを囲む型のオブジェクトの取得、およびそれを囲む型のオブジェクトへの変換を行えません。</target>
        <note />
      </trans-unit>
      <trans-unit id="ERR_ConversionNotInvolvingContainedType">
        <source>User-defined conversion must convert to or from the enclosing type</source>
        <target state="translated">ユーザー定義の変換では、それを囲む型に/から変換しなければなりません</target>
        <note />
      </trans-unit>
      <trans-unit id="ERR_DuplicateConversionInClass">
        <source>Duplicate user-defined conversion in type '{0}'</source>
        <target state="translated">型 '{0}' で重複するユーザー定義の変換です。</target>
        <note />
      </trans-unit>
      <trans-unit id="ERR_OperatorsMustBeStatic">
        <source>User-defined operator '{0}' must be declared static and public</source>
        <target state="translated">ユーザー定義の演算子 '{0}' は static および public として宣言されなければなりません。</target>
        <note />
      </trans-unit>
      <trans-unit id="ERR_BadIncDecSignature">
        <source>The parameter type for ++ or -- operator must be the containing type</source>
        <target state="translated">++ または -- 演算子のパラメーターの型は、それを含む型でなければなりません</target>
        <note />
      </trans-unit>
      <trans-unit id="ERR_BadUnaryOperatorSignature">
        <source>The parameter of a unary operator must be the containing type</source>
        <target state="translated">単項演算子のパラメーターは、それを含む型でなければなりません。</target>
        <note />
      </trans-unit>
      <trans-unit id="ERR_BadBinaryOperatorSignature">
        <source>One of the parameters of a binary operator must be the containing type</source>
        <target state="translated">バイナリ演算子のパラメーターの 1 つはそれを含む型でなければなりません。</target>
        <note />
      </trans-unit>
      <trans-unit id="ERR_BadShiftOperatorSignature">
        <source>The first operand of an overloaded shift operator must have the same type as the containing type, and the type of the second operand must be int</source>
        <target state="translated">オーバーロードされた shift 演算子の最初のオペランドはそれを含む型と同じ型、2 番目のオペランドの型は int でなければなりません</target>
        <note />
      </trans-unit>
      <trans-unit id="ERR_InterfacesCantContainOperators">
        <source>Interfaces cannot contain operators</source>
        <target state="translated">インターフェイスに演算子を含めることはできません。</target>
        <note />
      </trans-unit>
      <trans-unit id="ERR_StructsCantContainDefaultConstructor">
        <source>Structs cannot contain explicit parameterless constructors</source>
        <target state="translated">構造体に明示的なパラメーターのないコンストラクターを含めることはできません。</target>
        <note />
      </trans-unit>
      <trans-unit id="ERR_EnumsCantContainDefaultConstructor">
        <source>Enums cannot contain explicit parameterless constructors</source>
        <target state="translated">列挙型は明示的なパラメーターなしのコンス トラクターを含めることはできません</target>
        <note />
      </trans-unit>
      <trans-unit id="ERR_CantOverrideBogusMethod">
        <source>'{0}': cannot override '{1}' because it is not supported by the language</source>
        <target state="translated">'{0}': '{1}' はこの言語でサポートされていないため、オーバーライドできません。</target>
        <note />
      </trans-unit>
      <trans-unit id="ERR_BindToBogus">
        <source>'{0}' is not supported by the language</source>
        <target state="translated">'{0}' はこの言語でサポートされていません</target>
        <note />
      </trans-unit>
      <trans-unit id="ERR_CantCallSpecialMethod">
        <source>'{0}': cannot explicitly call operator or accessor</source>
        <target state="translated">'{0}': 演算子またはアクセサーを明示的に呼び出すことはできません</target>
        <note />
      </trans-unit>
      <trans-unit id="ERR_BadTypeReference">
        <source>'{0}': cannot reference a type through an expression; try '{1}' instead</source>
        <target state="translated">'{0}': 式から型を参照することはできません。'{1}' を使用してください。</target>
        <note />
      </trans-unit>
      <trans-unit id="ERR_FieldInitializerInStruct">
        <source>'{0}': cannot have instance property or field initializers in structs</source>
        <target state="translated">'{0}': 構造体にインスタンス プロパティまたはフィールド初期化子を含めることはできません。</target>
        <note />
      </trans-unit>
      <trans-unit id="ERR_BadDestructorName">
        <source>Name of destructor must match name of class</source>
        <target state="translated">デストラクターの名前をクラスの名前と同じにしてください。</target>
        <note />
      </trans-unit>
      <trans-unit id="ERR_OnlyClassesCanContainDestructors">
        <source>Only class types can contain destructors</source>
        <target state="translated">クラスのみがデストラクターを含むことができます。</target>
        <note />
      </trans-unit>
      <trans-unit id="ERR_ConflictAliasAndMember">
        <source>Namespace '{1}' contains a definition conflicting with alias '{0}'</source>
        <target state="translated">名前空間 '{1}' は、エイリアス '{0}' と競合する定義を含んでいます。</target>
        <note />
      </trans-unit>
      <trans-unit id="ERR_ConflictingAliasAndDefinition">
        <source>Alias '{0}' conflicts with {1} definition</source>
        <target state="translated">エイリアス '{0}' は定義 {1} と競合しています。</target>
        <note />
      </trans-unit>
      <trans-unit id="ERR_ConditionalOnSpecialMethod">
        <source>The Conditional attribute is not valid on '{0}' because it is a constructor, destructor, operator, or explicit interface implementation</source>
        <target state="translated">条件付き属性は、コンストラクター、デストラクター、演算子または明示的インターフェイスの実装であるため、'{0}' では無効です。</target>
        <note />
      </trans-unit>
      <trans-unit id="ERR_ConditionalMustReturnVoid">
        <source>The Conditional attribute is not valid on '{0}' because its return type is not void</source>
        <target state="translated">戻り値の型が void でないため、条件付き属性は '{0}' では無効です。</target>
        <note />
      </trans-unit>
      <trans-unit id="ERR_DuplicateAttribute">
        <source>Duplicate '{0}' attribute</source>
        <target state="translated">{0}' 属性が重複しています。</target>
        <note />
      </trans-unit>
      <trans-unit id="ERR_DuplicateAttributeInNetModule">
        <source>Duplicate '{0}' attribute in '{1}'</source>
        <target state="translated">{0}' 属性が '{1}' で重複しています。</target>
        <note />
      </trans-unit>
      <trans-unit id="ERR_ConditionalOnInterfaceMethod">
        <source>The Conditional attribute is not valid on interface members</source>
        <target state="translated">インターフェイス メンバーに対して、条件付き属性は使用できません。</target>
        <note />
      </trans-unit>
      <trans-unit id="ERR_OperatorCantReturnVoid">
        <source>User-defined operators cannot return void</source>
        <target state="translated">ユーザー定義の演算子は void を返すことはできません。</target>
        <note />
      </trans-unit>
      <trans-unit id="ERR_BadDynamicConversion">
        <source>'{0}': user-defined conversions to or from the dynamic type are not allowed</source>
        <target state="translated">'{0}': 動的な型との間でユーザー定義の変換を行うことはできません。</target>
        <note />
      </trans-unit>
      <trans-unit id="ERR_InvalidAttributeArgument">
        <source>Invalid value for argument to '{0}' attribute</source>
        <target state="translated">{0}' 属性の引数の値が無効です。</target>
        <note />
      </trans-unit>
      <trans-unit id="ERR_ParameterNotValidForType">
        <source>Parameter not valid for the specified unmanaged type.</source>
        <target state="translated">パラメーターは指定されたアンマネージ型に対して無効です。</target>
        <note />
      </trans-unit>
      <trans-unit id="ERR_AttributeParameterRequired1">
        <source>Attribute parameter '{0}' must be specified.</source>
        <target state="translated">属性パラメーター '{0}' を指定する必要があります。</target>
        <note />
      </trans-unit>
      <trans-unit id="ERR_AttributeParameterRequired2">
        <source>Attribute parameter '{0}' or '{1}' must be specified.</source>
        <target state="translated">属性パラメーター '{0}' または '{1}' を指定する必要があります。</target>
        <note />
      </trans-unit>
      <trans-unit id="ERR_MarshalUnmanagedTypeNotValidForFields">
        <source>Unmanaged type '{0}' not valid for fields.</source>
        <target state="translated">アンマネージ型 '{0}' はフィールドに対して無効です。</target>
        <note />
      </trans-unit>
      <trans-unit id="ERR_MarshalUnmanagedTypeOnlyValidForFields">
        <source>Unmanaged type '{0}' is only valid for fields.</source>
        <target state="translated">アンマネージ型 '{0}' はフィールドに対してのみ有効です。</target>
        <note />
      </trans-unit>
      <trans-unit id="ERR_AttributeOnBadSymbolType">
        <source>Attribute '{0}' is not valid on this declaration type. It is only valid on '{1}' declarations.</source>
        <target state="translated">属性 '{0}' はこの宣言型では無効です。'{1}' 宣言でのみ有効です。</target>
        <note />
      </trans-unit>
      <trans-unit id="ERR_FloatOverflow">
        <source>Floating-point constant is outside the range of type '{0}'</source>
        <target state="translated">浮動小数点定数が型 '{0}' の範囲外です。</target>
        <note />
      </trans-unit>
      <trans-unit id="ERR_ComImportWithoutUuidAttribute">
        <source>The Guid attribute must be specified with the ComImport attribute</source>
        <target state="translated">Guid 属性は Comimport 属性を使って指定する必要があります。</target>
        <note />
      </trans-unit>
      <trans-unit id="ERR_InvalidNamedArgument">
        <source>Invalid value for named attribute argument '{0}'</source>
        <target state="translated">名前付き属性の引数 '{0}' の値が無効です。</target>
        <note />
      </trans-unit>
      <trans-unit id="ERR_DllImportOnInvalidMethod">
        <source>The DllImport attribute must be specified on a method marked 'static' and 'extern'</source>
        <target state="translated">static または extern に指定されているメソッドでは、DllImport 属性を指定する必要があります</target>
        <note />
      </trans-unit>
      <trans-unit id="ERR_EncUpdateFailedMissingAttribute">
        <source>Cannot update '{0}'; attribute '{1}' is missing.</source>
        <target state="translated">{0}' を更新できません。属性 '{1}' がありません。</target>
        <note />
      </trans-unit>
      <trans-unit id="ERR_DllImportOnGenericMethod">
        <source>The DllImport attribute cannot be applied to a method that is generic or contained in a generic type.</source>
        <target state="translated">DllImport 属性は、ジェネリックであるメソッド、またはジェネリック型に含まれるメソッドには適用できません。</target>
        <note />
      </trans-unit>
      <trans-unit id="ERR_FieldCantBeRefAny">
        <source>Field or property cannot be of type '{0}'</source>
        <target state="translated">フィールドまたはプロパティに型 '{0}' を指定することはできません。</target>
        <note />
      </trans-unit>
      <trans-unit id="ERR_FieldAutoPropCantBeByRefLike">
        <source>Field or auto-implemented property cannot be of type '{0}' unless it is an instance member of a ref struct.</source>
        <target state="translated">フィールドまたは自動実装プロパティは、それが ref 構造体のインスタンス メンバーである場合を除いて、型 '{0}' にすることができません。</target>
        <note />
      </trans-unit>
      <trans-unit id="ERR_ArrayElementCantBeRefAny">
        <source>Array elements cannot be of type '{0}'</source>
        <target state="translated">配列要素を '{0}' 型にすることはできません。</target>
        <note />
      </trans-unit>
      <trans-unit id="WRN_DeprecatedSymbol">
        <source>'{0}' is obsolete</source>
        <target state="translated">'{0}' は古い形式です。</target>
        <note />
      </trans-unit>
      <trans-unit id="WRN_DeprecatedSymbol_Title">
        <source>Type or member is obsolete</source>
        <target state="translated">型またはメンバーが旧型式です</target>
        <note />
      </trans-unit>
      <trans-unit id="ERR_NotAnAttributeClass">
        <source>'{0}' is not an attribute class</source>
        <target state="translated">'{0}' は属性クラスではありません。</target>
        <note />
      </trans-unit>
      <trans-unit id="ERR_BadNamedAttributeArgument">
        <source>'{0}' is not a valid named attribute argument. Named attribute arguments must be fields which are not readonly, static, or const, or read-write properties which are public and not static.</source>
        <target state="translated">'{0}' は有効な名前付き属性引数ではありません。名前付き属性引数は、読み取り専用、static、const、または公開され、静的でない読み書き可能なプロパティ以外のフィールドである必要があります。</target>
        <note />
      </trans-unit>
      <trans-unit id="WRN_DeprecatedSymbolStr">
        <source>'{0}' is obsolete: '{1}'</source>
        <target state="translated">'{0}' は旧形式です ('{1}')</target>
        <note />
      </trans-unit>
      <trans-unit id="WRN_DeprecatedSymbolStr_Title">
        <source>Type or member is obsolete</source>
        <target state="translated">型またはメンバーが旧型式です</target>
        <note />
      </trans-unit>
      <trans-unit id="ERR_DeprecatedSymbolStr">
        <source>'{0}' is obsolete: '{1}'</source>
        <target state="translated">'{0}' は旧形式です ('{1}')</target>
        <note />
      </trans-unit>
      <trans-unit id="ERR_IndexerCantHaveVoidType">
        <source>Indexers cannot have void type</source>
        <target state="translated">インデクサーに void 型を指定できません。</target>
        <note />
      </trans-unit>
      <trans-unit id="ERR_VirtualPrivate">
        <source>'{0}': virtual or abstract members cannot be private</source>
        <target state="translated">'{0}': 仮想または抽象メンバーには、private を指定できません。</target>
        <note />
      </trans-unit>
      <trans-unit id="ERR_ArrayInitToNonArrayType">
        <source>Can only use array initializer expressions to assign to array types. Try using a new expression instead.</source>
        <target state="translated">配列型を割り当てるには配列初期化子式だけを使用してください。new 式を使用してください。</target>
        <note />
      </trans-unit>
      <trans-unit id="ERR_ArrayInitInBadPlace">
        <source>Array initializers can only be used in a variable or field initializer. Try using a new expression instead.</source>
        <target state="translated">配列初期化子は変数かフィールド初期化子の中でのみ使用できます。new 式を使用してください。</target>
        <note />
      </trans-unit>
      <trans-unit id="ERR_MissingStructOffset">
        <source>'{0}': instance field in types marked with StructLayout(LayoutKind.Explicit) must have a FieldOffset attribute</source>
        <target state="needs-review-translation">'{0}': StructLayout(LayoutKind.Explicit) でマークされたインスタンス フィールドの型には、FieldOffset 属性を指定する必要があります。</target>
        <note />
      </trans-unit>
      <trans-unit id="WRN_ExternMethodNoImplementation">
        <source>Method, operator, or accessor '{0}' is marked external and has no attributes on it. Consider adding a DllImport attribute to specify the external implementation.</source>
        <target state="translated">メソッド、演算子、またはアクセサー '{0}' は external に設定されていて属性を持っていません。外部の実装を指定するには、DllImport 属性の追加を検討してください。</target>
        <note />
      </trans-unit>
      <trans-unit id="WRN_ExternMethodNoImplementation_Title">
        <source>Method, operator, or accessor is marked external and has no attributes on it</source>
        <target state="translated">メソッド、演算子、またはアクセサーは external に設定されていて属性を持っていません</target>
        <note />
      </trans-unit>
      <trans-unit id="WRN_ProtectedInSealed">
        <source>'{0}': new protected member declared in sealed class</source>
        <target state="translated">'{0}': 新規のプロテクト メンバーがシールド クラスで宣言されました。</target>
        <note />
      </trans-unit>
      <trans-unit id="WRN_ProtectedInSealed_Title">
        <source>New protected member declared in sealed class</source>
        <target state="translated">新規のプロテクト メンバーがシールド クラスで宣言されました</target>
        <note />
      </trans-unit>
      <trans-unit id="ERR_InterfaceImplementedByConditional">
        <source>Conditional member '{0}' cannot implement interface member '{1}' in type '{2}'</source>
        <target state="translated">条件付きメンバー '{0}' はインターフェイス メンバー '{1}' を型 '{2}' で実装できません。</target>
        <note />
      </trans-unit>
      <trans-unit id="ERR_IllegalRefParam">
        <source>ref and out are not valid in this context</source>
        <target state="translated">ref および out はこのコンテキストでは有効ではありません。</target>
        <note />
      </trans-unit>
      <trans-unit id="ERR_BadArgumentToAttribute">
        <source>The argument to the '{0}' attribute must be a valid identifier</source>
        <target state="translated">属性 '{0}' に対する引数は、有効な識別子である必要があります。</target>
        <note />
      </trans-unit>
      <trans-unit id="ERR_StructOffsetOnBadStruct">
        <source>The FieldOffset attribute can only be placed on members of types marked with the StructLayout(LayoutKind.Explicit)</source>
        <target state="translated">FieldOffset 属性は、StructLayout(LayoutKind.Explicit) でマークされた型のメンバーでのみ使用できます</target>
        <note />
      </trans-unit>
      <trans-unit id="ERR_StructOffsetOnBadField">
        <source>The FieldOffset attribute is not allowed on static or const fields</source>
        <target state="translated">FieldOffset 属性は、static または const フィールドで使用できません。</target>
        <note />
      </trans-unit>
      <trans-unit id="ERR_AttributeUsageOnNonAttributeClass">
        <source>Attribute '{0}' is only valid on classes derived from System.Attribute</source>
        <target state="translated">属性 '{0}' は、System.Attribute から派生したクラスでのみ有効です。</target>
        <note />
      </trans-unit>
      <trans-unit id="WRN_PossibleMistakenNullStatement">
        <source>Possible mistaken empty statement</source>
        <target state="translated">empty ステートメントが間違っている可能性があります</target>
        <note />
      </trans-unit>
      <trans-unit id="WRN_PossibleMistakenNullStatement_Title">
        <source>Possible mistaken empty statement</source>
        <target state="translated">empty ステートメントが間違っている可能性があります</target>
        <note />
      </trans-unit>
      <trans-unit id="ERR_DuplicateNamedAttributeArgument">
        <source>'{0}' duplicate named attribute argument</source>
        <target state="translated">'{0}' 属性引数の名前が重複しています。</target>
        <note />
      </trans-unit>
      <trans-unit id="ERR_DeriveFromEnumOrValueType">
        <source>'{0}' cannot derive from special class '{1}'</source>
        <target state="translated">'{0}' は特殊クラス '{1}' から派生することはできません。</target>
        <note />
      </trans-unit>
      <trans-unit id="ERR_DefaultMemberOnIndexedType">
        <source>Cannot specify the DefaultMember attribute on a type containing an indexer</source>
        <target state="translated">インデクサーを含む型に対して DefaultMember 属性を指定できません。</target>
        <note />
      </trans-unit>
      <trans-unit id="ERR_BogusType">
        <source>'{0}' is a type not supported by the language</source>
        <target state="translated">'{0}' はこの言語でサポートされていない型です</target>
        <note />
      </trans-unit>
      <trans-unit id="WRN_UnassignedInternalField">
        <source>Field '{0}' is never assigned to, and will always have its default value {1}</source>
        <target state="translated">フィールド '{0}' は割り当てられません。常に既定値 {1} を使用します。</target>
        <note />
      </trans-unit>
      <trans-unit id="WRN_UnassignedInternalField_Title">
        <source>Field is never assigned to, and will always have its default value</source>
        <target state="translated">フィールドは割り当てられません。常に既定値を使用します</target>
        <note />
      </trans-unit>
      <trans-unit id="ERR_CStyleArray">
        <source>Bad array declarator: To declare a managed array the rank specifier precedes the variable's identifier. To declare a fixed size buffer field, use the fixed keyword before the field type.</source>
        <target state="translated">不適切な配列の宣言子: マネージ配列を宣言するには、次元指定子を変数の識別子の前に指定します。固定サイズ バッファー フィールドを宣言するには、フィールド型の前に fixed キーワードを使用します。</target>
        <note />
      </trans-unit>
      <trans-unit id="WRN_VacuousIntegralComp">
        <source>Comparison to integral constant is useless; the constant is outside the range of type '{0}'</source>
        <target state="translated">整数定数への比較ができません。定数が型 '{0}' の範囲外です。</target>
        <note />
      </trans-unit>
      <trans-unit id="WRN_VacuousIntegralComp_Title">
        <source>Comparison to integral constant is useless; the constant is outside the range of the type</source>
        <target state="translated">整数定数への比較は無意味です。定数が型の範囲外です</target>
        <note />
      </trans-unit>
      <trans-unit id="ERR_AbstractAttributeClass">
        <source>Cannot apply attribute class '{0}' because it is abstract</source>
        <target state="translated">抽象であるため属性クラス '{0}' を適用できません。</target>
        <note />
      </trans-unit>
      <trans-unit id="ERR_BadNamedAttributeArgumentType">
        <source>'{0}' is not a valid named attribute argument because it is not a valid attribute parameter type</source>
        <target state="translated">'{0}' は有効な名前付き属性引数ではありません。属性パラメーター型が有効ではありません。</target>
        <note />
      </trans-unit>
      <trans-unit id="ERR_MissingPredefinedMember">
        <source>Missing compiler required member '{0}.{1}'</source>
        <target state="translated">コンパイラが必要とするメンバー '{0}.{1}' がありません</target>
        <note />
      </trans-unit>
      <trans-unit id="WRN_AttributeLocationOnBadDeclaration">
        <source>'{0}' is not a valid attribute location for this declaration. Valid attribute locations for this declaration are '{1}'. All attributes in this block will be ignored.</source>
        <target state="translated">'{0}' は、この宣言の有効な属性ではありません。宣言の有効な属性の場所は '{1}' です。このブロックの属性はすべて無視されます。</target>
        <note />
      </trans-unit>
      <trans-unit id="WRN_AttributeLocationOnBadDeclaration_Title">
        <source>Not a valid attribute location for this declaration</source>
        <target state="translated">属性の場所はこの宣言に対して無効です</target>
        <note />
      </trans-unit>
      <trans-unit id="WRN_InvalidAttributeLocation">
        <source>'{0}' is not a recognized attribute location. Valid attribute locations for this declaration are '{1}'. All attributes in this block will be ignored.</source>
        <target state="translated">'{0}' は認識できる属性の場所ではありません。この宣言の属性の場所として使用できるのは '{1}' です。このブロック内の属性はすべて無視されます。</target>
        <note />
      </trans-unit>
      <trans-unit id="WRN_InvalidAttributeLocation_Title">
        <source>Not a recognized attribute location</source>
        <target state="translated">認識できる属性の場所ではありません</target>
        <note />
      </trans-unit>
      <trans-unit id="WRN_EqualsWithoutGetHashCode">
        <source>'{0}' overrides Object.Equals(object o) but does not override Object.GetHashCode()</source>
        <target state="translated">'{0}' は Object.Equals(object o) をオーバーライドしますが、Object.GetHashCode() をオーバーライドしません。</target>
        <note />
      </trans-unit>
      <trans-unit id="WRN_EqualsWithoutGetHashCode_Title">
        <source>Type overrides Object.Equals(object o) but does not override Object.GetHashCode()</source>
        <target state="translated">型は Object.Equals(object o) をオーバーライドしますが、Object.GetHashCode() をオーバーライドしません</target>
        <note />
      </trans-unit>
      <trans-unit id="WRN_EqualityOpWithoutEquals">
        <source>'{0}' defines operator == or operator != but does not override Object.Equals(object o)</source>
        <target state="translated">'{0}' は演算子 == または演算子 != を定義しますが、Object.Equals(object o) をオーバーライドしません。</target>
        <note />
      </trans-unit>
      <trans-unit id="WRN_EqualityOpWithoutEquals_Title">
        <source>Type defines operator == or operator != but does not override Object.Equals(object o)</source>
        <target state="translated">型は演算子 == または演算子 != を定義しますが、Object.Equals(object o) をオーバーライドしません</target>
        <note />
      </trans-unit>
      <trans-unit id="WRN_EqualityOpWithoutGetHashCode">
        <source>'{0}' defines operator == or operator != but does not override Object.GetHashCode()</source>
        <target state="translated">'{0}' は演算子 == または演算子 != を定義しますが、Object.GetHashCode() をオーバーライドしません。</target>
        <note />
      </trans-unit>
      <trans-unit id="WRN_EqualityOpWithoutGetHashCode_Title">
        <source>Type defines operator == or operator != but does not override Object.GetHashCode()</source>
        <target state="translated">型は演算子 == または演算子 != を定義しますが、Object.GetHashCode() をオーバーライドしません</target>
        <note />
      </trans-unit>
      <trans-unit id="ERR_OutAttrOnRefParam">
        <source>Cannot specify the Out attribute on a ref parameter without also specifying the In attribute.</source>
        <target state="translated">ref パラメーターで Out 属性を指定するには、In 属性も指定する必要があります。</target>
        <note />
      </trans-unit>
      <trans-unit id="ERR_OverloadRefKind">
        <source>'{0}' cannot define an overloaded {1} that differs only on parameter modifiers '{2}' and '{3}'</source>
        <target state="translated">'{0}' は、パラメーター修飾子 '{2}' と '{3}' だけが異なるオーバーロードされた {1} を定義できません</target>
        <note />
      </trans-unit>
      <trans-unit id="ERR_LiteralDoubleCast">
        <source>Literal of type double cannot be implicitly converted to type '{1}'; use an '{0}' suffix to create a literal of this type</source>
        <target state="translated">型 double のリテラルを暗黙的に型 '{1}' に変換することはできません。'{0}' サフィックスを使用して、この型のリテラルを作成してください</target>
        <note />
      </trans-unit>
      <trans-unit id="WRN_IncorrectBooleanAssg">
        <source>Assignment in conditional expression is always constant; did you mean to use == instead of = ?</source>
        <target state="translated">条件式の割り当ては常に定数です。== を使用するつもりで = を使用しましたか?</target>
        <note />
      </trans-unit>
      <trans-unit id="WRN_IncorrectBooleanAssg_Title">
        <source>Assignment in conditional expression is always constant</source>
        <target state="translated">条件式の割り当ては常に定数です</target>
        <note />
      </trans-unit>
      <trans-unit id="ERR_ProtectedInStruct">
        <source>'{0}': new protected member declared in struct</source>
        <target state="translated">'{0}': 新規のプロテクト メンバーが構造体で宣言されました。</target>
        <note />
      </trans-unit>
      <trans-unit id="ERR_InconsistentIndexerNames">
        <source>Two indexers have different names; the IndexerName attribute must be used with the same name on every indexer within a type</source>
        <target state="translated">2 つのインデクサーの名前が違います。1 つの型の中のそれぞれのインデクサーの IndexerName 属性は、同じでなければなりません。</target>
        <note />
      </trans-unit>
      <trans-unit id="ERR_ComImportWithUserCtor">
        <source>A class with the ComImport attribute cannot have a user-defined constructor</source>
        <target state="translated">ComImport 属性を持つクラスはユーザー定義のコンストラクターを持てません。</target>
        <note />
      </trans-unit>
      <trans-unit id="ERR_FieldCantHaveVoidType">
        <source>Field cannot have void type</source>
        <target state="translated">フィールドは void 型を持てません。</target>
        <note />
      </trans-unit>
      <trans-unit id="WRN_NonObsoleteOverridingObsolete">
        <source>Member '{0}' overrides obsolete member '{1}'. Add the Obsolete attribute to '{0}'.</source>
        <target state="translated">メンバー '{0}' は古い形式のメンバー '{1}' をオーバーライドします。Obsolete 属性を '{0}' に追加してください。</target>
        <note />
      </trans-unit>
      <trans-unit id="WRN_NonObsoleteOverridingObsolete_Title">
        <source>Member overrides obsolete member</source>
        <target state="translated">メンバーは古い形式のメンバーをオーバーライドします</target>
        <note />
      </trans-unit>
      <trans-unit id="ERR_SystemVoid">
        <source>System.Void cannot be used from C# -- use typeof(void) to get the void type object</source>
        <target state="translated">System.Void は C# から使用できません。void 型オブジェクトを取得するには typeof(void) を使用してください</target>
        <note />
      </trans-unit>
      <trans-unit id="ERR_ExplicitParamArray">
        <source>Do not use 'System.ParamArrayAttribute'. Use the 'params' keyword instead.</source>
        <target state="translated">System.ParamArrayAttribute' を使用しないでください。代わりに 'params' キーワードを使用してください。</target>
        <note />
      </trans-unit>
      <trans-unit id="WRN_BitwiseOrSignExtend">
        <source>Bitwise-or operator used on a sign-extended operand; consider casting to a smaller unsigned type first</source>
        <target state="translated">Bitwise-or 演算子が sign-extended オペランドで使用されています。まず、小さい符号なしの型をキャストしてみてください。</target>
        <note />
      </trans-unit>
      <trans-unit id="WRN_BitwiseOrSignExtend_Title">
        <source>Bitwise-or operator used on a sign-extended operand</source>
        <target state="translated">符号拡張されたオペランドでビットごとの or 演算子が使用されました</target>
        <note />
      </trans-unit>
      <trans-unit id="WRN_BitwiseOrSignExtend_Description">
        <source>The compiler implicitly widened and sign-extended a variable, and then used the resulting value in a bitwise OR operation. This can result in unexpected behavior.</source>
        <target state="translated">コンパイラは、変数を暗黙に拡張し、符号拡張してから、ビットごとの OR 演算の結果の値を使用しました。これにより、予期しない動作が発生することがあります。</target>
        <note />
      </trans-unit>
      <trans-unit id="ERR_VolatileStruct">
        <source>'{0}': a volatile field cannot be of the type '{1}'</source>
        <target state="translated">'{0}': volatile フィールドの型を '{1}' にすることはできません。</target>
        <note />
      </trans-unit>
      <trans-unit id="ERR_VolatileAndReadonly">
        <source>'{0}': a field cannot be both volatile and readonly</source>
        <target state="translated">'{0}': フィールドに volatile と readonly の両方を指定することはできません。</target>
        <note />
      </trans-unit>
      <trans-unit id="ERR_AbstractField">
        <source>The modifier 'abstract' is not valid on fields. Try using a property instead.</source>
        <target state="translated">修飾子 'abstract' はフィールドで有効ではありません。プロパティを使用してください。</target>
        <note />
      </trans-unit>
      <trans-unit id="ERR_BogusExplicitImpl">
        <source>'{0}' cannot implement '{1}' because it is not supported by the language</source>
        <target state="translated">'{0}' はこの言語でサポートされていないため、'{1}' で実装できません。</target>
        <note />
      </trans-unit>
      <trans-unit id="ERR_ExplicitMethodImplAccessor">
        <source>'{0}' explicit method implementation cannot implement '{1}' because it is an accessor</source>
        <target state="translated">'{0}' 明示的なメソッドの実装で、アクセサーである '{1}' を実装することはできません。</target>
        <note />
      </trans-unit>
      <trans-unit id="WRN_CoClassWithoutComImport">
        <source>'{0}' interface marked with 'CoClassAttribute' not marked with 'ComImportAttribute'</source>
        <target state="translated">'{0}' インターフェイスは、'CoClassAttribute' でマークされていますが、'ComImportAttribute' ではマークされていません。</target>
        <note />
      </trans-unit>
      <trans-unit id="WRN_CoClassWithoutComImport_Title">
        <source>Interface marked with 'CoClassAttribute' not marked with 'ComImportAttribute'</source>
        <target state="translated">インターフェイスは、'ComImportAttribute' ではなく、'CoClassAttribute' に設定されました</target>
        <note />
      </trans-unit>
      <trans-unit id="ERR_ConditionalWithOutParam">
        <source>Conditional member '{0}' cannot have an out parameter</source>
        <target state="translated">条件付きメンバー '{0}' には out パラメーターを指定できません。</target>
        <note />
      </trans-unit>
      <trans-unit id="ERR_AccessorImplementingMethod">
        <source>Accessor '{0}' cannot implement interface member '{1}' for type '{2}'. Use an explicit interface implementation.</source>
        <target state="translated">アクセサー '{0}' は、インターフェイス メンバー '{1}' を型 '{2}' に対して実装できません。明示的なインターフェイスの実装を使用してください。</target>
        <note />
      </trans-unit>
      <trans-unit id="ERR_AliasQualAsExpression">
        <source>The namespace alias qualifier '::' always resolves to a type or namespace so is illegal here. Consider using '.' instead.</source>
        <target state="translated">名前空間エイリアス修飾子 '::' は、常に型または名前空間を解決するので、ここでは無効です。'.' を使用してください。</target>
        <note />
      </trans-unit>
      <trans-unit id="ERR_DerivingFromATyVar">
        <source>Cannot derive from '{0}' because it is a type parameter</source>
        <target state="translated">{0}' は型パラメーターであるため、派生させることはできません。</target>
        <note />
      </trans-unit>
      <trans-unit id="ERR_DuplicateTypeParameter">
        <source>Duplicate type parameter '{0}'</source>
        <target state="translated">型パラメーター '{0}' が重複しています。</target>
        <note />
      </trans-unit>
      <trans-unit id="WRN_TypeParameterSameAsOuterTypeParameter">
        <source>Type parameter '{0}' has the same name as the type parameter from outer type '{1}'</source>
        <target state="translated">型パラメーター '{0}' は、外の型からの型パラメーター '{1}' と同じ名前です。</target>
        <note />
      </trans-unit>
      <trans-unit id="WRN_TypeParameterSameAsOuterTypeParameter_Title">
        <source>Type parameter has the same name as the type parameter from outer type</source>
        <target state="translated">型パラメーターの名前は、外の型からの型パラメーターと同じ名前です</target>
        <note />
      </trans-unit>
      <trans-unit id="ERR_TypeVariableSameAsParent">
        <source>Type parameter '{0}' has the same name as the containing type, or method</source>
        <target state="translated">型のパラメーター '{0}' は、含む型またはメソッドと同じ名前を持っています。</target>
        <note />
      </trans-unit>
      <trans-unit id="ERR_UnifyingInterfaceInstantiations">
        <source>'{0}' cannot implement both '{1}' and '{2}' because they may unify for some type parameter substitutions</source>
        <target state="translated">'型パラメーターの代用に対して統合している可能性があるため、'{0}' は '{1}' と '{2}' の両方を実装することはできません</target>
        <note />
      </trans-unit>
      <trans-unit id="ERR_GenericDerivingFromAttribute">
        <source>A generic type cannot derive from '{0}' because it is an attribute class</source>
        <target state="translated">ジェネリック型は属性クラスであるため、 '{0}' から派生できません。</target>
        <note />
      </trans-unit>
      <trans-unit id="ERR_TyVarNotFoundInConstraint">
        <source>'{1}' does not define type parameter '{0}'</source>
        <target state="translated">'{1}' は、型のパラメーター '{0}' を定義しません。</target>
        <note />
      </trans-unit>
      <trans-unit id="ERR_BadBoundType">
        <source>'{0}' is not a valid constraint. A type used as a constraint must be an interface, a non-sealed class or a type parameter.</source>
        <target state="translated">'{0}' は有効な制約ではありません。制約として使用された型はインターフェイス、非シールド クラス、または型パラメーターでなければなりません。</target>
        <note />
      </trans-unit>
      <trans-unit id="ERR_SpecialTypeAsBound">
        <source>Constraint cannot be special class '{0}'</source>
        <target state="translated">制約は特殊クラス '{0}' にすることはできません。</target>
        <note />
      </trans-unit>
      <trans-unit id="ERR_BadVisBound">
        <source>Inconsistent accessibility: constraint type '{1}' is less accessible than '{0}'</source>
        <target state="translated">アクセシビリティに一貫性がありません。制約型 '{1}' のアクセシビリティは '{0}' よりも低く設定されています。</target>
        <note />
      </trans-unit>
      <trans-unit id="ERR_LookupInTypeVariable">
        <source>Cannot do member lookup in '{0}' because it is a type parameter</source>
        <target state="translated">型パラメーターであるため、'{0}' でメンバーの照合を行えません。</target>
        <note />
      </trans-unit>
      <trans-unit id="ERR_BadConstraintType">
        <source>Invalid constraint type. A type used as a constraint must be an interface, a non-sealed class or a type parameter.</source>
        <target state="translated">無効な制約型です。制約として使用された型はインターフェイス、非シールド クラス、または型パラメーターでなければなりません。</target>
        <note />
      </trans-unit>
      <trans-unit id="ERR_InstanceMemberInStaticClass">
        <source>'{0}': cannot declare instance members in a static class</source>
        <target state="translated">'{0}': 静的クラスでインスタンスのメンバーを宣言することはできません。</target>
        <note />
      </trans-unit>
      <trans-unit id="ERR_StaticBaseClass">
        <source>'{1}': cannot derive from static class '{0}'</source>
        <target state="translated">'{1}': 静的クラス '{0}' から派生することはできません。</target>
        <note />
      </trans-unit>
      <trans-unit id="ERR_ConstructorInStaticClass">
        <source>Static classes cannot have instance constructors</source>
        <target state="translated">静的クラスにはコンストラクターを指定できません。</target>
        <note />
      </trans-unit>
      <trans-unit id="ERR_DestructorInStaticClass">
        <source>Static classes cannot contain destructors</source>
        <target state="translated">静的クラスにデストラクターを含めることはできません。</target>
        <note />
      </trans-unit>
      <trans-unit id="ERR_InstantiatingStaticClass">
        <source>Cannot create an instance of the static class '{0}'</source>
        <target state="translated">静的クラス '{0}' のインスタンスを作成することはできません。</target>
        <note />
      </trans-unit>
      <trans-unit id="ERR_StaticDerivedFromNonObject">
        <source>Static class '{0}' cannot derive from type '{1}'. Static classes must derive from object.</source>
        <target state="translated">静的クラス '{0}' は型 '{1}' から派生することはできません。静的クラスはオブジェクトから派生する必要があります。</target>
        <note />
      </trans-unit>
      <trans-unit id="ERR_StaticClassInterfaceImpl">
        <source>'{0}': static classes cannot implement interfaces</source>
        <target state="translated">'{0}': 静的クラスはインターフェイスを実装することができません。</target>
        <note />
      </trans-unit>
      <trans-unit id="ERR_RefStructInterfaceImpl">
        <source>'{0}': ref structs cannot implement interfaces</source>
        <target state="translated">'{0}': ref 構造体はインターフェイスを実装できません</target>
        <note />
      </trans-unit>
      <trans-unit id="ERR_OperatorInStaticClass">
        <source>'{0}': static classes cannot contain user-defined operators</source>
        <target state="translated">'{0}': 静的クラスにユーザー定義の演算子を含めることはできません。</target>
        <note />
      </trans-unit>
      <trans-unit id="ERR_ConvertToStaticClass">
        <source>Cannot convert to static type '{0}'</source>
        <target state="translated">スタティック型 '{0}' へ変換できません</target>
        <note />
      </trans-unit>
      <trans-unit id="ERR_ConstraintIsStaticClass">
        <source>'{0}': static classes cannot be used as constraints</source>
        <target state="translated">'{0}': 静的クラスは、制約として使用することはできません</target>
        <note />
      </trans-unit>
      <trans-unit id="ERR_GenericArgIsStaticClass">
        <source>'{0}': static types cannot be used as type arguments</source>
        <target state="translated">'{0}': スタティック型を型引数として使用することはできません</target>
        <note />
      </trans-unit>
      <trans-unit id="ERR_ArrayOfStaticClass">
        <source>'{0}': array elements cannot be of static type</source>
        <target state="translated">'{0}': 配列要素をスタティック型にすることはできません。</target>
        <note />
      </trans-unit>
      <trans-unit id="ERR_IndexerInStaticClass">
        <source>'{0}': cannot declare indexers in a static class</source>
        <target state="translated">'{0}': 静的クラスでインデクサーを宣言することはできません。</target>
        <note />
      </trans-unit>
      <trans-unit id="ERR_ParameterIsStaticClass">
        <source>'{0}': static types cannot be used as parameters</source>
        <target state="translated">'{0}': スタティック型はパラメーターとして使用することはできません。</target>
        <note />
      </trans-unit>
      <trans-unit id="ERR_ReturnTypeIsStaticClass">
        <source>'{0}': static types cannot be used as return types</source>
        <target state="translated">'{0}': スタティック型を戻り値の型として使用することはできません。</target>
        <note />
      </trans-unit>
      <trans-unit id="ERR_VarDeclIsStaticClass">
        <source>Cannot declare a variable of static type '{0}'</source>
        <target state="translated">スタティック型 '{0}' の変数を宣言することはできません。</target>
        <note />
      </trans-unit>
      <trans-unit id="ERR_BadEmptyThrowInFinally">
        <source>A throw statement with no arguments is not allowed in a finally clause that is nested inside the nearest enclosing catch clause</source>
        <target state="translated">引数のない throw ステートメントは、すぐ外側にある catch 句の中に入れ子にされた finally 句の中で使用することはできません。</target>
        <note />
      </trans-unit>
      <trans-unit id="ERR_InvalidSpecifier">
        <source>'{0}' is not a valid format specifier</source>
        <target state="translated">'{0}' は有効な形式指定子ではありません。</target>
        <note />
      </trans-unit>
      <trans-unit id="WRN_AssignmentToLockOrDispose">
        <source>Possibly incorrect assignment to local '{0}' which is the argument to a using or lock statement. The Dispose call or unlocking will happen on the original value of the local.</source>
        <target state="translated">using または lock ステートメントの引数であるローカルの '{0}' への割り当てが間違っている可能性があります。Dispose の呼び出しまたはロック解除がローカルの元の値で実行されます。</target>
        <note />
      </trans-unit>
      <trans-unit id="WRN_AssignmentToLockOrDispose_Title">
        <source>Possibly incorrect assignment to local which is the argument to a using or lock statement</source>
        <target state="translated">using または lock ステートメントの引数であるローカルへの割り当てが正しくない可能性があります</target>
        <note />
      </trans-unit>
      <trans-unit id="ERR_ForwardedTypeInThisAssembly">
        <source>Type '{0}' is defined in this assembly, but a type forwarder is specified for it</source>
        <target state="translated">型 '{0}' はこのアセンブリ内で定義されていますが、これには型フォワーダーが指定されています。</target>
        <note />
      </trans-unit>
      <trans-unit id="ERR_ForwardedTypeIsNested">
        <source>Cannot forward type '{0}' because it is a nested type of '{1}'</source>
        <target state="translated">型 '{0}' は、'{1}' の入れ子にされた型なので、転送できません。</target>
        <note />
      </trans-unit>
      <trans-unit id="ERR_CycleInTypeForwarder">
        <source>The type forwarder for type '{0}' in assembly '{1}' causes a cycle</source>
        <target state="translated">アセンブリ '{1}' にある '{0}' の型フォワーダーで循環が発生します。</target>
        <note />
      </trans-unit>
      <trans-unit id="ERR_AssemblyNameOnNonModule">
        <source>The /moduleassemblyname option may only be specified when building a target type of 'module'</source>
        <target state="translated">/moduleassemblyname オプションは 'module' のターゲット型をビルドするときのみ指定できます。</target>
        <note />
      </trans-unit>
      <trans-unit id="ERR_InvalidAssemblyName">
        <source>Assembly reference '{0}' is invalid and cannot be resolved</source>
        <target state="translated">アセンブリ参照 '{0}' は無効であり、解決できません。</target>
        <note />
      </trans-unit>
      <trans-unit id="ERR_InvalidFwdType">
        <source>Invalid type specified as an argument for TypeForwardedTo attribute</source>
        <target state="translated">無効な型が TypeForwardedTo 属性の引数として指定されました。</target>
        <note />
      </trans-unit>
      <trans-unit id="ERR_CloseUnimplementedInterfaceMemberStatic">
        <source>'{0}' does not implement interface member '{1}'. '{2}' cannot implement an interface member because it is static.</source>
        <target state="translated">'{0}' は、インターフェイス メンバー '{1}' を実装していません。'{2}' は static のため、インターフェイス メンバーを実装できません。</target>
        <note />
      </trans-unit>
      <trans-unit id="ERR_CloseUnimplementedInterfaceMemberNotPublic">
        <source>'{0}' does not implement interface member '{1}'. '{2}' cannot implement an interface member because it is not public.</source>
        <target state="translated">'{0}' は、インターフェイス メンバー '{1}' を実装していません。'{2}' は public ではないため、インターフェイス メンバーを実装できません。</target>
        <note />
      </trans-unit>
      <trans-unit id="ERR_CloseUnimplementedInterfaceMemberWrongReturnType">
        <source>'{0}' does not implement interface member '{1}'. '{2}' cannot implement '{1}' because it does not have the matching return type of '{3}'.</source>
        <target state="translated">'{0}' は、インターフェイス メンバー '{1}' を実装していません。'{2}' は一致する '{3}' の戻り値の型を持たないため、'{1}' を実装できません。</target>
        <note />
      </trans-unit>
      <trans-unit id="ERR_DuplicateTypeForwarder">
        <source>'{0}' duplicate TypeForwardedToAttribute</source>
        <target state="translated">'{0}' TypeForwardedToAttribute が重複しています。</target>
        <note />
      </trans-unit>
      <trans-unit id="ERR_ExpectedSelectOrGroup">
        <source>A query body must end with a select clause or a group clause</source>
        <target state="translated">クエリ本体の後には select 句または group 句が必要です</target>
        <note />
      </trans-unit>
      <trans-unit id="ERR_ExpectedContextualKeywordOn">
        <source>Expected contextual keyword 'on'</source>
        <target state="translated">コンテキスト キーワード 'on' が必要です。</target>
        <note />
      </trans-unit>
      <trans-unit id="ERR_ExpectedContextualKeywordEquals">
        <source>Expected contextual keyword 'equals'</source>
        <target state="translated">コンテキスト キーワード 'equals' が必要です。</target>
        <note />
      </trans-unit>
      <trans-unit id="ERR_ExpectedContextualKeywordBy">
        <source>Expected contextual keyword 'by'</source>
        <target state="translated">コンテキスト キーワード 'by' が必要です。</target>
        <note />
      </trans-unit>
      <trans-unit id="ERR_InvalidAnonymousTypeMemberDeclarator">
        <source>Invalid anonymous type member declarator. Anonymous type members must be declared with a member assignment, simple name or member access.</source>
        <target state="translated">匿名型のメンバー宣言子が無効です。メンバー割り当て、簡易名、またはメンバー アクセスを使用して、匿名型メンバーを宣言する必要があります。</target>
        <note />
      </trans-unit>
      <trans-unit id="ERR_InvalidInitializerElementInitializer">
        <source>Invalid initializer member declarator</source>
        <target state="translated">初期化子のメンバー宣言子が無効です。</target>
        <note />
      </trans-unit>
      <trans-unit id="ERR_InconsistentLambdaParameterUsage">
        <source>Inconsistent lambda parameter usage; parameter types must be all explicit or all implicit</source>
        <target state="translated">ラムダ パラメーターの使用方法に一貫性がありません。パラメーター型はすべて明示的であるか、またはすべて暗黙的である必要があります</target>
        <note />
      </trans-unit>
      <trans-unit id="ERR_PartialMethodInvalidModifier">
        <source>A partial method cannot have access modifiers or the virtual, abstract, override, new, sealed, or extern modifiers</source>
        <target state="translated">部分メソッドには、アクセス修飾子、あるいは virtual、abstract、override、new、sealed、または extern 修飾子を指定できません</target>
        <note />
      </trans-unit>
      <trans-unit id="ERR_PartialMethodOnlyInPartialClass">
        <source>A partial method must be declared within a partial class or partial struct</source>
        <target state="translated">部分メソッドは、部分クラスまたは部分構造体内で宣言される必要があります</target>
        <note />
      </trans-unit>
      <trans-unit id="ERR_PartialMethodCannotHaveOutParameters">
        <source>A partial method cannot have out parameters</source>
        <target state="translated">部分メソッドは、out パラメーターを含むことはできません</target>
        <note />
      </trans-unit>
      <trans-unit id="ERR_PartialMethodNotExplicit">
        <source>A partial method may not explicitly implement an interface method</source>
        <target state="translated">部分メソッドは、インターフェイス メソッドを明示的に実装できないことがあります</target>
        <note />
      </trans-unit>
      <trans-unit id="ERR_PartialMethodExtensionDifference">
        <source>Both partial method declarations must be extension methods or neither may be an extension method</source>
        <target state="translated">部分メソッド宣言は、両方とも拡張メソッドであるか、両方とも拡張メソッドでないかのいずれかである必要があります</target>
        <note />
      </trans-unit>
      <trans-unit id="ERR_PartialMethodOnlyOneLatent">
        <source>A partial method may not have multiple defining declarations</source>
        <target state="translated">部分メソッドには、複数の定義宣言を指定することはできません</target>
        <note />
      </trans-unit>
      <trans-unit id="ERR_PartialMethodOnlyOneActual">
        <source>A partial method may not have multiple implementing declarations</source>
        <target state="translated">部分メソッドでは、複数の実装宣言を含むことができない場合があります</target>
        <note />
      </trans-unit>
      <trans-unit id="ERR_PartialMethodParamsDifference">
        <source>Both partial method declarations must use a params parameter or neither may use a params parameter</source>
        <target state="translated">部分メソッド宣言は、両方とも params パラメーターを使用するか、両方とも params パラメーターを使用しないかのいずれかである必要があります。</target>
        <note />
      </trans-unit>
      <trans-unit id="ERR_PartialMethodMustHaveLatent">
        <source>No defining declaration found for implementing declaration of partial method '{0}'</source>
        <target state="translated">部分メソッド '{0}' の実装宣言に対する定義宣言が見つかりませんでした。</target>
        <note />
      </trans-unit>
      <trans-unit id="ERR_PartialMethodInconsistentTupleNames">
        <source>Both partial method declarations, '{0}' and '{1}', must use the same tuple element names.</source>
        <target state="translated">部分メソッド宣言 '{0}' および '{1}' は、どちらも同じタプル要素名を使用する必要があります。</target>
        <note />
      </trans-unit>
      <trans-unit id="ERR_PartialMethodInconsistentConstraints">
        <source>Partial method declarations of '{0}' have inconsistent type parameter constraints</source>
        <target state="translated">{0}' の部分メソッド宣言には、矛盾する型パラメーター制約が含まれています。</target>
        <note />
      </trans-unit>
      <trans-unit id="ERR_PartialMethodToDelegate">
        <source>Cannot create delegate from method '{0}' because it is a partial method without an implementing declaration</source>
        <target state="translated">メソッド '{0}' は実装宣言がない部分メソッドであるため、このメソッドからデリゲートを作成できません</target>
        <note />
      </trans-unit>
      <trans-unit id="ERR_PartialMethodStaticDifference">
        <source>Both partial method declarations must be static or neither may be static</source>
        <target state="translated">部分メソッド宣言は、両方とも static であるか、両方とも static でないかのいずれかである必要があります</target>
        <note />
      </trans-unit>
      <trans-unit id="ERR_PartialMethodUnsafeDifference">
        <source>Both partial method declarations must be unsafe or neither may be unsafe</source>
        <target state="translated">部分メソッド宣言は、両方とも unsafe であるか、両方とも unsafe でないかのいずれかである必要があります</target>
        <note />
      </trans-unit>
      <trans-unit id="ERR_PartialMethodInExpressionTree">
        <source>Partial methods with only a defining declaration or removed conditional methods cannot be used in expression trees</source>
        <target state="translated">定義宣言だけを含む部分メソッドまたは削除された条件付きメソッドは、式ツリーで使用できません</target>
        <note />
      </trans-unit>
      <trans-unit id="ERR_PartialMethodMustReturnVoid">
        <source>Partial methods must have a void return type</source>
        <target state="translated">部分メソッドには、void である戻り値の型が含まれている必要があります</target>
        <note />
      </trans-unit>
      <trans-unit id="WRN_ObsoleteOverridingNonObsolete">
        <source>Obsolete member '{0}' overrides non-obsolete member '{1}'</source>
        <target state="translated">旧形式のメンバー '{0}' は、旧形式でないメンバー '{1}' をオーバーライドします。</target>
        <note />
      </trans-unit>
      <trans-unit id="WRN_ObsoleteOverridingNonObsolete_Title">
        <source>Obsolete member overrides non-obsolete member</source>
        <target state="translated">旧形式のメンバーが、旧形式でないメンバーをオーバーライドします</target>
        <note />
      </trans-unit>
      <trans-unit id="WRN_DebugFullNameTooLong">
        <source>The fully qualified name for '{0}' is too long for debug information. Compile without '/debug' option.</source>
        <target state="translated">{0}' の完全修飾名は、デバッグ情報に対して長すぎます。'/debug' オプションなしでコンパイルしてください。</target>
        <note />
      </trans-unit>
      <trans-unit id="WRN_DebugFullNameTooLong_Title">
        <source>Fully qualified name is too long for debug information</source>
        <target state="translated">完全修飾名が、デバッグ情報に対して長すぎます</target>
        <note />
      </trans-unit>
      <trans-unit id="ERR_ImplicitlyTypedVariableAssignedBadValue">
        <source>Cannot assign {0} to an implicitly-typed variable</source>
        <target state="translated">{0} を暗黙的に型指定された変数に割り当てることはできません。</target>
        <note />
      </trans-unit>
      <trans-unit id="ERR_ImplicitlyTypedVariableWithNoInitializer">
        <source>Implicitly-typed variables must be initialized</source>
        <target state="translated">暗黙的に型指定された変数は初期化される必要があります。</target>
        <note />
      </trans-unit>
      <trans-unit id="ERR_ImplicitlyTypedVariableMultipleDeclarator">
        <source>Implicitly-typed variables cannot have multiple declarators</source>
        <target state="translated">暗黙的に型指定された変数は、複数の宣言子を持つことができません。</target>
        <note />
      </trans-unit>
      <trans-unit id="ERR_ImplicitlyTypedVariableAssignedArrayInitializer">
        <source>Cannot initialize an implicitly-typed variable with an array initializer</source>
        <target state="translated">配列初期化子で暗黙的に型指定された変数を初期化することはできません。</target>
        <note />
      </trans-unit>
      <trans-unit id="ERR_ImplicitlyTypedLocalCannotBeFixed">
        <source>Implicitly-typed local variables cannot be fixed</source>
        <target state="translated">暗黙的に型指定されたローカル変数は修正できません</target>
        <note />
      </trans-unit>
      <trans-unit id="ERR_ImplicitlyTypedVariableCannotBeConst">
        <source>Implicitly-typed variables cannot be constant</source>
        <target state="translated">暗黙的に型指定された変数を定数にすることはできません。</target>
        <note />
      </trans-unit>
      <trans-unit id="WRN_ExternCtorNoImplementation">
        <source>Constructor '{0}' is marked external</source>
        <target state="translated">コンストラクター '{0}' は external に設定されています。</target>
        <note />
      </trans-unit>
      <trans-unit id="WRN_ExternCtorNoImplementation_Title">
        <source>Constructor is marked external</source>
        <target state="translated">コンストラクターは external に設定されています</target>
        <note />
      </trans-unit>
      <trans-unit id="ERR_TypeVarNotFound">
        <source>The contextual keyword 'var' may only appear within a local variable declaration or in script code</source>
        <target state="translated">コンテキスト キーワード 'var' は、ローカル変数宣言内またはスクリプト コード内でのみ有効です。</target>
        <note />
      </trans-unit>
      <trans-unit id="ERR_ImplicitlyTypedArrayNoBestType">
        <source>No best type found for implicitly-typed array</source>
        <target state="translated">暗黙的に型指定された配列の最適な型が見つかりませんでした</target>
        <note />
      </trans-unit>
      <trans-unit id="ERR_AnonymousTypePropertyAssignedBadValue">
        <source>Cannot assign '{0}' to anonymous type property</source>
        <target state="translated">{0}' を匿名型のプロパティに割り当てることはできません</target>
        <note />
      </trans-unit>
      <trans-unit id="ERR_ExpressionTreeContainsBaseAccess">
        <source>An expression tree may not contain a base access</source>
        <target state="translated">式ツリーは、ベース アクセスを含むことはできません</target>
        <note />
      </trans-unit>
      <trans-unit id="ERR_ExpressionTreeContainsAssignment">
        <source>An expression tree may not contain an assignment operator</source>
        <target state="translated">式ツリーは、代入演算子を含むことはできません</target>
        <note />
      </trans-unit>
      <trans-unit id="ERR_AnonymousTypeDuplicatePropertyName">
        <source>An anonymous type cannot have multiple properties with the same name</source>
        <target state="translated">匿名型では、同じ名前を持つ複数のプロパティを含むことはできません</target>
        <note />
      </trans-unit>
      <trans-unit id="ERR_StatementLambdaToExpressionTree">
        <source>A lambda expression with a statement body cannot be converted to an expression tree</source>
        <target state="translated">ステートメント本体を含むラムダ式は、式ツリーに変換できません</target>
        <note />
      </trans-unit>
      <trans-unit id="ERR_ExpressionTreeMustHaveDelegate">
        <source>Cannot convert lambda to an expression tree whose type argument '{0}' is not a delegate type</source>
        <target state="translated">ラムダ式を、型引数 '{0}' がデリゲート型ではない式ツリーに変換できません。</target>
        <note />
      </trans-unit>
      <trans-unit id="ERR_AnonymousTypeNotAvailable">
        <source>Cannot use anonymous type in a constant expression</source>
        <target state="translated">定数の式では匿名型を使用できません</target>
        <note />
      </trans-unit>
      <trans-unit id="ERR_LambdaInIsAs">
        <source>The first operand of an 'is' or 'as' operator may not be a lambda expression, anonymous method, or method group.</source>
        <target state="translated">演算子 'is' または 'as' の最初のオペランドを、ラムダ式、匿名メソッド、またはメソッドのグループにすることはできません。</target>
        <note />
      </trans-unit>
      <trans-unit id="ERR_TypelessTupleInAs">
        <source>The first operand of an 'as' operator may not be a tuple literal without a natural type.</source>
        <target state="translated">as' 演算子の最初のオペランドは、自然な型のないタプル リテラルにすることはできません。</target>
        <note />
      </trans-unit>
      <trans-unit id="ERR_ExpressionTreeContainsMultiDimensionalArrayInitializer">
        <source>An expression tree may not contain a multidimensional array initializer</source>
        <target state="translated">式ツリーは、多次元配列初期化子を含むことはできません。</target>
        <note />
      </trans-unit>
      <trans-unit id="ERR_MissingArgument">
        <source>Argument missing</source>
        <target state="translated">引数がありません。</target>
        <note />
      </trans-unit>
      <trans-unit id="ERR_VariableUsedBeforeDeclaration">
        <source>Cannot use local variable '{0}' before it is declared</source>
        <target state="translated">宣言する前にローカル変数 '{0}' を使用できません。</target>
        <note />
      </trans-unit>
      <trans-unit id="ERR_RecursivelyTypedVariable">
        <source>Type of '{0}' cannot be inferred since its initializer directly or indirectly refers to the definition.</source>
        <target state="translated">初期化子が直接的または間接的に定義を参照しているため、'{0}' の型を推論することはできません。</target>
        <note />
      </trans-unit>
      <trans-unit id="ERR_UnassignedThisAutoProperty">
        <source>Auto-implemented property '{0}' must be fully assigned before control is returned to the caller.</source>
        <target state="translated">自動実装プロパティ '{0}' は、制御が呼び出し元に返される前に完全に割り当てられる必要があります。</target>
        <note />
      </trans-unit>
      <trans-unit id="ERR_VariableUsedBeforeDeclarationAndHidesField">
        <source>Cannot use local variable '{0}' before it is declared. The declaration of the local variable hides the field '{1}'.</source>
        <target state="translated">宣言する前にローカル変数 '{0}' を使用できません。このローカル変数の宣言は、フィールド '{1}' を非表示にします。</target>
        <note />
      </trans-unit>
      <trans-unit id="ERR_ExpressionTreeContainsBadCoalesce">
        <source>An expression tree lambda may not contain a coalescing operator with a null or default literal left-hand side</source>
        <target state="translated">式ツリーのラムダには、左側に null リテラルまたは既定のリテラルのある合体演算子を含めることはできません</target>
        <note />
      </trans-unit>
      <trans-unit id="ERR_IdentifierExpected">
        <source>Identifier expected</source>
        <target state="translated">識別子がありません</target>
        <note />
      </trans-unit>
      <trans-unit id="ERR_SemicolonExpected">
        <source>; expected</source>
        <target state="translated">; が必要です。</target>
        <note />
      </trans-unit>
      <trans-unit id="ERR_SyntaxError">
        <source>Syntax error, '{0}' expected</source>
        <target state="translated">構文エラーです。'{0}' が必要です。</target>
        <note />
      </trans-unit>
      <trans-unit id="ERR_DuplicateModifier">
        <source>Duplicate '{0}' modifier</source>
        <target state="translated">修飾子 '{0}' が重複しています。</target>
        <note />
      </trans-unit>
      <trans-unit id="ERR_DuplicateAccessor">
        <source>Property accessor already defined</source>
        <target state="translated">プロパティ アクセサーは既に定義されています。</target>
        <note />
      </trans-unit>
      <trans-unit id="ERR_IntegralTypeExpected">
        <source>Type byte, sbyte, short, ushort, int, uint, long, or ulong expected</source>
        <target state="translated">byte、sbyte、short、ushort、int、uint、long または ulong のいずれかの型を使用してください。</target>
        <note />
      </trans-unit>
      <trans-unit id="ERR_IllegalEscape">
        <source>Unrecognized escape sequence</source>
        <target state="translated">認識できないエスケープ シーケンスです。</target>
        <note />
      </trans-unit>
      <trans-unit id="ERR_NewlineInConst">
        <source>Newline in constant</source>
        <target state="translated">定数の 新しい行です。</target>
        <note />
      </trans-unit>
      <trans-unit id="ERR_EmptyCharConst">
        <source>Empty character literal</source>
        <target state="translated">空の文字リテラルです。</target>
        <note />
      </trans-unit>
      <trans-unit id="ERR_TooManyCharsInConst">
        <source>Too many characters in character literal</source>
        <target state="translated">文字リテラルに文字が多すぎます。</target>
        <note />
      </trans-unit>
      <trans-unit id="ERR_InvalidNumber">
        <source>Invalid number</source>
        <target state="translated">無効な数字です</target>
        <note />
      </trans-unit>
      <trans-unit id="ERR_GetOrSetExpected">
        <source>A get or set accessor expected</source>
        <target state="translated">get または set アクセサーが必要です。</target>
        <note />
      </trans-unit>
      <trans-unit id="ERR_ClassTypeExpected">
        <source>An object, string, or class type expected</source>
        <target state="translated">オブジェクト、文字列、またはクラス型が必要です。</target>
        <note />
      </trans-unit>
      <trans-unit id="ERR_NamedArgumentExpected">
        <source>Named attribute argument expected</source>
        <target state="translated">名前付き属性引数が必要です。</target>
        <note />
      </trans-unit>
      <trans-unit id="ERR_TooManyCatches">
        <source>Catch clauses cannot follow the general catch clause of a try statement</source>
        <target state="translated">catch 句を、try ステートメントの一般的な catch 句の後に置くことはできません。</target>
        <note />
      </trans-unit>
      <trans-unit id="ERR_ThisOrBaseExpected">
        <source>Keyword 'this' or 'base' expected</source>
        <target state="translated">キーワード 'this' または 'base' が必要です。</target>
        <note />
      </trans-unit>
      <trans-unit id="ERR_OvlUnaryOperatorExpected">
        <source>Overloadable unary operator expected</source>
        <target state="translated">オーバーロード可能な単項演算子が必要です。</target>
        <note />
      </trans-unit>
      <trans-unit id="ERR_OvlBinaryOperatorExpected">
        <source>Overloadable binary operator expected</source>
        <target state="translated">オーバーロード可能な 2 項演算子が必要です。</target>
        <note />
      </trans-unit>
      <trans-unit id="ERR_IntOverflow">
        <source>Integral constant is too large</source>
        <target state="translated">整数定数が大きすぎます。</target>
        <note />
      </trans-unit>
      <trans-unit id="ERR_EOFExpected">
        <source>Type or namespace definition, or end-of-file expected</source>
        <target state="translated">型、名前空間の定義、またはファイルの終わりが必要です。</target>
        <note />
      </trans-unit>
      <trans-unit id="ERR_GlobalDefinitionOrStatementExpected">
        <source>Member definition, statement, or end-of-file expected</source>
        <target state="translated">メンバー定義、ステートメント、またはファイルの終わりが必要です。</target>
        <note />
      </trans-unit>
      <trans-unit id="ERR_BadEmbeddedStmt">
        <source>Embedded statement cannot be a declaration or labeled statement</source>
        <target state="translated">埋め込みステートメントを宣言やラベル付きのステートメントにすることはできません。</target>
        <note />
      </trans-unit>
      <trans-unit id="ERR_PPDirectiveExpected">
        <source>Preprocessor directive expected</source>
        <target state="translated">プリプロセッサ ディレクティブが必要です。</target>
        <note />
      </trans-unit>
      <trans-unit id="ERR_EndOfPPLineExpected">
        <source>Single-line comment or end-of-line expected</source>
        <target state="translated">単一行コメントか行の終わりが必要です。</target>
        <note />
      </trans-unit>
      <trans-unit id="ERR_CloseParenExpected">
        <source>) expected</source>
        <target state="translated">) が必要です。</target>
        <note />
      </trans-unit>
      <trans-unit id="ERR_EndifDirectiveExpected">
        <source>#endif directive expected</source>
        <target state="translated">#endif ディレクティブ が必要です。</target>
        <note />
      </trans-unit>
      <trans-unit id="ERR_UnexpectedDirective">
        <source>Unexpected preprocessor directive</source>
        <target state="translated">不適切なプリプロセッサ ディレクティブです。</target>
        <note />
      </trans-unit>
      <trans-unit id="ERR_ErrorDirective">
        <source>#error: '{0}'</source>
        <target state="translated">#error: '{0}'</target>
        <note />
      </trans-unit>
      <trans-unit id="WRN_WarningDirective">
        <source>#warning: '{0}'</source>
        <target state="translated">#warning: '{0}'</target>
        <note />
      </trans-unit>
      <trans-unit id="WRN_WarningDirective_Title">
        <source>#warning directive</source>
        <target state="translated">#warning ディレクティブ</target>
        <note />
      </trans-unit>
      <trans-unit id="ERR_TypeExpected">
        <source>Type expected</source>
        <target state="translated">型が必要です。</target>
        <note />
      </trans-unit>
      <trans-unit id="ERR_PPDefFollowsToken">
        <source>Cannot define/undefine preprocessor symbols after first token in file</source>
        <target state="translated">ファイルの最初のトークンの後でプリプロセッサのシンボルの定義または定義の解除を行えませんでした。</target>
        <note />
      </trans-unit>
      <trans-unit id="ERR_PPReferenceFollowsToken">
        <source>Cannot use #r after first token in file</source>
        <target state="translated">#r をファイルの最初のトークンの後に使用することはできません。</target>
        <note />
      </trans-unit>
      <trans-unit id="ERR_OpenEndedComment">
        <source>End-of-file found, '*/' expected</source>
        <target state="translated">ファイルの終わりが見つかりました。'*/' が必要です。</target>
        <note />
      </trans-unit>
      <trans-unit id="ERR_Merge_conflict_marker_encountered">
        <source>Merge conflict marker encountered</source>
        <target state="translated">マージ競合マーカーが検出されました</target>
        <note />
      </trans-unit>
      <trans-unit id="ERR_NoRefOutWhenRefOnly">
        <source>Do not use refout when using refonly.</source>
        <target state="translated">refonly を使用する場合は、refout を使用しないでください。</target>
        <note />
      </trans-unit>
      <trans-unit id="ERR_NoNetModuleOutputWhenRefOutOrRefOnly">
        <source>Cannot compile net modules when using /refout or /refonly.</source>
        <target state="translated">/refout または /refonly を使用する場合は、ネット モジュールをコンパイルできません。</target>
        <note />
      </trans-unit>
      <trans-unit id="ERR_OvlOperatorExpected">
        <source>Overloadable operator expected</source>
        <target state="translated">オーバーロード可能な演算子が必要です。</target>
        <note />
      </trans-unit>
      <trans-unit id="ERR_EndRegionDirectiveExpected">
        <source>#endregion directive expected</source>
        <target state="translated">#endregion ディレクティブが必要です。</target>
        <note />
      </trans-unit>
      <trans-unit id="ERR_UnterminatedStringLit">
        <source>Unterminated string literal</source>
        <target state="translated">未終了の文字列です</target>
        <note />
      </trans-unit>
      <trans-unit id="ERR_BadDirectivePlacement">
        <source>Preprocessor directives must appear as the first non-whitespace character on a line</source>
        <target state="translated">プリプロセッサ ディレクティブは行でスペース以外の最初の文字でなければなりません。</target>
        <note />
      </trans-unit>
      <trans-unit id="ERR_IdentifierExpectedKW">
        <source>Identifier expected; '{1}' is a keyword</source>
        <target state="translated">識別子が必要です。'{1}' はキーワードです。</target>
        <note />
      </trans-unit>
      <trans-unit id="ERR_SemiOrLBraceExpected">
        <source>{ or ; expected</source>
        <target state="translated">{ か ; が必要です。</target>
        <note />
      </trans-unit>
      <trans-unit id="ERR_MultiTypeInDeclaration">
        <source>Cannot use more than one type in a for, using, fixed, or declaration statement</source>
        <target state="translated">for、using、fixed または declaration ステートメント に 1 つ以上の型を使用することはできません。</target>
        <note />
      </trans-unit>
      <trans-unit id="ERR_AddOrRemoveExpected">
        <source>An add or remove accessor expected</source>
        <target state="translated">add または remove アクセサーが必要です。</target>
        <note />
      </trans-unit>
      <trans-unit id="ERR_UnexpectedCharacter">
        <source>Unexpected character '{0}'</source>
        <target state="translated">予期しない文字 '{0}'</target>
        <note />
      </trans-unit>
      <trans-unit id="ERR_UnexpectedToken">
        <source>Unexpected token '{0}'</source>
        <target state="translated">予期しないトークン '{0}'</target>
        <note />
      </trans-unit>
      <trans-unit id="ERR_ProtectedInStatic">
        <source>'{0}': static classes cannot contain protected members</source>
        <target state="translated">'{0}': 静的クラスにプロテクト メンバーを含めることはできません。</target>
        <note />
      </trans-unit>
      <trans-unit id="WRN_UnreachableGeneralCatch">
        <source>A previous catch clause already catches all exceptions. All non-exceptions thrown will be wrapped in a System.Runtime.CompilerServices.RuntimeWrappedException.</source>
        <target state="translated">前の catch 句は、すべての例外を既にキャッチしています。スローされる例外以外のものはすべて System.Runtime.CompilerServices.RuntimeWrappedException にラップされます。</target>
        <note />
      </trans-unit>
      <trans-unit id="WRN_UnreachableGeneralCatch_Title">
        <source>A previous catch clause already catches all exceptions</source>
        <target state="translated">前の catch 句は、すべての例外を既にキャッチしています</target>
        <note />
      </trans-unit>
      <trans-unit id="WRN_UnreachableGeneralCatch_Description">
        <source>This warning is caused when a catch() block has no specified exception type after a catch (System.Exception e) block. The warning advises that the catch() block will not catch any exceptions.

A catch() block after a catch (System.Exception e) block can catch non-CLS exceptions if the RuntimeCompatibilityAttribute is set to false in the AssemblyInfo.cs file: [assembly: RuntimeCompatibilityAttribute(WrapNonExceptionThrows = false)]. If this attribute is not set explicitly to false, all thrown non-CLS exceptions are wrapped as Exceptions and the catch (System.Exception e) block catches them.</source>
        <target state="translated">この警告は、catch (System.Exception e) ブロックの後に catch() ブロックに指定された例外の型がない場合に発生します。警告は、catch() ブロックが例外をキャッチしないことを通知します。

AssemblyInfo.cs ファイルで RuntimeCompatibilityAttribute が false に設定されている場合 [assembly: RuntimeCompatibilityAttribute(WrapNonExceptionThrows = false)]、catch (System.Exception e) ブロックの後の catch() ブロックは、CLS でない例外をキャッチできます。この属性が明示的に false に設定されていない場合、すべてのスローされた CLS でない例外は例外としてラップされ、catch (System.Exception e) ブロックによってキャッチされます。</target>
        <note />
      </trans-unit>
      <trans-unit id="ERR_IncrementLvalueExpected">
        <source>The operand of an increment or decrement operator must be a variable, property or indexer</source>
        <target state="translated">インクリメント演算子またはデクリメント演算子のオペランドには、変数、プロパティ、またはインデクサーを指定してください。</target>
        <note />
      </trans-unit>
      <trans-unit id="ERR_NoSuchMemberOrExtension">
        <source>'{0}' does not contain a definition for '{1}' and no extension method '{1}' accepting a first argument of type '{0}' could be found (are you missing a using directive or an assembly reference?)</source>
        <target state="translated">'{0}' に '{1}' の定義が含まれておらず、型 '{0}' の最初の引数を受け付ける拡張メソッド '{1}' が見つかりませんでした。using ディレクティブまたはアセンブリ参照が不足していないことを確認してください。</target>
        <note />
      </trans-unit>
      <trans-unit id="ERR_NoSuchMemberOrExtensionNeedUsing">
        <source>'{0}' does not contain a definition for '{1}' and no extension method '{1}' accepting a first argument of type '{0}' could be found (are you missing a using directive for '{2}'?)</source>
        <target state="translated">'{0}' に '{1}' の定義が含まれておらず、型 '{0}' の最初の引数を受け付ける拡張メソッド '{1}' が見つかりませんでした ('{2}' の using ディレクティブが不足していないことを確認してください)。</target>
        <note />
      </trans-unit>
      <trans-unit id="ERR_BadThisParam">
        <source>Method '{0}' has a parameter modifier 'this' which is not on the first parameter</source>
        <target state="translated">メソッド '{0}' には、最初のパラメーターではないパラメーター修飾子 'this' が指定されています。</target>
        <note />
      </trans-unit>
      <trans-unit id="ERR_BadParameterModifiers">
        <source> The parameter modifier '{0}' cannot be used with '{1}'</source>
        <target state="translated"> パラメーター修飾子 '{0}' は '{1}' と一緒に使用することはできません</target>
        <note />
      </trans-unit>
      <trans-unit id="ERR_BadTypeforThis">
        <source>The first parameter of an extension method cannot be of type '{0}'</source>
        <target state="translated">拡張メソッドの最初のパラメーターを型 '{0}' にすることはできません。</target>
        <note />
      </trans-unit>
      <trans-unit id="ERR_BadParamModThis">
        <source>A parameter array cannot be used with 'this' modifier on an extension method</source>
        <target state="translated">パラメーター配列は、拡張メソッドで 'this' 修飾子と共に使用することはできません。</target>
        <note />
      </trans-unit>
      <trans-unit id="ERR_BadExtensionMeth">
        <source>Extension method must be static</source>
        <target state="translated">拡張メソッドはスタティックでなければなりません</target>
        <note />
      </trans-unit>
      <trans-unit id="ERR_BadExtensionAgg">
        <source>Extension method must be defined in a non-generic static class</source>
        <target state="translated">拡張メソッドは、非ジェネリック静的クラスで定義される必要があります</target>
        <note />
      </trans-unit>
      <trans-unit id="ERR_DupParamMod">
        <source>A parameter can only have one '{0}' modifier</source>
        <target state="translated">パラメーターには '{0}' 修飾子を 1 つだけ指定できます。</target>
        <note />
      </trans-unit>
      <trans-unit id="ERR_ExtensionMethodsDecl">
        <source>Extension methods must be defined in a top level static class; {0} is a nested class</source>
        <target state="translated">拡張メソッドは、トップ レベルの静的クラスで定義される必要があります。{0} は入れ子にされたクラスです。</target>
        <note />
      </trans-unit>
      <trans-unit id="ERR_ExtensionAttrNotFound">
        <source>Cannot define a new extension method because the compiler required type '{0}' cannot be found. Are you missing a reference to System.Core.dll?</source>
        <target state="translated">コンパイラで必要とされる型 '{0}' が見つからないため、新しい拡張メソッドを定義できません。System.Core.dll への参照が指定されていることを確認してください。</target>
        <note />
      </trans-unit>
      <trans-unit id="ERR_ExplicitExtension">
        <source>Do not use 'System.Runtime.CompilerServices.ExtensionAttribute'. Use the 'this' keyword instead.</source>
        <target state="translated">System.Runtime.CompilerServices.ExtensionAttribute' を使用しないでください。キーワード 'this' を使用してください。</target>
        <note />
      </trans-unit>
      <trans-unit id="ERR_ExplicitDynamicAttr">
        <source>Do not use 'System.Runtime.CompilerServices.DynamicAttribute'. Use the 'dynamic' keyword instead.</source>
        <target state="translated">System.Runtime.CompilerServices.DynamicAttribute' は使用しないでください。キーワード 'dynamic' を使用してください。</target>
        <note />
      </trans-unit>
      <trans-unit id="ERR_NoDynamicPhantomOnBaseCtor">
        <source>The constructor call needs to be dynamically dispatched, but cannot be because it is part of a constructor initializer. Consider casting the dynamic arguments.</source>
        <target state="translated">コンストラクターの呼び出しは動的にディスパッチされる必要がありますが、この呼び出しはコンストラクター初期化子の一部であるためディスパッチできません。動的な引数をキャストしてください。</target>
        <note />
      </trans-unit>
      <trans-unit id="ERR_ValueTypeExtDelegate">
        <source>Extension method '{0}' defined on value type '{1}' cannot be used to create delegates</source>
        <target state="translated">値の型 '{1}' で定義された拡張メソッド '{0}' は、デリゲートを作成するために使用できません。</target>
        <note />
      </trans-unit>
      <trans-unit id="ERR_BadArgCount">
        <source>No overload for method '{0}' takes {1} arguments</source>
        <target state="translated">引数 {1} を指定するメソッド '{0}' のオーバーロードはありません。</target>
        <note />
      </trans-unit>
      <trans-unit id="ERR_BadArgType">
        <source>Argument {0}: cannot convert from '{1}' to '{2}'</source>
        <target state="translated">引数 {0}: は '{1}' から '{2}' へ変換することはできません。</target>
        <note />
      </trans-unit>
      <trans-unit id="ERR_NoSourceFile">
        <source>Source file '{0}' could not be opened -- {1}</source>
        <target state="translated">ソース ファイル '{0}' を開くことができませんでした -- {1}</target>
        <note />
      </trans-unit>
      <trans-unit id="ERR_CantRefResource">
        <source>Cannot link resource files when building a module</source>
        <target state="translated">モジュールをビルド中にリソース ファイルにリンクできません。</target>
        <note />
      </trans-unit>
      <trans-unit id="ERR_ResourceNotUnique">
        <source>Resource identifier '{0}' has already been used in this assembly</source>
        <target state="translated">リソース識別子 '{0}' は既にこのアセンブリで使用されています。</target>
        <note />
      </trans-unit>
      <trans-unit id="ERR_ResourceFileNameNotUnique">
        <source>Each linked resource and module must have a unique filename. Filename '{0}' is specified more than once in this assembly</source>
        <target state="translated">リンクされたリソースとモジュールにはそれぞれ、一意のファイル名があります。ファイル名 '{0}' はこのアセンブリで複数回指定されています。</target>
        <note />
      </trans-unit>
      <trans-unit id="ERR_ImportNonAssembly">
        <source>The referenced file '{0}' is not an assembly</source>
        <target state="translated">参照したファイル '{0}' はアセンブリではありません。</target>
        <note />
      </trans-unit>
      <trans-unit id="ERR_RefLvalueExpected">
        <source>A ref or out value must be an assignable variable</source>
        <target state="translated">ref または out 値は、割り当て可能な変数でなければなりません</target>
        <note />
      </trans-unit>
      <trans-unit id="ERR_BaseInStaticMeth">
        <source>Keyword 'base' is not available in a static method</source>
        <target state="translated">キーワード 'base' は静的メソッドでは使用できません。</target>
        <note />
      </trans-unit>
      <trans-unit id="ERR_BaseInBadContext">
        <source>Keyword 'base' is not available in the current context</source>
        <target state="translated">キーワード 'base' は現在のコンテキストでは使用できません。</target>
        <note />
      </trans-unit>
      <trans-unit id="ERR_RbraceExpected">
        <source>} expected</source>
        <target state="translated">} が必要です。</target>
        <note />
      </trans-unit>
      <trans-unit id="ERR_LbraceExpected">
        <source>{ expected</source>
        <target state="translated">{ が必要です。</target>
        <note />
      </trans-unit>
      <trans-unit id="ERR_InExpected">
        <source>'in' expected</source>
        <target state="translated">'in' が必要です。</target>
        <note />
      </trans-unit>
      <trans-unit id="ERR_InvalidPreprocExpr">
        <source>Invalid preprocessor expression</source>
        <target state="translated">無効なプリプロセッサの式です。</target>
        <note />
      </trans-unit>
      <trans-unit id="ERR_InvalidMemberDecl">
        <source>Invalid token '{0}' in class, struct, or interface member declaration</source>
        <target state="translated">クラス、構造体、またはインターフェイス メンバーの宣言でトークン '{0}' が無効です。</target>
        <note />
      </trans-unit>
      <trans-unit id="ERR_MemberNeedsType">
        <source>Method must have a return type</source>
        <target state="translated">メソッドは戻り値の型を持たなければなりません。</target>
        <note />
      </trans-unit>
      <trans-unit id="ERR_BadBaseType">
        <source>Invalid base type</source>
        <target state="translated">無効な基本型です。</target>
        <note />
      </trans-unit>
      <trans-unit id="WRN_EmptySwitch">
        <source>Empty switch block</source>
        <target state="translated">空の switch ブロックです</target>
        <note />
      </trans-unit>
      <trans-unit id="WRN_EmptySwitch_Title">
        <source>Empty switch block</source>
        <target state="translated">空の switch ブロックです</target>
        <note />
      </trans-unit>
      <trans-unit id="ERR_ExpectedEndTry">
        <source>Expected catch or finally</source>
        <target state="translated">catch または finally が必要です。</target>
        <note />
      </trans-unit>
      <trans-unit id="ERR_InvalidExprTerm">
        <source>Invalid expression term '{0}'</source>
        <target state="translated">{0}' は無効です。</target>
        <note />
      </trans-unit>
      <trans-unit id="ERR_BadNewExpr">
        <source>A new expression requires (), [], or {} after type</source>
        <target state="translated">new 式は型の後に丸かっこ ()、角かっこ []、または 波かっこ {} を必要とします。</target>
        <note />
      </trans-unit>
      <trans-unit id="ERR_NoNamespacePrivate">
        <source>Elements defined in a namespace cannot be explicitly declared as private, protected, protected internal, or private protected</source>
        <target state="translated">名前空間で定義された要素は明示的に private、protected、protected internal、または private protected に宣言することはできません</target>
        <note />
      </trans-unit>
      <trans-unit id="ERR_BadVarDecl">
        <source>Expected ; or = (cannot specify constructor arguments in declaration)</source>
        <target state="translated">; または = を指定してください (宣言の中にコンストラクター引数は指定できません)</target>
        <note />
      </trans-unit>
      <trans-unit id="ERR_UsingAfterElements">
        <source>A using clause must precede all other elements defined in the namespace except extern alias declarations</source>
        <target state="translated">using 句は、extern エイリアス宣言以外の、名前空間で定義された他のすべての要素の前に使用しなければなりません。</target>
        <note />
      </trans-unit>
      <trans-unit id="ERR_BadBinOpArgs">
        <source>Overloaded binary operator '{0}' takes two parameters</source>
        <target state="translated">オーバーロードされた 2 項演算子 '{0}' に指定できるパラメーター数は 2 です。</target>
        <note />
      </trans-unit>
      <trans-unit id="ERR_BadUnOpArgs">
        <source>Overloaded unary operator '{0}' takes one parameter</source>
        <target state="translated">オーバーロードされた単項演算子 '{0}' に指定できるパラメーター数は 1 です。</target>
        <note />
      </trans-unit>
      <trans-unit id="ERR_NoVoidParameter">
        <source>Invalid parameter type 'void'</source>
        <target state="translated">void は無効なパラメーター型です。</target>
        <note />
      </trans-unit>
      <trans-unit id="ERR_DuplicateAlias">
        <source>The using alias '{0}' appeared previously in this namespace</source>
        <target state="translated">using エイリアス '{0}' は以前にこの名前空間で使用されています。</target>
        <note />
      </trans-unit>
      <trans-unit id="ERR_BadProtectedAccess">
        <source>Cannot access protected member '{0}' via a qualifier of type '{1}'; the qualifier must be of type '{2}' (or derived from it)</source>
        <target state="translated">{1}' 型の修飾子をとおしてプロテクト メンバー '{0}' にアクセスすることはできません。修飾子は '{2}' 型、またはそれから派生したものでなければなりません</target>
        <note />
      </trans-unit>
      <trans-unit id="ERR_AddModuleAssembly">
        <source>'{0}' cannot be added to this assembly because it already is an assembly</source>
        <target state="translated">'{0}' は既にアセンブリなのでこのアセンブリに加えることはできません。</target>
        <note />
      </trans-unit>
      <trans-unit id="ERR_BindToBogusProp2">
        <source>Property, indexer, or event '{0}' is not supported by the language; try directly calling accessor methods '{1}' or '{2}'</source>
        <target state="translated">プロパティ、インデクサー、またはイベント '{0}' はこの言語でサポートされていません。アクセサー メソッドの '{1}' または '{2}' を直接呼び出してください</target>
        <note />
      </trans-unit>
      <trans-unit id="ERR_BindToBogusProp1">
        <source>Property, indexer, or event '{0}' is not supported by the language; try directly calling accessor method '{1}'</source>
        <target state="translated">プロパティ、インデクサー、またはイベント '{0}' はこの言語でサポートされていません。アクセサー メソッドの '{1}' を直接呼び出してください</target>
        <note />
      </trans-unit>
      <trans-unit id="ERR_NoVoidHere">
        <source>Keyword 'void' cannot be used in this context</source>
        <target state="translated">キーワード void はこのコンテキストで使用できません。</target>
        <note />
      </trans-unit>
      <trans-unit id="ERR_IndexerNeedsParam">
        <source>Indexers must have at least one parameter</source>
        <target state="translated">インデクサーには最低パラメーターが 1 つ必要です。</target>
        <note />
      </trans-unit>
      <trans-unit id="ERR_BadArraySyntax">
        <source>Array type specifier, [], must appear before parameter name</source>
        <target state="translated">配列型の指定子の角かっこ、[]、は、パラメーター名の前に使用してください。</target>
        <note />
      </trans-unit>
      <trans-unit id="ERR_BadOperatorSyntax">
        <source>Declaration is not valid; use '{0} operator &lt;dest-type&gt; (...' instead</source>
        <target state="translated">不適切な宣言です。代わりに '{0} 演算子 &lt;dest 型&gt; (...' を使用してください。</target>
        <note />
      </trans-unit>
      <trans-unit id="ERR_MainClassNotFound">
        <source>Could not find '{0}' specified for Main method</source>
        <target state="translated">Main メソッドに指定された '{0}' が見つかりませんでした。</target>
        <note />
      </trans-unit>
      <trans-unit id="ERR_MainClassNotClass">
        <source>'{0}' specified for Main method must be a valid non-generic class or struct</source>
        <target state="translated">'Main メソッドに指定された '{0}' は有効な非ジェネリックのクラスか構造体でなければなりません。</target>
        <note />
      </trans-unit>
      <trans-unit id="ERR_NoMainInClass">
        <source>'{0}' does not have a suitable static Main method</source>
        <target state="translated">'{0}' は適切な静的 Main メソッドを含んでいません。</target>
        <note />
      </trans-unit>
      <trans-unit id="ERR_MainClassIsImport">
        <source>Cannot use '{0}' for Main method because it is imported</source>
        <target state="translated">{0}' はインポートされているため、Main メソッドに対して使うことはできません。</target>
        <note />
      </trans-unit>
      <trans-unit id="ERR_OutputNeedsName">
        <source>Outputs without source must have the /out option specified</source>
        <target state="translated">ソースのない出力には、/out オプションを指定しなければなりません。</target>
        <note />
      </trans-unit>
      <trans-unit id="ERR_CantHaveWin32ResAndManifest">
        <source>Conflicting options specified: Win32 resource file; Win32 manifest</source>
        <target state="translated">競合するオプションが指定されました: Win32 リソース ファイル、Win32 マニフェスト</target>
        <note />
      </trans-unit>
      <trans-unit id="ERR_CantHaveWin32ResAndIcon">
        <source>Conflicting options specified: Win32 resource file; Win32 icon</source>
        <target state="translated">競合するオプションが指定されました: Win32 リソース ファイル、Win32 アイコン</target>
        <note />
      </trans-unit>
      <trans-unit id="ERR_CantReadResource">
        <source>Error reading resource '{0}' -- '{1}'</source>
        <target state="translated">リソース '{0}' を読み込み中にエラーが発生しました -- '{1}'</target>
        <note />
      </trans-unit>
      <trans-unit id="ERR_DocFileGen">
        <source>Error writing to XML documentation file: {0}</source>
        <target state="translated">XML ドキュメント ファイル {0} の書き込み中にエラーが発生しました</target>
        <note />
      </trans-unit>
      <trans-unit id="WRN_XMLParseError">
        <source>XML comment has badly formed XML -- '{0}'</source>
        <target state="translated">XML コメントの XML 形式が正しくありません -- '{0}'</target>
        <note />
      </trans-unit>
      <trans-unit id="WRN_XMLParseError_Title">
        <source>XML comment has badly formed XML</source>
        <target state="translated">XML コメントの XML 形式が正しくありません</target>
        <note />
      </trans-unit>
      <trans-unit id="WRN_DuplicateParamTag">
        <source>XML comment has a duplicate param tag for '{0}'</source>
        <target state="translated">XML コメントで param タグ '{0}' が重複しています。</target>
        <note />
      </trans-unit>
      <trans-unit id="WRN_DuplicateParamTag_Title">
        <source>XML comment has a duplicate param tag</source>
        <target state="translated">XML コメントで param タグが重複しています</target>
        <note />
      </trans-unit>
      <trans-unit id="WRN_UnmatchedParamTag">
        <source>XML comment has a param tag for '{0}', but there is no parameter by that name</source>
        <target state="translated">XML コメントには '{0}' の param タグがありますが、その名前に相当するパラメーターはありません。</target>
        <note />
      </trans-unit>
      <trans-unit id="WRN_UnmatchedParamTag_Title">
        <source>XML comment has a param tag, but there is no parameter by that name</source>
        <target state="translated">XML コメントに param タグが存在しますが、その名前に相当するパラメーターはありません</target>
        <note />
      </trans-unit>
      <trans-unit id="WRN_UnmatchedParamRefTag">
        <source>XML comment on '{1}' has a paramref tag for '{0}', but there is no parameter by that name</source>
        <target state="translated">{1}' の XML コメントで、'{0}' の paramref タグが存在しますが、その名前に相当するパラメーターはありません。</target>
        <note />
      </trans-unit>
      <trans-unit id="WRN_UnmatchedParamRefTag_Title">
        <source>XML comment has a paramref tag, but there is no parameter by that name</source>
        <target state="translated">XML コメントに paramref タグが存在しますが、その名前に相当するパラメーターはありません</target>
        <note />
      </trans-unit>
      <trans-unit id="WRN_MissingParamTag">
        <source>Parameter '{0}' has no matching param tag in the XML comment for '{1}' (but other parameters do)</source>
        <target state="translated">パラメーター '{0}' には '{1}' の XML コメント内に対応する param タグがありませんが、他のパラメーターにはあります。</target>
        <note />
      </trans-unit>
      <trans-unit id="WRN_MissingParamTag_Title">
        <source>Parameter has no matching param tag in the XML comment (but other parameters do)</source>
        <target state="translated">パラメーターには XML コメント内に対応する param タグがありませんが、他のパラメーターにはあります</target>
        <note />
      </trans-unit>
      <trans-unit id="WRN_BadXMLRef">
        <source>XML comment has cref attribute '{0}' that could not be resolved</source>
        <target state="translated">XML コメントに、解決できなかった cref 属性 '{0}' があります。</target>
        <note />
      </trans-unit>
      <trans-unit id="WRN_BadXMLRef_Title">
        <source>XML comment has cref attribute that could not be resolved</source>
        <target state="translated">XML コメントに、解決できなかった cref 属性があります</target>
        <note />
      </trans-unit>
      <trans-unit id="ERR_BadStackAllocExpr">
        <source>A stackalloc expression requires [] after type</source>
        <target state="translated">stackalloc の式は型の後に角かっこ [] が必要です。</target>
        <note />
      </trans-unit>
      <trans-unit id="ERR_InvalidLineNumber">
        <source>The line number specified for #line directive is missing or invalid</source>
        <target state="translated">#line ディレクティブの行数が指定されていないか、無効です。</target>
        <note />
      </trans-unit>
      <trans-unit id="ERR_MissingPPFile">
        <source>Quoted file name, single-line comment or end-of-line expected</source>
        <target state="translated">引用符付きのファイル名、単一行コメント、または行の終わりが必要です。</target>
        <note />
      </trans-unit>
      <trans-unit id="ERR_ExpectedPPFile">
        <source>Quoted file name expected</source>
        <target state="translated">ファイル名は引用符で囲まれている必要があります。</target>
        <note />
      </trans-unit>
      <trans-unit id="ERR_ReferenceDirectiveOnlyAllowedInScripts">
        <source>#r is only allowed in scripts</source>
        <target state="translated">#r はスクリプトでのみ許可されます。</target>
        <note />
      </trans-unit>
      <trans-unit id="ERR_ForEachMissingMember">
        <source>foreach statement cannot operate on variables of type '{0}' because '{0}' does not contain a public instance definition for '{1}'</source>
        <target state="needs-review-translation">foreach ステートメントは、'{0}' が '{1}' のパブリック定義を含んでいないため、型 '{0}' の変数に対して使用できません。</target>
        <note />
      </trans-unit>
      <trans-unit id="WRN_BadXMLRefParamType">
        <source>Invalid type for parameter {0} in XML comment cref attribute: '{1}'</source>
        <target state="translated">XML コメントの cref 属性 ('{1}') のパラメーター {0} の型が無効です。</target>
        <note />
      </trans-unit>
      <trans-unit id="WRN_BadXMLRefParamType_Title">
        <source>Invalid type for parameter in XML comment cref attribute</source>
        <target state="translated">XML コメントの cref 属性のパラメーターの型が無効です</target>
        <note />
      </trans-unit>
      <trans-unit id="WRN_BadXMLRefReturnType">
        <source>Invalid return type in XML comment cref attribute</source>
        <target state="translated">XML コメントの cref 属性の戻り値の型が無効です</target>
        <note />
      </trans-unit>
      <trans-unit id="WRN_BadXMLRefReturnType_Title">
        <source>Invalid return type in XML comment cref attribute</source>
        <target state="translated">XML コメントの cref 属性の戻り値の型が無効です</target>
        <note />
      </trans-unit>
      <trans-unit id="ERR_BadWin32Res">
        <source>Error reading Win32 resources -- {0}</source>
        <target state="translated">Win32 リソースの読み込み中にエラーが発生しました -- {0}</target>
        <note />
      </trans-unit>
      <trans-unit id="WRN_BadXMLRefSyntax">
        <source>XML comment has syntactically incorrect cref attribute '{0}'</source>
        <target state="translated">XML コメントの cref 属性 '{0}' の構文が正しくありません。</target>
        <note />
      </trans-unit>
      <trans-unit id="WRN_BadXMLRefSyntax_Title">
        <source>XML comment has syntactically incorrect cref attribute</source>
        <target state="translated">XML コメントに構文的に正しくない cref 属性があります</target>
        <note />
      </trans-unit>
      <trans-unit id="ERR_BadModifierLocation">
        <source>Member modifier '{0}' must precede the member type and name</source>
        <target state="translated">メンバーの種類と名前の前にメンバー修飾子'{0}' が必要です。</target>
        <note />
      </trans-unit>
      <trans-unit id="ERR_MissingArraySize">
        <source>Array creation must have array size or array initializer</source>
        <target state="translated">配列を作成するには、配列のサイズまたは配列の初期化子を指定する必要があります。</target>
        <note />
      </trans-unit>
      <trans-unit id="WRN_UnprocessedXMLComment">
        <source>XML comment is not placed on a valid language element</source>
        <target state="translated">XML コメントが有効な言語要素の中にありません</target>
        <note />
      </trans-unit>
      <trans-unit id="WRN_UnprocessedXMLComment_Title">
        <source>XML comment is not placed on a valid language element</source>
        <target state="translated">XML コメントが有効な言語要素の中にありません</target>
        <note />
      </trans-unit>
      <trans-unit id="WRN_FailedInclude">
        <source>Unable to include XML fragment '{1}' of file '{0}' -- {2}</source>
        <target state="translated">ファイル '{0}' の XML フラグメント '{1}' を含めることができません -- {2}</target>
        <note />
      </trans-unit>
      <trans-unit id="WRN_FailedInclude_Title">
        <source>Unable to include XML fragment</source>
        <target state="translated">XML フラグメントを含めることができません</target>
        <note />
      </trans-unit>
      <trans-unit id="WRN_InvalidInclude">
        <source>Invalid XML include element -- {0}</source>
        <target state="translated">無効な XML のインクルード要素です -- {0}</target>
        <note />
      </trans-unit>
      <trans-unit id="WRN_InvalidInclude_Title">
        <source>Invalid XML include element</source>
        <target state="translated">無効な XML のインクルード要素です</target>
        <note />
      </trans-unit>
      <trans-unit id="WRN_MissingXMLComment">
        <source>Missing XML comment for publicly visible type or member '{0}'</source>
        <target state="translated">公開されている型またはメンバー '{0}' の XML コメントがありません。</target>
        <note />
      </trans-unit>
      <trans-unit id="WRN_MissingXMLComment_Title">
        <source>Missing XML comment for publicly visible type or member</source>
        <target state="translated">公開されている型またはメンバーの XML コメントがありません</target>
        <note />
      </trans-unit>
      <trans-unit id="WRN_MissingXMLComment_Description">
        <source>The /doc compiler option was specified, but one or more constructs did not have comments.</source>
        <target state="translated">/doc コンパイラ オプションが指定されましたが、1 つ以上のコンストラクトにコメントがありませんでした。</target>
        <note />
      </trans-unit>
      <trans-unit id="WRN_XMLParseIncludeError">
        <source>Badly formed XML in included comments file -- '{0}'</source>
        <target state="translated">コメント ファイルの中の XML 形式が正しくありません -- '{0}'</target>
        <note />
      </trans-unit>
      <trans-unit id="WRN_XMLParseIncludeError_Title">
        <source>Badly formed XML in included comments file</source>
        <target state="translated">組み込みコメント ファイルの中の XML 形式が正しくありません</target>
        <note />
      </trans-unit>
      <trans-unit id="ERR_BadDelArgCount">
        <source>Delegate '{0}' does not take {1} arguments</source>
        <target state="translated">デリゲート '{0}' には引数 {1} を指定できません。</target>
        <note />
      </trans-unit>
      <trans-unit id="ERR_UnexpectedSemicolon">
        <source>Semicolon after method or accessor block is not valid</source>
        <target state="translated">メソッドまたはアクセサー ブロックの後のセミコロンの使用が正しくありません。</target>
        <note />
      </trans-unit>
      <trans-unit id="ERR_MethodReturnCantBeRefAny">
        <source>Method or delegate cannot return type '{0}'</source>
        <target state="translated">メソッドまたはデリゲートは、型 '{0}' を返すことができません。</target>
        <note />
      </trans-unit>
      <trans-unit id="ERR_CompileCancelled">
        <source>Compilation cancelled by user</source>
        <target state="translated">ユーザーによりコンパイルが取り消されました。</target>
        <note />
      </trans-unit>
      <trans-unit id="ERR_MethodArgCantBeRefAny">
        <source>Cannot make reference to variable of type '{0}'</source>
        <target state="translated">型 '{0}' の変数を参照できません。</target>
        <note />
      </trans-unit>
      <trans-unit id="ERR_AssgReadonlyLocal">
        <source>Cannot assign to '{0}' because it is read-only</source>
        <target state="translated">読み取り専用であるため '{0}' に割り当てできません</target>
        <note />
      </trans-unit>
      <trans-unit id="ERR_RefReadonlyLocal">
        <source>Cannot use '{0}' as a ref or out value because it is read-only</source>
        <target state="translated">{0}' は読み取り専用なので、ref 値または out 値として使用できません</target>
        <note />
      </trans-unit>
      <trans-unit id="ERR_CantUseRequiredAttribute">
        <source>The RequiredAttribute attribute is not permitted on C# types</source>
        <target state="translated">属性 RequiredAttribute は C# 型で許可されていません。</target>
        <note />
      </trans-unit>
      <trans-unit id="ERR_NoModifiersOnAccessor">
        <source>Modifiers cannot be placed on event accessor declarations</source>
        <target state="translated">修飾子をイベント アクセサー宣言に付属させることはできません。</target>
        <note />
      </trans-unit>
      <trans-unit id="ERR_ParamsCantBeWithModifier">
        <source>The params parameter cannot be declared as {0}</source>
        <target state="translated">params パラメーターは、{0} として宣言することはできません</target>
        <note />
      </trans-unit>
      <trans-unit id="ERR_ReturnNotLValue">
        <source>Cannot modify the return value of '{0}' because it is not a variable</source>
        <target state="translated">変数ではないため、'{0}' の戻り値を変更できません</target>
        <note />
      </trans-unit>
      <trans-unit id="ERR_MissingCoClass">
        <source>The managed coclass wrapper class '{0}' for interface '{1}' cannot be found (are you missing an assembly reference?)</source>
        <target state="translated">インターフェイス '{1}' のマネージ コクラス ラッパー クラス '{0}' が見つかりません (アセンブリ参照が存在することを確認してください)。</target>
        <note />
      </trans-unit>
      <trans-unit id="ERR_AmbiguousAttribute">
        <source>'{0}' is ambiguous between '{1}' and '{2}'; use either '@{0}' or '{0}Attribute'</source>
        <target state="translated">'{0}' は、'{1}' と '{2}' 間であいまいです。'@{0}' または '{0}Attribute' のどちらか一方を使用してください</target>
        <note />
      </trans-unit>
      <trans-unit id="ERR_BadArgExtraRef">
        <source>Argument {0} may not be passed with the '{1}' keyword</source>
        <target state="translated">引数 {0} はキーワード '{1}' と共に渡すことはできません</target>
        <note />
      </trans-unit>
      <trans-unit id="WRN_CmdOptionConflictsSource">
        <source>Option '{0}' overrides attribute '{1}' given in a source file or added module</source>
        <target state="translated">オプション '{0}' は、は、ソース ファイルまたは追加されたモジュールで指定された属性 '{1}' をオーバーライドします。</target>
        <note />
      </trans-unit>
      <trans-unit id="WRN_CmdOptionConflictsSource_Title">
        <source>Option overrides attribute given in a source file or added module</source>
        <target state="translated">オプションは、ソース ファイルまたは追加されたモジュールで指定された属性をオーバーライドします</target>
        <note />
      </trans-unit>
      <trans-unit id="WRN_CmdOptionConflictsSource_Description">
        <source>This warning occurs if the assembly attributes AssemblyKeyFileAttribute or AssemblyKeyNameAttribute found in source conflict with the /keyfile or /keycontainer command line option or key file name or key container specified in the Project Properties.</source>
        <target state="translated">この警告は、ソースにあるアセンブリの属性 AssemblyKeyFileAttribute または AssemblyKeyNameAttribute が /keyfile または/keycontainer コマンド ライン オプション、キー ファイルの名前、またはプロジェクトのプロパティで指定されたキー コンテナーと競合する場合に発生します。</target>
        <note />
      </trans-unit>
      <trans-unit id="ERR_BadCompatMode">
        <source>Invalid option '{0}' for /langversion. Use '/langversion:?' to list supported values.</source>
        <target state="translated">/langversion のオプション '{0}' は無効です。サポートされている値を一覧表示するには、'/langversion:?' を使用します。</target>
        <note />
      </trans-unit>
      <trans-unit id="ERR_DelegateOnConditional">
        <source>Cannot create delegate with '{0}' because it or a method it overrides has a Conditional attribute</source>
        <target state="translated">{0}' またはオーバーライドされるメソッドは条件付き属性なので、この属性でデリゲートを作成できません。</target>
        <note />
      </trans-unit>
      <trans-unit id="ERR_CantMakeTempFile">
        <source>Cannot create temporary file -- {0}</source>
        <target state="translated">一時ファイルを作成できません -- {0}</target>
        <note />
      </trans-unit>
      <trans-unit id="ERR_BadArgRef">
        <source>Argument {0} must be passed with the '{1}' keyword</source>
        <target state="translated">引数 {0} はキーワード '{1}' と共に渡す必要があります。</target>
        <note />
      </trans-unit>
      <trans-unit id="ERR_YieldInAnonMeth">
        <source>The yield statement cannot be used inside an anonymous method or lambda expression</source>
        <target state="translated">yield ステートメントは、匿名メソッドまたはラムダ式の内部では使用できません</target>
        <note />
      </trans-unit>
      <trans-unit id="ERR_ReturnInIterator">
        <source>Cannot return a value from an iterator. Use the yield return statement to return a value, or yield break to end the iteration.</source>
        <target state="translated">反復子から値を返すことができません。yield return ステートメントを使用して値を返すか、yield break ステートメントを使用して反復子を終了してください。</target>
        <note />
      </trans-unit>
      <trans-unit id="ERR_BadIteratorArgType">
        <source>Iterators cannot have ref or out parameters</source>
        <target state="translated">反復子には ref または out パラメーターを指定できません。</target>
        <note />
      </trans-unit>
      <trans-unit id="ERR_BadIteratorReturn">
        <source>The body of '{0}' cannot be an iterator block because '{1}' is not an iterator interface type</source>
        <target state="translated">{1}' は反復子インターフェイス型ではないため、'{0}' の本体は反復子ブロックにできません。</target>
        <note />
      </trans-unit>
      <trans-unit id="ERR_BadYieldInFinally">
        <source>Cannot yield in the body of a finally clause</source>
        <target state="translated">finally 句の本体で生成することはできません。</target>
        <note />
      </trans-unit>
      <trans-unit id="ERR_BadYieldInTryOfCatch">
        <source>Cannot yield a value in the body of a try block with a catch clause</source>
        <target state="translated">catch 句を含む try ブロックの本体で値を生成することはできません。</target>
        <note />
      </trans-unit>
      <trans-unit id="ERR_EmptyYield">
        <source>Expression expected after yield return</source>
        <target state="translated">yield の戻り値の後に式が必要です。</target>
        <note />
      </trans-unit>
      <trans-unit id="ERR_AnonDelegateCantUse">
        <source>Cannot use ref, out, or in parameter '{0}' inside an anonymous method, lambda expression, query expression, or local function</source>
        <target state="needs-review-translation">ref または out パラメーター '{0}' は、匿名メソッド、ラムダ式、またはクエリ式の内部では使用できません。</target>
        <note />
      </trans-unit>
      <trans-unit id="ERR_IllegalInnerUnsafe">
        <source>Unsafe code may not appear in iterators</source>
        <target state="translated">アンセーフ コードは反復子には記述できません。</target>
        <note />
      </trans-unit>
      <trans-unit id="ERR_BadYieldInCatch">
        <source>Cannot yield a value in the body of a catch clause</source>
        <target state="translated">catch 句の本体で値を生成することはできません。</target>
        <note />
      </trans-unit>
      <trans-unit id="ERR_BadDelegateLeave">
        <source>Control cannot leave the body of an anonymous method or lambda expression</source>
        <target state="translated">コントロールを匿名メソッドまたはラムダ式の本体外に出すことはできません</target>
        <note />
      </trans-unit>
      <trans-unit id="WRN_IllegalPragma">
        <source>Unrecognized #pragma directive</source>
        <target state="translated">認識できない #pragma ディレクティブです</target>
        <note />
      </trans-unit>
      <trans-unit id="WRN_IllegalPragma_Title">
        <source>Unrecognized #pragma directive</source>
        <target state="translated">認識できない #pragma ディレクティブです</target>
        <note />
      </trans-unit>
      <trans-unit id="WRN_IllegalPPWarning">
        <source>Expected disable or restore</source>
        <target state="translated">disable または restore を指定してください。</target>
        <note />
      </trans-unit>
      <trans-unit id="WRN_IllegalPPWarning_Title">
        <source>Expected disable or restore after #pragma warning</source>
        <target state="translated">#pragma 警告の後に、disable または restore が必要です</target>
        <note />
      </trans-unit>
      <trans-unit id="WRN_BadRestoreNumber">
        <source>Cannot restore warning 'CS{0}' because it was disabled globally</source>
        <target state="translated">警告 'CS{0}' はグローバルで無効にされたため、復元することはできません。</target>
        <note />
      </trans-unit>
      <trans-unit id="WRN_BadRestoreNumber_Title">
        <source>Cannot restore warning because it was disabled globally</source>
        <target state="translated">警告はグローバルに無効にされたため復元できません</target>
        <note />
      </trans-unit>
      <trans-unit id="ERR_VarargsIterator">
        <source>__arglist is not allowed in the parameter list of iterators</source>
        <target state="translated">__arglist は、反復子のパラメーター リストでは許可されていません</target>
        <note />
      </trans-unit>
      <trans-unit id="ERR_UnsafeIteratorArgType">
        <source>Iterators cannot have unsafe parameters or yield types</source>
        <target state="translated">反復子には unsafe パラメーターまたは yield 型を指定できません。</target>
        <note />
      </trans-unit>
      <trans-unit id="ERR_BadCoClassSig">
        <source>The managed coclass wrapper class signature '{0}' for interface '{1}' is not a valid class name signature</source>
        <target state="translated">インターフェイス '{1}' のマネージ コクラス ラッパー クラス '{0}' は、有効なクラス名シグネチャではありません。</target>
        <note />
      </trans-unit>
      <trans-unit id="ERR_MultipleIEnumOfT">
        <source>foreach statement cannot operate on variables of type '{0}' because it implements multiple instantiations of '{1}'; try casting to a specific interface instantiation</source>
        <target state="translated">{1}' の複数のインスタンスを実装するため、foreach ステートメントは、型 '{0}' の変数では操作できません。特定のインターフェイスのインスタンス化にキャストしてください。</target>
        <note />
      </trans-unit>
      <trans-unit id="ERR_FixedDimsRequired">
        <source>A fixed size buffer field must have the array size specifier after the field name</source>
        <target state="translated">固定サイズ バッファー フィールドには、フィールド名の後に配列サイズの指定子が必要です。</target>
        <note />
      </trans-unit>
      <trans-unit id="ERR_FixedNotInStruct">
        <source>Fixed size buffer fields may only be members of structs</source>
        <target state="translated">固定サイズ バッファー フィールドは、構造体のメンバーにしかなれません。</target>
        <note />
      </trans-unit>
      <trans-unit id="ERR_AnonymousReturnExpected">
        <source>Not all code paths return a value in {0} of type '{1}'</source>
        <target state="translated">型 '{1}' の {0} に値を返さないコード パスがあります。</target>
        <note />
      </trans-unit>
      <trans-unit id="WRN_NonECMAFeature">
        <source>Feature '{0}' is not part of the standardized ISO C# language specification, and may not be accepted by other compilers</source>
        <target state="translated">機能 '{0}' は標準 ISO C# 言語仕様ではありません。別のコンパイラでは受け入れられない可能性があります。</target>
        <note />
      </trans-unit>
      <trans-unit id="WRN_NonECMAFeature_Title">
        <source>Feature is not part of the standardized ISO C# language specification, and may not be accepted by other compilers</source>
        <target state="translated">機能は標準 ISO C# 言語仕様の一部ではありません。別のコンパイラでは受け入れられない可能性があります</target>
        <note />
      </trans-unit>
      <trans-unit id="ERR_ExpectedVerbatimLiteral">
        <source>Keyword, identifier, or string expected after verbatim specifier: @</source>
        <target state="translated">verbatim 識別子の後にはキーワード、識別子、または文字列が必要です:@</target>
        <note />
      </trans-unit>
      <trans-unit id="ERR_RefReadonly">
        <source>A readonly field cannot be used as a ref or out value (except in a constructor)</source>
        <target state="translated">読み取り専用フィールドを ref 値または out 値として使用することはできません (コンストラクターでは可)</target>
        <note />
      </trans-unit>
      <trans-unit id="ERR_RefReadonly2">
        <source>Members of readonly field '{0}' cannot be used as a ref or out value (except in a constructor)</source>
        <target state="translated">読み取り専用フィールド '{0}' のメンバーを ref 値または out 値として使用することはできません (コンストラクターでは可)</target>
        <note />
      </trans-unit>
      <trans-unit id="ERR_AssgReadonly">
        <source>A readonly field cannot be assigned to (except in a constructor or a variable initializer)</source>
        <target state="translated">読み取り専用フィールドに割り当てることはできません (コンストラクター、変数初期化子では可 )。</target>
        <note />
      </trans-unit>
      <trans-unit id="ERR_AssgReadonly2">
        <source>Members of readonly field '{0}' cannot be modified (except in a constructor or a variable initializer)</source>
        <target state="translated">読み取り専用フィールド '{0}' のメンバーは変更できません (コンストラクターまたは変数初期化子では可)。</target>
        <note />
      </trans-unit>
      <trans-unit id="ERR_RefReadonlyNotField">
        <source>Cannot use {0} '{1}' as a ref or out value because it is a readonly variable</source>
        <target state="translated">{0} '{1}' は、読み取り専用の変数であるため、ref 値または out 値として使用することはできません</target>
        <note />
      </trans-unit>
      <trans-unit id="ERR_RefReadonlyNotField2">
        <source>Members of {0} '{1}' cannot be used as a ref or out value because it is a readonly variable</source>
        <target state="translated">{0} '{1}' のメンバーは読み取り専用の変数であるため、ref 値としても out 値としても使用できません</target>
        <note />
      </trans-unit>
      <trans-unit id="ERR_AssignReadonlyNotField">
        <source>Cannot assign to {0} '{1}' because it is a readonly variable</source>
        <target state="translated">読み取り専用の変数であるため、{0} '{1}' に割り当てることができません</target>
        <note />
      </trans-unit>
      <trans-unit id="ERR_AssignReadonlyNotField2">
        <source>Cannot assign to a member of {0} '{1}' because it is a readonly variable</source>
        <target state="translated">読み取り専用の変数であるため、{0} '{1}' のメンバーに割り当てることはできません</target>
        <note />
      </trans-unit>
      <trans-unit id="ERR_RefReturnReadonlyNotField">
        <source>Cannot return {0} '{1}' by writable reference because it is a readonly variable</source>
        <target state="translated">{0} '{1}' は読み取り専用の変数であるため、書き込み可能な参照によって返すことはできません</target>
        <note />
      </trans-unit>
      <trans-unit id="ERR_RefReturnReadonlyNotField2">
        <source>Members of {0} '{1}' cannot be returned by writable reference because it is a readonly variable</source>
        <target state="translated">{0} '{1}' のメンバーは読み取り専用の変数であるため、書き込み可能な参照によって返すことはできません</target>
        <note />
      </trans-unit>
      <trans-unit id="ERR_AssgReadonlyStatic2">
        <source>Fields of static readonly field '{0}' cannot be assigned to (except in a static constructor or a variable initializer)</source>
        <target state="translated">静的読み取り専用フィールド '{0}' のフィールドへの割り当てはできません (静的コンストラクターまたは変数初期化子では可)</target>
        <note />
      </trans-unit>
      <trans-unit id="ERR_RefReadonlyStatic2">
        <source>Fields of static readonly field '{0}' cannot be used as a ref or out value (except in a static constructor)</source>
        <target state="translated">静的な読み取り専用フィールド '{0}' のフィールドを ref 値または out 値として使用することはできません (静的コンストラクターでは可)</target>
        <note />
      </trans-unit>
      <trans-unit id="ERR_AssgReadonlyLocal2Cause">
        <source>Cannot modify members of '{0}' because it is a '{1}'</source>
        <target state="translated">{0}' のメンバーは '{1}' であるため変更できません</target>
        <note />
      </trans-unit>
      <trans-unit id="ERR_RefReadonlyLocal2Cause">
        <source>Cannot use fields of '{0}' as a ref or out value because it is a '{1}'</source>
        <target state="translated">{0}' は '{1}' であるため、そのフィールドを ref 値または out 値として使用することはできません</target>
        <note />
      </trans-unit>
      <trans-unit id="ERR_AssgReadonlyLocalCause">
        <source>Cannot assign to '{0}' because it is a '{1}'</source>
        <target state="translated">{0}' は '{1}' であるため、これに割り当てることはできません。</target>
        <note />
      </trans-unit>
      <trans-unit id="ERR_RefReadonlyLocalCause">
        <source>Cannot use '{0}' as a ref or out value because it is a '{1}'</source>
        <target state="translated">{0}' は '{1}' であるため、ref 値または out 値として使用することはできません</target>
        <note />
      </trans-unit>
      <trans-unit id="WRN_ErrorOverride">
        <source>{0}. See also error CS{1}.</source>
        <target state="translated">{0}。エラー CS{1} を参照してください。</target>
        <note />
      </trans-unit>
      <trans-unit id="WRN_ErrorOverride_Title">
        <source>Warning is overriding an error</source>
        <target state="translated">警告がエラーをオーバーライドしています</target>
        <note />
      </trans-unit>
      <trans-unit id="WRN_ErrorOverride_Description">
        <source>The compiler emits this warning when it overrides an error with a warning. For information about the problem, search for the error code mentioned.</source>
        <target state="translated">コンパイラは、警告付きのエラーをオーバーライドしたときにこの警告を生成します。この問題の詳細については、上記のエラー コードを検索してください。</target>
        <note />
      </trans-unit>
      <trans-unit id="ERR_AnonMethToNonDel">
        <source>Cannot convert {0} to type '{1}' because it is not a delegate type</source>
        <target state="translated">{0} はデリゲート型ではないため、'{1}' 型に変換できません。</target>
        <note />
      </trans-unit>
      <trans-unit id="ERR_CantConvAnonMethParams">
        <source>Cannot convert {0} to delegate type '{1}' because the parameter types do not match the delegate parameter types</source>
        <target state="translated">パラメーター型がデリゲート パラメーター型と一致しないため、{0} をデリゲート型 '{1}' に変換することはできません。</target>
        <note />
      </trans-unit>
      <trans-unit id="ERR_CantConvAnonMethReturns">
        <source>Cannot convert {0} to intended delegate type because some of the return types in the block are not implicitly convertible to the delegate return type</source>
        <target state="translated">デリゲート戻り値の型に暗黙的に変換できない戻り値の型がブロック内にあるため、{0} を目的のデリゲート型に変換できません。</target>
        <note />
      </trans-unit>
      <trans-unit id="ERR_BadAsyncReturnExpression">
        <source>Since this is an async method, the return expression must be of type '{0}' rather than 'Task&lt;{0}&gt;'</source>
        <target state="translated">これは非同期メソッドであるため、return 式は 'Task&lt;{0}&gt;' ではなく '{0}' 型である必要があります。</target>
        <note />
      </trans-unit>
      <trans-unit id="ERR_CantConvAsyncAnonFuncReturns">
        <source>Cannot convert async {0} to delegate type '{1}'. An async {0} may return void, Task or Task&lt;T&gt;, none of which are convertible to '{1}'.</source>
        <target state="translated">非同期の {0} をデリゲート型 '{1}' に変換できません。非同期の {0} は void、Task、または Task&lt;T&gt; を返しますが、いずれも '{1}' に変換することができません。</target>
        <note />
      </trans-unit>
      <trans-unit id="ERR_IllegalFixedType">
        <source>Fixed size buffer type must be one of the following: bool, byte, short, int, long, char, sbyte, ushort, uint, ulong, float or double</source>
        <target state="translated">固定サイズ バッファーの型は次のうちの 1 つでなければなりません: bool、byte、short、int、long、char、sbyte、ushort、uint、ulong、float または double</target>
        <note />
      </trans-unit>
      <trans-unit id="ERR_FixedOverflow">
        <source>Fixed size buffer of length {0} and type '{1}' is too big</source>
        <target state="translated">長さ {0}、型 '{1}' の固定サイズ バッファーは大きすぎます。</target>
        <note />
      </trans-unit>
      <trans-unit id="ERR_InvalidFixedArraySize">
        <source>Fixed size buffers must have a length greater than zero</source>
        <target state="translated">固定サイズ バッファーには、0 よりも大きい値を指定しなければなりません。</target>
        <note />
      </trans-unit>
      <trans-unit id="ERR_FixedBufferNotFixed">
        <source>You cannot use fixed size buffers contained in unfixed expressions. Try using the fixed statement.</source>
        <target state="translated">fixed でない式に含まれる固定サイズ バッファーは使用できません。fixed ステートメントを使用してください。</target>
        <note />
      </trans-unit>
      <trans-unit id="ERR_AttributeNotOnAccessor">
        <source>Attribute '{0}' is not valid on property or event accessors. It is only valid on '{1}' declarations.</source>
        <target state="translated">属性 '{0}' はプロパティまたはイベントのアクセサーでは無効です。'{1}' 宣言でのみ有効です。</target>
        <note />
      </trans-unit>
      <trans-unit id="WRN_InvalidSearchPathDir">
        <source>Invalid search path '{0}' specified in '{1}' -- '{2}'</source>
        <target state="translated">{1}' で指定された無効な検索パス '{0}' です -- '{2}'</target>
        <note />
      </trans-unit>
      <trans-unit id="WRN_InvalidSearchPathDir_Title">
        <source>Invalid search path specified</source>
        <target state="translated">無効な検索パスが指定されています</target>
        <note />
      </trans-unit>
      <trans-unit id="ERR_IllegalVarArgs">
        <source>__arglist is not valid in this context</source>
        <target state="translated">__arglist は、このコンテキストでは無効です。</target>
        <note />
      </trans-unit>
      <trans-unit id="ERR_IllegalParams">
        <source>params is not valid in this context</source>
        <target state="translated">params はこのコンテキストでは有効ではありません。</target>
        <note />
      </trans-unit>
      <trans-unit id="ERR_BadModifiersOnNamespace">
        <source>A namespace declaration cannot have modifiers or attributes</source>
        <target state="translated">名前空間の宣言に、修飾子または属性を指定することはできません。</target>
        <note />
      </trans-unit>
      <trans-unit id="ERR_BadPlatformType">
        <source>Invalid option '{0}' for /platform; must be anycpu, x86, Itanium or x64</source>
        <target state="translated">/platform に対するオプション '{0}' が無効です。anycpu、x86、Itanium、または x64 を指定してください。</target>
        <note />
      </trans-unit>
      <trans-unit id="ERR_ThisStructNotInAnonMeth">
        <source>Anonymous methods, lambda expressions, and query expressions inside structs cannot access instance members of 'this'. Consider copying 'this' to a local variable outside the anonymous method, lambda expression or query expression and using the local instead.</source>
        <target state="translated">構造体内部の匿名メソッド、ラムダ式、またはクエリ式は、'this' のインスタンス メンバーにアクセスできません。'this' を匿名メソッド、ラムダ式、またはクエリ式の外部のローカル変数にコピーして、そのローカルを使用してください。</target>
        <note />
      </trans-unit>
      <trans-unit id="ERR_NoConvToIDisp">
        <source>'{0}': type used in a using statement must be implicitly convertible to 'System.IDisposable'</source>
        <target state="translated">'{0}': using ステートメントで使用される型は、暗黙的に 'System.IDisposable' への変換が可能でなければなりません。</target>
        <note />
      </trans-unit>
      <trans-unit id="ERR_BadParamRef">
        <source>Parameter {0} must be declared with the '{1}' keyword</source>
        <target state="translated">パラメーター {0} はキーワード '{1}' で宣言する必要があります。</target>
        <note />
      </trans-unit>
      <trans-unit id="ERR_BadParamExtraRef">
        <source>Parameter {0} should not be declared with the '{1}' keyword</source>
        <target state="translated">パラメーター {0} はキーワード '{1}' で宣言しないでください。</target>
        <note />
      </trans-unit>
      <trans-unit id="ERR_BadParamType">
        <source>Parameter {0} is declared as type '{1}{2}' but should be '{3}{4}'</source>
        <target state="translated">パラメーター {0} は '{1}{2}' 型として宣言しますが、'{3}{4}' である必要があります</target>
        <note />
      </trans-unit>
      <trans-unit id="ERR_BadExternIdentifier">
        <source>Invalid extern alias for '/reference'; '{0}' is not a valid identifier</source>
        <target state="translated">/reference' の無効な extern エイリアスです。'{0}' は無効な識別子です。</target>
        <note />
      </trans-unit>
      <trans-unit id="ERR_AliasMissingFile">
        <source>Invalid reference alias option: '{0}=' -- missing filename</source>
        <target state="translated">無効な参照エイリアス オプションです: '{0}=' -- ファイル名が指定されていません</target>
        <note />
      </trans-unit>
      <trans-unit id="ERR_GlobalExternAlias">
        <source>You cannot redefine the global extern alias</source>
        <target state="translated">グローバルの extern エイリアスは再定義できません。</target>
        <note />
      </trans-unit>
      <trans-unit id="ERR_MissingTypeInSource">
        <source>Reference to type '{0}' claims it is defined in this assembly, but it is not defined in source or any added modules</source>
        <target state="translated">型 '{0}' への参照では、このアセンブリで定義されていると指定されていますが、ソースまたは追加モジュール内では定義されていません。</target>
        <note />
      </trans-unit>
      <trans-unit id="ERR_MissingTypeInAssembly">
        <source>Reference to type '{0}' claims it is defined in '{1}', but it could not be found</source>
        <target state="translated">型 '{0}' への参照では、'{1}' で定義されていると指定されていますが、見つかりませんでした。</target>
        <note />
      </trans-unit>
      <trans-unit id="WRN_MultiplePredefTypes">
        <source>The predefined type '{0}' is defined in multiple assemblies in the global alias; using definition from '{1}'</source>
        <target state="translated">定義済みの型 '{0}' は、グローバル エイリアスの複数のアセンブリ内で定義されています。'{1}' からの定義を使用してください。</target>
        <note />
      </trans-unit>
      <trans-unit id="WRN_MultiplePredefTypes_Title">
        <source>Predefined type is defined in multiple assemblies in the global alias</source>
        <target state="translated">グローバル エイリアスの複数のアセンブリで定義済みの型が定義されています</target>
        <note />
      </trans-unit>
      <trans-unit id="WRN_MultiplePredefTypes_Description">
        <source>This error occurs when a predefined system type such as System.Int32 is found in two assemblies. One way this can happen is if you are referencing mscorlib or System.Runtime.dll from two different places, such as trying to run two versions of the .NET Framework side-by-side.</source>
        <target state="translated">このエラーは、System.Int32 などの定義済みのシステム型が 2 つのアセンブリで見つかった場合に発生します。これが起こりうる 1 つの方法は、.NET Framework の 2 つのバージョンを同時に実行するなど、2 つの異なる場所から mscorlib または System.Runtime.dll を参照した場合です。</target>
        <note />
      </trans-unit>
      <trans-unit id="ERR_LocalCantBeFixedAndHoisted">
        <source>Local '{0}' or its members cannot have their address taken and be used inside an anonymous method or lambda expression</source>
        <target state="translated">ローカル '{0}' またはそのメンバーは、アドレスを与えることも、匿名メソッドまたはラムダ式の内部で使用されることもできません。</target>
        <note />
      </trans-unit>
      <trans-unit id="WRN_TooManyLinesForDebugger">
        <source>Source file has exceeded the limit of 16,707,565 lines representable in the PDB; debug information will be incorrect</source>
        <target state="translated">ソース ファイルは、PDB 内で表せる 16,707,565 行の限界を超えているため、デバッグ情報は不正確になります</target>
        <note />
      </trans-unit>
      <trans-unit id="WRN_TooManyLinesForDebugger_Title">
        <source>Source file has exceeded the limit of 16,707,565 lines representable in the PDB; debug information will be incorrect</source>
        <target state="translated">ソース ファイルは、PDB 内で表せる 16,707,565 行の限界を超えているため、デバッグ情報は不正確になります</target>
        <note />
      </trans-unit>
      <trans-unit id="ERR_CantConvAnonMethNoParams">
        <source>Cannot convert anonymous method block without a parameter list to delegate type '{0}' because it has one or more out parameters</source>
        <target state="translated">デリゲート型 '{0}' には 1 つ以上の out パラメーターが含まれているため、パラメーター リストを含まない匿名メソッド ブロックをこのデリゲート型に変換することはできません。</target>
        <note />
      </trans-unit>
      <trans-unit id="ERR_ConditionalOnNonAttributeClass">
        <source>Attribute '{0}' is only valid on methods or attribute classes</source>
        <target state="translated">属性 '{0}' は、メソッドまたは属性クラスでのみ有効です。</target>
        <note />
      </trans-unit>
      <trans-unit id="WRN_CallOnNonAgileField">
        <source>Accessing a member on '{0}' may cause a runtime exception because it is a field of a marshal-by-reference class</source>
        <target state="translated">参照マーシャリング クラスのフィールドであるため、'{0}' のメンバーにアクセスすると、ランタイム例外が発生する可能性があります</target>
        <note />
      </trans-unit>
      <trans-unit id="WRN_CallOnNonAgileField_Title">
        <source>Accessing a member on a field of a marshal-by-reference class may cause a runtime exception</source>
        <target state="translated">参照マーシャリング クラスのフィールドのメンバーにアクセスすると、ランタイム例外が発生する可能性があります</target>
        <note />
      </trans-unit>
      <trans-unit id="WRN_CallOnNonAgileField_Description">
        <source>This warning occurs when you try to call a method, property, or indexer on a member of a class that derives from MarshalByRefObject, and the member is a value type. Objects that inherit from MarshalByRefObject are typically intended to be marshaled by reference across an application domain. If any code ever attempts to directly access the value-type member of such an object across an application domain, a runtime exception will occur. To resolve the warning, first copy the member into a local variable and call the method on that variable.</source>
        <target state="translated">この警告は、MarshalByRefObject から派生したクラスのメンバーにあるメソッド、プロパティ、またはインデクサーを呼び出し、かつメンバーが値の型である場合に発生します。MarshalByRefObject から継承するオブジェクトは、通常はアプリケーション ドメイン間の参照によってマーシャリングされることになっています。コードがこのようなアプリケーション ドメイン間のオブジェクトの値の型のメンバーに直接アクセスすると、ランタイム例外が発生します。警告を解決するには、まずメンバーをローカル変数にコピーしてから、その変数でメソッドを呼び出します。</target>
        <note />
      </trans-unit>
      <trans-unit id="WRN_BadWarningNumber">
        <source>'{0}' is not a valid warning number</source>
        <target state="translated">'{0}' は有効な警告番号ではありません。</target>
        <note />
      </trans-unit>
      <trans-unit id="WRN_BadWarningNumber_Title">
        <source>Not a valid warning number</source>
        <target state="translated">無効な警告番号です</target>
        <note />
      </trans-unit>
      <trans-unit id="WRN_BadWarningNumber_Description">
        <source>A number that was passed to the #pragma warning preprocessor directive was not a valid warning number. Verify that the number represents a warning, not an error.</source>
        <target state="translated">#pragma 警告のプリプロセッサ ディレクティブに渡された番号は無効な警告番号です。番号がエラー番号ではなく警告番号を表していることを確認してください。</target>
        <note />
      </trans-unit>
      <trans-unit id="WRN_InvalidNumber">
        <source>Invalid number</source>
        <target state="translated">無効な数字です</target>
        <note />
      </trans-unit>
      <trans-unit id="WRN_InvalidNumber_Title">
        <source>Invalid number</source>
        <target state="translated">無効な数字です</target>
        <note />
      </trans-unit>
      <trans-unit id="WRN_FileNameTooLong">
        <source>Invalid filename specified for preprocessor directive. Filename is too long or not a valid filename.</source>
        <target state="translated">プリプロセッサ ディレクティブに対して無効なファイル名が指定されました。ファイル名は長すぎるか、または有効なファイル名ではありません。</target>
        <note />
      </trans-unit>
      <trans-unit id="WRN_FileNameTooLong_Title">
        <source>Invalid filename specified for preprocessor directive</source>
        <target state="translated">プリプロセッサ ディレクティブに対して無効なファイル名が指定されました</target>
        <note />
      </trans-unit>
      <trans-unit id="WRN_IllegalPPChecksum">
        <source>Invalid #pragma checksum syntax; should be #pragma checksum "filename" "{XXXXXXXX-XXXX-XXXX-XXXX-XXXXXXXXXXXX}" "XXXX..."</source>
        <target state="translated">無効な #pragma checksum 構文です。有効な #pragma checksum は、"filename" "{XXXXXXXX-XXXX-XXXX-XXXX-XXXXXXXXXXXX}" "XXXX..." です</target>
        <note />
      </trans-unit>
      <trans-unit id="WRN_IllegalPPChecksum_Title">
        <source>Invalid #pragma checksum syntax</source>
        <target state="translated">無効な #pragma チェックサム構文です</target>
        <note />
      </trans-unit>
      <trans-unit id="WRN_EndOfPPLineExpected">
        <source>Single-line comment or end-of-line expected</source>
        <target state="translated">単一行コメントか行の終わりが必要です。</target>
        <note />
      </trans-unit>
      <trans-unit id="WRN_EndOfPPLineExpected_Title">
        <source>Single-line comment or end-of-line expected after #pragma directive</source>
        <target state="translated">#pragma ディレクティブの後に、単一行コメントか行の終わりが必要です</target>
        <note />
      </trans-unit>
      <trans-unit id="WRN_ConflictingChecksum">
        <source>Different checksum values given for '{0}'</source>
        <target state="translated">{0}' に異なるチェックサム値が指定されています。</target>
        <note />
      </trans-unit>
      <trans-unit id="WRN_ConflictingChecksum_Title">
        <source>Different #pragma checksum values given</source>
        <target state="translated">異なる #pragma チェックサム値が指定されています</target>
        <note />
      </trans-unit>
      <trans-unit id="WRN_InvalidAssemblyName">
        <source>Assembly reference '{0}' is invalid and cannot be resolved</source>
        <target state="translated">アセンブリ参照 '{0}' は無効であり、解決できません。</target>
        <note />
      </trans-unit>
      <trans-unit id="WRN_InvalidAssemblyName_Title">
        <source>Assembly reference is invalid and cannot be resolved</source>
        <target state="translated">アセンブリ参照が無効で、解決できません</target>
        <note />
      </trans-unit>
      <trans-unit id="WRN_InvalidAssemblyName_Description">
        <source>This warning indicates that an attribute, such as InternalsVisibleToAttribute, was not specified correctly.</source>
        <target state="translated">この警告は、InternalsVisibleToAttribute などの属性が正しく指定されていないことを示します。</target>
        <note />
      </trans-unit>
      <trans-unit id="WRN_UnifyReferenceMajMin">
        <source>Assuming assembly reference '{0}' used by '{1}' matches identity '{2}' of '{3}', you may need to supply runtime policy</source>
        <target state="translated">{1}' によって使用されるアセンブリ参照 '{0}' が '{3}' の ID '{2}' と一致すると仮定して、実行時ポリシーを指定する必要がある可能性があります。</target>
        <note />
      </trans-unit>
      <trans-unit id="WRN_UnifyReferenceMajMin_Title">
        <source>Assuming assembly reference matches identity</source>
        <target state="translated">アセンブリ参照が ID と一致すると仮定します</target>
        <note />
      </trans-unit>
      <trans-unit id="WRN_UnifyReferenceMajMin_Description">
        <source>The two assemblies differ in release and/or version number. For unification to occur, you must specify directives in the application's .config file, and you must provide the correct strong name of an assembly.</source>
        <target state="translated">2 つのアセンブリはリリースまたはバージョン番号が異なります。統一するには、アプリケーションの .config ファイルにディレクティブを指定するとともに、アセンブリの厳密な名前を正しく付ける必要があります。</target>
        <note />
      </trans-unit>
      <trans-unit id="WRN_UnifyReferenceBldRev">
        <source>Assuming assembly reference '{0}' used by '{1}' matches identity '{2}' of '{3}', you may need to supply runtime policy</source>
        <target state="translated">{1}' によって使用されるアセンブリ参照 '{0}' が '{3}' の ID '{2}' と一致すると仮定して、実行時ポリシーを指定する必要がある可能性があります。</target>
        <note />
      </trans-unit>
      <trans-unit id="WRN_UnifyReferenceBldRev_Title">
        <source>Assuming assembly reference matches identity</source>
        <target state="translated">アセンブリ参照が ID と一致すると仮定します</target>
        <note />
      </trans-unit>
      <trans-unit id="WRN_UnifyReferenceBldRev_Description">
        <source>The two assemblies differ in release and/or version number. For unification to occur, you must specify directives in the application's .config file, and you must provide the correct strong name of an assembly.</source>
        <target state="translated">2 つのアセンブリはリリースまたはバージョン番号が異なります。統一するには、アプリケーションの .config ファイルにディレクティブを指定するとともに、アセンブリの厳密な名前を正しく付ける必要があります。</target>
        <note />
      </trans-unit>
      <trans-unit id="ERR_DuplicateImport">
        <source>Multiple assemblies with equivalent identity have been imported: '{0}' and '{1}'. Remove one of the duplicate references.</source>
        <target state="translated">ID が同一の複数のアセンブリ ('{0}' と '{1}') がインポートされました。重複している参照の一方を削除します。</target>
        <note />
      </trans-unit>
      <trans-unit id="ERR_DuplicateImportSimple">
        <source>An assembly with the same simple name '{0}' has already been imported. Try removing one of the references (e.g. '{1}') or sign them to enable side-by-side.</source>
        <target state="translated">同じ簡易名 '{0}' でアセンブリが既にインポートされています。参照の 1 つ (例: '{1}') を削除するか、サイド バイ サイドを有効にするために署名してください。</target>
        <note />
      </trans-unit>
      <trans-unit id="ERR_AssemblyMatchBadVersion">
        <source>Assembly '{0}' with identity '{1}' uses '{2}' which has a higher version than referenced assembly '{3}' with identity '{4}'</source>
        <target state="translated">アセンブリ '{0}' (ID '{1}') は、参照されているアセンブリ '{3}' (ID '{4}') より新しいバージョンを含む '{2}' を使用します。</target>
        <note />
      </trans-unit>
      <trans-unit id="ERR_FixedNeedsLvalue">
        <source>Fixed size buffers can only be accessed through locals or fields</source>
        <target state="translated">固定サイズ バッファーには、ローカルまたはフィールドをとおしてのみアクセスできます</target>
        <note />
      </trans-unit>
      <trans-unit id="WRN_DuplicateTypeParamTag">
        <source>XML comment has a duplicate typeparam tag for '{0}'</source>
        <target state="translated">XML コメントで '{0}' の typeparam タグが重複しています。</target>
        <note />
      </trans-unit>
      <trans-unit id="WRN_DuplicateTypeParamTag_Title">
        <source>XML comment has a duplicate typeparam tag</source>
        <target state="translated">XML コメントで typeparam タグが重複しています</target>
        <note />
      </trans-unit>
      <trans-unit id="WRN_UnmatchedTypeParamTag">
        <source>XML comment has a typeparam tag for '{0}', but there is no type parameter by that name</source>
        <target state="translated">XML コメントには '{0}' の typeparam タグがありますが、その名前に相当するパラメーターはありません。</target>
        <note />
      </trans-unit>
      <trans-unit id="WRN_UnmatchedTypeParamTag_Title">
        <source>XML comment has a typeparam tag, but there is no type parameter by that name</source>
        <target state="translated">XML コメントに typeparam タグが存在しますが、その名前に相当する型パラメーターはありません</target>
        <note />
      </trans-unit>
      <trans-unit id="WRN_UnmatchedTypeParamRefTag">
        <source>XML comment on '{1}' has a typeparamref tag for '{0}', but there is no type parameter by that name</source>
        <target state="translated">{1}' の XML コメントで、'{0}' の typeparamref タグがありますが、その名前に相当するパラメーターはありません。</target>
        <note />
      </trans-unit>
      <trans-unit id="WRN_UnmatchedTypeParamRefTag_Title">
        <source>XML comment has a typeparamref tag, but there is no type parameter by that name</source>
        <target state="translated">XML コメントに typeparamref タグが存在しますが、その名前に相当する型パラメーターはありません</target>
        <note />
      </trans-unit>
      <trans-unit id="WRN_MissingTypeParamTag">
        <source>Type parameter '{0}' has no matching typeparam tag in the XML comment on '{1}' (but other type parameters do)</source>
        <target state="translated">型パラメーター '{0}' には、対応する typeparam タグが '{1}' の XML コメントにありませんが、他の型パラメーターにはあります。</target>
        <note />
      </trans-unit>
      <trans-unit id="WRN_MissingTypeParamTag_Title">
        <source>Type parameter has no matching typeparam tag in the XML comment (but other type parameters do)</source>
        <target state="translated">型パラメーターには、対応する typeparam タグが XML コメントにありませんが、他の型パラメーターにはあります</target>
        <note />
      </trans-unit>
      <trans-unit id="ERR_CantChangeTypeOnOverride">
        <source>'{0}': type must be '{2}' to match overridden member '{1}'</source>
        <target state="translated">'{0}': オーバーライドされたメンバー '{1}' に対応するために、型は '{2}' でなければなりません。</target>
        <note />
      </trans-unit>
      <trans-unit id="ERR_DoNotUseFixedBufferAttr">
        <source>Do not use 'System.Runtime.CompilerServices.FixedBuffer' attribute. Use the 'fixed' field modifier instead.</source>
        <target state="translated">System.Runtime.CompilerServices.FixedBuffer' 属性を使用しないでください。'fixed' フィールド修飾子を使用してください。</target>
        <note />
      </trans-unit>
      <trans-unit id="WRN_AssignmentToSelf">
        <source>Assignment made to same variable; did you mean to assign something else?</source>
        <target state="translated">同じ変数に割り当てられました。他の変数に割り当てますか?</target>
        <note />
      </trans-unit>
      <trans-unit id="WRN_AssignmentToSelf_Title">
        <source>Assignment made to same variable</source>
        <target state="translated">同じ変数に割り当てられました</target>
        <note />
      </trans-unit>
      <trans-unit id="WRN_ComparisonToSelf">
        <source>Comparison made to same variable; did you mean to compare something else?</source>
        <target state="translated">同じ変数と比較されました。他の変数と比較しますか?</target>
        <note />
      </trans-unit>
      <trans-unit id="WRN_ComparisonToSelf_Title">
        <source>Comparison made to same variable</source>
        <target state="translated">同じ変数と比較されました</target>
        <note />
      </trans-unit>
      <trans-unit id="ERR_CantOpenWin32Res">
        <source>Error opening Win32 resource file '{0}' -- '{1}'</source>
        <target state="translated">Win32 リソース ファイル '{0}' を開く際にエラーが発生しました -- '{1}'</target>
        <note />
      </trans-unit>
      <trans-unit id="WRN_DotOnDefault">
        <source>Expression will always cause a System.NullReferenceException because the default value of '{0}' is null</source>
        <target state="translated">{0}' の既定値が Null であるため、式は常に System.NullReferenceException になります。</target>
        <note />
      </trans-unit>
      <trans-unit id="WRN_DotOnDefault_Title">
        <source>Expression will always cause a System.NullReferenceException because the type's default value is null</source>
        <target state="translated">型の規定値が null であるため、式は常に System.NullReferenceException になります</target>
        <note />
      </trans-unit>
      <trans-unit id="ERR_NoMultipleInheritance">
        <source>Class '{0}' cannot have multiple base classes: '{1}' and '{2}'</source>
        <target state="translated">クラス '{0}' は複数の基底クラス ('{1}' と '{2}') を持つことができません。</target>
        <note />
      </trans-unit>
      <trans-unit id="ERR_BaseClassMustBeFirst">
        <source>Base class '{0}' must come before any interfaces</source>
        <target state="translated">基底クラス '{0}' は、すべてのインターフェイスより前に指定する必要があります。</target>
        <note />
      </trans-unit>
      <trans-unit id="WRN_BadXMLRefTypeVar">
        <source>XML comment has cref attribute '{0}' that refers to a type parameter</source>
        <target state="translated">XML コメントに型パラメーターを参照する cref 属性 '{0}' が指定されています。</target>
        <note />
      </trans-unit>
      <trans-unit id="WRN_BadXMLRefTypeVar_Title">
        <source>XML comment has cref attribute that refers to a type parameter</source>
        <target state="translated">XML コメントに型パラメーターを参照する cref 属性があります</target>
        <note />
      </trans-unit>
      <trans-unit id="ERR_FriendAssemblyBadArgs">
        <source>Friend assembly reference '{0}' is invalid. InternalsVisibleTo declarations cannot have a version, culture, public key token, or processor architecture specified.</source>
        <target state="translated">フレンド アセンブリ参照 '{0}' は無効です。InternalsVisibleTo 宣言にバージョン、カルチャ、公開キー トークン、またはプロセッサ属性を指定することはできません。</target>
        <note />
      </trans-unit>
      <trans-unit id="ERR_FriendAssemblySNReq">
        <source>Friend assembly reference '{0}' is invalid. Strong-name signed assemblies must specify a public key in their InternalsVisibleTo declarations.</source>
        <target state="translated">フレンド アセンブリ参照 '{0}' は無効です。厳密な名前の署名つきアセンブリはその InternalsVisibleTo 宣言内で公開キーを指定しなければなりません。</target>
        <note />
      </trans-unit>
      <trans-unit id="ERR_DelegateOnNullable">
        <source>Cannot bind delegate to '{0}' because it is a member of 'System.Nullable&lt;T&gt;'</source>
        <target state="translated">System.Nullable&lt;T&gt;' のメンバーであるため、デリゲートを '{0}' にバインドできません</target>
        <note />
      </trans-unit>
      <trans-unit id="ERR_BadCtorArgCount">
        <source>'{0}' does not contain a constructor that takes {1} arguments</source>
        <target state="translated">'{0}' には、引数 {1} を指定するコンストラクターは含まれていません。</target>
        <note />
      </trans-unit>
      <trans-unit id="ERR_GlobalAttributesNotFirst">
        <source>Assembly and module attributes must precede all other elements defined in a file except using clauses and extern alias declarations</source>
        <target state="translated">アセンブリ属性とモジュール属性は、句および extern エイリアス宣言を使用する場合を除き、ファイルで定義された他のすべての要素の前に指定しなければなりません。</target>
        <note />
      </trans-unit>
      <trans-unit id="ERR_ExpressionExpected">
        <source>Expected expression</source>
        <target state="translated">式が必要です。</target>
        <note />
      </trans-unit>
      <trans-unit id="ERR_InvalidSubsystemVersion">
        <source>Invalid version {0} for /subsystemversion. The version must be 6.02 or greater for ARM or AppContainerExe, and 4.00 or greater otherwise</source>
        <target state="translated">/subsystemversion のバージョン {0} は無効です。バージョンは、ARM または AppContainerExe の場合は 6.02 以上、それ以外の場合は 4.00 以上である必要があります。</target>
        <note />
      </trans-unit>
      <trans-unit id="ERR_InteropMethodWithBody">
        <source>Embedded interop method '{0}' contains a body.</source>
        <target state="translated">埋め込み相互運用メソッド '{0}' には本体が含まれます。</target>
        <note />
      </trans-unit>
      <trans-unit id="ERR_BadWarningLevel">
        <source>Warning level must be in the range 0-4</source>
        <target state="translated">警告レベルの範囲は 0-4 です。</target>
        <note />
      </trans-unit>
      <trans-unit id="ERR_BadDebugType">
        <source>Invalid option '{0}' for /debug; must be 'portable', 'embedded', 'full' or 'pdbonly'</source>
        <target state="translated">/debug のオプション '{0}' が無効です。'portable'、'embedded'、'full'、または 'pdbonly' を指定してください</target>
        <note />
      </trans-unit>
      <trans-unit id="ERR_BadResourceVis">
        <source>Invalid option '{0}'; Resource visibility must be either 'public' or 'private'</source>
        <target state="translated">無効なオプション '{0}' です。リソースの参照可能範囲は 'public' または 'private' でなければなりません。</target>
        <note />
      </trans-unit>
      <trans-unit id="ERR_DefaultValueTypeMustMatch">
        <source>The type of the argument to the DefaultParameterValue attribute must match the parameter type</source>
        <target state="translated">DefaultParameterValue 属性への引数の型は、パラメーター型と一致していることが必要です。</target>
        <note />
      </trans-unit>
      <trans-unit id="ERR_DefaultValueBadValueType">
        <source>Argument of type '{0}' is not applicable for the DefaultParameterValue attribute</source>
        <target state="translated">型 '{0}' の引数は DefaultParameterValue 属性には適用できません。</target>
        <note />
      </trans-unit>
      <trans-unit id="ERR_MemberAlreadyInitialized">
        <source>Duplicate initialization of member '{0}'</source>
        <target state="translated">メンバー '{0}' の初期化が重複しています。</target>
        <note />
      </trans-unit>
      <trans-unit id="ERR_MemberCannotBeInitialized">
        <source>Member '{0}' cannot be initialized. It is not a field or property.</source>
        <target state="translated">メンバー '{0}' はフィールドまたはプロパティではないため、初期化することはできません。</target>
        <note />
      </trans-unit>
      <trans-unit id="ERR_StaticMemberInObjectInitializer">
        <source>Static field or property '{0}' cannot be assigned in an object initializer</source>
        <target state="translated">静的フィールドまたはプロパティ '{0}' をオブジェクト初期化子に割り当てることはできません。</target>
        <note />
      </trans-unit>
      <trans-unit id="ERR_ReadonlyValueTypeInObjectInitializer">
        <source>Members of readonly field '{0}' of type '{1}' cannot be assigned with an object initializer because it is of a value type</source>
        <target state="translated">型 '{1}' の読み取り専用フィールド '{0}' のメンバーは、値の型であるため、オブジェクト初期化子と共に割り当てることはできません。</target>
        <note />
      </trans-unit>
      <trans-unit id="ERR_ValueTypePropertyInObjectInitializer">
        <source>Members of property '{0}' of type '{1}' cannot be assigned with an object initializer because it is of a value type</source>
        <target state="translated">型 '{1}' のプロパティ '{0}' のメンバーは、値の型であるため、オブジェクト初期化子と共に割り当てることはできません。</target>
        <note />
      </trans-unit>
      <trans-unit id="ERR_UnsafeTypeInObjectCreation">
        <source>Unsafe type '{0}' cannot be used in object creation</source>
        <target state="translated">安全でない型 '{0}' をオブジェクトの作成に使用することはできません。</target>
        <note />
      </trans-unit>
      <trans-unit id="ERR_EmptyElementInitializer">
        <source>Element initializer cannot be empty</source>
        <target state="translated">要素初期化子を空白にはできません</target>
        <note />
      </trans-unit>
      <trans-unit id="ERR_InitializerAddHasWrongSignature">
        <source>The best overloaded method match for '{0}' has wrong signature for the initializer element. The initializable Add must be an accessible instance method.</source>
        <target state="translated">{0}' に最も適しているオーバーロード メソッドには、初期化子要素の正しくないシグネチャが含まれます。初期化可能な Add は、アクセス可能なインスタンス メソッドでなければなりません。</target>
        <note />
      </trans-unit>
      <trans-unit id="ERR_CollectionInitRequiresIEnumerable">
        <source>Cannot initialize type '{0}' with a collection initializer because it does not implement 'System.Collections.IEnumerable'</source>
        <target state="translated">System.Collections.IEnumerable' を実装していないため、型 '{0}' はコレクション初期化子で初期化することはできません。</target>
        <note />
      </trans-unit>
      <trans-unit id="ERR_CantSetWin32Manifest">
        <source>Error reading Win32 manifest file '{0}' -- '{1}'</source>
        <target state="translated">Win32 マニフェスト ファイル '{0}' を読み取り中にエラーが発生しました -- '{1}'</target>
        <note />
      </trans-unit>
      <trans-unit id="WRN_CantHaveManifestForModule">
        <source>Ignoring /win32manifest for module because it only applies to assemblies</source>
        <target state="translated">モジュールの /win32manifest は、アセンブリにのみ適用されるため、無視されます</target>
        <note />
      </trans-unit>
      <trans-unit id="WRN_CantHaveManifestForModule_Title">
        <source>Ignoring /win32manifest for module because it only applies to assemblies</source>
        <target state="translated">モジュールの /win32manifest は、アセンブリにのみ適用されるため、無視されます</target>
        <note />
      </trans-unit>
      <trans-unit id="ERR_BadInstanceArgType">
        <source>'{0}' does not contain a definition for '{1}' and the best extension method overload '{2}' requires a receiver of type '{3}'</source>
        <target state="translated">'{0}' に '{1}' の定義が含まれておらず、最も適している拡張メソッド オーバーロード '{2}' には '{3}' 型のレシーバーが必要です。</target>
        <note />
      </trans-unit>
      <trans-unit id="ERR_QueryDuplicateRangeVariable">
        <source>The range variable '{0}' has already been declared</source>
        <target state="translated">範囲変数 '{0}' は既に宣言されています。</target>
        <note />
      </trans-unit>
      <trans-unit id="ERR_QueryRangeVariableOverrides">
        <source>The range variable '{0}' conflicts with a previous declaration of '{0}'</source>
        <target state="translated">範囲変数 '{0}' が '{0}' の以前の宣言と競合しています。</target>
        <note />
      </trans-unit>
      <trans-unit id="ERR_QueryRangeVariableAssignedBadValue">
        <source>Cannot assign {0} to a range variable</source>
        <target state="translated">範囲変数に {0} を割り当てることができません。</target>
        <note />
      </trans-unit>
      <trans-unit id="ERR_QueryNoProviderCastable">
        <source>Could not find an implementation of the query pattern for source type '{0}'.  '{1}' not found.  Consider explicitly specifying the type of the range variable '{2}'.</source>
        <target state="translated">ソース型 '{0}' のクエリ パターンの実装が見つかりませんでした。'{1}' が見つかりません。範囲変数 '{2}'  の型を明示的に指定してください。</target>
        <note />
      </trans-unit>
      <trans-unit id="ERR_QueryNoProviderStandard">
        <source>Could not find an implementation of the query pattern for source type '{0}'.  '{1}' not found.  Are you missing a reference to 'System.Core.dll' or a using directive for 'System.Linq'?</source>
        <target state="translated">ソース型 '{0}' のクエリ パターンの実装が見つかりませんでした。'{1}' が見つかりません。'System.Core.dll' の参照または 'System.Linq' のディレクティブの使用が指定されていることを確認してください。</target>
        <note />
      </trans-unit>
      <trans-unit id="ERR_QueryNoProvider">
        <source>Could not find an implementation of the query pattern for source type '{0}'.  '{1}' not found.</source>
        <target state="translated">ソース型 '{0}' のクエリ パターンの実装が見つかりませんでした。'{1}' が見つかりません。</target>
        <note />
      </trans-unit>
      <trans-unit id="ERR_QueryOuterKey">
        <source>The name '{0}' is not in scope on the left side of 'equals'.  Consider swapping the expressions on either side of 'equals'.</source>
        <target state="translated">名前 '{0}' は 'equals' の左辺のスコープにありません。'equals' の両辺の式を交換してみてください。</target>
        <note />
      </trans-unit>
      <trans-unit id="ERR_QueryInnerKey">
        <source>The name '{0}' is not in scope on the right side of 'equals'.  Consider swapping the expressions on either side of 'equals'.</source>
        <target state="translated">名前 '{0}' は 'equals' の右辺のスコープにありません。'equals' の両辺の式を交換してみてください。</target>
        <note />
      </trans-unit>
      <trans-unit id="ERR_QueryOutRefRangeVariable">
        <source>Cannot pass the range variable '{0}' as an out or ref parameter</source>
        <target state="translated">範囲変数 '{0}' は out または ref パラメーターとして渡すことはできません。</target>
        <note />
      </trans-unit>
      <trans-unit id="ERR_QueryMultipleProviders">
        <source>Multiple implementations of the query pattern were found for source type '{0}'.  Ambiguous call to '{1}'.</source>
        <target state="translated">ソース型 '{0}' に対してクエリ パターンの複数の実装が見つかりました。'{1}' の呼び出しがあいまいです。</target>
        <note />
      </trans-unit>
      <trans-unit id="ERR_QueryTypeInferenceFailedMulti">
        <source>The type of one of the expressions in the {0} clause is incorrect.  Type inference failed in the call to '{1}'.</source>
        <target state="translated">{0} 句のいずれかの式の型が正しくありません。'{1}' の呼び出しで型を推論できませんでした。</target>
        <note />
      </trans-unit>
      <trans-unit id="ERR_QueryTypeInferenceFailed">
        <source>The type of the expression in the {0} clause is incorrect.  Type inference failed in the call to '{1}'.</source>
        <target state="translated">{0} 句の式の型が正しくありません。'{1}' の呼び出しで型を推論できませんでした。</target>
        <note />
      </trans-unit>
      <trans-unit id="ERR_QueryTypeInferenceFailedSelectMany">
        <source>An expression of type '{0}' is not allowed in a subsequent from clause in a query expression with source type '{1}'.  Type inference failed in the call to '{2}'.</source>
        <target state="translated">ソース型 '{1}' のクエリ式では後ろに続く from 句で型 '{0}' の式が許可されていません。'{2}' の呼び出しで型を推論できませんでした。</target>
        <note />
      </trans-unit>
      <trans-unit id="ERR_ExpressionTreeContainsPointerOp">
        <source>An expression tree may not contain an unsafe pointer operation</source>
        <target state="translated">式ツリーは、アンセーフ ポインター操作を含むことはできません</target>
        <note />
      </trans-unit>
      <trans-unit id="ERR_ExpressionTreeContainsAnonymousMethod">
        <source>An expression tree may not contain an anonymous method expression</source>
        <target state="translated">式ツリーは、匿名メソッド式を含むことはできません</target>
        <note />
      </trans-unit>
      <trans-unit id="ERR_AnonymousMethodToExpressionTree">
        <source>An anonymous method expression cannot be converted to an expression tree</source>
        <target state="translated">匿名メソッド式を式ツリーに変換することはできません</target>
        <note />
      </trans-unit>
      <trans-unit id="ERR_QueryRangeVariableReadOnly">
        <source>Range variable '{0}' cannot be assigned to -- it is read only</source>
        <target state="translated">範囲変数 '{0}' が割り当てられません -- 読み取り専用です。</target>
        <note />
      </trans-unit>
      <trans-unit id="ERR_QueryRangeVariableSameAsTypeParam">
        <source>The range variable '{0}' cannot have the same name as a method type parameter</source>
        <target state="translated">範囲変数 '{0}' は、メソッド型パラメーターと同じ名前を持つことができません。</target>
        <note />
      </trans-unit>
      <trans-unit id="ERR_TypeVarNotFoundRangeVariable">
        <source>The contextual keyword 'var' cannot be used in a range variable declaration</source>
        <target state="translated">コンテキスト キーワード 'var' は、範囲変数宣言では使用できません</target>
        <note />
      </trans-unit>
      <trans-unit id="ERR_BadArgTypesForCollectionAdd">
        <source>The best overloaded Add method '{0}' for the collection initializer has some invalid arguments</source>
        <target state="translated">コレクション初期化子に最も適しているオーバーロード Add メソッド '{0}' には無効な引数がいくつか含まれています</target>
        <note />
      </trans-unit>
      <trans-unit id="ERR_ByRefParameterInExpressionTree">
        <source>An expression tree lambda may not contain an out or ref parameter</source>
        <target state="translated">式ツリーのラムダは、out パラメーターまたは ref パラメーターを含むことはできません</target>
        <note />
      </trans-unit>
      <trans-unit id="ERR_VarArgsInExpressionTree">
        <source>An expression tree lambda may not contain a method with variable arguments</source>
        <target state="translated">式ツリーのラムダは、可変引数があるメソッドを含むことはできません</target>
        <note />
      </trans-unit>
      <trans-unit id="ERR_MemGroupInExpressionTree">
        <source>An expression tree lambda may not contain a method group</source>
        <target state="translated">式ツリーのラムダには、メソッド グループを含めることはできません。</target>
        <note />
      </trans-unit>
      <trans-unit id="ERR_InitializerAddHasParamModifiers">
        <source>The best overloaded method match '{0}' for the collection initializer element cannot be used. Collection initializer 'Add' methods cannot have ref or out parameters.</source>
        <target state="translated">コレクション初期化子要素の '{0}' に最も適しているオーバーロード メソッドは使用できません。コレクション初期化子 'Add' メソッドには、ref パラメーターまたは out パラメーターを使用できません。</target>
        <note />
      </trans-unit>
      <trans-unit id="ERR_NonInvocableMemberCalled">
        <source>Non-invocable member '{0}' cannot be used like a method.</source>
        <target state="translated">実行不可能なメンバー '{0}' をメソッドのように使用することはできません。</target>
        <note />
      </trans-unit>
      <trans-unit id="WRN_MultipleRuntimeImplementationMatches">
        <source>Member '{0}' implements interface member '{1}' in type '{2}'. There are multiple matches for the interface member at run-time. It is implementation dependent which method will be called.</source>
        <target state="translated">メンバー '{0}' は、インターフェイス メンバー '{1}' を型 '{2}' で実装できません。実行時に一致するインターフェイス メンバーが複数あります。どのメソッドが呼び出されるかは実装に依存しています。</target>
        <note />
      </trans-unit>
      <trans-unit id="WRN_MultipleRuntimeImplementationMatches_Title">
        <source>Member implements interface member with multiple matches at run-time</source>
        <target state="translated">メンバーは、実行時に複数の一致があるインターフェイス メンバーを実装します</target>
        <note />
      </trans-unit>
      <trans-unit id="WRN_MultipleRuntimeImplementationMatches_Description">
        <source>This warning can be generated when two interface methods are differentiated only by whether a particular parameter is marked with ref or with out. It is best to change your code to avoid this warning because it is not obvious or guaranteed which method is called at runtime.

Although C# distinguishes between out and ref, the CLR sees them as the same. When deciding which method implements the interface, the CLR just picks one.

Give the compiler some way to differentiate the methods. For example, you can give them different names or provide an additional parameter on one of them.</source>
        <target state="translated">この警告は、2 つのインターフェイス メソッドが、特定のパラメーターが ref または out に設定されているかどうかのみで区別されている場合に生成されます。この警告を回避するには、コードを変更することが最善です。これは、実行時にどのメソッドが呼び出されるかが明確でないか、保証されていないためです。

C# では out と ref を区別しますが、CLR では同じと認識します。インターフェイスを実装するメソッドを決定する際、CLR がどちらか 1 つを選択します。

コンパイラにメソッドを区別する方法を与えます。たとえば、メソッドに異なる名前を付けたり、1 つのメソッドに追加のパラメーターを設けるなどです。</target>
        <note />
      </trans-unit>
      <trans-unit id="WRN_MultipleRuntimeOverrideMatches">
        <source>Member '{1}' overrides '{0}'. There are multiple override candidates at run-time. It is implementation dependent which method will be called.</source>
        <target state="translated">メンバー '{1}' は '{0}' をオーバーライドします。実行時にオーバーライドされる可能性のある候補は複数あります。どのメソッドが呼び出されるかは実装に依存しています。</target>
        <note />
      </trans-unit>
      <trans-unit id="WRN_MultipleRuntimeOverrideMatches_Title">
        <source>Member overrides base member with multiple override candidates at run-time</source>
        <target state="translated">メンバーは、実行時に複数のオーバーライド候補がある基本メンバーをオーバーライドします</target>
        <note />
      </trans-unit>
      <trans-unit id="ERR_ObjectOrCollectionInitializerWithDelegateCreation">
        <source>Object and collection initializer expressions may not be applied to a delegate creation expression</source>
        <target state="translated">オブジェクトとコレクションの初期化子式は、デリゲートの作成式には適用できません</target>
        <note />
      </trans-unit>
      <trans-unit id="ERR_InvalidConstantDeclarationType">
        <source>'{0}' is of type '{1}'. The type specified in a constant declaration must be sbyte, byte, short, ushort, int, uint, long, ulong, char, float, double, decimal, bool, string, an enum-type, or a reference-type.</source>
        <target state="translated">'{0}' は型 '{1}' です。定数宣言で指定される型は sbyte、byte、short、ushort、int、uint、long、ulong、char、float、double、decimal、bool、string、列挙型、または参照型でなければなりません。</target>
        <note />
      </trans-unit>
      <trans-unit id="ERR_FileNotFound">
        <source>Source file '{0}' could not be found.</source>
        <target state="translated">ソース ファイル '{0}' が見つかりませんでした。</target>
        <note />
      </trans-unit>
      <trans-unit id="WRN_FileAlreadyIncluded">
        <source>Source file '{0}' specified multiple times</source>
        <target state="translated">ソース ファイル '{0}' が複数回指定されました。</target>
        <note />
      </trans-unit>
      <trans-unit id="WRN_FileAlreadyIncluded_Title">
        <source>Source file specified multiple times</source>
        <target state="translated">ソース ファイルが複数回指定されました</target>
        <note />
      </trans-unit>
      <trans-unit id="ERR_NoFileSpec">
        <source>Missing file specification for '{0}' option</source>
        <target state="translated">{0}' オプションのファイルが指定されていません。</target>
        <note />
      </trans-unit>
      <trans-unit id="ERR_SwitchNeedsString">
        <source>Command-line syntax error: Missing '{0}' for '{1}' option</source>
        <target state="translated">コマンドラインの構文エラー: オプション '{1}' の '{0}' がありません。 </target>
        <note />
      </trans-unit>
      <trans-unit id="ERR_BadSwitch">
        <source>Unrecognized option: '{0}'</source>
        <target state="translated">認識されないオプション:'{0}'</target>
        <note />
      </trans-unit>
      <trans-unit id="WRN_NoSources">
        <source>No source files specified.</source>
        <target state="translated">ソース ファイルが指定されていません。</target>
        <note />
      </trans-unit>
      <trans-unit id="WRN_NoSources_Title">
        <source>No source files specified</source>
        <target state="translated">ソース ファイルが指定されていません</target>
        <note />
      </trans-unit>
      <trans-unit id="ERR_ExpectedSingleScript">
        <source>Expected a script (.csx file) but none specified</source>
        <target state="translated">スクリプト (.csx ファイル) が必要ですが、指定されていません</target>
        <note />
      </trans-unit>
      <trans-unit id="ERR_OpenResponseFile">
        <source>Error opening response file '{0}'</source>
        <target state="translated">応答ファイル '{0}' を開いているときにエラーが発生しました。</target>
        <note />
      </trans-unit>
      <trans-unit id="ERR_CantOpenFileWrite">
        <source>Cannot open '{0}' for writing -- '{1}'</source>
        <target state="translated">ファイル '{0}' を開いて書き込むことができません -- '{1}'</target>
        <note />
      </trans-unit>
      <trans-unit id="ERR_BadBaseNumber">
        <source>Invalid image base number '{0}'</source>
        <target state="translated">イメージの基数 '{0}' が無効です。</target>
        <note />
      </trans-unit>
      <trans-unit id="ERR_BinaryFile">
        <source>'{0}' is a binary file instead of a text file</source>
        <target state="translated">'{0}' はテキスト ファイルではなくバイナリ ファイルです。</target>
        <note />
      </trans-unit>
      <trans-unit id="FTL_BadCodepage">
        <source>Code page '{0}' is invalid or not installed</source>
        <target state="translated">コード ページ '{0}' は無効か、インストールされていません。</target>
        <note />
      </trans-unit>
      <trans-unit id="FTL_BadChecksumAlgorithm">
        <source>Algorithm '{0}' is not supported</source>
        <target state="translated">アルゴリズム '{0}' はサポートされていません</target>
        <note />
      </trans-unit>
      <trans-unit id="ERR_NoMainOnDLL">
        <source>Cannot specify /main if building a module or library</source>
        <target state="translated">モジュールまたはライブラリをビルドする場合は /main を指定できません。</target>
        <note />
      </trans-unit>
      <trans-unit id="FTL_InvalidTarget">
        <source>Invalid target type for /target: must specify 'exe', 'winexe', 'library', or 'module'</source>
        <target state="translated">/target のターゲット型が無効です。'exe'、'winexe'、'library'、または 'module' のいずれかを指定してください。</target>
        <note />
      </trans-unit>
      <trans-unit id="FTL_InputFileNameTooLong">
        <source>File name '{0}' is empty, contains invalid characters, has a drive specification without an absolute path, or is too long</source>
        <target state="translated">ファイル名 '{0}' は、空である、無効な文字を含んでいる、絶対パスが指定されていないドライブ指定がある、または長すぎるかのいずれかです。</target>
        <note />
      </trans-unit>
      <trans-unit id="WRN_NoConfigNotOnCommandLine">
        <source>Ignoring /noconfig option because it was specified in a response file</source>
        <target state="translated">応答ファイルで指定されているため、/noconfig オプションを無視します</target>
        <note />
      </trans-unit>
      <trans-unit id="WRN_NoConfigNotOnCommandLine_Title">
        <source>Ignoring /noconfig option because it was specified in a response file</source>
        <target state="translated">応答ファイルで指定されているため、/noconfig オプションを無視します</target>
        <note />
      </trans-unit>
      <trans-unit id="ERR_InvalidFileAlignment">
        <source>Invalid file section alignment '{0}'</source>
        <target state="translated">{0}' は無効なファイル セクションの配置です。</target>
        <note />
      </trans-unit>
      <trans-unit id="ERR_InvalidOutputName">
        <source>Invalid output name: {0}</source>
        <target state="translated">無効な出力名: {0}</target>
        <note />
      </trans-unit>
      <trans-unit id="ERR_InvalidDebugInformationFormat">
        <source>Invalid debug information format: {0}</source>
        <target state="translated">無効なデバッグ情報の形式: {0}</target>
        <note />
      </trans-unit>
      <trans-unit id="ERR_LegacyObjectIdSyntax">
        <source>'id#' syntax is no longer supported. Use '$id' instead.</source>
        <target state="translated">'id#' 構文はサポートされなくなりました。'$id' を使用してください。</target>
        <note />
      </trans-unit>
      <trans-unit id="WRN_DefineIdentifierRequired">
        <source>Invalid name for a preprocessing symbol; '{0}' is not a valid identifier</source>
        <target state="translated">前処理シンボルの名前が無効です。'{0}' は有効な識別子ではありません</target>
        <note />
      </trans-unit>
      <trans-unit id="WRN_DefineIdentifierRequired_Title">
        <source>Invalid name for a preprocessing symbol; not a valid identifier</source>
        <target state="translated">前処理シンボルの名前が無効です。有効な識別子ではありません</target>
        <note />
      </trans-unit>
      <trans-unit id="FTL_OutputFileExists">
        <source>Cannot create short filename '{0}' when a long filename with the same short filename already exists</source>
        <target state="translated">同じ短いファイル名を使用している長いファイル名が既に存在するとき、短いファイル名 '{0}' を作成することはできません。</target>
        <note />
      </trans-unit>
      <trans-unit id="ERR_OneAliasPerReference">
        <source>A /reference option that declares an extern alias can only have one filename. To specify multiple aliases or filenames, use multiple /reference options.</source>
        <target state="translated">extern エイリアスを宣言する /reference オプションにはファイル名が 1 つだけ指定できます。複数のエイリアスまたはファイル名を指定するには、複数の /reference オプションを使用してください。</target>
        <note />
      </trans-unit>
      <trans-unit id="ERR_SwitchNeedsNumber">
        <source>Command-line syntax error: Missing ':&lt;number&gt;' for '{0}' option</source>
        <target state="translated">コマンドラインの構文エラー: オプション '{0}' の ':&lt;number&gt;' がありません。</target>
        <note />
      </trans-unit>
      <trans-unit id="ERR_MissingDebugSwitch">
        <source>The /pdb option requires that the /debug option also be used</source>
        <target state="translated">/pdb オプションでは、/debug オプションも使用する必要があります</target>
        <note />
      </trans-unit>
      <trans-unit id="ERR_ComRefCallInExpressionTree">
        <source>An expression tree lambda may not contain a COM call with ref omitted on arguments</source>
        <target state="translated">式ツリーのラムダには、引数で ref を省略した COM 呼び出しを含めることはできません</target>
        <note />
      </trans-unit>
      <trans-unit id="ERR_InvalidFormatForGuidForOption">
        <source>Command-line syntax error: Invalid Guid format '{0}' for option '{1}'</source>
        <target state="translated">コマンドラインの構文エラー: オプション '{1}' の GUID 形式 '{0}' が無効です。</target>
        <note />
      </trans-unit>
      <trans-unit id="ERR_MissingGuidForOption">
        <source>Command-line syntax error: Missing Guid for option '{1}'</source>
        <target state="translated">コマンドラインの構文エラー: オプション '{1}' の GUID がありません。</target>
        <note />
      </trans-unit>
      <trans-unit id="WRN_CLS_NoVarArgs">
        <source>Methods with variable arguments are not CLS-compliant</source>
        <target state="translated">可変個の引数を持つメソッドは CLS に準拠していません</target>
        <note />
      </trans-unit>
      <trans-unit id="WRN_CLS_NoVarArgs_Title">
        <source>Methods with variable arguments are not CLS-compliant</source>
        <target state="translated">可変個の引数を持つメソッドは CLS に準拠していません</target>
        <note />
      </trans-unit>
      <trans-unit id="WRN_CLS_BadArgType">
        <source>Argument type '{0}' is not CLS-compliant</source>
        <target state="translated">引数型 '{0}' は CLS に準拠していません。</target>
        <note />
      </trans-unit>
      <trans-unit id="WRN_CLS_BadArgType_Title">
        <source>Argument type is not CLS-compliant</source>
        <target state="translated">引数型は CLS に準拠していません</target>
        <note />
      </trans-unit>
      <trans-unit id="WRN_CLS_BadReturnType">
        <source>Return type of '{0}' is not CLS-compliant</source>
        <target state="translated">{0}' の戻り値の型は CLS に準拠していません。</target>
        <note />
      </trans-unit>
      <trans-unit id="WRN_CLS_BadReturnType_Title">
        <source>Return type is not CLS-compliant</source>
        <target state="translated">戻り値の型は CLS に準拠していません</target>
        <note />
      </trans-unit>
      <trans-unit id="WRN_CLS_BadFieldPropType">
        <source>Type of '{0}' is not CLS-compliant</source>
        <target state="translated">{0}' の型は CLS に準拠していません。</target>
        <note />
      </trans-unit>
      <trans-unit id="WRN_CLS_BadFieldPropType_Title">
        <source>Type is not CLS-compliant</source>
        <target state="translated">型が CLS に準拠していません</target>
        <note />
      </trans-unit>
      <trans-unit id="WRN_CLS_BadFieldPropType_Description">
        <source>A public, protected, or protected internal variable must be of a type that is compliant with the Common Language Specification (CLS).</source>
        <target state="translated">public、protected、または protected internal 変数は、 共通言語仕様 (CLS) に準拠した型である必要があります。</target>
        <note />
      </trans-unit>
      <trans-unit id="WRN_CLS_BadIdentifierCase">
        <source>Identifier '{0}' differing only in case is not CLS-compliant</source>
        <target state="translated">大文字、小文字の違いのみの識別子 '{0}' は CLS に準拠していません。</target>
        <note />
      </trans-unit>
      <trans-unit id="WRN_CLS_BadIdentifierCase_Title">
        <source>Identifier differing only in case is not CLS-compliant</source>
        <target state="translated">大文字、小文字の違いのみの識別子は CLS に準拠していません</target>
        <note />
      </trans-unit>
      <trans-unit id="WRN_CLS_OverloadRefOut">
        <source>Overloaded method '{0}' differing only in ref or out, or in array rank, is not CLS-compliant</source>
        <target state="translated">ref、out、または配列のランクのみが異なるオーバーロード メソッド '{0}' は、CLS に準拠していません</target>
        <note />
      </trans-unit>
      <trans-unit id="WRN_CLS_OverloadRefOut_Title">
        <source>Overloaded method differing only in ref or out, or in array rank, is not CLS-compliant</source>
        <target state="translated">ref、out、または配列のランクのみが異なるオーバーロード メソッドは、CLS に準拠していません</target>
        <note />
      </trans-unit>
      <trans-unit id="WRN_CLS_OverloadUnnamed">
        <source>Overloaded method '{0}' differing only by unnamed array types is not CLS-compliant</source>
        <target state="translated">名前のない配列型のみが異なるオーバーロードされたメソッド '{0}' は、CLS に準拠していません。</target>
        <note />
      </trans-unit>
      <trans-unit id="WRN_CLS_OverloadUnnamed_Title">
        <source>Overloaded method differing only by unnamed array types is not CLS-compliant</source>
        <target state="translated">名前のない配列型のみが異なるオーバーロード メソッドは CLS に準拠していません</target>
        <note />
      </trans-unit>
      <trans-unit id="WRN_CLS_OverloadUnnamed_Description">
        <source>This error occurs if you have an overloaded method that takes a jagged array and the only difference between the method signatures is the element type of the array. To avoid this error, consider using a rectangular array rather than a jagged array; use an additional parameter to disambiguate the function call; rename one or more of the overloaded methods; or, if CLS Compliance is not needed, remove the CLSCompliantAttribute attribute.</source>
        <target state="translated">このエラーは、ジャグ配列を受け取るオーバーロード メソッドがあり、かつメソッドのシグネチャの唯一の違いが配列の要素型である場合に発生します。このエラーを回避するには、ジャグ配列ではなく四角形配列の使用を検討するか、追加のパラメーターを使用して関数呼び出しを明確にするか、1 つ以上のオーバーロードされたメソッドの名前を変更するか、または、CLS 準拠が不要の場合は CLSCompliantAttribute 属性を削除します。</target>
        <note />
      </trans-unit>
      <trans-unit id="WRN_CLS_BadIdentifier">
        <source>Identifier '{0}' is not CLS-compliant</source>
        <target state="translated">識別子 '{0}' は CLS に準拠していません。</target>
        <note />
      </trans-unit>
      <trans-unit id="WRN_CLS_BadIdentifier_Title">
        <source>Identifier is not CLS-compliant</source>
        <target state="translated">識別子が CLS に準拠していません</target>
        <note />
      </trans-unit>
      <trans-unit id="WRN_CLS_BadBase">
        <source>'{0}': base type '{1}' is not CLS-compliant</source>
        <target state="translated">'{0}': 基本型 '{1}' は CLS に準拠していません。</target>
        <note />
      </trans-unit>
      <trans-unit id="WRN_CLS_BadBase_Title">
        <source>Base type is not CLS-compliant</source>
        <target state="translated">基本型は CLS に準拠していません</target>
        <note />
      </trans-unit>
      <trans-unit id="WRN_CLS_BadBase_Description">
        <source>A base type was marked as not having to be compliant with the Common Language Specification (CLS) in an assembly that was marked as being CLS compliant. Either remove the attribute that specifies the assembly is CLS compliant or remove the attribute that indicates the type is not CLS compliant.</source>
        <target state="translated">基本型は、共通言語仕様 (CLS) 準拠であるとしたアセンブリで CLS への準拠が不要であると設定されました。アセンブリが CLS 準拠であると指定する属性を削除するか、型が CLS 準拠ではないことを示す属性を削除してください。</target>
        <note />
      </trans-unit>
      <trans-unit id="WRN_CLS_BadInterfaceMember">
        <source>'{0}': CLS-compliant interfaces must have only CLS-compliant members</source>
        <target state="translated">'{0}': CLS 準拠のインターフェイスは CLS 準拠メンバーのみを含まなければなりません。</target>
        <note />
      </trans-unit>
      <trans-unit id="WRN_CLS_BadInterfaceMember_Title">
        <source>CLS-compliant interfaces must have only CLS-compliant members</source>
        <target state="translated">CLS 準拠のインターフェイスは CLS 準拠のメンバーのみを持つ必要があります</target>
        <note />
      </trans-unit>
      <trans-unit id="WRN_CLS_NoAbstractMembers">
        <source>'{0}': only CLS-compliant members can be abstract</source>
        <target state="translated">'{0}': 抽象化できるのは CLS 準拠メンバーのみです</target>
        <note />
      </trans-unit>
      <trans-unit id="WRN_CLS_NoAbstractMembers_Title">
        <source>Only CLS-compliant members can be abstract</source>
        <target state="translated">抽象化できるのは CLS 準拠メンバーのみです</target>
        <note />
      </trans-unit>
      <trans-unit id="WRN_CLS_NotOnModules">
        <source>You must specify the CLSCompliant attribute on the assembly, not the module, to enable CLS compliance checking</source>
        <target state="translated">CLS コンプライアンス チェックのためにモジュールではなく、アセンブリに CLSCompliant 属性を指定してください</target>
        <note />
      </trans-unit>
      <trans-unit id="WRN_CLS_NotOnModules_Title">
        <source>You must specify the CLSCompliant attribute on the assembly, not the module, to enable CLS compliance checking</source>
        <target state="translated">CLS コンプライアンス チェックのためにモジュールではなく、アセンブリに CLSCompliant 属性を指定してください</target>
        <note />
      </trans-unit>
      <trans-unit id="WRN_CLS_ModuleMissingCLS">
        <source>Added modules must be marked with the CLSCompliant attribute to match the assembly</source>
        <target state="translated">追加されたモジュールは、アセンブリに一致するように CLSCompliant 属性と共に設定されなければなりません</target>
        <note />
      </trans-unit>
      <trans-unit id="WRN_CLS_ModuleMissingCLS_Title">
        <source>Added modules must be marked with the CLSCompliant attribute to match the assembly</source>
        <target state="translated">追加されたモジュールは、アセンブリに一致するように CLSCompliant 属性と共に設定されなければなりません</target>
        <note />
      </trans-unit>
      <trans-unit id="WRN_CLS_AssemblyNotCLS">
        <source>'{0}' cannot be marked as CLS-compliant because the assembly does not have a CLSCompliant attribute</source>
        <target state="translated">'アセンブリには属性 CLSCompliant がないため、'{0}' をCLS 準拠として設定できません。</target>
        <note />
      </trans-unit>
      <trans-unit id="WRN_CLS_AssemblyNotCLS_Title">
        <source>Type or member cannot be marked as CLS-compliant because the assembly does not have a CLSCompliant attribute</source>
        <target state="translated">アセンブリに CLSCompliant 属性がないため、型またはメンバーは CLS 準拠として設定できません</target>
        <note />
      </trans-unit>
      <trans-unit id="WRN_CLS_BadAttributeType">
        <source>'{0}' has no accessible constructors which use only CLS-compliant types</source>
        <target state="translated">'{0}' は CLS 準拠型のみを使用するコンストラクターにアクセスできません。</target>
        <note />
      </trans-unit>
      <trans-unit id="WRN_CLS_BadAttributeType_Title">
        <source>Type has no accessible constructors which use only CLS-compliant types</source>
        <target state="translated">型には、CLS 準拠型のみを使用する、アクセス可能なコンストラクターがありません</target>
        <note />
      </trans-unit>
      <trans-unit id="WRN_CLS_ArrayArgumentToAttribute">
        <source>Arrays as attribute arguments is not CLS-compliant</source>
        <target state="translated">属性の引数としての配列は CLS 準拠ではありません</target>
        <note />
      </trans-unit>
      <trans-unit id="WRN_CLS_ArrayArgumentToAttribute_Title">
        <source>Arrays as attribute arguments is not CLS-compliant</source>
        <target state="translated">属性の引数としての配列は CLS 準拠ではありません</target>
        <note />
      </trans-unit>
      <trans-unit id="WRN_CLS_NotOnModules2">
        <source>You cannot specify the CLSCompliant attribute on a module that differs from the CLSCompliant attribute on the assembly</source>
        <target state="translated">アセンブリの CLSCompliant 属性と異なるモジュールの CLSCompliant 属性は指定できません</target>
        <note />
      </trans-unit>
      <trans-unit id="WRN_CLS_NotOnModules2_Title">
        <source>You cannot specify the CLSCompliant attribute on a module that differs from the CLSCompliant attribute on the assembly</source>
        <target state="translated">アセンブリの CLSCompliant 属性と異なるモジュールの CLSCompliant 属性は指定できません</target>
        <note />
      </trans-unit>
      <trans-unit id="WRN_CLS_IllegalTrueInFalse">
        <source>'{0}' cannot be marked as CLS-compliant because it is a member of non-CLS-compliant type '{1}'</source>
        <target state="translated">'{0}' は CLS に準拠していない型 '{1}' のメンバーであるため、CLS 準拠として設定できません。</target>
        <note />
      </trans-unit>
      <trans-unit id="WRN_CLS_IllegalTrueInFalse_Title">
        <source>Type cannot be marked as CLS-compliant because it is a member of non-CLS-compliant type</source>
        <target state="translated">型は CLS に準拠していない型のメンバーになっているため、CLS 準拠として設定できません</target>
        <note />
      </trans-unit>
      <trans-unit id="WRN_CLS_MeaninglessOnPrivateType">
        <source>CLS compliance checking will not be performed on '{0}' because it is not visible from outside this assembly</source>
        <target state="translated">{0}' はこのアセンブリの外から認識できないため、CLS 準拠の確認は実行されません。</target>
        <note />
      </trans-unit>
      <trans-unit id="WRN_CLS_MeaninglessOnPrivateType_Title">
        <source>CLS compliance checking will not be performed because it is not visible from outside this assembly</source>
        <target state="translated">CLS 準拠の確認は、このアセンブリの外から認識できないため実行されません</target>
        <note />
      </trans-unit>
      <trans-unit id="WRN_CLS_AssemblyNotCLS2">
        <source>'{0}' does not need a CLSCompliant attribute because the assembly does not have a CLSCompliant attribute</source>
        <target state="translated">'アセンブリには属性 CLSCompliant がないため、'{0}' に属性 CLSCompliant は不要です。</target>
        <note />
      </trans-unit>
      <trans-unit id="WRN_CLS_AssemblyNotCLS2_Title">
        <source>Type or member does not need a CLSCompliant attribute because the assembly does not have a CLSCompliant attribute</source>
        <target state="translated">アセンブリに CLSCompliant 属性がないため、型またはメンバーには CLSCompliant 属性は不要です</target>
        <note />
      </trans-unit>
      <trans-unit id="WRN_CLS_MeaninglessOnParam">
        <source>CLSCompliant attribute has no meaning when applied to parameters. Try putting it on the method instead.</source>
        <target state="translated">CLSCompliant 属性は、パラメーターに適用されても意味がありません。メソッドに適用してください。</target>
        <note />
      </trans-unit>
      <trans-unit id="WRN_CLS_MeaninglessOnParam_Title">
        <source>CLSCompliant attribute has no meaning when applied to parameters</source>
        <target state="translated">CLSCompliant 属性は、パラメーターに適用しても意味がありません</target>
        <note />
      </trans-unit>
      <trans-unit id="WRN_CLS_MeaninglessOnReturn">
        <source>CLSCompliant attribute has no meaning when applied to return types. Try putting it on the method instead.</source>
        <target state="translated">CLSCompliant 属性は、戻り値の型に適用されても意味がありません。メソッドに適用してください。</target>
        <note />
      </trans-unit>
      <trans-unit id="WRN_CLS_MeaninglessOnReturn_Title">
        <source>CLSCompliant attribute has no meaning when applied to return types</source>
        <target state="translated">CLSCompliant 属性は、戻り値の型に適用しても意味がありません</target>
        <note />
      </trans-unit>
      <trans-unit id="WRN_CLS_BadTypeVar">
        <source>Constraint type '{0}' is not CLS-compliant</source>
        <target state="translated">制約型 '{0}' は CLS に準拠していません。</target>
        <note />
      </trans-unit>
      <trans-unit id="WRN_CLS_BadTypeVar_Title">
        <source>Constraint type is not CLS-compliant</source>
        <target state="translated">制約型が CLS に準拠していません</target>
        <note />
      </trans-unit>
      <trans-unit id="WRN_CLS_VolatileField">
        <source>CLS-compliant field '{0}' cannot be volatile</source>
        <target state="translated">CLS 準拠フィールド '{0}' を volatile にすることはできません。</target>
        <note />
      </trans-unit>
      <trans-unit id="WRN_CLS_VolatileField_Title">
        <source>CLS-compliant field cannot be volatile</source>
        <target state="translated">CLS 準拠フィールドを volatile にすることはできません</target>
        <note />
      </trans-unit>
      <trans-unit id="WRN_CLS_BadInterface">
        <source>'{0}' is not CLS-compliant because base interface '{1}' is not CLS-compliant</source>
        <target state="translated">'基底インターフェイス '{1}' が CLS 準拠でないため、'{0}' は CLS に準拠していません</target>
        <note />
      </trans-unit>
      <trans-unit id="WRN_CLS_BadInterface_Title">
        <source>Type is not CLS-compliant because base interface is not CLS-compliant</source>
        <target state="translated">基底インターフェイスが CLS に準拠していないため、型は CLS に準拠していません</target>
        <note />
      </trans-unit>
      <trans-unit id="ERR_BadAwaitArg">
        <source>'await' requires that the type {0} have a suitable GetAwaiter method</source>
        <target state="translated">'await' では、型 {0} に適切な GetAwaiter メソッドがあることが必要です</target>
        <note />
      </trans-unit>
      <trans-unit id="ERR_BadAwaitArgIntrinsic">
        <source>Cannot await '{0}'</source>
        <target state="translated">{0}' を待機することができません</target>
        <note />
      </trans-unit>
      <trans-unit id="ERR_BadAwaiterPattern">
        <source>'await' requires that the return type '{0}' of '{1}.GetAwaiter()' have suitable IsCompleted, OnCompleted, and GetResult members, and implement INotifyCompletion or ICriticalNotifyCompletion</source>
        <target state="translated">'await' では、'{1}.GetAwaiter()' の戻り値の型 '{0}' に適切な IsCompleted、OnCompleted、GetResult メンバーがあり、INotifyCompletion または ICriticalNotifyCompletion を実装する必要があります。</target>
        <note />
      </trans-unit>
      <trans-unit id="ERR_BadAwaitArg_NeedSystem">
        <source>'await' requires that the type '{0}' have a suitable GetAwaiter method. Are you missing a using directive for 'System'?</source>
        <target state="translated">'await' では、型 '{0}' に適切な GetAwaiter メソッドが必要です。'System' に使用中のディレクティブは指定されていますか?</target>
        <note />
      </trans-unit>
      <trans-unit id="ERR_BadAwaitArgVoidCall">
        <source>Cannot await 'void'</source>
        <target state="translated">void' を待機することができません</target>
        <note />
      </trans-unit>
      <trans-unit id="ERR_BadAwaitAsIdentifier">
        <source>'await' cannot be used as an identifier within an async method or lambda expression</source>
        <target state="translated">'非同期メソッドまたはラムダ式の内部で 'await' を識別子として使用することはできません。</target>
        <note />
      </trans-unit>
      <trans-unit id="ERR_DoesntImplementAwaitInterface">
        <source>'{0}' does not implement '{1}'</source>
        <target state="translated">'{0}' は '{1}' を実装しません。</target>
        <note />
      </trans-unit>
      <trans-unit id="ERR_TaskRetNoObjectRequired">
        <source>Since '{0}' is an async method that returns 'Task', a return keyword must not be followed by an object expression. Did you intend to return 'Task&lt;T&gt;'?</source>
        <target state="translated">{0}' は 'Task' を返す非同期メソッドであるため、キーワード return の後にオブジェクト式を指定することはできません。'Task&lt;T&gt;' を返すメソッドを指定したつもりでしたか?</target>
        <note />
      </trans-unit>
      <trans-unit id="ERR_BadAsyncReturn">
        <source>The return type of an async method must be void, Task or Task&lt;T&gt;</source>
        <target state="translated">非同期メソッドの戻り値の型は、void、Task、または Task&lt;T&gt; であることが必要です</target>
        <note />
      </trans-unit>
      <trans-unit id="ERR_CantReturnVoid">
        <source>Cannot return an expression of type 'void'</source>
        <target state="translated">void' 型の式を返すことはできません</target>
        <note />
      </trans-unit>
      <trans-unit id="ERR_VarargsAsync">
        <source>__arglist is not allowed in the parameter list of async methods</source>
        <target state="translated">__arglist は、非同期メソッドのパラメーター リストに含めることはできません。</target>
        <note />
      </trans-unit>
      <trans-unit id="ERR_ByRefTypeAndAwait">
        <source>'await' cannot be used in an expression containing the type '{0}'</source>
        <target state="translated">'await' は、型 '{0}' を含む式では使用できません</target>
        <note />
      </trans-unit>
      <trans-unit id="ERR_UnsafeAsyncArgType">
        <source>Async methods cannot have unsafe parameters or return types</source>
        <target state="translated">非同期メソッドのパラメーターまたは戻り値の型をアンセーフにすることはできません。</target>
        <note />
      </trans-unit>
      <trans-unit id="ERR_BadAsyncArgType">
        <source>Async methods cannot have ref or out parameters</source>
        <target state="translated">非同期メソッドには ref または out パラメーターを指定できません。</target>
        <note />
      </trans-unit>
      <trans-unit id="ERR_BadAwaitWithoutAsync">
        <source>The 'await' operator can only be used when contained within a method or lambda expression marked with the 'async' modifier</source>
        <target state="translated">await' 演算子は、'async' 修飾子が指定されているメソッドまたはラムダ式に含まれている場合にのみ使用できます</target>
        <note />
      </trans-unit>
      <trans-unit id="ERR_BadAwaitWithoutAsyncLambda">
        <source>The 'await' operator can only be used within an async {0}. Consider marking this {0} with the 'async' modifier.</source>
        <target state="translated">await' 演算子は、非同期の {0} でのみ使用できます。この {0} を 'async' 修飾子でマークすることを検討してください。</target>
        <note />
      </trans-unit>
      <trans-unit id="ERR_BadAwaitWithoutAsyncMethod">
        <source>The 'await' operator can only be used within an async method. Consider marking this method with the 'async' modifier and changing its return type to 'Task&lt;{0}&gt;'.</source>
        <target state="translated">await' 演算子は、非同期メソッド内でのみ使用できます。このメソッドを 'async' 修飾子でマークし、戻り値の型を 'Task&lt;{0}&gt;' に変更することを検討してください。</target>
        <note />
      </trans-unit>
      <trans-unit id="ERR_BadAwaitWithoutVoidAsyncMethod">
        <source>The 'await' operator can only be used within an async method. Consider marking this method with the 'async' modifier and changing its return type to 'Task'.</source>
        <target state="translated">await' 演算子は、非同期メソッド内でのみ使用できます。このメソッドに 'async' 修飾子を指定し、戻り値の型を 'Task' に変更することを検討してください。</target>
        <note />
      </trans-unit>
      <trans-unit id="ERR_BadAwaitInFinally">
        <source>Cannot await in the body of a finally clause</source>
        <target state="translated">finally 句の本体で待機することはできません。</target>
        <note />
      </trans-unit>
      <trans-unit id="ERR_BadAwaitInCatch">
        <source>Cannot await in a catch clause</source>
        <target state="translated">catch 句を待機することはできません。</target>
        <note />
      </trans-unit>
      <trans-unit id="ERR_BadAwaitInCatchFilter">
        <source>Cannot await in the filter expression of a catch clause</source>
        <target state="translated">catch 句のフィルター式を待機することはできません。</target>
        <note />
      </trans-unit>
      <trans-unit id="ERR_BadAwaitInLock">
        <source>Cannot await in the body of a lock statement</source>
        <target state="translated">lock ステートメントの本体で待機することはできません。</target>
        <note />
      </trans-unit>
      <trans-unit id="ERR_BadAwaitInStaticVariableInitializer">
        <source>The 'await' operator cannot be used in a static script variable initializer.</source>
        <target state="translated">await' 演算子は、静的なスクリプト変数初期化子では使用できません。</target>
        <note />
      </trans-unit>
      <trans-unit id="ERR_AwaitInUnsafeContext">
        <source>Cannot await in an unsafe context</source>
        <target state="translated">unsafe コンテキストで待機することはできません。</target>
        <note />
      </trans-unit>
      <trans-unit id="ERR_BadAsyncLacksBody">
        <source>The 'async' modifier can only be used in methods that have a body.</source>
        <target state="translated">async' 修飾子は、本体があるメソッドでのみ使用できます。</target>
        <note />
      </trans-unit>
      <trans-unit id="ERR_BadSpecialByRefLocal">
        <source>Parameters or locals of type '{0}' cannot be declared in async methods or lambda expressions.</source>
        <target state="translated">{0}' 型のパラメーターまたはローカルは、非同期メソッドまたはラムダ式で宣言することができません。</target>
        <note />
      </trans-unit>
      <trans-unit id="ERR_BadSpecialByRefIterator">
        <source>foreach statement cannot operate on enumerators of type '{0}' in async or iterator methods because '{0}' is a ref struct.</source>
        <target state="translated">{0}' は ref 構造体であるため、非同期または反復子のメソッド内で型 '{0}' の列挙子に対して foreach ステートメントは機能しません。</target>
        <note />
      </trans-unit>
      <trans-unit id="ERR_SecurityCriticalOrSecuritySafeCriticalOnAsync">
        <source>Security attribute '{0}' cannot be applied to an Async method.</source>
        <target state="translated">セキュリティ属性 '{0}' を非同期メソッドに適用することはできません。</target>
        <note />
      </trans-unit>
      <trans-unit id="ERR_SecurityCriticalOrSecuritySafeCriticalOnAsyncInClassOrStruct">
        <source>Async methods are not allowed in an Interface, Class, or Structure which has the 'SecurityCritical' or 'SecuritySafeCritical' attribute.</source>
        <target state="translated">非同期メソッドは、'SecurityCritical' または 'SecuritySafeCritical' 属性を持つインターフェイス、クラス、または構造体では許可されていません。</target>
        <note />
      </trans-unit>
      <trans-unit id="ERR_BadAwaitInQuery">
        <source>The 'await' operator may only be used in a query expression within the first collection expression of the initial 'from' clause or within the collection expression of a 'join' clause</source>
        <target state="translated">await' 演算子は、最初の 'from' 句の最初のコレクション式、または 'join' 句のコレクション式に含まれるクエリ式でのみ使用できます。</target>
        <note />
      </trans-unit>
      <trans-unit id="WRN_AsyncLacksAwaits">
        <source>This async method lacks 'await' operators and will run synchronously. Consider using the 'await' operator to await non-blocking API calls, or 'await Task.Run(...)' to do CPU-bound work on a background thread.</source>
        <target state="translated">この非同期メソッドには 'await' 演算子がないため、同期的に実行されます。'await' 演算子を使用して非ブロッキング API 呼び出しを待機するか、'await Task.Run(...)' を使用してバックグラウンドのスレッドに対して CPU 主体の処理を実行することを検討してください。</target>
        <note />
      </trans-unit>
      <trans-unit id="WRN_AsyncLacksAwaits_Title">
        <source>Async method lacks 'await' operators and will run synchronously</source>
        <target state="translated">非同期メソッドは、'await' 演算子がないため、同期的に実行されます</target>
        <note />
      </trans-unit>
      <trans-unit id="WRN_UnobservedAwaitableExpression">
        <source>Because this call is not awaited, execution of the current method continues before the call is completed. Consider applying the 'await' operator to the result of the call.</source>
        <target state="translated">この呼び出しを待たないため、現在のメソッドの実行は、呼び出しが完了するまで続行します。呼び出しの結果に 'await' 演算子を適用することを検討してください。</target>
        <note />
      </trans-unit>
      <trans-unit id="WRN_UnobservedAwaitableExpression_Title">
        <source>Because this call is not awaited, execution of the current method continues before the call is completed</source>
        <target state="translated">この呼び出しは待機されなかったため、現在のメソッドの実行は呼び出しの完了を待たずに続行されます</target>
        <note />
      </trans-unit>
      <trans-unit id="WRN_UnobservedAwaitableExpression_Description">
        <source>The current method calls an async method that returns a Task or a Task&lt;TResult&gt; and doesn't apply the await operator to the result. The call to the async method starts an asynchronous task. However, because no await operator is applied, the program continues without waiting for the task to complete. In most cases, that behavior isn't what you expect. Usually other aspects of the calling method depend on the results of the call or, minimally, the called method is expected to complete before you return from the method that contains the call.

An equally important issue is what happens to exceptions that are raised in the called async method. An exception that's raised in a method that returns a Task or Task&lt;TResult&gt; is stored in the returned task. If you don't await the task or explicitly check for exceptions, the exception is lost. If you await the task, its exception is rethrown.

As a best practice, you should always await the call.

You should consider suppressing the warning only if you're sure that you don't want to wait for the asynchronous call to complete and that the called method won't raise any exceptions. In that case, you can suppress the warning by assigning the task result of the call to a variable.</source>
        <target state="translated">現在のメソッドでは、Task または Task&lt;TResult&gt; を返す非同期メソッドを呼び出すため、await 演算子は結果に適用されません。非同期メソッドの呼び出しにより、非同期タスクが開始されます。しかし、await 演算子が適用されないため、プログラムはタスクが完了するのを待たずに継続されます。ほとんどの場合、この動作は期待されているものではありません。通常、呼び出しているメソッドの他のアスペクトは呼び出し結果に依存します。または最低限でも、呼び出されたメソッドは、呼び出しを含んでいるメソッドから復帰する前に完了していることが必要とされます。

同様に重要な問題として、呼び出された非同期メソッドでどんな例外が発生するかということがあります。Task または Task&lt;TResult&gt; を返すメソッドで発生した例外は、返されたタスクに保管されます。タスクを待機しないか例外を明示的にチェックしない場合、例外は失われます。タスクを待機する場合、例外は再スローされます。

ベスト プラクティスとして、常に呼び出しを待機するようにしてください。

警告を表示しないことを考慮するのは、非同期の呼び出しの完了の待機を行う必要がなく、呼び出されたメソッドが例外を起こさないことが確実な場合だけにしてください。その場合、呼び出しのタスク結果を変数に割り当てて、警告を表示しないようにできます。</target>
        <note />
      </trans-unit>
      <trans-unit id="ERR_SynchronizedAsyncMethod">
        <source>'MethodImplOptions.Synchronized' cannot be applied to an async method</source>
        <target state="translated">'MethodImplOptions.Synchronized' は、非同期メソッドに適用できません。</target>
        <note />
      </trans-unit>
      <trans-unit id="ERR_NoConversionForCallerLineNumberParam">
        <source>CallerLineNumberAttribute cannot be applied because there are no standard conversions from type '{0}' to type '{1}'</source>
        <target state="translated">型 '{0}' を型 '{1}' に変換する標準変換が存在しないため、CallerLineNumberAttribute を適用することはできません。</target>
        <note />
      </trans-unit>
      <trans-unit id="ERR_NoConversionForCallerFilePathParam">
        <source>CallerFilePathAttribute cannot be applied because there are no standard conversions from type '{0}' to type '{1}'</source>
        <target state="translated">型 '{0}' を型 '{1}' に変換する標準変換が存在しないため、CallerFilePathAttribute を適用することはできません。</target>
        <note />
      </trans-unit>
      <trans-unit id="ERR_NoConversionForCallerMemberNameParam">
        <source>CallerMemberNameAttribute cannot be applied because there are no standard conversions from type '{0}' to type '{1}'</source>
        <target state="translated">型 '{0}' を型 '{1}' に変換する標準変換が存在しないため、CallerMemberNameAttribute を適用することはできません。</target>
        <note />
      </trans-unit>
      <trans-unit id="ERR_BadCallerLineNumberParamWithoutDefaultValue">
        <source>The CallerLineNumberAttribute may only be applied to parameters with default values</source>
        <target state="translated">CallerLineNumberAttribute は、既定値を含むパラメーターにのみ適用できます。</target>
        <note />
      </trans-unit>
      <trans-unit id="ERR_BadCallerFilePathParamWithoutDefaultValue">
        <source>The CallerFilePathAttribute may only be applied to parameters with default values</source>
        <target state="translated">CallerFilePathAttribute は、既定値を含むパラメーターにのみ適用できます。</target>
        <note />
      </trans-unit>
      <trans-unit id="ERR_BadCallerMemberNameParamWithoutDefaultValue">
        <source>The CallerMemberNameAttribute may only be applied to parameters with default values</source>
        <target state="translated">CallerMemberNameAttribute は、既定値を含むパラメーターにのみ適用できます。</target>
        <note />
      </trans-unit>
      <trans-unit id="WRN_CallerLineNumberParamForUnconsumedLocation">
        <source>The CallerLineNumberAttribute applied to parameter '{0}' will have no effect because it applies to a member that is used in contexts that do not allow optional arguments</source>
        <target state="translated">パラメーター '{0}' に適用された CallerLineNumberAttribute は、省略可能な引数を許可しないコンテキストで使用されるメンバーに適用されるため無効となります。</target>
        <note />
      </trans-unit>
      <trans-unit id="WRN_CallerLineNumberParamForUnconsumedLocation_Title">
        <source>The CallerLineNumberAttribute will have no effect because it applies to a member that is used in contexts that do not allow optional arguments</source>
        <target state="translated">CallerLineNumberAttribute は、オプションの引数を許可していないコンテキストで使用されるメンバーに適用されるため、効果がありません</target>
        <note />
      </trans-unit>
      <trans-unit id="WRN_CallerFilePathParamForUnconsumedLocation">
        <source>The CallerFilePathAttribute applied to parameter '{0}' will have no effect because it applies to a member that is used in contexts that do not allow optional arguments</source>
        <target state="translated">オプションの引数が許可されないコンテキストで使用されるメンバーに適用されるため、パラメーター '{0}' に適用された CallerFilePathAttribute は無効になります</target>
        <note />
      </trans-unit>
      <trans-unit id="WRN_CallerFilePathParamForUnconsumedLocation_Title">
        <source>The CallerFilePathAttribute will have no effect because it applies to a member that is used in contexts that do not allow optional arguments</source>
        <target state="translated">オプションの引数が許可されないコンテキストで使用されるメンバーに適用されるため、CallerFilePathAttribute は無効になります</target>
        <note />
      </trans-unit>
      <trans-unit id="WRN_CallerMemberNameParamForUnconsumedLocation">
        <source>The CallerMemberNameAttribute applied to parameter '{0}' will have no effect because it applies to a member that is used in contexts that do not allow optional arguments</source>
        <target state="translated">パラメーター '{0}' に適用された CallerMemberNameAttribute は、省略可能な引数を許可しないコンテキストで使用されるメンバーに適用されるため無効となります。</target>
        <note />
      </trans-unit>
      <trans-unit id="WRN_CallerMemberNameParamForUnconsumedLocation_Title">
        <source>The CallerMemberNameAttribute will have no effect because it applies to a member that is used in contexts that do not allow optional arguments</source>
        <target state="translated">CallerMemberNameAttribute は、オプションの引数を許可していないコンテキストで使用されるメンバーに適用されるため、効果がありません</target>
        <note />
      </trans-unit>
      <trans-unit id="ERR_NoEntryPoint">
        <source>Program does not contain a static 'Main' method suitable for an entry point</source>
        <target state="translated">プログラムは、エントリ ポイントに適切な静的 'Main' メソッドを含んでいません。</target>
        <note />
      </trans-unit>
      <trans-unit id="ERR_ArrayInitializerIncorrectLength">
        <source>An array initializer of length '{0}' is expected</source>
        <target state="translated">長さが '{0}' の配列初期化子が必要です。</target>
        <note />
      </trans-unit>
      <trans-unit id="ERR_ArrayInitializerExpected">
        <source>A nested array initializer is expected</source>
        <target state="translated">入れ子になった配列初期化子が必要です</target>
        <note />
      </trans-unit>
      <trans-unit id="ERR_IllegalVarianceSyntax">
        <source>Invalid variance modifier. Only interface and delegate type parameters can be specified as variant.</source>
        <target state="translated">無効な分散修飾子です。バリアントとして指定できるのは、インターフェイスおよびデリゲートの型パラメーターだけです。</target>
        <note />
      </trans-unit>
      <trans-unit id="ERR_UnexpectedAliasedName">
        <source>Unexpected use of an aliased name</source>
        <target state="translated">エイリアス名の予期しない使用方法です。</target>
        <note />
      </trans-unit>
      <trans-unit id="ERR_UnexpectedGenericName">
        <source>Unexpected use of a generic name</source>
        <target state="translated">ジェネリック名の予期しない使用方法です。</target>
        <note />
      </trans-unit>
      <trans-unit id="ERR_UnexpectedUnboundGenericName">
        <source>Unexpected use of an unbound generic name</source>
        <target state="translated">バインドされていないジェネリック名の予期しない使用方法です。</target>
        <note />
      </trans-unit>
      <trans-unit id="ERR_GlobalStatement">
        <source>Expressions and statements can only occur in a method body</source>
        <target state="translated">式とステートメントはメソッドの本体でのみ発生します。</target>
        <note />
      </trans-unit>
      <trans-unit id="ERR_NamedArgumentForArray">
        <source>An array access may not have a named argument specifier</source>
        <target state="translated">配列のアクセスには名前付き引数の指定子を指定できません</target>
        <note />
      </trans-unit>
      <trans-unit id="ERR_NotYetImplementedInRoslyn">
        <source>This language feature ('{0}') is not yet implemented.</source>
        <target state="translated">この言語機能 ('{0}') はまだ実装されていません。</target>
        <note />
      </trans-unit>
      <trans-unit id="ERR_DefaultValueNotAllowed">
        <source>Default values are not valid in this context.</source>
        <target state="translated">このコンテキストでは、既定値は無効です。</target>
        <note />
      </trans-unit>
      <trans-unit id="ERR_CantOpenIcon">
        <source>Error opening icon file {0} -- {1}</source>
        <target state="translated">アイコン ファイル {0} を開く際にエラーが発生しました -- {1}</target>
        <note />
      </trans-unit>
      <trans-unit id="ERR_CantOpenWin32Manifest">
        <source>Error opening Win32 manifest file {0} -- {1}</source>
        <target state="translated">Win32 マニフェスト ファイル {0} を開く際にエラーが発生しました -- {1}</target>
        <note />
      </trans-unit>
      <trans-unit id="ERR_ErrorBuildingWin32Resources">
        <source>Error building Win32 resources -- {0}</source>
        <target state="translated">Win32 リソースのビルド中にエラーが発生しました -- {0}</target>
        <note />
      </trans-unit>
      <trans-unit id="ERR_DefaultValueBeforeRequiredValue">
        <source>Optional parameters must appear after all required parameters</source>
        <target state="translated">省略可能なパラメーターはすべての必須パラメーターの後で指定する必要があります</target>
        <note />
      </trans-unit>
      <trans-unit id="ERR_ExplicitImplCollisionOnRefOut">
        <source>Cannot inherit interface '{0}' with the specified type parameters because it causes method '{1}' to contain overloads which differ only on ref and out</source>
        <target state="translated">メソッド '{1}' が ref と out のみ異なるオーバーロードを含むようになるため、指定された型パラメーターではインターフェイス '{0}' を継承できません。</target>
        <note />
      </trans-unit>
      <trans-unit id="ERR_PartialWrongTypeParamsVariance">
        <source>Partial declarations of '{0}' must have the same type parameter names and variance modifiers in the same order</source>
        <target state="translated">{0}' の partial 宣言では、同じ型パラメーター名と分散修飾子を同じ順序で指定しなければなりません。</target>
        <note />
      </trans-unit>
      <trans-unit id="ERR_UnexpectedVariance">
        <source>Invalid variance: The type parameter '{1}' must be {3} valid on '{0}'. '{1}' is {2}.</source>
        <target state="translated">分散が無効です: 型のパラメーター '{1}' は '{0}' で有効な {3} である必要があります。'{1}' は {2} です。</target>
        <note />
      </trans-unit>
      <trans-unit id="ERR_DeriveFromDynamic">
        <source>'{0}': cannot derive from the dynamic type</source>
        <target state="translated">'{0}': 動的な型から派生することはできません。</target>
        <note />
      </trans-unit>
      <trans-unit id="ERR_DeriveFromConstructedDynamic">
        <source>'{0}': cannot implement a dynamic interface '{1}'</source>
        <target state="translated">'{0}': 動的インターフェイス '{1}' を実装できません。</target>
        <note />
      </trans-unit>
      <trans-unit id="ERR_DynamicTypeAsBound">
        <source>Constraint cannot be the dynamic type</source>
        <target state="translated">制約を動的な型にすることはできません</target>
        <note />
      </trans-unit>
      <trans-unit id="ERR_ConstructedDynamicTypeAsBound">
        <source>Constraint cannot be a dynamic type '{0}'</source>
        <target state="translated">制約は動的な型 '{0}' にすることはできません</target>
        <note />
      </trans-unit>
      <trans-unit id="ERR_DynamicRequiredTypesMissing">
        <source>One or more types required to compile a dynamic expression cannot be found. Are you missing a reference?</source>
        <target state="translated">動的な式のコンパイルに必要な 1 つ以上の型が見つかりません。参照が指定されていることを確認してください。</target>
        <note />
      </trans-unit>
      <trans-unit id="ERR_MetadataNameTooLong">
        <source>Name '{0}' exceeds the maximum length allowed in metadata.</source>
        <target state="translated">名前 '{0}' が、メタデータで許可されている最大文字数を超えています。</target>
        <note />
      </trans-unit>
      <trans-unit id="ERR_AttributesNotAllowed">
        <source>Attributes are not valid in this context.</source>
        <target state="translated">属性は、このコンテキストでは無効です。</target>
        <note />
      </trans-unit>
      <trans-unit id="ERR_ExternAliasNotAllowed">
        <source>'extern alias' is not valid in this context</source>
        <target state="translated">'このコンテキストでは 'extern エイリアス' は無効です。</target>
        <note />
      </trans-unit>
      <trans-unit id="WRN_IsDynamicIsConfusing">
        <source>Using '{0}' to test compatibility with '{1}' is essentially identical to testing compatibility with '{2}' and will succeed for all non-null values</source>
        <target state="translated">{1}' との互換性をテストするために '{0}' を使用することは、 '{2}' との互換性をテストすることと実質的に同じであり、null 以外のすべての値で成功します</target>
        <note />
      </trans-unit>
      <trans-unit id="WRN_IsDynamicIsConfusing_Title">
        <source>Using 'is' to test compatibility with 'dynamic' is essentially identical to testing compatibility with 'Object'</source>
        <target state="translated">is' を 'dynamic' との互換性をテストするために使用することは、'Object' との互換性をテストすることと実質的に同じです</target>
        <note />
      </trans-unit>
      <trans-unit id="ERR_YieldNotAllowedInScript">
        <source>Cannot use 'yield' in top-level script code</source>
        <target state="translated">最上位のスクリプト コードで 'yield' を使用することはできません</target>
        <note />
      </trans-unit>
      <trans-unit id="ERR_NamespaceNotAllowedInScript">
        <source>Cannot declare namespace in script code</source>
        <target state="translated">スクリプト コードで名前空間を宣言することはできません</target>
        <note />
      </trans-unit>
      <trans-unit id="ERR_GlobalAttributesNotAllowed">
        <source>Assembly and module attributes are not allowed in this context</source>
        <target state="translated">アセンブリ属性とモジュール属性は、このコンテキストでは許可されていません。</target>
        <note />
      </trans-unit>
      <trans-unit id="ERR_InvalidDelegateType">
        <source>Delegate '{0}' has no invoke method or an invoke method with a return type or parameter types that are not supported.</source>
        <target state="translated">デリゲート '{0}' には invoke メソッドがないか、サポートされていない戻り値の型またはパラメーター型の invoke メソッドがあります。</target>
        <note />
      </trans-unit>
      <trans-unit id="WRN_MainIgnored">
        <source>The entry point of the program is global script code; ignoring '{0}' entry point.</source>
        <target state="translated">プログラムのエントリ ポイントは、グローバル スクリプト コードです。エントリ ポイント '{0}' を無視します。</target>
        <note />
      </trans-unit>
      <trans-unit id="WRN_MainIgnored_Title">
        <source>The entry point of the program is global script code; ignoring entry point</source>
        <target state="translated">プログラムのエントリ ポイントは、グローバル スクリプト コードです。エントリ ポイントを無視します</target>
        <note />
      </trans-unit>
      <trans-unit id="ERR_StaticInAsOrIs">
        <source>The second operand of an 'is' or 'as' operator may not be static type '{0}'</source>
        <target state="translated">is' または 'as' 演算子の 2 番目のオペランドはスタティック型 '{0}' にすることはできません。</target>
        <note />
      </trans-unit>
      <trans-unit id="ERR_BadVisEventType">
        <source>Inconsistent accessibility: event type '{1}' is less accessible than event '{0}'</source>
        <target state="translated">アクセシビリティに一貫性がありません。イベント型 '{1}' のアクセシビリティはイベント '{0}' よりも低く設定されています。</target>
        <note />
      </trans-unit>
      <trans-unit id="ERR_NamedArgumentSpecificationBeforeFixedArgument">
        <source>Named argument specifications must appear after all fixed arguments have been specified. Please use language version {0} or greater to allow non-trailing named arguments.</source>
        <target state="translated">名前付き引数は、すべての固定引数を指定した後に指定する必要があります。末尾以外の名前付き引数を許可するには、言語バージョン {0} 以上を使用してください。</target>
        <note />
      </trans-unit>
      <trans-unit id="ERR_NamedArgumentSpecificationBeforeFixedArgumentInDynamicInvocation">
        <source>Named argument specifications must appear after all fixed arguments have been specified in a dynamic invocation.</source>
        <target state="translated">動的呼び出しでは、すべての固定引数を指定した後に名前付き引数を指定する必要があります。</target>
        <note />
      </trans-unit>
      <trans-unit id="ERR_BadNamedArgument">
        <source>The best overload for '{0}' does not have a parameter named '{1}'</source>
        <target state="translated">{0}' に最も適しているオーバーロードには '{1}' という名前のパラメーターがありません</target>
        <note />
      </trans-unit>
      <trans-unit id="ERR_BadNamedArgumentForDelegateInvoke">
        <source>The delegate '{0}' does not have a parameter named '{1}'</source>
        <target state="translated">デリゲート '{0}' には '{1}' という名前のパラメーターがありません</target>
        <note />
      </trans-unit>
      <trans-unit id="ERR_DuplicateNamedArgument">
        <source>Named argument '{0}' cannot be specified multiple times</source>
        <target state="translated">{0}' という名前付き引数が複数指定されました</target>
        <note />
      </trans-unit>
      <trans-unit id="ERR_NamedArgumentUsedInPositional">
        <source>Named argument '{0}' specifies a parameter for which a positional argument has already been given</source>
        <target state="translated">名前付き引数 '{0}' は、位置引数が既に指定されているパラメーターを指定します</target>
        <note />
      </trans-unit>
      <trans-unit id="ERR_BadNonTrailingNamedArgument">
        <source>Named argument '{0}' is used out-of-position but is followed by an unnamed argument</source>
        <target state="translated">名前付き引数 '{0}' の場所が正しくありません。後ろに名前なし引数があります</target>
        <note />
      </trans-unit>
      <trans-unit id="ERR_DefaultValueUsedWithAttributes">
        <source>Cannot specify default parameter value in conjunction with DefaultParameterAttribute or OptionalAttribute</source>
        <target state="translated">DefaultParameterAttribute または OptionalAttribute と共に既定パラメーター値を指定することはできません</target>
        <note />
      </trans-unit>
      <trans-unit id="ERR_DefaultValueMustBeConstant">
        <source>Default parameter value for '{0}' must be a compile-time constant</source>
        <target state="translated">{0}' の既定のパラメーター値は、コンパイル時の定数である必要があります。</target>
        <note />
      </trans-unit>
      <trans-unit id="ERR_RefOutDefaultValue">
        <source>A ref or out parameter cannot have a default value</source>
        <target state="translated">ref パラメーターまたは out パラメーターには既定値を指定できません</target>
        <note />
      </trans-unit>
      <trans-unit id="ERR_DefaultValueForExtensionParameter">
        <source>Cannot specify a default value for the 'this' parameter</source>
        <target state="translated">this' パラメーターには既定値を指定できません</target>
        <note />
      </trans-unit>
      <trans-unit id="ERR_DefaultValueForParamsParameter">
        <source>Cannot specify a default value for a parameter array</source>
        <target state="translated">パラメーター配列には既定値を指定できません</target>
        <note />
      </trans-unit>
      <trans-unit id="ERR_NoConversionForDefaultParam">
        <source>A value of type '{0}' cannot be used as a default parameter because there are no standard conversions to type '{1}'</source>
        <target state="translated">型 '{1}' への標準変換が存在しないため、型 '{0}' の値を既定のパラメーターとして使用できません。</target>
        <note />
      </trans-unit>
      <trans-unit id="ERR_NoConversionForNubDefaultParam">
        <source>A value of type '{0}' cannot be used as default parameter for nullable parameter '{1}' because '{0}' is not a simple type</source>
        <target state="translated">{0}' は単純型ではないため、型 '{0}' の値を Null 許容パラメーター '{1}' の既定のパラメーターとして使用することはできません。</target>
        <note />
      </trans-unit>
      <trans-unit id="ERR_NotNullRefDefaultParameter">
        <source>'{0}' is of type '{1}'. A default parameter value of a reference type other than string can only be initialized with null</source>
        <target state="translated">'{0}' の型は '{1}' です。文字列以外の参照型の既定のパラメーター値は null でのみ初期化できます。</target>
        <note />
      </trans-unit>
      <trans-unit id="WRN_DefaultValueForUnconsumedLocation">
        <source>The default value specified for parameter '{0}' will have no effect because it applies to a member that is used in contexts that do not allow optional arguments</source>
        <target state="translated">パラメーター '{0}' に対して指定されている既定値は、省略可能な引数を許可しないコンテキストで使用されるメンバーに適用されるため無効となります。</target>
        <note />
      </trans-unit>
      <trans-unit id="WRN_DefaultValueForUnconsumedLocation_Title">
        <source>The default value specified will have no effect because it applies to a member that is used in contexts that do not allow optional arguments</source>
        <target state="translated">指定されている既定値は、省略可能な引数を許可しないコンテキストで使用されるメンバーに適用されるため、効果がありません</target>
        <note />
      </trans-unit>
      <trans-unit id="ERR_PublicKeyFileFailure">
        <source>Error signing output with public key from file '{0}' -- {1}</source>
        <target state="translated">ファイル '{0}' から公開キーで出力に署名する際にエラーが発生しました -- {1}</target>
        <note />
      </trans-unit>
      <trans-unit id="ERR_PublicKeyContainerFailure">
        <source>Error signing output with public key from container '{0}' -- {1}</source>
        <target state="translated">コンテナー '{0}' から公開キーで出力に署名する際にエラーが発生しました -- {1}</target>
        <note />
      </trans-unit>
      <trans-unit id="ERR_BadDynamicTypeof">
        <source>The typeof operator cannot be used on the dynamic type</source>
        <target state="translated">動的な型では typeof 演算子を使用できません</target>
        <note />
      </trans-unit>
      <trans-unit id="ERR_ExpressionTreeContainsDynamicOperation">
        <source>An expression tree may not contain a dynamic operation</source>
        <target state="translated">式ツリーに動的な操作を含めることはできません</target>
        <note />
      </trans-unit>
      <trans-unit id="ERR_BadAsyncExpressionTree">
        <source>Async lambda expressions cannot be converted to expression trees</source>
        <target state="translated">非同期ラムダ式を式ツリーに変換することはできません。</target>
        <note />
      </trans-unit>
      <trans-unit id="ERR_DynamicAttributeMissing">
        <source>Cannot define a class or member that utilizes 'dynamic' because the compiler required type '{0}' cannot be found. Are you missing a reference?</source>
        <target state="translated">コンパイラの必須型 '{0}' が見つからないため、'dynamic' を利用するクラスまたはメンバーを定義できません。参照が指定されていることを確認してください。</target>
        <note />
      </trans-unit>
      <trans-unit id="ERR_CannotPassNullForFriendAssembly">
        <source>Cannot pass null for friend assembly name</source>
        <target state="translated">フレンド アセンブリ名に null を渡すことはできません</target>
        <note />
      </trans-unit>
      <trans-unit id="ERR_SignButNoPrivateKey">
        <source>Key file '{0}' is missing the private key needed for signing</source>
        <target state="translated">署名に必要な、キー ファイル '{0}' のプライベート キーがありません。</target>
        <note />
      </trans-unit>
      <trans-unit id="ERR_PublicSignButNoKey">
        <source>Public signing was specified and requires a public key, but no public key was specified.</source>
        <target state="translated">公開署名が指定され、公開キーを必要としますが、公開キーは指定されていません。</target>
        <note />
      </trans-unit>
      <trans-unit id="ERR_PublicSignNetModule">
        <source>Public signing is not supported for netmodules.</source>
        <target state="translated">netmodule では公開署名はサポートされていません。</target>
        <note />
      </trans-unit>
      <trans-unit id="WRN_DelaySignButNoKey">
        <source>Delay signing was specified and requires a public key, but no public key was specified</source>
        <target state="translated">遅延署名が指定されたため、公開キーが必要ですが、公開キーが指定されませんでした</target>
        <note />
      </trans-unit>
      <trans-unit id="WRN_DelaySignButNoKey_Title">
        <source>Delay signing was specified and requires a public key, but no public key was specified</source>
        <target state="translated">遅延署名が指定されたため、公開キーが必要ですが、公開キーが指定されませんでした</target>
        <note />
      </trans-unit>
      <trans-unit id="ERR_InvalidVersionFormat">
        <source>The specified version string does not conform to the required format - major[.minor[.build[.revision]]]</source>
        <target state="translated">指定したバージョン文字列は、必要な形式 (major[.minor[.build[.revision]]]) に従っていません。</target>
        <note />
      </trans-unit>
      <trans-unit id="ERR_InvalidVersionFormatDeterministic">
        <source>The specified version string contains wildcards, which are not compatible with determinism. Either remove wildcards from the version string, or disable determinism for this compilation</source>
        <target state="translated">指定されたバージョン文字列には、決定性と互換性のないワイルドカードが含まれています。バージョン文字列からワイルドカードを削除するか、このコンパイルの決定性を無効にしてください。</target>
        <note />
      </trans-unit>
      <trans-unit id="ERR_InvalidVersionFormat2">
        <source>The specified version string does not conform to the required format - major.minor.build.revision (without wildcards)</source>
        <target state="translated">指定したバージョン文字列は、必要な形式 (major.minor.build.revision、ワイルドカードなし) に従っていません。</target>
        <note />
      </trans-unit>
      <trans-unit id="WRN_InvalidVersionFormat">
        <source>The specified version string does not conform to the recommended format - major.minor.build.revision</source>
        <target state="translated">指定したバージョン文字列は、推奨される形式 (major.minor.build.revision) に従っていません</target>
        <note />
      </trans-unit>
      <trans-unit id="WRN_InvalidVersionFormat_Title">
        <source>The specified version string does not conform to the recommended format - major.minor.build.revision</source>
        <target state="translated">指定したバージョン文字列は、推奨される形式 (major.minor.build.revision) に従っていません</target>
        <note />
      </trans-unit>
      <trans-unit id="ERR_InvalidAssemblyCultureForExe">
        <source>Executables cannot be satellite assemblies; culture should always be empty</source>
        <target state="translated">実行可能ファイルをサテライト アセンブリにできません。カルチャは常に空でなければなりません</target>
        <note />
      </trans-unit>
      <trans-unit id="ERR_NoCorrespondingArgument">
        <source>There is no argument given that corresponds to the required formal parameter '{0}' of '{1}'</source>
        <target state="translated">{1}' の必要な仮パラメーター '{0}' に対応する特定の引数がありません。</target>
        <note />
      </trans-unit>
      <trans-unit id="WRN_UnimplementedCommandLineSwitch">
        <source>The command line switch '{0}' is not yet implemented and was ignored.</source>
        <target state="translated">コマンド ライン スイッチ '{0}' はまだ実装されていないため、無視されました。</target>
        <note />
      </trans-unit>
      <trans-unit id="WRN_UnimplementedCommandLineSwitch_Title">
        <source>Command line switch is not yet implemented</source>
        <target state="translated">コマンド ライン スイッチはまだ実装されていません</target>
        <note />
      </trans-unit>
      <trans-unit id="ERR_ModuleEmitFailure">
        <source>Failed to emit module '{0}'.</source>
        <target state="translated">モジュール '{0}' の作成に失敗しました。</target>
        <note />
      </trans-unit>
      <trans-unit id="ERR_FixedLocalInLambda">
        <source>Cannot use fixed local '{0}' inside an anonymous method, lambda expression, or query expression</source>
        <target state="translated">匿名メソッド、ラムダ式、またはクエリ式の内部では、固定のローカルな '{0}' は使用できません。</target>
        <note />
      </trans-unit>
      <trans-unit id="ERR_ExpressionTreeContainsNamedArgument">
        <source>An expression tree may not contain a named argument specification</source>
        <target state="translated">名前付き引数の指定を式ツリーに含めることはできません</target>
        <note />
      </trans-unit>
      <trans-unit id="ERR_ExpressionTreeContainsOptionalArgument">
        <source>An expression tree may not contain a call or invocation that uses optional arguments</source>
        <target state="translated">省略可能な引数を使用する呼び出しを式ツリーに含めることはできません</target>
        <note />
      </trans-unit>
      <trans-unit id="ERR_ExpressionTreeContainsIndexedProperty">
        <source>An expression tree may not contain an indexed property</source>
        <target state="translated">式ツリーにインデックス付きプロパティを含めることはできません</target>
        <note />
      </trans-unit>
      <trans-unit id="ERR_IndexedPropertyRequiresParams">
        <source>Indexed property '{0}' has non-optional arguments which must be provided</source>
        <target state="translated">インデックス付きプロパティ '{0}' には、省略できない引数を指定する必要があります。</target>
        <note />
      </trans-unit>
      <trans-unit id="ERR_IndexedPropertyMustHaveAllOptionalParams">
        <source>Indexed property '{0}' must have all arguments optional</source>
        <target state="translated">インデックス付きプロパティ '{0}' では、すべての引数が省略可能である必要があります。</target>
        <note />
      </trans-unit>
      <trans-unit id="ERR_SpecialByRefInLambda">
        <source>Instance of type '{0}' cannot be used inside a nested function, query expression, iterator block or async method</source>
        <target state="translated">型 '{0}' のインスタンスは、入れ子になった関数、クエリ式、反復子ブロック、または非同期メソッドの中では使用できません</target>
        <note />
      </trans-unit>
      <trans-unit id="ERR_SecurityAttributeMissingAction">
        <source>First argument to a security attribute must be a valid SecurityAction</source>
        <target state="translated">セキュリティ属性の最初の引数は有効な SecurityAction である必要があります。</target>
        <note />
      </trans-unit>
      <trans-unit id="ERR_SecurityAttributeInvalidAction">
        <source>Security attribute '{0}' has an invalid SecurityAction value '{1}'</source>
        <target state="translated">セキュリティ属性 '{0}' に無効な SecurityAction の値 '{1}' があります。</target>
        <note />
      </trans-unit>
      <trans-unit id="ERR_SecurityAttributeInvalidActionAssembly">
        <source>SecurityAction value '{0}' is invalid for security attributes applied to an assembly</source>
        <target state="translated">SecurityAction の値 '{0}' は、アセンブリに適用されたセキュリティ属性に対して無効です。</target>
        <note />
      </trans-unit>
      <trans-unit id="ERR_SecurityAttributeInvalidActionTypeOrMethod">
        <source>SecurityAction value '{0}' is invalid for security attributes applied to a type or a method</source>
        <target state="translated">SecurityAction の値 '{0}' は、型またはメソッドに適用するセキュリティ属性に対して無効です。</target>
        <note />
      </trans-unit>
      <trans-unit id="ERR_PrincipalPermissionInvalidAction">
        <source>SecurityAction value '{0}' is invalid for PrincipalPermission attribute</source>
        <target state="translated">SecurityAction の値 '{0}' が属性 PrincipalPermission に対して無効です。</target>
        <note />
      </trans-unit>
      <trans-unit id="ERR_FeatureNotValidInExpressionTree">
        <source>An expression tree may not contain '{0}'</source>
        <target state="translated">式ツリーに '{0}' を含めることはできません。</target>
        <note />
      </trans-unit>
      <trans-unit id="ERR_PermissionSetAttributeInvalidFile">
        <source>Unable to resolve file path '{0}' specified for the named argument '{1}' for PermissionSet attribute</source>
        <target state="translated">PermissionSet 属性の名前付き引数 '{1}' に対して指定されたファイル パス '{0}' を解決できません。</target>
        <note />
      </trans-unit>
      <trans-unit id="ERR_PermissionSetAttributeFileReadError">
        <source>Error reading file '{0}' specified for the named argument '{1}' for PermissionSet attribute: '{2}'</source>
        <target state="translated">PermissionSet 属性 ('{2}') の名前付き引数 '{1}' に対して指定されたファイル '{0}' の読み取り中にエラーが発生しました。</target>
        <note />
      </trans-unit>
      <trans-unit id="ERR_GlobalSingleTypeNameNotFoundFwd">
        <source>The type name '{0}' could not be found in the global namespace. This type has been forwarded to assembly '{1}' Consider adding a reference to that assembly.</source>
        <target state="translated">型名 '{0}' がグローバル名前空間に見つかりませんでした。この型はアセンブリ '{1}' に転送されています。このアセンブリに参照を追加することを検討してください。</target>
        <note />
      </trans-unit>
      <trans-unit id="ERR_DottedTypeNameNotFoundInNSFwd">
        <source>The type name '{0}' could not be found in the namespace '{1}'. This type has been forwarded to assembly '{2}' Consider adding a reference to that assembly.</source>
        <target state="translated">型名 '{0}' は名前空間 '{1}' に見つかりませんでした。この型はアセンブリ '{2}' に転送されました。このアセンブリへの参照を追加することを検討してください。</target>
        <note />
      </trans-unit>
      <trans-unit id="ERR_SingleTypeNameNotFoundFwd">
        <source>The type name '{0}' could not be found. This type has been forwarded to assembly '{1}'. Consider adding a reference to that assembly.</source>
        <target state="translated">型名 '{0}' が見つかりませんでした。この型はアセンブリ '{1}' に転送されています。このアセンブリに参照を追加することを検討してください。</target>
        <note />
      </trans-unit>
      <trans-unit id="ERR_AssemblySpecifiedForLinkAndRef">
        <source>Assemblies '{0}' and '{1}' refer to the same metadata but only one is a linked reference (specified using /link option); consider removing one of the references.</source>
        <target state="translated">アセンブリ '{0}' および '{1}' は同じメタデータを参照していますが、リンクされている参照 (/link オプションを使用して指定される) は 1 つのみです。いずれかの参照を削除することを検討してください。</target>
        <note />
      </trans-unit>
      <trans-unit id="WRN_DeprecatedCollectionInitAdd">
        <source>The best overloaded Add method '{0}' for the collection initializer element is obsolete.</source>
        <target state="translated">コレクション初期化子要素に最も適しているオーバーロード Add メソッド '{0}' は、古い形式です。</target>
        <note />
      </trans-unit>
      <trans-unit id="WRN_DeprecatedCollectionInitAdd_Title">
        <source>The best overloaded Add method for the collection initializer element is obsolete</source>
        <target state="translated">コレクション初期化子要素に最も適しているオーバーロード Add メソッドは古い形式です</target>
        <note />
      </trans-unit>
      <trans-unit id="WRN_DeprecatedCollectionInitAddStr">
        <source>The best overloaded Add method '{0}' for the collection initializer element is obsolete. {1}</source>
        <target state="translated">コレクション初期化子要素に最も適しているオーバーロード Add メソッド '{0}' は古い形式です。{1}</target>
        <note />
      </trans-unit>
      <trans-unit id="WRN_DeprecatedCollectionInitAddStr_Title">
        <source>The best overloaded Add method for the collection initializer element is obsolete</source>
        <target state="translated">コレクション初期化子要素に最も適しているオーバーロード Add メソッドは古い形式です</target>
        <note />
      </trans-unit>
      <trans-unit id="ERR_DeprecatedCollectionInitAddStr">
        <source>The best overloaded Add method '{0}' for the collection initializer element is obsolete. {1}</source>
        <target state="translated">コレクション初期化子要素に最も適しているオーバーロード Add メソッド '{0}' は古い形式です。{1}</target>
        <note />
      </trans-unit>
      <trans-unit id="ERR_IteratorInInteractive">
        <source>Yield statements may not appear at the top level in interactive code.</source>
        <target state="translated">Yield ステートメントは、対話型コードの最上部に表示できません。</target>
        <note />
      </trans-unit>
      <trans-unit id="ERR_SecurityAttributeInvalidTarget">
        <source>Security attribute '{0}' is not valid on this declaration type. Security attributes are only valid on assembly, type and method declarations.</source>
        <target state="translated">セキュリティ属性 '{0}' はこの宣言型では無効です。セキュリティ属性は、アセンブリ、型、メソッドの宣言でのみ有効です。</target>
        <note />
      </trans-unit>
      <trans-unit id="ERR_BadDynamicMethodArg">
        <source>Cannot use an expression of type '{0}' as an argument to a dynamically dispatched operation.</source>
        <target state="translated">型 '{0}' の式を、動的にディスパッチされる操作の引数として使用することはできません。</target>
        <note />
      </trans-unit>
      <trans-unit id="ERR_BadDynamicMethodArgLambda">
        <source>Cannot use a lambda expression as an argument to a dynamically dispatched operation without first casting it to a delegate or expression tree type.</source>
        <target state="translated">最初にデリゲートまたは式ツリー型にキャストしていない場合は、ラムダ式を、動的にディスパッチされる操作の引数として使用することはできません。</target>
        <note />
      </trans-unit>
      <trans-unit id="ERR_BadDynamicMethodArgMemgrp">
        <source>Cannot use a method group as an argument to a dynamically dispatched operation. Did you intend to invoke the method?</source>
        <target state="translated">メソッドのグループを動的にディスパッチされる操作の引数として使用することはできません。このメソッドを呼び出しますか?</target>
        <note />
      </trans-unit>
      <trans-unit id="ERR_NoDynamicPhantomOnBase">
        <source>The call to method '{0}' needs to be dynamically dispatched, but cannot be because it is part of a base access expression. Consider casting the dynamic arguments or eliminating the base access.</source>
        <target state="translated">メソッド '{0}' の呼び出しは動的にディスパッチされる必要がありますが、ベース アクセス式の一部であるためディスパッチできません。動的引数のキャストまたはベース アクセスの削除を検討してください。</target>
        <note />
      </trans-unit>
      <trans-unit id="ERR_BadDynamicQuery">
        <source>Query expressions over source type 'dynamic' or with a join sequence of type 'dynamic' are not allowed</source>
        <target state="translated">ソース型 'dynamic' に対するクエリ式または型 'dynamic' の結合シーケンスのあるクエリ式は使用できません</target>
        <note />
      </trans-unit>
      <trans-unit id="ERR_NoDynamicPhantomOnBaseIndexer">
        <source>The indexer access needs to be dynamically dispatched, but cannot be because it is part of a base access expression. Consider casting the dynamic arguments or eliminating the base access.</source>
        <target state="translated">インデクサー アクセスは動的にディスパッチされる必要がありますが、ベース アクセス式の一部であるためディスパッチできません。動的引数のキャストまたはベース アクセスの削除を検討してください。</target>
        <note />
      </trans-unit>
      <trans-unit id="WRN_DynamicDispatchToConditionalMethod">
        <source>The dynamically dispatched call to method '{0}' may fail at runtime because one or more applicable overloads are conditional methods.</source>
        <target state="translated">適用可能な 1 つ以上のオーバーロードが条件付きメソッドであるため、動的にディスパッチされたメソッド '{0}' の呼び出しは実行時に失敗する可能性があります。</target>
        <note />
      </trans-unit>
      <trans-unit id="WRN_DynamicDispatchToConditionalMethod_Title">
        <source>Dynamically dispatched call may fail at runtime because one or more applicable overloads are conditional methods</source>
        <target state="translated">適用可能な 1 つ以上のオーバーロードが条件付きメソッドであるため、動的にディスパッチされた呼び出しは実行時に失敗することがあります</target>
        <note />
      </trans-unit>
      <trans-unit id="ERR_BadArgTypeDynamicExtension">
        <source>'{0}' has no applicable method named '{1}' but appears to have an extension method by that name. Extension methods cannot be dynamically dispatched. Consider casting the dynamic arguments or calling the extension method without the extension method syntax.</source>
        <target state="translated">'{0}' には、'{1}'という名前の該当するメソッドがありませんが、同じ名前の拡張メソッドがあるようです。拡張メソッドは動的にディスパッチできません。動的引数をキャストするか、または拡張メソッド構文を使用しないで拡張メソッドを呼び出すことを検討してください。</target>
        <note />
      </trans-unit>
      <trans-unit id="WRN_CallerFilePathPreferredOverCallerMemberName">
        <source>The CallerMemberNameAttribute applied to parameter '{0}' will have no effect. It is overridden by the CallerFilePathAttribute.</source>
        <target state="translated">パラメーター '{0}' に適用された CallerMemberNameAttribute は、CallerFilePathAttribute.によってオーバーライドされるため無効となります。</target>
        <note />
      </trans-unit>
      <trans-unit id="WRN_CallerFilePathPreferredOverCallerMemberName_Title">
        <source>The CallerMemberNameAttribute will have no effect; it is overridden by the CallerFilePathAttribute</source>
        <target state="translated">CallerMemberNameAttribute は効果がなく、CallerFilePathAttribute によってオーバーライドされます</target>
        <note />
      </trans-unit>
      <trans-unit id="WRN_CallerLineNumberPreferredOverCallerMemberName">
        <source>The CallerMemberNameAttribute applied to parameter '{0}' will have no effect. It is overridden by the CallerLineNumberAttribute.</source>
        <target state="translated">パラメーター '{0}' に適用された CallerMemberNameAttribute は、CallerLineNumberAttribute によってオーバーライドされるため無効となります。</target>
        <note />
      </trans-unit>
      <trans-unit id="WRN_CallerLineNumberPreferredOverCallerMemberName_Title">
        <source>The CallerMemberNameAttribute will have no effect; it is overridden by the CallerLineNumberAttribute</source>
        <target state="translated">CallerMemberNameAttribute は効果がなく、CallerLineNumberAttribute によってオーバーライドされます</target>
        <note />
      </trans-unit>
      <trans-unit id="WRN_CallerLineNumberPreferredOverCallerFilePath">
        <source>The CallerFilePathAttribute applied to parameter '{0}' will have no effect. It is overridden by the CallerLineNumberAttribute.</source>
        <target state="translated">パラメーター '{0}' に適用された CallerFilePathAttribute は、CallerLineNumberAttribute によってオーバーライドされるため無効となります。</target>
        <note />
      </trans-unit>
      <trans-unit id="WRN_CallerLineNumberPreferredOverCallerFilePath_Title">
        <source>The CallerFilePathAttribute will have no effect; it is overridden by the CallerLineNumberAttribute</source>
        <target state="translated">CallerFilePathAttribute は効果がなく、CallerLineNumberAttribute によってオーバーライドされます</target>
        <note />
      </trans-unit>
      <trans-unit id="ERR_InvalidDynamicCondition">
        <source>Expression must be implicitly convertible to Boolean or its type '{0}' must define operator '{1}'.</source>
        <target state="translated">式はブール型に暗黙的に変換できるか、式の型 '{0}' で演算子 '{1}' を定義する必要があります。</target>
        <note />
      </trans-unit>
      <trans-unit id="ERR_MixingWinRTEventWithRegular">
        <source>'{0}' cannot implement '{1}' because '{2}' is a Windows Runtime event and '{3}' is a regular .NET event.</source>
        <target state="translated">'{2}' は Windows ランタイム イベントで、'{3}' は通常の .NET イベントであるため、'{0}' は '{1}' を実装できません。</target>
        <note />
      </trans-unit>
      <trans-unit id="WRN_CA2000_DisposeObjectsBeforeLosingScope1">
        <source>Call System.IDisposable.Dispose() on allocated instance of {0} before all references to it are out of scope.</source>
        <target state="translated">{0} の割り当てられたインスタンスへの参照がすべてスコープ外になる前に、そのインスタンスの System.IDisposable.Dispose() を呼び出してください。</target>
        <note />
      </trans-unit>
      <trans-unit id="WRN_CA2000_DisposeObjectsBeforeLosingScope1_Title">
        <source>Call System.IDisposable.Dispose() on allocated instance before all references to it are out of scope</source>
        <target state="translated">割り当てられたインスタンスへの参照がすべてスコープ外になる前に、そのインスタンスの System.IDisposable.Dispose() を呼び出します</target>
        <note />
      </trans-unit>
      <trans-unit id="WRN_CA2000_DisposeObjectsBeforeLosingScope2">
        <source>Allocated instance of {0} is not disposed along all exception paths.  Call System.IDisposable.Dispose() before all references to it are out of scope.</source>
        <target state="translated">{0} の割り当てられたインスタンスが破棄されない例外パスがあります。System.IDisposable.Dispose() への参照がスコープ外になる前にこれを呼び出してください。</target>
        <note />
      </trans-unit>
      <trans-unit id="WRN_CA2000_DisposeObjectsBeforeLosingScope2_Title">
        <source>Allocated instance is not disposed along all exception paths</source>
        <target state="translated">割り当てられたインスタンスがすべての例外パスで破棄されていません</target>
        <note />
      </trans-unit>
      <trans-unit id="WRN_CA2202_DoNotDisposeObjectsMultipleTimes">
        <source>Object '{0}' can be disposed more than once.</source>
        <target state="translated">オブジェクト '{0}' は複数回破棄することができます。</target>
        <note />
      </trans-unit>
      <trans-unit id="WRN_CA2202_DoNotDisposeObjectsMultipleTimes_Title">
        <source>Object can be disposed more than once</source>
        <target state="translated">オブジェクトは複数回破棄することができます</target>
        <note />
      </trans-unit>
      <trans-unit id="ERR_NewCoClassOnLink">
        <source>Interop type '{0}' cannot be embedded. Use the applicable interface instead.</source>
        <target state="translated">相互運用型 '{0}' を埋め込むことができません。該当するインターフェイスを使用してください。</target>
        <note />
      </trans-unit>
      <trans-unit id="ERR_NoPIANestedType">
        <source>Type '{0}' cannot be embedded because it is a nested type. Consider setting the 'Embed Interop Types' property to false.</source>
        <target state="translated">型 '{0}' は入れ子型であるため埋め込むことができません。'相互運用機能型の埋め込み' プロパティを false に設定することを検討してください。</target>
        <note />
      </trans-unit>
      <trans-unit id="ERR_GenericsUsedInNoPIAType">
        <source>Type '{0}' cannot be embedded because it has a generic argument. Consider setting the 'Embed Interop Types' property to false.</source>
        <target state="translated">型 '{0}' にはジェネリック引数があるため、この型を埋め込むことはできません。'相互運用型の埋め込み' プロパティを false に設定することを検討してください。</target>
        <note />
      </trans-unit>
      <trans-unit id="ERR_InteropStructContainsMethods">
        <source>Embedded interop struct '{0}' can contain only public instance fields.</source>
        <target state="translated">埋め込み相互運用構造体 '{0}' には、パブリック インスタンス フィールドのみを含めることができます。</target>
        <note />
      </trans-unit>
      <trans-unit id="ERR_WinRtEventPassedByRef">
        <source>A Windows Runtime event may not be passed as an out or ref parameter.</source>
        <target state="translated">Windows ランタイム イベントを out または ref のパラメーターとして渡すことはできません。</target>
        <note />
      </trans-unit>
      <trans-unit id="ERR_MissingMethodOnSourceInterface">
        <source>Source interface '{0}' is missing method '{1}' which is required to embed event '{2}'.</source>
        <target state="translated">ソース インターフェイス '{0}' に、イベント '{2}' を埋め込むために必要なメソッド '{1}' がありません。</target>
        <note />
      </trans-unit>
      <trans-unit id="ERR_MissingSourceInterface">
        <source>Interface '{0}' has an invalid source interface which is required to embed event '{1}'.</source>
        <target state="translated">イベント '{1}' の埋め込みに必要な、インターフェイス '{0}' のソース インターフェイスが無効です。</target>
        <note />
      </trans-unit>
      <trans-unit id="ERR_InteropTypeMissingAttribute">
        <source>Interop type '{0}' cannot be embedded because it is missing the required '{1}' attribute.</source>
        <target state="translated">相互運用型 '{0}' は、必須の '{1}' 属性がないため、埋め込むことができません。</target>
        <note />
      </trans-unit>
      <trans-unit id="ERR_NoPIAAssemblyMissingAttribute">
        <source>Cannot embed interop types from assembly '{0}' because it is missing the '{1}' attribute.</source>
        <target state="translated">アセンブリ '{0}' に '{1}' 属性が指定されていないため、このアセンブリから相互運用型を埋め込むことはできません。</target>
        <note />
      </trans-unit>
      <trans-unit id="ERR_NoPIAAssemblyMissingAttributes">
        <source>Cannot embed interop types from assembly '{0}' because it is missing either the '{1}' attribute or the '{2}' attribute.</source>
        <target state="translated">アセンブリ '{0}' には '{1}' 属性または '{2}' 属性が指定されていないため、このアセンブリから相互運用型を埋め込むことはできません。</target>
        <note />
      </trans-unit>
      <trans-unit id="ERR_InteropTypesWithSameNameAndGuid">
        <source>Cannot embed interop type '{0}' found in both assembly '{1}' and '{2}'. Consider setting the 'Embed Interop Types' property to false.</source>
        <target state="translated">アセンブリ '{1}' および '{2}' の両方に見つかった相互運用型 '{0}' は埋め込むことができません。'相互運用機能型の埋め込み' プロパティを false に設定することを検討してください。</target>
        <note />
      </trans-unit>
      <trans-unit id="ERR_LocalTypeNameClash">
        <source>Embedding the interop type '{0}' from assembly '{1}' causes a name clash in the current assembly. Consider setting the 'Embed Interop Types' property to false.</source>
        <target state="translated">アセンブリ '{1}' から相互運用型 '{0}' を埋め込むと、現在のアセンブリで名前の競合が発生します。'相互運用機能型の埋め込み' プロパティを false に設定することを検討してください。</target>
        <note />
      </trans-unit>
      <trans-unit id="WRN_ReferencedAssemblyReferencesLinkedPIA">
        <source>A reference was created to embedded interop assembly '{0}' because of an indirect reference to that assembly created by assembly '{1}'. Consider changing the 'Embed Interop Types' property on either assembly.</source>
        <target state="translated">間接的な参照がアセンブリ '{1}' によって作成されたため、埋め込み相互運用機能アセンブリ '{0}' への参照が作成されました。いずれかのアセンブリで '相互運用型の埋め込み' プロパティを変更することを検討してください。</target>
        <note />
      </trans-unit>
      <trans-unit id="WRN_ReferencedAssemblyReferencesLinkedPIA_Title">
        <source>A reference was created to embedded interop assembly because of an indirect assembly reference</source>
        <target state="translated">間接的なアセンブリの参照があるため、埋め込み相互運用機能アセンブリに対して参照が作成されました</target>
        <note />
      </trans-unit>
      <trans-unit id="WRN_ReferencedAssemblyReferencesLinkedPIA_Description">
        <source>You have added a reference to an assembly using /link (Embed Interop Types property set to True). This instructs the compiler to embed interop type information from that assembly. However, the compiler cannot embed interop type information from that assembly because another assembly that you have referenced also references that assembly using /reference (Embed Interop Types property set to False).

To embed interop type information for both assemblies, use /link for references to each assembly (set the Embed Interop Types property to True).

To remove the warning, you can use /reference instead (set the Embed Interop Types property to False). In this case, a primary interop assembly (PIA) provides interop type information.</source>
        <target state="translated">/link (相互運用機能型の埋め込みプロパティを True に設定する) を使用して、アセンブリへの参照を追加しました。これを実行することで、コンパイラにそのアセンブリから相互運用の型情報を埋め込むよう指示します。しかし、参照した別のアセンブリが /reference (相互運用機能型の埋め込みプロパティを False に設定する) を使用してそのアセンブリを参照しているため、コンパイラはそのアセンブリの相互運用の型情報を埋め込むことができません。

両方のアセンブリの相互運用の型情報を埋め込むには、各アセンブリへの参照に /link (相互運用機能型の埋め込みプロパティを True に設定する) を使用します。

警告を取り除くには、代わりに /reference (相互運用機能型の埋め込みプロパティを False に設定) を使用します。この場合、プライマリ相互運用機能アセンブリ (PIA) が相互運用の型情報を提供します。</target>
        <note />
      </trans-unit>
      <trans-unit id="ERR_GenericsUsedAcrossAssemblies">
        <source>Type '{0}' from assembly '{1}' cannot be used across assembly boundaries because it has a generic type argument that is an embedded interop type.</source>
        <target state="translated">アセンブリ '{1}' の型 '{0}' には、埋め込み相互運用型のジェネリック型引数があるため、アセンブリ境界を越えて使用することはできません。</target>
        <note />
      </trans-unit>
      <trans-unit id="ERR_NoCanonicalView">
        <source>Cannot find the interop type that matches the embedded interop type '{0}'. Are you missing an assembly reference?</source>
        <target state="translated">埋め込み相互運用型 '{0}' と一致する相互運用型が見つかりません。アセンブリ参照が指定されていることを確認してください。</target>
        <note />
      </trans-unit>
      <trans-unit id="ERR_ByRefReturnUnsupported">
        <source>By-reference return type 'ref {0}' is not supported.</source>
        <target state="translated">参照渡しの戻り値の型 'ref {0}' はサポートされていません。</target>
        <note />
      </trans-unit>
      <trans-unit id="ERR_NetModuleNameMismatch">
        <source>Module name '{0}' stored in '{1}' must match its filename.</source>
        <target state="translated">{1}' に格納されているモジュール名 '{0}' はファイル名と一致する必要があります。</target>
        <note />
      </trans-unit>
      <trans-unit id="ERR_BadModuleName">
        <source>Invalid module name: {0}</source>
        <target state="translated">無効なモジュール名: {0}</target>
        <note />
      </trans-unit>
      <trans-unit id="ERR_BadCompilationOptionValue">
        <source>Invalid '{0}' value: '{1}'.</source>
        <target state="translated">{0}' の値 '{1}' は無効です。</target>
        <note />
      </trans-unit>
      <trans-unit id="ERR_BadAppConfigPath">
        <source>AppConfigPath must be absolute.</source>
        <target state="translated">AppConfigPath は絶対パスである必要があります。</target>
        <note />
      </trans-unit>
      <trans-unit id="WRN_AssemblyAttributeFromModuleIsOverridden">
        <source>Attribute '{0}' from module '{1}' will be ignored in favor of the instance appearing in source</source>
        <target state="translated">モジュール '{1}' の属性 '{0}' は、ソースに表示されるインスタンスのために無視されます。</target>
        <note />
      </trans-unit>
      <trans-unit id="WRN_AssemblyAttributeFromModuleIsOverridden_Title">
        <source>Attribute will be ignored in favor of the instance appearing in source</source>
        <target state="translated">インスタンスがソースに表示されるため、属性は無視されます</target>
        <note />
      </trans-unit>
      <trans-unit id="ERR_CmdOptionConflictsSource">
        <source>Attribute '{0}' given in a source file conflicts with option '{1}'.</source>
        <target state="translated">ソース ファイルで指定された属性 '{0}' はオプション '{1}' と競合しています。</target>
        <note />
      </trans-unit>
      <trans-unit id="ERR_FixedBufferTooManyDimensions">
        <source>A fixed buffer may only have one dimension.</source>
        <target state="translated">固定バッファーには 1 次元のみを指定できます。</target>
        <note />
      </trans-unit>
      <trans-unit id="WRN_ReferencedAssemblyDoesNotHaveStrongName">
        <source>Referenced assembly '{0}' does not have a strong name.</source>
        <target state="translated">参照アセンブリ '{0}' には厳密な名前がありません。</target>
        <note />
      </trans-unit>
      <trans-unit id="WRN_ReferencedAssemblyDoesNotHaveStrongName_Title">
        <source>Referenced assembly does not have a strong name</source>
        <target state="translated">参照されているアセンブリには、厳密な名前がありません</target>
        <note />
      </trans-unit>
      <trans-unit id="ERR_InvalidSignaturePublicKey">
        <source>Invalid signature public key specified in AssemblySignatureKeyAttribute.</source>
        <target state="translated">無効な署名公開キーが AssemblySignatureKeyAttribute で指定されました。</target>
        <note />
      </trans-unit>
      <trans-unit id="ERR_ExportedTypeConflictsWithDeclaration">
        <source>Type '{0}' exported from module '{1}' conflicts with type declared in primary module of this assembly.</source>
        <target state="translated">モジュール '{1}' からエクスポートされた型 '{0}' は、このアセンブリのプライマリ モジュールで宣言した型と競合しています。</target>
        <note />
      </trans-unit>
      <trans-unit id="ERR_ExportedTypesConflict">
        <source>Type '{0}' exported from module '{1}' conflicts with type '{2}' exported from module '{3}'.</source>
        <target state="translated">モジュール '{1}' からエクスポートされた型 '{0}' は、モジュール '{3}' からエクスポートされた型 '{2}' と競合しています。</target>
        <note />
      </trans-unit>
      <trans-unit id="ERR_ForwardedTypeConflictsWithDeclaration">
        <source>Forwarded type '{0}' conflicts with type declared in primary module of this assembly.</source>
        <target state="translated">転送された型 '{0}' は、このアセンブリのプライマリ モジュールで宣言した型と競合しています。</target>
        <note />
      </trans-unit>
      <trans-unit id="ERR_ForwardedTypesConflict">
        <source>Type '{0}' forwarded to assembly '{1}' conflicts with type '{2}' forwarded to assembly '{3}'.</source>
        <target state="translated">アセンブリ '{1}' に転送された型 '{0}' は、アセンブリ '{3}' に転送された型 '{2}' と競合しています。</target>
        <note />
      </trans-unit>
      <trans-unit id="ERR_ForwardedTypeConflictsWithExportedType">
        <source>Type '{0}' forwarded to assembly '{1}' conflicts with type '{2}' exported from module '{3}'.</source>
        <target state="translated">アセンブリ '{1}' に転送された型 '{0}' は、モジュール '{3}' からエクスポートされた型 '{2}' と競合しています。</target>
        <note />
      </trans-unit>
      <trans-unit id="WRN_RefCultureMismatch">
        <source>Referenced assembly '{0}' has different culture setting of '{1}'.</source>
        <target state="translated">参照アセンブリ '{0}' には '{1}' の異なるカルチャ設定があります。</target>
        <note />
      </trans-unit>
      <trans-unit id="WRN_RefCultureMismatch_Title">
        <source>Referenced assembly has different culture setting</source>
        <target state="translated">参照されているアセンブリのカルチャ設定が異なります</target>
        <note />
      </trans-unit>
      <trans-unit id="ERR_AgnosticToMachineModule">
        <source>Agnostic assembly cannot have a processor specific module '{0}'.</source>
        <target state="translated">不明なアセンブリにプロセッサ固有モジュール '{0}' を指定することはできません。</target>
        <note />
      </trans-unit>
      <trans-unit id="ERR_ConflictingMachineModule">
        <source>Assembly and module '{0}' cannot target different processors.</source>
        <target state="translated">アセンブリとモジュール '{0}' で異なるプロセッサを対象にすることはできません。</target>
        <note />
      </trans-unit>
      <trans-unit id="WRN_ConflictingMachineAssembly">
        <source>Referenced assembly '{0}' targets a different processor.</source>
        <target state="translated">参照アセンブリ '{0}' は、異なるプロセッサをターゲットにしています。</target>
        <note />
      </trans-unit>
      <trans-unit id="WRN_ConflictingMachineAssembly_Title">
        <source>Referenced assembly targets a different processor</source>
        <target state="translated">参照アセンブリが異なるプロセッサを対象にしています</target>
        <note />
      </trans-unit>
      <trans-unit id="ERR_CryptoHashFailed">
        <source>Cryptographic failure while creating hashes.</source>
        <target state="translated">ハッシュを生成中に暗号化に失敗しました。</target>
        <note />
      </trans-unit>
      <trans-unit id="ERR_MissingNetModuleReference">
        <source>Reference to '{0}' netmodule missing.</source>
        <target state="translated">{0}' netmodule への参照がありません。</target>
        <note />
      </trans-unit>
      <trans-unit id="ERR_NetModuleNameMustBeUnique">
        <source>Module '{0}' is already defined in this assembly. Each module must have a unique filename.</source>
        <target state="translated">モジュール '{0}' は既にこのアセンブリに定義されています。各モジュールには一意のファイル名がある必要があります。</target>
        <note />
      </trans-unit>
      <trans-unit id="ERR_CantReadConfigFile">
        <source>Cannot read config file '{0}' -- '{1}'</source>
        <target state="translated">構成ファイル '{0}' を読み取れません -- '{1}'</target>
        <note />
      </trans-unit>
      <trans-unit id="ERR_EncNoPIAReference">
        <source>Cannot continue since the edit includes a reference to an embedded type: '{0}'.</source>
        <target state="translated">編集に埋め込み型の '{0}' への参照が含まれるため続行できません。</target>
        <note />
      </trans-unit>
      <trans-unit id="ERR_EncReferenceToAddedMember">
        <source>Member '{0}' added during the current debug session can only be accessed from within its declaring assembly '{1}'.</source>
        <target state="translated">現在のデバッグ セッション中に追加されたメンバー '{0}' には、宣言しているアセンブリ '{1}' からのみアクセスできます。</target>
        <note />
      </trans-unit>
      <trans-unit id="ERR_MutuallyExclusiveOptions">
        <source>Compilation options '{0}' and '{1}' can't both be specified at the same time.</source>
        <target state="translated">コンパイル オプション '{0}' と '{1}' の両方を同時に指定することはできません。</target>
        <note />
      </trans-unit>
      <trans-unit id="ERR_LinkedNetmoduleMetadataMustProvideFullPEImage">
        <source>Linked netmodule metadata must provide a full PE image: '{0}'.</source>
        <target state="translated">リンクされた netmodule メタデータには完全な PE イメージ '{0}' が必要です。</target>
        <note />
      </trans-unit>
      <trans-unit id="ERR_BadPrefer32OnLib">
        <source>/platform:anycpu32bitpreferred can only be used with /t:exe, /t:winexe and /t:appcontainerexe</source>
        <target state="translated">/platform:anycpu32bitpreferred は、/t:exe、/t:winexe、/t:appcontainerexe でのみ使用できます。</target>
        <note />
      </trans-unit>
      <trans-unit id="IDS_PathList">
        <source>&lt;path list&gt;</source>
        <target state="translated">&lt;path list&gt;</target>
        <note />
      </trans-unit>
      <trans-unit id="IDS_Text">
        <source>&lt;text&gt;</source>
        <target state="translated">&lt;text&gt;</target>
        <note />
      </trans-unit>
      <trans-unit id="IDS_FeatureNullPropagatingOperator">
        <source>null propagating operator</source>
        <target state="translated">Null を反映する演算子</target>
        <note />
      </trans-unit>
      <trans-unit id="IDS_FeatureExpressionBodiedMethod">
        <source>expression-bodied method</source>
        <target state="translated">式のようなメソッド</target>
        <note />
      </trans-unit>
      <trans-unit id="IDS_FeatureExpressionBodiedProperty">
        <source>expression-bodied property</source>
        <target state="translated">式のようなプロパティ</target>
        <note />
      </trans-unit>
      <trans-unit id="IDS_FeatureExpressionBodiedIndexer">
        <source>expression-bodied indexer</source>
        <target state="translated">式のようなインデクサー</target>
        <note />
      </trans-unit>
      <trans-unit id="IDS_FeatureAutoPropertyInitializer">
        <source>auto property initializer</source>
        <target state="translated">自動プロパティ初期化子</target>
        <note />
      </trans-unit>
      <trans-unit id="IDS_Namespace1">
        <source>&lt;namespace&gt;</source>
        <target state="translated">&lt;namespace&gt;</target>
        <note />
      </trans-unit>
      <trans-unit id="IDS_FeatureRefLocalsReturns">
        <source>byref locals and returns</source>
        <target state="translated">byref ローカル変数と返却</target>
        <note />
      </trans-unit>
      <trans-unit id="IDS_FeatureReadOnlyReferences">
        <source>readonly references</source>
        <target state="translated">読み取り専用の参照</target>
        <note />
      </trans-unit>
      <trans-unit id="IDS_FeatureRefStructs">
        <source>ref structs</source>
        <target state="translated">ref 構造体</target>
        <note />
      </trans-unit>
      <trans-unit id="CompilationC">
        <source>Compilation (C#): </source>
        <target state="translated">コンパイル (C#): </target>
        <note />
      </trans-unit>
      <trans-unit id="SyntaxNodeIsNotWithinSynt">
        <source>Syntax node is not within syntax tree</source>
        <target state="translated">構文ノードが構文ツリー内にありません。</target>
        <note />
      </trans-unit>
      <trans-unit id="LocationMustBeProvided">
        <source>Location must be provided in order to provide minimal type qualification.</source>
        <target state="translated">提供される型の修飾子を最小にするため、場所を提供する必要があります。</target>
        <note />
      </trans-unit>
      <trans-unit id="SyntaxTreeSemanticModelMust">
        <source>SyntaxTreeSemanticModel must be provided in order to provide minimal type qualification.</source>
        <target state="translated">型の修飾子を最小にするため、SyntaxTreeSemanticModel を指定する必要があります。</target>
        <note />
      </trans-unit>
      <trans-unit id="CantReferenceCompilationOf">
        <source>Can't reference compilation of type '{0}' from {1} compilation.</source>
        <target state="translated">コンパイル {1} から '{0}' 型のコンパイルを参照できません。</target>
        <note />
      </trans-unit>
      <trans-unit id="SyntaxTreeAlreadyPresent">
        <source>Syntax tree already present</source>
        <target state="translated">構文ツリーが既に存在しています。</target>
        <note />
      </trans-unit>
      <trans-unit id="SubmissionCanOnlyInclude">
        <source>Submission can only include script code.</source>
        <target state="translated">送信にはスクリプト コードのみを含めることができます。</target>
        <note />
      </trans-unit>
      <trans-unit id="SubmissionCanHaveAtMostOne">
        <source>Submission can have at most one syntax tree.</source>
        <target state="translated">送信に含めることができる構文ツリーは 1 つのみです。</target>
        <note />
      </trans-unit>
      <trans-unit id="SyntaxTreeNotFoundTo">
        <source>SyntaxTree '{0}' not found to remove</source>
        <target state="translated">削除する構文ツリー '{0}' が見つかりません。</target>
        <note />
      </trans-unit>
      <trans-unit id="TreeMustHaveARootNodeWith">
        <source>tree must have a root node with SyntaxKind.CompilationUnit</source>
        <target state="translated">ツリーには、SyntaxKind.CompilationUnit を伴うルート ノードがある必要があります。</target>
        <note />
      </trans-unit>
      <trans-unit id="TypeArgumentCannotBeNull">
        <source>Type argument cannot be null</source>
        <target state="translated">型引数を null にすることはできません。</target>
        <note />
      </trans-unit>
      <trans-unit id="WrongNumberOfTypeArguments">
        <source>Wrong number of type arguments</source>
        <target state="translated">型引数の数が正しくありません。</target>
        <note />
      </trans-unit>
      <trans-unit id="NameConflictForName">
        <source>Name conflict for name {0}</source>
        <target state="translated">名前が名前 {0} と競合しています。</target>
        <note />
      </trans-unit>
      <trans-unit id="LookupOptionsHasInvalidCombo">
        <source>LookupOptions has an invalid combination of options</source>
        <target state="translated">LookupOptions に無効な組み合わせのオプションがあります。</target>
        <note />
      </trans-unit>
      <trans-unit id="ItemsMustBeNonEmpty">
        <source>items: must be non-empty</source>
        <target state="translated">アイテム: 空にすることはできません。</target>
        <note />
      </trans-unit>
      <trans-unit id="UseVerbatimIdentifier">
        <source>Use Microsoft.CodeAnalysis.CSharp.SyntaxFactory.Identifier or Microsoft.CodeAnalysis.CSharp.SyntaxFactory.VerbatimIdentifier to create identifier tokens.</source>
        <target state="translated">Microsoft.CodeAnalysis.CSharp.SyntaxFactory.Identifier や Microsoft.CodeAnalysis.CSharp.SyntaxFactory.VerbatimIdentifier を使用して、識別子トークンを作成してください。</target>
        <note />
      </trans-unit>
      <trans-unit id="UseLiteralForTokens">
        <source>Use Microsoft.CodeAnalysis.CSharp.SyntaxFactory.Literal to create character literal tokens.</source>
        <target state="translated">Microsoft.CodeAnalysis.CSharp.SyntaxFactory.Literal を使用して、文字のリテラル トークンを作成してください。</target>
        <note />
      </trans-unit>
      <trans-unit id="UseLiteralForNumeric">
        <source>Use Microsoft.CodeAnalysis.CSharp.SyntaxFactory.Literal to create numeric literal tokens.</source>
        <target state="translated">Microsoft.CodeAnalysis.CSharp.SyntaxFactory.Literal を使用して、数値のリテラル トークンを作成してください。</target>
        <note />
      </trans-unit>
      <trans-unit id="ThisMethodCanOnlyBeUsedToCreateTokens">
        <source>This method can only be used to create tokens - {0} is not a token kind.</source>
        <target state="translated">このメソッドは、トークンの作成にのみ使用できます - {0} はトークンの種類ではありません。</target>
        <note />
      </trans-unit>
      <trans-unit id="GenericParameterDefinition">
        <source>Generic parameter is definition when expected to be reference {0}</source>
        <target state="translated">ジェネリック パラメーターは、参照 {0} である必要がある場合に定義されます。</target>
        <note />
      </trans-unit>
      <trans-unit id="InvalidGetDeclarationNameMultipleDeclarators">
        <source>Called GetDeclarationName for a declaration node that can possibly contain multiple variable declarators.</source>
        <target state="translated">複数の変数宣言子を含んでいる可能性がある宣言ノードに対して GetDeclarationName を呼び出しました。</target>
        <note />
      </trans-unit>
      <trans-unit id="TreeNotPartOfCompilation">
        <source>tree not part of compilation</source>
        <target state="translated">ツリーはコンパイルの一部ではありません。</target>
        <note />
      </trans-unit>
      <trans-unit id="PositionIsNotWithinSyntax">
        <source>Position is not within syntax tree with full span {0}</source>
        <target state="translated">場所が全スパン {0} の構文ツリー内にありません。</target>
        <note />
      </trans-unit>
      <trans-unit id="WRN_BadUILang">
        <source>The language name '{0}' is invalid.</source>
        <target state="translated">言語名 '{0}' は無効です。</target>
        <note />
      </trans-unit>
      <trans-unit id="WRN_BadUILang_Title">
        <source>The language name is invalid</source>
        <target state="translated">言語名が無効です</target>
        <note />
      </trans-unit>
      <trans-unit id="ERR_UnsupportedTransparentIdentifierAccess">
        <source>Transparent identifier member access failed for field '{0}' of '{1}'.  Does the data being queried implement the query pattern?</source>
        <target state="translated">'{1}' のフィールド '{0}' で透過識別子のメンバーのアクセスに失敗しました。クエリされているデータはクエリ パターンを実装しますか?</target>
        <note />
      </trans-unit>
      <trans-unit id="ERR_ParamDefaultValueDiffersFromAttribute">
        <source>The parameter has multiple distinct default values.</source>
        <target state="translated">パラメーターに複数の異なる既定値があります。</target>
        <note />
      </trans-unit>
      <trans-unit id="ERR_FieldHasMultipleDistinctConstantValues">
        <source>The field has multiple distinct constant values.</source>
        <target state="translated">フィールドに複数の異なる定数値があります。</target>
        <note />
      </trans-unit>
      <trans-unit id="WRN_UnqualifiedNestedTypeInCref">
        <source>Within cref attributes, nested types of generic types should be qualified.</source>
        <target state="translated">属性 cref 内では、入れ子型のジェネリック型を修飾する必要があります。</target>
        <note />
      </trans-unit>
      <trans-unit id="WRN_UnqualifiedNestedTypeInCref_Title">
        <source>Within cref attributes, nested types of generic types should be qualified</source>
        <target state="translated">属性 cref 内では、入れ子型のジェネリック型を修飾する必要があります</target>
        <note />
      </trans-unit>
      <trans-unit id="NotACSharpSymbol">
        <source>Not a C# symbol.</source>
        <target state="translated">C# シンボルではありません。</target>
        <note />
      </trans-unit>
      <trans-unit id="HDN_UnusedUsingDirective">
        <source>Unnecessary using directive.</source>
        <target state="translated">using ディレクティブは不要です。</target>
        <note />
      </trans-unit>
      <trans-unit id="HDN_UnusedExternAlias">
        <source>Unused extern alias.</source>
        <target state="translated">extern エイリアスは未使用です。</target>
        <note />
      </trans-unit>
      <trans-unit id="ElementsCannotBeNull">
        <source>Elements cannot be null.</source>
        <target state="translated">要素を null にすることはできません。</target>
        <note />
      </trans-unit>
      <trans-unit id="IDS_LIB_ENV">
        <source>LIB environment variable</source>
        <target state="translated">LIB 環境変数</target>
        <note />
      </trans-unit>
      <trans-unit id="IDS_LIB_OPTION">
        <source>/LIB option</source>
        <target state="translated">/LIB オプション</target>
        <note />
      </trans-unit>
      <trans-unit id="IDS_REFERENCEPATH_OPTION">
        <source>/REFERENCEPATH option</source>
        <target state="translated">/REFERENCEPATH オプション</target>
        <note />
      </trans-unit>
      <trans-unit id="IDS_DirectoryDoesNotExist">
        <source>directory does not exist</source>
        <target state="translated">ディレクトリが存在しません。</target>
        <note />
      </trans-unit>
      <trans-unit id="IDS_DirectoryHasInvalidPath">
        <source>path is too long or invalid</source>
        <target state="translated">パスが長すぎるか、無効です。</target>
        <note />
      </trans-unit>
      <trans-unit id="WRN_NoRuntimeMetadataVersion">
        <source>No value for RuntimeMetadataVersion found. No assembly containing System.Object was found nor was a value for RuntimeMetadataVersion specified through options.</source>
        <target state="translated">RuntimeMetadataVersion の値が見つかりませんでした。System.Object を含むアセンブリが見つからず、オプションを使用して RuntimeMetadataVersion の値が指定されてもいませんでした。</target>
        <note />
      </trans-unit>
      <trans-unit id="WRN_NoRuntimeMetadataVersion_Title">
        <source>No value for RuntimeMetadataVersion found</source>
        <target state="translated">RuntimeMetadataVersion の値が見つかりません</target>
        <note />
      </trans-unit>
      <trans-unit id="WrongSemanticModelType">
        <source>Expected a {0} SemanticModel.</source>
        <target state="translated">{0} の SemanticModel が必要です。</target>
        <note />
      </trans-unit>
      <trans-unit id="IDS_FeatureLambda">
        <source>lambda expression</source>
        <target state="translated">ラムダ式</target>
        <note />
      </trans-unit>
      <trans-unit id="ERR_FeatureNotAvailableInVersion1">
        <source>Feature '{0}' is not available in C# 1. Please use language version {1} or greater.</source>
        <target state="translated">機能 '{0}' は C# 1 では使用できません。{1} 以上の言語バージョンをお使いください。</target>
        <note />
      </trans-unit>
      <trans-unit id="ERR_FeatureNotAvailableInVersion2">
        <source>Feature '{0}' is not available in C# 2. Please use language version {1} or greater.</source>
        <target state="translated">機能 '{0}' は C# 2 では使用できません。{1} 以上の言語バージョンをお使いください。</target>
        <note />
      </trans-unit>
      <trans-unit id="ERR_FeatureNotAvailableInVersion3">
        <source>Feature '{0}' is not available in C# 3. Please use language version {1} or greater.</source>
        <target state="translated">機能 '{0}' は C# 3 では使用できません。{1} 以上の言語バージョンをお使いください。</target>
        <note />
      </trans-unit>
      <trans-unit id="ERR_FeatureNotAvailableInVersion4">
        <source>Feature '{0}' is not available in C# 4. Please use language version {1} or greater.</source>
        <target state="translated">機能 '{0}' は C# 4 では使用できません。{1} 以上の言語バージョンをお使いください。</target>
        <note />
      </trans-unit>
      <trans-unit id="ERR_FeatureNotAvailableInVersion5">
        <source>Feature '{0}' is not available in C# 5. Please use language version {1} or greater.</source>
        <target state="translated">機能 '{0}' は C# 5 では使用できません。{1} 以上の言語バージョンをお使いください。</target>
        <note />
      </trans-unit>
      <trans-unit id="ERR_FeatureNotAvailableInVersion6">
        <source>Feature '{0}' is not available in C# 6. Please use language version {1} or greater.</source>
        <target state="translated">機能 '{0}' は C# 6 では使用できません。{1} 以上の言語バージョンをお使いください。</target>
        <note />
      </trans-unit>
      <trans-unit id="ERR_FeatureNotAvailableInVersion7">
        <source>Feature '{0}' is not available in C# 7.0. Please use language version {1} or greater.</source>
        <target state="translated">機能 '{0}' は C# 7.0 では使用できません。{1} 以上の言語バージョンをご使用ください。</target>
        <note />
      </trans-unit>
      <trans-unit id="ERR_FeatureIsUnimplemented">
        <source>Feature '{0}' is not implemented in this compiler.</source>
        <target state="translated">このコンパイラでは機能 '{0}' は実装されていません。</target>
        <note />
      </trans-unit>
      <trans-unit id="IDS_VersionExperimental">
        <source>'experimental'</source>
        <target state="translated">'実験的'</target>
        <note />
      </trans-unit>
      <trans-unit id="PositionNotWithinTree">
        <source>Position must be within span of the syntax tree.</source>
        <target state="translated">場所は、構文ツリーのスパン内にある必要があります。</target>
        <note />
      </trans-unit>
      <trans-unit id="SpeculatedSyntaxNodeCannotBelongToCurrentCompilation">
        <source>Syntax node to be speculated cannot belong to a syntax tree from the current compilation.</source>
        <target state="translated">推測される構文ノードは、現在のコンパイルの構文ツリーに属することができません。</target>
        <note />
      </trans-unit>
      <trans-unit id="ChainingSpeculativeModelIsNotSupported">
        <source>Chaining speculative semantic model is not supported. You should create a speculative model from the non-speculative ParentModel.</source>
        <target state="translated">予測セマンティック モデルのチェーンはサポートしていません。非予測 ParentModel から予測モデルを作成する必要があります。</target>
        <note />
      </trans-unit>
      <trans-unit id="IDS_ToolName">
        <source>Microsoft (R) Visual C# Compiler</source>
        <target state="translated">Microsoft (R) Visual C# Compiler</target>
        <note />
      </trans-unit>
      <trans-unit id="IDS_LogoLine1">
        <source>{0} version {1}</source>
        <target state="translated">{0} バージョン {1}</target>
        <note />
      </trans-unit>
      <trans-unit id="IDS_LogoLine2">
        <source>Copyright (C) Microsoft Corporation. All rights reserved.</source>
        <target state="translated">Copyright (C) Microsoft Corporation. All rights reserved.</target>
        <note />
      </trans-unit>
      <trans-unit id="IDS_LangVersions">
        <source>Supported language versions:</source>
        <target state="translated">サポートされる言語バージョン:</target>
        <note />
      </trans-unit>
      <trans-unit id="IDS_CSCHelp">
        <source>
                              Visual C# Compiler Options

                        - OUTPUT FILES -
 /out:&lt;file&gt;                   Specify output file name (default: base name of
                               file with main class or first file)
 /target:exe                   Build a console executable (default) (Short
                               form: /t:exe)
 /target:winexe                Build a Windows executable (Short form:
                               /t:winexe)
 /target:library               Build a library (Short form: /t:library)
 /target:module                Build a module that can be added to another
                               assembly (Short form: /t:module)
 /target:appcontainerexe       Build an Appcontainer executable (Short form:
                               /t:appcontainerexe)
 /target:winmdobj              Build a Windows Runtime intermediate file that
                               is consumed by WinMDExp (Short form: /t:winmdobj)
 /doc:&lt;file&gt;                   XML Documentation file to generate
 /refout:&lt;file&gt;                Reference assembly output to generate
 /platform:&lt;string&gt;            Limit which platforms this code can run on: x86,
                               Itanium, x64, arm, anycpu32bitpreferred, or
                               anycpu. The default is anycpu.

                        - INPUT FILES -
 /recurse:&lt;wildcard&gt;           Include all files in the current directory and
                               subdirectories according to the wildcard
                               specifications
 /reference:&lt;alias&gt;=&lt;file&gt;     Reference metadata from the specified assembly
                               file using the given alias (Short form: /r)
 /reference:&lt;file list&gt;        Reference metadata from the specified assembly
                               files (Short form: /r)
 /addmodule:&lt;file list&gt;        Link the specified modules into this assembly
 /link:&lt;file list&gt;             Embed metadata from the specified interop
                               assembly files (Short form: /l)
 /analyzer:&lt;file list&gt;         Run the analyzers from this assembly
                               (Short form: /a)
 /additionalfile:&lt;file list&gt;   Additional files that don't directly affect code
                               generation but may be used by analyzers for producing
                               errors or warnings.
 /embed                        Embed all source files in the PDB.
 /embed:&lt;file list&gt;            Embed specific files in the PDB

                        - RESOURCES -
 /win32res:&lt;file&gt;              Specify a Win32 resource file (.res)
 /win32icon:&lt;file&gt;             Use this icon for the output
 /win32manifest:&lt;file&gt;         Specify a Win32 manifest file (.xml)
 /nowin32manifest              Do not include the default Win32 manifest
 /resource:&lt;resinfo&gt;           Embed the specified resource (Short form: /res)
 /linkresource:&lt;resinfo&gt;       Link the specified resource to this assembly
                               (Short form: /linkres) Where the resinfo format
                               is &lt;file&gt;[,&lt;string name&gt;[,public|private]]

                        - CODE GENERATION -
 /debug[+|-]                   Emit debugging information
 /debug:{full|pdbonly|portable|embedded}
                               Specify debugging type ('full' is default,
                               'portable' is a cross-platform format,
                               'embedded' is a cross-platform format embedded into
                               the target .dll or .exe)
 /optimize[+|-]                Enable optimizations (Short form: /o)
 /deterministic                Produce a deterministic assembly
                               (including module version GUID and timestamp)
 /refonly                      Produce a reference assembly in place of the main output
 /instrument:TestCoverage      Produce an assembly instrumented to collect
                               coverage information
 /sourcelink:&lt;file&gt;            Source link info to embed into PDB.

                        - ERRORS AND WARNINGS -
 /warnaserror[+|-]             Report all warnings as errors
 /warnaserror[+|-]:&lt;warn list&gt; Report specific warnings as errors
 /warn:&lt;n&gt;                     Set warning level (0-4) (Short form: /w)
 /nowarn:&lt;warn list&gt;           Disable specific warning messages
 /ruleset:&lt;file&gt;               Specify a ruleset file that disables specific
                               diagnostics.
 /errorlog:&lt;file&gt;              Specify a file to log all compiler and analyzer
                               diagnostics.
 /reportanalyzer               Report additional analyzer information, such as
                               execution time.

                        - LANGUAGE -
 /checked[+|-]                 Generate overflow checks
 /unsafe[+|-]                  Allow 'unsafe' code
 /define:&lt;symbol list&gt;         Define conditional compilation symbol(s) (Short
                               form: /d)
 /langversion:?                Display the allowed values for language version
 /langversion:&lt;string&gt;         Specify language version such as
                               `default` (latest major version), or
                               `latest` (latest version, including minor versions),
                               or specific versions like `6` or `7.1`

                        - SECURITY -
 /delaysign[+|-]               Delay-sign the assembly using only the public
                               portion of the strong name key
 /publicsign[+|-]              Public-sign the assembly using only the public
                               portion of the strong name key
 /keyfile:&lt;file&gt;               Specify a strong name key file
 /keycontainer:&lt;string&gt;        Specify a strong name key container
 /highentropyva[+|-]           Enable high-entropy ASLR

                        - MISCELLANEOUS -
 @&lt;file&gt;                       Read response file for more options
 /help                         Display this usage message (Short form: /?)
 /nologo                       Suppress compiler copyright message
 /noconfig                     Do not auto include CSC.RSP file
 /parallel[+|-]                Concurrent build.
 /version                      Display the compiler version number and exit.

                        - ADVANCED -
 /baseaddress:&lt;address&gt;        Base address for the library to be built
 /checksumalgorithm:&lt;alg&gt;      Specify algorithm for calculating source file
                               checksum stored in PDB. Supported values are:
                               SHA1 (default) or SHA256.
 /codepage:&lt;n&gt;                 Specify the codepage to use when opening source
                               files
 /utf8output                   Output compiler messages in UTF-8 encoding
 /main:&lt;type&gt;                  Specify the type that contains the entry point
                               (ignore all other possible entry points) (Short
                               form: /m)
 /fullpaths                    Compiler generates fully qualified paths
 /filealign:&lt;n&gt;                Specify the alignment used for output file
                               sections
 /pathmap:&lt;K1&gt;=&lt;V1&gt;,&lt;K2&gt;=&lt;V2&gt;,...
                               Specify a mapping for source path names output by
                               the compiler.
 /pdb:&lt;file&gt;                   Specify debug information file name (default:
                               output file name with .pdb extension)
 /errorendlocation             Output line and column of the end location of
                               each error
 /preferreduilang              Specify the preferred output language name.
 /nostdlib[+|-]                Do not reference standard library (mscorlib.dll)
 /subsystemversion:&lt;string&gt;    Specify subsystem version of this assembly
 /lib:&lt;file list&gt;              Specify additional directories to search in for
                               references
 /errorreport:&lt;string&gt;         Specify how to handle internal compiler errors:
                               prompt, send, queue, or none. The default is
                               queue.
 /appconfig:&lt;file&gt;             Specify an application configuration file
                               containing assembly binding settings
 /moduleassemblyname:&lt;string&gt;  Name of the assembly which this module will be
                               a part of
 /modulename:&lt;string&gt;          Specify the name of the source module
</source>
        <target state="translated">
                              Visual C# Compiler のオプション

                        - 出力ファイル -
 /out:&lt;file&gt;                   出力ファイル名を指定します (既定: メイン クラス
                               のあるファイルまたは最初のファイルのベース名)
 /target:exe                   コンソール実行可能ファイルをビルドします (既定) (短い
                               形式: /t:exe)
 /target:winexe                Windows 実行可能ファイルをビルドします (短い形式:
                               /t:winexe)
 /target:library               ライブラリをビルドします (短い形式: /t:library)
 /target:module                別のアセンブリに追加できるモジュールをビルド
                               します (短い形式: /t:module)
 /target:appcontainerexe       Appcontainer 実行可能ファイルをビルドします (短い形式:
                               /t:appcontainerexe)
 /target:winmdobj              WinMDExp で使用される
                               Windows ランタイムの中間ファイルをビルドします (短い形式: /t:winmdobj)
 /doc:&lt;file&gt;                   生成する XML ドキュメント ファイル
 /refout:&lt;file&gt;                生成する参照アセンブリ出力
 /platform:&lt;string&gt;            このコードを実行できるプラットフォームを x86、
                               Itanium、x64、arm、anycpu32bitpreferred、
                               anycpu に制限します。既定は anycpu です。

                        - 入力ファイル -
 /recurse:&lt;wildcard&gt;           ワイルドカードの指定に従い、現行ディレクトリおよび
                               サブディレクトリ内のすべてのファイルを
                               インクルードします
 /reference:&lt;alias&gt;=&lt;file&gt;     指定されたエイリアスを使用して、指定された
                               アセンブリ ファイルのメタデータを参照します (短い形式: /r)
 /reference:&lt;file list&gt;        指定されたアセンブリ ファイルのメタデータを参照
                               します (短い形式: /r)
 /addmodule:&lt;file list&gt;        指定されたモジュールをこのアセンブリにリンクします
 /link:&lt;file list&gt;             指定された相互運用アセンブリ ファイルのメタデータを
                               埋め込みます (短い形式: /l)
 /analyzer:&lt;file list&gt;         このアセンブリからアナライザーを実行します
                               (短い形式: /a)
 /additionalfile:&lt;file list&gt;   コード生成には直接影響しないものの、
                               アナライザーがエラーまたは警告を
                               生成するときに使用する可能性のある追加ファイル。
 /embed                        すべてのソース ファイルを PDB に埋め込みます。
 /embed:&lt;file list&gt;            特定のファイルを PDB に埋め込みます

                        - リソース -
 /win32res:&lt;file&gt;              Win32 リソース ファイル (.res) を指定します
 /win32icon:&lt;file&gt;             出力にこのアイコンを使用します
 /win32manifest:&lt;file&gt;         Win32 マニフェスト ファイル (.xml) を指定します
 /nowin32manifest              既定の Win32 マニフェストはインクルードしません
 /resource:&lt;resinfo&gt;           指定されたリソースを埋め込みます (短い形式: /res)
 /linkresource:&lt;resinfo&gt;       指定されたリソースをこのアセンブリにリンクします
                               (短い形式: /linkres) ここで resinfo の形式
                               は &lt;file&gt;[,&lt;string name&gt;[,public|private]] です

                        - コード生成 -
 /debug[+|-]                   デバッグ情報を生成します
 /debug:{full|pdbonly|portable|embedded}
                               デバッグの種類を指定します ('full' が既定です。
                               'portable' はクロスプラットフォーム形式です。
                               'embedded' は、ターゲット .dll または .exe に
                               埋め込まれるクロスプラットフォーム形式です)
 /optimize[+|-]                最適化を有効にします (短い形式: /o)
 /deterministic                決定論的アセンブリを作成します
                               (モジュール バージョン GUID やタイムスタンプなど)
 /refonly                      メイン出力の代わりに参照アセンブリを生成します
 /instrument:TestCoverage      収集するためのインストルメント化されたアセンブリを作成します
                               カバレッジ情報
 /sourcelink:&lt;file&gt;            PDB に埋め込むソース リンク情報。

                        - エラーと警告 -
 /warnaserror[+|-]             すべての警告をエラーとして報告します
 /warnaserror[+|-]:&lt;warn list&gt; 特定の警告をエラーとして報告します
 /warn:&lt;n&gt;                     警告レベル (0-4) を設定します (短い形式: /w)
 /nowarn:&lt;warn list&gt;           特定の警告メッセージを無効にします
 /ruleset:&lt;file&gt;               特定の診断を無効にするルールセット ファイルを
                               指定します。
 /errorlog:&lt;file&gt;              すべてのコンパイラとアナライザーの診断をログに記録するための
                               ファイルを指定します。
 /reportanalyzer               追加のアナライザー情報を報告します
                               (実行時間など)。

                        - 言語 -
 /checked[+|-]                 オーバーフロー検査を生成します
 /unsafe[+|-]                  '安全でない' コードを許可します
 /define:&lt;symbol list&gt;         条件付きコンパイル シンボルを定義します (短い
                               形式: /d)
 /langversion:?                言語バージョンに許容される値を表示します
 /langversion:&lt;string&gt;         `default` (最新のメジャー バージョン)や
                               `latest` (マイナー バージョンを含む最新バージョン)
                               または `6` や `7.1` の特定バージョンなどの
                               言語バージョンを指定します。

                        - SECURITY -
 /delaysign[+|-]               厳密な名前キーのパブリックな部分のみを使って 
                               アセンブリを遅延署名します
 /publicsign[+|-]              厳密な名前キーのパブリックな部分のみを使って
                               アセンブリを公開署名します
 /keyfile:&lt;file&gt;               厳密な名前キーのファイルを指定します
 /keycontainer:&lt;string&gt;        厳密な名前キーのコンテナーを指定します
 /highentropyva[+|-]           高エントロピ ASLR を有効化します

                        - その他 -
 @&lt;file&gt;                       応答ファイルを読み取り、オプションを追加します
 /help                         使用法に関するメッセージを表示します (短い形式: /?)
 /nologo                       コンパイル時の著作権メッセージを表示しません
 /noconfig                     CSC.RSP ファイルを自動的に含めません
 /parallel[+|-]                ビルドを並列処理します。
 /version                      コンパイラのバージョン番号を出力して終了します。

                        - 詳細 -
 /baseaddress:&lt;address&gt;        ビルドするライブラリのベース アドレス
 /checksumalgorithm:&lt;alg&gt;      PDB に格納されているソース ファイルのチェックサム
                               を計算するアルゴリズムを指定します。サポートされる値:
                               SHA1 (既定) または SHA256。
 /codepage:&lt;n&gt;                 ソース ファイルを開くときに使用するコード ページを
                               指定します
 /utf8output                   コンパイラ メッセージを UTF-8 エンコードで出力します
 /main:&lt;type&gt;                  エントリ ポイントを含む型を指定します
                               (他のエントリ ポイントはすべて無視します) (短い
                               形式: /m)
 /fullpaths                    コンパイラは完全修飾パスを生成します
 /filealign:&lt;n&gt;                出力ファイル セクションで使用する配置を指定
                               します
 /pathmap:&lt;K1&gt;=&lt;V1&gt;,&lt;K2&gt;=&lt;V2&gt;,...
                               コンパイラが出力するソース パス名のマッピングを
                               指定します。
 /pdb:&lt;file&gt;                   デバッグ情報ファイル名を指定します (既定:
                               .pdb 拡張子の付いた出力ファイル名)
 /errorendlocation             各エラーの終了位置の出力行と
                               出力列
 /preferreduilang              出力用の言語名を指定します。
 /nostdlib[+|-]                標準ライブラリ (mscorlib.dll) は参照しません
 /subsystemversion:&lt;string&gt;    このアセンブリのサブシステム バージョンを指定します
 /lib:&lt;file list&gt;              参照を検索する追加ディレクトリを指定
                               します
 /errorreport:&lt;string&gt;         内部コンパイラ エラーの処理方法を指定します: 
                               prompt、send、queue、none です。既定値は
                               queue です。
 /appconfig:&lt;file&gt;             アセンブリ バインド設定を含む
                               アプリケーション構成ファイルを指定します
 /moduleassemblyname:&lt;string&gt;  このモジュールが一部となるアセンブリ名
                               です
 /modulename:&lt;string&gt;          ソース モジュールの名前を指定します
</target>
        <note>Visual C# Compiler Options</note>
      </trans-unit>
      <trans-unit id="ERR_ComImportWithInitializers">
        <source>'{0}': a class with the ComImport attribute cannot specify field initializers.</source>
        <target state="translated">'{0}': ComImport 属性を含むクラスにフィールド初期化子を指定することはできません。</target>
        <note />
      </trans-unit>
      <trans-unit id="WRN_PdbLocalNameTooLong">
        <source>Local name '{0}' is too long for PDB.  Consider shortening or compiling without /debug.</source>
        <target state="translated">ローカル名 '{0}' は PDB に対して長すぎます。短縮するか、/debug なしでコンパイルすることを検討してください。</target>
        <note />
      </trans-unit>
      <trans-unit id="WRN_PdbLocalNameTooLong_Title">
        <source>Local name is too long for PDB</source>
        <target state="translated">PDB のローカル名が長すぎます</target>
        <note />
      </trans-unit>
      <trans-unit id="ERR_RetNoObjectRequiredLambda">
        <source>Anonymous function converted to a void returning delegate cannot return a value</source>
        <target state="translated">void に変換されデリゲートを返す匿名関数は、値を返すことができません。</target>
        <note />
      </trans-unit>
      <trans-unit id="ERR_TaskRetNoObjectRequiredLambda">
        <source>Async lambda expression converted to a 'Task' returning delegate cannot return a value. Did you intend to return 'Task&lt;T&gt;'?</source>
        <target state="translated">Task' に変換されてデリゲートを返す非同期のラムダ式は、値を返すことができません。'Task&lt;T&gt;' を返すメソッドを指定したつもりでしたか?</target>
        <note />
      </trans-unit>
      <trans-unit id="WRN_AnalyzerCannotBeCreated">
        <source>An instance of analyzer {0} cannot be created from {1} : {2}.</source>
        <target state="translated">アナライザー {0} のインスタンスは {1} ({2}) から作成できません。</target>
        <note />
      </trans-unit>
      <trans-unit id="WRN_AnalyzerCannotBeCreated_Title">
        <source>An analyzer instance cannot be created</source>
        <target state="translated">アナライザーのインスタンスを作成できません</target>
        <note />
      </trans-unit>
      <trans-unit id="WRN_NoAnalyzerInAssembly">
        <source>The assembly {0} does not contain any analyzers.</source>
        <target state="translated">アセンブリ {0} にアナライザーは含まれていません。</target>
        <note />
      </trans-unit>
      <trans-unit id="WRN_NoAnalyzerInAssembly_Title">
        <source>Assembly does not contain any analyzers</source>
        <target state="translated">アセンブリに、アナライザーが含まれていません</target>
        <note />
      </trans-unit>
      <trans-unit id="WRN_UnableToLoadAnalyzer">
        <source>Unable to load Analyzer assembly {0} : {1}</source>
        <target state="translated">アナライザーのアセンブリ {0} ({1}) を読み込むことができません。</target>
        <note />
      </trans-unit>
      <trans-unit id="WRN_UnableToLoadAnalyzer_Title">
        <source>Unable to load Analyzer assembly</source>
        <target state="translated">アナライザーのアセンブリを読み込むことができません</target>
        <note />
      </trans-unit>
      <trans-unit id="INF_UnableToLoadSomeTypesInAnalyzer">
        <source>Skipping some types in analyzer assembly {0} due to a ReflectionTypeLoadException : {1}.</source>
        <target state="translated">ReflectionTypeLoadException ({1}) のため、アナライザー アセンブリ {0} の一部の型をスキップしています。</target>
        <note />
      </trans-unit>
      <trans-unit id="ERR_CantReadRulesetFile">
        <source>Error reading ruleset file {0} - {1}</source>
        <target state="translated">規則セット ファイル {0} を読み込み中にエラーが発生しました - {1}</target>
        <note />
      </trans-unit>
      <trans-unit id="ERR_BadPdbData">
        <source>Error reading debug information for '{0}'</source>
        <target state="translated">{0}' のデバッグ情報の読み取りエラー</target>
        <note />
      </trans-unit>
      <trans-unit id="IDS_OperationCausedStackOverflow">
        <source>Operation caused a stack overflow.</source>
        <target state="translated">この操作によってスタック オーバーフローが発生しました。</target>
        <note />
      </trans-unit>
      <trans-unit id="WRN_IdentifierOrNumericLiteralExpected">
        <source>Expected identifier or numeric literal.</source>
        <target state="translated">識別子または数値リテラルが必要です。</target>
        <note />
      </trans-unit>
      <trans-unit id="WRN_IdentifierOrNumericLiteralExpected_Title">
        <source>Expected identifier or numeric literal</source>
        <target state="translated">識別子または数値リテラルが必要です</target>
        <note />
      </trans-unit>
      <trans-unit id="ERR_InitializerOnNonAutoProperty">
        <source>Only auto-implemented properties can have initializers.</source>
        <target state="translated">自動実装プロパティのみが初期化子を持つことができます。</target>
        <note />
      </trans-unit>
      <trans-unit id="ERR_AutoPropertyMustHaveGetAccessor">
        <source>Auto-implemented properties must have get accessors.</source>
        <target state="translated">自動実装プロパティは get アクセサーを持つ必要があります。</target>
        <note />
      </trans-unit>
      <trans-unit id="ERR_AutoPropertyMustOverrideSet">
        <source>Auto-implemented properties must override all accessors of the overridden property.</source>
        <target state="translated">自動実装プロパティは、オーバーライドされたプロパティのすべてのアクセサーをオーバーライドする必要があります。</target>
        <note />
      </trans-unit>
      <trans-unit id="ERR_AutoPropertyInitializerInInterface">
        <source>Auto-implemented properties inside interfaces cannot have initializers.</source>
        <target state="translated">インターフェイス内の自動実装プロパティは初期化子を持つことができません。</target>
        <note />
      </trans-unit>
      <trans-unit id="ERR_InitializerInStructWithoutExplicitConstructor">
        <source>Structs without explicit constructors cannot contain members with initializers.</source>
        <target state="translated">明示的なコンストラクターがない構造体には、初期化子を持つメンバーを含めることはできません。</target>
        <note />
      </trans-unit>
      <trans-unit id="ERR_EncodinglessSyntaxTree">
        <source>Cannot emit debug information for a source text without encoding.</source>
        <target state="translated">エンコーディングせずにソース テキストのデバッグ情報を作成することはできません。</target>
        <note />
      </trans-unit>
      <trans-unit id="ERR_BlockBodyAndExpressionBody">
        <source>Block bodies and expression bodies cannot both be provided.</source>
        <target state="translated">ブロック本体と式本体を両方とも指定することはできません。</target>
        <note />
      </trans-unit>
      <trans-unit id="ERR_SwitchFallOut">
        <source>Control cannot fall out of switch from final case label ('{0}')</source>
        <target state="translated">コントロールは switch の最後の case ラベル ('{0}') から出ることができません</target>
        <note />
      </trans-unit>
      <trans-unit id="ERR_UnexpectedBoundGenericName">
        <source>Type arguments are not allowed in the nameof operator.</source>
        <target state="translated">nameof 演算子では型の引数を使用できません。</target>
        <note />
      </trans-unit>
      <trans-unit id="ERR_NullPropagatingOpInExpressionTree">
        <source>An expression tree lambda may not contain a null propagating operator.</source>
        <target state="translated">式ツリーのラムダに null 伝搬演算子を含めることはできません。</target>
        <note />
      </trans-unit>
      <trans-unit id="ERR_DictionaryInitializerInExpressionTree">
        <source>An expression tree lambda may not contain a dictionary initializer.</source>
        <target state="translated">式ツリーのラムダに辞書初期化子を含めることはできません。</target>
        <note />
      </trans-unit>
      <trans-unit id="ERR_ExtensionCollectionElementInitializerInExpressionTree">
        <source>An extension Add method is not supported for a collection initializer in an expression lambda.</source>
        <target state="translated">拡張 Add メソッドは、ラムダ式のコレクション初期化子ではサポートされていません。</target>
        <note />
      </trans-unit>
      <trans-unit id="IDS_FeatureNameof">
        <source>nameof operator</source>
        <target state="translated">nameof 演算子</target>
        <note />
      </trans-unit>
      <trans-unit id="IDS_FeatureDictionaryInitializer">
        <source>dictionary initializer</source>
        <target state="translated">辞書初期化子</target>
        <note />
      </trans-unit>
      <trans-unit id="ERR_UnclosedExpressionHole">
        <source>Missing close delimiter '}' for interpolated expression started with '{'.</source>
        <target state="translated">{' で始まる挿入式の終了区切り文字 '}' がありません。</target>
        <note />
      </trans-unit>
      <trans-unit id="ERR_SingleLineCommentInExpressionHole">
        <source>A single-line comment may not be used in an interpolated string.</source>
        <target state="translated">挿入された文字列の中で単一行コメントを使用することはできません。</target>
        <note />
      </trans-unit>
      <trans-unit id="ERR_InsufficientStack">
        <source>An expression is too long or complex to compile</source>
        <target state="translated">式が長すぎるか複雑すぎるため、コンパイルできません</target>
        <note />
      </trans-unit>
      <trans-unit id="ERR_ExpressionHasNoName">
        <source>Expression does not have a name.</source>
        <target state="translated">式に名前がありません。</target>
        <note />
      </trans-unit>
      <trans-unit id="ERR_SubexpressionNotInNameof">
        <source>Sub-expression cannot be used in an argument to nameof.</source>
        <target state="translated">サブ式は nameof への引数に使用できません。</target>
        <note />
      </trans-unit>
      <trans-unit id="ERR_AliasQualifiedNameNotAnExpression">
        <source>An alias-qualified name is not an expression.</source>
        <target state="translated">エイリアスで修飾された名前は式ではありません。</target>
        <note />
      </trans-unit>
      <trans-unit id="ERR_NameofMethodGroupWithTypeParameters">
        <source>Type parameters are not allowed on a method group as an argument to 'nameof'.</source>
        <target state="translated">型パラメーターは、メソッド グループで 'nameof' への引数として使用できません。</target>
        <note />
      </trans-unit>
      <trans-unit id="NoNoneSearchCriteria">
        <source>SearchCriteria is expected.</source>
        <target state="translated">SearchCriteria が必要です。</target>
        <note />
      </trans-unit>
      <trans-unit id="ERR_InvalidAssemblyCulture">
        <source>Assembly culture strings may not contain embedded NUL characters.</source>
        <target state="translated">アセンブリ カルチャ文字列に埋め込み NUL 文字を含めることはできません。</target>
        <note />
      </trans-unit>
      <trans-unit id="IDS_FeatureUsingStatic">
        <source>using static</source>
        <target state="translated">using static</target>
        <note />
      </trans-unit>
      <trans-unit id="IDS_FeatureInterpolatedStrings">
        <source>interpolated strings</source>
        <target state="translated">挿入文字列</target>
        <note />
      </trans-unit>
      <trans-unit id="IDS_AwaitInCatchAndFinally">
        <source>await in catch blocks and finally blocks</source>
        <target state="translated">catch ブロックおよび finally ブロックで待機</target>
        <note />
      </trans-unit>
      <trans-unit id="IDS_FeatureBinaryLiteral">
        <source>binary literals</source>
        <target state="translated">バイナリ リテラル</target>
        <note />
      </trans-unit>
      <trans-unit id="IDS_FeatureDigitSeparator">
        <source>digit separators</source>
        <target state="translated">桁区切り記号</target>
        <note />
      </trans-unit>
      <trans-unit id="IDS_FeatureLocalFunctions">
        <source>local functions</source>
        <target state="translated">ローカル関数</target>
        <note />
      </trans-unit>
      <trans-unit id="ERR_UnescapedCurly">
        <source>A '{0}' character must be escaped (by doubling) in an interpolated string.</source>
        <target state="translated">文字 '{0}' は、挿入文字列内で (二重にすることで) エスケープする必要があります。</target>
        <note />
      </trans-unit>
      <trans-unit id="ERR_EscapedCurly">
        <source>A '{0}' character may only be escaped by doubling '{0}{0}' in an interpolated string.</source>
        <target state="translated">文字 '{0}' は、挿入文字列内で '{0}{0}' を二重にすることでのみエスケープできます。</target>
        <note />
      </trans-unit>
      <trans-unit id="ERR_TrailingWhitespaceInFormatSpecifier">
        <source>A format specifier may not contain trailing whitespace.</source>
        <target state="translated">書式指定子に末尾の空白を含めることはできません。</target>
        <note />
      </trans-unit>
      <trans-unit id="ERR_EmptyFormatSpecifier">
        <source>Empty format specifier.</source>
        <target state="translated">書式指定子が空です。</target>
        <note />
      </trans-unit>
      <trans-unit id="ERR_ErrorInReferencedAssembly">
        <source>There is an error in a referenced assembly '{0}'.</source>
        <target state="translated">参照アセンブリ '{0}' にエラーがあります。</target>
        <note />
      </trans-unit>
      <trans-unit id="ERR_ExpressionOrDeclarationExpected">
        <source>Expression or declaration statement expected.</source>
        <target state="translated">式または宣言文が必要です。</target>
        <note />
      </trans-unit>
      <trans-unit id="ERR_NameofExtensionMethod">
        <source>Extension method groups are not allowed as an argument to 'nameof'.</source>
        <target state="translated">拡張メソッドのグループは、'nameof' の引数として許可されていません。</target>
        <note />
      </trans-unit>
      <trans-unit id="WRN_AlignmentMagnitude">
        <source>Alignment value {0} has a magnitude greater than {1} and may result in a large formatted string.</source>
        <target state="translated">配置の値 {0} は大きさが {1} を上回り、大型のフォーマットの文字列になる可能性があります。</target>
        <note />
      </trans-unit>
      <trans-unit id="HDN_UnusedExternAlias_Title">
        <source>Unused extern alias</source>
        <target state="translated">extern エイリアスは未使用です</target>
        <note />
      </trans-unit>
      <trans-unit id="HDN_UnusedUsingDirective_Title">
        <source>Unnecessary using directive</source>
        <target state="translated">using ディレクティブは不要です</target>
        <note />
      </trans-unit>
      <trans-unit id="INF_UnableToLoadSomeTypesInAnalyzer_Title">
        <source>Skip loading types in analyzer assembly that fail due to a ReflectionTypeLoadException</source>
        <target state="translated">ReflectionTypeLoadException のために失敗したアナライザーのアセンブリ内の型の読み込みをスキップします</target>
        <note />
      </trans-unit>
      <trans-unit id="WRN_AlignmentMagnitude_Title">
        <source>Alignment value has a magnitude that may result in a large formatted string</source>
        <target state="translated">配置の値は、大型のフォーマットの文字列になる可能性がある大きさです</target>
        <note />
      </trans-unit>
      <trans-unit id="ERR_ConstantStringTooLong">
        <source>Length of String constant exceeds current memory limit.  Try splitting the string into multiple constants.</source>
        <target state="translated">文字列定数の長さが現在のメモリの制限を超えています。文字列を複数の定数に分割してください。</target>
        <note />
      </trans-unit>
      <trans-unit id="ERR_TupleTooFewElements">
        <source>Tuple must contain at least two elements.</source>
        <target state="translated">タプルには 2 つ以上の要素が必要です。</target>
        <note />
      </trans-unit>
      <trans-unit id="ERR_DebugEntryPointNotSourceMethodDefinition">
        <source>Debug entry point must be a definition of a method declared in the current compilation.</source>
        <target state="translated">デバッグ エントリ ポイントは、現在のコンパイルで宣言されたメソッドの定義でなければなりません。</target>
        <note />
      </trans-unit>
      <trans-unit id="ERR_LoadDirectiveOnlyAllowedInScripts">
        <source>#load is only allowed in scripts</source>
        <target state="translated">#load は、スクリプト内でのみ許可されています</target>
        <note />
      </trans-unit>
      <trans-unit id="ERR_PPLoadFollowsToken">
        <source>Cannot use #load after first token in file</source>
        <target state="translated">ファイルの最初のトークンの後は、#load を使用できません</target>
        <note />
      </trans-unit>
      <trans-unit id="CouldNotFindFile">
        <source>Could not find file.</source>
        <target state="translated">ファイルが見つかりませんでした。</target>
        <note>File path referenced in source (#load) could not be resolved.</note>
      </trans-unit>
      <trans-unit id="SyntaxTreeFromLoadNoRemoveReplace">
        <source>SyntaxTree '{0}' resulted from a #load directive and cannot be removed or replaced directly.</source>
        <target state="translated">SyntaxTree '{0}' は #load ディレクティブから発生しているため、直接的に削除または置換できません。</target>
        <note />
      </trans-unit>
      <trans-unit id="ERR_SourceFileReferencesNotSupported">
        <source>Source file references are not supported.</source>
        <target state="translated">ソース ファイル参照はサポートされていません。</target>
        <note />
      </trans-unit>
      <trans-unit id="ERR_InvalidPathMap">
        <source>The pathmap option was incorrectly formatted.</source>
        <target state="translated">pathmap オプションが正しく書式設定されていませんでした。</target>
        <note />
      </trans-unit>
      <trans-unit id="ERR_InvalidReal">
        <source>Invalid real literal.</source>
        <target state="translated">実数値リテラルが正しくありません。</target>
        <note />
      </trans-unit>
      <trans-unit id="ERR_AutoPropertyCannotBeRefReturning">
        <source>Auto-implemented properties cannot return by reference</source>
        <target state="translated">自動実装プロパティは参照渡しで返すことができません</target>
        <note />
      </trans-unit>
      <trans-unit id="ERR_RefPropertyMustHaveGetAccessor">
        <source>Properties which return by reference must have a get accessor</source>
        <target state="translated">参照渡しで返すプロパティは get アクセサーを持たなければなりません</target>
        <note />
      </trans-unit>
      <trans-unit id="ERR_RefPropertyCannotHaveSetAccessor">
        <source>Properties which return by reference cannot have set accessors</source>
        <target state="translated">参照渡しで返すプロパティは set アクセサーを持つことができません</target>
        <note />
      </trans-unit>
      <trans-unit id="ERR_CantChangeRefReturnOnOverride">
        <source>'{0}' must match by reference return of overridden member '{1}'</source>
        <target state="translated">'{0}' は、オーバーライドされるメンバー '{1}' の参照渡しの戻り値に一致する必要があります</target>
        <note />
      </trans-unit>
      <trans-unit id="ERR_MustNotHaveRefReturn">
        <source>By-reference returns may only be used in methods that return by reference</source>
        <target state="translated">参照渡しの返却は、参照で返すメソッドでのみ使用できます</target>
        <note />
      </trans-unit>
      <trans-unit id="ERR_MustHaveRefReturn">
        <source>By-value returns may only be used in methods that return by value</source>
        <target state="translated">値渡しの返却は、値渡しで返すメソッドでのみ使用できます</target>
        <note />
      </trans-unit>
      <trans-unit id="ERR_RefReturnMustHaveIdentityConversion">
        <source>The return expression must be of type '{0}' because this method returns by reference</source>
        <target state="translated">このメソッドは参照渡しで返すため、return 式の型は '{0}' でなければなりません</target>
        <note />
      </trans-unit>
      <trans-unit id="ERR_CloseUnimplementedInterfaceMemberWrongRefReturn">
        <source>'{0}' does not implement interface member '{1}'. '{2}' cannot implement '{1}' because it does not have matching return by reference.</source>
        <target state="translated">'{0}' はインターフェイス メンバー '{1}' を実装しません。'{2}' は参照渡しで返される対応する値がないため、'{1}' を実装できません。</target>
        <note />
      </trans-unit>
      <trans-unit id="ERR_BadIteratorReturnRef">
        <source>The body of '{0}' cannot be an iterator block because '{0}' returns by reference</source>
        <target state="translated">{0}' は参照渡しで返すため、'{0}' の本文を反復子ブロックにすることはできません。</target>
        <note />
      </trans-unit>
      <trans-unit id="ERR_BadRefReturnExpressionTree">
        <source>Lambda expressions that return by reference cannot be converted to expression trees</source>
        <target state="translated">参照渡しで返すラムダ式は、式ツリーに変換できません</target>
        <note />
      </trans-unit>
      <trans-unit id="ERR_RefReturningCallInExpressionTree">
        <source>An expression tree lambda may not contain a call to a method, property, or indexer that returns by reference</source>
        <target state="translated">式ツリーのラムダには、参照渡しで返すメソッド、プロパティ、インデクサーの呼び出しを含めることができません</target>
        <note />
      </trans-unit>
      <trans-unit id="ERR_RefReturnLvalueExpected">
        <source>An expression cannot be used in this context because it may not be passed or returned by reference</source>
        <target state="translated">参照によって渡したり返したりすることができないため、このコンテキストで使用できない式があります</target>
        <note />
      </trans-unit>
      <trans-unit id="ERR_RefReturnNonreturnableLocal">
        <source>Cannot return '{0}' by reference because it was initialized to a value that cannot be returned by reference</source>
        <target state="translated">{0}' は参照渡しで返せない値に初期化されたため、参照渡しで返すことができません</target>
        <note />
      </trans-unit>
      <trans-unit id="ERR_RefReturnNonreturnableLocal2">
        <source>Cannot return by reference a member of '{0}' because it was initialized to a value that cannot be returned by reference</source>
        <target state="translated">{0}' のメンバーは参照渡しで返せない値に初期化されたため、参照渡しで返すことができません</target>
        <note />
      </trans-unit>
      <trans-unit id="ERR_RefReturnReadonlyLocal">
        <source>Cannot return '{0}' by reference because it is read-only</source>
        <target state="translated">読み取り専用であるため、'{0}' を参照渡しで返すことはできません</target>
        <note />
      </trans-unit>
      <trans-unit id="ERR_RefReturnRangeVariable">
        <source>Cannot return the range variable '{0}' by reference</source>
        <target state="translated">範囲変数 '{0}' を参照渡しで返すことはできません</target>
        <note />
      </trans-unit>
      <trans-unit id="ERR_RefReturnReadonlyLocalCause">
        <source>Cannot return '{0}' by reference because it is a '{1}'</source>
        <target state="translated">{1}' であるため、'{0}' を参照渡しで返すことはできません</target>
        <note />
      </trans-unit>
      <trans-unit id="ERR_RefReturnReadonlyLocal2Cause">
        <source>Cannot return fields of '{0}' by reference because it is a '{1}'</source>
        <target state="translated">{1}' であるため、'{0}' のフィールドを参照渡しで返すことはできません</target>
        <note />
      </trans-unit>
      <trans-unit id="ERR_RefReturnReadonly">
        <source>A readonly field cannot be returned by writable reference</source>
        <target state="translated">読み取り専用フィールドを書き込み可能な参照渡しで返すことはできません</target>
        <note />
      </trans-unit>
      <trans-unit id="ERR_RefReturnReadonlyStatic">
        <source>A static readonly field cannot be returned by writable reference</source>
        <target state="translated">静的な読み取り専用フィールドを書き込み可能な参照渡しで返すことはできません</target>
        <note />
      </trans-unit>
      <trans-unit id="ERR_RefReturnReadonly2">
        <source>Members of readonly field '{0}' cannot be returned by writable reference</source>
        <target state="translated">読み取り専用フィールド '{0}' のメンバーを書き込み可能な参照渡しで返すことはできません</target>
        <note />
      </trans-unit>
      <trans-unit id="ERR_RefReturnReadonlyStatic2">
        <source>Fields of static readonly field '{0}' cannot be returned by writable reference</source>
        <target state="translated">静的な読み取り専用フィールド '{0}' のフィールドを書き込み可能な参照渡しで返すことはできません</target>
        <note />
      </trans-unit>
      <trans-unit id="ERR_RefReturnParameter">
        <source>Cannot return a parameter by reference '{0}' because it is not a ref or out parameter</source>
        <target state="translated">ref パラメーターでも out パラメーターでもないため、パラメーターを参照 '{0}' 渡しで返すことはできません</target>
        <note />
      </trans-unit>
      <trans-unit id="ERR_RefReturnParameter2">
        <source>Cannot return by reference a member of parameter '{0}' because it is not a ref or out parameter</source>
        <target state="translated">ref パラメーターでも out パラメーターでもないため、パラメーター '{0}' のメンバーを参照渡しで返すことはできません</target>
        <note />
      </trans-unit>
      <trans-unit id="ERR_RefReturnLocal">
        <source>Cannot return local '{0}' by reference because it is not a ref local</source>
        <target state="translated">ローカル変数 '{0}' は ref ローカル変数ではないため、参照渡しで返すことはできません</target>
        <note />
      </trans-unit>
      <trans-unit id="ERR_RefReturnLocal2">
        <source>Cannot return a member of local '{0}' by reference because it is not a ref local</source>
        <target state="translated">ローカル変数 '{0}' は ref ローカル変数ではないため、そのメンバーを参照渡しで返すことはできません</target>
        <note />
      </trans-unit>
      <trans-unit id="ERR_RefReturnStructThis">
        <source>Struct members cannot return 'this' or other instance members by reference</source>
        <target state="translated">構造体メンバーは 'this' または他のインスタンス メンバーを参照渡しで返すことができません</target>
        <note />
      </trans-unit>
      <trans-unit id="ERR_EscapeOther">
        <source>Expression cannot be used in this context because it may indirectly expose variables outside of their declaration scope</source>
        <target state="translated">間接的に変数が宣言のスコープ外に公開される可能性があるため、このコンテキストで式は使用できません。</target>
        <note />
      </trans-unit>
      <trans-unit id="ERR_EscapeLocal">
        <source>Cannot use local '{0}' in this context because it may expose referenced variables outside of their declaration scope</source>
        <target state="translated">参照される変数が宣言のスコープ外に公開される可能性があるため、このコンテキストでローカル '{0}' を使用することはできません。</target>
        <note />
      </trans-unit>
      <trans-unit id="ERR_EscapeCall">
        <source>Cannot use a result of '{0}' in this context because it may expose variables referenced by parameter '{1}' outside of their declaration scope</source>
        <target state="translated">パラメーター '{1}' によって参照される変数が宣言のスコープ外に公開される可能性があるため、このコンテキストで '{0}' の結果を使用することはできません。</target>
        <note />
      </trans-unit>
      <trans-unit id="ERR_EscapeCall2">
        <source>Cannot use a member of result of '{0}' in this context because it may expose variables referenced by parameter '{1}' outside of their declaration scope</source>
        <target state="translated">パラメーター '{1}' によって参照される変数が宣言のスコープ外に公開される可能性があるため、このコンテキストで '{0}' の結果のメンバーを使用することはできません。</target>
        <note />
      </trans-unit>
      <trans-unit id="ERR_CallArgMixing">
        <source>This combination of arguments to '{0}' is disallowed because it may expose variables referenced by parameter '{1}' outside of their declaration scope</source>
        <target state="translated">パラメーター '{1}' によって参照される変数が宣言のスコープ外に公開される可能性があるため、'{0}' に対してこの引数の組み合わせは許可されません。</target>
        <note />
      </trans-unit>
      <trans-unit id="ERR_MismatchedRefEscapeInTernary">
        <source>Branches of a ref ternary operator cannot refer to variables with incompatible declaration scopes</source>
        <target state="translated">ref 三項演算子のブランチから、互換性のない宣言スコープを持つ変数を参照することはできません</target>
        <note />
      </trans-unit>
      <trans-unit id="ERR_EscapeStackAlloc">
        <source>A result of a stackalloc expression of type '{0}' cannot be used in this context because it may be exposed outside of the containing method</source>
        <target state="translated">stackalloc 式の型 '{0}' の結果は、それを含んでいるメソッドの外部に公開される可能性があるため、このコンテキストでは使用できません</target>
        <note />
      </trans-unit>
      <trans-unit id="ERR_InitializeByValueVariableWithReference">
        <source>Cannot initialize a by-value variable with a reference</source>
        <target state="translated">参照を使用して値渡し変数を初期化することはできません</target>
        <note />
      </trans-unit>
      <trans-unit id="ERR_InitializeByReferenceVariableWithValue">
        <source>Cannot initialize a by-reference variable with a value</source>
        <target state="translated">値を使用して参照渡し変数を初期化することはできません</target>
        <note />
      </trans-unit>
      <trans-unit id="ERR_RefAssignmentMustHaveIdentityConversion">
        <source>The expression must be of type '{0}' because it is being assigned by reference</source>
        <target state="translated">式は参照で割り当てられるため、型 '{0}' でなければなりません</target>
        <note />
      </trans-unit>
      <trans-unit id="ERR_ByReferenceVariableMustBeInitialized">
        <source>A declaration of a by-reference variable must have an initializer</source>
        <target state="translated">参照渡し変数の宣言には初期化子が必要です</target>
        <note />
      </trans-unit>
      <trans-unit id="ERR_AnonDelegateCantUseLocal">
        <source>Cannot use ref local '{0}' inside an anonymous method, lambda expression, or query expression</source>
        <target state="translated">匿名メソッド、ラムダ式、クエリ式内で ref ローカル変数 '{0}' は使用できません</target>
        <note />
      </trans-unit>
      <trans-unit id="ERR_BadIteratorLocalType">
        <source>Iterators cannot have by reference locals</source>
        <target state="translated">反復子は参照渡しのローカル変数を持つことができません</target>
        <note />
      </trans-unit>
      <trans-unit id="ERR_BadAsyncLocalType">
        <source>Async methods cannot have by reference locals</source>
        <target state="translated">非同期メソッドは参照渡しのローカル変数を持つことができません</target>
        <note />
      </trans-unit>
      <trans-unit id="ERR_RefReturningCallAndAwait">
        <source>'await' cannot be used in an expression containing a call to '{0}' because it returns by reference</source>
        <target state="translated">'参照渡しで返すため、'{0}' の呼び出しが含まれる式では 'await' を使用することができません</target>
        <note />
      </trans-unit>
      <trans-unit id="ERR_RefConditionalAndAwait">
        <source>'await' cannot be used in an expression containing a ref conditional operator</source>
        <target state="translated">'await' は、ref 条件演算子を含む式の中で使用できません</target>
        <note />
      </trans-unit>
      <trans-unit id="ERR_RefConditionalNeedsTwoRefs">
        <source>Both conditional operator values must be ref values or neither may be a ref value</source>
        <target state="translated">条件演算子の両辺の値は、両方とも ref 値にするか、両方とも ref 以外の値にする必要があります</target>
        <note />
      </trans-unit>
      <trans-unit id="ERR_RefConditionalDifferentTypes">
        <source>The expression must be of type '{0}' to match the alternative ref value</source>
        <target state="translated">式は、代替 ref 値と一致するために、型 '{0}' である必要があります</target>
        <note />
      </trans-unit>
      <trans-unit id="ERR_ExpressionTreeContainsLocalFunction">
        <source>An expression tree may not contain a reference to a local function</source>
        <target state="translated">式ツリーには、ローカル関数への参照が含まれていない可能性があります。</target>
        <note />
      </trans-unit>
      <trans-unit id="ERR_DynamicLocalFunctionParamsParameter">
        <source>Cannot pass argument with dynamic type to params parameter '{0}' of local function '{1}'.</source>
        <target state="translated">動的な型の引数をローカル 関数 '{1}' の params パラメーター '{0}' に渡すことはできません。</target>
        <note />
      </trans-unit>
      <trans-unit id="SyntaxTreeIsNotASubmission">
        <source>Syntax tree should be created from a submission.</source>
        <target state="translated">構文ツリーは、送信から作成する必要があります。</target>
        <note />
      </trans-unit>
      <trans-unit id="ERR_TooManyUserStrings">
        <source>Combined length of user strings used by the program exceeds allowed limit. Try to decrease use of string literals.</source>
        <target state="translated">プログラムで使うユーザー文字列の長さの合計が許可されている制限を超えています。文字列リテラルの使用を減らしてください。</target>
        <note />
      </trans-unit>
      <trans-unit id="ERR_PatternNullableType">
        <source>It is not legal to use nullable type '{0}' in a pattern; use the underlying type '{1}' instead.</source>
        <target state="translated">パターンで Null 許容型 '{0}' を使用することはできません。代わりに基になる型 '{1}' をご使用ください。</target>
        <note />
      </trans-unit>
      <trans-unit id="ERR_BadIsPatternExpression">
        <source>Invalid operand for pattern match; value required, but found '{0}'.</source>
        <target state="translated">パターン マッチには使用できないオペランドです。値が必要ですが、'{0}' が見つかりました。</target>
        <note />
      </trans-unit>
      <trans-unit id="ERR_PeWritingFailure">
        <source>An error occurred while writing the output file: {0}.</source>
        <target state="translated">出力ファイルの書き込み中にエラーが発生しました: {0}。</target>
        <note />
      </trans-unit>
      <trans-unit id="ERR_TupleDuplicateElementName">
        <source>Tuple element names must be unique.</source>
        <target state="translated">タプル要素名は一意である必要があります。</target>
        <note />
      </trans-unit>
      <trans-unit id="ERR_TupleReservedElementName">
        <source>Tuple element name '{0}' is only allowed at position {1}.</source>
        <target state="translated">タプル要素名 '{0}' は位置 {1} でのみ使用できます。</target>
        <note />
      </trans-unit>
      <trans-unit id="ERR_TupleReservedElementNameAnyPosition">
        <source>Tuple element name '{0}' is disallowed at any position.</source>
        <target state="translated">タプル要素名 '{0}' はいずれの位置でも使用できません。</target>
        <note />
      </trans-unit>
      <trans-unit id="ERR_PredefinedTypeMemberNotFoundInAssembly">
        <source>Member '{0}' was not found on type '{1}' from assembly '{2}'.</source>
        <target state="translated">メンバー '{0}' はアセンブリ '{2}' の型 '{1}' に見つかりませんでした。</target>
        <note />
      </trans-unit>
      <trans-unit id="IDS_FeatureTuples">
        <source>tuples</source>
        <target state="translated">タプル</target>
        <note />
      </trans-unit>
      <trans-unit id="ERR_MissingDeconstruct">
        <source>No suitable Deconstruct instance or extension method was found for type '{0}', with {1} out parameters and a void return type.</source>
        <target state="translated">{1} out パラメーターと void 戻り値の型を持つ、型 '{0}' の適切な分解インスタンスまたは拡張メソッドが見つかりませんでした。</target>
        <note />
      </trans-unit>
      <trans-unit id="ERR_DeconstructRequiresExpression">
        <source>Deconstruct assignment requires an expression with a type on the right-hand-side.</source>
        <target state="translated">分解の割り当てには、右側の型を持つ式が必要です。</target>
        <note />
      </trans-unit>
      <trans-unit id="ERR_SwitchExpressionValueExpected">
        <source>The switch expression must be a value; found '{0}'.</source>
        <target state="translated">switch 式は値である必要があります。'{0}' が見つかりました。</target>
        <note />
      </trans-unit>
      <trans-unit id="ERR_PatternIsSubsumed">
        <source>The switch case has already been handled by a previous case.</source>
        <target state="translated">switch case は既に以前のケースで処理されています。</target>
        <note />
      </trans-unit>
      <trans-unit id="ERR_PatternWrongType">
        <source>An expression of type '{0}' cannot be handled by a pattern of type '{1}'.</source>
        <target state="translated">種類 '{0}' の式は、種類 '{1}' のパターンで処理することができません。</target>
        <note />
      </trans-unit>
      <trans-unit id="WRN_AttributeIgnoredWhenPublicSigning">
        <source>Attribute '{0}' is ignored when public signing is specified.</source>
        <target state="translated">公開署名が指定されると、属性 '{0}' は無視されます。</target>
        <note />
      </trans-unit>
      <trans-unit id="WRN_AttributeIgnoredWhenPublicSigning_Title">
        <source>Attribute is ignored when public signing is specified.</source>
        <target state="translated">公開署名が指定されると、属性は無視されます。</target>
        <note />
      </trans-unit>
      <trans-unit id="ERR_OptionMustBeAbsolutePath">
        <source>Option '{0}' must be an absolute path.</source>
        <target state="translated">オプション '{0}' は絶対パスにする必要があります。</target>
        <note />
      </trans-unit>
      <trans-unit id="ERR_ConversionNotTupleCompatible">
        <source>Tuple with {0} elements cannot be converted to type '{1}'.</source>
        <target state="translated">{0} 要素でのタプルを型 '{1}' に変換できません。</target>
        <note />
      </trans-unit>
      <trans-unit id="IDS_FeatureOutVar">
        <source>out variable declaration</source>
        <target state="translated">出力変数の宣言</target>
        <note />
      </trans-unit>
      <trans-unit id="ERR_ImplicitlyTypedOutVariableUsedInTheSameArgumentList">
        <source>Reference to an implicitly-typed out variable '{0}' is not permitted in the same argument list.</source>
        <target state="translated">暗黙的に型指定された out 変数 '{0}' への参照は、同じ引数リストでは使用できません。</target>
        <note />
      </trans-unit>
      <trans-unit id="ERR_TypeInferenceFailedForImplicitlyTypedOutVariable">
        <source>Cannot infer the type of implicitly-typed out variable '{0}'.</source>
        <target state="translated">暗黙的に型指定された out 変数 '{0}' の型を推論できません。</target>
        <note />
      </trans-unit>
      <trans-unit id="ERR_TypeInferenceFailedForImplicitlyTypedDeconstructionVariable">
        <source>Cannot infer the type of implicitly-typed deconstruction variable '{0}'.</source>
        <target state="translated">暗黙的に型指定された分解変数 '{0}' の型を推論できません。</target>
        <note />
      </trans-unit>
      <trans-unit id="ERR_DiscardTypeInferenceFailed">
        <source>Cannot infer the type of implicitly-typed discard.</source>
        <target state="translated">暗黙的に型指定された破棄の型を推論できません。</target>
        <note />
      </trans-unit>
      <trans-unit id="ERR_DeconstructWrongCardinality">
        <source>Cannot deconstruct a tuple of '{0}' elements into '{1}' variables.</source>
        <target state="translated">{0}' 要素のタプルを '{1}' 変数に分解することはできません。</target>
        <note />
      </trans-unit>
      <trans-unit id="ERR_CannotDeconstructDynamic">
        <source>Cannot deconstruct dynamic objects.</source>
        <target state="translated">動的オブジェクトを分解することはできません。</target>
        <note />
      </trans-unit>
      <trans-unit id="ERR_DeconstructTooFewElements">
        <source>Deconstruction must contain at least two variables.</source>
        <target state="translated">分解は少なくとも 2 つの変数を含む必要があります。</target>
        <note />
      </trans-unit>
      <trans-unit id="TypeMustBeVar">
        <source>The type must be 'var'.</source>
        <target state="translated">種類は '変数' である必要があります。</target>
        <note />
      </trans-unit>
      <trans-unit id="WRN_TupleLiteralNameMismatch">
        <source>The tuple element name '{0}' is ignored because a different name or no name is specified by the target type '{1}'.</source>
        <target state="translated">ターゲット型 '{1}' によって異なる名前が指定されている、または名前が何も指定されていないため、タプル要素名 '{0}' は無視されます。</target>
        <note />
      </trans-unit>
      <trans-unit id="WRN_TupleLiteralNameMismatch_Title">
        <source>The tuple element name is ignored because a different name or no name is specified by the assignment target.</source>
        <target state="translated">割り当て先によって異なる名前が指定されているか、名前が何も指定されていないため、タプル要素名は無視されます。</target>
        <note />
      </trans-unit>
      <trans-unit id="ERR_PredefinedValueTupleTypeMustBeStruct">
        <source>Predefined type '{0}' must be a struct.</source>
        <target state="translated">定義済みの型 '{0}' は構造体である必要があります。</target>
        <note />
      </trans-unit>
      <trans-unit id="ERR_NewWithTupleTypeSyntax">
        <source>'new' cannot be used with tuple type. Use a tuple literal expression instead.</source>
        <target state="translated">'new' はタプル型では併用できません。代わりに、タプル リテラル式を使用します。</target>
        <note />
      </trans-unit>
      <trans-unit id="ERR_DeconstructionVarFormDisallowsSpecificType">
        <source>Deconstruction 'var (...)' form disallows a specific type for 'var'.</source>
        <target state="translated">分解 `変数 (...)` フォームは特定の種類の '変数' を許可しません。</target>
        <note />
      </trans-unit>
      <trans-unit id="ERR_TupleElementNamesAttributeMissing">
        <source>Cannot define a class or member that utilizes tuples because the compiler required type '{0}' cannot be found. Are you missing a reference?</source>
        <target state="translated">コンパイラの必須型 '{0}' が見つからないため、タプルを利用するクラスまたはメンバーを定義できません。参照が指定されていることを確認してください。</target>
        <note />
      </trans-unit>
      <trans-unit id="ERR_ExplicitTupleElementNamesAttribute">
        <source>Cannot reference 'System.Runtime.CompilerServices.TupleElementNamesAttribute' explicitly. Use the tuple syntax to define tuple names.</source>
        <target state="translated">System.Runtime.CompilerServices.TupleElementNamesAttribute' を明示的に参照できません。タプル構文を使用してタプル名を定義します。</target>
        <note />
      </trans-unit>
      <trans-unit id="ERR_ExpressionTreeContainsOutVariable">
        <source>An expression tree may not contain an out argument variable declaration.</source>
        <target state="translated">式のツリーは、出力引数の変数宣言を含むことはできません。</target>
        <note />
      </trans-unit>
      <trans-unit id="ERR_ExpressionTreeContainsDiscard">
        <source>An expression tree may not contain a discard.</source>
        <target state="translated">式ツリーに discard を含めることはできません。</target>
        <note />
      </trans-unit>
      <trans-unit id="ERR_ExpressionTreeContainsIsMatch">
        <source>An expression tree may not contain an 'is' pattern-matching operator.</source>
        <target state="translated">式のツリーは、'is' パターン マッチング演算子を含むことはできません。</target>
        <note />
      </trans-unit>
      <trans-unit id="ERR_ExpressionTreeContainsTupleLiteral">
        <source>An expression tree may not contain a tuple literal.</source>
        <target state="translated">式のツリーは、タプル リテラルを含むことはできません。</target>
        <note />
      </trans-unit>
      <trans-unit id="ERR_ExpressionTreeContainsTupleConversion">
        <source>An expression tree may not contain a tuple conversion.</source>
        <target state="translated">式のツリーは、タプル変換を含むことはできません。</target>
        <note />
      </trans-unit>
      <trans-unit id="ERR_SourceLinkRequiresPdb">
        <source>/sourcelink switch is only supported when emitting PDB.</source>
        <target state="translated">/sourcelink スイッチは、PDB を生成する場合にのみサポートされます。</target>
        <note />
      </trans-unit>
      <trans-unit id="ERR_CannotEmbedWithoutPdb">
        <source>/embed switch is only supported when emitting a PDB.</source>
        <target state="translated">/embed スイッチは、PDB を生成する場合にのみサポートされます。</target>
        <note />
      </trans-unit>
      <trans-unit id="ERR_InvalidInstrumentationKind">
        <source>Invalid instrumentation kind: {0}</source>
        <target state="translated">無効なインストルメンテーションの種類: {0}</target>
        <note />
      </trans-unit>
      <trans-unit id="ERR_VarInvocationLvalueReserved">
        <source>The syntax 'var (...)' as an lvalue is reserved.</source>
        <target state="translated">左辺値としての構文 'var (...)' は予約されています。</target>
        <note />
      </trans-unit>
      <trans-unit id="ERR_ExpressionVariableInConstructorOrFieldInitializer">
        <source>Out variable and pattern variable declarations are not allowed within constructor initializers, field initializers, or property initializers.</source>
        <target state="translated">out 変数およびパターン変数の宣言は、コンストラクター初期化子、フィールド初期化子、プロパティ初期化子内では許可されていません。</target>
        <note />
      </trans-unit>
      <trans-unit id="ERR_ExpressionVariableInQueryClause">
        <source>Out variable and pattern variable declarations are not allowed within a query clause.</source>
        <target state="translated">Out 変数とパターン変数の宣言は、クエリ句内では許可されていません。</target>
        <note />
      </trans-unit>
      <trans-unit id="ERR_SemiOrLBraceOrArrowExpected">
        <source>{ or ; or =&gt; expected</source>
        <target state="translated">{ or ; or =&gt; 必要</target>
        <note />
      </trans-unit>
      <trans-unit id="ERR_ThrowMisplaced">
        <source>A throw expression is not allowed in this context.</source>
        <target state="translated">このコンテキストではスロー式は許可されていません。</target>
        <note />
      </trans-unit>
      <trans-unit id="ERR_MixedDeconstructionUnsupported">
        <source>A deconstruction cannot mix declarations and expressions on the left-hand-side.</source>
        <target state="translated">分解の左側で宣言と式を混用できません。</target>
        <note />
      </trans-unit>
      <trans-unit id="ERR_DeclarationExpressionNotPermitted">
        <source>A declaration is not allowed in this context.</source>
        <target state="translated">宣言はこのコンテキストでは許可されていません。</target>
        <note />
      </trans-unit>
      <trans-unit id="ERR_MustDeclareForeachIteration">
        <source>A foreach loop must declare its iteration variables.</source>
        <target state="translated">foreach ループでは繰り返し変数を宣言する必要があります。</target>
        <note />
      </trans-unit>
      <trans-unit id="ERR_TupleElementNamesInDeconstruction">
        <source>Tuple element names are not permitted on the left of a deconstruction.</source>
        <target state="translated">分解の左側でタプル要素名は許可されていません。</target>
        <note />
      </trans-unit>
      <trans-unit id="ERR_PossibleBadNegCast">
        <source>To cast a negative value, you must enclose the value in parentheses.</source>
        <target state="translated">負の値をキャストするには、値をかっこで囲んでください。</target>
        <note />
      </trans-unit>
      <trans-unit id="ERR_ExpressionTreeContainsThrowExpression">
        <source>An expression tree may not contain a throw-expression.</source>
        <target state="translated">式ツリーにスロー式を含めることはできません。</target>
        <note />
      </trans-unit>
      <trans-unit id="ERR_BadAssemblyName">
        <source>Invalid assembly name: {0}</source>
        <target state="translated">無効なアセンブリ名: {0}</target>
        <note />
      </trans-unit>
      <trans-unit id="ERR_BadAsyncMethodBuilderTaskProperty">
        <source>For type '{0}' to be used as an AsyncMethodBuilder for type '{1}', its Task property should return type '{1}' instead of type '{2}'.</source>
        <target state="translated">型 '{0}' を型 '{1}' の AsyncMethodBuilder として使うには、その Task プロパティが型 '{2}' ではなく型 '{1}' を返す必要があります。</target>
        <note />
      </trans-unit>
      <trans-unit id="ERR_AttributesInLocalFuncDecl">
        <source>Attributes are not allowed on local function parameters or type parameters</source>
        <target state="translated">ローカル関数パラメーターまたは型パラメーターに属性を使うことはできません</target>
        <note />
      </trans-unit>
      <trans-unit id="ERR_TypeForwardedToMultipleAssemblies">
        <source>Module '{0}' in assembly '{1}' is forwarding the type '{2}' to multiple assemblies: '{3}' and '{4}'.</source>
        <target state="translated">アセンブリ '{1}' のモジュール '{0}' によって、型 '{2}' が複数のアセンブリ '{3}' および '{4}' に転送されています。</target>
        <note />
      </trans-unit>
      <trans-unit id="ERR_PatternDynamicType">
        <source>It is not legal to use the type 'dynamic' in a pattern.</source>
        <target state="translated">パターン内で型 'dynamic' を使用することはできません。</target>
        <note />
      </trans-unit>
      <trans-unit id="ERR_BadDynamicMethodArgDefaultLiteral">
        <source>Cannot use a default literal as an argument to a dynamically dispatched operation.</source>
        <target state="translated">既定のリテラルを、動的にディスパッチされる操作に対する引数として使うことはできません。</target>
        <note />
      </trans-unit>
      <trans-unit id="ERR_BadDocumentationMode">
        <source>Provided documentation mode is unsupported or invalid: '{0}'.</source>
        <target state="translated">指定されたドキュメント モードがサポートされていないか無効です: '{0}'。</target>
        <note />
      </trans-unit>
      <trans-unit id="ERR_BadSourceCodeKind">
        <source>Provided source code kind is unsupported or invalid: '{0}'</source>
        <target state="translated">指定されたソース コードの種類がサポートされていないか無効です: '{0}'</target>
        <note />
      </trans-unit>
      <trans-unit id="ERR_BadLanguageVersion">
        <source>Provided language version is unsupported or invalid: '{0}'.</source>
        <target state="translated">指定された言語バージョンがサポートされていないか無効です: '{0}'。</target>
        <note />
      </trans-unit>
      <trans-unit id="ERR_InvalidPreprocessingSymbol">
        <source>Invalid name for a preprocessing symbol; '{0}' is not a valid identifier</source>
        <target state="translated">前処理シンボルの名前が無効です。'{0}' は有効な識別子ではありません</target>
        <note />
      </trans-unit>
      <trans-unit id="ERR_FeatureNotAvailableInVersion7_1">
        <source>Feature '{0}' is not available in C# 7.1. Please use language version {1} or greater.</source>
        <target state="translated">機能 '{0}' は C# 7.1 では使用できません。{1} 以上の言語バージョンをお使いください。</target>
        <note />
      </trans-unit>
      <trans-unit id="ERR_FeatureNotAvailableInVersion7_2">
        <source>Feature '{0}' is not available in C# 7.2. Please use language version {1} or greater.</source>
        <target state="translated">機能 '{0}' は C# 7.2 では使用できません。{1} 以上の言語バージョンをお使いください。</target>
        <note />
      </trans-unit>
      <trans-unit id="ERR_LanguageVersionCannotHaveLeadingZeroes">
        <source>Specified language version '{0}' cannot have leading zeroes</source>
        <target state="translated">指定された言語バージョン '{0}' の先頭にゼロを含めることはできません</target>
        <note />
      </trans-unit>
      <trans-unit id="ERR_VoidAssignment">
        <source>A value of type 'void' may not be assigned.</source>
        <target state="translated">型 'void' の値を割り当てることはできません。</target>
        <note />
      </trans-unit>
      <trans-unit id="WRN_Experimental">
        <source>'{0}' is for evaluation purposes only and is subject to change or removal in future updates.</source>
        <target state="translated">'{0}' は、評価の目的でのみ提供されています。将来の更新で変更または削除されることがあります。</target>
        <note />
      </trans-unit>
      <trans-unit id="WRN_Experimental_Title">
        <source>Type is for evaluation purposes only and is subject to change or removal in future updates.</source>
        <target state="translated">型は評価の目的でのみ提供されています。将来の更新で変更または削除されることがあります。</target>
        <note />
      </trans-unit>
      <trans-unit id="ERR_CompilerAndLanguageVersion">
        <source>Compiler version: '{0}'. Language version: {1}.</source>
        <target state="translated">コンパイラ バージョン: '{0}'。言語バージョン: {1}。</target>
        <note />
      </trans-unit>
      <trans-unit id="IDS_FeatureAsyncMain">
        <source>async main</source>
        <target state="translated">async main</target>
        <note />
      </trans-unit>
      <trans-unit id="ERR_TupleInferredNamesNotAvailable">
        <source>Tuple element name '{0}' is inferred. Please use language version {1} or greater to access an element by its inferred name.</source>
        <target state="translated">タプル要素名 '{0}' と推測されます。推測される名前で要素にアクセスするには、言語バージョン {1} 以上をお使いください。</target>
        <note />
      </trans-unit>
      <trans-unit id="ERR_VoidInTuple">
        <source>A tuple may not contain a value of type 'void'.</source>
        <target state="translated">タプルに型 'void' の値を含めることはできません。</target>
        <note />
      </trans-unit>
      <trans-unit id="ERR_NonTaskMainCantBeAsync">
        <source>A void or int returning entry point cannot be async</source>
        <target state="translated">エントリ ポイントを返す void または int を async にすることはできません</target>
        <note />
      </trans-unit>
      <trans-unit id="ERR_PatternWrongGenericTypeInVersion">
        <source>An expression of type '{0}' cannot be handled by a pattern of type '{1}' in C# {2}. Please use language version {3} or greater.</source>
        <target state="translated">種類 '{0}' の式は、C# {2} で種類 '{1}' のパターンによって処理することができません。言語バージョン {3} 以上をお使いください。</target>
        <note />
      </trans-unit>
      <trans-unit id="WRN_UnreferencedLocalFunction">
        <source>The local function '{0}' is declared but never used</source>
        <target state="translated">ローカル関数 '{0}' は宣言されていますが、一度も使用されていません</target>
        <note />
      </trans-unit>
      <trans-unit id="WRN_UnreferencedLocalFunction_Title">
        <source>Local function is declared but never used</source>
        <target state="translated">ローカル関数は宣言されていますが、一度も使用されていません</target>
        <note />
      </trans-unit>
      <trans-unit id="ERR_LocalFunctionMissingBody">
        <source>'{0}' is a local function and must therefore always have a body.</source>
        <target state="translated">'{0}' はローカル関数であるため、常に本体が必要です。</target>
        <note />
      </trans-unit>
      <trans-unit id="ERR_InvalidDebugInfo">
        <source>Unable to read debug information of method '{0}' (token 0x{1:X8}) from assembly '{2}'</source>
        <target state="translated">メソッド '{0}' (トークン 0x{1:X8}) のデバッグ情報をアセンブリ '{2}' から読み取ることができません</target>
        <note />
      </trans-unit>
      <trans-unit id="IConversionExpressionIsNotCSharpConversion">
        <source>{0} is not a valid C# conversion expression</source>
        <target state="translated">{0} は有効な C# 変換式ではありません</target>
        <note />
      </trans-unit>
      <trans-unit id="ERR_DynamicLocalFunctionTypeParameter">
        <source>Cannot pass argument with dynamic type to generic local function '{0}' with inferred type arguments.</source>
        <target state="translated">動的な型のある引数は、推定された型の引数のある汎用ローカル関数 '{0}' に渡すことはできません。</target>
        <note />
      </trans-unit>
      <trans-unit id="IDS_FeatureLeadingDigitSeparator">
        <source>leading digit separator</source>
        <target state="translated">先頭の桁区切り記号</target>
        <note />
      </trans-unit>
      <trans-unit id="ERR_ExplicitReservedAttr">
        <source>Do not use '{0}'. This is reserved for compiler usage.</source>
        <target state="translated">{0}' は使用しないでください。コンパイラの使用のために予約されています。</target>
        <note />
      </trans-unit>
      <trans-unit id="ERR_TypeReserved">
        <source>The type name '{0}' is reserved to be used by the compiler.</source>
        <target state="translated">型名 '{0}' は、コンパイラによる使用のために予約されています。</target>
        <note />
      </trans-unit>
      <trans-unit id="ERR_InExtensionMustBeValueType">
        <source>The first parameter of an 'in' extension method '{0}' must be a value type.</source>
        <target state="translated">in' 拡張メソッド '{0}' の最初のパラメーターは値型でなければなりません。</target>
        <note />
      </trans-unit>
      <trans-unit id="ERR_FieldsInRoStruct">
        <source>Instance fields of readonly structs must be readonly.</source>
        <target state="translated">読み取り専用の構造体のインスタンス フィールドは、読み取り専用である必要があります。</target>
        <note />
      </trans-unit>
      <trans-unit id="ERR_AutoPropsInRoStruct">
        <source>Auto-implemented instance properties in readonly structs must be readonly.</source>
        <target state="translated">読み取り専用の構造体に含まれる自動実装インスタンスのプロパティは、読み取り専用である必要があります。</target>
        <note />
      </trans-unit>
      <trans-unit id="ERR_FieldlikeEventsInRoStruct">
        <source>Field-like events are not allowed in readonly structs.</source>
        <target state="translated">読み取り専用の構造体では、フィールドに類似したイベントを使用することができません。</target>
        <note />
      </trans-unit>
      <trans-unit id="IDS_FeatureRefExtensionMethods">
        <source>ref extension methods</source>
        <target state="translated">ref 拡張メソッド</target>
        <note />
      </trans-unit>
      <trans-unit id="ERR_StackAllocConversionNotPossible">
        <source>Conversion of a stackalloc expression of type '{0}' to type '{1}' is not possible.</source>
        <target state="translated">型 '{0}' の stackalloc 式を型 '{1}' に変換することはできません。</target>
        <note />
      </trans-unit>
      <trans-unit id="IDS_StackAllocExpression">
        <source>stackalloc {0}[{1}]</source>
        <target state="translated">stackalloc {0}[{1}]</target>
        <note />
      </trans-unit>
      <trans-unit id="ERR_RefExtensionMustBeValueTypeOrConstrainedToOne">
        <source>The first parameter of a 'ref' extension method '{0}' must be a value type or a generic type constrained to struct.</source>
        <target state="translated">ref' 拡張メソッド '{0}' の最初のパラメーターは、値型または構造体に制限されたジェネリック型でなければなりません。</target>
        <note />
      </trans-unit>
      <trans-unit id="ERR_OutAttrOnInParam">
        <source>An in parameter cannot have the Out attribute.</source>
        <target state="translated">in パラメーターに Out 属性を指定することはできません。</target>
        <note />
      </trans-unit>
      <trans-unit id="ICompoundAssignmentOperationIsNotCSharpCompoundAssignment">
        <source>{0} is not a valid C# compound assignment operation</source>
        <target state="translated">{0} は有効な C# の複合割り当て操作ではありません</target>
        <note />
      </trans-unit>
      <trans-unit id="WRN_FilterIsConstantFalse">
        <source>Filter expression is a constant 'false', consider removing the catch clause</source>
        <target state="translated">フィルター式は定数 'false' です。catch 句の削除を検討してください</target>
        <note />
      </trans-unit>
      <trans-unit id="WRN_FilterIsConstantFalse_Title">
        <source>Filter expression is a constant 'false'</source>
        <target state="translated">フィルター式は定数 'false' です</target>
        <note />
      </trans-unit>
      <trans-unit id="WRN_FilterIsConstantFalseRedundantTryCatch">
        <source>Filter expression is a constant 'false', consider removing the try-catch block</source>
        <target state="translated">フィルター式は定数 'false' です。try-catch ブロックの削除を検討してください</target>
        <note />
      </trans-unit>
      <trans-unit id="WRN_FilterIsConstantFalseRedundantTryCatch_Title">
        <source>Filter expression is a constant 'false'. </source>
        <target state="translated">フィルター式は定数 'false' です。</target>
        <note />
      </trans-unit>
      <trans-unit id="ERR_CantUseVoidInArglist">
        <source>__arglist cannot have an argument of void type</source>
        <target state="translated">__arglist に void 型の引数を指定することはできません</target>
        <note />
      </trans-unit>
      <trans-unit id="ERR_ConditionalInInterpolation">
        <source>A conditional expression cannot be used directly in a string interpolation because the ':' ends the interpolation. Parenthesize the conditional expression.</source>
        <target state="translated">':' は文字列補間を終了させるため、条件式を文字列補間で直接使用することはできません。条件式をかっこで囲んでください。</target>
        <note />
      </trans-unit>
      <trans-unit id="ERR_DefaultInSwitch">
        <source>A default literal 'default' is not valid as a case constant. Use another literal (e.g. '0' or 'null') as appropriate. If you intended to write the default label, use 'default:' without 'case'.</source>
        <target state="translated">既定のリテラル 'default' は case 定数として無効です。必要に応じて別のリテラル (例: '0' または 'null') をご使用ください。既定のラベルを作成する予定だった場合は、'case' を使用せずに 'default:' をご使用ください。</target>
        <note />
      </trans-unit>
      <trans-unit id="ERR_DefaultInPattern">
        <source>A default literal 'default' is not valid as a pattern. Use another literal (e.g. '0' or 'null') as appropriate. To match everything, use a discard pattern 'var _'.</source>
        <target state="translated">既定のリテラル 'default' はパターンとして無効です。必要に応じて別のリテラル (例: '0' または 'null') をご使用ください。すべてと一致するためには、破棄パターン 'var _' をご使用ください。</target>
        <note />
      </trans-unit>
      <trans-unit id="ERR_InDynamicMethodArg">
        <source>Arguments with 'in' modifier cannot be used in dynamically dispatched expessions.</source>
        <target state="translated">'in' 修飾子を持つ引数を、動的にディスパッチされる式で使用することはできません。</target>
        <note />
      </trans-unit>
      <trans-unit id="ERR_DoNotUseFixedBufferAttrOnProperty">
        <source>Do not use 'System.Runtime.CompilerServices.FixedBuffer' attribute on a property</source>
        <target state="new">Do not use 'System.Runtime.CompilerServices.FixedBuffer' attribute on a property</target>
        <note />
      </trans-unit>
      <trans-unit id="ERR_FeatureNotAvailableInVersion7_3">
        <source>Feature '{0}' is not available in C# 7.3. Please use language version {1} or greater.</source>
        <target state="new">Feature '{0}' is not available in C# 7.3. Please use language version {1} or greater.</target>
        <note />
      </trans-unit>
      <trans-unit id="WRN_AttributesOnBackingFieldsNotAvailable">
        <source>Field-targeted attributes on auto-properties are not supported in language version {0}. Please use language version {1} or greater.</source>
        <target state="new">Field-targeted attributes on auto-properties are not supported in language version {0}. Please use language version {1} or greater.</target>
        <note />
      </trans-unit>
      <trans-unit id="WRN_AttributesOnBackingFieldsNotAvailable_Title">
        <source>Field-targeted attributes on auto-properties are not supported in this version of the language.</source>
        <target state="new">Field-targeted attributes on auto-properties are not supported in this version of the language.</target>
        <note />
      </trans-unit>
<<<<<<< HEAD
      <trans-unit id="IDS_FeatureEnumGenericTypeConstraint">
        <source>enum generic type constraints</source>
        <target state="new">enum generic type constraints</target>
        <note />
      </trans-unit>
      <trans-unit id="IDS_FeatureDelegateGenericTypeConstraint">
        <source>delegate generic type constraints</source>
        <target state="new">delegate generic type constraints</target>
        <note />
      </trans-unit>
      <trans-unit id="IDS_FeatureUnmanagedGenericTypeConstraint">
        <source>unmanaged generic type constraints</source>
        <target state="new">unmanaged generic type constraints</target>
        <note />
      </trans-unit>
      <trans-unit id="ERR_NewBoundWithUnmanaged">
        <source>The 'new()' constraint cannot be used with the 'unmanaged' constraint</source>
        <target state="new">The 'new()' constraint cannot be used with the 'unmanaged' constraint</target>
        <note />
      </trans-unit>
      <trans-unit id="ERR_UnmanagedConstraintMustBeAlone">
        <source>The 'unmanaged' constraint cannot be specified with other constraints.</source>
        <target state="new">The 'unmanaged' constraint cannot be specified with other constraints.</target>
        <note />
      </trans-unit>
      <trans-unit id="ERR_UnmanagedConstraintNotSatisfied">
        <source>The type '{2}' cannot be a reference type, or contain reference type fields at any level of nesting, in order to use it as parameter '{1}' in the generic type or method '{0}'</source>
        <target state="new">The type '{2}' cannot be a reference type, or contain reference type fields at any level of nesting, in order to use it as parameter '{1}' in the generic type or method '{0}'</target>
        <note />
      </trans-unit>
      <trans-unit id="ERR_UnmanagedConstraintWithLocalFunctions">
        <source>Using 'unmanaged' constraint on local functions type parameters is not supported.</source>
        <target state="new">Using 'unmanaged' constraint on local functions type parameters is not supported.</target>
        <note />
      </trans-unit>
      <trans-unit id="ERR_ConWithUnmanagedCon">
        <source>Type parameter '{1}' has the 'unmanaged' constraint so '{1}' cannot be used as a constraint for '{0}'</source>
        <target state="new">Type parameter '{1}' has the 'unmanaged' constraint so '{1}' cannot be used as a constraint for '{0}'</target>
=======
      <trans-unit id="IDS_FeatureRefConditional">
        <source>ref conditional expression</source>
        <target state="translated">ref 条件式</target>
        <note />
      </trans-unit>
      <trans-unit id="ERR_InterfaceImplementedImplicitlyByVariadic">
        <source>'{0}' cannot implement interface member '{1}' in type '{2}' because it has an __arglist parameter</source>
        <target state="new">'{0}' cannot implement interface member '{1}' in type '{2}' because it has an __arglist parameter</target>
        <note />
      </trans-unit>
      <trans-unit id="ERR_InvalidHashAlgorithmName">
        <source>Invalid hash algorithm name: '{0}'</source>
        <target state="new">Invalid hash algorithm name: '{0}'</target>
>>>>>>> 0559722d
        <note />
      </trans-unit>
    </body>
  </file>
</xliff><|MERGE_RESOLUTION|>--- conflicted
+++ resolved
@@ -8605,46 +8605,6 @@
         <target state="new">Field-targeted attributes on auto-properties are not supported in this version of the language.</target>
         <note />
       </trans-unit>
-<<<<<<< HEAD
-      <trans-unit id="IDS_FeatureEnumGenericTypeConstraint">
-        <source>enum generic type constraints</source>
-        <target state="new">enum generic type constraints</target>
-        <note />
-      </trans-unit>
-      <trans-unit id="IDS_FeatureDelegateGenericTypeConstraint">
-        <source>delegate generic type constraints</source>
-        <target state="new">delegate generic type constraints</target>
-        <note />
-      </trans-unit>
-      <trans-unit id="IDS_FeatureUnmanagedGenericTypeConstraint">
-        <source>unmanaged generic type constraints</source>
-        <target state="new">unmanaged generic type constraints</target>
-        <note />
-      </trans-unit>
-      <trans-unit id="ERR_NewBoundWithUnmanaged">
-        <source>The 'new()' constraint cannot be used with the 'unmanaged' constraint</source>
-        <target state="new">The 'new()' constraint cannot be used with the 'unmanaged' constraint</target>
-        <note />
-      </trans-unit>
-      <trans-unit id="ERR_UnmanagedConstraintMustBeAlone">
-        <source>The 'unmanaged' constraint cannot be specified with other constraints.</source>
-        <target state="new">The 'unmanaged' constraint cannot be specified with other constraints.</target>
-        <note />
-      </trans-unit>
-      <trans-unit id="ERR_UnmanagedConstraintNotSatisfied">
-        <source>The type '{2}' cannot be a reference type, or contain reference type fields at any level of nesting, in order to use it as parameter '{1}' in the generic type or method '{0}'</source>
-        <target state="new">The type '{2}' cannot be a reference type, or contain reference type fields at any level of nesting, in order to use it as parameter '{1}' in the generic type or method '{0}'</target>
-        <note />
-      </trans-unit>
-      <trans-unit id="ERR_UnmanagedConstraintWithLocalFunctions">
-        <source>Using 'unmanaged' constraint on local functions type parameters is not supported.</source>
-        <target state="new">Using 'unmanaged' constraint on local functions type parameters is not supported.</target>
-        <note />
-      </trans-unit>
-      <trans-unit id="ERR_ConWithUnmanagedCon">
-        <source>Type parameter '{1}' has the 'unmanaged' constraint so '{1}' cannot be used as a constraint for '{0}'</source>
-        <target state="new">Type parameter '{1}' has the 'unmanaged' constraint so '{1}' cannot be used as a constraint for '{0}'</target>
-=======
       <trans-unit id="IDS_FeatureRefConditional">
         <source>ref conditional expression</source>
         <target state="translated">ref 条件式</target>
@@ -8658,7 +8618,6 @@
       <trans-unit id="ERR_InvalidHashAlgorithmName">
         <source>Invalid hash algorithm name: '{0}'</source>
         <target state="new">Invalid hash algorithm name: '{0}'</target>
->>>>>>> 0559722d
         <note />
       </trans-unit>
     </body>
