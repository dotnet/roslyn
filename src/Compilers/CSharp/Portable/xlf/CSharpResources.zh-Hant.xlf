﻿<?xml version="1.0" encoding="utf-8"?>
<xliff xmlns="urn:oasis:names:tc:xliff:document:1.2" xmlns:xsi="http://www.w3.org/2001/XMLSchema-instance" version="1.2" xsi:schemaLocation="urn:oasis:names:tc:xliff:document:1.2 xliff-core-1.2-transitional.xsd">
  <file datatype="xml" source-language="en" target-language="zh-Hant" original="../CSharpResources.resx">
    <body>
      <trans-unit id="IDS_NULL">
        <source>&lt;null&gt;</source>
        <target state="translated">&lt;null&gt;</target>
        <note />
      </trans-unit>
      <trans-unit id="IDS_ThrowExpression">
        <source>&lt;throw expression&gt;</source>
        <target state="translated">&lt;throw 運算式&gt;</target>
        <note />
      </trans-unit>
      <trans-unit id="IDS_RELATEDERROR">
        <source>(Location of symbol related to previous error)</source>
        <target state="translated">(與之前錯誤相關符號的位置)</target>
        <note />
      </trans-unit>
      <trans-unit id="IDS_RELATEDWARNING">
        <source>(Location of symbol related to previous warning)</source>
        <target state="translated">(與之前警告相關符號的位置)</target>
        <note />
      </trans-unit>
      <trans-unit id="IDS_XMLIGNORED">
        <source>&lt;!-- Badly formed XML comment ignored for member "{0}" --&gt;</source>
        <target state="translated">&lt;!-- 已忽略成員 "{0}" 中格式錯誤的 XML 註解 --&gt;</target>
        <note />
      </trans-unit>
      <trans-unit id="IDS_XMLIGNORED2">
        <source> Badly formed XML file "{0}" cannot be included </source>
        <target state="translated"> 無法納入格式錯誤的 XML 檔 "{0}" </target>
        <note />
      </trans-unit>
      <trans-unit id="IDS_XMLFAILEDINCLUDE">
        <source> Failed to insert some or all of included XML </source>
        <target state="translated"> 無法插入某些或所有 include 的 XML </target>
        <note />
      </trans-unit>
      <trans-unit id="IDS_XMLBADINCLUDE">
        <source> Include tag is invalid </source>
        <target state="translated"> Include 標記無效 </target>
        <note />
      </trans-unit>
      <trans-unit id="IDS_XMLNOINCLUDE">
        <source> No matching elements were found for the following include tag </source>
        <target state="translated"> 找不到與下列 include 標記相符的項目 </target>
        <note />
      </trans-unit>
      <trans-unit id="IDS_XMLMISSINGINCLUDEFILE">
        <source>Missing file attribute</source>
        <target state="translated">遺漏檔案屬性</target>
        <note />
      </trans-unit>
      <trans-unit id="IDS_XMLMISSINGINCLUDEPATH">
        <source>Missing path attribute</source>
        <target state="translated">遺漏路徑屬性</target>
        <note />
      </trans-unit>
      <trans-unit id="IDS_GlobalNamespace">
        <source>&lt;global namespace&gt;</source>
        <target state="translated">&lt;全域命名空間&gt;</target>
        <note />
      </trans-unit>
      <trans-unit id="IDS_FeatureGenerics">
        <source>generics</source>
        <target state="translated">泛型</target>
        <note />
      </trans-unit>
      <trans-unit id="IDS_FeatureAnonDelegates">
        <source>anonymous methods</source>
        <target state="translated">匿名方法</target>
        <note />
      </trans-unit>
      <trans-unit id="IDS_FeatureModuleAttrLoc">
        <source>module as an attribute target specifier</source>
        <target state="translated">模組做為屬性目標規範</target>
        <note />
      </trans-unit>
      <trans-unit id="IDS_FeatureGlobalNamespace">
        <source>namespace alias qualifier</source>
        <target state="translated">命名空間別名限定詞</target>
        <note />
      </trans-unit>
      <trans-unit id="IDS_FeatureFixedBuffer">
        <source>fixed size buffers</source>
        <target state="translated">固定大小緩衝區</target>
        <note />
      </trans-unit>
      <trans-unit id="IDS_FeaturePragma">
        <source>#pragma</source>
        <target state="translated">#pragma</target>
        <note />
      </trans-unit>
      <trans-unit id="IDS_FeatureStaticClasses">
        <source>static classes</source>
        <target state="translated">靜態類別</target>
        <note />
      </trans-unit>
      <trans-unit id="IDS_FeatureReadOnlyStructs">
        <source>readonly structs</source>
        <target state="translated">唯讀結構</target>
        <note />
      </trans-unit>
      <trans-unit id="IDS_FeaturePartialTypes">
        <source>partial types</source>
        <target state="translated">部分類型</target>
        <note />
      </trans-unit>
      <trans-unit id="IDS_FeatureAsync">
        <source>async function</source>
        <target state="translated">非同步函式</target>
        <note />
      </trans-unit>
      <trans-unit id="IDS_FeatureSwitchOnBool">
        <source>switch on boolean type</source>
        <target state="translated">布林類型的參數</target>
        <note />
      </trans-unit>
      <trans-unit id="IDS_MethodGroup">
        <source>method group</source>
        <target state="translated">方法群組</target>
        <note />
      </trans-unit>
      <trans-unit id="IDS_AnonMethod">
        <source>anonymous method</source>
        <target state="translated">匿名方法</target>
        <note />
      </trans-unit>
      <trans-unit id="IDS_Lambda">
        <source>lambda expression</source>
        <target state="translated">Lambda 運算式</target>
        <note />
      </trans-unit>
      <trans-unit id="IDS_Collection">
        <source>collection</source>
        <target state="translated">集合</target>
        <note />
      </trans-unit>
      <trans-unit id="IDS_FeaturePropertyAccessorMods">
        <source>access modifiers on properties</source>
        <target state="translated">屬性的存取修飾詞</target>
        <note />
      </trans-unit>
      <trans-unit id="IDS_FeatureExternAlias">
        <source>extern alias</source>
        <target state="translated">外部別名</target>
        <note />
      </trans-unit>
      <trans-unit id="IDS_FeatureIterators">
        <source>iterators</source>
        <target state="translated">迭代器</target>
        <note />
      </trans-unit>
      <trans-unit id="IDS_FeatureDefault">
        <source>default operator</source>
        <target state="translated">預設運算子</target>
        <note />
      </trans-unit>
      <trans-unit id="IDS_FeatureDefaultLiteral">
        <source>default literal</source>
        <target state="translated">預設常值</target>
        <note />
      </trans-unit>
      <trans-unit id="IDS_FeaturePrivateProtected">
        <source>private protected</source>
        <target state="translated">private protected</target>
        <note />
      </trans-unit>
      <trans-unit id="IDS_FeatureNullable">
        <source>nullable types</source>
        <target state="translated">可為 Null 的類型</target>
        <note />
      </trans-unit>
      <trans-unit id="IDS_FeaturePatternMatching">
        <source>pattern matching</source>
        <target state="translated">模式比對</target>
        <note />
      </trans-unit>
      <trans-unit id="IDS_FeatureExpressionBodiedAccessor">
        <source>expression body property accessor</source>
        <target state="translated">運算式主體屬性存取子</target>
        <note />
      </trans-unit>
      <trans-unit id="IDS_FeatureExpressionBodiedDeOrConstructor">
        <source>expression body constructor and destructor</source>
        <target state="translated">運算式主體建構函式及解構函式</target>
        <note />
      </trans-unit>
      <trans-unit id="IDS_FeatureThrowExpression">
        <source>throw expression</source>
        <target state="translated">Throw 運算式</target>
        <note />
      </trans-unit>
      <trans-unit id="IDS_FeatureImplicitArray">
        <source>implicitly typed array</source>
        <target state="translated">隱含類型陣列</target>
        <note />
      </trans-unit>
      <trans-unit id="IDS_FeatureImplicitLocal">
        <source>implicitly typed local variable</source>
        <target state="translated">隱含類型區域變數</target>
        <note />
      </trans-unit>
      <trans-unit id="IDS_FeatureAnonymousTypes">
        <source>anonymous types</source>
        <target state="translated">匿名類型</target>
        <note />
      </trans-unit>
      <trans-unit id="IDS_FeatureAutoImplementedProperties">
        <source>automatically implemented properties</source>
        <target state="translated">自動實作的屬性</target>
        <note />
      </trans-unit>
      <trans-unit id="IDS_FeatureReadonlyAutoImplementedProperties">
        <source>readonly automatically implemented properties</source>
        <target state="translated">自動實作的唯讀屬性</target>
        <note />
      </trans-unit>
      <trans-unit id="IDS_FeatureObjectInitializer">
        <source>object initializer</source>
        <target state="translated">物件初始設定式</target>
        <note />
      </trans-unit>
      <trans-unit id="IDS_FeatureCollectionInitializer">
        <source>collection initializer</source>
        <target state="translated">集合初始設定式</target>
        <note />
      </trans-unit>
      <trans-unit id="IDS_FeatureQueryExpression">
        <source>query expression</source>
        <target state="translated">查詢運算式</target>
        <note />
      </trans-unit>
      <trans-unit id="IDS_FeatureExtensionMethod">
        <source>extension method</source>
        <target state="translated">擴充方法</target>
        <note />
      </trans-unit>
      <trans-unit id="IDS_FeaturePartialMethod">
        <source>partial method</source>
        <target state="translated">部分方法</target>
        <note />
      </trans-unit>
      <trans-unit id="IDS_SK_METHOD">
        <source>method</source>
        <target state="translated">方法</target>
        <note />
      </trans-unit>
      <trans-unit id="IDS_SK_TYPE">
        <source>type</source>
        <target state="translated">類型</target>
        <note />
      </trans-unit>
      <trans-unit id="IDS_SK_NAMESPACE">
        <source>namespace</source>
        <target state="translated">命名空間</target>
        <note />
      </trans-unit>
      <trans-unit id="IDS_SK_FIELD">
        <source>field</source>
        <target state="translated">欄位</target>
        <note />
      </trans-unit>
      <trans-unit id="IDS_SK_PROPERTY">
        <source>property</source>
        <target state="translated">屬性</target>
        <note />
      </trans-unit>
      <trans-unit id="IDS_SK_UNKNOWN">
        <source>element</source>
        <target state="translated">元素</target>
        <note />
      </trans-unit>
      <trans-unit id="IDS_SK_VARIABLE">
        <source>variable</source>
        <target state="translated">變數</target>
        <note />
      </trans-unit>
      <trans-unit id="IDS_SK_LABEL">
        <source>label</source>
        <target state="translated">標籤</target>
        <note />
      </trans-unit>
      <trans-unit id="IDS_SK_EVENT">
        <source>event</source>
        <target state="translated">事件</target>
        <note />
      </trans-unit>
      <trans-unit id="IDS_SK_TYVAR">
        <source>type parameter</source>
        <target state="translated">類型參數</target>
        <note />
      </trans-unit>
      <trans-unit id="IDS_SK_ALIAS">
        <source>using alias</source>
        <target state="translated">使用別名</target>
        <note />
      </trans-unit>
      <trans-unit id="IDS_SK_EXTERNALIAS">
        <source>extern alias</source>
        <target state="translated">外部別名</target>
        <note />
      </trans-unit>
      <trans-unit id="IDS_SK_CONSTRUCTOR">
        <source>constructor</source>
        <target state="translated">建構函式</target>
        <note />
      </trans-unit>
      <trans-unit id="IDS_FOREACHLOCAL">
        <source>foreach iteration variable</source>
        <target state="translated">foreach 反覆運算變數</target>
        <note />
      </trans-unit>
      <trans-unit id="IDS_FIXEDLOCAL">
        <source>fixed variable</source>
        <target state="translated">固定變數</target>
        <note />
      </trans-unit>
      <trans-unit id="IDS_USINGLOCAL">
        <source>using variable</source>
        <target state="translated">使用變數</target>
        <note />
      </trans-unit>
      <trans-unit id="IDS_Contravariant">
        <source>contravariant</source>
        <target state="translated">contravariant</target>
        <note />
      </trans-unit>
      <trans-unit id="IDS_Contravariantly">
        <source>contravariantly</source>
        <target state="translated">以 Contravariant 方式</target>
        <note />
      </trans-unit>
      <trans-unit id="IDS_Covariant">
        <source>covariant</source>
        <target state="translated">Covariant</target>
        <note />
      </trans-unit>
      <trans-unit id="IDS_Covariantly">
        <source>covariantly</source>
        <target state="translated">以 Covariant 方式</target>
        <note />
      </trans-unit>
      <trans-unit id="IDS_Invariantly">
        <source>invariantly</source>
        <target state="translated">非 Variant 方式</target>
        <note />
      </trans-unit>
      <trans-unit id="IDS_FeatureDynamic">
        <source>dynamic</source>
        <target state="translated">動態</target>
        <note />
      </trans-unit>
      <trans-unit id="IDS_FeatureNamedArgument">
        <source>named argument</source>
        <target state="translated">具名引數</target>
        <note />
      </trans-unit>
      <trans-unit id="IDS_FeatureOptionalParameter">
        <source>optional parameter</source>
        <target state="translated">選擇性參數</target>
        <note />
      </trans-unit>
      <trans-unit id="IDS_FeatureExceptionFilter">
        <source>exception filter</source>
        <target state="translated">例外狀況篩選條件</target>
        <note />
      </trans-unit>
      <trans-unit id="IDS_FeatureTypeVariance">
        <source>type variance</source>
        <target state="translated">類型變異數</target>
        <note />
      </trans-unit>
      <trans-unit id="XML_InvalidToken">
        <source>The character(s) '{0}' cannot be used at this location.</source>
        <target state="translated">此位置不可使用字元 '{0}'。</target>
        <note />
      </trans-unit>
      <trans-unit id="XML_IncorrectComment">
        <source>Incorrect syntax was used in a comment.</source>
        <target state="translated">註解中使用的語法錯誤。</target>
        <note />
      </trans-unit>
      <trans-unit id="XML_InvalidCharEntity">
        <source>An invalid character was found inside an entity reference.</source>
        <target state="translated">實體參考中發現無效的字元。</target>
        <note />
      </trans-unit>
      <trans-unit id="XML_ExpectedEndOfTag">
        <source>Expected '&gt;' or '/&gt;' to close tag '{0}'.</source>
        <target state="translated">必須以 '&gt;' 或 '/&gt;' 做為結束標記 '{0}'。</target>
        <note />
      </trans-unit>
      <trans-unit id="XML_ExpectedIdentifier">
        <source>An identifier was expected.</source>
        <target state="translated">必須是識別項。</target>
        <note />
      </trans-unit>
      <trans-unit id="XML_InvalidUnicodeChar">
        <source>Invalid unicode character.</source>
        <target state="translated">Unicode 字元無效。</target>
        <note />
      </trans-unit>
      <trans-unit id="XML_InvalidWhitespace">
        <source>Whitespace is not allowed at this location.</source>
        <target state="translated">此位置不可使用空白。</target>
        <note />
      </trans-unit>
      <trans-unit id="XML_LessThanInAttributeValue">
        <source>The character '&lt;' cannot be used in an attribute value.</source>
        <target state="translated">屬性值中不可使用字元 '&lt;'。</target>
        <note />
      </trans-unit>
      <trans-unit id="XML_MissingEqualsAttribute">
        <source>Missing equals sign between attribute and attribute value.</source>
        <target state="translated">屬性與屬性值之間少了等號。</target>
        <note />
      </trans-unit>
      <trans-unit id="XML_RefUndefinedEntity_1">
        <source>Reference to undefined entity '{0}'.</source>
        <target state="translated">參考未定義的實體 '{0}'。</target>
        <note />
      </trans-unit>
      <trans-unit id="XML_StringLiteralNoStartQuote">
        <source>A string literal was expected, but no opening quotation mark was found.</source>
        <target state="translated">必須是字串常值，但未找到左引號。</target>
        <note />
      </trans-unit>
      <trans-unit id="XML_StringLiteralNoEndQuote">
        <source>Missing closing quotation mark for string literal.</source>
        <target state="translated">遺漏字串常值的右引號。</target>
        <note />
      </trans-unit>
      <trans-unit id="XML_StringLiteralNonAsciiQuote">
        <source>Non-ASCII quotations marks may not be used around string literals.</source>
        <target state="translated">字串常值前後不可使用非 ASCII 引號。</target>
        <note />
      </trans-unit>
      <trans-unit id="XML_EndTagNotExpected">
        <source>End tag was not expected at this location.</source>
        <target state="translated">此位置不可出現結束標記。</target>
        <note />
      </trans-unit>
      <trans-unit id="XML_ElementTypeMatch">
        <source>End tag '{0}' does not match the start tag '{1}'.</source>
        <target state="translated">結束標記 '{0}' 與起始標記 '{1}' 不對稱。</target>
        <note />
      </trans-unit>
      <trans-unit id="XML_EndTagExpected">
        <source>Expected an end tag for element '{0}'.</source>
        <target state="translated">必須是元素 '{0}' 的結束標記。</target>
        <note />
      </trans-unit>
      <trans-unit id="XML_WhitespaceMissing">
        <source>Required white space was missing.</source>
        <target state="translated">遺漏了必要的空格。</target>
        <note />
      </trans-unit>
      <trans-unit id="XML_ExpectedEndOfXml">
        <source>Unexpected character at this location.</source>
        <target state="translated">此位置處找到未預期的字元。</target>
        <note />
      </trans-unit>
      <trans-unit id="XML_CDataEndTagNotAllowed">
        <source>The literal string ']]&gt;' is not allowed in element content.</source>
        <target state="translated">常值字串 ']]&gt;' 不可用在元素內容中。</target>
        <note />
      </trans-unit>
      <trans-unit id="XML_DuplicateAttribute">
        <source>Duplicate '{0}' attribute</source>
        <target state="translated">{0}' 屬性重複</target>
        <note />
      </trans-unit>
      <trans-unit id="ERR_NoMetadataFile">
        <source>Metadata file '{0}' could not be found</source>
        <target state="translated">找不到中繼資料檔 '{0}'</target>
        <note />
      </trans-unit>
      <trans-unit id="ERR_MetadataReferencesNotSupported">
        <source>Metadata references are not supported.</source>
        <target state="translated">不支援中繼資料參考。</target>
        <note />
      </trans-unit>
      <trans-unit id="FTL_MetadataCantOpenFile">
        <source>Metadata file '{0}' could not be opened -- {1}</source>
        <target state="translated">無法開啟中繼資料檔'{0}' -- {1}</target>
        <note />
      </trans-unit>
      <trans-unit id="ERR_NoTypeDef">
        <source>The type '{0}' is defined in an assembly that is not referenced. You must add a reference to assembly '{1}'.</source>
        <target state="translated">類型 '{0}' 定義在未參考的組件中。您必須加入組件 '{1}' 的參考。</target>
        <note />
      </trans-unit>
      <trans-unit id="ERR_NoTypeDefFromModule">
        <source>The type '{0}' is defined in a module that has not been added. You must add the module '{1}'.</source>
        <target state="translated">類型 '{0}' 定義在未加入的模組中。您必須加入模組 '{1}'。</target>
        <note />
      </trans-unit>
      <trans-unit id="ERR_OutputWriteFailed">
        <source>Could not write to output file '{0}' -- '{1}'</source>
        <target state="translated">無法寫入輸出檔 '{0}' -- '{1}'</target>
        <note />
      </trans-unit>
      <trans-unit id="ERR_MultipleEntryPoints">
        <source>Program has more than one entry point defined. Compile with /main to specify the type that contains the entry point.</source>
        <target state="translated">程式已定義了一個以上的進入點。請以 /main 進行編譯，以指定包含進入點的類型。</target>
        <note />
      </trans-unit>
      <trans-unit id="ERR_BadBinaryOps">
        <source>Operator '{0}' cannot be applied to operands of type '{1}' and '{2}'</source>
        <target state="translated">運算子 '{0}' 不可套用至類型為 '{1}' 和 '{2}' 的運算元</target>
        <note />
      </trans-unit>
      <trans-unit id="ERR_IntDivByZero">
        <source>Division by constant zero</source>
        <target state="translated">除以常數零</target>
        <note />
      </trans-unit>
      <trans-unit id="ERR_BadIndexLHS">
        <source>Cannot apply indexing with [] to an expression of type '{0}'</source>
        <target state="translated">無法套用有 [] 的索引至類型為 '{0}' 的運算式</target>
        <note />
      </trans-unit>
      <trans-unit id="ERR_BadIndexCount">
        <source>Wrong number of indices inside []; expected {0}</source>
        <target state="translated">[] 內的索引數目錯誤; 必須是 {0}。</target>
        <note />
      </trans-unit>
      <trans-unit id="ERR_BadUnaryOp">
        <source>Operator '{0}' cannot be applied to operand of type '{1}'</source>
        <target state="translated">運算子 '{0}' 不可套用至類型為 '{1}' 的運算元</target>
        <note />
      </trans-unit>
      <trans-unit id="ERR_BadOpOnNullOrDefault">
        <source>Operator '{0}' cannot be applied to operand '{1}'</source>
        <target state="translated">運算子 '{0}' 不可套用至運算元 '{1}'</target>
        <note />
      </trans-unit>
      <trans-unit id="ERR_ThisInStaticMeth">
        <source>Keyword 'this' is not valid in a static property, static method, or static field initializer</source>
        <target state="translated">關鍵字 'this' 在靜態屬性、靜態方法或靜態欄位初始設定式中無效。</target>
        <note />
      </trans-unit>
      <trans-unit id="ERR_ThisInBadContext">
        <source>Keyword 'this' is not available in the current context</source>
        <target state="translated">關鍵字 'this' 在目前內容中無法使用</target>
        <note />
      </trans-unit>
      <trans-unit id="WRN_InvalidMainSig">
        <source>'{0}' has the wrong signature to be an entry point</source>
        <target state="translated">'{0}' 的進入點簽章錯誤</target>
        <note />
      </trans-unit>
      <trans-unit id="WRN_InvalidMainSig_Title">
        <source>Method has the wrong signature to be an entry point</source>
        <target state="translated">方法的進入點簽章錯誤</target>
        <note />
      </trans-unit>
      <trans-unit id="ERR_NoImplicitConv">
        <source>Cannot implicitly convert type '{0}' to '{1}'</source>
        <target state="translated">無法將類型 '{0}' 隱含轉換成 '{1}'</target>
        <note />
      </trans-unit>
      <trans-unit id="ERR_NoExplicitConv">
        <source>Cannot convert type '{0}' to '{1}'</source>
        <target state="translated">無法將類型 '{0}' 轉換成 '{1}'</target>
        <note />
      </trans-unit>
      <trans-unit id="ERR_ConstOutOfRange">
        <source>Constant value '{0}' cannot be converted to a '{1}'</source>
        <target state="translated">常數值 '{0}' 不可轉換成 '{1}'</target>
        <note />
      </trans-unit>
      <trans-unit id="ERR_AmbigBinaryOps">
        <source>Operator '{0}' is ambiguous on operands of type '{1}' and '{2}'</source>
        <target state="translated">運算子 '{0}' 在類型為 '{1}' 和 '{2}' 的運算元上模稜兩可</target>
        <note />
      </trans-unit>
      <trans-unit id="ERR_AmbigBinaryOpsOnDefault">
        <source>Operator '{0}' is ambiguous on operands 'default' and 'default'</source>
        <target state="translated">運算子 '{0}' 在運算元 'default' 和 'default' 不明確</target>
        <note />
      </trans-unit>
      <trans-unit id="ERR_AmbigUnaryOp">
        <source>Operator '{0}' is ambiguous on an operand of type '{1}'</source>
        <target state="translated">運算子 '{0}' 在類型為 '{1}' 的運算元上模稜兩可</target>
        <note />
      </trans-unit>
      <trans-unit id="ERR_InAttrOnOutParam">
        <source>An out parameter cannot have the In attribute</source>
        <target state="translated">out 參數不能有 In 屬性</target>
        <note />
      </trans-unit>
      <trans-unit id="ERR_ValueCantBeNull">
        <source>Cannot convert null to '{0}' because it is a non-nullable value type</source>
        <target state="translated">無法將 null 轉換成 '{0}'，因為它是不可為 null 的實值類型</target>
        <note />
      </trans-unit>
      <trans-unit id="ERR_NoExplicitBuiltinConv">
        <source>Cannot convert type '{0}' to '{1}' via a reference conversion, boxing conversion, unboxing conversion, wrapping conversion, or null type conversion</source>
        <target state="translated">無法透過參考轉換、boxing 轉換、unboxing 轉換、wrapping 轉換或 null 類型轉換，來將類型 '{0}' 轉換成 '{1}'</target>
        <note />
      </trans-unit>
      <trans-unit id="FTL_DebugEmitFailure">
        <source>Unexpected error writing debug information -- '{0}'</source>
        <target state="translated">寫入偵錯資訊時發生未預期的錯誤 -- '{0}'</target>
        <note />
      </trans-unit>
      <trans-unit id="ERR_BadVisReturnType">
        <source>Inconsistent accessibility: return type '{1}' is less accessible than method '{0}'</source>
        <target state="translated">不一致的存取範圍: 傳回類型 '{1}' 比方法 '{0}' 的存取範圍小</target>
        <note />
      </trans-unit>
      <trans-unit id="ERR_BadVisParamType">
        <source>Inconsistent accessibility: parameter type '{1}' is less accessible than method '{0}'</source>
        <target state="translated">不一致的存取範圍: 參數類型 '{1}' 比方法 '{0}' 的存取範圍小</target>
        <note />
      </trans-unit>
      <trans-unit id="ERR_BadVisFieldType">
        <source>Inconsistent accessibility: field type '{1}' is less accessible than field '{0}'</source>
        <target state="translated">不一致的存取範圍: 欄位類型 '{1}' 比欄位 '{0}' 的存取範圍小</target>
        <note />
      </trans-unit>
      <trans-unit id="ERR_BadVisPropertyType">
        <source>Inconsistent accessibility: property type '{1}' is less accessible than property '{0}'</source>
        <target state="translated">不一致的存取範圍: 屬性類型 '{1}' 比屬性 '{0}' 的存取範圍小</target>
        <note />
      </trans-unit>
      <trans-unit id="ERR_BadVisIndexerReturn">
        <source>Inconsistent accessibility: indexer return type '{1}' is less accessible than indexer '{0}'</source>
        <target state="translated">不一致的存取範圍: 索引子傳回類型 '{1}' 比索引子 '{0}' 的存取範圍小</target>
        <note />
      </trans-unit>
      <trans-unit id="ERR_BadVisIndexerParam">
        <source>Inconsistent accessibility: parameter type '{1}' is less accessible than indexer '{0}'</source>
        <target state="translated">不一致的存取範圍: 參數類型 '{1}' 比索引子 '{0}' 的存取範圍小</target>
        <note />
      </trans-unit>
      <trans-unit id="ERR_BadVisOpReturn">
        <source>Inconsistent accessibility: return type '{1}' is less accessible than operator '{0}'</source>
        <target state="translated">不一致的存取範圍: 傳回類型 '{1}' 比運算子 '{0}' 的存取範圍小</target>
        <note />
      </trans-unit>
      <trans-unit id="ERR_BadVisOpParam">
        <source>Inconsistent accessibility: parameter type '{1}' is less accessible than operator '{0}'</source>
        <target state="translated">不一致的存取範圍: 參數類型 '{1}' 比運算子 '{0}' 的存取範圍小</target>
        <note />
      </trans-unit>
      <trans-unit id="ERR_BadVisDelegateReturn">
        <source>Inconsistent accessibility: return type '{1}' is less accessible than delegate '{0}'</source>
        <target state="translated">不一致的存取範圍: 傳回類型 '{1}' 比委派 '{0}' 的存取範圍小</target>
        <note />
      </trans-unit>
      <trans-unit id="ERR_BadVisDelegateParam">
        <source>Inconsistent accessibility: parameter type '{1}' is less accessible than delegate '{0}'</source>
        <target state="translated">不一致的存取範圍: 參數類型 '{1}' 比委派 '{0}' 的存取範圍小</target>
        <note />
      </trans-unit>
      <trans-unit id="ERR_BadVisBaseClass">
        <source>Inconsistent accessibility: base class '{1}' is less accessible than class '{0}'</source>
        <target state="translated">不一致的存取範圍: 基底類別 '{1}' 比類別 '{0}' 的存取範圍小</target>
        <note />
      </trans-unit>
      <trans-unit id="ERR_BadVisBaseInterface">
        <source>Inconsistent accessibility: base interface '{1}' is less accessible than interface '{0}'</source>
        <target state="translated">不一致的存取範圍: 基底介面 '{1}' 比介面 '{0}' 的存取範圍小</target>
        <note />
      </trans-unit>
      <trans-unit id="ERR_EventNeedsBothAccessors">
        <source>'{0}': event property must have both add and remove accessors</source>
        <target state="translated">'{0}': 事件屬性必須同時要有 add 和 remove 存取子</target>
        <note />
      </trans-unit>
      <trans-unit id="ERR_EventNotDelegate">
        <source>'{0}': event must be of a delegate type</source>
        <target state="translated">'{0}': 事件必須為委派類型</target>
        <note />
      </trans-unit>
      <trans-unit id="WRN_UnreferencedEvent">
        <source>The event '{0}' is never used</source>
        <target state="translated">事件 '{0}' 從未使用過</target>
        <note />
      </trans-unit>
      <trans-unit id="WRN_UnreferencedEvent_Title">
        <source>Event is never used</source>
        <target state="translated">從未使用過事件</target>
        <note />
      </trans-unit>
      <trans-unit id="ERR_InterfaceEventInitializer">
        <source>'{0}': event in interface cannot have initializer</source>
        <target state="translated">'{0}': 介面中的事件不可有初始設定式</target>
        <note />
      </trans-unit>
      <trans-unit id="ERR_EventPropertyInInterface">
        <source>An event in an interface cannot have add or remove accessors</source>
        <target state="translated">介面中的事件不能有 add 或 remove 存取子</target>
        <note />
      </trans-unit>
      <trans-unit id="ERR_BadEventUsage">
        <source>The event '{0}' can only appear on the left hand side of += or -= (except when used from within the type '{1}')</source>
        <target state="translated">事件 '{0}' 只可出現在 += 或 -= 的左側 (除非從類型 '{1}' 中使用)</target>
        <note />
      </trans-unit>
      <trans-unit id="ERR_ExplicitEventFieldImpl">
        <source>An explicit interface implementation of an event must use event accessor syntax</source>
        <target state="translated">事件的明確介面實作必須使用存取子語法</target>
        <note />
      </trans-unit>
      <trans-unit id="ERR_CantOverrideNonEvent">
        <source>'{0}': cannot override; '{1}' is not an event</source>
        <target state="translated">'{0}': 無法覆寫; '{1}' 不是事件。</target>
        <note />
      </trans-unit>
      <trans-unit id="ERR_AddRemoveMustHaveBody">
        <source>An add or remove accessor must have a body</source>
        <target state="translated">add 或 remove 存取子必須具有主體</target>
        <note />
      </trans-unit>
      <trans-unit id="ERR_AbstractEventInitializer">
        <source>'{0}': abstract event cannot have initializer</source>
        <target state="translated">'{0}': 抽象事件不可有初始設定式</target>
        <note />
      </trans-unit>
      <trans-unit id="ERR_ReservedAssemblyName">
        <source>The assembly name '{0}' is reserved and cannot be used as a reference in an interactive session</source>
        <target state="translated">組件名稱 '{0}' 已保留，不可用做為互動工作階段中的參考。</target>
        <note />
      </trans-unit>
      <trans-unit id="ERR_ReservedEnumerator">
        <source>The enumerator name '{0}' is reserved and cannot be used</source>
        <target state="translated">列舉程式名稱 '{0}' 已保留，且無法使用。</target>
        <note />
      </trans-unit>
      <trans-unit id="ERR_AsMustHaveReferenceType">
        <source>The as operator must be used with a reference type or nullable type ('{0}' is a non-nullable value type)</source>
        <target state="translated">as 運算子必須搭配參考類型或可為 Null 的類型一起使用 ('{0}' 是不可為 Null 的實值類型)</target>
        <note />
      </trans-unit>
      <trans-unit id="WRN_LowercaseEllSuffix">
        <source>The 'l' suffix is easily confused with the digit '1' -- use 'L' for clarity</source>
        <target state="translated">字尾 'l' 很容易與數字 '1' 混淆 -- 請使用 'L' 以避免困擾</target>
        <note />
      </trans-unit>
      <trans-unit id="WRN_LowercaseEllSuffix_Title">
        <source>The 'l' suffix is easily confused with the digit '1'</source>
        <target state="translated">字尾 'l' 很容易與數字 '1' 混淆</target>
        <note />
      </trans-unit>
      <trans-unit id="ERR_BadEventUsageNoField">
        <source>The event '{0}' can only appear on the left hand side of += or -=</source>
        <target state="translated">事件 '{0}' 只可出現在 += 或 -= 的左側</target>
        <note />
      </trans-unit>
      <trans-unit id="ERR_ConstraintOnlyAllowedOnGenericDecl">
        <source>Constraints are not allowed on non-generic declarations</source>
        <target state="translated">非泛型宣告中不可使用條件約束</target>
        <note />
      </trans-unit>
      <trans-unit id="ERR_TypeParamMustBeIdentifier">
        <source>Type parameter declaration must be an identifier not a type</source>
        <target state="translated">類型參數宣告必須是識別項，而非類型。</target>
        <note />
      </trans-unit>
      <trans-unit id="ERR_MemberReserved">
        <source>Type '{1}' already reserves a member called '{0}' with the same parameter types</source>
        <target state="translated">類型 '{1}' 已保留了一個具有相同參數類型且名為 '{0}' 的成員</target>
        <note />
      </trans-unit>
      <trans-unit id="ERR_DuplicateParamName">
        <source>The parameter name '{0}' is a duplicate</source>
        <target state="translated">參數名稱 '{0}' 重複</target>
        <note />
      </trans-unit>
      <trans-unit id="ERR_DuplicateNameInNS">
        <source>The namespace '{1}' already contains a definition for '{0}'</source>
        <target state="translated">命名空間 '{1}' 已包含 '{0}' 的定義</target>
        <note />
      </trans-unit>
      <trans-unit id="ERR_DuplicateNameInClass">
        <source>The type '{0}' already contains a definition for '{1}'</source>
        <target state="translated">類型 '{0}' 已包含 '{1}' 的定義</target>
        <note />
      </trans-unit>
      <trans-unit id="ERR_NameNotInContext">
        <source>The name '{0}' does not exist in the current context</source>
        <target state="translated">名稱 '{0}' 不存在於目前的內容中</target>
        <note />
      </trans-unit>
      <trans-unit id="ERR_NameNotInContextPossibleMissingReference">
        <source>The name '{0}' does not exist in the current context (are you missing a reference to assembly '{1}'?)</source>
        <target state="translated">名稱 '{0}' 不存在於目前的內容中 (是否遺漏了組件 '{1}' 的參考?)</target>
        <note />
      </trans-unit>
      <trans-unit id="ERR_AmbigContext">
        <source>'{0}' is an ambiguous reference between '{1}' and '{2}'</source>
        <target state="translated">'{0}' 是 '{1}' 與 '{2}' 之間模稜兩可的參考</target>
        <note />
      </trans-unit>
      <trans-unit id="WRN_DuplicateUsing">
        <source>The using directive for '{0}' appeared previously in this namespace</source>
        <target state="translated">{0}' 的 using 指示詞之前曾出現於此命名空間中</target>
        <note />
      </trans-unit>
      <trans-unit id="WRN_DuplicateUsing_Title">
        <source>Using directive appeared previously in this namespace</source>
        <target state="translated">Using 指示詞先前出現在此命名空間中</target>
        <note />
      </trans-unit>
      <trans-unit id="ERR_BadMemberFlag">
        <source>The modifier '{0}' is not valid for this item</source>
        <target state="translated">修飾詞 '{0}' 對此項目無效</target>
        <note />
      </trans-unit>
      <trans-unit id="ERR_BadMemberProtection">
        <source>More than one protection modifier</source>
        <target state="translated">有一個以上的保護修飾詞</target>
        <note />
      </trans-unit>
      <trans-unit id="WRN_NewRequired">
        <source>'{0}' hides inherited member '{1}'. Use the new keyword if hiding was intended.</source>
        <target state="translated">'{0}' 會隱藏繼承的成員 '{1}'。若本意即為要隱藏，請使用 new 關鍵字。</target>
        <note />
      </trans-unit>
      <trans-unit id="WRN_NewRequired_Title">
        <source>Member hides inherited member; missing new keyword</source>
        <target state="translated">成員隱藏所繼承的成員; 遺漏 new 關鍵字</target>
        <note />
      </trans-unit>
      <trans-unit id="WRN_NewRequired_Description">
        <source>A variable was declared with the same name as a variable in a base class. However, the new keyword was not used. This warning informs you that you should use new; the variable is declared as if new had been used in the declaration.</source>
        <target state="translated">所宣告的變數名稱與基底類別中的變數相同。不過，未使用 new 關鍵字。此警告通知您應該使用 new; 宣告變數的方式就像已將 new 用於宣告一樣。</target>
        <note />
      </trans-unit>
      <trans-unit id="WRN_NewNotRequired">
        <source>The member '{0}' does not hide an accessible member. The new keyword is not required.</source>
        <target state="translated">成員 '{0}' 並未隱藏可存取的成員。不需要 new 關鍵字。</target>
        <note />
      </trans-unit>
      <trans-unit id="WRN_NewNotRequired_Title">
        <source>Member does not hide an inherited member; new keyword is not required</source>
        <target state="translated">成員未隱藏所繼承的成員; 不需要 new 關鍵字</target>
        <note />
      </trans-unit>
      <trans-unit id="ERR_CircConstValue">
        <source>The evaluation of the constant value for '{0}' involves a circular definition</source>
        <target state="translated">{0}' 常數值的運算發生循環定義</target>
        <note />
      </trans-unit>
      <trans-unit id="ERR_MemberAlreadyExists">
        <source>Type '{1}' already defines a member called '{0}' with the same parameter types</source>
        <target state="translated">類型 '{1}' 已定義了一個具有相同參數類型且名為 '{0}' 的成員</target>
        <note />
      </trans-unit>
      <trans-unit id="ERR_StaticNotVirtual">
        <source>A static member '{0}' cannot be marked as override, virtual, or abstract</source>
        <target state="translated">靜態成員 '{0}' 不可標記為 override、virtual 或 abstract。</target>
        <note />
      </trans-unit>
      <trans-unit id="ERR_OverrideNotNew">
        <source>A member '{0}' marked as override cannot be marked as new or virtual</source>
        <target state="translated">標記為 override 的成員 '{0}'，不可標記為 new 或 virtual。</target>
        <note />
      </trans-unit>
      <trans-unit id="WRN_NewOrOverrideExpected">
        <source>'{0}' hides inherited member '{1}'. To make the current member override that implementation, add the override keyword. Otherwise add the new keyword.</source>
        <target state="translated">'{0}' 會隱藏繼承的成員 '{1}'。若要讓目前的成員覆寫該實作，請加入 override 關鍵字; 否則請加入 new 關鍵字。</target>
        <note />
      </trans-unit>
      <trans-unit id="WRN_NewOrOverrideExpected_Title">
        <source>Member hides inherited member; missing override keyword</source>
        <target state="translated">成員隱藏所繼承的成員; 遺漏 override 關鍵字</target>
        <note />
      </trans-unit>
      <trans-unit id="ERR_OverrideNotExpected">
        <source>'{0}': no suitable method found to override</source>
        <target state="translated">'{0}': 未找到任何合適的方法可覆寫</target>
        <note />
      </trans-unit>
      <trans-unit id="ERR_NamespaceUnexpected">
        <source>A namespace cannot directly contain members such as fields or methods</source>
        <target state="translated">命名空間不能直接包含如欄位或方法等成員</target>
        <note />
      </trans-unit>
      <trans-unit id="ERR_NoSuchMember">
        <source>'{0}' does not contain a definition for '{1}'</source>
        <target state="translated">'{0}' 未包含 '{1}' 的定義</target>
        <note />
      </trans-unit>
      <trans-unit id="ERR_BadSKknown">
        <source>'{0}' is a {1} but is used like a {2}</source>
        <target state="translated">'{0}' 是 {1}，但卻當成 {2} 使用。</target>
        <note />
      </trans-unit>
      <trans-unit id="ERR_BadSKunknown">
        <source>'{0}' is a {1}, which is not valid in the given context</source>
        <target state="translated">'{0}' 是 {1}，其在指定內容中無效。</target>
        <note />
      </trans-unit>
      <trans-unit id="ERR_ObjectRequired">
        <source>An object reference is required for the non-static field, method, or property '{0}'</source>
        <target state="translated">需要有物件參考，才可使用非靜態欄位、方法或屬性 '{0}'。</target>
        <note />
      </trans-unit>
      <trans-unit id="ERR_AmbigCall">
        <source>The call is ambiguous between the following methods or properties: '{0}' and '{1}'</source>
        <target state="translated">以下方法或屬性之間的呼叫模稜兩可: '{0}' 和 '{1}'</target>
        <note />
      </trans-unit>
      <trans-unit id="ERR_BadAccess">
        <source>'{0}' is inaccessible due to its protection level</source>
        <target state="translated">'{0}' 由於其保護層級之故，所以無法存取。</target>
        <note />
      </trans-unit>
      <trans-unit id="ERR_MethDelegateMismatch">
        <source>No overload for '{0}' matches delegate '{1}'</source>
        <target state="translated">{0}' 沒有任何多載符合委派 '{1}'</target>
        <note />
      </trans-unit>
      <trans-unit id="ERR_RetObjectRequired">
        <source>An object of a type convertible to '{0}' is required</source>
        <target state="translated">需要可轉換成 '{0}' 之類型的物件</target>
        <note />
      </trans-unit>
      <trans-unit id="ERR_RetNoObjectRequired">
        <source>Since '{0}' returns void, a return keyword must not be followed by an object expression</source>
        <target state="translated">因為 '{0}' 傳回了 void，所以 return 關鍵字之後不可接著物件運算式。</target>
        <note />
      </trans-unit>
      <trans-unit id="ERR_LocalDuplicate">
        <source>A local variable or function named '{0}' is already defined in this scope</source>
        <target state="translated">已經在此範圍內定義名為 '{0}' 的區域變數或函式</target>
        <note />
      </trans-unit>
      <trans-unit id="ERR_AssgLvalueExpected">
        <source>The left-hand side of an assignment must be a variable, property or indexer</source>
        <target state="translated">指派的左側必須是變數、屬性或索引子。</target>
        <note />
      </trans-unit>
      <trans-unit id="ERR_StaticConstParam">
        <source>'{0}': a static constructor must be parameterless</source>
        <target state="translated">'{0}': 靜態建構函式不能使用參數</target>
        <note />
      </trans-unit>
      <trans-unit id="ERR_NotConstantExpression">
        <source>The expression being assigned to '{0}' must be constant</source>
        <target state="translated">指派至 '{0}' 的運算式必須為常數</target>
        <note />
      </trans-unit>
      <trans-unit id="ERR_NotNullConstRefField">
        <source>'{0}' is of type '{1}'. A const field of a reference type other than string can only be initialized with null.</source>
        <target state="translated">'{0}' 為類型 '{1}'。非字串之參考類型的 const 欄位，只能以 null 初始設定。</target>
        <note />
      </trans-unit>
      <trans-unit id="ERR_LocalIllegallyOverrides">
        <source>A local or parameter named '{0}' cannot be declared in this scope because that name is used in an enclosing local scope to define a local or parameter</source>
        <target state="translated">無法在此範圍宣告名為 '{0}' 的區域變數或參數，因為該名稱已用於封入區域變數範圍，以定義區域變數或參數。</target>
        <note />
      </trans-unit>
      <trans-unit id="ERR_BadUsingNamespace">
        <source>A 'using namespace' directive can only be applied to namespaces; '{0}' is a type not a namespace. Consider a 'using static' directive instead</source>
        <target state="translated">using namespace' 指示詞只能套用至命名空間; '{0}' 是類型而非命名空間。請考慮改用 'using static' 指示詞</target>
        <note />
      </trans-unit>
      <trans-unit id="ERR_BadUsingType">
        <source>A 'using static' directive can only be applied to types; '{0}' is a namespace not a type. Consider a 'using namespace' directive instead</source>
        <target state="translated">using static' 指示詞只能套用至類型; '{0}' 是命名空間而非類型。請考慮改用 'using namespace' 指示詞</target>
        <note />
      </trans-unit>
      <trans-unit id="ERR_NoAliasHere">
        <source>A 'using static' directive cannot be used to declare an alias</source>
        <target state="translated">using static' 指示詞不能用來宣告別名</target>
        <note />
      </trans-unit>
      <trans-unit id="ERR_NoBreakOrCont">
        <source>No enclosing loop out of which to break or continue</source>
        <target state="translated">沒有可中斷或繼續的封閉式迴圈</target>
        <note />
      </trans-unit>
      <trans-unit id="ERR_DuplicateLabel">
        <source>The label '{0}' is a duplicate</source>
        <target state="translated">標籤 '{0}' 重複</target>
        <note />
      </trans-unit>
      <trans-unit id="ERR_NoConstructors">
        <source>The type '{0}' has no constructors defined</source>
        <target state="translated">類型 '{0}' 未定義任何建構函式</target>
        <note />
      </trans-unit>
      <trans-unit id="ERR_NoNewAbstract">
        <source>Cannot create an instance of the abstract class or interface '{0}'</source>
        <target state="translated">無法建立抽象類別或介面 '{0}' 的執行個體</target>
        <note />
      </trans-unit>
      <trans-unit id="ERR_ConstValueRequired">
        <source>A const field requires a value to be provided</source>
        <target state="translated">需要為 const 欄位提供值</target>
        <note />
      </trans-unit>
      <trans-unit id="ERR_CircularBase">
        <source>Circular base class dependency involving '{0}' and '{1}'</source>
        <target state="translated">循環基底類別相依包括 '{0}' 和 '{1}'</target>
        <note />
      </trans-unit>
      <trans-unit id="ERR_BadDelegateConstructor">
        <source>The delegate '{0}' does not have a valid constructor</source>
        <target state="translated">委派 '{0}' 沒有有效的建構函式</target>
        <note />
      </trans-unit>
      <trans-unit id="ERR_MethodNameExpected">
        <source>Method name expected</source>
        <target state="translated">必須是方法名稱</target>
        <note />
      </trans-unit>
      <trans-unit id="ERR_ConstantExpected">
        <source>A constant value is expected</source>
        <target state="translated">必須是常數值</target>
        <note />
      </trans-unit>
      <trans-unit id="ERR_V6SwitchGoverningTypeValueExpected">
        <source>A switch expression or case label must be a bool, char, string, integral, enum, or corresponding nullable type in C# 6 and earlier.</source>
        <target state="translated">Switch 運算式或 case 標籤必須是 bool、char、string、integral、enum 或 C# 6 及舊版中對應的可為 Null 類型。</target>
        <note />
      </trans-unit>
      <trans-unit id="ERR_IntegralTypeValueExpected">
        <source>A value of an integral type expected</source>
        <target state="translated">必須是整數類型的值</target>
        <note />
      </trans-unit>
      <trans-unit id="ERR_DuplicateCaseLabel">
        <source>The switch statement contains multiple cases with the label value '{0}'</source>
        <target state="translated">switch 陳述式包含多個標籤值為 '{0}' 的情況</target>
        <note />
      </trans-unit>
      <trans-unit id="ERR_InvalidGotoCase">
        <source>A goto case is only valid inside a switch statement</source>
        <target state="translated">goto case 只有在 switch 陳述式中有效</target>
        <note />
      </trans-unit>
      <trans-unit id="ERR_PropertyLacksGet">
        <source>The property or indexer '{0}' cannot be used in this context because it lacks the get accessor</source>
        <target state="translated">屬性或索引子 '{0}' 無法用在此內容中，因為它缺少 get 存取子。</target>
        <note />
      </trans-unit>
      <trans-unit id="ERR_BadExceptionType">
        <source>The type caught or thrown must be derived from System.Exception</source>
        <target state="translated">類型 catch 或 throw 必須衍生自 System.Exception</target>
        <note />
      </trans-unit>
      <trans-unit id="ERR_BadEmptyThrow">
        <source>A throw statement with no arguments is not allowed outside of a catch clause</source>
        <target state="translated">沒有引數的 throw 陳述式不可用於 catch 子句之外</target>
        <note />
      </trans-unit>
      <trans-unit id="ERR_BadFinallyLeave">
        <source>Control cannot leave the body of a finally clause</source>
        <target state="translated">控制項不可脫離 finally 子句的主體</target>
        <note />
      </trans-unit>
      <trans-unit id="ERR_LabelShadow">
        <source>The label '{0}' shadows another label by the same name in a contained scope</source>
        <target state="translated">標籤 '{0}' 所包含的範圍內以相同的名稱遮蔽了另一個標籤</target>
        <note />
      </trans-unit>
      <trans-unit id="ERR_LabelNotFound">
        <source>No such label '{0}' within the scope of the goto statement</source>
        <target state="translated">goto 陳述式的範圍內沒有這種標籤 '{0}'</target>
        <note />
      </trans-unit>
      <trans-unit id="ERR_UnreachableCatch">
        <source>A previous catch clause already catches all exceptions of this or of a super type ('{0}')</source>
        <target state="translated">之前的 catch 子句已取得所有屬於此類型或超級類型 ('{0}') 的例外狀況</target>
        <note />
      </trans-unit>
      <trans-unit id="WRN_FilterIsConstantTrue">
        <source>Filter expression is a constant 'true', consider removing the filter</source>
        <target state="translated">篩選條件運算式是常數 'true'，請考慮移除此篩選條件</target>
        <note />
      </trans-unit>
      <trans-unit id="WRN_FilterIsConstantTrue_Title">
        <source>Filter expression is a constant 'true'</source>
        <target state="translated">篩選條件運算式是常數 'true'</target>
        <note />
      </trans-unit>
      <trans-unit id="ERR_ReturnExpected">
        <source>'{0}': not all code paths return a value</source>
        <target state="translated">'{0}': 不是所有程式碼路徑都有傳回值</target>
        <note />
      </trans-unit>
      <trans-unit id="WRN_UnreachableCode">
        <source>Unreachable code detected</source>
        <target state="translated">偵測到執行不到的程式碼</target>
        <note />
      </trans-unit>
      <trans-unit id="WRN_UnreachableCode_Title">
        <source>Unreachable code detected</source>
        <target state="translated">偵測到執行不到的程式碼</target>
        <note />
      </trans-unit>
      <trans-unit id="ERR_SwitchFallThrough">
        <source>Control cannot fall through from one case label ('{0}') to another</source>
        <target state="translated">程式控制權無法從一個 case 標籤 ('{0}') 繼續到另一個</target>
        <note />
      </trans-unit>
      <trans-unit id="WRN_UnreferencedLabel">
        <source>This label has not been referenced</source>
        <target state="translated">未參考此標籤</target>
        <note />
      </trans-unit>
      <trans-unit id="WRN_UnreferencedLabel_Title">
        <source>This label has not been referenced</source>
        <target state="translated">未參考此標籤</target>
        <note />
      </trans-unit>
      <trans-unit id="ERR_UseDefViolation">
        <source>Use of unassigned local variable '{0}'</source>
        <target state="translated">使用未指派的區域變數 '{0}'</target>
        <note />
      </trans-unit>
      <trans-unit id="WRN_UnreferencedVar">
        <source>The variable '{0}' is declared but never used</source>
        <target state="translated">已宣告變數 '{0}'，但從未使用過它。</target>
        <note />
      </trans-unit>
      <trans-unit id="WRN_UnreferencedVar_Title">
        <source>Variable is declared but never used</source>
        <target state="translated">已宣告變數，但從未使用過它</target>
        <note />
      </trans-unit>
      <trans-unit id="WRN_UnreferencedField">
        <source>The field '{0}' is never used</source>
        <target state="translated">欄位 '{0}' 從未使用過</target>
        <note />
      </trans-unit>
      <trans-unit id="WRN_UnreferencedField_Title">
        <source>Field is never used</source>
        <target state="translated">從未使用過欄位</target>
        <note />
      </trans-unit>
      <trans-unit id="ERR_UseDefViolationField">
        <source>Use of possibly unassigned field '{0}'</source>
        <target state="translated">使用可能未指派的欄位 '{0}'</target>
        <note />
      </trans-unit>
      <trans-unit id="ERR_UseDefViolationProperty">
        <source>Use of possibly unassigned auto-implemented property '{0}'</source>
        <target state="translated">可能使用了未指派的自動實作屬性 '{0}'</target>
        <note />
      </trans-unit>
      <trans-unit id="ERR_UnassignedThis">
        <source>Field '{0}' must be fully assigned before control is returned to the caller</source>
        <target state="translated">在程式控制權回到呼叫端之前，必須完整指派欄位 '{0}'。</target>
        <note />
      </trans-unit>
      <trans-unit id="ERR_AmbigQM">
        <source>Type of conditional expression cannot be determined because '{0}' and '{1}' implicitly convert to one another</source>
        <target state="translated">無法判斷條件運算式的類型，因為 '{0}' 和 '{1}' 會互相隱含轉換。</target>
        <note />
      </trans-unit>
      <trans-unit id="ERR_InvalidQM">
        <source>Type of conditional expression cannot be determined because there is no implicit conversion between '{0}' and '{1}'</source>
        <target state="translated">無法確認條件運算式的類型，因為 '{0}' 和 '{1}' 之間沒有隱含轉換。</target>
        <note />
      </trans-unit>
      <trans-unit id="ERR_NoBaseClass">
        <source>A base class is required for a 'base' reference</source>
        <target state="translated">base' 參考需要基底類別</target>
        <note />
      </trans-unit>
      <trans-unit id="ERR_BaseIllegal">
        <source>Use of keyword 'base' is not valid in this context</source>
        <target state="translated">在此內容中使用關鍵字 'base' 無效</target>
        <note />
      </trans-unit>
      <trans-unit id="ERR_ObjectProhibited">
        <source>Member '{0}' cannot be accessed with an instance reference; qualify it with a type name instead</source>
        <target state="translated">成員 '{0}' 無法以執行個體參考進行存取; 請改用類型名稱。</target>
        <note />
      </trans-unit>
      <trans-unit id="ERR_ParamUnassigned">
        <source>The out parameter '{0}' must be assigned to before control leaves the current method</source>
        <target state="translated">在程式控制權脫離目前的方法之前，必須指派 out 參數 '{0}'。</target>
        <note />
      </trans-unit>
      <trans-unit id="ERR_InvalidArray">
        <source>Invalid rank specifier: expected ',' or ']'</source>
        <target state="translated">陣序規範無效: 必須是 ',' 或 ']'</target>
        <note />
      </trans-unit>
      <trans-unit id="ERR_ExternHasBody">
        <source>'{0}' cannot be extern and declare a body</source>
        <target state="translated">'{0}' 不可同時為外部並宣告主體</target>
        <note />
      </trans-unit>
      <trans-unit id="ERR_ExternHasConstructorInitializer">
        <source>'{0}' cannot be extern and have a constructor initializer</source>
        <target state="translated">'{0}' 不可同時為外部並具有建構函式初始設定式</target>
        <note />
      </trans-unit>
      <trans-unit id="ERR_AbstractAndExtern">
        <source>'{0}' cannot be both extern and abstract</source>
        <target state="translated">'{0}' 不可同時為外部與抽象</target>
        <note />
      </trans-unit>
      <trans-unit id="ERR_BadAttributeParamType">
        <source>Attribute constructor parameter '{0}' has type '{1}', which is not a valid attribute parameter type</source>
        <target state="translated">屬性建構函式參數 '{0}' 的類型為 '{1}'，但是該類型不是有效的屬性參數類型。</target>
        <note />
      </trans-unit>
      <trans-unit id="ERR_BadAttributeArgument">
        <source>An attribute argument must be a constant expression, typeof expression or array creation expression of an attribute parameter type</source>
        <target state="translated">屬性引數必須是常數運算式、typeof 運算式或屬性參數類型的陣列建立運算式</target>
        <note />
      </trans-unit>
      <trans-unit id="ERR_BadAttributeParamDefaultArgument">
        <source>Attribute constructor parameter '{0}' is optional, but no default parameter value was specified.</source>
        <target state="translated">屬性建構函式參數 '{0}' 為選擇性參數，但並未指定預設參數值。</target>
        <note />
      </trans-unit>
      <trans-unit id="WRN_IsAlwaysTrue">
        <source>The given expression is always of the provided ('{0}') type</source>
        <target state="translated">指定的運算式一律會是提供的 ('{0}') 類型</target>
        <note />
      </trans-unit>
      <trans-unit id="WRN_IsAlwaysTrue_Title">
        <source>'is' expression's given expression is always of the provided type</source>
        <target state="translated">'is' 運算式的指定運算式一律會是提供的類型</target>
        <note />
      </trans-unit>
      <trans-unit id="WRN_IsAlwaysFalse">
        <source>The given expression is never of the provided ('{0}') type</source>
        <target state="translated">指定的運算式絕不是提供的 ('{0}') 類型</target>
        <note />
      </trans-unit>
      <trans-unit id="WRN_IsAlwaysFalse_Title">
        <source>'is' expression's given expression is never of the provided type</source>
        <target state="translated">'is' 運算式的指定運算式絕不是提供的類型</target>
        <note />
      </trans-unit>
      <trans-unit id="ERR_LockNeedsReference">
        <source>'{0}' is not a reference type as required by the lock statement</source>
        <target state="translated">'{0}' 不是 lock 陳述式所需的參考類型</target>
        <note />
      </trans-unit>
      <trans-unit id="ERR_NullNotValid">
        <source>Use of null is not valid in this context</source>
        <target state="translated">在此內容中使用 null 無效</target>
        <note />
      </trans-unit>
      <trans-unit id="ERR_DefaultLiteralNotValid">
        <source>Use of default literal is not valid in this context</source>
        <target state="translated">在此內容中使用預設常值無效</target>
        <note />
      </trans-unit>
      <trans-unit id="ERR_UseDefViolationThis">
        <source>The 'this' object cannot be used before all of its fields are assigned to</source>
        <target state="translated">指定其所有欄位前，無法使用 'this' 物件</target>
        <note />
      </trans-unit>
      <trans-unit id="ERR_ArgsInvalid">
        <source>The __arglist construct is valid only within a variable argument method</source>
        <target state="translated">__arglist 建構函式只有在變數引數方法中才有效</target>
        <note />
      </trans-unit>
      <trans-unit id="ERR_PtrExpected">
        <source>The * or -&gt; operator must be applied to a pointer</source>
        <target state="translated">必須對指標套用 * 或 -&gt; 運算子</target>
        <note />
      </trans-unit>
      <trans-unit id="ERR_PtrIndexSingle">
        <source>A pointer must be indexed by only one value</source>
        <target state="translated">只能使用一個值對指標編製索引</target>
        <note />
      </trans-unit>
      <trans-unit id="WRN_ByRefNonAgileField">
        <source>Using '{0}' as a ref or out value or taking its address may cause a runtime exception because it is a field of a marshal-by-reference class</source>
        <target state="translated">若將 '{0}' 用作為 ref 或 out 值或取得其位址，皆可能會導致執行階段例外狀況，因為其為 marshal-by-reference 類別的欄位</target>
        <note />
      </trans-unit>
      <trans-unit id="WRN_ByRefNonAgileField_Title">
        <source>Using a field of a marshal-by-reference class as a ref or out value or taking its address may cause a runtime exception</source>
        <target state="translated">若將 marshal-by-reference 類別的欄位用作為 ref 或 out 值或取得其位址，皆可能會導致執行階段例外狀況</target>
        <note />
      </trans-unit>
      <trans-unit id="ERR_AssgReadonlyStatic">
        <source>A static readonly field cannot be assigned to (except in a static constructor or a variable initializer)</source>
        <target state="translated">不可指定為靜態唯讀欄位 (除非在靜態建構函式或變數初始設定式中)</target>
        <note />
      </trans-unit>
      <trans-unit id="ERR_RefReadonlyStatic">
        <source>A static readonly field cannot be used as a ref or out value (except in a static constructor)</source>
        <target state="translated">無法將靜態唯讀欄位用作為 ref 或 out 值 (除非在靜態建構函式中)</target>
        <note />
      </trans-unit>
      <trans-unit id="ERR_AssgReadonlyProp">
        <source>Property or indexer '{0}' cannot be assigned to -- it is read only</source>
        <target state="translated">無法指派為屬性或索引子 '{0}' -- 其為唯讀</target>
        <note />
      </trans-unit>
      <trans-unit id="ERR_IllegalStatement">
        <source>Only assignment, call, increment, decrement, and new object expressions can be used as a statement</source>
        <target state="translated">只有指派、呼叫、遞增、遞減以及新的物件運算式，可以用做為陳述式。</target>
        <note />
      </trans-unit>
      <trans-unit id="ERR_BadGetEnumerator">
        <source>foreach requires that the return type '{0}' of '{1}' must have a suitable public MoveNext method and public Current property</source>
        <target state="translated">foreach 要求 '{1}' 的傳回類型 '{0}' 必須要有適合的公用 MoveNext 方法以及公用 Current 屬性</target>
        <note />
      </trans-unit>
      <trans-unit id="ERR_TooManyLocals">
        <source>Only 65534 locals, including those generated by the compiler, are allowed</source>
        <target state="translated">只可使用 65534 個區域變數，包括由編譯器所產生的區域變數。</target>
        <note />
      </trans-unit>
      <trans-unit id="ERR_AbstractBaseCall">
        <source>Cannot call an abstract base member: '{0}'</source>
        <target state="translated">無法呼叫抽象基底成員: '{0}'</target>
        <note />
      </trans-unit>
      <trans-unit id="ERR_RefProperty">
        <source>A property or indexer may not be passed as an out or ref parameter</source>
        <target state="translated">屬性或索引子不可以 out 或 ref 參數形式傳遞</target>
        <note />
      </trans-unit>
      <trans-unit id="ERR_ManagedAddr">
        <source>Cannot take the address of, get the size of, or declare a pointer to a managed type ('{0}')</source>
        <target state="translated">無法取得 Managed 類型 ('{0}') 的位址、大小，也無法宣告指向它的指標。</target>
        <note />
      </trans-unit>
      <trans-unit id="ERR_BadFixedInitType">
        <source>The type of a local declared in a fixed statement must be a pointer type</source>
        <target state="translated">在 fixed 陳述式中宣告的區域變數類型必須為指標類型</target>
        <note />
      </trans-unit>
      <trans-unit id="ERR_FixedMustInit">
        <source>You must provide an initializer in a fixed or using statement declaration</source>
        <target state="translated">在 fixed 或 using 陳述式宣告中，必須提供初始設定式。</target>
        <note />
      </trans-unit>
      <trans-unit id="ERR_InvalidAddrOp">
        <source>Cannot take the address of the given expression</source>
        <target state="translated">無法取得指定運算式的位址</target>
        <note />
      </trans-unit>
      <trans-unit id="ERR_FixedNeeded">
        <source>You can only take the address of an unfixed expression inside of a fixed statement initializer</source>
        <target state="translated">您只能取得 fixed 陳述式初始設定式中 unfixed 運算式的位址</target>
        <note />
      </trans-unit>
      <trans-unit id="ERR_FixedNotNeeded">
        <source>You cannot use the fixed statement to take the address of an already fixed expression</source>
        <target state="translated">您不能使用 fixed 陳述式來取得原本就是 fixed 運算式的位址</target>
        <note />
      </trans-unit>
      <trans-unit id="ERR_UnsafeNeeded">
        <source>Pointers and fixed size buffers may only be used in an unsafe context</source>
        <target state="translated">指標和固定大小緩衝區只能使用於 unsafe 內容中</target>
        <note />
      </trans-unit>
      <trans-unit id="ERR_OpTFRetType">
        <source>The return type of operator True or False must be bool</source>
        <target state="translated">運算子 True 或 False 的傳回類型必須為 bool</target>
        <note />
      </trans-unit>
      <trans-unit id="ERR_OperatorNeedsMatch">
        <source>The operator '{0}' requires a matching operator '{1}' to also be defined</source>
        <target state="translated">運算子 '{0}' 需要也同時定義對稱的運算子 '{1}'</target>
        <note />
      </trans-unit>
      <trans-unit id="ERR_BadBoolOp">
        <source>In order to be applicable as a short circuit operator a user-defined logical operator ('{0}') must have the same return type and parameter types</source>
        <target state="translated">為了可以當成最少運算 (Short Circuit) 運算子使用，使用者定義的邏輯運算子 ('{0}') 必須具有相同的傳回類型與參數類型。</target>
        <note />
      </trans-unit>
      <trans-unit id="ERR_MustHaveOpTF">
        <source>In order for '{0}' to be applicable as a short circuit operator, its declaring type '{1}' must define operator true and operator false</source>
        <target state="translated">為了讓 '{0}' 可以當成最少運算 (short circuit) 的運算子使用，其宣告類型 '{1}' 必須定義運算子 true 和運算子 false。</target>
        <note />
      </trans-unit>
      <trans-unit id="WRN_UnreferencedVarAssg">
        <source>The variable '{0}' is assigned but its value is never used</source>
        <target state="translated">已指派變數 '{0}'，但是從未使用過它的值。</target>
        <note />
      </trans-unit>
      <trans-unit id="WRN_UnreferencedVarAssg_Title">
        <source>Variable is assigned but its value is never used</source>
        <target state="translated">已指派變數，但從未使用過其值</target>
        <note />
      </trans-unit>
      <trans-unit id="ERR_CheckedOverflow">
        <source>The operation overflows at compile time in checked mode</source>
        <target state="translated">檢查模式下，作業於編譯時期溢位</target>
        <note />
      </trans-unit>
      <trans-unit id="ERR_ConstOutOfRangeChecked">
        <source>Constant value '{0}' cannot be converted to a '{1}' (use 'unchecked' syntax to override)</source>
        <target state="translated">常數值 '{0}' 不可轉換成 '{1}' (請使用 'unchecked' 語法覆寫)</target>
        <note />
      </trans-unit>
      <trans-unit id="ERR_BadVarargs">
        <source>A method with vararg cannot be generic, be in a generic type, or have a params parameter</source>
        <target state="translated">具有 vararg 的方法不可為泛型、泛型類型或是具有 params 參數。</target>
        <note />
      </trans-unit>
      <trans-unit id="ERR_ParamsMustBeArray">
        <source>The params parameter must be a single dimensional array</source>
        <target state="translated">params 參數必須是單一維度陣列</target>
        <note />
      </trans-unit>
      <trans-unit id="ERR_IllegalArglist">
        <source>An __arglist expression may only appear inside of a call or new expression</source>
        <target state="translated">__arglist 運算式只可出現於呼叫或 new 運算式中</target>
        <note />
      </trans-unit>
      <trans-unit id="ERR_IllegalUnsafe">
        <source>Unsafe code may only appear if compiling with /unsafe</source>
        <target state="translated">只有在編譯時指定了 /unsafe，才會出現 unsafe 程式碼。</target>
        <note />
      </trans-unit>
      <trans-unit id="ERR_AmbigMember">
        <source>Ambiguity between '{0}' and '{1}'</source>
        <target state="translated">{0}' 與 '{1}' 之間模稜兩可</target>
        <note />
      </trans-unit>
      <trans-unit id="ERR_BadForeachDecl">
        <source>Type and identifier are both required in a foreach statement</source>
        <target state="translated">在 foreach 陳述式中同時需要類型與識別項</target>
        <note />
      </trans-unit>
      <trans-unit id="ERR_ParamsLast">
        <source>A params parameter must be the last parameter in a formal parameter list</source>
        <target state="translated">params 參數必須是型式參數清單中的最後一個參數</target>
        <note />
      </trans-unit>
      <trans-unit id="ERR_SizeofUnsafe">
        <source>'{0}' does not have a predefined size, therefore sizeof can only be used in an unsafe context (consider using System.Runtime.InteropServices.Marshal.SizeOf)</source>
        <target state="translated">'{0}' 沒有預先定義的大小，因此 sizeof 只能使用於 unsafe 內容 (請考慮使用 System.Runtime.InteropServices.Marshal.SizeOf)。</target>
        <note />
      </trans-unit>
      <trans-unit id="ERR_DottedTypeNameNotFoundInNS">
        <source>The type or namespace name '{0}' does not exist in the namespace '{1}' (are you missing an assembly reference?)</source>
        <target state="translated">命名空間 '{1}' 中沒有類型或命名空間名稱 '{0}' (是否遺漏了組件參考?)</target>
        <note />
      </trans-unit>
      <trans-unit id="ERR_FieldInitRefNonstatic">
        <source>A field initializer cannot reference the non-static field, method, or property '{0}'</source>
        <target state="translated">欄位初始設定式無法參考非靜態欄位、方法或屬性 '{0}'。</target>
        <note />
      </trans-unit>
      <trans-unit id="ERR_SealedNonOverride">
        <source>'{0}' cannot be sealed because it is not an override</source>
        <target state="translated">'因為 '{0}' 不是 override，所以無法密封。</target>
        <note />
      </trans-unit>
      <trans-unit id="ERR_CantOverrideSealed">
        <source>'{0}': cannot override inherited member '{1}' because it is sealed</source>
        <target state="translated">'{0}': 無法覆寫繼承的成員 '{1}'，因為其已密封。</target>
        <note />
      </trans-unit>
      <trans-unit id="ERR_VoidError">
        <source>The operation in question is undefined on void pointers</source>
        <target state="translated">在 Void 指標上未定義有問題的作業</target>
        <note />
      </trans-unit>
      <trans-unit id="ERR_ConditionalOnOverride">
        <source>The Conditional attribute is not valid on '{0}' because it is an override method</source>
        <target state="translated">Conditional 屬性在 '{0}' 上無效，因為其為覆寫方法。</target>
        <note />
      </trans-unit>
      <trans-unit id="ERR_PointerInAsOrIs">
        <source>Neither 'is' nor 'as' is valid on pointer types</source>
        <target state="translated">is' 或 'as' 在指標類型上都無效</target>
        <note />
      </trans-unit>
      <trans-unit id="ERR_CallingFinalizeDeprecated">
        <source>Destructors and object.Finalize cannot be called directly. Consider calling IDisposable.Dispose if available.</source>
        <target state="translated">無法直接呼叫解構函式與 object.Finalize。請考慮呼叫 IDisposable.Dispose (若有的話)。</target>
        <note />
      </trans-unit>
      <trans-unit id="ERR_SingleTypeNameNotFound">
        <source>The type or namespace name '{0}' could not be found (are you missing a using directive or an assembly reference?)</source>
        <target state="translated">找不到類型或命名空間名稱 '{0}' (是否遺漏了 using 指示詞或組件參考?)</target>
        <note />
      </trans-unit>
      <trans-unit id="ERR_NegativeStackAllocSize">
        <source>Cannot use a negative size with stackalloc</source>
        <target state="translated">stackalloc 無法使用負值大小</target>
        <note />
      </trans-unit>
      <trans-unit id="ERR_NegativeArraySize">
        <source>Cannot create an array with a negative size</source>
        <target state="translated">無法以負值大小建立陣列</target>
        <note />
      </trans-unit>
      <trans-unit id="ERR_OverrideFinalizeDeprecated">
        <source>Do not override object.Finalize. Instead, provide a destructor.</source>
        <target state="translated">請勿覆寫 object.Finalize，請改為提供解構函式。</target>
        <note />
      </trans-unit>
      <trans-unit id="ERR_CallingBaseFinalizeDeprecated">
        <source>Do not directly call your base class Finalize method. It is called automatically from your destructor.</source>
        <target state="translated">請勿直接呼叫您的基底類別 Finalize 方法。其會從您的解構函式自動呼叫。</target>
        <note />
      </trans-unit>
      <trans-unit id="WRN_NegativeArrayIndex">
        <source>Indexing an array with a negative index (array indices always start at zero)</source>
        <target state="translated">正在以負值索引檢索陣列 (陣列索引一律從 0 開始)</target>
        <note />
      </trans-unit>
      <trans-unit id="WRN_NegativeArrayIndex_Title">
        <source>Indexing an array with a negative index</source>
        <target state="translated">對具有負索引的陣列編製索引</target>
        <note />
      </trans-unit>
      <trans-unit id="WRN_BadRefCompareLeft">
        <source>Possible unintended reference comparison; to get a value comparison, cast the left hand side to type '{0}'</source>
        <target state="translated">可能誤用了參考比較; 若要進行數值比較，請將左側轉型為類型 '{0}'。</target>
        <note />
      </trans-unit>
      <trans-unit id="WRN_BadRefCompareLeft_Title">
        <source>Possible unintended reference comparison; left hand side needs cast</source>
        <target state="translated">可能誤用參考比較; 左端需要轉換</target>
        <note />
      </trans-unit>
      <trans-unit id="WRN_BadRefCompareRight">
        <source>Possible unintended reference comparison; to get a value comparison, cast the right hand side to type '{0}'</source>
        <target state="translated">可能誤用了參考比較; 若要進行數值比較，請將右側轉型為類型 '{0}'。</target>
        <note />
      </trans-unit>
      <trans-unit id="WRN_BadRefCompareRight_Title">
        <source>Possible unintended reference comparison; right hand side needs cast</source>
        <target state="translated">可能誤用參考比較; 右端需要轉換</target>
        <note />
      </trans-unit>
      <trans-unit id="ERR_BadCastInFixed">
        <source>The right hand side of a fixed statement assignment may not be a cast expression</source>
        <target state="translated">fixed 陳述式指派的右側，不可為 cast 運算式。</target>
        <note />
      </trans-unit>
      <trans-unit id="ERR_StackallocInCatchFinally">
        <source>stackalloc may not be used in a catch or finally block</source>
        <target state="translated">在 catch 或 finally 區塊中不可使用 stackalloc</target>
        <note />
      </trans-unit>
      <trans-unit id="ERR_VarargsLast">
        <source>An __arglist parameter must be the last parameter in a formal parameter list</source>
        <target state="translated">__arglist 參數必須是型式參數清單的最後一個參數</target>
        <note />
      </trans-unit>
      <trans-unit id="ERR_MissingPartial">
        <source>Missing partial modifier on declaration of type '{0}'; another partial declaration of this type exists</source>
        <target state="translated">類型 '{0}' 的宣告中遺漏 partial 修飾詞; 還存在此類型的其他部分宣告。</target>
        <note />
      </trans-unit>
      <trans-unit id="ERR_PartialTypeKindConflict">
        <source>Partial declarations of '{0}' must be all classes, all structs, or all interfaces</source>
        <target state="translated">{0}' 的部分宣告必須全部為類別、全部為結構，或全部為介面。</target>
        <note />
      </trans-unit>
      <trans-unit id="ERR_PartialModifierConflict">
        <source>Partial declarations of '{0}' have conflicting accessibility modifiers</source>
        <target state="translated">{0}' 的部分宣告出現相 衝突的存取範圍修飾詞</target>
        <note />
      </trans-unit>
      <trans-unit id="ERR_PartialMultipleBases">
        <source>Partial declarations of '{0}' must not specify different base classes</source>
        <target state="translated">{0}' 的部分宣告不得指定不同的基底類別</target>
        <note />
      </trans-unit>
      <trans-unit id="ERR_PartialWrongTypeParams">
        <source>Partial declarations of '{0}' must have the same type parameter names in the same order</source>
        <target state="translated">{0}' 的部分宣告必須要有相同順序的相同類型參數名稱</target>
        <note />
      </trans-unit>
      <trans-unit id="ERR_PartialWrongConstraints">
        <source>Partial declarations of '{0}' have inconsistent constraints for type parameter '{1}'</source>
        <target state="translated">{0}' 的部分宣告對類型參數 '{1}' 有不一致的條件約束</target>
        <note />
      </trans-unit>
      <trans-unit id="ERR_NoImplicitConvCast">
        <source>Cannot implicitly convert type '{0}' to '{1}'. An explicit conversion exists (are you missing a cast?)</source>
        <target state="translated">無法將類型 '{0}' 隱含轉換成 '{1}'。已存在明確轉換 (是否漏了轉型?)</target>
        <note />
      </trans-unit>
      <trans-unit id="ERR_PartialMisplaced">
        <source>The 'partial' modifier can only appear immediately before 'class', 'struct', 'interface', or 'void'</source>
        <target state="translated">partial' 修飾詞只可緊接在 'class'、'struct'、'interface' 或 'void' 之前。</target>
        <note />
      </trans-unit>
      <trans-unit id="ERR_ImportedCircularBase">
        <source>Imported type '{0}' is invalid. It contains a circular base class dependency.</source>
        <target state="translated">匯入的類型 '{0}' 無效。其包含循環基底類別相依性。</target>
        <note />
      </trans-unit>
      <trans-unit id="ERR_UseDefViolationOut">
        <source>Use of unassigned out parameter '{0}'</source>
        <target state="translated">使用未指派的 out 參數 '{0}'</target>
        <note />
      </trans-unit>
      <trans-unit id="ERR_ArraySizeInDeclaration">
        <source>Array size cannot be specified in a variable declaration (try initializing with a 'new' expression)</source>
        <target state="translated">變數宣告中不可指定陣列大小 (請嘗試使用 'new' 運算式進行初始設定)</target>
        <note />
      </trans-unit>
      <trans-unit id="ERR_InaccessibleGetter">
        <source>The property or indexer '{0}' cannot be used in this context because the get accessor is inaccessible</source>
        <target state="translated">無法在此內容中使用屬性或索引子 '{0}'，因為無法存取 get 存取子。</target>
        <note />
      </trans-unit>
      <trans-unit id="ERR_InaccessibleSetter">
        <source>The property or indexer '{0}' cannot be used in this context because the set accessor is inaccessible</source>
        <target state="translated">無法在此內容中使用屬性或索引子 '{0}'，因為無法存取 set 存取子。</target>
        <note />
      </trans-unit>
      <trans-unit id="ERR_InvalidPropertyAccessMod">
        <source>The accessibility modifier of the '{0}' accessor must be more restrictive than the property or indexer '{1}'</source>
        <target state="translated">{0}' 存取子的存取範圍修飾詞，必須比屬性或索引子 '{1}' 更嚴格。</target>
        <note />
      </trans-unit>
      <trans-unit id="ERR_DuplicatePropertyAccessMods">
        <source>Cannot specify accessibility modifiers for both accessors of the property or indexer '{0}'</source>
        <target state="translated">不可同時對屬性或索引子 '{0}' 的兩個存取子，指定存取範圍修飾詞。</target>
        <note />
      </trans-unit>
      <trans-unit id="ERR_PropertyAccessModInInterface">
        <source>'{0}': accessibility modifiers may not be used on accessors in an interface</source>
        <target state="translated">'{0}': 存取範圍修飾詞不可使用在介面的存取子上</target>
        <note />
      </trans-unit>
      <trans-unit id="ERR_AccessModMissingAccessor">
        <source>'{0}': accessibility modifiers on accessors may only be used if the property or indexer has both a get and a set accessor</source>
        <target state="translated">'{0}': 存取子上的存取範圍修飾詞，只有在屬性或索引子同時有 get 和 set 存取子時，才可使用。</target>
        <note />
      </trans-unit>
      <trans-unit id="ERR_UnimplementedInterfaceAccessor">
        <source>'{0}' does not implement interface member '{1}'. '{2}' is not public.</source>
        <target state="translated">'{0}' 未實作介面成員 '{1}'，因為 '{2}' 並非公用。</target>
        <note />
      </trans-unit>
      <trans-unit id="WRN_PatternIsAmbiguous">
        <source>'{0}' does not implement the '{1}' pattern. '{2}' is ambiguous with '{3}'.</source>
        <target state="translated">'{0}' 未實作 '{1}' 模式，因為 '{2}' 與 '{3}' 之間模稜兩可。</target>
        <note />
      </trans-unit>
      <trans-unit id="WRN_PatternIsAmbiguous_Title">
        <source>Type does not implement the collection pattern; members are ambiguous</source>
        <target state="translated">類型未實作集合模式; 成員模稜兩可</target>
        <note />
      </trans-unit>
      <trans-unit id="WRN_PatternStaticOrInaccessible">
        <source>'{0}' does not implement the '{1}' pattern. '{2}' is either static or not public.</source>
        <target state="translated">'{0}' 未實作 '{1}' 模式，因為 '{2}' 為靜態或並非公用。</target>
        <note />
      </trans-unit>
      <trans-unit id="WRN_PatternStaticOrInaccessible_Title">
        <source>Type does not implement the collection pattern; member is either static or not public</source>
        <target state="translated">類型未實作集合模式; 成員為靜態或非公用</target>
        <note />
      </trans-unit>
      <trans-unit id="WRN_PatternBadSignature">
        <source>'{0}' does not implement the '{1}' pattern. '{2}' has the wrong signature.</source>
        <target state="translated">'{0}' 未實作 '{1}' 模式。'{2}' 的簽章錯誤。</target>
        <note />
      </trans-unit>
      <trans-unit id="WRN_PatternBadSignature_Title">
        <source>Type does not implement the collection pattern; member has the wrong signature</source>
        <target state="translated">類型未實作集合模式; 成員的簽章錯誤</target>
        <note />
      </trans-unit>
      <trans-unit id="ERR_FriendRefNotEqualToThis">
        <source>Friend access was granted by '{0}', but the public key of the output assembly does not match that specified by the attribute in the granting assembly.</source>
        <target state="translated">{0}' 已授與 Friend 存取權限，但輸出組件的公開金鑰不符合授與之組件中屬性所指定的公開金鑰。</target>
        <note />
      </trans-unit>
      <trans-unit id="ERR_FriendRefSigningMismatch">
        <source>Friend access was granted by '{0}', but the strong name signing state of the output assembly does not match that of the granting assembly.</source>
        <target state="translated">{0}' 已授與 Friend 存取權限，但輸出組件的強式名稱簽署狀態不符合授與組件的強式名稱簽署狀態。</target>
        <note />
      </trans-unit>
      <trans-unit id="WRN_SequentialOnPartialClass">
        <source>There is no defined ordering between fields in multiple declarations of partial struct '{0}'. To specify an ordering, all instance fields must be in the same declaration.</source>
        <target state="translated">在部分結構 '{0}' 的多重宣告中，欄位之間沒有已定義的順序。若要指定順序，所有執行個體欄位都必須在同一個宣告中。</target>
        <note />
      </trans-unit>
      <trans-unit id="WRN_SequentialOnPartialClass_Title">
        <source>There is no defined ordering between fields in multiple declarations of partial struct</source>
        <target state="translated">在多個局部結構宣告中，欄位之間未定義順序</target>
        <note />
      </trans-unit>
      <trans-unit id="ERR_BadConstType">
        <source>The type '{0}' cannot be declared const</source>
        <target state="translated">類型 '{0}' 不可宣告為 const</target>
        <note />
      </trans-unit>
      <trans-unit id="ERR_NoNewTyvar">
        <source>Cannot create an instance of the variable type '{0}' because it does not have the new() constraint</source>
        <target state="translated">無法建立變數類型 '{0}' 的執行個體，因為其無 new() 條件約束</target>
        <note />
      </trans-unit>
      <trans-unit id="ERR_BadArity">
        <source>Using the generic {1} '{0}' requires {2} type arguments</source>
        <target state="translated">使用泛型 {1} '{0}' 時需要 {2} 個類型引數</target>
        <note />
      </trans-unit>
      <trans-unit id="ERR_BadTypeArgument">
        <source>The type '{0}' may not be used as a type argument</source>
        <target state="translated">類型 '{0}' 不可用做類型引數</target>
        <note />
      </trans-unit>
      <trans-unit id="ERR_TypeArgsNotAllowed">
        <source>The {1} '{0}' cannot be used with type arguments</source>
        <target state="translated">{1} '{0}' 不可搭配類型引數一起使用</target>
        <note />
      </trans-unit>
      <trans-unit id="ERR_HasNoTypeVars">
        <source>The non-generic {1} '{0}' cannot be used with type arguments</source>
        <target state="translated">非泛型 {1} '{0}' 不可搭配類型引數一起使用</target>
        <note />
      </trans-unit>
      <trans-unit id="ERR_NewConstraintNotSatisfied">
        <source>'{2}' must be a non-abstract type with a public parameterless constructor in order to use it as parameter '{1}' in the generic type or method '{0}'</source>
        <target state="translated">'{2}' 必須是具有公用無參數建構函式的非抽象類型，才可在泛型類型或方法 '{0}' 中用做為參數 '{1}'。</target>
        <note />
      </trans-unit>
      <trans-unit id="ERR_GenericConstraintNotSatisfiedRefType">
        <source>The type '{3}' cannot be used as type parameter '{2}' in the generic type or method '{0}'. There is no implicit reference conversion from '{3}' to '{1}'.</source>
        <target state="translated">類型 '{3}' 不可用做為泛型類型或方法 '{0}' 中的類型參數 '{2}'。沒有從 '{3}' 到 '{1}' 的隱含參考轉換。</target>
        <note />
      </trans-unit>
      <trans-unit id="ERR_GenericConstraintNotSatisfiedNullableEnum">
        <source>The type '{3}' cannot be used as type parameter '{2}' in the generic type or method '{0}'. The nullable type '{3}' does not satisfy the constraint of '{1}'.</source>
        <target state="translated">類型 '{3}' 不可用做為泛型類型或方法 '{0}' 中的類型參數 '{2}'。可為 Null 的類型 '{3}' 無法滿足 '{1}' 的條件約束。</target>
        <note />
      </trans-unit>
      <trans-unit id="ERR_GenericConstraintNotSatisfiedNullableInterface">
        <source>The type '{3}' cannot be used as type parameter '{2}' in the generic type or method '{0}'. The nullable type '{3}' does not satisfy the constraint of '{1}'. Nullable types can not satisfy any interface constraints.</source>
        <target state="translated">類型 '{3}' 不可用做為泛型類型或方法 '{0}' 中的類型參數 '{2}'。可為 Null 的類型 '{3}' 無法滿足 '{1}' 的條件約束。可為 Null 的類型無法滿足任何介面條件約束。</target>
        <note />
      </trans-unit>
      <trans-unit id="ERR_GenericConstraintNotSatisfiedTyVar">
        <source>The type '{3}' cannot be used as type parameter '{2}' in the generic type or method '{0}'. There is no boxing conversion or type parameter conversion from '{3}' to '{1}'.</source>
        <target state="translated">類型 '{3}' 不可用做為泛型類型或方法 '{0}' 中的類型參數 '{2}'。沒有從 '{3}' 到 '{1}' 的 Boxing 轉換或類型參數轉換。</target>
        <note />
      </trans-unit>
      <trans-unit id="ERR_GenericConstraintNotSatisfiedValType">
        <source>The type '{3}' cannot be used as type parameter '{2}' in the generic type or method '{0}'. There is no boxing conversion from '{3}' to '{1}'.</source>
        <target state="translated">類型 '{3}' 不可用做為泛型類型或方法 '{0}' 中的類型參數 '{2}'。沒有從 '{3}' 到 '{1}' 的 Boxing 轉換。</target>
        <note />
      </trans-unit>
      <trans-unit id="ERR_DuplicateGeneratedName">
        <source>The parameter name '{0}' conflicts with an automatically-generated parameter name</source>
        <target state="translated">參數名稱 '{0}' 與自動產生的參數名稱衝突</target>
        <note />
      </trans-unit>
      <trans-unit id="ERR_GlobalSingleTypeNameNotFound">
        <source>The type or namespace name '{0}' could not be found in the global namespace (are you missing an assembly reference?)</source>
        <target state="translated">全域命名空間中找不到類型或命名空間名稱 '{0}' (是否遺漏了組件參考?)</target>
        <note />
      </trans-unit>
      <trans-unit id="ERR_NewBoundMustBeLast">
        <source>The new() constraint must be the last constraint specified</source>
        <target state="translated">new() 條件約束必須是最後指定的條件約束</target>
        <note />
      </trans-unit>
      <trans-unit id="WRN_MainCantBeGeneric">
        <source>'{0}': an entry point cannot be generic or in a generic type</source>
        <target state="translated">'{0}': 進入點不可為泛型，也不可為泛型類型。</target>
        <note />
      </trans-unit>
      <trans-unit id="WRN_MainCantBeGeneric_Title">
        <source>An entry point cannot be generic or in a generic type</source>
        <target state="translated">進入點不可為泛型，也不可為泛型類型</target>
        <note />
      </trans-unit>
      <trans-unit id="ERR_TypeVarCantBeNull">
        <source>Cannot convert null to type parameter '{0}' because it could be a non-nullable value type. Consider using 'default({0})' instead.</source>
        <target state="translated">無法將 null 轉換成類型參數 '{0}'，因為其可能是不可為 null 的實值類型。請考慮改用 'default({0})'。</target>
        <note />
      </trans-unit>
      <trans-unit id="ERR_AttributeCantBeGeneric">
        <source>Cannot apply attribute class '{0}' because it is generic</source>
        <target state="translated">無法套用屬性類別 '{0}'，因為其為泛型。</target>
        <note />
      </trans-unit>
      <trans-unit id="ERR_DuplicateBound">
        <source>Duplicate constraint '{0}' for type parameter '{1}'</source>
        <target state="translated">類型參數 '{1}' 出現重複的條件約束 '{0}'</target>
        <note />
      </trans-unit>
      <trans-unit id="ERR_ClassBoundNotFirst">
        <source>The class type constraint '{0}' must come before any other constraints</source>
        <target state="translated">類別類型條件約束 '{0}' 必須在所有其他條件約束之前</target>
        <note />
      </trans-unit>
      <trans-unit id="ERR_BadRetType">
        <source>'{1} {0}' has the wrong return type</source>
        <target state="translated">'{1} {0}' 的傳回類型錯誤</target>
        <note />
      </trans-unit>
      <trans-unit id="ERR_DelegateRefMismatch">
        <source>Ref mismatch between '{0}' and delegate '{1}'</source>
        <target state="translated">{0}' 與委派 '{1}' 之間的參考不符</target>
        <note />
      </trans-unit>
      <trans-unit id="ERR_DuplicateConstraintClause">
        <source>A constraint clause has already been specified for type parameter '{0}'. All of the constraints for a type parameter must be specified in a single where clause.</source>
        <target state="translated">已為類型參數 '{0}' 指定了條件約束子句。類型參數的所有條件約束，都必須在單一 where 子句中指定。</target>
        <note />
      </trans-unit>
      <trans-unit id="ERR_CantInferMethTypeArgs">
        <source>The type arguments for method '{0}' cannot be inferred from the usage. Try specifying the type arguments explicitly.</source>
        <target state="translated">方法 '{0}' 的類型引數不可從使用方式推斷。請嘗試明確地指定類型引數。</target>
        <note />
      </trans-unit>
      <trans-unit id="ERR_LocalSameNameAsTypeParam">
        <source>'{0}': a parameter, local variable, or local function cannot have the same name as a method type parameter</source>
        <target state="translated">'{0}': 參數、區域變數或區域函式的名稱不得與方法類型參數相同</target>
        <note />
      </trans-unit>
      <trans-unit id="ERR_AsWithTypeVar">
        <source>The type parameter '{0}' cannot be used with the 'as' operator because it does not have a class type constraint nor a 'class' constraint</source>
        <target state="translated">類型參數 '{0}' 不可與 'as' 運算子一起使用，因為它沒有類別類型條件約束或 'class' 條件約束。</target>
        <note />
      </trans-unit>
      <trans-unit id="WRN_UnreferencedFieldAssg">
        <source>The field '{0}' is assigned but its value is never used</source>
        <target state="translated">已指派欄位 '{0}'，但從未使用過其值。</target>
        <note />
      </trans-unit>
      <trans-unit id="WRN_UnreferencedFieldAssg_Title">
        <source>Field is assigned but its value is never used</source>
        <target state="translated">已指派欄位，但從未使用過其值</target>
        <note />
      </trans-unit>
      <trans-unit id="ERR_BadIndexerNameAttr">
        <source>The '{0}' attribute is valid only on an indexer that is not an explicit interface member declaration</source>
        <target state="translated">{0}' 屬性只有在非明確介面成員宣告的索引子上才有效</target>
        <note />
      </trans-unit>
      <trans-unit id="ERR_AttrArgWithTypeVars">
        <source>'{0}': an attribute argument cannot use type parameters</source>
        <target state="translated">'{0}': 屬性引數不可使用類型參數</target>
        <note />
      </trans-unit>
      <trans-unit id="ERR_NewTyvarWithArgs">
        <source>'{0}': cannot provide arguments when creating an instance of a variable type</source>
        <target state="translated">'{0}': 不能在建立變數類型的執行個體時，提供引數。</target>
        <note />
      </trans-unit>
      <trans-unit id="ERR_AbstractSealedStatic">
        <source>'{0}': an abstract class cannot be sealed or static</source>
        <target state="translated">'{0}': 為抽象類別，不可為密封或靜態。</target>
        <note />
      </trans-unit>
      <trans-unit id="WRN_AmbiguousXMLReference">
        <source>Ambiguous reference in cref attribute: '{0}'. Assuming '{1}', but could have also matched other overloads including '{2}'.</source>
        <target state="translated">cref 屬性中有模稜兩可的參考: '{0}'。已假設為 '{1}'，但也可能符合其他多載，包括 '{2}'。</target>
        <note />
      </trans-unit>
      <trans-unit id="WRN_AmbiguousXMLReference_Title">
        <source>Ambiguous reference in cref attribute</source>
        <target state="translated">cref 屬性中的參考模稜兩可</target>
        <note />
      </trans-unit>
      <trans-unit id="WRN_VolatileByRef">
        <source>'{0}': a reference to a volatile field will not be treated as volatile</source>
        <target state="translated">'{0}': volatile 欄位的參考不會視為 volatile</target>
        <note />
      </trans-unit>
      <trans-unit id="WRN_VolatileByRef_Title">
        <source>A reference to a volatile field will not be treated as volatile</source>
        <target state="translated">volatile 欄位的參考不會視為 volatile</target>
        <note />
      </trans-unit>
      <trans-unit id="WRN_VolatileByRef_Description">
        <source>A volatile field should not normally be used as a ref or out value, since it will not be treated as volatile. There are exceptions to this, such as when calling an interlocked API.</source>
        <target state="translated">通常不應該將 volatile 欄位用作為 ref 或 out 值，因為不會將它視為 volatile。但有例外狀況，例如呼叫連鎖 API 時。</target>
        <note />
      </trans-unit>
      <trans-unit id="ERR_ComImportWithImpl">
        <source>Since '{1}' has the ComImport attribute, '{0}' must be extern or abstract</source>
        <target state="translated">因為 '{1}' 具有 ComImport 屬性，所以 '{0}' 必須為 extern 或 abstract。</target>
        <note />
      </trans-unit>
      <trans-unit id="ERR_ComImportWithBase">
        <source>'{0}': a class with the ComImport attribute cannot specify a base class</source>
        <target state="translated">'{0}': 具有 ComImport 屬性的類別不可指定基底類別</target>
        <note />
      </trans-unit>
      <trans-unit id="ERR_ImplBadConstraints">
        <source>The constraints for type parameter '{0}' of method '{1}' must match the constraints for type parameter '{2}' of interface method '{3}'. Consider using an explicit interface implementation instead.</source>
        <target state="translated">方法 '{1}' 之類型參數 '{0}' 的條件約束，必須符合介面方法 '{3}' 之類型參數 '{2}' 的條件約束。請考慮改用明確的介面實作。</target>
        <note />
      </trans-unit>
      <trans-unit id="ERR_ImplBadTupleNames">
        <source>The tuple element names in the signature of method '{0}' must match the tuple element names of interface method '{1}' (including on the return type).</source>
        <target state="translated">方法 '{0}' 的特徵標記中元組元素必須與介面方法 '{1}' 的元組元素名稱相符 (包括在傳回類型)。</target>
        <note />
      </trans-unit>
      <trans-unit id="ERR_DottedTypeNameNotFoundInAgg">
        <source>The type name '{0}' does not exist in the type '{1}'</source>
        <target state="translated">類型名稱 '{0}' 不存在於類型 '{1}' 中</target>
        <note />
      </trans-unit>
      <trans-unit id="ERR_MethGrpToNonDel">
        <source>Cannot convert method group '{0}' to non-delegate type '{1}'. Did you intend to invoke the method?</source>
        <target state="translated">無法將方法群組 '{0}' 轉換成非委派類型 '{1}'。原本希望叫用該方法嗎?</target>
        <note />
      </trans-unit>
      <trans-unit id="ERR_BadExternAlias">
        <source>The extern alias '{0}' was not specified in a /reference option</source>
        <target state="translated">/reference 選項中未指定外部別名 '{0}'</target>
        <note />
      </trans-unit>
      <trans-unit id="ERR_ColColWithTypeAlias">
        <source>Cannot use alias '{0}' with '::' since the alias references a type. Use '.' instead.</source>
        <target state="translated">別名 '{0}' 不能搭配 '::' 一起使用，因為別名會參考類型。請改用 '.'。</target>
        <note />
      </trans-unit>
      <trans-unit id="ERR_AliasNotFound">
        <source>Alias '{0}' not found</source>
        <target state="translated">找不到別名 '{0}'</target>
        <note />
      </trans-unit>
      <trans-unit id="ERR_SameFullNameAggAgg">
        <source>The type '{1}' exists in both '{0}' and '{2}'</source>
        <target state="translated">類型 '{1}' 同時存在於 '{0}' 和 '{2}' 中</target>
        <note />
      </trans-unit>
      <trans-unit id="ERR_SameFullNameNsAgg">
        <source>The namespace '{1}' in '{0}' conflicts with the type '{3}' in '{2}'</source>
        <target state="translated">{0}' 中的命名空間 '{1}' 與 '{2}' 中的類型 '{3}' 相衝突</target>
        <note />
      </trans-unit>
      <trans-unit id="WRN_SameFullNameThisNsAgg">
        <source>The namespace '{1}' in '{0}' conflicts with the imported type '{3}' in '{2}'. Using the namespace defined in '{0}'.</source>
        <target state="translated">{0}' 中的命名空間 '{1}' 與 '{2}' 中匯入的類型 '{3}' 相衝突。請使用 '{0}' 中定義的命名空間。</target>
        <note />
      </trans-unit>
      <trans-unit id="WRN_SameFullNameThisNsAgg_Title">
        <source>Namespace conflicts with imported type</source>
        <target state="translated">命名空間與所匯入的類型衝突</target>
        <note />
      </trans-unit>
      <trans-unit id="WRN_SameFullNameThisAggAgg">
        <source>The type '{1}' in '{0}' conflicts with the imported type '{3}' in '{2}'. Using the type defined in '{0}'.</source>
        <target state="translated">{0}' 中的類型 '{1}' 與 '{2}' 中匯入的類型 '{3}' 相衝突。請使用 '{0}' 中定義的類型。</target>
        <note />
      </trans-unit>
      <trans-unit id="WRN_SameFullNameThisAggAgg_Title">
        <source>Type conflicts with imported type</source>
        <target state="translated">類型與所匯入的類型衝突</target>
        <note />
      </trans-unit>
      <trans-unit id="WRN_SameFullNameThisAggNs">
        <source>The type '{1}' in '{0}' conflicts with the imported namespace '{3}' in '{2}'. Using the type defined in '{0}'.</source>
        <target state="translated">{0}' 中的類型 '{1}' 與 '{2}' 中匯入的命名空間 '{3}' 相衝突。請使用 '{0}' 中定義的類型。</target>
        <note />
      </trans-unit>
      <trans-unit id="WRN_SameFullNameThisAggNs_Title">
        <source>Type conflicts with imported namespace</source>
        <target state="translated">類型與所匯入的命名空間衝突</target>
        <note />
      </trans-unit>
      <trans-unit id="ERR_SameFullNameThisAggThisNs">
        <source>The type '{1}' in '{0}' conflicts with the namespace '{3}' in '{2}'</source>
        <target state="translated">{0}' 中的類型 '{1}' 與 '{2}' 中的命名空間 '{3}' 相衝突</target>
        <note />
      </trans-unit>
      <trans-unit id="ERR_ExternAfterElements">
        <source>An extern alias declaration must precede all other elements defined in the namespace</source>
        <target state="translated">外部別名宣告必須位於命名空間中所有其他定義的元素之前</target>
        <note />
      </trans-unit>
      <trans-unit id="WRN_GlobalAliasDefn">
        <source>Defining an alias named 'global' is ill-advised since 'global::' always references the global namespace and not an alias</source>
        <target state="translated">最好不要定義名為 'global' 的別名，因為 'global::' 一定會去參考全域命名空間，而不會去參考別名。</target>
        <note />
      </trans-unit>
      <trans-unit id="WRN_GlobalAliasDefn_Title">
        <source>Defining an alias named 'global' is ill-advised</source>
        <target state="translated">最好不要定義名為 'global' 的別名</target>
        <note />
      </trans-unit>
      <trans-unit id="ERR_SealedStaticClass">
        <source>'{0}': a class cannot be both static and sealed</source>
        <target state="translated">'{0}': 類別不可同時為 static 和 sealed</target>
        <note />
      </trans-unit>
      <trans-unit id="ERR_PrivateAbstractAccessor">
        <source>'{0}': abstract properties cannot have private accessors</source>
        <target state="translated">'{0}': 抽象屬性不可有私用存取子</target>
        <note />
      </trans-unit>
      <trans-unit id="ERR_ValueExpected">
        <source>Syntax error; value expected</source>
        <target state="translated">語法錯誤; 應為值</target>
        <note />
      </trans-unit>
      <trans-unit id="ERR_UnboxNotLValue">
        <source>Cannot modify the result of an unboxing conversion</source>
        <target state="translated">無法修改 Unboxing 轉換的結果</target>
        <note />
      </trans-unit>
      <trans-unit id="ERR_AnonMethGrpInForEach">
        <source>Foreach cannot operate on a '{0}'. Did you intend to invoke the '{0}'?</source>
        <target state="translated">Foreach 無法在 '{0}' 上運作。原本是要叫用 '{0}' 嗎?</target>
        <note />
      </trans-unit>
      <trans-unit id="ERR_BadIncDecRetType">
        <source>The return type for ++ or -- operator must match the parameter type or be derived from the parameter type</source>
        <target state="translated">++ 或 -- 運算子的傳回類型，必須符合此參數類型或衍生自此參數類型。</target>
        <note />
      </trans-unit>
      <trans-unit id="ERR_RefValBoundMustBeFirst">
        <source>The 'class' or 'struct' constraint must come before any other constraints</source>
        <target state="translated">class' 或 'struct' 條件約束必須在所有其他條件約束之前</target>
        <note />
      </trans-unit>
      <trans-unit id="ERR_RefValBoundWithClass">
        <source>'{0}': cannot specify both a constraint class and the 'class' or 'struct' constraint</source>
        <target state="translated">'{0}': 不可在指定條件約束類型的同時，又指定 'class' 或 'struct' 條件約束。</target>
        <note />
      </trans-unit>
      <trans-unit id="ERR_NewBoundWithVal">
        <source>The 'new()' constraint cannot be used with the 'struct' constraint</source>
        <target state="translated">new()' 條件約束不能和 'struct' 條件約束一起使用</target>
        <note />
      </trans-unit>
      <trans-unit id="ERR_RefConstraintNotSatisfied">
        <source>The type '{2}' must be a reference type in order to use it as parameter '{1}' in the generic type or method '{0}'</source>
        <target state="translated">類型 '{2}' 必須是參考類型，才可在泛型類型或方法 '{0}' 中用做為參數 '{1}'</target>
        <note />
      </trans-unit>
      <trans-unit id="ERR_ValConstraintNotSatisfied">
        <source>The type '{2}' must be a non-nullable value type in order to use it as parameter '{1}' in the generic type or method '{0}'</source>
        <target state="translated">類型 '{2}' 必須是不可為 null 的實值類型，才可在泛型類型或方法 '{0}' 中用做為參數 '{1}'</target>
        <note />
      </trans-unit>
      <trans-unit id="ERR_CircularConstraint">
        <source>Circular constraint dependency involving '{0}' and '{1}'</source>
        <target state="translated">循環條件約束相依性包括 '{0}' 和 '{1}'</target>
        <note />
      </trans-unit>
      <trans-unit id="ERR_BaseConstraintConflict">
        <source>Type parameter '{0}' inherits conflicting constraints '{1}' and '{2}'</source>
        <target state="translated">類型參數 '{0}' 繼承了衝突的條件約束 '{1}' 和 '{2}'</target>
        <note />
      </trans-unit>
      <trans-unit id="ERR_ConWithValCon">
        <source>Type parameter '{1}' has the 'struct' constraint so '{1}' cannot be used as a constraint for '{0}'</source>
        <target state="translated">類型參數 '{1}' 有 'struct' 條件約束，因此 '{1}' 不可做為 '{0}' 的條件約束。</target>
        <note />
      </trans-unit>
      <trans-unit id="ERR_AmbigUDConv">
        <source>Ambiguous user defined conversions '{0}' and '{1}' when converting from '{2}' to '{3}'</source>
        <target state="translated">從 '{2}' 轉換成 '{3}' 時，使用者定義的轉換 '{0}' 與 '{1}' 模稜兩可。</target>
        <note />
      </trans-unit>
      <trans-unit id="WRN_AlwaysNull">
        <source>The result of the expression is always 'null' of type '{0}'</source>
        <target state="translated">運算式的結果一律會是類型 '{0}' 的 'null'</target>
        <note />
      </trans-unit>
      <trans-unit id="WRN_AlwaysNull_Title">
        <source>The result of the expression is always 'null'</source>
        <target state="translated">運算式的結果一律是 'null'</target>
        <note />
      </trans-unit>
      <trans-unit id="ERR_RefReturnThis">
        <source>Cannot return 'this' by reference.</source>
        <target state="translated">無法以傳址方式傳回「這個」。</target>
        <note />
      </trans-unit>
      <trans-unit id="ERR_AttributeCtorInParameter">
        <source>Cannot use attribute constructor '{0}' because it is has 'in' parameters.</source>
        <target state="translated">因為屬性建構函式 '{0}' 有 'in' 參數，所以無法使用。</target>
        <note />
      </trans-unit>
      <trans-unit id="ERR_OverrideWithConstraints">
        <source>Constraints for override and explicit interface implementation methods are inherited from the base method, so they cannot be specified directly</source>
        <target state="translated">覆寫及明確介面實作方法的條件約束，繼承自基底方法，所以無法直接指定。</target>
        <note />
      </trans-unit>
      <trans-unit id="ERR_AmbigOverride">
        <source>The inherited members '{0}' and '{1}' have the same signature in type '{2}', so they cannot be overridden</source>
        <target state="translated">繼承的成員 '{0}' 和 '{1}'，在類型 '{2}' 中有相同的簽章，所以無法覆寫。</target>
        <note />
      </trans-unit>
      <trans-unit id="ERR_DecConstError">
        <source>Evaluation of the decimal constant expression failed</source>
        <target state="translated">運算十進位常數運算式失敗</target>
        <note />
      </trans-unit>
      <trans-unit id="WRN_CmpAlwaysFalse">
        <source>Comparing with null of type '{0}' always produces 'false'</source>
        <target state="translated">與類型 '{0}' 的 null 進行比較，一律會產生 'false'。</target>
        <note />
      </trans-unit>
      <trans-unit id="WRN_CmpAlwaysFalse_Title">
        <source>Comparing with null of struct type always produces 'false'</source>
        <target state="translated">與 struct 類型的 null 進行比較，一律會產生 'false'</target>
        <note />
      </trans-unit>
      <trans-unit id="WRN_FinalizeMethod">
        <source>Introducing a 'Finalize' method can interfere with destructor invocation. Did you intend to declare a destructor?</source>
        <target state="translated">引進可能會妨礙解構函式引動過程的 'Finalize' 方法。是否想要宣告解構函式?</target>
        <note />
      </trans-unit>
      <trans-unit id="WRN_FinalizeMethod_Title">
        <source>Introducing a 'Finalize' method can interfere with destructor invocation</source>
        <target state="translated">採用 'Finalize' 方法可能會妨礙解構函式的引動過程</target>
        <note />
      </trans-unit>
      <trans-unit id="WRN_FinalizeMethod_Description">
        <source>This warning occurs when you create a class with a method whose signature is public virtual void Finalize.

If such a class is used as a base class and if the deriving class defines a destructor, the destructor will override the base class Finalize method, not Finalize.</source>
        <target state="translated">如果用以建立類別的方法，其簽章是公用虛擬 void Finalize，則會發生此警告。

如果這類類別用做基底類別，而且衍生類別定義解構函式，則解構函式會覆寫基底類別 Finalize 方法，而非 Finalize。</target>
        <note />
      </trans-unit>
      <trans-unit id="ERR_ExplicitImplParams">
        <source>'{0}' should not have a params parameter since '{1}' does not</source>
        <target state="translated">'{0}' 不應有 params 參數，因為 '{1}' 沒有此參數。</target>
        <note />
      </trans-unit>
      <trans-unit id="WRN_GotoCaseShouldConvert">
        <source>The 'goto case' value is not implicitly convertible to type '{0}'</source>
        <target state="translated">goto case' 值未隱含轉換成類型 '{0}'</target>
        <note />
      </trans-unit>
      <trans-unit id="WRN_GotoCaseShouldConvert_Title">
        <source>The 'goto case' value is not implicitly convertible to the switch type</source>
        <target state="translated">goto case' 值未隱含轉換成參數類型</target>
        <note />
      </trans-unit>
      <trans-unit id="ERR_MethodImplementingAccessor">
        <source>Method '{0}' cannot implement interface accessor '{1}' for type '{2}'. Use an explicit interface implementation.</source>
        <target state="translated">方法 '{0}' 無法實作類型 '{2}' 的介面存取子 '{1}'。請使用明確介面實作。</target>
        <note />
      </trans-unit>
      <trans-unit id="WRN_NubExprIsConstBool">
        <source>The result of the expression is always '{0}' since a value of type '{1}' is never equal to 'null' of type '{2}'</source>
        <target state="translated">運算式的結果一律會是 '{0}'，因為類型 '{1}' 的值絕對不會等於類型 '{2}' 的 'null'。</target>
        <note />
      </trans-unit>
      <trans-unit id="WRN_NubExprIsConstBool_Title">
        <source>The result of the expression is always the same since a value of this type is never equal to 'null'</source>
        <target state="translated">運算式的結果一律會相同，因為此類型的值絕對不會等於 'null'</target>
        <note />
      </trans-unit>
      <trans-unit id="WRN_NubExprIsConstBool2">
        <source>The result of the expression is always '{0}' since a value of type '{1}' is never equal to 'null' of type '{2}'</source>
        <target state="translated">運算式的結果一律會是 '{0}'，因為類型 '{1}' 的值絕對不會等於類型 '{2}' 的 'null'。</target>
        <note />
      </trans-unit>
      <trans-unit id="WRN_NubExprIsConstBool2_Title">
        <source>The result of the expression is always the same since a value of this type is never equal to 'null'</source>
        <target state="translated">運算式的結果一律會相同，因為此類型的值絕對不會等於 'null'</target>
        <note />
      </trans-unit>
      <trans-unit id="WRN_ExplicitImplCollision">
        <source>Explicit interface implementation '{0}' matches more than one interface member. Which interface member is actually chosen is implementation-dependent. Consider using a non-explicit implementation instead.</source>
        <target state="translated">明確介面實作 '{0}' 符合多個介面成員。實際選擇的介面成員，與實作相關。請考慮改用非明確實作。</target>
        <note />
      </trans-unit>
      <trans-unit id="WRN_ExplicitImplCollision_Title">
        <source>Explicit interface implementation matches more than one interface member</source>
        <target state="translated">明確介面實作符合多個介面成員</target>
        <note />
      </trans-unit>
      <trans-unit id="ERR_AbstractHasBody">
        <source>'{0}' cannot declare a body because it is marked abstract</source>
        <target state="translated">'因為 '{0}' 已標記為抽象，所以它無法宣告主體。</target>
        <note />
      </trans-unit>
      <trans-unit id="ERR_ConcreteMissingBody">
        <source>'{0}' must declare a body because it is not marked abstract, extern, or partial</source>
        <target state="translated">'{0}' 並未標記成 abstract、extern 或 partial，所以必須宣告主體。</target>
        <note />
      </trans-unit>
      <trans-unit id="ERR_AbstractAndSealed">
        <source>'{0}' cannot be both abstract and sealed</source>
        <target state="translated">'{0}' 不可同時為抽象與密封</target>
        <note />
      </trans-unit>
      <trans-unit id="ERR_AbstractNotVirtual">
        <source>The abstract {0} '{1}' cannot be marked virtual</source>
        <target state="translated">抽象 {0} '{1}' 不可標記為虛擬</target>
        <note />
      </trans-unit>
      <trans-unit id="ERR_StaticConstant">
        <source>The constant '{0}' cannot be marked static</source>
        <target state="translated">常數 '{0}' 不可標記為 static</target>
        <note />
      </trans-unit>
      <trans-unit id="ERR_CantOverrideNonFunction">
        <source>'{0}': cannot override because '{1}' is not a function</source>
        <target state="translated">'{0}': 因為 '{1}' 不是函式，所以無法覆寫。</target>
        <note />
      </trans-unit>
      <trans-unit id="ERR_CantOverrideNonVirtual">
        <source>'{0}': cannot override inherited member '{1}' because it is not marked virtual, abstract, or override</source>
        <target state="translated">'{0}': 無法覆寫繼承的成員 '{1}'，因為其未標記為 virtual、abstract 或 override。</target>
        <note />
      </trans-unit>
      <trans-unit id="ERR_CantChangeAccessOnOverride">
        <source>'{0}': cannot change access modifiers when overriding '{1}' inherited member '{2}'</source>
        <target state="translated">'{0}': 覆寫 '{1}' 繼承的成員 '{2}' 時，無法變更存取修飾詞。</target>
        <note />
      </trans-unit>
      <trans-unit id="ERR_CantChangeTupleNamesOnOverride">
        <source>'{0}': cannot change tuple element names when overriding inherited member '{1}'</source>
        <target state="translated">'{0}': 在覆寫繼承的成員 '{1}' 時無法變更元組元素名稱</target>
        <note />
      </trans-unit>
      <trans-unit id="ERR_CantChangeReturnTypeOnOverride">
        <source>'{0}': return type must be '{2}' to match overridden member '{1}'</source>
        <target state="translated">'{0}': 傳回類型必須是 '{2}' 才符合覆寫的成員 '{1}'</target>
        <note />
      </trans-unit>
      <trans-unit id="ERR_CantDeriveFromSealedType">
        <source>'{0}': cannot derive from sealed type '{1}'</source>
        <target state="translated">'{0}': 無法衍生自密封類型 '{1}'</target>
        <note />
      </trans-unit>
      <trans-unit id="ERR_AbstractInConcreteClass">
        <source>'{0}' is abstract but it is contained in non-abstract class '{1}'</source>
        <target state="translated">'{0}' 為抽象，因為其包含在非抽象類別 '{1}' 中。</target>
        <note />
      </trans-unit>
      <trans-unit id="ERR_StaticConstructorWithExplicitConstructorCall">
        <source>'{0}': static constructor cannot have an explicit 'this' or 'base' constructor call</source>
        <target state="translated">'{0}': 靜態建構函式不可有明確的 'this' 或 'base' 建構函式呼叫</target>
        <note />
      </trans-unit>
      <trans-unit id="ERR_StaticConstructorWithAccessModifiers">
        <source>'{0}': access modifiers are not allowed on static constructors</source>
        <target state="translated">'{0}': 靜態建構函式中不可使用存取修飾詞</target>
        <note />
      </trans-unit>
      <trans-unit id="ERR_RecursiveConstructorCall">
        <source>Constructor '{0}' cannot call itself</source>
        <target state="translated">建構函式 '{0}' 不可呼叫其本身</target>
        <note />
      </trans-unit>
      <trans-unit id="ERR_IndirectRecursiveConstructorCall">
        <source>Constructor '{0}' cannot call itself through another constructor</source>
        <target state="translated">建構函式 '{0}' 不可透過其他建構函式呼叫自己</target>
        <note />
      </trans-unit>
      <trans-unit id="ERR_ObjectCallingBaseConstructor">
        <source>'{0}' has no base class and cannot call a base constructor</source>
        <target state="translated">'{0}' 沒有基底類別且無法呼叫基底建構函式</target>
        <note />
      </trans-unit>
      <trans-unit id="ERR_PredefinedTypeNotFound">
        <source>Predefined type '{0}' is not defined or imported</source>
        <target state="translated">未定義或匯入預先定義的類型 '{0}'</target>
        <note />
      </trans-unit>
      <trans-unit id="ERR_PredefinedValueTupleTypeNotFound">
        <source>Predefined type '{0}' is not defined or imported</source>
        <target state="translated">未定義或匯入預先定義的類型 '{0}'</target>
        <note />
      </trans-unit>
      <trans-unit id="ERR_PredefinedValueTupleTypeAmbiguous3">
        <source>Predefined type '{0}' is declared in multiple referenced assemblies: '{1}' and '{2}'</source>
        <target state="translated">在多個參考組件中宣告了預先定義的類型 '{0}': '{1}' 與 '{2}'</target>
        <note />
      </trans-unit>
      <trans-unit id="ERR_StructWithBaseConstructorCall">
        <source>'{0}': structs cannot call base class constructors</source>
        <target state="translated">'{0}': 結構無法呼叫基底類別建構函式</target>
        <note />
      </trans-unit>
      <trans-unit id="ERR_StructLayoutCycle">
        <source>Struct member '{0}' of type '{1}' causes a cycle in the struct layout</source>
        <target state="translated">類型為 '{1}' 的結構成員 '{0}'，在結構配置中造成循環。</target>
        <note />
      </trans-unit>
      <trans-unit id="ERR_InterfacesCannotContainTypes">
        <source>'{0}': interfaces cannot declare types</source>
        <target state="translated">'{0}': 介面不可宣告類型</target>
        <note />
      </trans-unit>
      <trans-unit id="ERR_InterfacesCantContainFields">
        <source>Interfaces cannot contain fields</source>
        <target state="translated">介面不能包含欄位</target>
        <note />
      </trans-unit>
      <trans-unit id="ERR_InterfacesCantContainConstructors">
        <source>Interfaces cannot contain constructors</source>
        <target state="translated">介面不能包含建構函式</target>
        <note />
      </trans-unit>
      <trans-unit id="ERR_NonInterfaceInInterfaceList">
        <source>Type '{0}' in interface list is not an interface</source>
        <target state="translated">介面清單中的類型 '{0}' 不是介面</target>
        <note />
      </trans-unit>
      <trans-unit id="ERR_DuplicateInterfaceInBaseList">
        <source>'{0}' is already listed in interface list</source>
        <target state="translated">'{0}' 已列於介面清單中</target>
        <note />
      </trans-unit>
      <trans-unit id="ERR_DuplicateInterfaceWithTupleNamesInBaseList">
        <source>'{0}' is already listed in the interface list on type '{2}' with different tuple element names, as '{1}'.</source>
        <target state="translated">'{0}' 已列於元組元素名稱不同的類型 '{2}' 介面清單中，名稱為 '{1}'。</target>
        <note />
      </trans-unit>
      <trans-unit id="ERR_CycleInInterfaceInheritance">
        <source>Inherited interface '{1}' causes a cycle in the interface hierarchy of '{0}'</source>
        <target state="translated">繼承的介面 '{1}' 造成 '{0}' 介面階層架構中出現循環</target>
        <note />
      </trans-unit>
      <trans-unit id="ERR_InterfaceMemberHasBody">
        <source>'{0}': interface members cannot have a definition</source>
        <target state="translated">'{0}': 介面成員不可有定義</target>
        <note />
      </trans-unit>
      <trans-unit id="ERR_HidingAbstractMethod">
        <source>'{0}' hides inherited abstract member '{1}'</source>
        <target state="translated">'{0}' 會隱藏繼承的抽象成員 '{1}'</target>
        <note />
      </trans-unit>
      <trans-unit id="ERR_UnimplementedAbstractMethod">
        <source>'{0}' does not implement inherited abstract member '{1}'</source>
        <target state="translated">'{0}' 未實作繼承的抽象成員 '{1}'</target>
        <note />
      </trans-unit>
      <trans-unit id="ERR_UnimplementedInterfaceMember">
        <source>'{0}' does not implement interface member '{1}'</source>
        <target state="translated">'{0}' 未實作介面成員 '{1}'</target>
        <note />
      </trans-unit>
      <trans-unit id="ERR_ObjectCantHaveBases">
        <source>The class System.Object cannot have a base class or implement an interface</source>
        <target state="translated">類別 System.Object 不能有基底類別或實作介面</target>
        <note />
      </trans-unit>
      <trans-unit id="ERR_ExplicitInterfaceImplementationNotInterface">
        <source>'{0}' in explicit interface declaration is not an interface</source>
        <target state="translated">'在明確介面宣告中的 '{0}' 不是介面</target>
        <note />
      </trans-unit>
      <trans-unit id="ERR_InterfaceMemberNotFound">
        <source>'{0}' in explicit interface declaration is not a member of interface</source>
        <target state="translated">'在明確介面宣告中的 '{0}' 不是介面的成員</target>
        <note />
      </trans-unit>
      <trans-unit id="ERR_ClassDoesntImplementInterface">
        <source>'{0}': containing type does not implement interface '{1}'</source>
        <target state="translated">'{0}': 包含類型未實作介面 '{1}'</target>
        <note />
      </trans-unit>
      <trans-unit id="ERR_ExplicitInterfaceImplementationInNonClassOrStruct">
        <source>'{0}': explicit interface declaration can only be declared in a class or struct</source>
        <target state="translated">'{0}': 明確的介面宣告只能在類別或結構中宣告</target>
        <note />
      </trans-unit>
      <trans-unit id="ERR_MemberNameSameAsType">
        <source>'{0}': member names cannot be the same as their enclosing type</source>
        <target state="translated">'{0}': 成員名稱不可與其封入類型名稱相同</target>
        <note />
      </trans-unit>
      <trans-unit id="ERR_EnumeratorOverflow">
        <source>'{0}': the enumerator value is too large to fit in its type</source>
        <target state="translated">'{0}': 就其類型而言，此列舉值過大。</target>
        <note />
      </trans-unit>
      <trans-unit id="ERR_CantOverrideNonProperty">
        <source>'{0}': cannot override because '{1}' is not a property</source>
        <target state="translated">'{0}': 因為 '{1}' 不是屬性，所以無法覆寫。</target>
        <note />
      </trans-unit>
      <trans-unit id="ERR_NoGetToOverride">
        <source>'{0}': cannot override because '{1}' does not have an overridable get accessor</source>
        <target state="translated">'{0}': 因為 '{1}' 沒有可覆寫的 get 存取子，所以無法覆寫。</target>
        <note />
      </trans-unit>
      <trans-unit id="ERR_NoSetToOverride">
        <source>'{0}': cannot override because '{1}' does not have an overridable set accessor</source>
        <target state="translated">'{0}': 因為 '{1}' 沒有可覆寫的 set 存取子，所以無法覆寫。</target>
        <note />
      </trans-unit>
      <trans-unit id="ERR_PropertyCantHaveVoidType">
        <source>'{0}': property or indexer cannot have void type</source>
        <target state="translated">'{0}': 屬性或索引子不可有 void 類型</target>
        <note />
      </trans-unit>
      <trans-unit id="ERR_PropertyWithNoAccessors">
        <source>'{0}': property or indexer must have at least one accessor</source>
        <target state="translated">'{0}': 屬性或索引子至少必須要有一個存取子</target>
        <note />
      </trans-unit>
      <trans-unit id="ERR_NewVirtualInSealed">
        <source>'{0}' is a new virtual member in sealed class '{1}'</source>
        <target state="translated">'{0}' 是密封類別 '{1}' 中新的虛擬成員</target>
        <note />
      </trans-unit>
      <trans-unit id="ERR_ExplicitPropertyAddingAccessor">
        <source>'{0}' adds an accessor not found in interface member '{1}'</source>
        <target state="translated">'{0}' 加入了在介面成員 '{1}' 中找不到的存取子</target>
        <note />
      </trans-unit>
      <trans-unit id="ERR_ExplicitPropertyMissingAccessor">
        <source>Explicit interface implementation '{0}' is missing accessor '{1}'</source>
        <target state="translated">明確介面實作 '{0}' 遺失存取子 '{1}'</target>
        <note />
      </trans-unit>
      <trans-unit id="ERR_ConversionWithInterface">
        <source>'{0}': user-defined conversions to or from an interface are not allowed</source>
        <target state="translated">'{0}': 介面之間不可進行使用者定義的轉換</target>
        <note />
      </trans-unit>
      <trans-unit id="ERR_ConversionWithBase">
        <source>'{0}': user-defined conversions to or from a base class are not allowed</source>
        <target state="translated">'{0}': 在基底類別之間不可進行使用者定義的轉換</target>
        <note />
      </trans-unit>
      <trans-unit id="ERR_ConversionWithDerived">
        <source>'{0}': user-defined conversions to or from a derived class are not allowed</source>
        <target state="translated">'{0}': 衍生類別之間不可進行使用者定義的轉換</target>
        <note />
      </trans-unit>
      <trans-unit id="ERR_IdentityConversion">
        <source>User-defined operator cannot take an object of the enclosing type and convert to an object of the enclosing type</source>
        <target state="translated">使用者定義的運算子無法攜帶封入類型的物件和轉換為封入類型的物件</target>
        <note />
      </trans-unit>
      <trans-unit id="ERR_ConversionNotInvolvingContainedType">
        <source>User-defined conversion must convert to or from the enclosing type</source>
        <target state="translated">使用者定義的轉換必須轉換為封入類型或從封入類型轉換</target>
        <note />
      </trans-unit>
      <trans-unit id="ERR_DuplicateConversionInClass">
        <source>Duplicate user-defined conversion in type '{0}'</source>
        <target state="translated">類型 '{0}' 中出現重複的使用者定義之轉換</target>
        <note />
      </trans-unit>
      <trans-unit id="ERR_OperatorsMustBeStatic">
        <source>User-defined operator '{0}' must be declared static and public</source>
        <target state="translated">使用者定義的運算子 '{0}' 必須宣告為 static 和 public</target>
        <note />
      </trans-unit>
      <trans-unit id="ERR_BadIncDecSignature">
        <source>The parameter type for ++ or -- operator must be the containing type</source>
        <target state="translated">++ 或 -- 運算子的參數類型必須是包含類型</target>
        <note />
      </trans-unit>
      <trans-unit id="ERR_BadUnaryOperatorSignature">
        <source>The parameter of a unary operator must be the containing type</source>
        <target state="translated">一元運算子的參數必須為包含類型</target>
        <note />
      </trans-unit>
      <trans-unit id="ERR_BadBinaryOperatorSignature">
        <source>One of the parameters of a binary operator must be the containing type</source>
        <target state="translated">二元運算子的一個參數必須為包含類型</target>
        <note />
      </trans-unit>
      <trans-unit id="ERR_BadShiftOperatorSignature">
        <source>The first operand of an overloaded shift operator must have the same type as the containing type, and the type of the second operand must be int</source>
        <target state="translated">多載移位 (Shift) 運算子的第一個運算元的類型必須和包含類型相同，而第二個運算元的類型必須是 int</target>
        <note />
      </trans-unit>
      <trans-unit id="ERR_InterfacesCantContainOperators">
        <source>Interfaces cannot contain operators</source>
        <target state="translated">介面無法包含運算子</target>
        <note />
      </trans-unit>
      <trans-unit id="ERR_StructsCantContainDefaultConstructor">
        <source>Structs cannot contain explicit parameterless constructors</source>
        <target state="translated">結構無法包含明確無參數的建構函式</target>
        <note />
      </trans-unit>
      <trans-unit id="ERR_EnumsCantContainDefaultConstructor">
        <source>Enums cannot contain explicit parameterless constructors</source>
        <target state="translated">列舉不能包含明確的無參數建構函式</target>
        <note />
      </trans-unit>
      <trans-unit id="ERR_CantOverrideBogusMethod">
        <source>'{0}': cannot override '{1}' because it is not supported by the language</source>
        <target state="translated">'{0}': 因為此語言不支援 '{1}'，所以無法覆寫。</target>
        <note />
      </trans-unit>
      <trans-unit id="ERR_BindToBogus">
        <source>'{0}' is not supported by the language</source>
        <target state="translated">'此語言不支援 '{0}'</target>
        <note />
      </trans-unit>
      <trans-unit id="ERR_CantCallSpecialMethod">
        <source>'{0}': cannot explicitly call operator or accessor</source>
        <target state="translated">'{0}': 無法明確呼叫運算子或存取子</target>
        <note />
      </trans-unit>
      <trans-unit id="ERR_BadTypeReference">
        <source>'{0}': cannot reference a type through an expression; try '{1}' instead</source>
        <target state="translated">'{0}': 不可透過運算式參考類型; 請嘗試改用 '{1}'。</target>
        <note />
      </trans-unit>
      <trans-unit id="ERR_FieldInitializerInStruct">
        <source>'{0}': cannot have instance property or field initializers in structs</source>
        <target state="translated">'{0}': 結構中不可有執行個體屬性或欄位初始設定式</target>
        <note />
      </trans-unit>
      <trans-unit id="ERR_BadDestructorName">
        <source>Name of destructor must match name of class</source>
        <target state="translated">解構函式的名稱必須符合類別的名稱</target>
        <note />
      </trans-unit>
      <trans-unit id="ERR_OnlyClassesCanContainDestructors">
        <source>Only class types can contain destructors</source>
        <target state="translated">只有類別類型可以包含解構函式</target>
        <note />
      </trans-unit>
      <trans-unit id="ERR_ConflictAliasAndMember">
        <source>Namespace '{1}' contains a definition conflicting with alias '{0}'</source>
        <target state="translated">命名空間 '{1}' 包含與別名 '{0}' 相衝突的定義</target>
        <note />
      </trans-unit>
      <trans-unit id="ERR_ConflictingAliasAndDefinition">
        <source>Alias '{0}' conflicts with {1} definition</source>
        <target state="translated">別名 '{0}' 與 {1} 定義相衝突</target>
        <note />
      </trans-unit>
      <trans-unit id="ERR_ConditionalOnSpecialMethod">
        <source>The Conditional attribute is not valid on '{0}' because it is a constructor, destructor, operator, or explicit interface implementation</source>
        <target state="translated">Conditional 屬性在 '{0}' 上無效，因為其為建構函式、解構函式、運算子或明確介面實作。</target>
        <note />
      </trans-unit>
      <trans-unit id="ERR_ConditionalMustReturnVoid">
        <source>The Conditional attribute is not valid on '{0}' because its return type is not void</source>
        <target state="translated">Conditional 屬性在 '{0}' 上無效，因為其傳回類型不是 void。</target>
        <note />
      </trans-unit>
      <trans-unit id="ERR_DuplicateAttribute">
        <source>Duplicate '{0}' attribute</source>
        <target state="translated">{0}' 屬性重複</target>
        <note />
      </trans-unit>
      <trans-unit id="ERR_DuplicateAttributeInNetModule">
        <source>Duplicate '{0}' attribute in '{1}'</source>
        <target state="translated">{1}' 中的 '{0}' 屬性重複</target>
        <note />
      </trans-unit>
      <trans-unit id="ERR_ConditionalOnInterfaceMethod">
        <source>The Conditional attribute is not valid on interface members</source>
        <target state="translated">Conditional 屬性不能用在介面成員上</target>
        <note />
      </trans-unit>
      <trans-unit id="ERR_OperatorCantReturnVoid">
        <source>User-defined operators cannot return void</source>
        <target state="translated">使用者定義的運算子無法傳回 void</target>
        <note />
      </trans-unit>
      <trans-unit id="ERR_BadDynamicConversion">
        <source>'{0}': user-defined conversions to or from the dynamic type are not allowed</source>
        <target state="translated">'{0}': 動態類型之間不可進行使用者定義的轉換</target>
        <note />
      </trans-unit>
      <trans-unit id="ERR_InvalidAttributeArgument">
        <source>Invalid value for argument to '{0}' attribute</source>
        <target state="translated">{0}' 屬性的引數值無效</target>
        <note />
      </trans-unit>
      <trans-unit id="ERR_ParameterNotValidForType">
        <source>Parameter not valid for the specified unmanaged type.</source>
        <target state="translated">參數對於指定的 Unmanaged 類型無效。</target>
        <note />
      </trans-unit>
      <trans-unit id="ERR_AttributeParameterRequired1">
        <source>Attribute parameter '{0}' must be specified.</source>
        <target state="translated">必須指定屬性參數 '{0}'。</target>
        <note />
      </trans-unit>
      <trans-unit id="ERR_AttributeParameterRequired2">
        <source>Attribute parameter '{0}' or '{1}' must be specified.</source>
        <target state="translated">必須指定屬性參數 '{0}' 或 '{1}'。</target>
        <note />
      </trans-unit>
      <trans-unit id="ERR_MarshalUnmanagedTypeNotValidForFields">
        <source>Unmanaged type '{0}' not valid for fields.</source>
        <target state="translated">Unmanaged 類型 '{0}' 對欄位無效。</target>
        <note />
      </trans-unit>
      <trans-unit id="ERR_MarshalUnmanagedTypeOnlyValidForFields">
        <source>Unmanaged type '{0}' is only valid for fields.</source>
        <target state="translated">Unmanaged 類型 '{0}' 只對欄位有效。</target>
        <note />
      </trans-unit>
      <trans-unit id="ERR_AttributeOnBadSymbolType">
        <source>Attribute '{0}' is not valid on this declaration type. It is only valid on '{1}' declarations.</source>
        <target state="translated">屬性 '{0}' 在此宣告類型上無效。其只有在 '{1}' 宣告上才有效。</target>
        <note />
      </trans-unit>
      <trans-unit id="ERR_FloatOverflow">
        <source>Floating-point constant is outside the range of type '{0}'</source>
        <target state="translated">浮點常數的值超出類型 '{0}' 的範圍</target>
        <note />
      </trans-unit>
      <trans-unit id="ERR_ComImportWithoutUuidAttribute">
        <source>The Guid attribute must be specified with the ComImport attribute</source>
        <target state="translated">指定 Guid 屬性時必須同時指定 ComImport 屬性</target>
        <note />
      </trans-unit>
      <trans-unit id="ERR_InvalidNamedArgument">
        <source>Invalid value for named attribute argument '{0}'</source>
        <target state="translated">具名屬性引數 '{0}' 的值無效</target>
        <note />
      </trans-unit>
      <trans-unit id="ERR_DllImportOnInvalidMethod">
        <source>The DllImport attribute must be specified on a method marked 'static' and 'extern'</source>
        <target state="translated">DllImport 屬性必須指定在標記為 'static' 和 'extern' 的方法上</target>
        <note />
      </trans-unit>
      <trans-unit id="ERR_EncUpdateFailedMissingAttribute">
        <source>Cannot update '{0}'; attribute '{1}' is missing.</source>
        <target state="translated">無法更新 '{0}'; 缺少屬性 '{1}'。</target>
        <note />
      </trans-unit>
      <trans-unit id="ERR_DllImportOnGenericMethod">
        <source>The DllImport attribute cannot be applied to a method that is generic or contained in a generic type.</source>
        <target state="translated">DllImport 屬性無法套用至泛型方法，或套用至包含在泛型類型中的方法。</target>
        <note />
      </trans-unit>
      <trans-unit id="ERR_FieldCantBeRefAny">
        <source>Field or property cannot be of type '{0}'</source>
        <target state="translated">欄位或屬性不可為類型 '{0}'</target>
        <note />
      </trans-unit>
      <trans-unit id="ERR_FieldAutoPropCantBeByRefLike">
        <source>Field or auto-implemented property cannot be of type '{0}' unless it is an instance member of a ref struct.</source>
        <target state="translated">欄位或自動實作屬性的類型不可為 '{0}'，除非它是 ref struct 的執行個體成員。</target>
        <note />
      </trans-unit>
      <trans-unit id="ERR_ArrayElementCantBeRefAny">
        <source>Array elements cannot be of type '{0}'</source>
        <target state="translated">陣列元素不可為類型 '{0}'</target>
        <note />
      </trans-unit>
      <trans-unit id="WRN_DeprecatedSymbol">
        <source>'{0}' is obsolete</source>
        <target state="translated">'{0}' 已經過時</target>
        <note />
      </trans-unit>
      <trans-unit id="WRN_DeprecatedSymbol_Title">
        <source>Type or member is obsolete</source>
        <target state="translated">類型或成員已經過時</target>
        <note />
      </trans-unit>
      <trans-unit id="ERR_NotAnAttributeClass">
        <source>'{0}' is not an attribute class</source>
        <target state="translated">'{0}' 不是屬性類別</target>
        <note />
      </trans-unit>
      <trans-unit id="ERR_BadNamedAttributeArgument">
        <source>'{0}' is not a valid named attribute argument. Named attribute arguments must be fields which are not readonly, static, or const, or read-write properties which are public and not static.</source>
        <target state="translated">'{0}' 不是有效的具名屬性引數。具名屬性引數必須為欄位，且不可為 readonly、static 或 const，也不可以是 public 且非 static 的 read-write 屬性。</target>
        <note />
      </trans-unit>
      <trans-unit id="WRN_DeprecatedSymbolStr">
        <source>'{0}' is obsolete: '{1}'</source>
        <target state="translated">'{0}' 已經過時: '{1}'</target>
        <note />
      </trans-unit>
      <trans-unit id="WRN_DeprecatedSymbolStr_Title">
        <source>Type or member is obsolete</source>
        <target state="translated">類型或成員已經過時</target>
        <note />
      </trans-unit>
      <trans-unit id="ERR_DeprecatedSymbolStr">
        <source>'{0}' is obsolete: '{1}'</source>
        <target state="translated">'{0}' 已經過時: '{1}'</target>
        <note />
      </trans-unit>
      <trans-unit id="ERR_IndexerCantHaveVoidType">
        <source>Indexers cannot have void type</source>
        <target state="translated">索引子不能有 void 的類型</target>
        <note />
      </trans-unit>
      <trans-unit id="ERR_VirtualPrivate">
        <source>'{0}': virtual or abstract members cannot be private</source>
        <target state="translated">'{0}': 虛擬或抽象成員不可為私用</target>
        <note />
      </trans-unit>
      <trans-unit id="ERR_ArrayInitToNonArrayType">
        <source>Can only use array initializer expressions to assign to array types. Try using a new expression instead.</source>
        <target state="translated">只可使用陣列初始設定式運算式，指派給陣列類型。請嘗試改用 new 運算式。</target>
        <note />
      </trans-unit>
      <trans-unit id="ERR_ArrayInitInBadPlace">
        <source>Array initializers can only be used in a variable or field initializer. Try using a new expression instead.</source>
        <target state="translated">陣列初始設定式只可用於變數或欄位初始設定式中。請嘗試改用 new 運算式。</target>
        <note />
      </trans-unit>
      <trans-unit id="ERR_MissingStructOffset">
        <source>'{0}': instance field in types marked with StructLayout(LayoutKind.Explicit) must have a FieldOffset attribute</source>
        <target state="translated">'{0}': 標記有 StructLayout(LayoutKind.Explicit) 之類型的執行個體欄位，必須要有 FieldOffset 屬性</target>
        <note />
      </trans-unit>
      <trans-unit id="WRN_ExternMethodNoImplementation">
        <source>Method, operator, or accessor '{0}' is marked external and has no attributes on it. Consider adding a DllImport attribute to specify the external implementation.</source>
        <target state="translated">方法、運算子或存取子 '{0}' 已標記為外部，但其上沒有屬性。請考慮加入 DllImport 屬性來指定外部實作。</target>
        <note />
      </trans-unit>
      <trans-unit id="WRN_ExternMethodNoImplementation_Title">
        <source>Method, operator, or accessor is marked external and has no attributes on it</source>
        <target state="translated">方法、運算子或存取子標記為外部，而且其上沒有屬性</target>
        <note />
      </trans-unit>
      <trans-unit id="WRN_ProtectedInSealed">
        <source>'{0}': new protected member declared in sealed class</source>
        <target state="translated">'{0}': 在密封類別中宣告了新的 Protected 成員</target>
        <note />
      </trans-unit>
      <trans-unit id="WRN_ProtectedInSealed_Title">
        <source>New protected member declared in sealed class</source>
        <target state="translated">在密封類別中已宣告新的受保護成員</target>
        <note />
      </trans-unit>
      <trans-unit id="ERR_InterfaceImplementedByConditional">
        <source>Conditional member '{0}' cannot implement interface member '{1}' in type '{2}'</source>
        <target state="translated">Conditional 成員 '{0}' 無法在類型 '{2}' 中實作介面成員 '{1}'</target>
        <note />
      </trans-unit>
      <trans-unit id="ERR_IllegalRefParam">
        <source>ref and out are not valid in this context</source>
        <target state="translated">ref 和 out 在此內容中無效</target>
        <note />
      </trans-unit>
      <trans-unit id="ERR_BadArgumentToAttribute">
        <source>The argument to the '{0}' attribute must be a valid identifier</source>
        <target state="translated">{0}' 屬性的引數必須是有效的識別項</target>
        <note />
      </trans-unit>
      <trans-unit id="ERR_StructOffsetOnBadStruct">
        <source>The FieldOffset attribute can only be placed on members of types marked with the StructLayout(LayoutKind.Explicit)</source>
        <target state="translated">FieldOffset 屬性僅能置於標記為 StructLayout(LayoutKind.Explicit) 類型的成員上</target>
        <note />
      </trans-unit>
      <trans-unit id="ERR_StructOffsetOnBadField">
        <source>The FieldOffset attribute is not allowed on static or const fields</source>
        <target state="translated">static 或 const 欄位不能有 FieldOffset 屬性</target>
        <note />
      </trans-unit>
      <trans-unit id="ERR_AttributeUsageOnNonAttributeClass">
        <source>Attribute '{0}' is only valid on classes derived from System.Attribute</source>
        <target state="translated">屬性 '{0}' 只有在衍生自 System.Attribute 的類別上才有效</target>
        <note />
      </trans-unit>
      <trans-unit id="WRN_PossibleMistakenNullStatement">
        <source>Possible mistaken empty statement</source>
        <target state="translated">可能誤用了空白的陳述式</target>
        <note />
      </trans-unit>
      <trans-unit id="WRN_PossibleMistakenNullStatement_Title">
        <source>Possible mistaken empty statement</source>
        <target state="translated">可能誤用了空白的陳述式</target>
        <note />
      </trans-unit>
      <trans-unit id="ERR_DuplicateNamedAttributeArgument">
        <source>'{0}' duplicate named attribute argument</source>
        <target state="translated">'{0}' 有重複的具名屬性引數</target>
        <note />
      </trans-unit>
      <trans-unit id="ERR_DeriveFromEnumOrValueType">
        <source>'{0}' cannot derive from special class '{1}'</source>
        <target state="translated">'{0}' 不可衍生自特殊類別 '{1}'</target>
        <note />
      </trans-unit>
      <trans-unit id="ERR_DefaultMemberOnIndexedType">
        <source>Cannot specify the DefaultMember attribute on a type containing an indexer</source>
        <target state="translated">無法在包含索引子的類型上指定 DefaultMember 屬性</target>
        <note />
      </trans-unit>
      <trans-unit id="ERR_BogusType">
        <source>'{0}' is a type not supported by the language</source>
        <target state="translated">'此語言不支援類型 '{0}'</target>
        <note />
      </trans-unit>
      <trans-unit id="WRN_UnassignedInternalField">
        <source>Field '{0}' is never assigned to, and will always have its default value {1}</source>
        <target state="translated">從未指派欄位 '{0}'，會持續使用其預設值 {1}。</target>
        <note />
      </trans-unit>
      <trans-unit id="WRN_UnassignedInternalField_Title">
        <source>Field is never assigned to, and will always have its default value</source>
        <target state="translated">從未指派欄位，會持續使用其預設值</target>
        <note />
      </trans-unit>
      <trans-unit id="ERR_CStyleArray">
        <source>Bad array declarator: To declare a managed array the rank specifier precedes the variable's identifier. To declare a fixed size buffer field, use the fixed keyword before the field type.</source>
        <target state="translated">陣列宣告子無效: 若要宣告 Managed 陣列，陣序規範必須位於變數識別項之前。若要宣告固定大小緩衝區欄位，請在欄位類型之前使用 fixed 關鍵字。</target>
        <note />
      </trans-unit>
      <trans-unit id="WRN_VacuousIntegralComp">
        <source>Comparison to integral constant is useless; the constant is outside the range of type '{0}'</source>
        <target state="translated">與整數常數比較無意義，因為此常數位於類型 '{0}' 的範圍外。</target>
        <note />
      </trans-unit>
      <trans-unit id="WRN_VacuousIntegralComp_Title">
        <source>Comparison to integral constant is useless; the constant is outside the range of the type</source>
        <target state="translated">與整數常數比較無意義; 此常數位於類型的範圍外</target>
        <note />
      </trans-unit>
      <trans-unit id="ERR_AbstractAttributeClass">
        <source>Cannot apply attribute class '{0}' because it is abstract</source>
        <target state="translated">無法套用屬性類別 '{0}'，因為其抽象。</target>
        <note />
      </trans-unit>
      <trans-unit id="ERR_BadNamedAttributeArgumentType">
        <source>'{0}' is not a valid named attribute argument because it is not a valid attribute parameter type</source>
        <target state="translated">'{0}' 不是有效的具名屬性引數，因為其不是有效的屬性參數類型。</target>
        <note />
      </trans-unit>
      <trans-unit id="ERR_MissingPredefinedMember">
        <source>Missing compiler required member '{0}.{1}'</source>
        <target state="translated">遺漏編譯器必要成員 '{0}.{1}'</target>
        <note />
      </trans-unit>
      <trans-unit id="WRN_AttributeLocationOnBadDeclaration">
        <source>'{0}' is not a valid attribute location for this declaration. Valid attribute locations for this declaration are '{1}'. All attributes in this block will be ignored.</source>
        <target state="translated">'{0}' 對此宣告而言，不是有效的屬性位置。對此宣告有效的屬性位置是 '{1}'。將會忽略此區塊中的所有屬性。</target>
        <note />
      </trans-unit>
      <trans-unit id="WRN_AttributeLocationOnBadDeclaration_Title">
        <source>Not a valid attribute location for this declaration</source>
        <target state="translated">不是此宣告的有效屬性位置</target>
        <note />
      </trans-unit>
      <trans-unit id="WRN_InvalidAttributeLocation">
        <source>'{0}' is not a recognized attribute location. Valid attribute locations for this declaration are '{1}'. All attributes in this block will be ignored.</source>
        <target state="translated">'{0}' 不是可辨認的屬性位置。此宣告的有效屬性位置為 '{1}'。將會忽略此區塊中的所有屬性。</target>
        <note />
      </trans-unit>
      <trans-unit id="WRN_InvalidAttributeLocation_Title">
        <source>Not a recognized attribute location</source>
        <target state="translated">不是可辨識的屬性位置</target>
        <note />
      </trans-unit>
      <trans-unit id="WRN_EqualsWithoutGetHashCode">
        <source>'{0}' overrides Object.Equals(object o) but does not override Object.GetHashCode()</source>
        <target state="translated">'{0}' 會覆寫 Object.Equals(object o)，但是不會覆寫 Object.GetHashCode()</target>
        <note />
      </trans-unit>
      <trans-unit id="WRN_EqualsWithoutGetHashCode_Title">
        <source>Type overrides Object.Equals(object o) but does not override Object.GetHashCode()</source>
        <target state="translated">類型會覆寫 Object.Equals(object o)，但不會覆寫 Object.GetHashCode()</target>
        <note />
      </trans-unit>
      <trans-unit id="WRN_EqualityOpWithoutEquals">
        <source>'{0}' defines operator == or operator != but does not override Object.Equals(object o)</source>
        <target state="translated">'{0}' 定義了運算子 == 或運算子 !=，但不會覆寫 Object.Equals(object o)。</target>
        <note />
      </trans-unit>
      <trans-unit id="WRN_EqualityOpWithoutEquals_Title">
        <source>Type defines operator == or operator != but does not override Object.Equals(object o)</source>
        <target state="translated">類型會定義運算子 == 或運算子 !=，但不會覆寫 Object.Equals(object o)</target>
        <note />
      </trans-unit>
      <trans-unit id="WRN_EqualityOpWithoutGetHashCode">
        <source>'{0}' defines operator == or operator != but does not override Object.GetHashCode()</source>
        <target state="translated">'{0}' 定義了運算子 == 或運算子 !=，但不會覆寫 Object.GetHashCode()。</target>
        <note />
      </trans-unit>
      <trans-unit id="WRN_EqualityOpWithoutGetHashCode_Title">
        <source>Type defines operator == or operator != but does not override Object.GetHashCode()</source>
        <target state="translated">類型會定義運算子 == 或運算子 !=，但不會覆寫 Object.GetHashCode()</target>
        <note />
      </trans-unit>
      <trans-unit id="ERR_OutAttrOnRefParam">
        <source>Cannot specify the Out attribute on a ref parameter without also specifying the In attribute.</source>
        <target state="translated">無法在 ref 參數上僅指定 Out 屬性，卻不指定 In 屬性。</target>
        <note />
      </trans-unit>
      <trans-unit id="ERR_OverloadRefKind">
        <source>'{0}' cannot define an overloaded {1} that differs only on parameter modifiers '{2}' and '{3}'</source>
        <target state="translated">'{0}' 無法定義多載的 {1}，後者僅在參數修飾詞 '{2}' 和 '{3}' 有所不同</target>
        <note />
      </trans-unit>
      <trans-unit id="ERR_LiteralDoubleCast">
        <source>Literal of type double cannot be implicitly converted to type '{1}'; use an '{0}' suffix to create a literal of this type</source>
        <target state="translated">不可將類型 double 的常值，隱含轉換成類型 '{1}'; 請使用 '{0}' 後置詞來建立此類型的常值。</target>
        <note />
      </trans-unit>
      <trans-unit id="WRN_IncorrectBooleanAssg">
        <source>Assignment in conditional expression is always constant; did you mean to use == instead of = ?</source>
        <target state="translated">條件運算式中的指派一直是常數; 這表示您要使用 == 代替 = ?</target>
        <note />
      </trans-unit>
      <trans-unit id="WRN_IncorrectBooleanAssg_Title">
        <source>Assignment in conditional expression is always constant</source>
        <target state="translated">條件運算式中的指派一律是常數</target>
        <note />
      </trans-unit>
      <trans-unit id="ERR_ProtectedInStruct">
        <source>'{0}': new protected member declared in struct</source>
        <target state="translated">'{0}': 在結構中宣告了新的 Protected 成員</target>
        <note />
      </trans-unit>
      <trans-unit id="ERR_InconsistentIndexerNames">
        <source>Two indexers have different names; the IndexerName attribute must be used with the same name on every indexer within a type</source>
        <target state="translated">兩個索引子具有不同的名稱; 類型中每個索引子上都必須使用同名的 IndexerName 屬性。</target>
        <note />
      </trans-unit>
      <trans-unit id="ERR_ComImportWithUserCtor">
        <source>A class with the ComImport attribute cannot have a user-defined constructor</source>
        <target state="translated">擁有 ComImport 屬性的類別無法有使用者定義的建構函式</target>
        <note />
      </trans-unit>
      <trans-unit id="ERR_FieldCantHaveVoidType">
        <source>Field cannot have void type</source>
        <target state="translated">欄位不能有 void 類型</target>
        <note />
      </trans-unit>
      <trans-unit id="WRN_NonObsoleteOverridingObsolete">
        <source>Member '{0}' overrides obsolete member '{1}'. Add the Obsolete attribute to '{0}'.</source>
        <target state="translated">成員 '{0}' 會覆寫過時的成員 '{1}'。請將 Obsolete 屬性加入 '{0}'。</target>
        <note />
      </trans-unit>
      <trans-unit id="WRN_NonObsoleteOverridingObsolete_Title">
        <source>Member overrides obsolete member</source>
        <target state="translated">成員會覆寫過時成員</target>
        <note />
      </trans-unit>
      <trans-unit id="ERR_SystemVoid">
        <source>System.Void cannot be used from C# -- use typeof(void) to get the void type object</source>
        <target state="translated">無法從 C# 使用 System.Void -- 請使用 typeof(void) 取得 void 類型物件</target>
        <note />
      </trans-unit>
      <trans-unit id="ERR_ExplicitParamArray">
        <source>Do not use 'System.ParamArrayAttribute'. Use the 'params' keyword instead.</source>
        <target state="translated">請勿使用 'System.ParamArrayAttribute'。請改用 'params' 關鍵字。</target>
        <note />
      </trans-unit>
      <trans-unit id="WRN_BitwiseOrSignExtend">
        <source>Bitwise-or operator used on a sign-extended operand; consider casting to a smaller unsigned type first</source>
        <target state="translated">用於 sign-extend 運算元的 Bitwise-or 運算子; 請先考慮轉換為較小的不帶正負號類型</target>
        <note />
      </trans-unit>
      <trans-unit id="WRN_BitwiseOrSignExtend_Title">
        <source>Bitwise-or operator used on a sign-extended operand</source>
        <target state="translated">用於 sign-extended 運算元上的 Bitwise-or 運算子</target>
        <note />
      </trans-unit>
      <trans-unit id="WRN_BitwiseOrSignExtend_Description">
        <source>The compiler implicitly widened and sign-extended a variable, and then used the resulting value in a bitwise OR operation. This can result in unexpected behavior.</source>
        <target state="translated">編譯器會隱含地擴大，而且 sign-extended 變數，然後在位元 OR 運算中使用結果值。這可能會導致非預期的行為。</target>
        <note />
      </trans-unit>
      <trans-unit id="ERR_VolatileStruct">
        <source>'{0}': a volatile field cannot be of the type '{1}'</source>
        <target state="translated">'{0}': Volatile 欄位不可為類型 '{1}'</target>
        <note />
      </trans-unit>
      <trans-unit id="ERR_VolatileAndReadonly">
        <source>'{0}': a field cannot be both volatile and readonly</source>
        <target state="translated">'{0}': 欄位不可同時為 volatile 和 readonly</target>
        <note />
      </trans-unit>
      <trans-unit id="ERR_AbstractField">
        <source>The modifier 'abstract' is not valid on fields. Try using a property instead.</source>
        <target state="translated">修飾詞 'abstract' 在欄位上無效。請嘗試改用屬性。</target>
        <note />
      </trans-unit>
      <trans-unit id="ERR_BogusExplicitImpl">
        <source>'{0}' cannot implement '{1}' because it is not supported by the language</source>
        <target state="translated">'{0}' 不可實作 '{1}'，因為此語言不支援它。</target>
        <note />
      </trans-unit>
      <trans-unit id="ERR_ExplicitMethodImplAccessor">
        <source>'{0}' explicit method implementation cannot implement '{1}' because it is an accessor</source>
        <target state="translated">'{0}' 明確方法實作無法實作 '{1}'，因為其為存取子。</target>
        <note />
      </trans-unit>
      <trans-unit id="WRN_CoClassWithoutComImport">
        <source>'{0}' interface marked with 'CoClassAttribute' not marked with 'ComImportAttribute'</source>
        <target state="translated">'{0}' 介面標記為 'CoClassAttribute'，而非標記為 'ComImportAttribute'。</target>
        <note />
      </trans-unit>
      <trans-unit id="WRN_CoClassWithoutComImport_Title">
        <source>Interface marked with 'CoClassAttribute' not marked with 'ComImportAttribute'</source>
        <target state="translated">介面標記為 'CoClassAttribute'，而非標記為 'ComImportAttribute'</target>
        <note />
      </trans-unit>
      <trans-unit id="ERR_ConditionalWithOutParam">
        <source>Conditional member '{0}' cannot have an out parameter</source>
        <target state="translated">Conditional 成員 '{0}' 不可有 out 參數</target>
        <note />
      </trans-unit>
      <trans-unit id="ERR_AccessorImplementingMethod">
        <source>Accessor '{0}' cannot implement interface member '{1}' for type '{2}'. Use an explicit interface implementation.</source>
        <target state="translated">存取子 '{0}' 無法為類型 '{2}' 實作介面成員 '{1}'。請使用明確的介面實作。</target>
        <note />
      </trans-unit>
      <trans-unit id="ERR_AliasQualAsExpression">
        <source>The namespace alias qualifier '::' always resolves to a type or namespace so is illegal here. Consider using '.' instead.</source>
        <target state="translated">命名空間別名限定詞 '::' 一定會解析為類型或命名空間，所以不能用在這裡。請考慮用 '.' 替代。</target>
        <note />
      </trans-unit>
      <trans-unit id="ERR_DerivingFromATyVar">
        <source>Cannot derive from '{0}' because it is a type parameter</source>
        <target state="translated">無法從 '{0}' 衍生，因為其為類型參數。</target>
        <note />
      </trans-unit>
      <trans-unit id="ERR_DuplicateTypeParameter">
        <source>Duplicate type parameter '{0}'</source>
        <target state="translated">類型參數 '{0}' 重複</target>
        <note />
      </trans-unit>
      <trans-unit id="WRN_TypeParameterSameAsOuterTypeParameter">
        <source>Type parameter '{0}' has the same name as the type parameter from outer type '{1}'</source>
        <target state="translated">類型參數 '{0}' 與外部類型 '{1}' 的類型參數名稱相同</target>
        <note />
      </trans-unit>
      <trans-unit id="WRN_TypeParameterSameAsOuterTypeParameter_Title">
        <source>Type parameter has the same name as the type parameter from outer type</source>
        <target state="translated">類型參數與外部類型的類型參數名稱相同</target>
        <note />
      </trans-unit>
      <trans-unit id="ERR_TypeVariableSameAsParent">
        <source>Type parameter '{0}' has the same name as the containing type, or method</source>
        <target state="translated">類型參數 '{0}' 與包含類型或方法的名稱相同</target>
        <note />
      </trans-unit>
      <trans-unit id="ERR_UnifyingInterfaceInstantiations">
        <source>'{0}' cannot implement both '{1}' and '{2}' because they may unify for some type parameter substitutions</source>
        <target state="translated">'{0}' 不可同時實作 '{1}' 和 '{2}'，因為它們可能會整合某些類型參數的替代。</target>
        <note />
      </trans-unit>
      <trans-unit id="ERR_GenericDerivingFromAttribute">
        <source>A generic type cannot derive from '{0}' because it is an attribute class</source>
        <target state="translated">泛型類型不可衍生自 '{0}'，因為其為屬性類別。</target>
        <note />
      </trans-unit>
      <trans-unit id="ERR_TyVarNotFoundInConstraint">
        <source>'{1}' does not define type parameter '{0}'</source>
        <target state="translated">'{1}' 未定義類型參數 '{0}'</target>
        <note />
      </trans-unit>
      <trans-unit id="ERR_BadBoundType">
        <source>'{0}' is not a valid constraint. A type used as a constraint must be an interface, a non-sealed class or a type parameter.</source>
        <target state="translated">'{0}' 不是有效的條件約束。用做為條件約束的類型，必須是介面、非密封類別或類型參數。</target>
        <note />
      </trans-unit>
      <trans-unit id="ERR_SpecialTypeAsBound">
        <source>Constraint cannot be special class '{0}'</source>
        <target state="translated">條件約束不可為特殊類別 '{0}'</target>
        <note />
      </trans-unit>
      <trans-unit id="ERR_BadVisBound">
        <source>Inconsistent accessibility: constraint type '{1}' is less accessible than '{0}'</source>
        <target state="translated">不一致的存取範圍: 條件約束類型 '{1}' 比 '{0}' 的存取範圍小</target>
        <note />
      </trans-unit>
      <trans-unit id="ERR_LookupInTypeVariable">
        <source>Cannot do member lookup in '{0}' because it is a type parameter</source>
        <target state="translated">無法在 '{0}' 中進行成員查詢，因為其為類型參數。</target>
        <note />
      </trans-unit>
      <trans-unit id="ERR_BadConstraintType">
        <source>Invalid constraint type. A type used as a constraint must be an interface, a non-sealed class or a type parameter.</source>
        <target state="translated">條件約束類型無效。用做為條件約束的類型，必須是介面、非密封類別或類型參數。</target>
        <note />
      </trans-unit>
      <trans-unit id="ERR_InstanceMemberInStaticClass">
        <source>'{0}': cannot declare instance members in a static class</source>
        <target state="translated">'{0}': 不可在靜態類別中宣告執行個體成員</target>
        <note />
      </trans-unit>
      <trans-unit id="ERR_StaticBaseClass">
        <source>'{1}': cannot derive from static class '{0}'</source>
        <target state="translated">'{1}': 不可衍生自靜態類別 '{0}'</target>
        <note />
      </trans-unit>
      <trans-unit id="ERR_ConstructorInStaticClass">
        <source>Static classes cannot have instance constructors</source>
        <target state="translated">靜態類別不能有執行個體建構函式</target>
        <note />
      </trans-unit>
      <trans-unit id="ERR_DestructorInStaticClass">
        <source>Static classes cannot contain destructors</source>
        <target state="translated">靜態類別不能包含解構函式</target>
        <note />
      </trans-unit>
      <trans-unit id="ERR_InstantiatingStaticClass">
        <source>Cannot create an instance of the static class '{0}'</source>
        <target state="translated">無法建立靜態類別 '{0}' 的執行個體</target>
        <note />
      </trans-unit>
      <trans-unit id="ERR_StaticDerivedFromNonObject">
        <source>Static class '{0}' cannot derive from type '{1}'. Static classes must derive from object.</source>
        <target state="translated">靜態類別 '{0}' 不可衍生自類型 '{1}'。靜態類別必須衍生自 object。</target>
        <note />
      </trans-unit>
      <trans-unit id="ERR_StaticClassInterfaceImpl">
        <source>'{0}': static classes cannot implement interfaces</source>
        <target state="translated">'{0}': 靜態類別無法實作介面</target>
        <note />
      </trans-unit>
      <trans-unit id="ERR_RefStructInterfaceImpl">
        <source>'{0}': ref structs cannot implement interfaces</source>
        <target state="translated">'{0}': ref struct 無法實作介面</target>
        <note />
      </trans-unit>
      <trans-unit id="ERR_OperatorInStaticClass">
        <source>'{0}': static classes cannot contain user-defined operators</source>
        <target state="translated">'{0}': 靜態類別不可包含使用者定義的運算子</target>
        <note />
      </trans-unit>
      <trans-unit id="ERR_ConvertToStaticClass">
        <source>Cannot convert to static type '{0}'</source>
        <target state="translated">無法轉換成靜態類型 '{0}'</target>
        <note />
      </trans-unit>
      <trans-unit id="ERR_ConstraintIsStaticClass">
        <source>'{0}': static classes cannot be used as constraints</source>
        <target state="translated">'{0}': 靜態類別不可用做為條件約束</target>
        <note />
      </trans-unit>
      <trans-unit id="ERR_GenericArgIsStaticClass">
        <source>'{0}': static types cannot be used as type arguments</source>
        <target state="translated">'{0}': 靜態類型不可用做為類型引數</target>
        <note />
      </trans-unit>
      <trans-unit id="ERR_ArrayOfStaticClass">
        <source>'{0}': array elements cannot be of static type</source>
        <target state="translated">'{0}': 陣列元素不可為靜態類型</target>
        <note />
      </trans-unit>
      <trans-unit id="ERR_IndexerInStaticClass">
        <source>'{0}': cannot declare indexers in a static class</source>
        <target state="translated">'{0}': 不可在靜態類別中宣告索引子</target>
        <note />
      </trans-unit>
      <trans-unit id="ERR_ParameterIsStaticClass">
        <source>'{0}': static types cannot be used as parameters</source>
        <target state="translated">'{0}': 靜態類型不可用做為參數</target>
        <note />
      </trans-unit>
      <trans-unit id="ERR_ReturnTypeIsStaticClass">
        <source>'{0}': static types cannot be used as return types</source>
        <target state="translated">'{0}': 靜態類型不可用做為傳回類型</target>
        <note />
      </trans-unit>
      <trans-unit id="ERR_VarDeclIsStaticClass">
        <source>Cannot declare a variable of static type '{0}'</source>
        <target state="translated">無法宣告靜態類型 '{0}' 的變數</target>
        <note />
      </trans-unit>
      <trans-unit id="ERR_BadEmptyThrowInFinally">
        <source>A throw statement with no arguments is not allowed in a finally clause that is nested inside the nearest enclosing catch clause</source>
        <target state="translated">最內層 catch 子句中巢狀 finally 子句不允許沒有引數的 throw 陳述式</target>
        <note />
      </trans-unit>
      <trans-unit id="ERR_InvalidSpecifier">
        <source>'{0}' is not a valid format specifier</source>
        <target state="translated">'{0}' 不是有效的格式規範</target>
        <note />
      </trans-unit>
      <trans-unit id="WRN_AssignmentToLockOrDispose">
        <source>Possibly incorrect assignment to local '{0}' which is the argument to a using or lock statement. The Dispose call or unlocking will happen on the original value of the local.</source>
        <target state="translated">可能對引數 '{0}' 進行了不正確的指派，而其為 using 或 lock 陳述式的引數。此區域變數的原始值，將會發生 Dispose 呼叫或解除鎖定。</target>
        <note />
      </trans-unit>
      <trans-unit id="WRN_AssignmentToLockOrDispose_Title">
        <source>Possibly incorrect assignment to local which is the argument to a using or lock statement</source>
        <target state="translated">可能不正確地指派給其為 using 或 lock 陳述式引數的本機</target>
        <note />
      </trans-unit>
      <trans-unit id="ERR_ForwardedTypeInThisAssembly">
        <source>Type '{0}' is defined in this assembly, but a type forwarder is specified for it</source>
        <target state="translated">類型 '{0}' 定義於此組件中，但已為其指定類型轉送子。</target>
        <note />
      </trans-unit>
      <trans-unit id="ERR_ForwardedTypeIsNested">
        <source>Cannot forward type '{0}' because it is a nested type of '{1}'</source>
        <target state="translated">無法轉送類型 '{0}'，因為其為 '{1}' 的巢狀類型。</target>
        <note />
      </trans-unit>
      <trans-unit id="ERR_CycleInTypeForwarder">
        <source>The type forwarder for type '{0}' in assembly '{1}' causes a cycle</source>
        <target state="translated">組件 '{1}' 中類型 '{0}' 的類型轉送子造成循環</target>
        <note />
      </trans-unit>
      <trans-unit id="ERR_AssemblyNameOnNonModule">
        <source>The /moduleassemblyname option may only be specified when building a target type of 'module'</source>
        <target state="translated">只有在建置 'module' 的目標類型時，才可指定 /moduleassemblyname 選項。</target>
        <note />
      </trans-unit>
      <trans-unit id="ERR_InvalidAssemblyName">
        <source>Assembly reference '{0}' is invalid and cannot be resolved</source>
        <target state="translated">組件參考 '{0}' 無效，無法解析。</target>
        <note />
      </trans-unit>
      <trans-unit id="ERR_InvalidFwdType">
        <source>Invalid type specified as an argument for TypeForwardedTo attribute</source>
        <target state="translated">指定做為 TypeForwardedTo 屬性引數的類型無效</target>
        <note />
      </trans-unit>
      <trans-unit id="ERR_CloseUnimplementedInterfaceMemberStatic">
        <source>'{0}' does not implement interface member '{1}'. '{2}' cannot implement an interface member because it is static.</source>
        <target state="translated">'{0}' 未實作介面成員 '{1}'。'{2}' 無法實作介面成員，因為其為靜態。</target>
        <note />
      </trans-unit>
      <trans-unit id="ERR_CloseUnimplementedInterfaceMemberNotPublic">
        <source>'{0}' does not implement interface member '{1}'. '{2}' cannot implement an interface member because it is not public.</source>
        <target state="translated">'{0}' 未實作介面成員 '{1}'。'{2}' 無法實作介面成員，因為其並非公用。</target>
        <note />
      </trans-unit>
      <trans-unit id="ERR_CloseUnimplementedInterfaceMemberWrongReturnType">
        <source>'{0}' does not implement interface member '{1}'. '{2}' cannot implement '{1}' because it does not have the matching return type of '{3}'.</source>
        <target state="translated">'{0}' 未實作介面成員 '{1}'。'{2}' 無法實作 '{1}'，因為其沒有符合的傳回類型 '{3}'。</target>
        <note />
      </trans-unit>
      <trans-unit id="ERR_DuplicateTypeForwarder">
        <source>'{0}' duplicate TypeForwardedToAttribute</source>
        <target state="translated">'{0}' 與 TypeForwardedToAttribute 重複</target>
        <note />
      </trans-unit>
      <trans-unit id="ERR_ExpectedSelectOrGroup">
        <source>A query body must end with a select clause or a group clause</source>
        <target state="translated">查詢主體必須以 select 或 group 子句結尾</target>
        <note />
      </trans-unit>
      <trans-unit id="ERR_ExpectedContextualKeywordOn">
        <source>Expected contextual keyword 'on'</source>
        <target state="translated">必須是內容關鍵字 'on'</target>
        <note />
      </trans-unit>
      <trans-unit id="ERR_ExpectedContextualKeywordEquals">
        <source>Expected contextual keyword 'equals'</source>
        <target state="translated">必須是內容關鍵字 'equals'</target>
        <note />
      </trans-unit>
      <trans-unit id="ERR_ExpectedContextualKeywordBy">
        <source>Expected contextual keyword 'by'</source>
        <target state="translated">必須是內容關鍵字 'by'</target>
        <note />
      </trans-unit>
      <trans-unit id="ERR_InvalidAnonymousTypeMemberDeclarator">
        <source>Invalid anonymous type member declarator. Anonymous type members must be declared with a member assignment, simple name or member access.</source>
        <target state="translated">匿名類型成員宣告子無效。匿名類型成員必須以成員指派、簡單名稱或成員存取加以宣告。</target>
        <note />
      </trans-unit>
      <trans-unit id="ERR_InvalidInitializerElementInitializer">
        <source>Invalid initializer member declarator</source>
        <target state="translated">初始設定式成員宣告子無效</target>
        <note />
      </trans-unit>
      <trans-unit id="ERR_InconsistentLambdaParameterUsage">
        <source>Inconsistent lambda parameter usage; parameter types must be all explicit or all implicit</source>
        <target state="translated">Lambda 參數用法不一致; 參數類型必須全部為明確類型或全部為隱含類型。</target>
        <note />
      </trans-unit>
      <trans-unit id="ERR_PartialMethodInvalidModifier">
        <source>A partial method cannot have access modifiers or the virtual, abstract, override, new, sealed, or extern modifiers</source>
        <target state="translated">部分方法不可有存取修飾詞或 virtual、abstract、override、new、sealed 或 extern 修飾詞</target>
        <note />
      </trans-unit>
      <trans-unit id="ERR_PartialMethodOnlyInPartialClass">
        <source>A partial method must be declared within a partial class or partial struct</source>
        <target state="translated">在部分類別或部分結構中必須宣告部分方法</target>
        <note />
      </trans-unit>
      <trans-unit id="ERR_PartialMethodCannotHaveOutParameters">
        <source>A partial method cannot have out parameters</source>
        <target state="translated">部分方法不可有 out 參數</target>
        <note />
      </trans-unit>
      <trans-unit id="ERR_PartialMethodNotExplicit">
        <source>A partial method may not explicitly implement an interface method</source>
        <target state="translated">部分方法不可明確地實作介面方法</target>
        <note />
      </trans-unit>
      <trans-unit id="ERR_PartialMethodExtensionDifference">
        <source>Both partial method declarations must be extension methods or neither may be an extension method</source>
        <target state="translated">兩個部分方法宣告必須都是擴充方法，或者都不是擴充方法</target>
        <note />
      </trans-unit>
      <trans-unit id="ERR_PartialMethodOnlyOneLatent">
        <source>A partial method may not have multiple defining declarations</source>
        <target state="translated">部分方法不可有多重定義宣告</target>
        <note />
      </trans-unit>
      <trans-unit id="ERR_PartialMethodOnlyOneActual">
        <source>A partial method may not have multiple implementing declarations</source>
        <target state="translated">部分方法不能有多重實作的宣告</target>
        <note />
      </trans-unit>
      <trans-unit id="ERR_PartialMethodParamsDifference">
        <source>Both partial method declarations must use a params parameter or neither may use a params parameter</source>
        <target state="translated">兩個部分方法宣告都必須使用 params 參數，或兩者都不使用 params 參數</target>
        <note />
      </trans-unit>
      <trans-unit id="ERR_PartialMethodMustHaveLatent">
        <source>No defining declaration found for implementing declaration of partial method '{0}'</source>
        <target state="translated">找不到用以實作部分方法 '{0}' 宣告的定義宣告</target>
        <note />
      </trans-unit>
      <trans-unit id="ERR_PartialMethodInconsistentTupleNames">
        <source>Both partial method declarations, '{0}' and '{1}', must use the same tuple element names.</source>
        <target state="translated">部份方法宣告 '{0}' 與 '{1}' 必須使用相同的元組元素名稱。</target>
        <note />
      </trans-unit>
      <trans-unit id="ERR_PartialMethodInconsistentConstraints">
        <source>Partial method declarations of '{0}' have inconsistent type parameter constraints</source>
        <target state="translated">{0}' 的部分方法宣告出現不一致的類型參數條件約束</target>
        <note />
      </trans-unit>
      <trans-unit id="ERR_PartialMethodToDelegate">
        <source>Cannot create delegate from method '{0}' because it is a partial method without an implementing declaration</source>
        <target state="translated">無法從方法 '{0}' 建立委派，因為它是無實作宣告的部分方法</target>
        <note />
      </trans-unit>
      <trans-unit id="ERR_PartialMethodStaticDifference">
        <source>Both partial method declarations must be static or neither may be static</source>
        <target state="translated">兩個部分方法宣告必須都是靜態，或者都不是靜態</target>
        <note />
      </trans-unit>
      <trans-unit id="ERR_PartialMethodUnsafeDifference">
        <source>Both partial method declarations must be unsafe or neither may be unsafe</source>
        <target state="translated">兩個部分方法宣告必須都是 unsafe，或者都不是 unsafe</target>
        <note />
      </trans-unit>
      <trans-unit id="ERR_PartialMethodInExpressionTree">
        <source>Partial methods with only a defining declaration or removed conditional methods cannot be used in expression trees</source>
        <target state="translated">在運算式樹狀結構中，不可使用只具有定義宣告或已移除條件式方法的部分方法。</target>
        <note />
      </trans-unit>
      <trans-unit id="ERR_PartialMethodMustReturnVoid">
        <source>Partial methods must have a void return type</source>
        <target state="translated">部分方法必須有 void 傳回類型</target>
        <note />
      </trans-unit>
      <trans-unit id="WRN_ObsoleteOverridingNonObsolete">
        <source>Obsolete member '{0}' overrides non-obsolete member '{1}'</source>
        <target state="translated">過時的成員 '{0}' 會覆寫非過時的成員 '{1}'</target>
        <note />
      </trans-unit>
      <trans-unit id="WRN_ObsoleteOverridingNonObsolete_Title">
        <source>Obsolete member overrides non-obsolete member</source>
        <target state="translated">過時成員會覆寫非過時成員</target>
        <note />
      </trans-unit>
      <trans-unit id="WRN_DebugFullNameTooLong">
        <source>The fully qualified name for '{0}' is too long for debug information. Compile without '/debug' option.</source>
        <target state="translated">{0}' 的完整名稱對於偵錯資訊而言太長。在編譯時請勿使用 '/debug' 選項。</target>
        <note />
      </trans-unit>
      <trans-unit id="WRN_DebugFullNameTooLong_Title">
        <source>Fully qualified name is too long for debug information</source>
        <target state="translated">偵錯資訊的完整名稱太長</target>
        <note />
      </trans-unit>
      <trans-unit id="ERR_ImplicitlyTypedVariableAssignedBadValue">
        <source>Cannot assign {0} to an implicitly-typed variable</source>
        <target state="translated">無法將 {0} 指派給隱含類型變數</target>
        <note />
      </trans-unit>
      <trans-unit id="ERR_ImplicitlyTypedVariableWithNoInitializer">
        <source>Implicitly-typed variables must be initialized</source>
        <target state="translated">隱含類型變數必須經過初始設定</target>
        <note />
      </trans-unit>
      <trans-unit id="ERR_ImplicitlyTypedVariableMultipleDeclarator">
        <source>Implicitly-typed variables cannot have multiple declarators</source>
        <target state="translated">隱含類型變數不可有多重宣告子</target>
        <note />
      </trans-unit>
      <trans-unit id="ERR_ImplicitlyTypedVariableAssignedArrayInitializer">
        <source>Cannot initialize an implicitly-typed variable with an array initializer</source>
        <target state="translated">無法使用陣列初始設定式來初始設定隱含類型變數</target>
        <note />
      </trans-unit>
      <trans-unit id="ERR_ImplicitlyTypedLocalCannotBeFixed">
        <source>Implicitly-typed local variables cannot be fixed</source>
        <target state="translated">隱含類型區域變數不可為 fixed</target>
        <note />
      </trans-unit>
      <trans-unit id="ERR_ImplicitlyTypedVariableCannotBeConst">
        <source>Implicitly-typed variables cannot be constant</source>
        <target state="translated">隱含類型變數不可為常數</target>
        <note />
      </trans-unit>
      <trans-unit id="WRN_ExternCtorNoImplementation">
        <source>Constructor '{0}' is marked external</source>
        <target state="translated">建構函式 '{0}' 標記為外部</target>
        <note />
      </trans-unit>
      <trans-unit id="WRN_ExternCtorNoImplementation_Title">
        <source>Constructor is marked external</source>
        <target state="translated">建構函式標記為外部</target>
        <note />
      </trans-unit>
      <trans-unit id="ERR_TypeVarNotFound">
        <source>The contextual keyword 'var' may only appear within a local variable declaration or in script code</source>
        <target state="translated">內容關鍵字 'var' 只可出現在區域變數宣告或指令碼中</target>
        <note />
      </trans-unit>
      <trans-unit id="ERR_ImplicitlyTypedArrayNoBestType">
        <source>No best type found for implicitly-typed array</source>
        <target state="translated">找不到隱含類型陣列的最佳類型</target>
        <note />
      </trans-unit>
      <trans-unit id="ERR_AnonymousTypePropertyAssignedBadValue">
        <source>Cannot assign '{0}' to anonymous type property</source>
        <target state="translated">無法將 '{0}' 指派給匿名型別屬性</target>
        <note />
      </trans-unit>
      <trans-unit id="ERR_ExpressionTreeContainsBaseAccess">
        <source>An expression tree may not contain a base access</source>
        <target state="translated">運算式樹狀結構不可包含基底存取</target>
        <note />
      </trans-unit>
      <trans-unit id="ERR_ExpressionTreeContainsAssignment">
        <source>An expression tree may not contain an assignment operator</source>
        <target state="translated">運算式樹狀結構不可包含指派運算子</target>
        <note />
      </trans-unit>
      <trans-unit id="ERR_AnonymousTypeDuplicatePropertyName">
        <source>An anonymous type cannot have multiple properties with the same name</source>
        <target state="translated">匿名類型不可具有多個同名的屬性</target>
        <note />
      </trans-unit>
      <trans-unit id="ERR_StatementLambdaToExpressionTree">
        <source>A lambda expression with a statement body cannot be converted to an expression tree</source>
        <target state="translated">具有陳述式主體的 Lambda 運算式，不可轉換成運算式樹狀架構</target>
        <note />
      </trans-unit>
      <trans-unit id="ERR_ExpressionTreeMustHaveDelegate">
        <source>Cannot convert lambda to an expression tree whose type argument '{0}' is not a delegate type</source>
        <target state="translated">如果運算式樹狀結構的類型引數 '{0}' 不是委派類型，就無法將 Lambda 轉換成運算式樹狀結構。</target>
        <note />
      </trans-unit>
      <trans-unit id="ERR_AnonymousTypeNotAvailable">
        <source>Cannot use anonymous type in a constant expression</source>
        <target state="translated">在常數運算式中不可使用匿名類型</target>
        <note />
      </trans-unit>
      <trans-unit id="ERR_LambdaInIsAs">
        <source>The first operand of an 'is' or 'as' operator may not be a lambda expression, anonymous method, or method group.</source>
        <target state="translated">is' 或 'as' 運算子的第一個運算元，不可為 Lambda 運算式、匿名方法或方法群組。</target>
        <note />
      </trans-unit>
      <trans-unit id="ERR_TypelessTupleInAs">
        <source>The first operand of an 'as' operator may not be a tuple literal without a natural type.</source>
        <target state="translated">as' 運算子的第一運算元不得為不含自然對數的元組常值。</target>
        <note />
      </trans-unit>
      <trans-unit id="ERR_ExpressionTreeContainsMultiDimensionalArrayInitializer">
        <source>An expression tree may not contain a multidimensional array initializer</source>
        <target state="translated">運算式樹狀結構不可包含多維陣列初始設定式</target>
        <note />
      </trans-unit>
      <trans-unit id="ERR_MissingArgument">
        <source>Argument missing</source>
        <target state="translated">遺失引數</target>
        <note />
      </trans-unit>
      <trans-unit id="ERR_VariableUsedBeforeDeclaration">
        <source>Cannot use local variable '{0}' before it is declared</source>
        <target state="translated">在宣告區域變數 '{0}' 之前，無法使用此變數。</target>
        <note />
      </trans-unit>
      <trans-unit id="ERR_RecursivelyTypedVariable">
        <source>Type of '{0}' cannot be inferred since its initializer directly or indirectly refers to the definition.</source>
        <target state="translated">無法推斷 '{0}' 的類型，因為其初始設定式會直接或間接參考定義。</target>
        <note />
      </trans-unit>
      <trans-unit id="ERR_UnassignedThisAutoProperty">
        <source>Auto-implemented property '{0}' must be fully assigned before control is returned to the caller.</source>
        <target state="translated">在控制權回到呼叫端之前，必須完整指派自動實作的屬性 '{0}'。</target>
        <note />
      </trans-unit>
      <trans-unit id="ERR_VariableUsedBeforeDeclarationAndHidesField">
        <source>Cannot use local variable '{0}' before it is declared. The declaration of the local variable hides the field '{1}'.</source>
        <target state="translated">在宣告區域變數 '{0}' 之前，無法使用此變數。區域變數的宣告會隱藏欄位 '{1}'。</target>
        <note />
      </trans-unit>
      <trans-unit id="ERR_ExpressionTreeContainsBadCoalesce">
        <source>An expression tree lambda may not contain a coalescing operator with a null or default literal left-hand side</source>
        <target state="translated">運算式樹狀架構 Lambda 不可包含左側為 null 或預設常值的聯合運算子</target>
        <note />
      </trans-unit>
      <trans-unit id="ERR_IdentifierExpected">
        <source>Identifier expected</source>
        <target state="translated">必須是識別項</target>
        <note />
      </trans-unit>
      <trans-unit id="ERR_SemicolonExpected">
        <source>; expected</source>
        <target state="translated">必須是 ;</target>
        <note />
      </trans-unit>
      <trans-unit id="ERR_SyntaxError">
        <source>Syntax error, '{0}' expected</source>
        <target state="translated">語法錯誤，必須是 '{0}'。</target>
        <note />
      </trans-unit>
      <trans-unit id="ERR_DuplicateModifier">
        <source>Duplicate '{0}' modifier</source>
        <target state="translated">{0}' 修飾詞重複</target>
        <note />
      </trans-unit>
      <trans-unit id="ERR_DuplicateAccessor">
        <source>Property accessor already defined</source>
        <target state="translated">屬性存取子已定義</target>
        <note />
      </trans-unit>
      <trans-unit id="ERR_IntegralTypeExpected">
        <source>Type byte, sbyte, short, ushort, int, uint, long, or ulong expected</source>
        <target state="translated">必須是 byte、sbyte、short、ushort、int、uint、long 或 ulong 類型</target>
        <note />
      </trans-unit>
      <trans-unit id="ERR_IllegalEscape">
        <source>Unrecognized escape sequence</source>
        <target state="translated">逸出序列無法辨認</target>
        <note />
      </trans-unit>
      <trans-unit id="ERR_NewlineInConst">
        <source>Newline in constant</source>
        <target state="translated">常數中包含新行字元</target>
        <note />
      </trans-unit>
      <trans-unit id="ERR_EmptyCharConst">
        <source>Empty character literal</source>
        <target state="translated">空的字元常值</target>
        <note />
      </trans-unit>
      <trans-unit id="ERR_TooManyCharsInConst">
        <source>Too many characters in character literal</source>
        <target state="translated">字元常值中有太多字元</target>
        <note />
      </trans-unit>
      <trans-unit id="ERR_InvalidNumber">
        <source>Invalid number</source>
        <target state="translated">數字無效</target>
        <note />
      </trans-unit>
      <trans-unit id="ERR_GetOrSetExpected">
        <source>A get or set accessor expected</source>
        <target state="translated">必須是 get 或 set 存取子</target>
        <note />
      </trans-unit>
      <trans-unit id="ERR_ClassTypeExpected">
        <source>An object, string, or class type expected</source>
        <target state="translated">必須是物件、字串或類別類型。</target>
        <note />
      </trans-unit>
      <trans-unit id="ERR_NamedArgumentExpected">
        <source>Named attribute argument expected</source>
        <target state="translated">必須是具名屬性引數</target>
        <note />
      </trans-unit>
      <trans-unit id="ERR_TooManyCatches">
        <source>Catch clauses cannot follow the general catch clause of a try statement</source>
        <target state="translated">Catch 子句無法接在 try 陳述式的一般 catch 字句之後</target>
        <note />
      </trans-unit>
      <trans-unit id="ERR_ThisOrBaseExpected">
        <source>Keyword 'this' or 'base' expected</source>
        <target state="translated">應有關鍵字 'this' 或 'base'</target>
        <note />
      </trans-unit>
      <trans-unit id="ERR_OvlUnaryOperatorExpected">
        <source>Overloadable unary operator expected</source>
        <target state="translated">必須是可多載的一元運算子</target>
        <note />
      </trans-unit>
      <trans-unit id="ERR_OvlBinaryOperatorExpected">
        <source>Overloadable binary operator expected</source>
        <target state="translated">必須是可多載的二元運算子</target>
        <note />
      </trans-unit>
      <trans-unit id="ERR_IntOverflow">
        <source>Integral constant is too large</source>
        <target state="translated">整數常數太大</target>
        <note />
      </trans-unit>
      <trans-unit id="ERR_EOFExpected">
        <source>Type or namespace definition, or end-of-file expected</source>
        <target state="translated">必須是類型或命名空間定義，或檔案結尾</target>
        <note />
      </trans-unit>
      <trans-unit id="ERR_GlobalDefinitionOrStatementExpected">
        <source>Member definition, statement, or end-of-file expected</source>
        <target state="translated">必須是成員定義、陳述式或檔案結尾。</target>
        <note />
      </trans-unit>
      <trans-unit id="ERR_BadEmbeddedStmt">
        <source>Embedded statement cannot be a declaration or labeled statement</source>
        <target state="translated">內嵌的陳述式不能為宣告或標記陳述式</target>
        <note />
      </trans-unit>
      <trans-unit id="ERR_PPDirectiveExpected">
        <source>Preprocessor directive expected</source>
        <target state="translated">必須是前置處理器指示詞</target>
        <note />
      </trans-unit>
      <trans-unit id="ERR_EndOfPPLineExpected">
        <source>Single-line comment or end-of-line expected</source>
        <target state="translated">必須是單行註解或行結尾</target>
        <note />
      </trans-unit>
      <trans-unit id="ERR_CloseParenExpected">
        <source>) expected</source>
        <target state="translated">必須是 )</target>
        <note />
      </trans-unit>
      <trans-unit id="ERR_EndifDirectiveExpected">
        <source>#endif directive expected</source>
        <target state="translated">必須是 #endif 指示詞</target>
        <note />
      </trans-unit>
      <trans-unit id="ERR_UnexpectedDirective">
        <source>Unexpected preprocessor directive</source>
        <target state="translated">未預期的前置處理器指示詞</target>
        <note />
      </trans-unit>
      <trans-unit id="ERR_ErrorDirective">
        <source>#error: '{0}'</source>
        <target state="translated">#error: '{0}'</target>
        <note />
      </trans-unit>
      <trans-unit id="WRN_WarningDirective">
        <source>#warning: '{0}'</source>
        <target state="translated">#warning: '{0}'</target>
        <note />
      </trans-unit>
      <trans-unit id="WRN_WarningDirective_Title">
        <source>#warning directive</source>
        <target state="translated">#warning 指示詞</target>
        <note />
      </trans-unit>
      <trans-unit id="ERR_TypeExpected">
        <source>Type expected</source>
        <target state="translated">必須是類型</target>
        <note />
      </trans-unit>
      <trans-unit id="ERR_PPDefFollowsToken">
        <source>Cannot define/undefine preprocessor symbols after first token in file</source>
        <target state="translated">於檔案第一個語彙基元後無法定義或取消定義前置處理器符號</target>
        <note />
      </trans-unit>
      <trans-unit id="ERR_PPReferenceFollowsToken">
        <source>Cannot use #r after first token in file</source>
        <target state="translated">無法在檔案的第一個語彙基元後使用 #r</target>
        <note />
      </trans-unit>
      <trans-unit id="ERR_OpenEndedComment">
        <source>End-of-file found, '*/' expected</source>
        <target state="translated">找到檔案結尾，必須是 '*/'</target>
        <note />
      </trans-unit>
      <trans-unit id="ERR_Merge_conflict_marker_encountered">
        <source>Merge conflict marker encountered</source>
        <target state="translated">偵測到合併衝突標記</target>
        <note />
      </trans-unit>
      <trans-unit id="ERR_NoRefOutWhenRefOnly">
        <source>Do not use refout when using refonly.</source>
        <target state="translated">使用 refonly 時，請勿使用 refout。</target>
        <note />
      </trans-unit>
      <trans-unit id="ERR_NoNetModuleOutputWhenRefOutOrRefOnly">
        <source>Cannot compile net modules when using /refout or /refonly.</source>
        <target state="translated">使用 /refout 或 /refonly 時無法編譯網路模組。</target>
        <note />
      </trans-unit>
      <trans-unit id="ERR_OvlOperatorExpected">
        <source>Overloadable operator expected</source>
        <target state="translated">必須是可多載的運算子</target>
        <note />
      </trans-unit>
      <trans-unit id="ERR_EndRegionDirectiveExpected">
        <source>#endregion directive expected</source>
        <target state="translated">必須是 #endregion 指示詞</target>
        <note />
      </trans-unit>
      <trans-unit id="ERR_UnterminatedStringLit">
        <source>Unterminated string literal</source>
        <target state="translated">未結束的字串常值</target>
        <note />
      </trans-unit>
      <trans-unit id="ERR_BadDirectivePlacement">
        <source>Preprocessor directives must appear as the first non-whitespace character on a line</source>
        <target state="translated">前置處理器指示詞必須出現為行中第一個非空白字元</target>
        <note />
      </trans-unit>
      <trans-unit id="ERR_IdentifierExpectedKW">
        <source>Identifier expected; '{1}' is a keyword</source>
        <target state="translated">必須是識別項; '{1}' 為關鍵字。</target>
        <note />
      </trans-unit>
      <trans-unit id="ERR_SemiOrLBraceExpected">
        <source>{ or ; expected</source>
        <target state="translated">必須是 { 或 ;</target>
        <note />
      </trans-unit>
      <trans-unit id="ERR_MultiTypeInDeclaration">
        <source>Cannot use more than one type in a for, using, fixed, or declaration statement</source>
        <target state="translated">無法在 for、using、fixed 或宣告陳述式中使用一個以上的類型</target>
        <note />
      </trans-unit>
      <trans-unit id="ERR_AddOrRemoveExpected">
        <source>An add or remove accessor expected</source>
        <target state="translated">必須是 add 或 remove 存取子</target>
        <note />
      </trans-unit>
      <trans-unit id="ERR_UnexpectedCharacter">
        <source>Unexpected character '{0}'</source>
        <target state="translated">未預期的字元 '{0}'</target>
        <note />
      </trans-unit>
      <trans-unit id="ERR_UnexpectedToken">
        <source>Unexpected token '{0}'</source>
        <target state="translated">未預期的語彙基元 '{0}'</target>
        <note />
      </trans-unit>
      <trans-unit id="ERR_ProtectedInStatic">
        <source>'{0}': static classes cannot contain protected members</source>
        <target state="translated">'{0}': 靜態類別不可包含 Protected 成員</target>
        <note />
      </trans-unit>
      <trans-unit id="WRN_UnreachableGeneralCatch">
        <source>A previous catch clause already catches all exceptions. All non-exceptions thrown will be wrapped in a System.Runtime.CompilerServices.RuntimeWrappedException.</source>
        <target state="translated">上一個 catch 子句已經攔截所有的例外狀況。所有擲回的非例外狀況都將包裝在 System.Runtime.CompilerServices.RuntimeWrappedException 中。</target>
        <note />
      </trans-unit>
      <trans-unit id="WRN_UnreachableGeneralCatch_Title">
        <source>A previous catch clause already catches all exceptions</source>
        <target state="translated">前一個 catch 子句已提取所有例外狀況</target>
        <note />
      </trans-unit>
      <trans-unit id="WRN_UnreachableGeneralCatch_Description">
        <source>This warning is caused when a catch() block has no specified exception type after a catch (System.Exception e) block. The warning advises that the catch() block will not catch any exceptions.

A catch() block after a catch (System.Exception e) block can catch non-CLS exceptions if the RuntimeCompatibilityAttribute is set to false in the AssemblyInfo.cs file: [assembly: RuntimeCompatibilityAttribute(WrapNonExceptionThrows = false)]. If this attribute is not set explicitly to false, all thrown non-CLS exceptions are wrapped as Exceptions and the catch (System.Exception e) block catches them.</source>
        <target state="translated">如果 catch() 區塊未在 catch (System.Exception e) 區塊後面指定例外狀況類型，則會導致此警告。此警告會建議 catch() 區塊將不會擷取任何例外狀況。

如果 AssemblyInfo.cs 檔案中的 RuntimeCompatibilityAttribute 設定為 false，則 catch (System.Exception e) 區塊後面的 catch() 區塊可以擷取非 CLS 例外狀況: [assembly: RuntimeCompatibilityAttribute(WrapNonExceptionThrows = false)]。如果此屬性未明確地設定為 false，則所有擲回的非 CLS 例外狀況都會包裝為例外狀況，而 catch (System.Exception e) 區塊會加以擷取。</target>
        <note />
      </trans-unit>
      <trans-unit id="ERR_IncrementLvalueExpected">
        <source>The operand of an increment or decrement operator must be a variable, property or indexer</source>
        <target state="translated">遞增或遞減運算子的運算元必須是變數、屬性或索引子。</target>
        <note />
      </trans-unit>
      <trans-unit id="ERR_NoSuchMemberOrExtension">
        <source>'{0}' does not contain a definition for '{1}' and no extension method '{1}' accepting a first argument of type '{0}' could be found (are you missing a using directive or an assembly reference?)</source>
        <target state="translated">'{0}' 未包含 '{1}' 的定義，也找不到擴充方法 '{1}' 可接受類型 '{0}' 的第一個引數 (是否遺漏 using 指示詞或組件參考?)</target>
        <note />
      </trans-unit>
      <trans-unit id="ERR_NoSuchMemberOrExtensionNeedUsing">
        <source>'{0}' does not contain a definition for '{1}' and no extension method '{1}' accepting a first argument of type '{0}' could be found (are you missing a using directive for '{2}'?)</source>
        <target state="translated">'{0}' 未包含 '{1}' 的定義，也找不到擴充方法 '{1}' 可接受類型 '{0}' 的第一個引數 (是否遺漏 '{2}' 的 using 指示詞?)</target>
        <note />
      </trans-unit>
      <trans-unit id="ERR_BadThisParam">
        <source>Method '{0}' has a parameter modifier 'this' which is not on the first parameter</source>
        <target state="translated">方法 '{0}' 具有參數修飾詞 'this'，但其不在第一個參數上。</target>
        <note />
      </trans-unit>
      <trans-unit id="ERR_BadParameterModifiers">
        <source> The parameter modifier '{0}' cannot be used with '{1}'</source>
        <target state="translated"> 參數修飾詞 '{0}' 不可搭配 '{1}' 使用</target>
        <note />
      </trans-unit>
      <trans-unit id="ERR_BadTypeforThis">
        <source>The first parameter of an extension method cannot be of type '{0}'</source>
        <target state="translated">擴充方法的第一個參數不可為類型 '{0}'</target>
        <note />
      </trans-unit>
      <trans-unit id="ERR_BadParamModThis">
        <source>A parameter array cannot be used with 'this' modifier on an extension method</source>
        <target state="translated">擴充方法中，參數陣列不可用於 'this' 修飾詞</target>
        <note />
      </trans-unit>
      <trans-unit id="ERR_BadExtensionMeth">
        <source>Extension method must be static</source>
        <target state="translated">擴充方法必須為靜態</target>
        <note />
      </trans-unit>
      <trans-unit id="ERR_BadExtensionAgg">
        <source>Extension method must be defined in a non-generic static class</source>
        <target state="translated">擴充方法必須在非泛型靜態類別中定義</target>
        <note />
      </trans-unit>
      <trans-unit id="ERR_DupParamMod">
        <source>A parameter can only have one '{0}' modifier</source>
        <target state="translated">參數只能有一個 '{0}' 修飾詞</target>
        <note />
      </trans-unit>
      <trans-unit id="ERR_ExtensionMethodsDecl">
        <source>Extension methods must be defined in a top level static class; {0} is a nested class</source>
        <target state="translated">擴充方法必須定義在最上層靜態類別中; {0} 為巢狀類別。</target>
        <note />
      </trans-unit>
      <trans-unit id="ERR_ExtensionAttrNotFound">
        <source>Cannot define a new extension method because the compiler required type '{0}' cannot be found. Are you missing a reference to System.Core.dll?</source>
        <target state="translated">無法定義新的擴充方法，因為找不到編譯器的必要類型 '{0}'。是否遺漏了 System.Core.dll 的參考?</target>
        <note />
      </trans-unit>
      <trans-unit id="ERR_ExplicitExtension">
        <source>Do not use 'System.Runtime.CompilerServices.ExtensionAttribute'. Use the 'this' keyword instead.</source>
        <target state="translated">請勿使用 'System.Runtime.CompilerServices.ExtensionAttribute'。請改用 'this' 關鍵字。</target>
        <note />
      </trans-unit>
      <trans-unit id="ERR_ExplicitDynamicAttr">
        <source>Do not use 'System.Runtime.CompilerServices.DynamicAttribute'. Use the 'dynamic' keyword instead.</source>
        <target state="translated">請勿使用 'System.Runtime.CompilerServices.DynamicAttribute'。請改用 'dynamic' 關鍵字。</target>
        <note />
      </trans-unit>
      <trans-unit id="ERR_NoDynamicPhantomOnBaseCtor">
        <source>The constructor call needs to be dynamically dispatched, but cannot be because it is part of a constructor initializer. Consider casting the dynamic arguments.</source>
        <target state="translated">建構函式呼叫必須以動態方式分派，但因為其為建構函式初始設定式的一部分，所以無法動態分派。請考慮將動態引數轉型。</target>
        <note />
      </trans-unit>
      <trans-unit id="ERR_ValueTypeExtDelegate">
        <source>Extension method '{0}' defined on value type '{1}' cannot be used to create delegates</source>
        <target state="translated">實值類型 '{1}' 上定義的擴充方法 '{0}'，無法用以建立委派。</target>
        <note />
      </trans-unit>
      <trans-unit id="ERR_BadArgCount">
        <source>No overload for method '{0}' takes {1} arguments</source>
        <target state="translated">方法 '{0}' 沒有任何多載使用 {1} 個引數</target>
        <note />
      </trans-unit>
      <trans-unit id="ERR_BadArgType">
        <source>Argument {0}: cannot convert from '{1}' to '{2}'</source>
        <target state="translated">引數 {0}: 無法從 '{1}' 轉換成 '{2}'</target>
        <note />
      </trans-unit>
      <trans-unit id="ERR_NoSourceFile">
        <source>Source file '{0}' could not be opened -- {1}</source>
        <target state="translated">無法開啟原始程式檔 '{0}' -- {1}</target>
        <note />
      </trans-unit>
      <trans-unit id="ERR_CantRefResource">
        <source>Cannot link resource files when building a module</source>
        <target state="translated">建立模組時無法連結資源檔案</target>
        <note />
      </trans-unit>
      <trans-unit id="ERR_ResourceNotUnique">
        <source>Resource identifier '{0}' has already been used in this assembly</source>
        <target state="translated">在此組件中已使用了資源識別項 '{0}'</target>
        <note />
      </trans-unit>
      <trans-unit id="ERR_ResourceFileNameNotUnique">
        <source>Each linked resource and module must have a unique filename. Filename '{0}' is specified more than once in this assembly</source>
        <target state="translated">每個連結資源與模組，都必須要有不重複的檔案名稱。在此組件中指定了一次以上的檔案名稱 '{0}'。</target>
        <note />
      </trans-unit>
      <trans-unit id="ERR_ImportNonAssembly">
        <source>The referenced file '{0}' is not an assembly</source>
        <target state="translated">參考檔 '{0}' 不是組件</target>
        <note />
      </trans-unit>
      <trans-unit id="ERR_RefLvalueExpected">
        <source>A ref or out value must be an assignable variable</source>
        <target state="translated">ref 或 out 值必須是可指派的值</target>
        <note />
      </trans-unit>
      <trans-unit id="ERR_BaseInStaticMeth">
        <source>Keyword 'base' is not available in a static method</source>
        <target state="translated">關鍵字 'base' 在靜態方法中無效</target>
        <note />
      </trans-unit>
      <trans-unit id="ERR_BaseInBadContext">
        <source>Keyword 'base' is not available in the current context</source>
        <target state="translated">在目前的內容中無法使用關鍵字 'base'</target>
        <note />
      </trans-unit>
      <trans-unit id="ERR_RbraceExpected">
        <source>} expected</source>
        <target state="translated">必須是 }</target>
        <note />
      </trans-unit>
      <trans-unit id="ERR_LbraceExpected">
        <source>{ expected</source>
        <target state="translated">必須是 {</target>
        <note />
      </trans-unit>
      <trans-unit id="ERR_InExpected">
        <source>'in' expected</source>
        <target state="translated">'必須是 'in'</target>
        <note />
      </trans-unit>
      <trans-unit id="ERR_InvalidPreprocExpr">
        <source>Invalid preprocessor expression</source>
        <target state="translated">前置處理器運算式無效</target>
        <note />
      </trans-unit>
      <trans-unit id="ERR_InvalidMemberDecl">
        <source>Invalid token '{0}' in class, struct, or interface member declaration</source>
        <target state="translated">類別、結構或介面成員宣告中的語彙基元 '{0}' 無效。</target>
        <note />
      </trans-unit>
      <trans-unit id="ERR_MemberNeedsType">
        <source>Method must have a return type</source>
        <target state="translated">方法必須要有傳回類型</target>
        <note />
      </trans-unit>
      <trans-unit id="ERR_BadBaseType">
        <source>Invalid base type</source>
        <target state="translated">基底類型無效</target>
        <note />
      </trans-unit>
      <trans-unit id="WRN_EmptySwitch">
        <source>Empty switch block</source>
        <target state="translated">空的 switch 區塊</target>
        <note />
      </trans-unit>
      <trans-unit id="WRN_EmptySwitch_Title">
        <source>Empty switch block</source>
        <target state="translated">空的 switch 區塊</target>
        <note />
      </trans-unit>
      <trans-unit id="ERR_ExpectedEndTry">
        <source>Expected catch or finally</source>
        <target state="translated">必須是 catch 或 finally</target>
        <note />
      </trans-unit>
      <trans-unit id="ERR_InvalidExprTerm">
        <source>Invalid expression term '{0}'</source>
        <target state="translated">運算式詞彙 '{0}' 無效</target>
        <note />
      </trans-unit>
      <trans-unit id="ERR_BadNewExpr">
        <source>A new expression requires (), [], or {} after type</source>
        <target state="translated">new 運算式在類型後需要有 ()、[] 或 {}</target>
        <note />
      </trans-unit>
      <trans-unit id="ERR_NoNamespacePrivate">
        <source>Elements defined in a namespace cannot be explicitly declared as private, protected, protected internal, or private protected</source>
        <target state="translated">在命名空間中定義的元素無法明確宣告為 private、protected、protected internal 或 private protected</target>
        <note />
      </trans-unit>
      <trans-unit id="ERR_BadVarDecl">
        <source>Expected ; or = (cannot specify constructor arguments in declaration)</source>
        <target state="translated">必須是 ; 或 = (無法在宣告中指定建構函式引數)</target>
        <note />
      </trans-unit>
      <trans-unit id="ERR_UsingAfterElements">
        <source>A using clause must precede all other elements defined in the namespace except extern alias declarations</source>
        <target state="translated">using 子句必須位於所有其他命名空間中所定義的元素之前 (外部別名宣告除外)</target>
        <note />
      </trans-unit>
      <trans-unit id="ERR_BadBinOpArgs">
        <source>Overloaded binary operator '{0}' takes two parameters</source>
        <target state="translated">多載二元運算子 '{0}' 接受兩個參數</target>
        <note />
      </trans-unit>
      <trans-unit id="ERR_BadUnOpArgs">
        <source>Overloaded unary operator '{0}' takes one parameter</source>
        <target state="translated">多載一元運算子 '{0}' 接受一個參數</target>
        <note />
      </trans-unit>
      <trans-unit id="ERR_NoVoidParameter">
        <source>Invalid parameter type 'void'</source>
        <target state="translated">參數類型 'void' 無效</target>
        <note />
      </trans-unit>
      <trans-unit id="ERR_DuplicateAlias">
        <source>The using alias '{0}' appeared previously in this namespace</source>
        <target state="translated">using 別名 '{0}' 之前曾出現於此命名空間中</target>
        <note />
      </trans-unit>
      <trans-unit id="ERR_BadProtectedAccess">
        <source>Cannot access protected member '{0}' via a qualifier of type '{1}'; the qualifier must be of type '{2}' (or derived from it)</source>
        <target state="translated">無法經由類型 '{1}' 的限定詞，來存取保護的成員 '{0}'; 限定詞必須是類型 '{2}' (或從其衍生的類型)</target>
        <note />
      </trans-unit>
      <trans-unit id="ERR_AddModuleAssembly">
        <source>'{0}' cannot be added to this assembly because it already is an assembly</source>
        <target state="translated">'{0}' 因為已是組件，所以無法加入此組件中。</target>
        <note />
      </trans-unit>
      <trans-unit id="ERR_BindToBogusProp2">
        <source>Property, indexer, or event '{0}' is not supported by the language; try directly calling accessor methods '{1}' or '{2}'</source>
        <target state="translated">此語言不支援屬性、索引子或事件 '{0}'; 請嘗試直接呼叫存取子方法 '{1}' 或 '{2}'。</target>
        <note />
      </trans-unit>
      <trans-unit id="ERR_BindToBogusProp1">
        <source>Property, indexer, or event '{0}' is not supported by the language; try directly calling accessor method '{1}'</source>
        <target state="translated">此語言不支援屬性、索引子或事件 '{0}'; 請嘗試直接呼叫存取子方法 '{1}'。</target>
        <note />
      </trans-unit>
      <trans-unit id="ERR_NoVoidHere">
        <source>Keyword 'void' cannot be used in this context</source>
        <target state="translated">在此內容中不可使用關鍵字 'void'</target>
        <note />
      </trans-unit>
      <trans-unit id="ERR_IndexerNeedsParam">
        <source>Indexers must have at least one parameter</source>
        <target state="translated">索引子至少要有一個參數</target>
        <note />
      </trans-unit>
      <trans-unit id="ERR_BadArraySyntax">
        <source>Array type specifier, [], must appear before parameter name</source>
        <target state="translated">陣列類型規範 [] 必須出現在參數名稱之前</target>
        <note />
      </trans-unit>
      <trans-unit id="ERR_BadOperatorSyntax">
        <source>Declaration is not valid; use '{0} operator &lt;dest-type&gt; (...' instead</source>
        <target state="translated">宣告無效; 請改用 '{0} operator &lt;dest-type&gt; (...'。</target>
        <note />
      </trans-unit>
      <trans-unit id="ERR_MainClassNotFound">
        <source>Could not find '{0}' specified for Main method</source>
        <target state="translated">找不到為 Main 方法所指定的 '{0}'</target>
        <note />
      </trans-unit>
      <trans-unit id="ERR_MainClassNotClass">
        <source>'{0}' specified for Main method must be a valid non-generic class or struct</source>
        <target state="translated">'為 Main 方法所指定的 '{0}' 必須為有效的非泛型類別或結構</target>
        <note />
      </trans-unit>
      <trans-unit id="ERR_NoMainInClass">
        <source>'{0}' does not have a suitable static Main method</source>
        <target state="translated">'{0}' 沒有適合的靜態 Main 方法</target>
        <note />
      </trans-unit>
      <trans-unit id="ERR_MainClassIsImport">
        <source>Cannot use '{0}' for Main method because it is imported</source>
        <target state="translated">無法為 Main 方法使用 '{0}'，因為其為匯入物件。</target>
        <note />
      </trans-unit>
      <trans-unit id="ERR_OutputNeedsName">
        <source>Outputs without source must have the /out option specified</source>
        <target state="translated">沒有來源的輸出必須有指定的 /out 選項</target>
        <note />
      </trans-unit>
      <trans-unit id="ERR_CantHaveWin32ResAndManifest">
        <source>Conflicting options specified: Win32 resource file; Win32 manifest</source>
        <target state="translated">指定的選項衝突: Win32 資源檔; Win32 資訊清單</target>
        <note />
      </trans-unit>
      <trans-unit id="ERR_CantHaveWin32ResAndIcon">
        <source>Conflicting options specified: Win32 resource file; Win32 icon</source>
        <target state="translated">指定的選項衝突: Win32 資源檔; Win32 圖示</target>
        <note />
      </trans-unit>
      <trans-unit id="ERR_CantReadResource">
        <source>Error reading resource '{0}' -- '{1}'</source>
        <target state="translated">讀取資源 '{0}' 時發生錯誤 -- '{1}'</target>
        <note />
      </trans-unit>
      <trans-unit id="ERR_DocFileGen">
        <source>Error writing to XML documentation file: {0}</source>
        <target state="translated">寫入 XML 文件檔案時發生錯誤: {0}</target>
        <note />
      </trans-unit>
      <trans-unit id="WRN_XMLParseError">
        <source>XML comment has badly formed XML -- '{0}'</source>
        <target state="translated">XML 註解有格式錯誤的 XML -- '{0}'</target>
        <note />
      </trans-unit>
      <trans-unit id="WRN_XMLParseError_Title">
        <source>XML comment has badly formed XML</source>
        <target state="translated">XML 註解有格式錯誤的 XML</target>
        <note />
      </trans-unit>
      <trans-unit id="WRN_DuplicateParamTag">
        <source>XML comment has a duplicate param tag for '{0}'</source>
        <target state="translated">XML 註解中的 '{0}' 有重複的 param 標記</target>
        <note />
      </trans-unit>
      <trans-unit id="WRN_DuplicateParamTag_Title">
        <source>XML comment has a duplicate param tag</source>
        <target state="translated">XML 註解中有重複的 param 標記</target>
        <note />
      </trans-unit>
      <trans-unit id="WRN_UnmatchedParamTag">
        <source>XML comment has a param tag for '{0}', but there is no parameter by that name</source>
        <target state="translated">XML 註解中的 '{0}' 有 param 標記，但沒有該名稱的參數。</target>
        <note />
      </trans-unit>
      <trans-unit id="WRN_UnmatchedParamTag_Title">
        <source>XML comment has a param tag, but there is no parameter by that name</source>
        <target state="translated">XML 註解具有 param 標記，但是沒有該名稱的參數</target>
        <note />
      </trans-unit>
      <trans-unit id="WRN_UnmatchedParamRefTag">
        <source>XML comment on '{1}' has a paramref tag for '{0}', but there is no parameter by that name</source>
        <target state="translated">{1}' 上的 XML 註解中的 '{0}' 有 paramref 標記，但沒有該名稱的參數。</target>
        <note />
      </trans-unit>
      <trans-unit id="WRN_UnmatchedParamRefTag_Title">
        <source>XML comment has a paramref tag, but there is no parameter by that name</source>
        <target state="translated">XML 註解具有 paramref 標記，但是沒有該名稱的參數</target>
        <note />
      </trans-unit>
      <trans-unit id="WRN_MissingParamTag">
        <source>Parameter '{0}' has no matching param tag in the XML comment for '{1}' (but other parameters do)</source>
        <target state="translated">參數 '{0}' 在 '{1}' 的 XML 註解中沒有相符的 param 標記 (但其他參數有)</target>
        <note />
      </trans-unit>
      <trans-unit id="WRN_MissingParamTag_Title">
        <source>Parameter has no matching param tag in the XML comment (but other parameters do)</source>
        <target state="translated">在 XML 註解中，參數沒有相符的 param 標記 (但其他參數則相反)</target>
        <note />
      </trans-unit>
      <trans-unit id="WRN_BadXMLRef">
        <source>XML comment has cref attribute '{0}' that could not be resolved</source>
        <target state="translated">XML 註解有無法解析的 cref 屬性 '{0}'</target>
        <note />
      </trans-unit>
      <trans-unit id="WRN_BadXMLRef_Title">
        <source>XML comment has cref attribute that could not be resolved</source>
        <target state="translated">XML 註解有無法解析的 cref 屬性</target>
        <note />
      </trans-unit>
      <trans-unit id="ERR_BadStackAllocExpr">
        <source>A stackalloc expression requires [] after type</source>
        <target state="translated">stackalloc 運算式在類型之後需要有 []</target>
        <note />
      </trans-unit>
      <trans-unit id="ERR_InvalidLineNumber">
        <source>The line number specified for #line directive is missing or invalid</source>
        <target state="translated">為 #line 指示詞指定的行號遺漏或無效</target>
        <note />
      </trans-unit>
      <trans-unit id="ERR_MissingPPFile">
        <source>Quoted file name, single-line comment or end-of-line expected</source>
        <target state="translated">必須是檔案名稱、單行註解或行結尾。</target>
        <note />
      </trans-unit>
      <trans-unit id="ERR_ExpectedPPFile">
        <source>Quoted file name expected</source>
        <target state="translated">必須是以引號括住的檔案名稱</target>
        <note />
      </trans-unit>
      <trans-unit id="ERR_ReferenceDirectiveOnlyAllowedInScripts">
        <source>#r is only allowed in scripts</source>
        <target state="translated">#r 只可用於指令碼中</target>
        <note />
      </trans-unit>
      <trans-unit id="ERR_ForEachMissingMember">
        <source>foreach statement cannot operate on variables of type '{0}' because '{0}' does not contain a public instance definition for '{1}'</source>
        <target state="translated">foreach 陳述式不可用在類型 '{0}' 的變數上，因為 '{0}' 未包含 '{1}' 的公用執行個體定義</target>
        <note />
      </trans-unit>
      <trans-unit id="WRN_BadXMLRefParamType">
        <source>Invalid type for parameter {0} in XML comment cref attribute: '{1}'</source>
        <target state="translated">XML 註解 cref 屬性中參數 {0} 的類型無效: '{1}'</target>
        <note />
      </trans-unit>
      <trans-unit id="WRN_BadXMLRefParamType_Title">
        <source>Invalid type for parameter in XML comment cref attribute</source>
        <target state="translated">XML 註解 cref 屬性中的參數類型無效</target>
        <note />
      </trans-unit>
      <trans-unit id="WRN_BadXMLRefReturnType">
        <source>Invalid return type in XML comment cref attribute</source>
        <target state="translated">XML 註解 cref 屬性中的傳回類型無效</target>
        <note />
      </trans-unit>
      <trans-unit id="WRN_BadXMLRefReturnType_Title">
        <source>Invalid return type in XML comment cref attribute</source>
        <target state="translated">XML 註解 cref 屬性中的傳回類型無效</target>
        <note />
      </trans-unit>
      <trans-unit id="ERR_BadWin32Res">
        <source>Error reading Win32 resources -- {0}</source>
        <target state="translated">讀取 Win32 資源時發生錯誤 -- {0}</target>
        <note />
      </trans-unit>
      <trans-unit id="WRN_BadXMLRefSyntax">
        <source>XML comment has syntactically incorrect cref attribute '{0}'</source>
        <target state="translated">XML 註解有句法不正確的 cref 屬性 '{0}'</target>
        <note />
      </trans-unit>
      <trans-unit id="WRN_BadXMLRefSyntax_Title">
        <source>XML comment has syntactically incorrect cref attribute</source>
        <target state="translated">XML 註解有句法不正確的 cref 屬性</target>
        <note />
      </trans-unit>
      <trans-unit id="ERR_BadModifierLocation">
        <source>Member modifier '{0}' must precede the member type and name</source>
        <target state="translated">成員修飾詞 '{0}' 必須在成員類型與名稱之前。</target>
        <note />
      </trans-unit>
      <trans-unit id="ERR_MissingArraySize">
        <source>Array creation must have array size or array initializer</source>
        <target state="translated">建立陣列必須有陣列大小或陣列初始設定式</target>
        <note />
      </trans-unit>
      <trans-unit id="WRN_UnprocessedXMLComment">
        <source>XML comment is not placed on a valid language element</source>
        <target state="translated">XML 註解沒有放置在有效的語言項目前</target>
        <note />
      </trans-unit>
      <trans-unit id="WRN_UnprocessedXMLComment_Title">
        <source>XML comment is not placed on a valid language element</source>
        <target state="translated">XML 註解沒有放置在有效的語言項目前</target>
        <note />
      </trans-unit>
      <trans-unit id="WRN_FailedInclude">
        <source>Unable to include XML fragment '{1}' of file '{0}' -- {2}</source>
        <target state="translated">無法納入檔案 '{0}' 的 XML 片段 '{1}' -- {2}</target>
        <note />
      </trans-unit>
      <trans-unit id="WRN_FailedInclude_Title">
        <source>Unable to include XML fragment</source>
        <target state="translated">無法包含 XML 片段</target>
        <note />
      </trans-unit>
      <trans-unit id="WRN_InvalidInclude">
        <source>Invalid XML include element -- {0}</source>
        <target state="translated">XML include 元素無效 -- {0}</target>
        <note />
      </trans-unit>
      <trans-unit id="WRN_InvalidInclude_Title">
        <source>Invalid XML include element</source>
        <target state="translated">無效的 XML include 項目</target>
        <note />
      </trans-unit>
      <trans-unit id="WRN_MissingXMLComment">
        <source>Missing XML comment for publicly visible type or member '{0}'</source>
        <target state="translated">遺漏公用可見類型或成員 '{0}' 的 XML 註解</target>
        <note />
      </trans-unit>
      <trans-unit id="WRN_MissingXMLComment_Title">
        <source>Missing XML comment for publicly visible type or member</source>
        <target state="translated">遺漏公用可見類型或成員的 XML 註解</target>
        <note />
      </trans-unit>
      <trans-unit id="WRN_MissingXMLComment_Description">
        <source>The /doc compiler option was specified, but one or more constructs did not have comments.</source>
        <target state="translated">已指定 /doc 編譯器選項，但是一個或多個建構沒有註解。</target>
        <note />
      </trans-unit>
      <trans-unit id="WRN_XMLParseIncludeError">
        <source>Badly formed XML in included comments file -- '{0}'</source>
        <target state="translated">Include 註解檔中的 XML 格式錯誤 -- '{0}'</target>
        <note />
      </trans-unit>
      <trans-unit id="WRN_XMLParseIncludeError_Title">
        <source>Badly formed XML in included comments file</source>
        <target state="translated">Include 註解檔中的 XML 格式錯誤</target>
        <note />
      </trans-unit>
      <trans-unit id="ERR_BadDelArgCount">
        <source>Delegate '{0}' does not take {1} arguments</source>
        <target state="translated">委派 '{0}' 不接受 {1} 個引數</target>
        <note />
      </trans-unit>
      <trans-unit id="ERR_UnexpectedSemicolon">
        <source>Semicolon after method or accessor block is not valid</source>
        <target state="translated">方法或存取子區塊後的分號無效</target>
        <note />
      </trans-unit>
      <trans-unit id="ERR_MethodReturnCantBeRefAny">
        <source>Method or delegate cannot return type '{0}'</source>
        <target state="translated">方法或委派無法傳回類型 '{0}'</target>
        <note />
      </trans-unit>
      <trans-unit id="ERR_CompileCancelled">
        <source>Compilation cancelled by user</source>
        <target state="translated">使用者取消了編譯</target>
        <note />
      </trans-unit>
      <trans-unit id="ERR_MethodArgCantBeRefAny">
        <source>Cannot make reference to variable of type '{0}'</source>
        <target state="translated">無法製作類型 '{0}' 之變數的參考</target>
        <note />
      </trans-unit>
      <trans-unit id="ERR_AssgReadonlyLocal">
        <source>Cannot assign to '{0}' because it is read-only</source>
        <target state="translated">無法指派給 '{0}'，因為其為唯讀。</target>
        <note />
      </trans-unit>
      <trans-unit id="ERR_RefReadonlyLocal">
        <source>Cannot use '{0}' as a ref or out value because it is read-only</source>
        <target state="translated">無法將 '{0}' 用作為 ref 或 out 值，因其為唯讀。</target>
        <note />
      </trans-unit>
      <trans-unit id="ERR_CantUseRequiredAttribute">
        <source>The RequiredAttribute attribute is not permitted on C# types</source>
        <target state="translated">C# 類型上不可使用 RequiredAttribute 屬性</target>
        <note />
      </trans-unit>
      <trans-unit id="ERR_NoModifiersOnAccessor">
        <source>Modifiers cannot be placed on event accessor declarations</source>
        <target state="translated">修飾詞不能置於事件存取子宣告中</target>
        <note />
      </trans-unit>
      <trans-unit id="ERR_ParamsCantBeWithModifier">
        <source>The params parameter cannot be declared as {0}</source>
        <target state="translated">params 參數不可宣告為 {0}</target>
        <note />
      </trans-unit>
      <trans-unit id="ERR_ReturnNotLValue">
        <source>Cannot modify the return value of '{0}' because it is not a variable</source>
        <target state="translated">無法修改 '{0}' 的傳回值，因為其非變數。</target>
        <note />
      </trans-unit>
      <trans-unit id="ERR_MissingCoClass">
        <source>The managed coclass wrapper class '{0}' for interface '{1}' cannot be found (are you missing an assembly reference?)</source>
        <target state="translated">找不到介面 '{1}' 的 Managed coclass 包裝函式類別 '{0}' (是否遺漏了組件參考?)</target>
        <note />
      </trans-unit>
      <trans-unit id="ERR_AmbiguousAttribute">
        <source>'{0}' is ambiguous between '{1}' and '{2}'; use either '@{0}' or '{0}Attribute'</source>
        <target state="translated">'{0}' 在 '{1}' 與 '{2}' 之間模稜兩可; 請使用 '@{0}' 或 '{0}Attribute'</target>
        <note />
      </trans-unit>
      <trans-unit id="ERR_BadArgExtraRef">
        <source>Argument {0} may not be passed with the '{1}' keyword</source>
        <target state="translated">傳遞引數 {0} 時不可包含 '{1}' 關鍵字</target>
        <note />
      </trans-unit>
      <trans-unit id="WRN_CmdOptionConflictsSource">
        <source>Option '{0}' overrides attribute '{1}' given in a source file or added module</source>
        <target state="translated">選項 '{0}' 會覆寫原始程式檔或加入的模組中所指定之屬性 '{1}'</target>
        <note />
      </trans-unit>
      <trans-unit id="WRN_CmdOptionConflictsSource_Title">
        <source>Option overrides attribute given in a source file or added module</source>
        <target state="translated">選項會覆寫原始程式檔或加入的模組中所指定的屬性</target>
        <note />
      </trans-unit>
      <trans-unit id="WRN_CmdOptionConflictsSource_Description">
        <source>This warning occurs if the assembly attributes AssemblyKeyFileAttribute or AssemblyKeyNameAttribute found in source conflict with the /keyfile or /keycontainer command line option or key file name or key container specified in the Project Properties.</source>
        <target state="translated">如果來源中所找到的組件屬性 AssemblyKeyFileAttribute 或 AssemblyKeyNameAttribute，與 [專案屬性] 中所指定的 /keyfile 或 /keycontainer 命令列選項或金鑰檔案名稱或金鑰容器衝突，則會發生此警告。</target>
        <note />
      </trans-unit>
      <trans-unit id="ERR_BadCompatMode">
        <source>Invalid option '{0}' for /langversion. Use '/langversion:?' to list supported values.</source>
        <target state="translated">/langversion 的選項 '{0}' 無效。請使用 '/langversion:?' 來列出支援的值。</target>
        <note />
      </trans-unit>
      <trans-unit id="ERR_DelegateOnConditional">
        <source>Cannot create delegate with '{0}' because it or a method it overrides has a Conditional attribute</source>
        <target state="translated">無法以 '{0}' 建立委派，因為其或其所覆寫的方法具有 Conditional 屬性。</target>
        <note />
      </trans-unit>
      <trans-unit id="ERR_CantMakeTempFile">
        <source>Cannot create temporary file -- {0}</source>
        <target state="translated">無法建立暫存檔 -- {0}</target>
        <note />
      </trans-unit>
      <trans-unit id="ERR_BadArgRef">
        <source>Argument {0} must be passed with the '{1}' keyword</source>
        <target state="translated">傳遞引數 {0} 時必須包含 '{1}' 關鍵字</target>
        <note />
      </trans-unit>
      <trans-unit id="ERR_YieldInAnonMeth">
        <source>The yield statement cannot be used inside an anonymous method or lambda expression</source>
        <target state="translated">在匿名方法或 Lambda 運算式內不可使用 yield 陳述式</target>
        <note />
      </trans-unit>
      <trans-unit id="ERR_ReturnInIterator">
        <source>Cannot return a value from an iterator. Use the yield return statement to return a value, or yield break to end the iteration.</source>
        <target state="translated">無法從迭代器傳回值。請使用 yield return 陳述式傳回值，或使用 yield break 結束反覆運算。</target>
        <note />
      </trans-unit>
      <trans-unit id="ERR_BadIteratorArgType">
        <source>Iterators cannot have ref, in or out parameters</source>
        <target state="translated">迭代器不能有 ref、in 或 out 參數</target>
        <note />
      </trans-unit>
      <trans-unit id="ERR_BadIteratorReturn">
        <source>The body of '{0}' cannot be an iterator block because '{1}' is not an iterator interface type</source>
        <target state="translated">{0}' 的主體不可是 Iterator 區塊，因為 '{1}' 不是 Iterator 介面類型。</target>
        <note />
      </trans-unit>
      <trans-unit id="ERR_BadYieldInFinally">
        <source>Cannot yield in the body of a finally clause</source>
        <target state="translated">finally 子句的主體中不可使用 yield</target>
        <note />
      </trans-unit>
      <trans-unit id="ERR_BadYieldInTryOfCatch">
        <source>Cannot yield a value in the body of a try block with a catch clause</source>
        <target state="translated">在具有 catch 子句的 try 區塊主體中不可使用 yield 產生值</target>
        <note />
      </trans-unit>
      <trans-unit id="ERR_EmptyYield">
        <source>Expression expected after yield return</source>
        <target state="translated">yield return 之後應接著運算式</target>
        <note />
      </trans-unit>
      <trans-unit id="ERR_AnonDelegateCantUse">
        <source>Cannot use ref, out, or in parameter '{0}' inside an anonymous method, lambda expression, query expression, or local function</source>
        <target state="translated">無法在匿名方法、Lambda 運算式、查詢運算式或區域函式中使用 ref、out 或 in 參數 '{0}'</target>
        <note />
      </trans-unit>
      <trans-unit id="ERR_IllegalInnerUnsafe">
        <source>Unsafe code may not appear in iterators</source>
        <target state="translated">Unsafe 程式碼不可出現在迭代器中</target>
        <note />
      </trans-unit>
      <trans-unit id="ERR_BadYieldInCatch">
        <source>Cannot yield a value in the body of a catch clause</source>
        <target state="translated">無法在 catch 子句主體中使用 yield 產生值</target>
        <note />
      </trans-unit>
      <trans-unit id="ERR_BadDelegateLeave">
        <source>Control cannot leave the body of an anonymous method or lambda expression</source>
        <target state="translated">程式控制權不能從匿名方法或 Lambda 運算式的主體離開</target>
        <note />
      </trans-unit>
      <trans-unit id="WRN_IllegalPragma">
        <source>Unrecognized #pragma directive</source>
        <target state="translated">無法辨認的 #pragma 指示詞</target>
        <note />
      </trans-unit>
      <trans-unit id="WRN_IllegalPragma_Title">
        <source>Unrecognized #pragma directive</source>
        <target state="translated">無法辨認的 #pragma 指示詞</target>
        <note />
      </trans-unit>
      <trans-unit id="WRN_IllegalPPWarning">
        <source>Expected disable or restore</source>
        <target state="translated">必須是 disable 或 restore</target>
        <note />
      </trans-unit>
      <trans-unit id="WRN_IllegalPPWarning_Title">
        <source>Expected disable or restore after #pragma warning</source>
        <target state="translated">#pragma 警告後面必須有 disable 或 restore</target>
        <note />
      </trans-unit>
      <trans-unit id="WRN_BadRestoreNumber">
        <source>Cannot restore warning 'CS{0}' because it was disabled globally</source>
        <target state="translated">無法還原警告 'CS{0}'，因為其已全域停用。</target>
        <note />
      </trans-unit>
      <trans-unit id="WRN_BadRestoreNumber_Title">
        <source>Cannot restore warning because it was disabled globally</source>
        <target state="translated">無法還原警告，因為已全域予以停用</target>
        <note />
      </trans-unit>
      <trans-unit id="ERR_VarargsIterator">
        <source>__arglist is not allowed in the parameter list of iterators</source>
        <target state="translated">迭代器的參數清單中不可有 __arglist</target>
        <note />
      </trans-unit>
      <trans-unit id="ERR_UnsafeIteratorArgType">
        <source>Iterators cannot have unsafe parameters or yield types</source>
        <target state="translated">迭代器不能有 Unsafe 參數或 yield 類型</target>
        <note />
      </trans-unit>
      <trans-unit id="ERR_BadCoClassSig">
        <source>The managed coclass wrapper class signature '{0}' for interface '{1}' is not a valid class name signature</source>
        <target state="translated">介面 '{1}' 的 Managed coclass 包裝函式類別簽章 '{0}'，不是有效的類別名稱簽章。</target>
        <note />
      </trans-unit>
      <trans-unit id="ERR_MultipleIEnumOfT">
        <source>foreach statement cannot operate on variables of type '{0}' because it implements multiple instantiations of '{1}'; try casting to a specific interface instantiation</source>
        <target state="translated">foreach 陳述式不可用在類型 '{0}' 的變數上，因為其會實作 '{1}' 的多個具現化; 請嘗試轉型為特定的介面具現化。</target>
        <note />
      </trans-unit>
      <trans-unit id="ERR_FixedDimsRequired">
        <source>A fixed size buffer field must have the array size specifier after the field name</source>
        <target state="translated">固定大小緩衝區欄位在欄位名稱後面必須有陣列大小規範</target>
        <note />
      </trans-unit>
      <trans-unit id="ERR_FixedNotInStruct">
        <source>Fixed size buffer fields may only be members of structs</source>
        <target state="translated">固定大小緩衝區欄位必須是結構的成員</target>
        <note />
      </trans-unit>
      <trans-unit id="ERR_AnonymousReturnExpected">
        <source>Not all code paths return a value in {0} of type '{1}'</source>
        <target state="translated">並非所有程式碼路徑都會在類型為 '{1}' 的 {0} 中傳回值</target>
        <note />
      </trans-unit>
      <trans-unit id="WRN_NonECMAFeature">
        <source>Feature '{0}' is not part of the standardized ISO C# language specification, and may not be accepted by other compilers</source>
        <target state="translated">{0}' 功能不包括在標準化 ISO C# 語言規格中，在其他編譯器上可能無法接受。</target>
        <note />
      </trans-unit>
      <trans-unit id="WRN_NonECMAFeature_Title">
        <source>Feature is not part of the standardized ISO C# language specification, and may not be accepted by other compilers</source>
        <target state="translated">功能不包括在標準化 ISO C# 語言規格中，在其他編譯器上可能無法接受</target>
        <note />
      </trans-unit>
      <trans-unit id="ERR_ExpectedVerbatimLiteral">
        <source>Keyword, identifier, or string expected after verbatim specifier: @</source>
        <target state="translated">逐字規範 "@" 之後應接著關鍵字、識別項或字串。</target>
        <note />
      </trans-unit>
      <trans-unit id="ERR_RefReadonly">
        <source>A readonly field cannot be used as a ref or out value (except in a constructor)</source>
        <target state="translated">無法將唯讀欄位用作為 ref 或 out 值 (除非在建構函式中)</target>
        <note />
      </trans-unit>
      <trans-unit id="ERR_RefReadonly2">
        <source>Members of readonly field '{0}' cannot be used as a ref or out value (except in a constructor)</source>
        <target state="translated">無法將唯讀欄位 '{0}' 的成員用作為 ref 或 out 值使用 (除非在建構函式中)</target>
        <note />
      </trans-unit>
      <trans-unit id="ERR_AssgReadonly">
        <source>A readonly field cannot be assigned to (except in a constructor or a variable initializer)</source>
        <target state="translated">無法指定唯讀欄位 (除非在建構函式或變數初始設定式中)</target>
        <note />
      </trans-unit>
      <trans-unit id="ERR_AssgReadonly2">
        <source>Members of readonly field '{0}' cannot be modified (except in a constructor or a variable initializer)</source>
        <target state="translated">唯讀欄位 '{0}' 的成員不可修改 (除非在建構函式或變數初始設定式中)</target>
        <note />
      </trans-unit>
      <trans-unit id="ERR_RefReadonlyNotField">
        <source>Cannot use {0} '{1}' as a ref or out value because it is a readonly variable</source>
        <target state="translated">{0} '{1}' 無法用為 ref 或 out 值，因為它是唯讀變數</target>
        <note />
      </trans-unit>
      <trans-unit id="ERR_RefReadonlyNotField2">
        <source>Members of {0} '{1}' cannot be used as a ref or out value because it is a readonly variable</source>
        <target state="translated">{0} '{1}' 的成員不可用為 ref 或 out 值，因為它是唯讀變數</target>
        <note />
      </trans-unit>
      <trans-unit id="ERR_AssignReadonlyNotField">
        <source>Cannot assign to {0} '{1}' because it is a readonly variable</source>
        <target state="translated">無法指派至 {0} '{1}'，因為它不是唯讀變數</target>
        <note />
      </trans-unit>
      <trans-unit id="ERR_AssignReadonlyNotField2">
        <source>Cannot assign to a member of {0} '{1}' because it is a readonly variable</source>
        <target state="translated">無法指派給 {0} '{1}' 的成員，因為它是唯讀變數</target>
        <note />
      </trans-unit>
      <trans-unit id="ERR_RefReturnReadonlyNotField">
        <source>Cannot return {0} '{1}' by writable reference because it is a readonly variable</source>
        <target state="translated">無法以可寫入傳址方式傳回 {0} '{1}'，因為它是唯讀變數</target>
        <note />
      </trans-unit>
      <trans-unit id="ERR_RefReturnReadonlyNotField2">
        <source>Members of {0} '{1}' cannot be returned by writable reference because it is a readonly variable</source>
        <target state="translated">無法以可寫入傳址方式傳回 {0} '{1}' 的成員，因為它是唯讀變數</target>
        <note />
      </trans-unit>
      <trans-unit id="ERR_AssgReadonlyStatic2">
        <source>Fields of static readonly field '{0}' cannot be assigned to (except in a static constructor or a variable initializer)</source>
        <target state="translated">無法指派為靜態唯讀欄位 '{0}' 的欄位 (除非在靜態建構函式或變數初始設定式中)</target>
        <note />
      </trans-unit>
      <trans-unit id="ERR_RefReadonlyStatic2">
        <source>Fields of static readonly field '{0}' cannot be used as a ref or out value (except in a static constructor)</source>
        <target state="translated">無法將靜態唯讀欄位 '{0}' 的欄位用作為 ref 或 out 值 (除非在靜態建構函式中)</target>
        <note />
      </trans-unit>
      <trans-unit id="ERR_AssgReadonlyLocal2Cause">
        <source>Cannot modify members of '{0}' because it is a '{1}'</source>
        <target state="translated">無法修改 '{0}' 的成員，因為其為 '{1}'。</target>
        <note />
      </trans-unit>
      <trans-unit id="ERR_RefReadonlyLocal2Cause">
        <source>Cannot use fields of '{0}' as a ref or out value because it is a '{1}'</source>
        <target state="translated">無法將 '{0}' 的欄位用作為 ref 或 out 值，因其為 '{1}'。</target>
        <note />
      </trans-unit>
      <trans-unit id="ERR_AssgReadonlyLocalCause">
        <source>Cannot assign to '{0}' because it is a '{1}'</source>
        <target state="translated">無法指派給 '{0}'，因為其為 '{1}'</target>
        <note />
      </trans-unit>
      <trans-unit id="ERR_RefReadonlyLocalCause">
        <source>Cannot use '{0}' as a ref or out value because it is a '{1}'</source>
        <target state="translated">無法將 '{0}' 用作為 ref 或 out 值，因其為 '{1}'</target>
        <note />
      </trans-unit>
      <trans-unit id="WRN_ErrorOverride">
        <source>{0}. See also error CS{1}.</source>
        <target state="translated">{0}。請參閱錯誤 CS{1}。</target>
        <note />
      </trans-unit>
      <trans-unit id="WRN_ErrorOverride_Title">
        <source>Warning is overriding an error</source>
        <target state="translated">警告會覆寫錯誤</target>
        <note />
      </trans-unit>
      <trans-unit id="WRN_ErrorOverride_Description">
        <source>The compiler emits this warning when it overrides an error with a warning. For information about the problem, search for the error code mentioned.</source>
        <target state="translated">編譯器將錯誤覆寫為警告時會發出此警告。如需此問題的相關資訊，請搜尋提及的錯誤碼。</target>
        <note />
      </trans-unit>
      <trans-unit id="ERR_AnonMethToNonDel">
        <source>Cannot convert {0} to type '{1}' because it is not a delegate type</source>
        <target state="translated">無法將 {0} 轉換成類型 '{1}'，因為其非委派類型。</target>
        <note />
      </trans-unit>
      <trans-unit id="ERR_CantConvAnonMethParams">
        <source>Cannot convert {0} to delegate type '{1}' because the parameter types do not match the delegate parameter types</source>
        <target state="translated">無法將 {0} 轉換成委派類型 '{1}'，因為參數類型與委派參數類型不相符。</target>
        <note />
      </trans-unit>
      <trans-unit id="ERR_CantConvAnonMethReturns">
        <source>Cannot convert {0} to intended delegate type because some of the return types in the block are not implicitly convertible to the delegate return type</source>
        <target state="translated">無法將 {0} 轉換成想要的委派類型，因為區塊中的某些傳回類型，無法隱含轉換成委派傳回類型。</target>
        <note />
      </trans-unit>
      <trans-unit id="ERR_BadAsyncReturnExpression">
        <source>Since this is an async method, the return expression must be of type '{0}' rather than 'Task&lt;{0}&gt;'</source>
        <target state="translated">因為此為非同步方法，所以傳回運算式的類型必須是 '{0}' 而非 'Task&lt;{0}&gt;'</target>
        <note />
      </trans-unit>
      <trans-unit id="ERR_CantConvAsyncAnonFuncReturns">
        <source>Cannot convert async {0} to delegate type '{1}'. An async {0} may return void, Task or Task&lt;T&gt;, none of which are convertible to '{1}'.</source>
        <target state="translated">無法將非同步 {0} 轉換成委派類型 '{1}'。非同步 {0} 可能會傳回 void、Task 或 Task&lt;T&gt;，而這些都無法轉換成 '{1}'。</target>
        <note />
      </trans-unit>
      <trans-unit id="ERR_IllegalFixedType">
        <source>Fixed size buffer type must be one of the following: bool, byte, short, int, long, char, sbyte, ushort, uint, ulong, float or double</source>
        <target state="translated">固定大小緩衝區類型必須是下列其中一項: bool、byte、short、int、long、char、sbyte、ushort、uint、ulong、float 或 double。</target>
        <note />
      </trans-unit>
      <trans-unit id="ERR_FixedOverflow">
        <source>Fixed size buffer of length {0} and type '{1}' is too big</source>
        <target state="translated">長度為 {0} 且類型為 '{1}' 的固定大小緩衝區太大</target>
        <note />
      </trans-unit>
      <trans-unit id="ERR_InvalidFixedArraySize">
        <source>Fixed size buffers must have a length greater than zero</source>
        <target state="translated">固定大小緩衝區的長度必須大於零</target>
        <note />
      </trans-unit>
      <trans-unit id="ERR_FixedBufferNotFixed">
        <source>You cannot use fixed size buffers contained in unfixed expressions. Try using the fixed statement.</source>
        <target state="translated">您不能使用包含在 unfixed 運算式中的固定大小緩衝區。請嘗試使用 fixed 陳述式。</target>
        <note />
      </trans-unit>
      <trans-unit id="ERR_AttributeNotOnAccessor">
        <source>Attribute '{0}' is not valid on property or event accessors. It is only valid on '{1}' declarations.</source>
        <target state="translated">屬性 '{0}' 在屬性或事件存取子上無效。其只有在 '{1}' 宣告上才有效。</target>
        <note />
      </trans-unit>
      <trans-unit id="WRN_InvalidSearchPathDir">
        <source>Invalid search path '{0}' specified in '{1}' -- '{2}'</source>
        <target state="translated">在 '{1}' 中指定了的搜尋路徑 '{0}' 無效 -- '{2}'</target>
        <note />
      </trans-unit>
      <trans-unit id="WRN_InvalidSearchPathDir_Title">
        <source>Invalid search path specified</source>
        <target state="translated">指定的搜尋路徑無效</target>
        <note />
      </trans-unit>
      <trans-unit id="ERR_IllegalVarArgs">
        <source>__arglist is not valid in this context</source>
        <target state="translated">__arglist 在此內容中無效</target>
        <note />
      </trans-unit>
      <trans-unit id="ERR_IllegalParams">
        <source>params is not valid in this context</source>
        <target state="translated">params 在此內容中無效</target>
        <note />
      </trans-unit>
      <trans-unit id="ERR_BadModifiersOnNamespace">
        <source>A namespace declaration cannot have modifiers or attributes</source>
        <target state="translated">命名空間宣告不能有修飾詞或屬性</target>
        <note />
      </trans-unit>
      <trans-unit id="ERR_BadPlatformType">
        <source>Invalid option '{0}' for /platform; must be anycpu, x86, Itanium, arm, arm64 or x64</source>
        <target state="translated">/platform 的 '{0}' 選項無效; 必須是 anycpu、x86、Itanium、arm、arm64 或 x64</target>
        <note />
      </trans-unit>
      <trans-unit id="ERR_ThisStructNotInAnonMeth">
        <source>Anonymous methods, lambda expressions, and query expressions inside structs cannot access instance members of 'this'. Consider copying 'this' to a local variable outside the anonymous method, lambda expression or query expression and using the local instead.</source>
        <target state="translated">結構內部的匿名方法、Lambda 運算式和查詢運算式無法存取 'this' 的執行個體成員。請考慮將 'this' 複製到匿名方法、Lambda 運算式或查詢運算式外部的區域變數，並改用這個區域變數。</target>
        <note />
      </trans-unit>
      <trans-unit id="ERR_NoConvToIDisp">
        <source>'{0}': type used in a using statement must be implicitly convertible to 'System.IDisposable'</source>
        <target state="translated">'{0}': 在 using 陳述式中所用的類型，必須可以隱含轉換成 'System.IDisposable'。</target>
        <note />
      </trans-unit>
      <trans-unit id="ERR_BadParamRef">
        <source>Parameter {0} must be declared with the '{1}' keyword</source>
        <target state="translated">參數 {0} 必須以 '{1}' 關鍵字宣告</target>
        <note />
      </trans-unit>
      <trans-unit id="ERR_BadParamExtraRef">
        <source>Parameter {0} should not be declared with the '{1}' keyword</source>
        <target state="translated">參數 {0} 不可以 '{1}' 關鍵字宣告</target>
        <note />
      </trans-unit>
      <trans-unit id="ERR_BadParamType">
        <source>Parameter {0} is declared as type '{1}{2}' but should be '{3}{4}'</source>
        <target state="translated">參數 {0} 宣告為類型 '{1}{2}'，但應該是 '{3}{4}'。</target>
        <note />
      </trans-unit>
      <trans-unit id="ERR_BadExternIdentifier">
        <source>Invalid extern alias for '/reference'; '{0}' is not a valid identifier</source>
        <target state="translated">/reference' 的外部別名無效; '{0}' 不是有效的識別項。</target>
        <note />
      </trans-unit>
      <trans-unit id="ERR_AliasMissingFile">
        <source>Invalid reference alias option: '{0}=' -- missing filename</source>
        <target state="translated">參考別名選項無效: '{0}=' -- 遺漏檔案名稱</target>
        <note />
      </trans-unit>
      <trans-unit id="ERR_GlobalExternAlias">
        <source>You cannot redefine the global extern alias</source>
        <target state="translated">您不能重新定義全域外部別名</target>
        <note />
      </trans-unit>
      <trans-unit id="ERR_MissingTypeInSource">
        <source>Reference to type '{0}' claims it is defined in this assembly, but it is not defined in source or any added modules</source>
        <target state="translated">類型 '{0}' 的參考表示它定義在此組件中，但是在原始檔或任何加入的模組中都未定義它。</target>
        <note />
      </trans-unit>
      <trans-unit id="ERR_MissingTypeInAssembly">
        <source>Reference to type '{0}' claims it is defined in '{1}', but it could not be found</source>
        <target state="translated">類型 '{0}' 的參考表示它定義在 '{1}' 中，但找不到。</target>
        <note />
      </trans-unit>
      <trans-unit id="WRN_MultiplePredefTypes">
        <source>The predefined type '{0}' is defined in multiple assemblies in the global alias; using definition from '{1}'</source>
        <target state="translated">預先定義的類型 '{0}' 在全域別名的多個組件中都有定義; 請使用 '{1}' 中的定義。</target>
        <note />
      </trans-unit>
      <trans-unit id="WRN_MultiplePredefTypes_Title">
        <source>Predefined type is defined in multiple assemblies in the global alias</source>
        <target state="translated">預先定義的類型定義在全域別名的多個組件中</target>
        <note />
      </trans-unit>
      <trans-unit id="WRN_MultiplePredefTypes_Description">
        <source>This error occurs when a predefined system type such as System.Int32 is found in two assemblies. One way this can happen is if you are referencing mscorlib or System.Runtime.dll from two different places, such as trying to run two versions of the .NET Framework side-by-side.</source>
        <target state="translated">如果在兩個組件中找到預先定義的系統類型 (例如 System.Int32)，則會發生此錯誤。可能發生此狀況的其中一種原因是參考兩個不同位置的 mscorlib 或 System.Runtime.dll，例如嘗試並排執行兩個版本的 .NET Framework。</target>
        <note />
      </trans-unit>
      <trans-unit id="ERR_LocalCantBeFixedAndHoisted">
        <source>Local '{0}' or its members cannot have their address taken and be used inside an anonymous method or lambda expression</source>
        <target state="translated">無法取得區域變數 '{0}' 或其成員的位址，這些也無法用於匿名方法或 Lambda 運算式內部。</target>
        <note />
      </trans-unit>
      <trans-unit id="WRN_TooManyLinesForDebugger">
        <source>Source file has exceeded the limit of 16,707,565 lines representable in the PDB; debug information will be incorrect</source>
        <target state="translated">原始程式檔已超過 PDB 所能顯示的上限 16,707,565 行; 偵錯資訊可能會不正確。</target>
        <note />
      </trans-unit>
      <trans-unit id="WRN_TooManyLinesForDebugger_Title">
        <source>Source file has exceeded the limit of 16,707,565 lines representable in the PDB; debug information will be incorrect</source>
        <target state="translated">原始程式檔已超過 PDB 所能顯示的上限 16,707,565 行; 偵錯資訊可能會不正確。</target>
        <note />
      </trans-unit>
      <trans-unit id="ERR_CantConvAnonMethNoParams">
        <source>Cannot convert anonymous method block without a parameter list to delegate type '{0}' because it has one or more out parameters</source>
        <target state="translated">無法將沒有參數清單的匿名方法區塊，轉換成委派類型 '{0}'，因為其有一或多個 out 參數。</target>
        <note />
      </trans-unit>
      <trans-unit id="ERR_ConditionalOnNonAttributeClass">
        <source>Attribute '{0}' is only valid on methods or attribute classes</source>
        <target state="translated">屬性 '{0}' 只有在方法或屬性類別上才有效</target>
        <note />
      </trans-unit>
      <trans-unit id="WRN_CallOnNonAgileField">
        <source>Accessing a member on '{0}' may cause a runtime exception because it is a field of a marshal-by-reference class</source>
        <target state="translated">存取 '{0}' 上的成員可能會造成執行階段例外狀況，因為其為 marshal-by-reference 類別的欄位。</target>
        <note />
      </trans-unit>
      <trans-unit id="WRN_CallOnNonAgileField_Title">
        <source>Accessing a member on a field of a marshal-by-reference class may cause a runtime exception</source>
        <target state="translated">存取 marshal-by-reference 類別之欄位上的成員，可能會導致執行階段例外狀況</target>
        <note />
      </trans-unit>
      <trans-unit id="WRN_CallOnNonAgileField_Description">
        <source>This warning occurs when you try to call a method, property, or indexer on a member of a class that derives from MarshalByRefObject, and the member is a value type. Objects that inherit from MarshalByRefObject are typically intended to be marshaled by reference across an application domain. If any code ever attempts to directly access the value-type member of such an object across an application domain, a runtime exception will occur. To resolve the warning, first copy the member into a local variable and call the method on that variable.</source>
        <target state="translated">如果嘗試在類別衍生自 MarshalByRefObject 的成員上呼叫方法、屬性或索引子，而且成員是實值類型，則會發生此警告。繼承自 MarshalByRefObject 的物件通常是要透過參考跨應用程式定義域進行封送處理。如果任何程式碼曾經嘗試跨應用程式定義域直接存取這類物件的 value-type 成員，則會發生執行階段例外狀況。若要解決此警告，請先將成員複製至區域變數，並對該變數呼叫此方法。</target>
        <note />
      </trans-unit>
      <trans-unit id="WRN_BadWarningNumber">
        <source>'{0}' is not a valid warning number</source>
        <target state="translated">'{0}' 不是有效的警告編號</target>
        <note />
      </trans-unit>
      <trans-unit id="WRN_BadWarningNumber_Title">
        <source>Not a valid warning number</source>
        <target state="translated">不是有效的警告號碼</target>
        <note />
      </trans-unit>
      <trans-unit id="WRN_BadWarningNumber_Description">
        <source>A number that was passed to the #pragma warning preprocessor directive was not a valid warning number. Verify that the number represents a warning, not an error.</source>
        <target state="translated">傳遞給 #pragma 警告前置處理器指示詞的號碼不是有效的警告號碼。請驗證號碼代表警告，而不是錯誤。</target>
        <note />
      </trans-unit>
      <trans-unit id="WRN_InvalidNumber">
        <source>Invalid number</source>
        <target state="translated">數字無效</target>
        <note />
      </trans-unit>
      <trans-unit id="WRN_InvalidNumber_Title">
        <source>Invalid number</source>
        <target state="translated">數字無效</target>
        <note />
      </trans-unit>
      <trans-unit id="WRN_FileNameTooLong">
        <source>Invalid filename specified for preprocessor directive. Filename is too long or not a valid filename.</source>
        <target state="translated">對前置處理器指示詞指定了無效的檔名。檔名太長或者不是有效的檔名。</target>
        <note />
      </trans-unit>
      <trans-unit id="WRN_FileNameTooLong_Title">
        <source>Invalid filename specified for preprocessor directive</source>
        <target state="translated">針對前置處理器指示詞所指定的檔名無效</target>
        <note />
      </trans-unit>
      <trans-unit id="WRN_IllegalPPChecksum">
        <source>Invalid #pragma checksum syntax; should be #pragma checksum "filename" "{XXXXXXXX-XXXX-XXXX-XXXX-XXXXXXXXXXXX}" "XXXX..."</source>
        <target state="translated">#pragma checksum 語法無效; 應該是 #pragma checksum "filename" "{XXXXXXXX-XXXX-XXXX-XXXX-XXXXXXXXXXXX}" "XXXX..."</target>
        <note />
      </trans-unit>
      <trans-unit id="WRN_IllegalPPChecksum_Title">
        <source>Invalid #pragma checksum syntax</source>
        <target state="translated">#pragma 總和檢查碼語法無效</target>
        <note />
      </trans-unit>
      <trans-unit id="WRN_EndOfPPLineExpected">
        <source>Single-line comment or end-of-line expected</source>
        <target state="translated">必須是單行註解或行結尾</target>
        <note />
      </trans-unit>
      <trans-unit id="WRN_EndOfPPLineExpected_Title">
        <source>Single-line comment or end-of-line expected after #pragma directive</source>
        <target state="translated">#pragma 指示詞後面必須有單行註解或行結尾</target>
        <note />
      </trans-unit>
      <trans-unit id="WRN_ConflictingChecksum">
        <source>Different checksum values given for '{0}'</source>
        <target state="translated">為 '{0}' 指定了不同的總和檢查碼值</target>
        <note />
      </trans-unit>
      <trans-unit id="WRN_ConflictingChecksum_Title">
        <source>Different #pragma checksum values given</source>
        <target state="translated">指定不同的 #pragma 總和檢查碼值</target>
        <note />
      </trans-unit>
      <trans-unit id="WRN_InvalidAssemblyName">
        <source>Assembly reference '{0}' is invalid and cannot be resolved</source>
        <target state="translated">組件參考 '{0}' 無效，無法解析。</target>
        <note />
      </trans-unit>
      <trans-unit id="WRN_InvalidAssemblyName_Title">
        <source>Assembly reference is invalid and cannot be resolved</source>
        <target state="translated">組件參考無效，無法進行解析</target>
        <note />
      </trans-unit>
      <trans-unit id="WRN_InvalidAssemblyName_Description">
        <source>This warning indicates that an attribute, such as InternalsVisibleToAttribute, was not specified correctly.</source>
        <target state="translated">此警告指出未正確地指定屬性 (例如 InternalsVisibleToAttribute)。</target>
        <note />
      </trans-unit>
      <trans-unit id="WRN_UnifyReferenceMajMin">
        <source>Assuming assembly reference '{0}' used by '{1}' matches identity '{2}' of '{3}', you may need to supply runtime policy</source>
        <target state="translated">假設 '{1}' 所使用的組件參考 '{0}' 符合 '{3}' 的識別 '{2}'，您可能會需要提供執行階段原則。</target>
        <note />
      </trans-unit>
      <trans-unit id="WRN_UnifyReferenceMajMin_Title">
        <source>Assuming assembly reference matches identity</source>
        <target state="translated">假設組件參考符合識別</target>
        <note />
      </trans-unit>
      <trans-unit id="WRN_UnifyReferenceMajMin_Description">
        <source>The two assemblies differ in release and/or version number. For unification to occur, you must specify directives in the application's .config file, and you must provide the correct strong name of an assembly.</source>
        <target state="translated">兩個組件的版次和 (或) 版本號碼不同。若要進行統一，您必須在應用程式的 .config 檔案中指定指示詞，而且您必須提供組件的正確強式名稱。</target>
        <note />
      </trans-unit>
      <trans-unit id="WRN_UnifyReferenceBldRev">
        <source>Assuming assembly reference '{0}' used by '{1}' matches identity '{2}' of '{3}', you may need to supply runtime policy</source>
        <target state="translated">假設 '{1}' 所使用的組件參考 '{0}' 符合 '{3}' 的識別 '{2}'，您可能會需要提供執行階段原則。</target>
        <note />
      </trans-unit>
      <trans-unit id="WRN_UnifyReferenceBldRev_Title">
        <source>Assuming assembly reference matches identity</source>
        <target state="translated">假設組件參考符合識別</target>
        <note />
      </trans-unit>
      <trans-unit id="WRN_UnifyReferenceBldRev_Description">
        <source>The two assemblies differ in release and/or version number. For unification to occur, you must specify directives in the application's .config file, and you must provide the correct strong name of an assembly.</source>
        <target state="translated">兩個組件的版次和 (或) 版本號碼不同。若要進行統一，您必須在應用程式的 .config 檔案中指定指示詞，而且您必須提供組件的正確強式名稱。</target>
        <note />
      </trans-unit>
      <trans-unit id="ERR_DuplicateImport">
        <source>Multiple assemblies with equivalent identity have been imported: '{0}' and '{1}'. Remove one of the duplicate references.</source>
        <target state="translated">已匯入具有相同識別的多個組件: '{0}' 和 '{1}'。請移除其中一個重複的參考。</target>
        <note />
      </trans-unit>
      <trans-unit id="ERR_DuplicateImportSimple">
        <source>An assembly with the same simple name '{0}' has already been imported. Try removing one of the references (e.g. '{1}') or sign them to enable side-by-side.</source>
        <target state="translated">匯入了具有相同簡單名稱 '{0}' 的組件。請嘗試移除其中一個參考 (例如 '{1}')，或簽署它們以啟用並存。</target>
        <note />
      </trans-unit>
      <trans-unit id="ERR_AssemblyMatchBadVersion">
        <source>Assembly '{0}' with identity '{1}' uses '{2}' which has a higher version than referenced assembly '{3}' with identity '{4}'</source>
        <target state="translated">識別為 '{1}' 的組件 '{0}' 會使用 '{2}'，而後者的版本高於識別為 '{4}' 的參考組件 '{3}'</target>
        <note />
      </trans-unit>
      <trans-unit id="ERR_FixedNeedsLvalue">
        <source>Fixed size buffers can only be accessed through locals or fields</source>
        <target state="translated">固定大小緩衝區只能透過區域變數或欄位存取</target>
        <note />
      </trans-unit>
      <trans-unit id="WRN_DuplicateTypeParamTag">
        <source>XML comment has a duplicate typeparam tag for '{0}'</source>
        <target state="translated">XML 註解中的 '{0}' 有重複的 typeparam 標記</target>
        <note />
      </trans-unit>
      <trans-unit id="WRN_DuplicateTypeParamTag_Title">
        <source>XML comment has a duplicate typeparam tag</source>
        <target state="translated">XML 註解中有重複的 typeparam 標記</target>
        <note />
      </trans-unit>
      <trans-unit id="WRN_UnmatchedTypeParamTag">
        <source>XML comment has a typeparam tag for '{0}', but there is no type parameter by that name</source>
        <target state="translated">XML 註解中的 '{0}' 有 typeparam 標記，但沒有該名稱的類型參數。</target>
        <note />
      </trans-unit>
      <trans-unit id="WRN_UnmatchedTypeParamTag_Title">
        <source>XML comment has a typeparam tag, but there is no type parameter by that name</source>
        <target state="translated">XML 註解具有 typeparam 標記，但是沒有該名稱的類型參數</target>
        <note />
      </trans-unit>
      <trans-unit id="WRN_UnmatchedTypeParamRefTag">
        <source>XML comment on '{1}' has a typeparamref tag for '{0}', but there is no type parameter by that name</source>
        <target state="translated">{1}' 上的 XML 註解中的 '{0}' 有 typeparamref 標記，但沒有該名稱的類型參數。</target>
        <note />
      </trans-unit>
      <trans-unit id="WRN_UnmatchedTypeParamRefTag_Title">
        <source>XML comment has a typeparamref tag, but there is no type parameter by that name</source>
        <target state="translated">XML 註解具有 typeparamref 標記，但是沒有該名稱的類型參數</target>
        <note />
      </trans-unit>
      <trans-unit id="WRN_MissingTypeParamTag">
        <source>Type parameter '{0}' has no matching typeparam tag in the XML comment on '{1}' (but other type parameters do)</source>
        <target state="translated">類型參數 '{0}' 在 '{1}' 的 XML 註解中沒有相符的 typeparam 標記 (但是其他類型參數有)</target>
        <note />
      </trans-unit>
      <trans-unit id="WRN_MissingTypeParamTag_Title">
        <source>Type parameter has no matching typeparam tag in the XML comment (but other type parameters do)</source>
        <target state="translated">在 XML 註解中，類型參數沒有相符的 typeparam 標記 (但其他類型參數則相反)</target>
        <note />
      </trans-unit>
      <trans-unit id="ERR_CantChangeTypeOnOverride">
        <source>'{0}': type must be '{2}' to match overridden member '{1}'</source>
        <target state="translated">'{0}': 類型必須是 '{2}' 才符合覆寫的成員 '{1}'</target>
        <note />
      </trans-unit>
      <trans-unit id="ERR_DoNotUseFixedBufferAttr">
        <source>Do not use 'System.Runtime.CompilerServices.FixedBuffer' attribute. Use the 'fixed' field modifier instead.</source>
        <target state="translated">請勿使用 'System.Runtime.CompilerServices.FixedBuffer' 屬性。請改用 'fixed' 欄位修飾詞。</target>
        <note />
      </trans-unit>
      <trans-unit id="WRN_AssignmentToSelf">
        <source>Assignment made to same variable; did you mean to assign something else?</source>
        <target state="translated">對同一個變數進行指派; 您是否想要指派別的東西?</target>
        <note />
      </trans-unit>
      <trans-unit id="WRN_AssignmentToSelf_Title">
        <source>Assignment made to same variable</source>
        <target state="translated">對相同變數進行的指派</target>
        <note />
      </trans-unit>
      <trans-unit id="WRN_ComparisonToSelf">
        <source>Comparison made to same variable; did you mean to compare something else?</source>
        <target state="translated">對同一個變數進行比較; 您是否想要比較別的東西?</target>
        <note />
      </trans-unit>
      <trans-unit id="WRN_ComparisonToSelf_Title">
        <source>Comparison made to same variable</source>
        <target state="translated">對相同變數進行的比較</target>
        <note />
      </trans-unit>
      <trans-unit id="ERR_CantOpenWin32Res">
        <source>Error opening Win32 resource file '{0}' -- '{1}'</source>
        <target state="translated">開啟 Win32 資源檔 '{0}' 時發生錯誤 -- '{1}'</target>
        <note />
      </trans-unit>
      <trans-unit id="WRN_DotOnDefault">
        <source>Expression will always cause a System.NullReferenceException because the default value of '{0}' is null</source>
        <target state="translated">運算式一律會造成 System.NullReferenceException，因為 '{0}' 的預設值為 null。</target>
        <note />
      </trans-unit>
      <trans-unit id="WRN_DotOnDefault_Title">
        <source>Expression will always cause a System.NullReferenceException because the type's default value is null</source>
        <target state="translated">運算式一律會造成 System.NullReferenceException，因為類型的預設值為 null</target>
        <note />
      </trans-unit>
      <trans-unit id="ERR_NoMultipleInheritance">
        <source>Class '{0}' cannot have multiple base classes: '{1}' and '{2}'</source>
        <target state="translated">類別 '{0}' 不可有多重基底類別: '{1}' 和 '{2}'</target>
        <note />
      </trans-unit>
      <trans-unit id="ERR_BaseClassMustBeFirst">
        <source>Base class '{0}' must come before any interfaces</source>
        <target state="translated">基底類別 '{0}' 必須在所有介面之前</target>
        <note />
      </trans-unit>
      <trans-unit id="WRN_BadXMLRefTypeVar">
        <source>XML comment has cref attribute '{0}' that refers to a type parameter</source>
        <target state="translated">XML 註解具有參考類型參數的 cref 屬性 '{0}'</target>
        <note />
      </trans-unit>
      <trans-unit id="WRN_BadXMLRefTypeVar_Title">
        <source>XML comment has cref attribute that refers to a type parameter</source>
        <target state="translated">XML 註解具有參考類型參數的 cref 屬性</target>
        <note />
      </trans-unit>
      <trans-unit id="ERR_FriendAssemblyBadArgs">
        <source>Friend assembly reference '{0}' is invalid. InternalsVisibleTo declarations cannot have a version, culture, public key token, or processor architecture specified.</source>
        <target state="translated">Friend 組件參考 '{0}' 無效。InternalsVisibleTo 宣告不可指定版本、文化特性、公開金鑰語彙基元或處理器架構。</target>
        <note />
      </trans-unit>
      <trans-unit id="ERR_FriendAssemblySNReq">
        <source>Friend assembly reference '{0}' is invalid. Strong-name signed assemblies must specify a public key in their InternalsVisibleTo declarations.</source>
        <target state="translated">Friend 組件參考 '{0}' 無效。以強式名稱簽署的組件，在其 InternalsVisibleTo 宣告中必須指定公開金鑰。</target>
        <note />
      </trans-unit>
      <trans-unit id="ERR_DelegateOnNullable">
        <source>Cannot bind delegate to '{0}' because it is a member of 'System.Nullable&lt;T&gt;'</source>
        <target state="translated">無法將委派繫結至 '{0}'，因為其為 'System.Nullable&lt;T&gt;' 的成員。</target>
        <note />
      </trans-unit>
      <trans-unit id="ERR_BadCtorArgCount">
        <source>'{0}' does not contain a constructor that takes {1} arguments</source>
        <target state="translated">'{0}' 未包含使用 {1} 個引數的建構函式</target>
        <note />
      </trans-unit>
      <trans-unit id="ERR_GlobalAttributesNotFirst">
        <source>Assembly and module attributes must precede all other elements defined in a file except using clauses and extern alias declarations</source>
        <target state="translated">組件和模組屬性必須位於檔案中所有定義的其他項目之前 (using 子句與外部別名宣告除外)</target>
        <note />
      </trans-unit>
      <trans-unit id="ERR_ExpressionExpected">
        <source>Expected expression</source>
        <target state="translated">必須是運算式</target>
        <note />
      </trans-unit>
      <trans-unit id="ERR_InvalidSubsystemVersion">
        <source>Invalid version {0} for /subsystemversion. The version must be 6.02 or greater for ARM or AppContainerExe, and 4.00 or greater otherwise</source>
        <target state="translated">/subsystemversion 的版本 {0} 無效。ARM 或 AppContainerExe 的版本必須是 6.02 (含) 以上的版本，其他則必須是 4.00 (含) 以上的版本。</target>
        <note />
      </trans-unit>
      <trans-unit id="ERR_InteropMethodWithBody">
        <source>Embedded interop method '{0}' contains a body.</source>
        <target state="translated">內嵌 Interop 方法 '{0}' 包含主體。</target>
        <note />
      </trans-unit>
      <trans-unit id="ERR_BadWarningLevel">
        <source>Warning level must be in the range 0-4</source>
        <target state="translated">警告層級必須介於範圍 0 到 4 之間</target>
        <note />
      </trans-unit>
      <trans-unit id="ERR_BadDebugType">
        <source>Invalid option '{0}' for /debug; must be 'portable', 'embedded', 'full' or 'pdbonly'</source>
        <target state="translated">/debug 的選項 '{0}' 無效; 必須為 'portable'、'embedded'、'full' 或 'pdbonly'</target>
        <note />
      </trans-unit>
      <trans-unit id="ERR_BadResourceVis">
        <source>Invalid option '{0}'; Resource visibility must be either 'public' or 'private'</source>
        <target state="translated">選項 '{0}' 無效; 資源可見度必須是 'public' 或 'private'。</target>
        <note />
      </trans-unit>
      <trans-unit id="ERR_DefaultValueTypeMustMatch">
        <source>The type of the argument to the DefaultParameterValue attribute must match the parameter type</source>
        <target state="translated">DefaultParameterValue 屬性的引數類型和參數類型必須相符</target>
        <note />
      </trans-unit>
      <trans-unit id="ERR_DefaultValueBadValueType">
        <source>Argument of type '{0}' is not applicable for the DefaultParameterValue attribute</source>
        <target state="translated">類型 '{0}' 的引數不適用於 DefaultParameterValue 屬性</target>
        <note />
      </trans-unit>
      <trans-unit id="ERR_MemberAlreadyInitialized">
        <source>Duplicate initialization of member '{0}'</source>
        <target state="translated">成員 '{0}' 的初始設定重複</target>
        <note />
      </trans-unit>
      <trans-unit id="ERR_MemberCannotBeInitialized">
        <source>Member '{0}' cannot be initialized. It is not a field or property.</source>
        <target state="translated">成員 '{0}' 無法進行初始設定，它不是欄位或屬性。</target>
        <note />
      </trans-unit>
      <trans-unit id="ERR_StaticMemberInObjectInitializer">
        <source>Static field or property '{0}' cannot be assigned in an object initializer</source>
        <target state="translated">無法在物件初始設定式中指派靜態欄位或屬性 '{0}'</target>
        <note />
      </trans-unit>
      <trans-unit id="ERR_ReadonlyValueTypeInObjectInitializer">
        <source>Members of readonly field '{0}' of type '{1}' cannot be assigned with an object initializer because it is of a value type</source>
        <target state="translated">類型為 '{1}' 的唯讀欄位 '{0}' 之成員，無法以物件初始設定式進行指派，因為其為實值類型。</target>
        <note />
      </trans-unit>
      <trans-unit id="ERR_ValueTypePropertyInObjectInitializer">
        <source>Members of property '{0}' of type '{1}' cannot be assigned with an object initializer because it is of a value type</source>
        <target state="translated">類型 '{1}' 且屬性為 '{0}' 的成員，無法以物件初始設定式進行指派，因為其為實值類型。</target>
        <note />
      </trans-unit>
      <trans-unit id="ERR_UnsafeTypeInObjectCreation">
        <source>Unsafe type '{0}' cannot be used in object creation</source>
        <target state="translated">建立物件時不能使用 Unsafe 類型 '{0}'</target>
        <note />
      </trans-unit>
      <trans-unit id="ERR_EmptyElementInitializer">
        <source>Element initializer cannot be empty</source>
        <target state="translated">項目初始設定式不可為空白</target>
        <note />
      </trans-unit>
      <trans-unit id="ERR_InitializerAddHasWrongSignature">
        <source>The best overloaded method match for '{0}' has wrong signature for the initializer element. The initializable Add must be an accessible instance method.</source>
        <target state="translated">最符合 '{0}' 的多載方法，沒有正確的初始設定式元素簽章。可初始化的 Add 必須是可存取的執行個體方法。</target>
        <note />
      </trans-unit>
      <trans-unit id="ERR_CollectionInitRequiresIEnumerable">
        <source>Cannot initialize type '{0}' with a collection initializer because it does not implement 'System.Collections.IEnumerable'</source>
        <target state="translated">無法使用集合初始設定式來初始設定類型 '{0}'，因為其未實作 'System.Collections.IEnumerable'。</target>
        <note />
      </trans-unit>
      <trans-unit id="ERR_CantSetWin32Manifest">
        <source>Error reading Win32 manifest file '{0}' -- '{1}'</source>
        <target state="translated">讀取 Win32 資訊清單檔 '{0}' 時發生錯誤 -- '{1}'</target>
        <note />
      </trans-unit>
      <trans-unit id="WRN_CantHaveManifestForModule">
        <source>Ignoring /win32manifest for module because it only applies to assemblies</source>
        <target state="translated">因為模組的 /win32manifest 僅適用於組件，因此將予以忽略。</target>
        <note />
      </trans-unit>
      <trans-unit id="WRN_CantHaveManifestForModule_Title">
        <source>Ignoring /win32manifest for module because it only applies to assemblies</source>
        <target state="translated">因為模組的 /win32manifest 僅適用於組件，因此將予以忽略。</target>
        <note />
      </trans-unit>
      <trans-unit id="ERR_BadInstanceArgType">
        <source>'{0}' does not contain a definition for '{1}' and the best extension method overload '{2}' requires a receiver of type '{3}'</source>
        <target state="translated">'{0}' 未包含 '{1}' 的定義，且最佳擴充方法多載 '{2}' 需要類型 '{3}' 的接收器。</target>
        <note />
      </trans-unit>
      <trans-unit id="ERR_QueryDuplicateRangeVariable">
        <source>The range variable '{0}' has already been declared</source>
        <target state="translated">已宣告範圍變數 '{0}'</target>
        <note />
      </trans-unit>
      <trans-unit id="ERR_QueryRangeVariableOverrides">
        <source>The range variable '{0}' conflicts with a previous declaration of '{0}'</source>
        <target state="translated">範圍變數 '{0}' 與之前的 '{0}' 宣告相衝突</target>
        <note />
      </trans-unit>
      <trans-unit id="ERR_QueryRangeVariableAssignedBadValue">
        <source>Cannot assign {0} to a range variable</source>
        <target state="translated">無法指派 {0} 至範圍變數</target>
        <note />
      </trans-unit>
      <trans-unit id="ERR_QueryNoProviderCastable">
        <source>Could not find an implementation of the query pattern for source type '{0}'.  '{1}' not found.  Consider explicitly specifying the type of the range variable '{2}'.</source>
        <target state="translated">找不到來源類型 '{0}' 的查詢模式實作。找不到 '{1}'。請考慮明確地指定範圍變數 '{2}' 的類型。</target>
        <note />
      </trans-unit>
      <trans-unit id="ERR_QueryNoProviderStandard">
        <source>Could not find an implementation of the query pattern for source type '{0}'.  '{1}' not found.  Are you missing a reference to 'System.Core.dll' or a using directive for 'System.Linq'?</source>
        <target state="translated">找不到來源類型 '{0}' 的查詢模式實作。找不到 '{1}'。是否遺漏了 'System.Core.dll' 的參考或 'System.Linq' 的 using 指示詞?</target>
        <note />
      </trans-unit>
      <trans-unit id="ERR_QueryNoProvider">
        <source>Could not find an implementation of the query pattern for source type '{0}'.  '{1}' not found.</source>
        <target state="translated">找不到來源類型 '{0}' 的查詢模式實作。找不到 '{1}'。</target>
        <note />
      </trans-unit>
      <trans-unit id="ERR_QueryOuterKey">
        <source>The name '{0}' is not in scope on the left side of 'equals'.  Consider swapping the expressions on either side of 'equals'.</source>
        <target state="translated">名稱 '{0}' 不在 'equals' 左側的範圍內。請考慮交換 'equals' 任一側的運算式。</target>
        <note />
      </trans-unit>
      <trans-unit id="ERR_QueryInnerKey">
        <source>The name '{0}' is not in scope on the right side of 'equals'.  Consider swapping the expressions on either side of 'equals'.</source>
        <target state="translated">名稱 '{0}' 不在 'equals' 右側的範圍內。請考慮交換 'equals' 任一側的運算式。</target>
        <note />
      </trans-unit>
      <trans-unit id="ERR_QueryOutRefRangeVariable">
        <source>Cannot pass the range variable '{0}' as an out or ref parameter</source>
        <target state="translated">無法將範圍變數 '{0}' 以 out 或 ref 參數的方式傳遞</target>
        <note />
      </trans-unit>
      <trans-unit id="ERR_QueryMultipleProviders">
        <source>Multiple implementations of the query pattern were found for source type '{0}'.  Ambiguous call to '{1}'.</source>
        <target state="translated">為來源類型 '{0}' 找到多個查詢模式實作。模稜兩可的 '{1}' 呼叫。</target>
        <note />
      </trans-unit>
      <trans-unit id="ERR_QueryTypeInferenceFailedMulti">
        <source>The type of one of the expressions in the {0} clause is incorrect.  Type inference failed in the call to '{1}'.</source>
        <target state="translated">{0} 子句中的其中一個運算式類型不正確。呼叫 '{1}' 時發生類型推斷失敗。</target>
        <note />
      </trans-unit>
      <trans-unit id="ERR_QueryTypeInferenceFailed">
        <source>The type of the expression in the {0} clause is incorrect.  Type inference failed in the call to '{1}'.</source>
        <target state="translated">{0} 子句中的運算式類型不正確。呼叫 '{1}' 時發生類型推斷失敗。</target>
        <note />
      </trans-unit>
      <trans-unit id="ERR_QueryTypeInferenceFailedSelectMany">
        <source>An expression of type '{0}' is not allowed in a subsequent from clause in a query expression with source type '{1}'.  Type inference failed in the call to '{2}'.</source>
        <target state="translated">在具來源類型為 '{1}' 的查詢運算式內的後續 from 子句中，不可使用類型 '{0}' 的運算式。呼叫 '{2}' 時，發生類型推斷失敗。</target>
        <note />
      </trans-unit>
      <trans-unit id="ERR_ExpressionTreeContainsPointerOp">
        <source>An expression tree may not contain an unsafe pointer operation</source>
        <target state="translated">運算式樹狀結構不可包含 unsafe 指標作業</target>
        <note />
      </trans-unit>
      <trans-unit id="ERR_ExpressionTreeContainsAnonymousMethod">
        <source>An expression tree may not contain an anonymous method expression</source>
        <target state="translated">運算式樹狀結構不可包含匿名方法運算式</target>
        <note />
      </trans-unit>
      <trans-unit id="ERR_AnonymousMethodToExpressionTree">
        <source>An anonymous method expression cannot be converted to an expression tree</source>
        <target state="translated">匿名方法運算式無法轉換成運算式樹狀結構</target>
        <note />
      </trans-unit>
      <trans-unit id="ERR_QueryRangeVariableReadOnly">
        <source>Range variable '{0}' cannot be assigned to -- it is read only</source>
        <target state="translated">無法指派為範圍變數 '{0}' -- 其為唯讀</target>
        <note />
      </trans-unit>
      <trans-unit id="ERR_QueryRangeVariableSameAsTypeParam">
        <source>The range variable '{0}' cannot have the same name as a method type parameter</source>
        <target state="translated">範圍變數 '{0}' 不可與方法類型參數同名</target>
        <note />
      </trans-unit>
      <trans-unit id="ERR_TypeVarNotFoundRangeVariable">
        <source>The contextual keyword 'var' cannot be used in a range variable declaration</source>
        <target state="translated">無法在範圍變數宣告中使用內容關鍵字 'var'</target>
        <note />
      </trans-unit>
      <trans-unit id="ERR_BadArgTypesForCollectionAdd">
        <source>The best overloaded Add method '{0}' for the collection initializer has some invalid arguments</source>
        <target state="translated">集合初始設定式最符合的多載 Add 方法 '{0}'，有一些無效的引數。</target>
        <note />
      </trans-unit>
      <trans-unit id="ERR_ByRefParameterInExpressionTree">
        <source>An expression tree lambda may not contain a ref, in or out parameter</source>
        <target state="translated">運算式樹狀架構 Lambda 不可包含 ref、in 或 out 參數</target>
        <note />
      </trans-unit>
      <trans-unit id="ERR_VarArgsInExpressionTree">
        <source>An expression tree lambda may not contain a method with variable arguments</source>
        <target state="translated">運算式樹狀架構 Lambda 不可包含具有變數引數的方法</target>
        <note />
      </trans-unit>
      <trans-unit id="ERR_MemGroupInExpressionTree">
        <source>An expression tree lambda may not contain a method group</source>
        <target state="translated">運算式樹狀架構 Lambda 不可包含方法群組</target>
        <note />
      </trans-unit>
      <trans-unit id="ERR_InitializerAddHasParamModifiers">
        <source>The best overloaded method match '{0}' for the collection initializer element cannot be used. Collection initializer 'Add' methods cannot have ref or out parameters.</source>
        <target state="translated">無法使用集合初始設定式項目最符合的多載方法 '{0}'。集合初始設定式 'Add' 方法不能具有 ref 或 out 參數。</target>
        <note />
      </trans-unit>
      <trans-unit id="ERR_NonInvocableMemberCalled">
        <source>Non-invocable member '{0}' cannot be used like a method.</source>
        <target state="translated">非可叫用成員 '{0}' 不能用做為方法。</target>
        <note />
      </trans-unit>
      <trans-unit id="WRN_MultipleRuntimeImplementationMatches">
        <source>Member '{0}' implements interface member '{1}' in type '{2}'. There are multiple matches for the interface member at run-time. It is implementation dependent which method will be called.</source>
        <target state="translated">成員 '{0}' 會實作類型 '{2}' 的介面成員 '{1}'。在執行階段發現多個相符的介面成員。實作將會視所呼叫的方法而定。</target>
        <note />
      </trans-unit>
      <trans-unit id="WRN_MultipleRuntimeImplementationMatches_Title">
        <source>Member implements interface member with multiple matches at run-time</source>
        <target state="translated">成員會在執行階段實作具有多個相符項的介面成員</target>
        <note />
      </trans-unit>
      <trans-unit id="WRN_MultipleRuntimeImplementationMatches_Description">
        <source>This warning can be generated when two interface methods are differentiated only by whether a particular parameter is marked with ref or with out. It is best to change your code to avoid this warning because it is not obvious or guaranteed which method is called at runtime.

Although C# distinguishes between out and ref, the CLR sees them as the same. When deciding which method implements the interface, the CLR just picks one.

Give the compiler some way to differentiate the methods. For example, you can give them different names or provide an additional parameter on one of them.</source>
        <target state="translated">當兩介面方法的差異只在於特定參數的標記方式是 ref 還是 out 時，便可能產生此警告。因為在執行階段所呼叫方法既不明顯，也沒辦法預先確認，所以最好變更程式碼來避免此警告。

雖然 C# 會區分 out 與 ref，但是 CLR 會將它們視為相同。決定實作介面的方法時，CLR 只會選擇其中一個。

請為編譯器提供呼叫方法的區分方式。例如，您可以為它們指定不同的名稱，或在其上提供其他參數。</target>
        <note />
      </trans-unit>
      <trans-unit id="WRN_MultipleRuntimeOverrideMatches">
        <source>Member '{1}' overrides '{0}'. There are multiple override candidates at run-time. It is implementation dependent which method will be called.</source>
        <target state="translated">成員 '{1}' 會覆寫 '{0}'。在執行階段有多個覆寫候選項。實作將視所呼叫的方法而定。</target>
        <note />
      </trans-unit>
      <trans-unit id="WRN_MultipleRuntimeOverrideMatches_Title">
        <source>Member overrides base member with multiple override candidates at run-time</source>
        <target state="translated">成員會在執行階段覆寫具有多個覆寫候選項的基底成員</target>
        <note />
      </trans-unit>
      <trans-unit id="ERR_ObjectOrCollectionInitializerWithDelegateCreation">
        <source>Object and collection initializer expressions may not be applied to a delegate creation expression</source>
        <target state="translated">物件與集合初始設定式運算式不可套用到委派建立運算式</target>
        <note />
      </trans-unit>
      <trans-unit id="ERR_InvalidConstantDeclarationType">
        <source>'{0}' is of type '{1}'. The type specified in a constant declaration must be sbyte, byte, short, ushort, int, uint, long, ulong, char, float, double, decimal, bool, string, an enum-type, or a reference-type.</source>
        <target state="translated">'{0}' 為類型 '{1}'。常數宣告中指定的類型，必須為 sbyte、byte、short、ushort、int、uint、long、ulong、char、float、double、decimal、bool、string、列舉類型或參考類型。</target>
        <note />
      </trans-unit>
      <trans-unit id="ERR_FileNotFound">
        <source>Source file '{0}' could not be found.</source>
        <target state="translated">找不到原始程式檔 '{0}'。</target>
        <note />
      </trans-unit>
      <trans-unit id="WRN_FileAlreadyIncluded">
        <source>Source file '{0}' specified multiple times</source>
        <target state="translated">已指定多次原始程式檔 '{0}'</target>
        <note />
      </trans-unit>
      <trans-unit id="WRN_FileAlreadyIncluded_Title">
        <source>Source file specified multiple times</source>
        <target state="translated">已指定多次原始程式檔</target>
        <note />
      </trans-unit>
      <trans-unit id="ERR_NoFileSpec">
        <source>Missing file specification for '{0}' option</source>
        <target state="translated">遺漏 '{0}' 選項的檔案規格</target>
        <note />
      </trans-unit>
      <trans-unit id="ERR_SwitchNeedsString">
        <source>Command-line syntax error: Missing '{0}' for '{1}' option</source>
        <target state="translated">命令列語法錯誤: 遺漏 '{1}' 選項的 '{0}'</target>
        <note />
      </trans-unit>
      <trans-unit id="ERR_BadSwitch">
        <source>Unrecognized option: '{0}'</source>
        <target state="translated">選項無法辨認: '{0}'</target>
        <note />
      </trans-unit>
      <trans-unit id="WRN_NoSources">
        <source>No source files specified.</source>
        <target state="translated">未指定任何原始程式檔。</target>
        <note />
      </trans-unit>
      <trans-unit id="WRN_NoSources_Title">
        <source>No source files specified</source>
        <target state="translated">未指定任何原始程式檔</target>
        <note />
      </trans-unit>
      <trans-unit id="ERR_ExpectedSingleScript">
        <source>Expected a script (.csx file) but none specified</source>
        <target state="translated">必須是指令碼 (.csx 檔)，但未指定</target>
        <note />
      </trans-unit>
      <trans-unit id="ERR_OpenResponseFile">
        <source>Error opening response file '{0}'</source>
        <target state="translated">開啟回應檔 '{0}' 時發生錯誤</target>
        <note />
      </trans-unit>
      <trans-unit id="ERR_CantOpenFileWrite">
        <source>Cannot open '{0}' for writing -- '{1}'</source>
        <target state="translated">無法開啟 '{0}' 進行寫入 -- '{1}'</target>
        <note />
      </trans-unit>
      <trans-unit id="ERR_BadBaseNumber">
        <source>Invalid image base number '{0}'</source>
        <target state="translated">映像基底編號 '{0}' 無效</target>
        <note />
      </trans-unit>
      <trans-unit id="ERR_BinaryFile">
        <source>'{0}' is a binary file instead of a text file</source>
        <target state="translated">'{0}' 是二進位檔案而非文字檔</target>
        <note />
      </trans-unit>
      <trans-unit id="FTL_BadCodepage">
        <source>Code page '{0}' is invalid or not installed</source>
        <target state="translated">字碼頁 '{0}' 無效或未安裝</target>
        <note />
      </trans-unit>
      <trans-unit id="FTL_BadChecksumAlgorithm">
        <source>Algorithm '{0}' is not supported</source>
        <target state="translated">不支援演算法 '{0}'</target>
        <note />
      </trans-unit>
      <trans-unit id="ERR_NoMainOnDLL">
        <source>Cannot specify /main if building a module or library</source>
        <target state="translated">在建置模組或程式庫時不能指定 /main</target>
        <note />
      </trans-unit>
      <trans-unit id="FTL_InvalidTarget">
        <source>Invalid target type for /target: must specify 'exe', 'winexe', 'library', or 'module'</source>
        <target state="translated">/target: 的目標類型無效。必須指定 'exe'、'winexe'、'library' 或 'module'。</target>
        <note />
      </trans-unit>
      <trans-unit id="WRN_NoConfigNotOnCommandLine">
        <source>Ignoring /noconfig option because it was specified in a response file</source>
        <target state="translated">因為在回應檔中已指定 /noconfig 選項，所以將會忽略該選項。</target>
        <note />
      </trans-unit>
      <trans-unit id="WRN_NoConfigNotOnCommandLine_Title">
        <source>Ignoring /noconfig option because it was specified in a response file</source>
        <target state="translated">因為在回應檔中已指定 /noconfig 選項，所以將會忽略該選項。</target>
        <note />
      </trans-unit>
      <trans-unit id="ERR_InvalidFileAlignment">
        <source>Invalid file section alignment '{0}'</source>
        <target state="translated">無效的檔案區段記憶體對齊 '{0}'</target>
        <note />
      </trans-unit>
      <trans-unit id="ERR_InvalidOutputName">
        <source>Invalid output name: {0}</source>
        <target state="translated">無效的輸出名稱: {0}</target>
        <note />
      </trans-unit>
      <trans-unit id="ERR_InvalidDebugInformationFormat">
        <source>Invalid debug information format: {0}</source>
        <target state="translated">無效的偵錯資訊格式: {0}</target>
        <note />
      </trans-unit>
      <trans-unit id="ERR_LegacyObjectIdSyntax">
        <source>'id#' syntax is no longer supported. Use '$id' instead.</source>
        <target state="translated">'不再支援 'id#' 語法。請改用 '$id'。</target>
        <note />
      </trans-unit>
      <trans-unit id="WRN_DefineIdentifierRequired">
        <source>Invalid name for a preprocessing symbol; '{0}' is not a valid identifier</source>
        <target state="translated">前置處理符號的名稱無效; '{0}' 不是有效的識別碼</target>
        <note />
      </trans-unit>
      <trans-unit id="WRN_DefineIdentifierRequired_Title">
        <source>Invalid name for a preprocessing symbol; not a valid identifier</source>
        <target state="translated">前置處理符號的名稱無效; 不是有效的識別碼</target>
        <note />
      </trans-unit>
      <trans-unit id="FTL_OutputFileExists">
        <source>Cannot create short filename '{0}' when a long filename with the same short filename already exists</source>
        <target state="translated">無法建立短的檔名 '{0}'，因為已有長檔名的名稱和該短檔名相同。</target>
        <note />
      </trans-unit>
      <trans-unit id="ERR_OneAliasPerReference">
        <source>A /reference option that declares an extern alias can only have one filename. To specify multiple aliases or filenames, use multiple /reference options.</source>
        <target state="translated">宣告外部別名的 /reference 選項只能有一個檔名。若要指定多個別名或檔名，請用多個 /reference 選項。</target>
        <note />
      </trans-unit>
      <trans-unit id="ERR_SwitchNeedsNumber">
        <source>Command-line syntax error: Missing ':&lt;number&gt;' for '{0}' option</source>
        <target state="translated">命令列語法錯誤: 遺漏 '{0}' 選項的 ':&lt;number&gt;'</target>
        <note />
      </trans-unit>
      <trans-unit id="ERR_MissingDebugSwitch">
        <source>The /pdb option requires that the /debug option also be used</source>
        <target state="translated">/pdb 選項需要同時使用 /debug 選項</target>
        <note />
      </trans-unit>
      <trans-unit id="ERR_ComRefCallInExpressionTree">
        <source>An expression tree lambda may not contain a COM call with ref omitted on arguments</source>
        <target state="translated">運算式樹狀架構 Lambda 不可包含引數上省略 ref 的 COM 呼叫</target>
        <note />
      </trans-unit>
      <trans-unit id="ERR_InvalidFormatForGuidForOption">
        <source>Command-line syntax error: Invalid Guid format '{0}' for option '{1}'</source>
        <target state="translated">命令列語法錯誤: 選項 '{1}' 的 Guid 格式 '{0}' 無效</target>
        <note />
      </trans-unit>
      <trans-unit id="ERR_MissingGuidForOption">
        <source>Command-line syntax error: Missing Guid for option '{1}'</source>
        <target state="translated">命令列語法錯誤: 遺漏選項 '{1}' 的 Guid</target>
        <note />
      </trans-unit>
      <trans-unit id="WRN_CLS_NoVarArgs">
        <source>Methods with variable arguments are not CLS-compliant</source>
        <target state="translated">具有變數引數的方法不符合 CLS 規範</target>
        <note />
      </trans-unit>
      <trans-unit id="WRN_CLS_NoVarArgs_Title">
        <source>Methods with variable arguments are not CLS-compliant</source>
        <target state="translated">具有變數引數的方法不符合 CLS 規範</target>
        <note />
      </trans-unit>
      <trans-unit id="WRN_CLS_BadArgType">
        <source>Argument type '{0}' is not CLS-compliant</source>
        <target state="translated">引數類型 '{0}' 不符合 CLS 規範</target>
        <note />
      </trans-unit>
      <trans-unit id="WRN_CLS_BadArgType_Title">
        <source>Argument type is not CLS-compliant</source>
        <target state="translated">引數類型不符合 CLS 規範</target>
        <note />
      </trans-unit>
      <trans-unit id="WRN_CLS_BadReturnType">
        <source>Return type of '{0}' is not CLS-compliant</source>
        <target state="translated">{0}' 的傳回類型不符合 CLS 規範</target>
        <note />
      </trans-unit>
      <trans-unit id="WRN_CLS_BadReturnType_Title">
        <source>Return type is not CLS-compliant</source>
        <target state="translated">傳回類型不符合 CLS 規範</target>
        <note />
      </trans-unit>
      <trans-unit id="WRN_CLS_BadFieldPropType">
        <source>Type of '{0}' is not CLS-compliant</source>
        <target state="translated">{0}' 的類型不符合 CLS 規範</target>
        <note />
      </trans-unit>
      <trans-unit id="WRN_CLS_BadFieldPropType_Title">
        <source>Type is not CLS-compliant</source>
        <target state="translated">類型不符合 CLS 規範</target>
        <note />
      </trans-unit>
      <trans-unit id="WRN_CLS_BadFieldPropType_Description">
        <source>A public, protected, or protected internal variable must be of a type that is compliant with the Common Language Specification (CLS).</source>
        <target state="translated">公用、保護或保護內部變數的類型必須符合 Common Language Specification (CLS) 規範。</target>
        <note />
      </trans-unit>
      <trans-unit id="WRN_CLS_BadIdentifierCase">
        <source>Identifier '{0}' differing only in case is not CLS-compliant</source>
        <target state="translated">只有大小寫不相同的識別項 '{0}'，不符合 CLS 規範。</target>
        <note />
      </trans-unit>
      <trans-unit id="WRN_CLS_BadIdentifierCase_Title">
        <source>Identifier differing only in case is not CLS-compliant</source>
        <target state="translated">只有大小寫不同的識別項，不符合 CLS 規範</target>
        <note />
      </trans-unit>
      <trans-unit id="WRN_CLS_OverloadRefOut">
        <source>Overloaded method '{0}' differing only in ref or out, or in array rank, is not CLS-compliant</source>
        <target state="translated">只有 ref/out 或陣列陣序差異的多載方法 '{0}'，不符合 CLS 規範。</target>
        <note />
      </trans-unit>
      <trans-unit id="WRN_CLS_OverloadRefOut_Title">
        <source>Overloaded method differing only in ref or out, or in array rank, is not CLS-compliant</source>
        <target state="translated">只有 ref/out 或陣列陣序差異的多載方法，不符合 CLS 規範</target>
        <note />
      </trans-unit>
      <trans-unit id="WRN_CLS_OverloadUnnamed">
        <source>Overloaded method '{0}' differing only by unnamed array types is not CLS-compliant</source>
        <target state="translated">只有未命名陣列類型有差異的多載方法 '{0}'，不符合 CLS 規範。</target>
        <note />
      </trans-unit>
      <trans-unit id="WRN_CLS_OverloadUnnamed_Title">
        <source>Overloaded method differing only by unnamed array types is not CLS-compliant</source>
        <target state="translated">只有未命名陣列類型有差異的多載方法，不符合 CLS 規範</target>
        <note />
      </trans-unit>
      <trans-unit id="WRN_CLS_OverloadUnnamed_Description">
        <source>This error occurs if you have an overloaded method that takes a jagged array and the only difference between the method signatures is the element type of the array. To avoid this error, consider using a rectangular array rather than a jagged array; use an additional parameter to disambiguate the function call; rename one or more of the overloaded methods; or, if CLS Compliance is not needed, remove the CLSCompliantAttribute attribute.</source>
        <target state="translated">如果您的多載方法採用不規則陣列，而且方法簽章之間的唯一差異是陣列的項目類型，則會發生此錯誤。若要避免此錯誤，請考慮使用矩形陣列，而非不規則陣列; 請使用其他參數來釐清函式呼叫; 請重新命名一個或多個多載方法; 或者，如果不需要符合 CLS 規範，請移除 CLSCompliantAttribute 屬性。</target>
        <note />
      </trans-unit>
      <trans-unit id="WRN_CLS_BadIdentifier">
        <source>Identifier '{0}' is not CLS-compliant</source>
        <target state="translated">識別項 '{0}' 不符合 CLS 規範</target>
        <note />
      </trans-unit>
      <trans-unit id="WRN_CLS_BadIdentifier_Title">
        <source>Identifier is not CLS-compliant</source>
        <target state="translated">識別項不符合 CLS 規範</target>
        <note />
      </trans-unit>
      <trans-unit id="WRN_CLS_BadBase">
        <source>'{0}': base type '{1}' is not CLS-compliant</source>
        <target state="translated">'{0}': 基底類型 '{1}' 不符合 CLS 規範</target>
        <note />
      </trans-unit>
      <trans-unit id="WRN_CLS_BadBase_Title">
        <source>Base type is not CLS-compliant</source>
        <target state="translated">基底類型不符合 CLS 規範</target>
        <note />
      </trans-unit>
      <trans-unit id="WRN_CLS_BadBase_Description">
        <source>A base type was marked as not having to be compliant with the Common Language Specification (CLS) in an assembly that was marked as being CLS compliant. Either remove the attribute that specifies the assembly is CLS compliant or remove the attribute that indicates the type is not CLS compliant.</source>
        <target state="translated">在標記為符合 CLS 規範的組件中，基底類型標記為不需要符合 Common Language Specification (CLS) 規範。移除指定組件符合 CLS 規範的屬性，或移除指出類型不符合 CLS 規範的屬性。</target>
        <note />
      </trans-unit>
      <trans-unit id="WRN_CLS_BadInterfaceMember">
        <source>'{0}': CLS-compliant interfaces must have only CLS-compliant members</source>
        <target state="translated">'{0}': 符合 CLS 規範的介面內，所有成員都必須符合 CLS 規範。</target>
        <note />
      </trans-unit>
      <trans-unit id="WRN_CLS_BadInterfaceMember_Title">
        <source>CLS-compliant interfaces must have only CLS-compliant members</source>
        <target state="translated">符合 CLS 規範的介面內，所有成員都必須符合 CLS 規範</target>
        <note />
      </trans-unit>
      <trans-unit id="WRN_CLS_NoAbstractMembers">
        <source>'{0}': only CLS-compliant members can be abstract</source>
        <target state="translated">'{0}': 只有符合 CLS 規範的成員，才可為抽象。</target>
        <note />
      </trans-unit>
      <trans-unit id="WRN_CLS_NoAbstractMembers_Title">
        <source>Only CLS-compliant members can be abstract</source>
        <target state="translated">只有符合 CLS 規範的成員，才可為抽象</target>
        <note />
      </trans-unit>
      <trans-unit id="WRN_CLS_NotOnModules">
        <source>You must specify the CLSCompliant attribute on the assembly, not the module, to enable CLS compliance checking</source>
        <target state="translated">您必須在組件 (而非模組) 上指定 CLSCompliant 屬性，以啟用 CLS 合規性檢查。</target>
        <note />
      </trans-unit>
      <trans-unit id="WRN_CLS_NotOnModules_Title">
        <source>You must specify the CLSCompliant attribute on the assembly, not the module, to enable CLS compliance checking</source>
        <target state="translated">您必須在組件 (而非模組) 上指定 CLSCompliant 屬性，以啟用 CLS 合規性檢查。</target>
        <note />
      </trans-unit>
      <trans-unit id="WRN_CLS_ModuleMissingCLS">
        <source>Added modules must be marked with the CLSCompliant attribute to match the assembly</source>
        <target state="translated">新增的模組必須以 CLSCompliant 屬性標記，才能與這個組件相符</target>
        <note />
      </trans-unit>
      <trans-unit id="WRN_CLS_ModuleMissingCLS_Title">
        <source>Added modules must be marked with the CLSCompliant attribute to match the assembly</source>
        <target state="translated">新增的模組必須以 CLSCompliant 屬性標記，才能與這個組件相符</target>
        <note />
      </trans-unit>
      <trans-unit id="WRN_CLS_AssemblyNotCLS">
        <source>'{0}' cannot be marked as CLS-compliant because the assembly does not have a CLSCompliant attribute</source>
        <target state="translated">'因為組件沒有 CLSCompliant 屬性，所以 '{0}' 不可標記為符合 CLS 規範。</target>
        <note />
      </trans-unit>
      <trans-unit id="WRN_CLS_AssemblyNotCLS_Title">
        <source>Type or member cannot be marked as CLS-compliant because the assembly does not have a CLSCompliant attribute</source>
        <target state="translated">因為組件沒有 CLSCompliant 屬性，所以類型或成員不可標記為符合 CLS 規範</target>
        <note />
      </trans-unit>
      <trans-unit id="WRN_CLS_BadAttributeType">
        <source>'{0}' has no accessible constructors which use only CLS-compliant types</source>
        <target state="translated">'{0}' 沒有僅使用符合 CLS 規範之類型的可存取建構函式</target>
        <note />
      </trans-unit>
      <trans-unit id="WRN_CLS_BadAttributeType_Title">
        <source>Type has no accessible constructors which use only CLS-compliant types</source>
        <target state="translated">類型沒有僅使用符合 CLS 規範之類型的可存取建構函式</target>
        <note />
      </trans-unit>
      <trans-unit id="WRN_CLS_ArrayArgumentToAttribute">
        <source>Arrays as attribute arguments is not CLS-compliant</source>
        <target state="translated">以陣列做為屬性引數不符合 CLS 規範</target>
        <note />
      </trans-unit>
      <trans-unit id="WRN_CLS_ArrayArgumentToAttribute_Title">
        <source>Arrays as attribute arguments is not CLS-compliant</source>
        <target state="translated">以陣列做為屬性引數不符合 CLS 規範</target>
        <note />
      </trans-unit>
      <trans-unit id="WRN_CLS_NotOnModules2">
        <source>You cannot specify the CLSCompliant attribute on a module that differs from the CLSCompliant attribute on the assembly</source>
        <target state="translated">在模組上指定的 CLSCompliant 屬性不能與組件上的 CLSCompliant 屬性不同</target>
        <note />
      </trans-unit>
      <trans-unit id="WRN_CLS_NotOnModules2_Title">
        <source>You cannot specify the CLSCompliant attribute on a module that differs from the CLSCompliant attribute on the assembly</source>
        <target state="translated">在模組上指定的 CLSCompliant 屬性不能與組件上的 CLSCompliant 屬性不同</target>
        <note />
      </trans-unit>
      <trans-unit id="WRN_CLS_IllegalTrueInFalse">
        <source>'{0}' cannot be marked as CLS-compliant because it is a member of non-CLS-compliant type '{1}'</source>
        <target state="translated">'因為 '{0}' 是不符合 CLS 規範之類型 '{1}' 的成員，所以不可標記為符合 CLS 規範。</target>
        <note />
      </trans-unit>
      <trans-unit id="WRN_CLS_IllegalTrueInFalse_Title">
        <source>Type cannot be marked as CLS-compliant because it is a member of non-CLS-compliant type</source>
        <target state="translated">因為類型是不符合 CLS 規範之類型的成員，所以不可標記為符合 CLS 規範</target>
        <note />
      </trans-unit>
      <trans-unit id="WRN_CLS_MeaninglessOnPrivateType">
        <source>CLS compliance checking will not be performed on '{0}' because it is not visible from outside this assembly</source>
        <target state="translated">將不會在 '{0}' 上執行 CLS 合規性檢查，因為從此組件之外無法看到它。</target>
        <note />
      </trans-unit>
      <trans-unit id="WRN_CLS_MeaninglessOnPrivateType_Title">
        <source>CLS compliance checking will not be performed because it is not visible from outside this assembly</source>
        <target state="translated">將不會執行 CLS 合規性檢查，因為這個組件不是外部可見的</target>
        <note />
      </trans-unit>
      <trans-unit id="WRN_CLS_AssemblyNotCLS2">
        <source>'{0}' does not need a CLSCompliant attribute because the assembly does not have a CLSCompliant attribute</source>
        <target state="translated">'{0}' 不需要 CLSCompliant 屬性，因為組件並沒有 CLSCompliant 屬性。</target>
        <note />
      </trans-unit>
      <trans-unit id="WRN_CLS_AssemblyNotCLS2_Title">
        <source>Type or member does not need a CLSCompliant attribute because the assembly does not have a CLSCompliant attribute</source>
        <target state="translated">因為組件沒有 CLSCompliant 屬性，所以類型或成員不需要 CLSCompliant 屬性</target>
        <note />
      </trans-unit>
      <trans-unit id="WRN_CLS_MeaninglessOnParam">
        <source>CLSCompliant attribute has no meaning when applied to parameters. Try putting it on the method instead.</source>
        <target state="translated">CLSCompliant 屬性套用在參數上沒有意義，請改為置於方法上。</target>
        <note />
      </trans-unit>
      <trans-unit id="WRN_CLS_MeaninglessOnParam_Title">
        <source>CLSCompliant attribute has no meaning when applied to parameters</source>
        <target state="translated">CLSCompliant 屬性在套用至參數時沒有任何意義</target>
        <note />
      </trans-unit>
      <trans-unit id="WRN_CLS_MeaninglessOnReturn">
        <source>CLSCompliant attribute has no meaning when applied to return types. Try putting it on the method instead.</source>
        <target state="translated">CLSCompliant 屬性套用至傳回類型沒有意義，請改為置於方法上。</target>
        <note />
      </trans-unit>
      <trans-unit id="WRN_CLS_MeaninglessOnReturn_Title">
        <source>CLSCompliant attribute has no meaning when applied to return types</source>
        <target state="translated">CLSCompliant 屬性在套用至傳回類型時沒有任何意義</target>
        <note />
      </trans-unit>
      <trans-unit id="WRN_CLS_BadTypeVar">
        <source>Constraint type '{0}' is not CLS-compliant</source>
        <target state="translated">條件約束類型 '{0}' 不符合 CLS 規範</target>
        <note />
      </trans-unit>
      <trans-unit id="WRN_CLS_BadTypeVar_Title">
        <source>Constraint type is not CLS-compliant</source>
        <target state="translated">條件約束類型不符合 CLS 規範</target>
        <note />
      </trans-unit>
      <trans-unit id="WRN_CLS_VolatileField">
        <source>CLS-compliant field '{0}' cannot be volatile</source>
        <target state="translated">符合 CLS 規範的欄位 '{0}' 不可為 Volatile</target>
        <note />
      </trans-unit>
      <trans-unit id="WRN_CLS_VolatileField_Title">
        <source>CLS-compliant field cannot be volatile</source>
        <target state="translated">符合 CLS 規範的欄位不可為 volatile</target>
        <note />
      </trans-unit>
      <trans-unit id="WRN_CLS_BadInterface">
        <source>'{0}' is not CLS-compliant because base interface '{1}' is not CLS-compliant</source>
        <target state="translated">'{0}' 不符合 CLS 規範，因為基底介面 '{1}' 不符合 CLS 規範。</target>
        <note />
      </trans-unit>
      <trans-unit id="WRN_CLS_BadInterface_Title">
        <source>Type is not CLS-compliant because base interface is not CLS-compliant</source>
        <target state="translated">類型不符合 CLS 規範，因為基底介面不符合 CLS 規範</target>
        <note />
      </trans-unit>
      <trans-unit id="ERR_BadAwaitArg">
        <source>'await' requires that the type {0} have a suitable GetAwaiter method</source>
        <target state="translated">'await' 要求類型 {0} 必須要有適合的 GetAwaiter 方法</target>
        <note />
      </trans-unit>
      <trans-unit id="ERR_BadAwaitArgIntrinsic">
        <source>Cannot await '{0}'</source>
        <target state="translated">無法等候 '{0}'</target>
        <note />
      </trans-unit>
      <trans-unit id="ERR_BadAwaiterPattern">
        <source>'await' requires that the return type '{0}' of '{1}.GetAwaiter()' have suitable IsCompleted, OnCompleted, and GetResult members, and implement INotifyCompletion or ICriticalNotifyCompletion</source>
        <target state="translated">'await' 要求 '{1}.GetAwaiter()' 的傳回類型 '{0}' 必須是適合的 IsCompleted、OnCompleted 和 GetResult 成員，且實作 INotifyCompletion 或 ICriticalNotifyCompletion。</target>
        <note />
      </trans-unit>
      <trans-unit id="ERR_BadAwaitArg_NeedSystem">
        <source>'await' requires that the type '{0}' have a suitable GetAwaiter method. Are you missing a using directive for 'System'?</source>
        <target state="translated">'await' 要求類型 '{0}' 必須要有適合的 GetAwaiter 方法。是否遺漏了 'System' 的 using 指示詞?</target>
        <note />
      </trans-unit>
      <trans-unit id="ERR_BadAwaitArgVoidCall">
        <source>Cannot await 'void'</source>
        <target state="translated">無法等候 'void'</target>
        <note />
      </trans-unit>
      <trans-unit id="ERR_BadAwaitAsIdentifier">
        <source>'await' cannot be used as an identifier within an async method or lambda expression</source>
        <target state="translated">'await' 不能當做非同步方法或 Lambda 運算式中的識別項使用</target>
        <note />
      </trans-unit>
      <trans-unit id="ERR_DoesntImplementAwaitInterface">
        <source>'{0}' does not implement '{1}'</source>
        <target state="translated">'{0}' 未實作 '{1}'</target>
        <note />
      </trans-unit>
      <trans-unit id="ERR_TaskRetNoObjectRequired">
        <source>Since '{0}' is an async method that returns 'Task', a return keyword must not be followed by an object expression. Did you intend to return 'Task&lt;T&gt;'?</source>
        <target state="translated">因為 '{0}' 是會傳回 'Task' 的非同步方法，所以 return 關鍵字之後不可接著物件運算式。原本希望傳回 'Task&lt;T&gt;' 嗎?</target>
        <note />
      </trans-unit>
      <trans-unit id="ERR_BadAsyncReturn">
        <source>The return type of an async method must be void, Task or Task&lt;T&gt;</source>
        <target state="translated">非同步方法的傳回類型必須為 void、Task 或 Task&lt;T&gt;</target>
        <note />
      </trans-unit>
      <trans-unit id="ERR_CantReturnVoid">
        <source>Cannot return an expression of type 'void'</source>
        <target state="translated">無法傳回類型 'void' 的運算式</target>
        <note />
      </trans-unit>
      <trans-unit id="ERR_VarargsAsync">
        <source>__arglist is not allowed in the parameter list of async methods</source>
        <target state="translated">非同步方法的參數清單中不可出現 __arglist</target>
        <note />
      </trans-unit>
      <trans-unit id="ERR_ByRefTypeAndAwait">
        <source>'await' cannot be used in an expression containing the type '{0}'</source>
        <target state="translated">'await' 不得用於包含類型 '{0}' 的運算式中</target>
        <note />
      </trans-unit>
      <trans-unit id="ERR_UnsafeAsyncArgType">
        <source>Async methods cannot have unsafe parameters or return types</source>
        <target state="translated">非同步方法不能有 Unsafe 參數或 return 類型</target>
        <note />
      </trans-unit>
      <trans-unit id="ERR_BadAsyncArgType">
        <source>Async methods cannot have ref, in or out parameters</source>
        <target state="translated">非同步方法不可出現 ref、in 或 out 參數</target>
        <note />
      </trans-unit>
      <trans-unit id="ERR_BadAwaitWithoutAsync">
        <source>The 'await' operator can only be used when contained within a method or lambda expression marked with the 'async' modifier</source>
        <target state="translated">await' 運算子只有在包含於以 'async' 修飾詞標記的方法或 Lambda 運算式中時，才可使用。</target>
        <note />
      </trans-unit>
      <trans-unit id="ERR_BadAwaitWithoutAsyncLambda">
        <source>The 'await' operator can only be used within an async {0}. Consider marking this {0} with the 'async' modifier.</source>
        <target state="translated">await' 運算子只可用在非同步 {0} 中。請考慮以 'async' 修飾詞標記此 {0}。</target>
        <note />
      </trans-unit>
      <trans-unit id="ERR_BadAwaitWithoutAsyncMethod">
        <source>The 'await' operator can only be used within an async method. Consider marking this method with the 'async' modifier and changing its return type to 'Task&lt;{0}&gt;'.</source>
        <target state="translated">await' 運算子只可用在非同步方法中。請考慮以 'async' 修飾詞標記此方法，並將其傳回類型變更為 'Task&lt;{0}&gt;'。</target>
        <note />
      </trans-unit>
      <trans-unit id="ERR_BadAwaitWithoutVoidAsyncMethod">
        <source>The 'await' operator can only be used within an async method. Consider marking this method with the 'async' modifier and changing its return type to 'Task'.</source>
        <target state="translated">await' 運算子只可用於非同步方法中。請考慮以 'async' 修飾詞標記此方法，並將其傳回類型變更為 'Task'。</target>
        <note />
      </trans-unit>
      <trans-unit id="ERR_BadAwaitInFinally">
        <source>Cannot await in the body of a finally clause</source>
        <target state="translated">無法在 finally 子句的主體中等候</target>
        <note />
      </trans-unit>
      <trans-unit id="ERR_BadAwaitInCatch">
        <source>Cannot await in a catch clause</source>
        <target state="translated">無法在 catch 子句中等候</target>
        <note />
      </trans-unit>
      <trans-unit id="ERR_BadAwaitInCatchFilter">
        <source>Cannot await in the filter expression of a catch clause</source>
        <target state="translated">無法在 catch 子句的篩選條件運算式中等候</target>
        <note />
      </trans-unit>
      <trans-unit id="ERR_BadAwaitInLock">
        <source>Cannot await in the body of a lock statement</source>
        <target state="translated">無法在 lock 陳述式的主體中等候</target>
        <note />
      </trans-unit>
      <trans-unit id="ERR_BadAwaitInStaticVariableInitializer">
        <source>The 'await' operator cannot be used in a static script variable initializer.</source>
        <target state="translated">await' 運算子不可用於靜態指令碼變數初始設定式。</target>
        <note />
      </trans-unit>
      <trans-unit id="ERR_AwaitInUnsafeContext">
        <source>Cannot await in an unsafe context</source>
        <target state="translated">無法在不安全的內容中等候</target>
        <note />
      </trans-unit>
      <trans-unit id="ERR_BadAsyncLacksBody">
        <source>The 'async' modifier can only be used in methods that have a body.</source>
        <target state="translated">async' 修飾詞只可用於具有主體的方法。</target>
        <note />
      </trans-unit>
      <trans-unit id="ERR_BadSpecialByRefLocal">
        <source>Parameters or locals of type '{0}' cannot be declared in async methods or lambda expressions.</source>
        <target state="translated">類型 '{0}' 的參數或區域變數，不可在非同步方法或 Lambda 運算式中宣告。</target>
        <note />
      </trans-unit>
      <trans-unit id="ERR_BadSpecialByRefIterator">
        <source>foreach statement cannot operate on enumerators of type '{0}' in async or iterator methods because '{0}' is a ref struct.</source>
        <target state="translated">foreach 陳述式無法對 async 或 iterator 方法中類型 '{0}' 的列舉值進行操作，因為 '{0}' 為 ref struct。</target>
        <note />
      </trans-unit>
      <trans-unit id="ERR_SecurityCriticalOrSecuritySafeCriticalOnAsync">
        <source>Security attribute '{0}' cannot be applied to an Async method.</source>
        <target state="translated">安全屬性 '{0}' 無法套用至非同步方法。</target>
        <note />
      </trans-unit>
      <trans-unit id="ERR_SecurityCriticalOrSecuritySafeCriticalOnAsyncInClassOrStruct">
        <source>Async methods are not allowed in an Interface, Class, or Structure which has the 'SecurityCritical' or 'SecuritySafeCritical' attribute.</source>
        <target state="translated">具有 'SecurityCritical' 或 'SecuritySafeCritical' 屬性的介面、類別或結構中，不可使用非同步方法。</target>
        <note />
      </trans-unit>
      <trans-unit id="ERR_BadAwaitInQuery">
        <source>The 'await' operator may only be used in a query expression within the first collection expression of the initial 'from' clause or within the collection expression of a 'join' clause</source>
        <target state="translated">await' 運算子只能用在初始 'from' 子句的第一個集合運算式或 'join' 子句的集合運算式中的查詢運算式</target>
        <note />
      </trans-unit>
      <trans-unit id="WRN_AsyncLacksAwaits">
        <source>This async method lacks 'await' operators and will run synchronously. Consider using the 'await' operator to await non-blocking API calls, or 'await Task.Run(...)' to do CPU-bound work on a background thread.</source>
        <target state="translated">這個非同步方法缺少 'await' 運算子，因此將以同步方式執行。請考慮使用 'await' 運算子等候未封鎖的應用程式開發介面呼叫，或使用 'await Task.Run(...)' 在背景執行緒上執行 CPU-bound 工作。</target>
        <note />
      </trans-unit>
      <trans-unit id="WRN_AsyncLacksAwaits_Title">
        <source>Async method lacks 'await' operators and will run synchronously</source>
        <target state="translated">Async 方法缺乏 'await' 運算子，將同步執行</target>
        <note />
      </trans-unit>
      <trans-unit id="WRN_UnobservedAwaitableExpression">
        <source>Because this call is not awaited, execution of the current method continues before the call is completed. Consider applying the 'await' operator to the result of the call.</source>
        <target state="translated">因為未等候此呼叫，所以在呼叫完成之前會繼續執行目前的方法。請考慮將 'await' 運算子套用至呼叫的結果。</target>
        <note />
      </trans-unit>
      <trans-unit id="WRN_UnobservedAwaitableExpression_Title">
        <source>Because this call is not awaited, execution of the current method continues before the call is completed</source>
        <target state="translated">因為未等待此呼叫，所以在完成呼叫之前會繼續執行目前方法</target>
        <note />
      </trans-unit>
      <trans-unit id="WRN_UnobservedAwaitableExpression_Description">
        <source>The current method calls an async method that returns a Task or a Task&lt;TResult&gt; and doesn't apply the await operator to the result. The call to the async method starts an asynchronous task. However, because no await operator is applied, the program continues without waiting for the task to complete. In most cases, that behavior isn't what you expect. Usually other aspects of the calling method depend on the results of the call or, minimally, the called method is expected to complete before you return from the method that contains the call.

An equally important issue is what happens to exceptions that are raised in the called async method. An exception that's raised in a method that returns a Task or Task&lt;TResult&gt; is stored in the returned task. If you don't await the task or explicitly check for exceptions, the exception is lost. If you await the task, its exception is rethrown.

As a best practice, you should always await the call.

You should consider suppressing the warning only if you're sure that you don't want to wait for the asynchronous call to complete and that the called method won't raise any exceptions. In that case, you can suppress the warning by assigning the task result of the call to a variable.</source>
        <target state="translated">目前方法會呼叫傳回 Task 或 Task&lt;TResult&gt; 的 async 方法，而且不會將 await 運算子套用至結果。呼叫 async 方法會啟動非同步工作。不過，因為未套用 await 運算子，所以程式會繼續進行，而不會等待工作完成。在大多數情況下，該行為不會是您預期的行為。通常，calling 方法的其他層面取決於呼叫結果，或者至少必須先 called 方法，您才能從包含該呼叫的方法傳回。

另一個同樣重要的問題是，在 called async 方法中所引發的例外狀況會發生什麼情況。傳回 Task 或 Task&lt;TResult&gt; 之方法中所引發的例外狀況，會儲存在傳回的工作中。如果您不等待工作或明確地檢查例外狀況，則會遺失例外狀況。如果您等待工作，則會重新擲出其例外狀況。

最佳做法是一律等待呼叫。

只有在確定不想要等待非同步呼叫完成，且 called 方法不會引發任何例外狀況時，才應該考慮隱藏警告。在該情況下，將呼叫的工作結果指派給變數，即可隱藏警告。</target>
        <note />
      </trans-unit>
      <trans-unit id="ERR_SynchronizedAsyncMethod">
        <source>'MethodImplOptions.Synchronized' cannot be applied to an async method</source>
        <target state="translated">'MethodImplOptions.Synchronized' 無法套用至非同步方法</target>
        <note />
      </trans-unit>
      <trans-unit id="ERR_NoConversionForCallerLineNumberParam">
        <source>CallerLineNumberAttribute cannot be applied because there are no standard conversions from type '{0}' to type '{1}'</source>
        <target state="translated">無法套用 CallerLineNumberAttribute，因為沒有從類型 '{0}' 標準轉換成類型 '{1}'。</target>
        <note />
      </trans-unit>
      <trans-unit id="ERR_NoConversionForCallerFilePathParam">
        <source>CallerFilePathAttribute cannot be applied because there are no standard conversions from type '{0}' to type '{1}'</source>
        <target state="translated">無法套用 CallerFilePathAttribute，因為沒有從類型 '{0}' 標準轉換成類型 '{1}'。</target>
        <note />
      </trans-unit>
      <trans-unit id="ERR_NoConversionForCallerMemberNameParam">
        <source>CallerMemberNameAttribute cannot be applied because there are no standard conversions from type '{0}' to type '{1}'</source>
        <target state="translated">無法套用 CallerMemberNameAttribute，因為沒有從類型 '{0}' 標準轉換成類型 '{1}'。</target>
        <note />
      </trans-unit>
      <trans-unit id="ERR_BadCallerLineNumberParamWithoutDefaultValue">
        <source>The CallerLineNumberAttribute may only be applied to parameters with default values</source>
        <target state="translated">CallerLineNumberAttribute 只能套用至具有預設值的參數</target>
        <note />
      </trans-unit>
      <trans-unit id="ERR_BadCallerFilePathParamWithoutDefaultValue">
        <source>The CallerFilePathAttribute may only be applied to parameters with default values</source>
        <target state="translated">CallerFilePathAttribute 只能套用至具有預設值的參數</target>
        <note />
      </trans-unit>
      <trans-unit id="ERR_BadCallerMemberNameParamWithoutDefaultValue">
        <source>The CallerMemberNameAttribute may only be applied to parameters with default values</source>
        <target state="translated">CallerMemberNameAttribute 只能套用至具有預設值的參數</target>
        <note />
      </trans-unit>
      <trans-unit id="WRN_CallerLineNumberParamForUnconsumedLocation">
        <source>The CallerLineNumberAttribute applied to parameter '{0}' will have no effect because it applies to a member that is used in contexts that do not allow optional arguments</source>
        <target state="translated">套用到參數 '{0}' 的 CallerLineNumberAttribute 將沒有作用，因為它套用到了不允許選擇性引數的內容中所使用之成員。</target>
        <note />
      </trans-unit>
      <trans-unit id="WRN_CallerLineNumberParamForUnconsumedLocation_Title">
        <source>The CallerLineNumberAttribute will have no effect because it applies to a member that is used in contexts that do not allow optional arguments</source>
        <target state="translated">CallerLineNumberAttribute 將沒有效果，因為它所套用到的成員是用在不允許選擇性引數的內容</target>
        <note />
      </trans-unit>
      <trans-unit id="WRN_CallerFilePathParamForUnconsumedLocation">
        <source>The CallerFilePathAttribute applied to parameter '{0}' will have no effect because it applies to a member that is used in contexts that do not allow optional arguments</source>
        <target state="translated">套用到參數 '{0}' 的 CallerFilePathAttribute 將沒有作用，因為它套用到不允許選擇性引數的內容中所使用的成員</target>
        <note />
      </trans-unit>
      <trans-unit id="WRN_CallerFilePathParamForUnconsumedLocation_Title">
        <source>The CallerFilePathAttribute will have no effect because it applies to a member that is used in contexts that do not allow optional arguments</source>
        <target state="translated">CallerFilePathAttribute 將沒有作用，因為它套用到不允許選擇性引數的內容中所使用的成員</target>
        <note />
      </trans-unit>
      <trans-unit id="WRN_CallerMemberNameParamForUnconsumedLocation">
        <source>The CallerMemberNameAttribute applied to parameter '{0}' will have no effect because it applies to a member that is used in contexts that do not allow optional arguments</source>
        <target state="translated">套用到參數 '{0}' 的 CallerMemberNameAttribute 將沒有作用，因為它套用到了不允許選擇性引數的內容中所使用之成員。</target>
        <note />
      </trans-unit>
      <trans-unit id="WRN_CallerMemberNameParamForUnconsumedLocation_Title">
        <source>The CallerMemberNameAttribute will have no effect because it applies to a member that is used in contexts that do not allow optional arguments</source>
        <target state="translated">CallerMemberNameAttribute 將沒有效果，因為它所套用到的成員是用在不允許選擇性引數的內容</target>
        <note />
      </trans-unit>
      <trans-unit id="ERR_NoEntryPoint">
        <source>Program does not contain a static 'Main' method suitable for an entry point</source>
        <target state="translated">程式未包含適合進入點的靜態 'Main' 方法</target>
        <note />
      </trans-unit>
      <trans-unit id="ERR_ArrayInitializerIncorrectLength">
        <source>An array initializer of length '{0}' is expected</source>
        <target state="translated">必須是長度為 '{0}' 的陣列初始設定式</target>
        <note />
      </trans-unit>
      <trans-unit id="ERR_ArrayInitializerExpected">
        <source>A nested array initializer is expected</source>
        <target state="translated">必須是巢狀的陣列初始設定式</target>
        <note />
      </trans-unit>
      <trans-unit id="ERR_IllegalVarianceSyntax">
        <source>Invalid variance modifier. Only interface and delegate type parameters can be specified as variant.</source>
        <target state="translated">變異數修飾詞無效。只有介面及委派類型參數才可指定為變異數。</target>
        <note />
      </trans-unit>
      <trans-unit id="ERR_UnexpectedAliasedName">
        <source>Unexpected use of an aliased name</source>
        <target state="translated">未預期的別名用法</target>
        <note />
      </trans-unit>
      <trans-unit id="ERR_UnexpectedGenericName">
        <source>Unexpected use of a generic name</source>
        <target state="translated">未預期的泛型名稱用法</target>
        <note />
      </trans-unit>
      <trans-unit id="ERR_UnexpectedUnboundGenericName">
        <source>Unexpected use of an unbound generic name</source>
        <target state="translated">未預期的未繫結泛型名稱用法</target>
        <note />
      </trans-unit>
      <trans-unit id="ERR_GlobalStatement">
        <source>Expressions and statements can only occur in a method body</source>
        <target state="translated">運算式與陳述式只可出現在方法主體中</target>
        <note />
      </trans-unit>
      <trans-unit id="ERR_NamedArgumentForArray">
        <source>An array access may not have a named argument specifier</source>
        <target state="translated">陣列存取不能有具名引數規範</target>
        <note />
      </trans-unit>
      <trans-unit id="ERR_NotYetImplementedInRoslyn">
        <source>This language feature ('{0}') is not yet implemented.</source>
        <target state="translated">尚未實作語言功能 ('{0}')。</target>
        <note />
      </trans-unit>
      <trans-unit id="ERR_DefaultValueNotAllowed">
        <source>Default values are not valid in this context.</source>
        <target state="translated">預設值在此內容中無效。</target>
        <note />
      </trans-unit>
      <trans-unit id="ERR_CantOpenIcon">
        <source>Error opening icon file {0} -- {1}</source>
        <target state="translated">開啟圖示檔 {0} 時發生錯誤 -- {1}</target>
        <note />
      </trans-unit>
      <trans-unit id="ERR_CantOpenWin32Manifest">
        <source>Error opening Win32 manifest file {0} -- {1}</source>
        <target state="translated">開啟 Win32 資訊清單檔案 {0} 時發生錯誤 -- {1}</target>
        <note />
      </trans-unit>
      <trans-unit id="ERR_ErrorBuildingWin32Resources">
        <source>Error building Win32 resources -- {0}</source>
        <target state="translated">建置 Win32 資源時發生錯誤 -- {0}</target>
        <note />
      </trans-unit>
      <trans-unit id="ERR_DefaultValueBeforeRequiredValue">
        <source>Optional parameters must appear after all required parameters</source>
        <target state="translated">選擇性參數必須出現在所有必要參數之後</target>
        <note />
      </trans-unit>
      <trans-unit id="ERR_ExplicitImplCollisionOnRefOut">
        <source>Cannot inherit interface '{0}' with the specified type parameters because it causes method '{1}' to contain overloads which differ only on ref and out</source>
        <target state="translated">無法繼承具有指定之類型參數的介面 '{0}'，因為其會讓方法 '{1}' 包含只有在 ref 和 out 上有所差異的多載。</target>
        <note />
      </trans-unit>
      <trans-unit id="ERR_PartialWrongTypeParamsVariance">
        <source>Partial declarations of '{0}' must have the same type parameter names and variance modifiers in the same order</source>
        <target state="translated">{0}' 的部分宣告必須具有相同順序的相同類型參數名稱與變異數修飾詞</target>
        <note />
      </trans-unit>
      <trans-unit id="ERR_UnexpectedVariance">
        <source>Invalid variance: The type parameter '{1}' must be {3} valid on '{0}'. '{1}' is {2}.</source>
        <target state="translated">變異數無效: 類型參數 '{1}' 必須是在 '{0}' 上有效的 {3}。'{1}' 是 {2}。</target>
        <note />
      </trans-unit>
      <trans-unit id="ERR_DeriveFromDynamic">
        <source>'{0}': cannot derive from the dynamic type</source>
        <target state="translated">'{0}': 無法衍生自動態類型</target>
        <note />
      </trans-unit>
      <trans-unit id="ERR_DeriveFromConstructedDynamic">
        <source>'{0}': cannot implement a dynamic interface '{1}'</source>
        <target state="translated">'{0}': 無法實作動態介面 '{1}'</target>
        <note />
      </trans-unit>
      <trans-unit id="ERR_DynamicTypeAsBound">
        <source>Constraint cannot be the dynamic type</source>
        <target state="translated">條件約束不可為動態類型</target>
        <note />
      </trans-unit>
      <trans-unit id="ERR_ConstructedDynamicTypeAsBound">
        <source>Constraint cannot be a dynamic type '{0}'</source>
        <target state="translated">條件約束不可為動態類型 '{0}'</target>
        <note />
      </trans-unit>
      <trans-unit id="ERR_DynamicRequiredTypesMissing">
        <source>One or more types required to compile a dynamic expression cannot be found. Are you missing a reference?</source>
        <target state="translated">找不到編譯動態運算式所需的一或多種類型。您是否遺漏了參考?</target>
        <note />
      </trans-unit>
      <trans-unit id="ERR_MetadataNameTooLong">
        <source>Name '{0}' exceeds the maximum length allowed in metadata.</source>
        <target state="translated">名稱 '{0}' 超過中繼資料內所允許的長度上限。</target>
        <note />
      </trans-unit>
      <trans-unit id="ERR_AttributesNotAllowed">
        <source>Attributes are not valid in this context.</source>
        <target state="translated">屬性在此內容中無效。</target>
        <note />
      </trans-unit>
      <trans-unit id="ERR_ExternAliasNotAllowed">
        <source>'extern alias' is not valid in this context</source>
        <target state="translated">'extern alias' 在此內容中無效</target>
        <note />
      </trans-unit>
      <trans-unit id="WRN_IsDynamicIsConfusing">
        <source>Using '{0}' to test compatibility with '{1}' is essentially identical to testing compatibility with '{2}' and will succeed for all non-null values</source>
        <target state="translated">使用 '{0}' 測試與 '{1}' 的相容性，基本上和測試與 '{2}' 的相容性是一樣的，而且對所有非 null 值都會成功。</target>
        <note />
      </trans-unit>
      <trans-unit id="WRN_IsDynamicIsConfusing_Title">
        <source>Using 'is' to test compatibility with 'dynamic' is essentially identical to testing compatibility with 'Object'</source>
        <target state="translated">使用 'is' 測試與 'dynamic' 的相容性，基本上與測試與 'Object' 的相容性相同</target>
        <note />
      </trans-unit>
      <trans-unit id="ERR_YieldNotAllowedInScript">
        <source>Cannot use 'yield' in top-level script code</source>
        <target state="translated">無法在頂層指令碼中使用 'yield'</target>
        <note />
      </trans-unit>
      <trans-unit id="ERR_NamespaceNotAllowedInScript">
        <source>Cannot declare namespace in script code</source>
        <target state="translated">無法在指令碼中宣告命名空間</target>
        <note />
      </trans-unit>
      <trans-unit id="ERR_GlobalAttributesNotAllowed">
        <source>Assembly and module attributes are not allowed in this context</source>
        <target state="translated">此內容中不可使用組件與模組屬性</target>
        <note />
      </trans-unit>
      <trans-unit id="ERR_InvalidDelegateType">
        <source>Delegate '{0}' has no invoke method or an invoke method with a return type or parameter types that are not supported.</source>
        <target state="translated">委派 '{0}' 沒有叫用方法，或是叫用方法包含了不支援的傳回類型或參數類型。</target>
        <note />
      </trans-unit>
      <trans-unit id="WRN_MainIgnored">
        <source>The entry point of the program is global script code; ignoring '{0}' entry point.</source>
        <target state="translated">程式的進入點為全域指令碼; 將略過 '{0}' 進入點。</target>
        <note />
      </trans-unit>
      <trans-unit id="WRN_MainIgnored_Title">
        <source>The entry point of the program is global script code; ignoring entry point</source>
        <target state="translated">程式的進入點是全域指令碼; 將忽略進入點</target>
        <note />
      </trans-unit>
      <trans-unit id="ERR_StaticInAsOrIs">
        <source>The second operand of an 'is' or 'as' operator may not be static type '{0}'</source>
        <target state="translated">is' 或 'as' 運算子的第二個運算元不可為靜態類型 '{0}'</target>
        <note />
      </trans-unit>
      <trans-unit id="ERR_BadVisEventType">
        <source>Inconsistent accessibility: event type '{1}' is less accessible than event '{0}'</source>
        <target state="translated">不一致的存取範圍: 事件類型 '{1}' 比事件 '{0}' 的存取範圍小</target>
        <note />
      </trans-unit>
      <trans-unit id="ERR_NamedArgumentSpecificationBeforeFixedArgument">
        <source>Named argument specifications must appear after all fixed arguments have been specified. Please use language version {0} or greater to allow non-trailing named arguments.</source>
        <target state="translated">必須在所有固定引數皆已指定之後，具名引數規格才可出現。請使用語言版本 {0} 或更高的版本，以允許非後置的具名引數。</target>
        <note />
      </trans-unit>
      <trans-unit id="ERR_NamedArgumentSpecificationBeforeFixedArgumentInDynamicInvocation">
        <source>Named argument specifications must appear after all fixed arguments have been specified in a dynamic invocation.</source>
        <target state="translated">必須在所有固定引數皆已在動態引動過程中指定之後，具名引數規格才可出現。</target>
        <note />
      </trans-unit>
      <trans-unit id="ERR_BadNamedArgument">
        <source>The best overload for '{0}' does not have a parameter named '{1}'</source>
        <target state="translated">最符合 '{0}' 的多載，沒有名稱為 '{1}' 的參數。</target>
        <note />
      </trans-unit>
      <trans-unit id="ERR_BadNamedArgumentForDelegateInvoke">
        <source>The delegate '{0}' does not have a parameter named '{1}'</source>
        <target state="translated">委派 '{0}' 沒有名稱為 '{1}' 的參數</target>
        <note />
      </trans-unit>
      <trans-unit id="ERR_DuplicateNamedArgument">
        <source>Named argument '{0}' cannot be specified multiple times</source>
        <target state="translated">不可指定多次具名引數 '{0}'</target>
        <note />
      </trans-unit>
      <trans-unit id="ERR_NamedArgumentUsedInPositional">
        <source>Named argument '{0}' specifies a parameter for which a positional argument has already been given</source>
        <target state="translated">具名引數 '{0}' 會指定已指定其位置引數的參數</target>
        <note />
      </trans-unit>
      <trans-unit id="ERR_BadNonTrailingNamedArgument">
        <source>Named argument '{0}' is used out-of-position but is followed by an unnamed argument</source>
        <target state="translated">具名引數 '{0}' 未用在正確的位置，但後面接著未命名引數</target>
        <note />
      </trans-unit>
      <trans-unit id="ERR_DefaultValueUsedWithAttributes">
        <source>Cannot specify default parameter value in conjunction with DefaultParameterAttribute or OptionalAttribute</source>
        <target state="translated">不能連同 DefaultParameterAttribute 或 OptionalAttribute 一起指定預設參數值</target>
        <note />
      </trans-unit>
      <trans-unit id="ERR_DefaultValueMustBeConstant">
        <source>Default parameter value for '{0}' must be a compile-time constant</source>
        <target state="translated">{0}' 的預設參數值必須是編譯時期的常數</target>
        <note />
      </trans-unit>
      <trans-unit id="ERR_RefOutDefaultValue">
        <source>A ref or out parameter cannot have a default value</source>
        <target state="translated">ref 或 out 參數不能有預設值</target>
        <note />
      </trans-unit>
      <trans-unit id="ERR_DefaultValueForExtensionParameter">
        <source>Cannot specify a default value for the 'this' parameter</source>
        <target state="translated">無法指定 'this' 參數的預設值</target>
        <note />
      </trans-unit>
      <trans-unit id="ERR_DefaultValueForParamsParameter">
        <source>Cannot specify a default value for a parameter array</source>
        <target state="translated">無法指定參數陣列的預設值</target>
        <note />
      </trans-unit>
      <trans-unit id="ERR_NoConversionForDefaultParam">
        <source>A value of type '{0}' cannot be used as a default parameter because there are no standard conversions to type '{1}'</source>
        <target state="translated">類型 '{0}' 的值不可用做為預設參數，因為沒有標準轉換至類型 '{1}'。</target>
        <note />
      </trans-unit>
      <trans-unit id="ERR_NoConversionForNubDefaultParam">
        <source>A value of type '{0}' cannot be used as default parameter for nullable parameter '{1}' because '{0}' is not a simple type</source>
        <target state="translated">類型 '{0}' 的值不可用做為可為 Null 之參數 '{1}' 的預設參數，因為 '{0}' 不是簡單類型。</target>
        <note />
      </trans-unit>
      <trans-unit id="ERR_NotNullRefDefaultParameter">
        <source>'{0}' is of type '{1}'. A default parameter value of a reference type other than string can only be initialized with null</source>
        <target state="translated">'{0}' 為類型 '{1}'。非字串之參考類型的預設參數值，只能以 null 初始設定。</target>
        <note />
      </trans-unit>
      <trans-unit id="WRN_DefaultValueForUnconsumedLocation">
        <source>The default value specified for parameter '{0}' will have no effect because it applies to a member that is used in contexts that do not allow optional arguments</source>
        <target state="translated">為參數 '{0}' 指定的預設值將沒有作用，因為它套用到了不允許選擇性引數的內容中所使用之成員。</target>
        <note />
      </trans-unit>
      <trans-unit id="WRN_DefaultValueForUnconsumedLocation_Title">
        <source>The default value specified will have no effect because it applies to a member that is used in contexts that do not allow optional arguments</source>
        <target state="translated">指定的預設值將沒有效果，因為它所套用到的成員是用在不允許選擇性引數的內容</target>
        <note />
      </trans-unit>
      <trans-unit id="ERR_PublicKeyFileFailure">
        <source>Error signing output with public key from file '{0}' -- {1}</source>
        <target state="translated">使用檔案 '{0}' 的公開金鑰簽署輸出時發生錯誤 -- {1}</target>
        <note />
      </trans-unit>
      <trans-unit id="ERR_PublicKeyContainerFailure">
        <source>Error signing output with public key from container '{0}' -- {1}</source>
        <target state="translated">使用容器 '{0}' 的公開金鑰簽署輸出時發生錯誤 -- {1}</target>
        <note />
      </trans-unit>
      <trans-unit id="ERR_BadDynamicTypeof">
        <source>The typeof operator cannot be used on the dynamic type</source>
        <target state="translated">typeof 運算子不能用於動態類型上</target>
        <note />
      </trans-unit>
      <trans-unit id="ERR_ExpressionTreeContainsDynamicOperation">
        <source>An expression tree may not contain a dynamic operation</source>
        <target state="translated">運算式樹狀結構不可包含動態作業</target>
        <note />
      </trans-unit>
      <trans-unit id="ERR_BadAsyncExpressionTree">
        <source>Async lambda expressions cannot be converted to expression trees</source>
        <target state="translated">非同步 Lambda 運算式不可轉換成運算式樹狀結構</target>
        <note />
      </trans-unit>
      <trans-unit id="ERR_DynamicAttributeMissing">
        <source>Cannot define a class or member that utilizes 'dynamic' because the compiler required type '{0}' cannot be found. Are you missing a reference?</source>
        <target state="translated">無法定義利用 'dynamic' 的類別或成員，因為找不到編譯器的必要類型 '{0}'。是否遺漏了參考?</target>
        <note />
      </trans-unit>
      <trans-unit id="ERR_CannotPassNullForFriendAssembly">
        <source>Cannot pass null for friend assembly name</source>
        <target state="translated">無法傳遞 Null 做為 Friend 組件名稱</target>
        <note />
      </trans-unit>
      <trans-unit id="ERR_SignButNoPrivateKey">
        <source>Key file '{0}' is missing the private key needed for signing</source>
        <target state="translated">金鑰檔案 '{0}' 遺漏簽署所需的私密金鑰</target>
        <note />
      </trans-unit>
      <trans-unit id="ERR_PublicSignButNoKey">
        <source>Public signing was specified and requires a public key, but no public key was specified.</source>
        <target state="translated">公開簽章已指定且需要公開金鑰，但並未指定任何公開金鑰。</target>
        <note />
      </trans-unit>
      <trans-unit id="ERR_PublicSignNetModule">
        <source>Public signing is not supported for netmodules.</source>
        <target state="translated">對 netmodule 不支援公開簽署。</target>
        <note />
      </trans-unit>
      <trans-unit id="WRN_DelaySignButNoKey">
        <source>Delay signing was specified and requires a public key, but no public key was specified</source>
        <target state="translated">指定了延遲簽署且需要公開金鑰，但未指定任何公開金鑰。</target>
        <note />
      </trans-unit>
      <trans-unit id="WRN_DelaySignButNoKey_Title">
        <source>Delay signing was specified and requires a public key, but no public key was specified</source>
        <target state="translated">指定了延遲簽署且需要公開金鑰，但未指定任何公開金鑰。</target>
        <note />
      </trans-unit>
      <trans-unit id="ERR_InvalidVersionFormat">
        <source>The specified version string does not conform to the required format - major[.minor[.build[.revision]]]</source>
        <target state="translated">指定的版本字串不符合所需的格式 - major[.minor[.build[.revision]]]</target>
        <note />
      </trans-unit>
      <trans-unit id="ERR_InvalidVersionFormatDeterministic">
        <source>The specified version string contains wildcards, which are not compatible with determinism. Either remove wildcards from the version string, or disable determinism for this compilation</source>
        <target state="translated">指定的版本字串包含萬用字元，但這與確定性不相容。請移除版本字串中的萬用字元，或停用此編譯的確定性。</target>
        <note />
      </trans-unit>
      <trans-unit id="ERR_InvalidVersionFormat2">
        <source>The specified version string does not conform to the required format - major.minor.build.revision (without wildcards)</source>
        <target state="translated">指定的版本字串不符合所需的格式: major.minor.build.revision (不含萬用字元)</target>
        <note />
      </trans-unit>
      <trans-unit id="WRN_InvalidVersionFormat">
        <source>The specified version string does not conform to the recommended format - major.minor.build.revision</source>
        <target state="translated">指定的版本字串不符合建議的格式 - major.minor.build.revision</target>
        <note />
      </trans-unit>
      <trans-unit id="WRN_InvalidVersionFormat_Title">
        <source>The specified version string does not conform to the recommended format - major.minor.build.revision</source>
        <target state="translated">指定的版本字串不符合建議的格式 - major.minor.build.revision</target>
        <note />
      </trans-unit>
      <trans-unit id="ERR_InvalidAssemblyCultureForExe">
        <source>Executables cannot be satellite assemblies; culture should always be empty</source>
        <target state="translated">可執行檔不可為附屬組件; 文化特性需保留為空白。</target>
        <note />
      </trans-unit>
      <trans-unit id="ERR_NoCorrespondingArgument">
        <source>There is no argument given that corresponds to the required formal parameter '{0}' of '{1}'</source>
        <target state="translated">未提供任何可對應到 '{1}' 之必要型式參數 '{0}' 的引數</target>
        <note />
      </trans-unit>
      <trans-unit id="WRN_UnimplementedCommandLineSwitch">
        <source>The command line switch '{0}' is not yet implemented and was ignored.</source>
        <target state="translated">命令列參數 '{0}' 尚未獲實作，已忽略。</target>
        <note />
      </trans-unit>
      <trans-unit id="WRN_UnimplementedCommandLineSwitch_Title">
        <source>Command line switch is not yet implemented</source>
        <target state="translated">尚未實作命令列參數</target>
        <note />
      </trans-unit>
      <trans-unit id="ERR_ModuleEmitFailure">
        <source>Failed to emit module '{0}'.</source>
        <target state="translated">無法發出模組 '{0}'。</target>
        <note />
      </trans-unit>
      <trans-unit id="ERR_FixedLocalInLambda">
        <source>Cannot use fixed local '{0}' inside an anonymous method, lambda expression, or query expression</source>
        <target state="translated">無法在匿名方法、Lambda 運算式或查詢運算式中，使用固定的區域變數 '{0}'。</target>
        <note />
      </trans-unit>
      <trans-unit id="ERR_ExpressionTreeContainsNamedArgument">
        <source>An expression tree may not contain a named argument specification</source>
        <target state="translated">運算式樹狀結構不可包含具名引數規格</target>
        <note />
      </trans-unit>
      <trans-unit id="ERR_ExpressionTreeContainsOptionalArgument">
        <source>An expression tree may not contain a call or invocation that uses optional arguments</source>
        <target state="translated">運算式樹狀結構不可包含使用選擇性引數的呼叫或引動過程</target>
        <note />
      </trans-unit>
      <trans-unit id="ERR_ExpressionTreeContainsIndexedProperty">
        <source>An expression tree may not contain an indexed property</source>
        <target state="translated">運算式樹狀結構不可包含具備索引的屬性</target>
        <note />
      </trans-unit>
      <trans-unit id="ERR_IndexedPropertyRequiresParams">
        <source>Indexed property '{0}' has non-optional arguments which must be provided</source>
        <target state="translated">索引屬性 '{0}' 有必須提供的非選擇性引數</target>
        <note />
      </trans-unit>
      <trans-unit id="ERR_IndexedPropertyMustHaveAllOptionalParams">
        <source>Indexed property '{0}' must have all arguments optional</source>
        <target state="translated">索引屬性 '{0}' 的所有引數都必須是選擇性引數</target>
        <note />
      </trans-unit>
      <trans-unit id="ERR_SpecialByRefInLambda">
        <source>Instance of type '{0}' cannot be used inside a nested function, query expression, iterator block or async method</source>
        <target state="translated">類型 '{0}' 的執行個體不可用於巢狀函式、查詢運算式、迭代器區塊或非同步方法中</target>
        <note />
      </trans-unit>
      <trans-unit id="ERR_SecurityAttributeMissingAction">
        <source>First argument to a security attribute must be a valid SecurityAction</source>
        <target state="translated">安全屬性的第一個引數必須是有效的 SecurityAction</target>
        <note />
      </trans-unit>
      <trans-unit id="ERR_SecurityAttributeInvalidAction">
        <source>Security attribute '{0}' has an invalid SecurityAction value '{1}'</source>
        <target state="translated">安全屬性 '{0}' 出現無效的 SecurityAction 值 '{1}'</target>
        <note />
      </trans-unit>
      <trans-unit id="ERR_SecurityAttributeInvalidActionAssembly">
        <source>SecurityAction value '{0}' is invalid for security attributes applied to an assembly</source>
        <target state="translated">SecurityAction 值 '{0}' 對套用至組件的安全屬性無效</target>
        <note />
      </trans-unit>
      <trans-unit id="ERR_SecurityAttributeInvalidActionTypeOrMethod">
        <source>SecurityAction value '{0}' is invalid for security attributes applied to a type or a method</source>
        <target state="translated">SecurityAction 值 '{0}' 對套用至類型或方法的安全屬性無效</target>
        <note />
      </trans-unit>
      <trans-unit id="ERR_PrincipalPermissionInvalidAction">
        <source>SecurityAction value '{0}' is invalid for PrincipalPermission attribute</source>
        <target state="translated">SecurityAction 值 '{0}' 對 PrincipalPermission 屬性無效</target>
        <note />
      </trans-unit>
      <trans-unit id="ERR_FeatureNotValidInExpressionTree">
        <source>An expression tree may not contain '{0}'</source>
        <target state="translated">運算式樹狀結構不可包含 '{0}'</target>
        <note />
      </trans-unit>
      <trans-unit id="ERR_PermissionSetAttributeInvalidFile">
        <source>Unable to resolve file path '{0}' specified for the named argument '{1}' for PermissionSet attribute</source>
        <target state="translated">無法解析為 PermissionSet 屬性的具名引數 '{1}' 所指定之檔案路徑 '{0}'</target>
        <note />
      </trans-unit>
      <trans-unit id="ERR_PermissionSetAttributeFileReadError">
        <source>Error reading file '{0}' specified for the named argument '{1}' for PermissionSet attribute: '{2}'</source>
        <target state="translated">讀取為 PermissionSet 屬性的具名引數 '{1}' 所定之檔案 '{0}' 時，發生錯誤: '{2}'</target>
        <note />
      </trans-unit>
      <trans-unit id="ERR_GlobalSingleTypeNameNotFoundFwd">
        <source>The type name '{0}' could not be found in the global namespace. This type has been forwarded to assembly '{1}' Consider adding a reference to that assembly.</source>
        <target state="translated">全域命名空間中找不到類型名稱 '{0}'。此類型已轉送到組件 '{1}'，請考慮加入該組件的參考。</target>
        <note />
      </trans-unit>
      <trans-unit id="ERR_DottedTypeNameNotFoundInNSFwd">
        <source>The type name '{0}' could not be found in the namespace '{1}'. This type has been forwarded to assembly '{2}' Consider adding a reference to that assembly.</source>
        <target state="translated">命名空間 '{1}' 中找不到類型名稱 '{0}'。此類型已轉送到組件 '{2}'，請考慮加入該組件的參考。</target>
        <note />
      </trans-unit>
      <trans-unit id="ERR_SingleTypeNameNotFoundFwd">
        <source>The type name '{0}' could not be found. This type has been forwarded to assembly '{1}'. Consider adding a reference to that assembly.</source>
        <target state="translated">找不到類型名稱 '{0}'。此類型已經轉送給組件 '{1}'。請考慮加入該組件的參考。</target>
        <note />
      </trans-unit>
      <trans-unit id="ERR_AssemblySpecifiedForLinkAndRef">
        <source>Assemblies '{0}' and '{1}' refer to the same metadata but only one is a linked reference (specified using /link option); consider removing one of the references.</source>
        <target state="translated">組件 '{0}' 和 '{1}' 參考相同的中繼資料，但只有一個是連結的參考 (使用 /link 選項指定); 請考慮移除其中一個參考。</target>
        <note />
      </trans-unit>
      <trans-unit id="WRN_DeprecatedCollectionInitAdd">
        <source>The best overloaded Add method '{0}' for the collection initializer element is obsolete.</source>
        <target state="translated">集合初始設定式元素最符合的多載 Add 方法 '{0}' 已經過時。</target>
        <note />
      </trans-unit>
      <trans-unit id="WRN_DeprecatedCollectionInitAdd_Title">
        <source>The best overloaded Add method for the collection initializer element is obsolete</source>
        <target state="translated">集合初始設定式項目最符合的多載 Add 方法已經過時</target>
        <note />
      </trans-unit>
      <trans-unit id="WRN_DeprecatedCollectionInitAddStr">
        <source>The best overloaded Add method '{0}' for the collection initializer element is obsolete. {1}</source>
        <target state="translated">集合初始設定式元素最符合的多載 Add 方法 '{0}' 已經過時。{1}</target>
        <note />
      </trans-unit>
      <trans-unit id="WRN_DeprecatedCollectionInitAddStr_Title">
        <source>The best overloaded Add method for the collection initializer element is obsolete</source>
        <target state="translated">集合初始設定式項目最符合的多載 Add 方法已經過時</target>
        <note />
      </trans-unit>
      <trans-unit id="ERR_DeprecatedCollectionInitAddStr">
        <source>The best overloaded Add method '{0}' for the collection initializer element is obsolete. {1}</source>
        <target state="translated">集合初始設定式元素最符合的多載 Add 方法 '{0}' 已經過時。{1}</target>
        <note />
      </trans-unit>
      <trans-unit id="ERR_IteratorInInteractive">
        <source>Yield statements may not appear at the top level in interactive code.</source>
        <target state="translated">Yield 陳述式不可出現在互動式程式碼的最上層。</target>
        <note />
      </trans-unit>
      <trans-unit id="ERR_SecurityAttributeInvalidTarget">
        <source>Security attribute '{0}' is not valid on this declaration type. Security attributes are only valid on assembly, type and method declarations.</source>
        <target state="translated">安全屬性 '{0}' 在此宣告類型上無效。安全屬性只有在組件、類型和方法宣告上才有效。</target>
        <note />
      </trans-unit>
      <trans-unit id="ERR_BadDynamicMethodArg">
        <source>Cannot use an expression of type '{0}' as an argument to a dynamically dispatched operation.</source>
        <target state="translated">無法將類型 '{0}' 的運算式用做為動態分派作業的引數。</target>
        <note />
      </trans-unit>
      <trans-unit id="ERR_BadDynamicMethodArgLambda">
        <source>Cannot use a lambda expression as an argument to a dynamically dispatched operation without first casting it to a delegate or expression tree type.</source>
        <target state="translated">無法將 Lambda 運算式用做為動態分派作業的引數，但卻未先將其轉型為委派或運算式樹狀結構類型。</target>
        <note />
      </trans-unit>
      <trans-unit id="ERR_BadDynamicMethodArgMemgrp">
        <source>Cannot use a method group as an argument to a dynamically dispatched operation. Did you intend to invoke the method?</source>
        <target state="translated">無法將方法群組用做為動態分派作業的引數。原本希望叫用此方法嗎?</target>
        <note />
      </trans-unit>
      <trans-unit id="ERR_NoDynamicPhantomOnBase">
        <source>The call to method '{0}' needs to be dynamically dispatched, but cannot be because it is part of a base access expression. Consider casting the dynamic arguments or eliminating the base access.</source>
        <target state="translated">方法 '{0}' 的呼叫必須以動態方式分派，但因為它是基底存取運算式的一部分，所以無法動態分派。請考慮將動態引數轉型，或排除基底存取。</target>
        <note />
      </trans-unit>
      <trans-unit id="ERR_BadDynamicQuery">
        <source>Query expressions over source type 'dynamic' or with a join sequence of type 'dynamic' are not allowed</source>
        <target state="translated">不允許透過來源類型 'dynamic' 或使用類型 'dynamic' 之聯結序列的查詢運算式</target>
        <note />
      </trans-unit>
      <trans-unit id="ERR_NoDynamicPhantomOnBaseIndexer">
        <source>The indexer access needs to be dynamically dispatched, but cannot be because it is part of a base access expression. Consider casting the dynamic arguments or eliminating the base access.</source>
        <target state="translated">索引子存取必須以動態方式分派，但因為其為基底存取運算式的一部分，所以無法動態分派。請考慮將動態引數轉型，或排除基底存取。</target>
        <note />
      </trans-unit>
      <trans-unit id="WRN_DynamicDispatchToConditionalMethod">
        <source>The dynamically dispatched call to method '{0}' may fail at runtime because one or more applicable overloads are conditional methods.</source>
        <target state="translated">以動態方式將呼叫分派至方法 '{0}' 可能會在執行階段失敗，因為有一個或多個適用的多載為條件式方法。</target>
        <note />
      </trans-unit>
      <trans-unit id="WRN_DynamicDispatchToConditionalMethod_Title">
        <source>Dynamically dispatched call may fail at runtime because one or more applicable overloads are conditional methods</source>
        <target state="translated">以動態分派的呼叫可能會在執行階段失敗，因為一個或多個適用的多載是條件式方法</target>
        <note />
      </trans-unit>
      <trans-unit id="ERR_BadArgTypeDynamicExtension">
        <source>'{0}' has no applicable method named '{1}' but appears to have an extension method by that name. Extension methods cannot be dynamically dispatched. Consider casting the dynamic arguments or calling the extension method without the extension method syntax.</source>
        <target state="translated">'{0}' 沒有名稱為 '{1}' 的適用方法，但似乎有使用該名稱的擴充方法。擴充方法不可以動態方式分派。請考慮將動態引數轉型，或不要利用擴充方法語法來呼叫擴充方法。</target>
        <note />
      </trans-unit>
      <trans-unit id="WRN_CallerFilePathPreferredOverCallerMemberName">
        <source>The CallerMemberNameAttribute applied to parameter '{0}' will have no effect. It is overridden by the CallerFilePathAttribute.</source>
        <target state="translated">套用到參數 '{0}' 的 CallerMemberNameAttribute 將沒有作用，因為 CallerFilePathAttribute 會覆寫它。</target>
        <note />
      </trans-unit>
      <trans-unit id="WRN_CallerFilePathPreferredOverCallerMemberName_Title">
        <source>The CallerMemberNameAttribute will have no effect; it is overridden by the CallerFilePathAttribute</source>
        <target state="translated">CallerMemberNameAttribute 將沒有效果; CallerFilePathAttribute 會覆寫它</target>
        <note />
      </trans-unit>
      <trans-unit id="WRN_CallerLineNumberPreferredOverCallerMemberName">
        <source>The CallerMemberNameAttribute applied to parameter '{0}' will have no effect. It is overridden by the CallerLineNumberAttribute.</source>
        <target state="translated">套用到參數 '{0}' 的 CallerMemberNameAttribute 將沒有作用，因為 CallerLineNumberAttribute 會覆寫它。</target>
        <note />
      </trans-unit>
      <trans-unit id="WRN_CallerLineNumberPreferredOverCallerMemberName_Title">
        <source>The CallerMemberNameAttribute will have no effect; it is overridden by the CallerLineNumberAttribute</source>
        <target state="translated">CallerMemberNameAttribute 將沒有效果; CallerLineNumberAttribute 會覆寫它</target>
        <note />
      </trans-unit>
      <trans-unit id="WRN_CallerLineNumberPreferredOverCallerFilePath">
        <source>The CallerFilePathAttribute applied to parameter '{0}' will have no effect. It is overridden by the CallerLineNumberAttribute.</source>
        <target state="translated">套用到參數 '{0}' 的 CallerFilePathAttribute 將沒有作用，因為 CallerLineNumberAttribute 會覆寫它。</target>
        <note />
      </trans-unit>
      <trans-unit id="WRN_CallerLineNumberPreferredOverCallerFilePath_Title">
        <source>The CallerFilePathAttribute will have no effect; it is overridden by the CallerLineNumberAttribute</source>
        <target state="translated">CallerFilePathAttribute 將沒有效果; CallerLineNumberAttribute 會覆寫它</target>
        <note />
      </trans-unit>
      <trans-unit id="ERR_InvalidDynamicCondition">
        <source>Expression must be implicitly convertible to Boolean or its type '{0}' must define operator '{1}'.</source>
        <target state="translated">運算式必須可隱含轉換成布林值，或是其類型 '{0}' 必須定義運算子 '{1}'。</target>
        <note />
      </trans-unit>
      <trans-unit id="ERR_MixingWinRTEventWithRegular">
        <source>'{0}' cannot implement '{1}' because '{2}' is a Windows Runtime event and '{3}' is a regular .NET event.</source>
        <target state="translated">'{0}' 不可實作 '{1}'，因為 '{2}' 是 Windows 執行階段事件，而 '{3}' 是一般 .NET 事件。</target>
        <note />
      </trans-unit>
      <trans-unit id="WRN_CA2000_DisposeObjectsBeforeLosingScope1">
        <source>Call System.IDisposable.Dispose() on allocated instance of {0} before all references to it are out of scope.</source>
        <target state="translated">於配置的 {0} 執行個體的所有參考都超出範圍之前，在該執行個體上呼叫 System.IDisposable.Dispose()。</target>
        <note />
      </trans-unit>
      <trans-unit id="WRN_CA2000_DisposeObjectsBeforeLosingScope1_Title">
        <source>Call System.IDisposable.Dispose() on allocated instance before all references to it are out of scope</source>
        <target state="translated">在所配置執行個體的所有參考超出範圍之前，對其呼叫 System.IDisposable.Dispose()</target>
        <note />
      </trans-unit>
      <trans-unit id="WRN_CA2000_DisposeObjectsBeforeLosingScope2">
        <source>Allocated instance of {0} is not disposed along all exception paths.  Call System.IDisposable.Dispose() before all references to it are out of scope.</source>
        <target state="translated">配置的 {0} 執行個體並非沿著所有例外狀況路徑處置。請在其所有參考都超出範圍之前，呼叫 System.IDisposable.Dispose()。</target>
        <note />
      </trans-unit>
      <trans-unit id="WRN_CA2000_DisposeObjectsBeforeLosingScope2_Title">
        <source>Allocated instance is not disposed along all exception paths</source>
        <target state="translated">所配置的執行個體未沿著所有例外路徑處置</target>
        <note />
      </trans-unit>
      <trans-unit id="WRN_CA2202_DoNotDisposeObjectsMultipleTimes">
        <source>Object '{0}' can be disposed more than once.</source>
        <target state="translated">可以多次處置物件 '{0}'。</target>
        <note />
      </trans-unit>
      <trans-unit id="WRN_CA2202_DoNotDisposeObjectsMultipleTimes_Title">
        <source>Object can be disposed more than once</source>
        <target state="translated">可以多次處置物件</target>
        <note />
      </trans-unit>
      <trans-unit id="ERR_NewCoClassOnLink">
        <source>Interop type '{0}' cannot be embedded. Use the applicable interface instead.</source>
        <target state="translated">無法內嵌 Interop 類型 '{0}'。請改用適當的介面。</target>
        <note />
      </trans-unit>
      <trans-unit id="ERR_NoPIANestedType">
        <source>Type '{0}' cannot be embedded because it is a nested type. Consider setting the 'Embed Interop Types' property to false.</source>
        <target state="translated">無法內嵌類型 '{0}'，因為其為巢狀類型。請考慮將 [內嵌 Interop 類型] 屬性設定為 false。</target>
        <note />
      </trans-unit>
      <trans-unit id="ERR_GenericsUsedInNoPIAType">
        <source>Type '{0}' cannot be embedded because it has a generic argument. Consider setting the 'Embed Interop Types' property to false.</source>
        <target state="translated">無法內嵌類型 '{0}'，因為它有泛型引數。請考慮將 [內嵌 Interop 類型] 屬性設定為 false。</target>
        <note />
      </trans-unit>
      <trans-unit id="ERR_InteropStructContainsMethods">
        <source>Embedded interop struct '{0}' can contain only public instance fields.</source>
        <target state="translated">內嵌 Interop 結構 '{0}' 只可包含公用執行個體欄位。</target>
        <note />
      </trans-unit>
      <trans-unit id="ERR_WinRtEventPassedByRef">
        <source>A Windows Runtime event may not be passed as an out or ref parameter.</source>
        <target state="translated">Windows 執行階段事件不可以 out 或 ref 參數形式傳遞。</target>
        <note />
      </trans-unit>
      <trans-unit id="ERR_MissingMethodOnSourceInterface">
        <source>Source interface '{0}' is missing method '{1}' which is required to embed event '{2}'.</source>
        <target state="translated">來源介面 '{0}' 遺漏了內嵌事件 '{2}' 所需的方法 '{1}'。</target>
        <note />
      </trans-unit>
      <trans-unit id="ERR_MissingSourceInterface">
        <source>Interface '{0}' has an invalid source interface which is required to embed event '{1}'.</source>
        <target state="translated">介面 '{0}' 的來源介面無效，但內嵌事件 '{1}' 需要該介面。</target>
        <note />
      </trans-unit>
      <trans-unit id="ERR_InteropTypeMissingAttribute">
        <source>Interop type '{0}' cannot be embedded because it is missing the required '{1}' attribute.</source>
        <target state="translated">無法內嵌 Interop 類型 '{0}'，因為其遺漏必要的 '{1}' 屬性。</target>
        <note />
      </trans-unit>
      <trans-unit id="ERR_NoPIAAssemblyMissingAttribute">
        <source>Cannot embed interop types from assembly '{0}' because it is missing the '{1}' attribute.</source>
        <target state="translated">無法從組件 '{0}' 內嵌 Interop 類型，因為其遺漏了 '{1}' 屬性。</target>
        <note />
      </trans-unit>
      <trans-unit id="ERR_NoPIAAssemblyMissingAttributes">
        <source>Cannot embed interop types from assembly '{0}' because it is missing either the '{1}' attribute or the '{2}' attribute.</source>
        <target state="translated">無法從組件 '{0}' 內嵌 Interop 類型，因為其遺漏了 '{1}' 屬性或 '{2}' 屬性。</target>
        <note />
      </trans-unit>
      <trans-unit id="ERR_InteropTypesWithSameNameAndGuid">
        <source>Cannot embed interop type '{0}' found in both assembly '{1}' and '{2}'. Consider setting the 'Embed Interop Types' property to false.</source>
        <target state="translated">無法內嵌組件 '{1}' 和 '{2}' 中都有的 Interop 類型 '{0}'。請考慮將 [內嵌 Interop 類型] 屬性設定為 false。</target>
        <note />
      </trans-unit>
      <trans-unit id="ERR_LocalTypeNameClash">
        <source>Embedding the interop type '{0}' from assembly '{1}' causes a name clash in the current assembly. Consider setting the 'Embed Interop Types' property to false.</source>
        <target state="translated">從組件 '{1}' 內嵌 Interop 類型 '{0}'，會造成目前組件中的名稱衝相突。請考慮將 [內嵌 Interop 類型] 屬性設定為 false。</target>
        <note />
      </trans-unit>
      <trans-unit id="WRN_ReferencedAssemblyReferencesLinkedPIA">
        <source>A reference was created to embedded interop assembly '{0}' because of an indirect reference to that assembly created by assembly '{1}'. Consider changing the 'Embed Interop Types' property on either assembly.</source>
        <target state="translated">已建立內嵌 Interop 組件 '{0}' 的參考，因為該組件的間接參考已由組件 '{1}' 所建立。請考慮變更其中任一組件的 [內嵌 Interop 類型] 屬性。</target>
        <note />
      </trans-unit>
      <trans-unit id="WRN_ReferencedAssemblyReferencesLinkedPIA_Title">
        <source>A reference was created to embedded interop assembly because of an indirect assembly reference</source>
        <target state="translated">已建立內嵌 Interop 組件的參考，因為參考間接組件</target>
        <note />
      </trans-unit>
      <trans-unit id="WRN_ReferencedAssemblyReferencesLinkedPIA_Description">
        <source>You have added a reference to an assembly using /link (Embed Interop Types property set to True). This instructs the compiler to embed interop type information from that assembly. However, the compiler cannot embed interop type information from that assembly because another assembly that you have referenced also references that assembly using /reference (Embed Interop Types property set to False).

To embed interop type information for both assemblies, use /link for references to each assembly (set the Embed Interop Types property to True).

To remove the warning, you can use /reference instead (set the Embed Interop Types property to False). In this case, a primary interop assembly (PIA) provides interop type information.</source>
        <target state="translated">您已使用 /link 新增組件參考 (內嵌 Interop 類型屬性設定為 True)。這會指示編譯器內嵌該組件中的 Interop 類型資訊。不過，編譯器無法內嵌該組件中的 Interop 類型資訊，因為您已參考的另一個組件也會使用 /reference 來參考該組件 (內嵌 Interop 類型屬性設定為 False)。

若要內嵌兩個組件的 Interop 類型資訊，請針對每一個組件參考使用 /link (內嵌 Interop 類型屬性設定為 True)。

若要移除警告，您可以改用 /reference (內嵌 Interop 類型屬性設定為 False)。在此情況下，主要 Interop 組件 (PIA) 會提供 Interop 類型資訊。</target>
        <note />
      </trans-unit>
      <trans-unit id="ERR_GenericsUsedAcrossAssemblies">
        <source>Type '{0}' from assembly '{1}' cannot be used across assembly boundaries because it has a generic type argument that is an embedded interop type.</source>
        <target state="translated">因為組件 '{1}' 的類型 '{0}' 具有屬於內嵌 Interop 類型的泛型類型引數，所以不可跨組件的界限使用。</target>
        <note />
      </trans-unit>
      <trans-unit id="ERR_NoCanonicalView">
        <source>Cannot find the interop type that matches the embedded interop type '{0}'. Are you missing an assembly reference?</source>
        <target state="translated">找不到符合內嵌 Interop 類型 '{0}' 的 Interop 類型。是否遺漏了組件參考?</target>
        <note />
      </trans-unit>
      <trans-unit id="ERR_ByRefReturnUnsupported">
        <source>By-reference return type 'ref {0}' is not supported.</source>
        <target state="translated">不支援傳址方式傳回類型 'ref {0}'。</target>
        <note />
      </trans-unit>
      <trans-unit id="ERR_NetModuleNameMismatch">
        <source>Module name '{0}' stored in '{1}' must match its filename.</source>
        <target state="translated">儲存在 '{1}' 中的模組名稱 '{0}'，必須符合其檔案名稱。</target>
        <note />
      </trans-unit>
      <trans-unit id="ERR_BadModuleName">
        <source>Invalid module name: {0}</source>
        <target state="translated">模組名稱 {0} 無效</target>
        <note />
      </trans-unit>
      <trans-unit id="ERR_BadCompilationOptionValue">
        <source>Invalid '{0}' value: '{1}'.</source>
        <target state="translated">無效的 '{0}' 值: '{1}'。</target>
        <note />
      </trans-unit>
      <trans-unit id="ERR_BadAppConfigPath">
        <source>AppConfigPath must be absolute.</source>
        <target state="translated">AppConfigPath 必須是絕對路徑。</target>
        <note />
      </trans-unit>
      <trans-unit id="WRN_AssemblyAttributeFromModuleIsOverridden">
        <source>Attribute '{0}' from module '{1}' will be ignored in favor of the instance appearing in source</source>
        <target state="translated">將會忽略模組 '{1}' 中的屬性 '{0}'，改用出現在來源中的執行個體。</target>
        <note />
      </trans-unit>
      <trans-unit id="WRN_AssemblyAttributeFromModuleIsOverridden_Title">
        <source>Attribute will be ignored in favor of the instance appearing in source</source>
        <target state="translated">因來源中出現的執行個體，將會忽略屬性</target>
        <note />
      </trans-unit>
      <trans-unit id="ERR_CmdOptionConflictsSource">
        <source>Attribute '{0}' given in a source file conflicts with option '{1}'.</source>
        <target state="translated">原始程式檔中所提供的屬性 '{0}'，與選項 '{1}' 相衝突。</target>
        <note />
      </trans-unit>
      <trans-unit id="ERR_FixedBufferTooManyDimensions">
        <source>A fixed buffer may only have one dimension.</source>
        <target state="translated">固定緩衝區只能有一個維度。</target>
        <note />
      </trans-unit>
      <trans-unit id="WRN_ReferencedAssemblyDoesNotHaveStrongName">
        <source>Referenced assembly '{0}' does not have a strong name.</source>
        <target state="translated">參考組件 '{0}' 沒有強式名稱。</target>
        <note />
      </trans-unit>
      <trans-unit id="WRN_ReferencedAssemblyDoesNotHaveStrongName_Title">
        <source>Referenced assembly does not have a strong name</source>
        <target state="translated">參考的組件沒有強式名稱</target>
        <note />
      </trans-unit>
      <trans-unit id="ERR_InvalidSignaturePublicKey">
        <source>Invalid signature public key specified in AssemblySignatureKeyAttribute.</source>
        <target state="translated">AssemblySignatureKeyAttribute 中指定的簽章公開金鑰無效。</target>
        <note />
      </trans-unit>
      <trans-unit id="ERR_ExportedTypeConflictsWithDeclaration">
        <source>Type '{0}' exported from module '{1}' conflicts with type declared in primary module of this assembly.</source>
        <target state="translated">從模組 '{1}' 匯出的類型 '{0}' 與此組件的主要模組中所宣告之類型相衝突。</target>
        <note />
      </trans-unit>
      <trans-unit id="ERR_ExportedTypesConflict">
        <source>Type '{0}' exported from module '{1}' conflicts with type '{2}' exported from module '{3}'.</source>
        <target state="translated">從模組 '{1}' 匯出的類型 '{0}' 與從模組 '{3}' 匯出的類型 '{2}' 相衝突。</target>
        <note />
      </trans-unit>
      <trans-unit id="ERR_ForwardedTypeConflictsWithDeclaration">
        <source>Forwarded type '{0}' conflicts with type declared in primary module of this assembly.</source>
        <target state="translated">轉送的類型 '{0}' 與此組件主要模組中所宣告的類型相衝突。</target>
        <note />
      </trans-unit>
      <trans-unit id="ERR_ForwardedTypesConflict">
        <source>Type '{0}' forwarded to assembly '{1}' conflicts with type '{2}' forwarded to assembly '{3}'.</source>
        <target state="translated">轉送到組件 '{1}' 的類型 '{0}' 與轉送到組件 '{3}' 的類型 '{2}' 相衝突。</target>
        <note />
      </trans-unit>
      <trans-unit id="ERR_ForwardedTypeConflictsWithExportedType">
        <source>Type '{0}' forwarded to assembly '{1}' conflicts with type '{2}' exported from module '{3}'.</source>
        <target state="translated">轉送到組件 '{1}' 的類型 '{0}' 與從模組 '{3}' 匯出的類型 '{2}' 相衝突。</target>
        <note />
      </trans-unit>
      <trans-unit id="WRN_RefCultureMismatch">
        <source>Referenced assembly '{0}' has different culture setting of '{1}'.</source>
        <target state="translated">參考組件 '{0}' 有不同的文化特性設定 '{1}'。</target>
        <note />
      </trans-unit>
      <trans-unit id="WRN_RefCultureMismatch_Title">
        <source>Referenced assembly has different culture setting</source>
        <target state="translated">參考的組件具有不同文化特性設定</target>
        <note />
      </trans-unit>
      <trans-unit id="ERR_AgnosticToMachineModule">
        <source>Agnostic assembly cannot have a processor specific module '{0}'.</source>
        <target state="translated">無從驗證的組件不可有處理器專屬的模組 '{0}'。</target>
        <note />
      </trans-unit>
      <trans-unit id="ERR_ConflictingMachineModule">
        <source>Assembly and module '{0}' cannot target different processors.</source>
        <target state="translated">組件與模組 '{0}' 的目標處理器不可不同。</target>
        <note />
      </trans-unit>
      <trans-unit id="WRN_ConflictingMachineAssembly">
        <source>Referenced assembly '{0}' targets a different processor.</source>
        <target state="translated">參考組件 '{0}' 以不同的處理器為目標。</target>
        <note />
      </trans-unit>
      <trans-unit id="WRN_ConflictingMachineAssembly_Title">
        <source>Referenced assembly targets a different processor</source>
        <target state="translated">參考的組件以不同的處理器為目標</target>
        <note />
      </trans-unit>
      <trans-unit id="ERR_CryptoHashFailed">
        <source>Cryptographic failure while creating hashes.</source>
        <target state="translated">建立雜湊時密碼編譯失敗。</target>
        <note />
      </trans-unit>
      <trans-unit id="ERR_MissingNetModuleReference">
        <source>Reference to '{0}' netmodule missing.</source>
        <target state="translated">遺漏 '{0}' netmodule 的參考。</target>
        <note />
      </trans-unit>
      <trans-unit id="ERR_NetModuleNameMustBeUnique">
        <source>Module '{0}' is already defined in this assembly. Each module must have a unique filename.</source>
        <target state="translated">模組 '{0}' 已定義在此組件中。每個模組都必須要有不重複的檔案名稱。</target>
        <note />
      </trans-unit>
      <trans-unit id="ERR_CantReadConfigFile">
        <source>Cannot read config file '{0}' -- '{1}'</source>
        <target state="translated">無法讀取組態檔 '{0}' -- '{1}'</target>
        <note />
      </trans-unit>
      <trans-unit id="ERR_EncNoPIAReference">
        <source>Cannot continue since the edit includes a reference to an embedded type: '{0}'.</source>
        <target state="translated">無法繼續，因為編輯包含內嵌類型的參考: '{0}'。</target>
        <note />
      </trans-unit>
      <trans-unit id="ERR_EncReferenceToAddedMember">
        <source>Member '{0}' added during the current debug session can only be accessed from within its declaring assembly '{1}'.</source>
        <target state="translated">在目前偵錯工作階段期間加入的成員 '{0}'，只能從其宣告組件中 '{1}' 存取。</target>
        <note />
      </trans-unit>
      <trans-unit id="ERR_MutuallyExclusiveOptions">
        <source>Compilation options '{0}' and '{1}' can't both be specified at the same time.</source>
        <target state="translated">不得同時指定編輯選項 '{0}' 與 '{1}'。</target>
        <note />
      </trans-unit>
      <trans-unit id="ERR_LinkedNetmoduleMetadataMustProvideFullPEImage">
        <source>Linked netmodule metadata must provide a full PE image: '{0}'.</source>
        <target state="translated">連結的 netmodule 中繼資料必須提供完整的 PE 影像: '{0}'。</target>
        <note />
      </trans-unit>
      <trans-unit id="ERR_BadPrefer32OnLib">
        <source>/platform:anycpu32bitpreferred can only be used with /t:exe, /t:winexe and /t:appcontainerexe</source>
        <target state="translated">/platform:anycpu32bitpreferred 只可與 /t:exe、/t:winexe 和 /t:appcontainerexe 一起使用</target>
        <note />
      </trans-unit>
      <trans-unit id="IDS_PathList">
        <source>&lt;path list&gt;</source>
        <target state="translated">&lt;路徑清單&gt;</target>
        <note />
      </trans-unit>
      <trans-unit id="IDS_Text">
        <source>&lt;text&gt;</source>
        <target state="translated">&lt;文字&gt;</target>
        <note />
      </trans-unit>
      <trans-unit id="IDS_FeatureNullPropagatingOperator">
        <source>null propagating operator</source>
        <target state="translated">null 散佈運算子</target>
        <note />
      </trans-unit>
      <trans-unit id="IDS_FeatureExpressionBodiedMethod">
        <source>expression-bodied method</source>
        <target state="translated">運算式主體方法</target>
        <note />
      </trans-unit>
      <trans-unit id="IDS_FeatureExpressionBodiedProperty">
        <source>expression-bodied property</source>
        <target state="translated">運算式主體屬性</target>
        <note />
      </trans-unit>
      <trans-unit id="IDS_FeatureExpressionBodiedIndexer">
        <source>expression-bodied indexer</source>
        <target state="translated">運算式主體索引子</target>
        <note />
      </trans-unit>
      <trans-unit id="IDS_FeatureAutoPropertyInitializer">
        <source>auto property initializer</source>
        <target state="translated">Auto 屬性初始設定式</target>
        <note />
      </trans-unit>
      <trans-unit id="IDS_Namespace1">
        <source>&lt;namespace&gt;</source>
        <target state="translated">&lt;命名空間&gt;</target>
        <note />
      </trans-unit>
      <trans-unit id="IDS_FeatureRefLocalsReturns">
        <source>byref locals and returns</source>
        <target state="translated">Byref 本機與傳回</target>
        <note />
      </trans-unit>
      <trans-unit id="IDS_FeatureReadOnlyReferences">
        <source>readonly references</source>
        <target state="translated">唯讀參考</target>
        <note />
      </trans-unit>
      <trans-unit id="IDS_FeatureRefStructs">
        <source>ref structs</source>
        <target state="translated">ref struct</target>
        <note />
      </trans-unit>
      <trans-unit id="CompilationC">
        <source>Compilation (C#): </source>
        <target state="translated">編譯 (C#): </target>
        <note />
      </trans-unit>
      <trans-unit id="SyntaxNodeIsNotWithinSynt">
        <source>Syntax node is not within syntax tree</source>
        <target state="translated">語法節點不在語法樹狀結構內</target>
        <note />
      </trans-unit>
      <trans-unit id="LocationMustBeProvided">
        <source>Location must be provided in order to provide minimal type qualification.</source>
        <target state="translated">必須提供位置，才可提供最基本的類型限定性條件。</target>
        <note />
      </trans-unit>
      <trans-unit id="SyntaxTreeSemanticModelMust">
        <source>SyntaxTreeSemanticModel must be provided in order to provide minimal type qualification.</source>
        <target state="translated">必須提供 SyntaxTreeSemanticModel，才可提供最基本的類型限定性條件。</target>
        <note />
      </trans-unit>
      <trans-unit id="CantReferenceCompilationOf">
        <source>Can't reference compilation of type '{0}' from {1} compilation.</source>
        <target state="translated">無法從 {1} 編譯來參考類型為 '{0}' 的編譯</target>
        <note />
      </trans-unit>
      <trans-unit id="SyntaxTreeAlreadyPresent">
        <source>Syntax tree already present</source>
        <target state="translated">語法樹狀結構已存在</target>
        <note />
      </trans-unit>
      <trans-unit id="SubmissionCanOnlyInclude">
        <source>Submission can only include script code.</source>
        <target state="translated">提交只能包含指令碼。</target>
        <note />
      </trans-unit>
      <trans-unit id="SubmissionCanHaveAtMostOne">
        <source>Submission can have at most one syntax tree.</source>
        <target state="translated">提交最多可以有一個語法樹狀結構。</target>
        <note />
      </trans-unit>
      <trans-unit id="SyntaxTreeNotFoundTo">
        <source>SyntaxTree '{0}' not found to remove</source>
        <target state="translated">找不到要移除的語法樹狀結構 '{0}'</target>
        <note />
      </trans-unit>
      <trans-unit id="TreeMustHaveARootNodeWith">
        <source>tree must have a root node with SyntaxKind.CompilationUnit</source>
        <target state="translated">樹狀結構必須要有包含 SyntaxKind.CompilationUnit 的根節點</target>
        <note />
      </trans-unit>
      <trans-unit id="TypeArgumentCannotBeNull">
        <source>Type argument cannot be null</source>
        <target state="translated">類型引數不可為 null</target>
        <note />
      </trans-unit>
      <trans-unit id="WrongNumberOfTypeArguments">
        <source>Wrong number of type arguments</source>
        <target state="translated">類型引數的數目錯誤</target>
        <note />
      </trans-unit>
      <trans-unit id="NameConflictForName">
        <source>Name conflict for name {0}</source>
        <target state="translated">名稱 {0} 發生名稱衝突</target>
        <note />
      </trans-unit>
      <trans-unit id="LookupOptionsHasInvalidCombo">
        <source>LookupOptions has an invalid combination of options</source>
        <target state="translated">LookupOptions 的選項組合無效</target>
        <note />
      </trans-unit>
      <trans-unit id="ItemsMustBeNonEmpty">
        <source>items: must be non-empty</source>
        <target state="translated">項目: 不可為空白</target>
        <note />
      </trans-unit>
      <trans-unit id="UseVerbatimIdentifier">
        <source>Use Microsoft.CodeAnalysis.CSharp.SyntaxFactory.Identifier or Microsoft.CodeAnalysis.CSharp.SyntaxFactory.VerbatimIdentifier to create identifier tokens.</source>
        <target state="translated">使用 Microsoft.CodeAnalysis.CSharp.SyntaxFactory.Identifier 或 Microsoft.CodeAnalysis.CSharp.SyntaxFactory.VerbatimIdentifier 來建立識別項語彙基元。</target>
        <note />
      </trans-unit>
      <trans-unit id="UseLiteralForTokens">
        <source>Use Microsoft.CodeAnalysis.CSharp.SyntaxFactory.Literal to create character literal tokens.</source>
        <target state="translated">使用 Microsoft.CodeAnalysis.CSharp.SyntaxFactory.Literal 來建立字元常值語彙基元。</target>
        <note />
      </trans-unit>
      <trans-unit id="UseLiteralForNumeric">
        <source>Use Microsoft.CodeAnalysis.CSharp.SyntaxFactory.Literal to create numeric literal tokens.</source>
        <target state="translated">使用 Microsoft.CodeAnalysis.CSharp.SyntaxFactory.Literal 來建立數值常值語彙基元。</target>
        <note />
      </trans-unit>
      <trans-unit id="ThisMethodCanOnlyBeUsedToCreateTokens">
        <source>This method can only be used to create tokens - {0} is not a token kind.</source>
        <target state="translated">此方法只可用以建立語彙基元 - {0} 不是語彙基元種類。</target>
        <note />
      </trans-unit>
      <trans-unit id="GenericParameterDefinition">
        <source>Generic parameter is definition when expected to be reference {0}</source>
        <target state="translated">泛型參數為定義，但其必須是參考 {0}。</target>
        <note />
      </trans-unit>
      <trans-unit id="InvalidGetDeclarationNameMultipleDeclarators">
        <source>Called GetDeclarationName for a declaration node that can possibly contain multiple variable declarators.</source>
        <target state="translated">為可能包含多重變數宣告子的宣告節點，呼叫了 GetDeclarationName。</target>
        <note />
      </trans-unit>
      <trans-unit id="TreeNotPartOfCompilation">
        <source>tree not part of compilation</source>
        <target state="translated">樹狀結構不是編譯的一部分</target>
        <note />
      </trans-unit>
      <trans-unit id="PositionIsNotWithinSyntax">
        <source>Position is not within syntax tree with full span {0}</source>
        <target state="translated">位置不在有完整範圍 {0} 的語法樹狀結構內</target>
        <note />
      </trans-unit>
      <trans-unit id="WRN_BadUILang">
        <source>The language name '{0}' is invalid.</source>
        <target state="translated">語言名稱 '{0}' 無效。</target>
        <note />
      </trans-unit>
      <trans-unit id="WRN_BadUILang_Title">
        <source>The language name is invalid</source>
        <target state="translated">語言名稱無效</target>
        <note />
      </trans-unit>
      <trans-unit id="ERR_UnsupportedTransparentIdentifierAccess">
        <source>Transparent identifier member access failed for field '{0}' of '{1}'.  Does the data being queried implement the query pattern?</source>
        <target state="translated">透明識別項成員存取 '{1}' 的欄位 '{0}' 失敗。目前正在查詢的資料是否會實作查詢模式?</target>
        <note />
      </trans-unit>
      <trans-unit id="ERR_ParamDefaultValueDiffersFromAttribute">
        <source>The parameter has multiple distinct default values.</source>
        <target state="translated">此參數有多個相異的預設值。</target>
        <note />
      </trans-unit>
      <trans-unit id="ERR_FieldHasMultipleDistinctConstantValues">
        <source>The field has multiple distinct constant values.</source>
        <target state="translated">此欄位有多個相異的常數值。</target>
        <note />
      </trans-unit>
      <trans-unit id="WRN_UnqualifiedNestedTypeInCref">
        <source>Within cref attributes, nested types of generic types should be qualified.</source>
        <target state="translated">在 cref 屬性中，泛型類型的巢狀類型必須符合規定。</target>
        <note />
      </trans-unit>
      <trans-unit id="WRN_UnqualifiedNestedTypeInCref_Title">
        <source>Within cref attributes, nested types of generic types should be qualified</source>
        <target state="translated">在 cref 屬性中，泛型類型的巢狀類型必須符合規定</target>
        <note />
      </trans-unit>
      <trans-unit id="NotACSharpSymbol">
        <source>Not a C# symbol.</source>
        <target state="translated">不是 C# 符號。</target>
        <note />
      </trans-unit>
      <trans-unit id="HDN_UnusedUsingDirective">
        <source>Unnecessary using directive.</source>
        <target state="translated">不必要的 using 指示詞。</target>
        <note />
      </trans-unit>
      <trans-unit id="HDN_UnusedExternAlias">
        <source>Unused extern alias.</source>
        <target state="translated">未使用的外部別名。</target>
        <note />
      </trans-unit>
      <trans-unit id="ElementsCannotBeNull">
        <source>Elements cannot be null.</source>
        <target state="translated">項目不可為 null。</target>
        <note />
      </trans-unit>
      <trans-unit id="IDS_LIB_ENV">
        <source>LIB environment variable</source>
        <target state="translated">LIB 環境變數</target>
        <note />
      </trans-unit>
      <trans-unit id="IDS_LIB_OPTION">
        <source>/LIB option</source>
        <target state="translated">/LIB 選項</target>
        <note />
      </trans-unit>
      <trans-unit id="IDS_REFERENCEPATH_OPTION">
        <source>/REFERENCEPATH option</source>
        <target state="translated">/REFERENCEPATH 選項</target>
        <note />
      </trans-unit>
      <trans-unit id="IDS_DirectoryDoesNotExist">
        <source>directory does not exist</source>
        <target state="translated">目錄不存在</target>
        <note />
      </trans-unit>
      <trans-unit id="IDS_DirectoryHasInvalidPath">
        <source>path is too long or invalid</source>
        <target state="translated">路徑太長或無效</target>
        <note />
      </trans-unit>
      <trans-unit id="WRN_NoRuntimeMetadataVersion">
        <source>No value for RuntimeMetadataVersion found. No assembly containing System.Object was found nor was a value for RuntimeMetadataVersion specified through options.</source>
        <target state="translated">找不到 RuntimeMetadataVersion 的值。找不到任何包含 System.Object 的組件，也未透過選項指定 RuntimeMetadataVersion 的值。</target>
        <note />
      </trans-unit>
      <trans-unit id="WRN_NoRuntimeMetadataVersion_Title">
        <source>No value for RuntimeMetadataVersion found</source>
        <target state="translated">找不到 RuntimeMetadataVersion 的值</target>
        <note />
      </trans-unit>
      <trans-unit id="WrongSemanticModelType">
        <source>Expected a {0} SemanticModel.</source>
        <target state="translated">必須是 {0} SemanticModel。</target>
        <note />
      </trans-unit>
      <trans-unit id="IDS_FeatureLambda">
        <source>lambda expression</source>
        <target state="translated">Lambda 運算式</target>
        <note />
      </trans-unit>
      <trans-unit id="ERR_FeatureNotAvailableInVersion1">
        <source>Feature '{0}' is not available in C# 1. Please use language version {1} or greater.</source>
        <target state="translated">C# 1 中無法使用 '{0}' 功能。請使用語言版本 {1} 或更高的版本。</target>
        <note />
      </trans-unit>
      <trans-unit id="ERR_FeatureNotAvailableInVersion2">
        <source>Feature '{0}' is not available in C# 2. Please use language version {1} or greater.</source>
        <target state="translated">C# 2 中無法使用 '{0}' 功能。請使用語言版本 {1} 或更高的版本。</target>
        <note />
      </trans-unit>
      <trans-unit id="ERR_FeatureNotAvailableInVersion3">
        <source>Feature '{0}' is not available in C# 3. Please use language version {1} or greater.</source>
        <target state="translated">C# 3 中無法使用 '{0}' 功能。請使用語言版本 {1} 或更高的版本。</target>
        <note />
      </trans-unit>
      <trans-unit id="ERR_FeatureNotAvailableInVersion4">
        <source>Feature '{0}' is not available in C# 4. Please use language version {1} or greater.</source>
        <target state="translated">C# 4 中無法使用 '{0}' 功能。請使用語言版本 {1} 或更高的版本。</target>
        <note />
      </trans-unit>
      <trans-unit id="ERR_FeatureNotAvailableInVersion5">
        <source>Feature '{0}' is not available in C# 5. Please use language version {1} or greater.</source>
        <target state="translated">C# 5 中無法使用 '{0}' 功能。請使用語言版本 {1} 或更高的版本。</target>
        <note />
      </trans-unit>
      <trans-unit id="ERR_FeatureNotAvailableInVersion6">
        <source>Feature '{0}' is not available in C# 6. Please use language version {1} or greater.</source>
        <target state="translated">C# 6 中無法使用 '{0}' 功能。請使用語言版本 {1} 或更高的版本。</target>
        <note />
      </trans-unit>
      <trans-unit id="ERR_FeatureNotAvailableInVersion7">
        <source>Feature '{0}' is not available in C# 7.0. Please use language version {1} or greater.</source>
        <target state="translated">C# 7.0 中未提供功能 '{0}'。請使用語言版本 {1} 或更高版本。</target>
        <note />
      </trans-unit>
      <trans-unit id="ERR_FeatureIsUnimplemented">
        <source>Feature '{0}' is not implemented in this compiler.</source>
        <target state="translated">功能 '{0}' 未在此編譯器實作。</target>
        <note />
      </trans-unit>
      <trans-unit id="IDS_VersionExperimental">
        <source>'experimental'</source>
        <target state="translated">'「實驗」</target>
        <note />
      </trans-unit>
      <trans-unit id="PositionNotWithinTree">
        <source>Position must be within span of the syntax tree.</source>
        <target state="translated">位置必須在語法樹狀結構的範圍內。</target>
        <note />
      </trans-unit>
      <trans-unit id="SpeculatedSyntaxNodeCannotBelongToCurrentCompilation">
        <source>Syntax node to be speculated cannot belong to a syntax tree from the current compilation.</source>
        <target state="translated">要推測的語法節點，不可屬於目前編譯的語法樹狀結構。</target>
        <note />
      </trans-unit>
      <trans-unit id="ChainingSpeculativeModelIsNotSupported">
        <source>Chaining speculative semantic model is not supported. You should create a speculative model from the non-speculative ParentModel.</source>
        <target state="translated">不支援鏈結理論式語意模型。應從非理論式 ParentModel 建立理論式模型。</target>
        <note />
      </trans-unit>
      <trans-unit id="IDS_ToolName">
        <source>Microsoft (R) Visual C# Compiler</source>
        <target state="translated">Microsoft (R) Visual C# 編譯器</target>
        <note />
      </trans-unit>
      <trans-unit id="IDS_LogoLine1">
        <source>{0} version {1}</source>
        <target state="translated">{0} 版 {1}</target>
        <note />
      </trans-unit>
      <trans-unit id="IDS_LogoLine2">
        <source>Copyright (C) Microsoft Corporation. All rights reserved.</source>
        <target state="translated">Copyright (C) Microsoft Corporation. 著作權所有，並保留一切權利。</target>
        <note />
      </trans-unit>
      <trans-unit id="IDS_LangVersions">
        <source>Supported language versions:</source>
        <target state="translated">支援的語言版本:</target>
        <note />
      </trans-unit>
      <trans-unit id="IDS_CSCHelp">
        <source>
                             Visual C# Compiler Options

                       - OUTPUT FILES -
-out:&lt;file&gt;                   Specify output file name (default: base name of
                              file with main class or first file)
-target:exe                   Build a console executable (default) (Short
                              form: -t:exe)
-target:winexe                Build a Windows executable (Short form:
                              -t:winexe)
-target:library               Build a library (Short form: -t:library)
-target:module                Build a module that can be added to another
                              assembly (Short form: -t:module)
-target:appcontainerexe       Build an Appcontainer executable (Short form:
                              -t:appcontainerexe)
-target:winmdobj              Build a Windows Runtime intermediate file that
                              is consumed by WinMDExp (Short form: -t:winmdobj)
-doc:&lt;file&gt;                   XML Documentation file to generate
-refout:&lt;file&gt;                Reference assembly output to generate
-platform:&lt;string&gt;            Limit which platforms this code can run on: x86,
                              Itanium, x64, arm, arm64, anycpu32bitpreferred, or
                              anycpu. The default is anycpu.

                       - INPUT FILES -
-recurse:&lt;wildcard&gt;           Include all files in the current directory and
                              subdirectories according to the wildcard
                              specifications
-reference:&lt;alias&gt;=&lt;file&gt;     Reference metadata from the specified assembly
                              file using the given alias (Short form: -r)
-reference:&lt;file list&gt;        Reference metadata from the specified assembly
                              files (Short form: -r)
-addmodule:&lt;file list&gt;        Link the specified modules into this assembly
-link:&lt;file list&gt;             Embed metadata from the specified interop
                              assembly files (Short form: -l)
-analyzer:&lt;file list&gt;         Run the analyzers from this assembly
                              (Short form: -a)
-additionalfile:&lt;file list&gt;   Additional files that don't directly affect code
                              generation but may be used by analyzers for producing
                              errors or warnings.
-embed                        Embed all source files in the PDB.
-embed:&lt;file list&gt;            Embed specific files in the PDB

                       - RESOURCES -
-win32res:&lt;file&gt;              Specify a Win32 resource file (.res)
-win32icon:&lt;file&gt;             Use this icon for the output
-win32manifest:&lt;file&gt;         Specify a Win32 manifest file (.xml)
-nowin32manifest              Do not include the default Win32 manifest
-resource:&lt;resinfo&gt;           Embed the specified resource (Short form: -res)
-linkresource:&lt;resinfo&gt;       Link the specified resource to this assembly
                              (Short form: -linkres) Where the resinfo format
                              is &lt;file&gt;[,&lt;string name&gt;[,public|private]]

                       - CODE GENERATION -
-debug[+|-]                   Emit debugging information
-debug:{full|pdbonly|portable|embedded}
                              Specify debugging type ('full' is default,
                              'portable' is a cross-platform format,
                              'embedded' is a cross-platform format embedded into
                              the target .dll or .exe)
-optimize[+|-]                Enable optimizations (Short form: -o)
-deterministic                Produce a deterministic assembly
                              (including module version GUID and timestamp)
-refonly                      Produce a reference assembly in place of the main output
-instrument:TestCoverage      Produce an assembly instrumented to collect
                              coverage information
-sourcelink:&lt;file&gt;            Source link info to embed into PDB.

                       - ERRORS AND WARNINGS -
-warnaserror[+|-]             Report all warnings as errors
-warnaserror[+|-]:&lt;warn list&gt; Report specific warnings as errors
-warn:&lt;n&gt;                     Set warning level (0-4) (Short form: -w)
-nowarn:&lt;warn list&gt;           Disable specific warning messages
-ruleset:&lt;file&gt;               Specify a ruleset file that disables specific
                              diagnostics.
-errorlog:&lt;file&gt;              Specify a file to log all compiler and analyzer
                              diagnostics.
-reportanalyzer               Report additional analyzer information, such as
                              execution time.

                       - LANGUAGE -
-checked[+|-]                 Generate overflow checks
-unsafe[+|-]                  Allow 'unsafe' code
-define:&lt;symbol list&gt;         Define conditional compilation symbol(s) (Short
                              form: -d)
-langversion:?                Display the allowed values for language version
-langversion:&lt;string&gt;         Specify language version such as
                              `default` (latest major version), or
                              `latest` (latest version, including minor versions),
                              or specific versions like `6` or `7.1`

                       - SECURITY -
-delaysign[+|-]               Delay-sign the assembly using only the public
                              portion of the strong name key
-publicsign[+|-]              Public-sign the assembly using only the public
                              portion of the strong name key
-keyfile:&lt;file&gt;               Specify a strong name key file
-keycontainer:&lt;string&gt;        Specify a strong name key container
-highentropyva[+|-]           Enable high-entropy ASLR

                       - MISCELLANEOUS -
@&lt;file&gt;                       Read response file for more options
-help                         Display this usage message (Short form: -?)
-nologo                       Suppress compiler copyright message
-noconfig                     Do not auto include CSC.RSP file
-parallel[+|-]                Concurrent build.
-version                      Display the compiler version number and exit.

                       - ADVANCED -
-baseaddress:&lt;address&gt;        Base address for the library to be built
-checksumalgorithm:&lt;alg&gt;      Specify algorithm for calculating source file
                              checksum stored in PDB. Supported values are:
                              SHA1 (default) or SHA256.
-codepage:&lt;n&gt;                 Specify the codepage to use when opening source
                              files
-utf8output                   Output compiler messages in UTF-8 encoding
-main:&lt;type&gt;                  Specify the type that contains the entry point
                              (ignore all other possible entry points) (Short
                              form: -m)
-fullpaths                    Compiler generates fully qualified paths
-filealign:&lt;n&gt;                Specify the alignment used for output file
                              sections
-pathmap:&lt;K1&gt;=&lt;V1&gt;,&lt;K2&gt;=&lt;V2&gt;,...
                              Specify a mapping for source path names output by
                              the compiler.
-pdb:&lt;file&gt;                   Specify debug information file name (default:
                              output file name with .pdb extension)
-errorendlocation             Output line and column of the end location of
                              each error
-preferreduilang              Specify the preferred output language name.
-nostdlib[+|-]                Do not reference standard library (mscorlib.dll)
-subsystemversion:&lt;string&gt;    Specify subsystem version of this assembly
-lib:&lt;file list&gt;              Specify additional directories to search in for
                              references
-errorreport:&lt;string&gt;         Specify how to handle internal compiler errors:
                              prompt, send, queue, or none. The default is
                              queue.
-appconfig:&lt;file&gt;             Specify an application configuration file
                              containing assembly binding settings
-moduleassemblyname:&lt;string&gt;  Name of the assembly which this module will be
                              a part of
-modulename:&lt;string&gt;          Specify the name of the source module
</source>
        <target state="translated">
                              Visual C# 編譯器選項

                        - 輸出檔案 -
 /out:&lt;檔案&gt;                  指定輸出檔案名稱 (預設: 具有主要
                               類別的檔案或第一個檔案的基底名稱)
 /target:exe                   建置主控台可執行檔 (預設) (簡短
                               形式: /t:exe)
 /target:winexe                建置 Windows 可執行檔 (簡短形式:
                               /t:winexe)
 /target:library               建置程式庫 (簡短形式: /t:library)
 /target:module                建置可新增至其他組件的
                               模組 (簡短形式: /t:module)
 /target:appcontainerexe       建置 Appcontainer 可執行檔 (簡短形式:
                               /t:appcontainerexe)
 /target:winmdobj              建置 WinMDExp 所使用的 Windows 執行階段
                               中繼檔案 (簡短形式: /t:winmdobj)
 /doc:&lt;檔案&gt;                   要產生的 XML 文件檔案
 /refout:&lt;檔案&gt;                要產生的參考組件輸出
 /platform:&lt;字串&gt;            限制此程式碼可執行的平台: x86、
                                Itanium、x64、arm、arm64、anycpu32bitpreferred 或
                               anycpu。預設為 anycpu。

                        - 輸入檔案 -
 /recurse:&lt;萬用字元&gt;           根據萬用字元規格，包含
                               目前目錄和子目錄中的所有
                               檔案
 /reference:&lt;別名&gt;=&lt;檔案&gt;     使用給定的別名，參考指定組件檔
                               的中繼資料 (簡短形式: /r)
 /reference:&lt;檔案清單&gt;         參考指定組件檔的
                               中繼資料 (簡短形式: /r)
 /addmodule:&lt;檔案清單&gt;        將指定的模組連結至這個組件中
 /link:&lt;檔案清單&gt;             從指定的 Interop 組件檔內嵌
                               中繼資料 (簡短形式: /l)
 /analyzer:&lt;檔案清單&gt;          從這個組件執行分析器
                               (簡短形式: /a)
 /additionalfile:&lt;檔案清單&gt;   不會直接影響程式碼產生，
                               但分析器可用以產生錯誤或警告的
                               其他檔案。
 /embed                        內嵌 PDB 中的所有來源檔案。
 /embed:&lt;檔案清單&gt;            內嵌 PDB 中的特定檔案

                        - 資源 -
 /win32res:&lt;檔案&gt;              指定 Win32 資源檔 (.res)
 /win32icon:&lt;檔案&gt;             在輸出使用此圖示
 /win32manifest:&lt;檔案&gt;          指定 Win32 資訊清單檔案 (.xml)
 /nowin32manifest              不要包含預設 Win32 資訊清單
 /resource:&lt;資源資訊&gt;           內嵌指定的資源 (簡短形式: /res)
 /linkresource:&lt;資源資訊&gt;       將指定的資源連結至這個組件
                               (簡短形式: /linkres) 其中 resinfo 的格式
                               為 &lt;檔案&gt;[,&lt;字串名稱&gt;[,public|private]]

                        - 程式碼產生 -
 /debug[+|-]                   發出偵錯資訊
 /debug:{full|pdbonly|portable|embedded}
                               指定偵錯類型 ('full' 為預設，
                               'portable' 為跨平台格式，
                               'embedded' 為內嵌至 target .dll 或 .exe 中的
                               跨平台格式)
 /optimize[+|-]                啟用最佳化 (簡短形式: /o)
 /deterministic                產生確定性組件
                               (包括模組版本 GUID 與時間戳記)
 /refonly                      產生參考組件以代替主要輸出
 /instrument:TestCoverage      產生檢測組件，以收集
                               涵蓋範圍資訊
 /sourcelink:&lt;檔案&gt;            要內嵌至 PDB 中的來源連結資訊。

                        - 錯誤與警告 -
 /warnaserror[+|-]             將所有警告回報為錯誤
 /warnaserror[+|-]:&lt;警告清單&gt; 將特定警告回報為錯誤
 /warn:&lt;n&gt;                     設定警告層級 (0-4) (簡短形式: /w)
 /nowarn:&lt;警告清單&gt;           停用特定的警告訊息
 /ruleset:&lt;檔案&gt;                指定會停用特定診斷的
                                規則集檔案。
 /errorlog:&lt;檔案&gt;               指定要記錄所有編譯器和分析器診斷的
                               檔案。
 /reportanalyzer               回報其他分析器資訊，例如
                               執行時間。

                        - 語言 -
 /checked[+|-]                 產生溢位檢查
 /unsafe[+|-]                  允許 'unsafe' 程式碼
 /define:&lt;符號清單&gt;         定義條件式編譯符號 (簡短
                               形式: /d)
 /langversion:?                顯示語言版本允許的值
 /langversion:&lt;字串&gt;         指定語言版本，例如
                               `default` (最新的主要版本)、
                               `latest` (最新版本，包含次要版本)
                               或特定版本，例如 `6` 或 `7.1`

                        - 安全性 -
 /delaysign[+|-]                只使用強式名稱金鑰的公開部分
                               延遲簽署組件
 /publicsign[+|-]              只使用強式名稱金鑰的公開部分
                               公開簽署組件
 /keyfile:&lt;檔案&gt;                指定強式名稱金鑰檔
 /keycontainer:&lt;字串&gt;         指定強式名稱金鑰容器
 /highentropyva[+|-]           啟用高熵 ASLR

                        - 其他 -
 @&lt;檔案&gt;                        讀取回應檔以取得更多選項
 /help                         顯示這個使用訊息 (簡短形式: /?)
 /nologo                       隱藏編譯器著作權訊息
 /noconfig                     不自動納入 CSC.RSP 檔
 /parallel[+|-]                 並行建置。
 /version                      顯示編譯器版本號碼並結束。

                        - 進階 -
 /baseaddress:&lt;位址&gt;        要建置的程式庫基底位址
 /checksumalgorithm:&lt;演算法&gt;      為計算儲存在 PDB 中的原始
                               程式檔總和檢查碼指定演算法。支援的值為:
                               SHA1 (預設) 或 SHA256。
 /codepage:&lt;n&gt;                 指定開啟原始程式檔時要使用的
                               字碼頁
 /utf8output                   以 UTF-8 編碼方式輸出編譯器訊息
 /main:&lt;類型&gt;                  指定包含進入點
                               (忽略所有其他可能的進入點) (簡短
                               形式: /m)
 /fullpaths                    編譯器會產生完整路徑
 /filealign:&lt;n&gt;                 指定用於輸出檔案區段的
                               對齊方式
 /pathmap:&lt;K1&gt;=&lt;V1&gt;,&lt;K2&gt;=&lt;V2&gt;,...
                               為編譯器輸出的來源路徑名稱
                               指定對應。
 /pdb:&lt;檔案&gt;                   指定偵錯資訊檔案名稱 (預設:
                               副檔名為 .pdb 的輸出檔案名稱)
 /errorendlocation             輸出每個錯誤之結束位置的
                               行與欄
 /preferreduilang              指定慣用的輸出語言名稱。
 /nostdlib[+|-]                不要參考標準程式庫 (mscorlib.dll)
 /subsystemversion:&lt;字串&gt;    指定這個組件的子系統版本
 /lib:&lt;檔案清單&gt;              指定要搜尋的其他目錄以供
                               參考
 /errorreport:&lt;字串&gt;         指定如何處理內部編譯器錯誤:
                               prompt、send、queue 或 none。預設為 
                               queue。
 /appconfig:&lt;檔案&gt;             指定包含組件繫結設定的
                               應用程式設定檔
 /moduleassemblyname:&lt;字串&gt;  組件名稱，其中將會包含
                               此模組
 /modulename:&lt;字串&gt;          指定來源模組的名稱
</target>
        <note>Visual C# Compiler Options</note>
      </trans-unit>
      <trans-unit id="ERR_ComImportWithInitializers">
        <source>'{0}': a class with the ComImport attribute cannot specify field initializers.</source>
        <target state="translated">'{0}': 具有 ComImport 屬性的類別不可指定欄位初始設定式。</target>
        <note />
      </trans-unit>
      <trans-unit id="WRN_PdbLocalNameTooLong">
        <source>Local name '{0}' is too long for PDB.  Consider shortening or compiling without /debug.</source>
        <target state="translated">區域變數名稱 '{0}' 對 PDB 而言太長。請考慮將其縮短，或在編譯時不要使用 /debug。</target>
        <note />
      </trans-unit>
      <trans-unit id="WRN_PdbLocalNameTooLong_Title">
        <source>Local name is too long for PDB</source>
        <target state="translated">PDB 的本機名稱太長</target>
        <note />
      </trans-unit>
      <trans-unit id="ERR_RetNoObjectRequiredLambda">
        <source>Anonymous function converted to a void returning delegate cannot return a value</source>
        <target state="translated">轉換成 void 傳回委派的匿名函式，不可傳回值。</target>
        <note />
      </trans-unit>
      <trans-unit id="ERR_TaskRetNoObjectRequiredLambda">
        <source>Async lambda expression converted to a 'Task' returning delegate cannot return a value. Did you intend to return 'Task&lt;T&gt;'?</source>
        <target state="translated">轉換成 'Task' 傳回委派的非同步 Lambda 運算式，不可傳回值。原本希望傳回 'Task&lt;T&gt;' 嗎?</target>
        <note />
      </trans-unit>
      <trans-unit id="WRN_AnalyzerCannotBeCreated">
        <source>An instance of analyzer {0} cannot be created from {1} : {2}.</source>
        <target state="translated">不可從 {1} 建立分析器 {0} 的執行個體: {2}。</target>
        <note />
      </trans-unit>
      <trans-unit id="WRN_AnalyzerCannotBeCreated_Title">
        <source>An analyzer instance cannot be created</source>
        <target state="translated">無法建立分析器執行個體</target>
        <note />
      </trans-unit>
      <trans-unit id="WRN_NoAnalyzerInAssembly">
        <source>The assembly {0} does not contain any analyzers.</source>
        <target state="translated">組件 {0} 不包含任何分析器。</target>
        <note />
      </trans-unit>
      <trans-unit id="WRN_NoAnalyzerInAssembly_Title">
        <source>Assembly does not contain any analyzers</source>
        <target state="translated">組件不包含任何分析器</target>
        <note />
      </trans-unit>
      <trans-unit id="WRN_UnableToLoadAnalyzer">
        <source>Unable to load Analyzer assembly {0} : {1}</source>
        <target state="translated">無法載入分析器組件 {0} : {1}</target>
        <note />
      </trans-unit>
      <trans-unit id="WRN_UnableToLoadAnalyzer_Title">
        <source>Unable to load Analyzer assembly</source>
        <target state="translated">無法載入分析器組件</target>
        <note />
      </trans-unit>
      <trans-unit id="INF_UnableToLoadSomeTypesInAnalyzer">
        <source>Skipping some types in analyzer assembly {0} due to a ReflectionTypeLoadException : {1}.</source>
        <target state="translated">因為 ReflectionTypeLoadException 之故，所以略過分析器組件 {0} 中的某些類型: {1}。</target>
        <note />
      </trans-unit>
      <trans-unit id="ERR_CantReadRulesetFile">
        <source>Error reading ruleset file {0} - {1}</source>
        <target state="translated">讀取規則集檔案 {0} 時發生錯誤 - {1}</target>
        <note />
      </trans-unit>
      <trans-unit id="ERR_BadPdbData">
        <source>Error reading debug information for '{0}'</source>
        <target state="translated">讀取 '{0}' 的偵錯資訊時發生錯誤</target>
        <note />
      </trans-unit>
      <trans-unit id="IDS_OperationCausedStackOverflow">
        <source>Operation caused a stack overflow.</source>
        <target state="translated">作業導致了堆疊溢位。</target>
        <note />
      </trans-unit>
      <trans-unit id="WRN_IdentifierOrNumericLiteralExpected">
        <source>Expected identifier or numeric literal.</source>
        <target state="translated">必須是識別項或數值常值。</target>
        <note />
      </trans-unit>
      <trans-unit id="WRN_IdentifierOrNumericLiteralExpected_Title">
        <source>Expected identifier or numeric literal</source>
        <target state="translated">必須是識別項或數值常值</target>
        <note />
      </trans-unit>
      <trans-unit id="ERR_InitializerOnNonAutoProperty">
        <source>Only auto-implemented properties can have initializers.</source>
        <target state="translated">只有自動實作的屬性可以有初始設定式。</target>
        <note />
      </trans-unit>
      <trans-unit id="ERR_AutoPropertyMustHaveGetAccessor">
        <source>Auto-implemented properties must have get accessors.</source>
        <target state="translated">自動實作的屬性必須要有 get 存取子。</target>
        <note />
      </trans-unit>
      <trans-unit id="ERR_AutoPropertyMustOverrideSet">
        <source>Auto-implemented properties must override all accessors of the overridden property.</source>
        <target state="translated">自動實作的屬性必須覆寫已覆寫屬性的所有存取子。</target>
        <note />
      </trans-unit>
      <trans-unit id="ERR_AutoPropertyInitializerInInterface">
        <source>Auto-implemented properties inside interfaces cannot have initializers.</source>
        <target state="translated">介面內自動實作的屬性，不可有初始設定式。</target>
        <note />
      </trans-unit>
      <trans-unit id="ERR_InitializerInStructWithoutExplicitConstructor">
        <source>Structs without explicit constructors cannot contain members with initializers.</source>
        <target state="translated">沒有明確建構函式的結構，不可包含有初始設定式的成員。</target>
        <note />
      </trans-unit>
      <trans-unit id="ERR_EncodinglessSyntaxTree">
        <source>Cannot emit debug information for a source text without encoding.</source>
        <target state="translated">無法在不編碼的情況下，對原始程式文字發出偵錯資訊。</target>
        <note />
      </trans-unit>
      <trans-unit id="ERR_BlockBodyAndExpressionBody">
        <source>Block bodies and expression bodies cannot both be provided.</source>
        <target state="translated">不可同時提供區塊主體與運算式主體。</target>
        <note />
      </trans-unit>
      <trans-unit id="ERR_SwitchFallOut">
        <source>Control cannot fall out of switch from final case label ('{0}')</source>
        <target state="translated">控制項的位置不可位於最後一個 case 標籤 ('{0}') 的參數之外</target>
        <note />
      </trans-unit>
      <trans-unit id="ERR_UnexpectedBoundGenericName">
        <source>Type arguments are not allowed in the nameof operator.</source>
        <target state="translated">Nameof 運算子中不可使用類型引數。</target>
        <note />
      </trans-unit>
      <trans-unit id="ERR_NullPropagatingOpInExpressionTree">
        <source>An expression tree lambda may not contain a null propagating operator.</source>
        <target state="translated">運算式樹狀架構 Lambda 不可包含 null 散佈運算子。</target>
        <note />
      </trans-unit>
      <trans-unit id="ERR_DictionaryInitializerInExpressionTree">
        <source>An expression tree lambda may not contain a dictionary initializer.</source>
        <target state="translated">運算式樹狀架構 Lambda 不可包含字典初始設定式。</target>
        <note />
      </trans-unit>
      <trans-unit id="ERR_ExtensionCollectionElementInitializerInExpressionTree">
        <source>An extension Add method is not supported for a collection initializer in an expression lambda.</source>
        <target state="translated">運算式 Lambda 中的集合初始設定式不支援擴充功能 Add 方法。</target>
        <note />
      </trans-unit>
      <trans-unit id="IDS_FeatureNameof">
        <source>nameof operator</source>
        <target state="translated">nameof 運算子</target>
        <note />
      </trans-unit>
      <trans-unit id="IDS_FeatureDictionaryInitializer">
        <source>dictionary initializer</source>
        <target state="translated">字典初始設定式</target>
        <note />
      </trans-unit>
      <trans-unit id="ERR_UnclosedExpressionHole">
        <source>Missing close delimiter '}' for interpolated expression started with '{'.</source>
        <target state="translated">以 '{' 開頭的插入運算式遺漏結束分隔符號 '}'。</target>
        <note />
      </trans-unit>
      <trans-unit id="ERR_SingleLineCommentInExpressionHole">
        <source>A single-line comment may not be used in an interpolated string.</source>
        <target state="translated">插入的字串中不能使用單行註解。</target>
        <note />
      </trans-unit>
      <trans-unit id="ERR_InsufficientStack">
        <source>An expression is too long or complex to compile</source>
        <target state="translated">運算式太長或太複雜，造成編譯困難</target>
        <note />
      </trans-unit>
      <trans-unit id="ERR_ExpressionHasNoName">
        <source>Expression does not have a name.</source>
        <target state="translated">運算式沒有名稱。</target>
        <note />
      </trans-unit>
      <trans-unit id="ERR_SubexpressionNotInNameof">
        <source>Sub-expression cannot be used in an argument to nameof.</source>
        <target state="translated">nameof 的引數中不可使用子運算式。</target>
        <note />
      </trans-unit>
      <trans-unit id="ERR_AliasQualifiedNameNotAnExpression">
        <source>An alias-qualified name is not an expression.</source>
        <target state="translated">別名限定的名稱不是運算式。</target>
        <note />
      </trans-unit>
      <trans-unit id="ERR_NameofMethodGroupWithTypeParameters">
        <source>Type parameters are not allowed on a method group as an argument to 'nameof'.</source>
        <target state="translated">方法群組上不可使用類型參數做為 'nameof' 的引數。</target>
        <note />
      </trans-unit>
      <trans-unit id="NoNoneSearchCriteria">
        <source>SearchCriteria is expected.</source>
        <target state="translated">必須是 SearchCriteria。</target>
        <note />
      </trans-unit>
      <trans-unit id="ERR_InvalidAssemblyCulture">
        <source>Assembly culture strings may not contain embedded NUL characters.</source>
        <target state="translated">組件文化特性字串可能不包含內嵌的 NUL 字元。</target>
        <note />
      </trans-unit>
      <trans-unit id="IDS_FeatureUsingStatic">
        <source>using static</source>
        <target state="translated">使用靜態</target>
        <note />
      </trans-unit>
      <trans-unit id="IDS_FeatureInterpolatedStrings">
        <source>interpolated strings</source>
        <target state="translated">內插字串</target>
        <note />
      </trans-unit>
      <trans-unit id="IDS_AwaitInCatchAndFinally">
        <source>await in catch blocks and finally blocks</source>
        <target state="translated">等待於 catch 區塊與 finally 區塊中</target>
        <note />
      </trans-unit>
      <trans-unit id="IDS_FeatureBinaryLiteral">
        <source>binary literals</source>
        <target state="translated">二進位常值</target>
        <note />
      </trans-unit>
      <trans-unit id="IDS_FeatureDigitSeparator">
        <source>digit separators</source>
        <target state="translated">數字分隔符號</target>
        <note />
      </trans-unit>
      <trans-unit id="IDS_FeatureLocalFunctions">
        <source>local functions</source>
        <target state="translated">區域函式</target>
        <note />
      </trans-unit>
      <trans-unit id="ERR_UnescapedCurly">
        <source>A '{0}' character must be escaped (by doubling) in an interpolated string.</source>
        <target state="translated">在內插字串中，必須將 '{0}' 字元逸出 (重複兩次)。</target>
        <note />
      </trans-unit>
      <trans-unit id="ERR_EscapedCurly">
        <source>A '{0}' character may only be escaped by doubling '{0}{0}' in an interpolated string.</source>
        <target state="translated">在插入字串中，只能以重複兩次 ('{0}{0}') 的方式，將 '{0}' 字元逸出。</target>
        <note />
      </trans-unit>
      <trans-unit id="ERR_TrailingWhitespaceInFormatSpecifier">
        <source>A format specifier may not contain trailing whitespace.</source>
        <target state="translated">格式規範的尾端不可以是空白字元。</target>
        <note />
      </trans-unit>
      <trans-unit id="ERR_EmptyFormatSpecifier">
        <source>Empty format specifier.</source>
        <target state="translated">空白的格式規範。</target>
        <note />
      </trans-unit>
      <trans-unit id="ERR_ErrorInReferencedAssembly">
        <source>There is an error in a referenced assembly '{0}'.</source>
        <target state="translated">參考組件 '{0}' 中有錯誤。</target>
        <note />
      </trans-unit>
      <trans-unit id="ERR_ExpressionOrDeclarationExpected">
        <source>Expression or declaration statement expected.</source>
        <target state="translated">必須是運算式或宣告陳述式。</target>
        <note />
      </trans-unit>
      <trans-unit id="ERR_NameofExtensionMethod">
        <source>Extension method groups are not allowed as an argument to 'nameof'.</source>
        <target state="translated">擴充方法群組不允許做為 'nameof' 的引數。</target>
        <note />
      </trans-unit>
      <trans-unit id="WRN_AlignmentMagnitude">
        <source>Alignment value {0} has a magnitude greater than {1} and may result in a large formatted string.</source>
        <target state="translated">對齊值 {0} 的範圍大於 {1}，而且可能會導致大型格式化字串。</target>
        <note />
      </trans-unit>
      <trans-unit id="HDN_UnusedExternAlias_Title">
        <source>Unused extern alias</source>
        <target state="translated">未使用的外部別名</target>
        <note />
      </trans-unit>
      <trans-unit id="HDN_UnusedUsingDirective_Title">
        <source>Unnecessary using directive</source>
        <target state="translated">不必要的 using 指示詞</target>
        <note />
      </trans-unit>
      <trans-unit id="INF_UnableToLoadSomeTypesInAnalyzer_Title">
        <source>Skip loading types in analyzer assembly that fail due to a ReflectionTypeLoadException</source>
        <target state="translated">跳過載入分析器組件中因 ReflectionTypeLoadException 而失敗的類型</target>
        <note />
      </trans-unit>
      <trans-unit id="WRN_AlignmentMagnitude_Title">
        <source>Alignment value has a magnitude that may result in a large formatted string</source>
        <target state="translated">對齊值的範圍可能會導致大型格式化字串</target>
        <note />
      </trans-unit>
      <trans-unit id="ERR_ConstantStringTooLong">
        <source>Length of String constant exceeds current memory limit.  Try splitting the string into multiple constants.</source>
        <target state="translated">字串常數的長度超過目前的記憶體限制。請嘗試將字串分割成多個常數。</target>
        <note />
      </trans-unit>
      <trans-unit id="ERR_TupleTooFewElements">
        <source>Tuple must contain at least two elements.</source>
        <target state="translated">元組必須包含至少兩個項目。</target>
        <note />
      </trans-unit>
      <trans-unit id="ERR_DebugEntryPointNotSourceMethodDefinition">
        <source>Debug entry point must be a definition of a method declared in the current compilation.</source>
        <target state="translated">偵錯進入點必須是目前編譯中所宣告方法的定義。</target>
        <note />
      </trans-unit>
      <trans-unit id="ERR_LoadDirectiveOnlyAllowedInScripts">
        <source>#load is only allowed in scripts</source>
        <target state="translated">#load 只允許用於指令碼</target>
        <note />
      </trans-unit>
      <trans-unit id="ERR_PPLoadFollowsToken">
        <source>Cannot use #load after first token in file</source>
        <target state="translated">無法在檔案中第一個語彙基元後使用 #load</target>
        <note />
      </trans-unit>
      <trans-unit id="CouldNotFindFile">
        <source>Could not find file.</source>
        <target state="translated">找不到檔案。</target>
        <note>File path referenced in source (#load) could not be resolved.</note>
      </trans-unit>
      <trans-unit id="SyntaxTreeFromLoadNoRemoveReplace">
        <source>SyntaxTree '{0}' resulted from a #load directive and cannot be removed or replaced directly.</source>
        <target state="translated">SyntaxTree '{0}' 是從 #load 指示詞所產生，無法直接移除或取代。</target>
        <note />
      </trans-unit>
      <trans-unit id="ERR_SourceFileReferencesNotSupported">
        <source>Source file references are not supported.</source>
        <target state="translated">不支援原始程式檔參考。</target>
        <note />
      </trans-unit>
      <trans-unit id="ERR_InvalidPathMap">
        <source>The pathmap option was incorrectly formatted.</source>
        <target state="translated">pathmap 選項格式不正確。</target>
        <note />
      </trans-unit>
      <trans-unit id="ERR_InvalidReal">
        <source>Invalid real literal.</source>
        <target state="translated">無效的實際常值。</target>
        <note />
      </trans-unit>
      <trans-unit id="ERR_AutoPropertyCannotBeRefReturning">
        <source>Auto-implemented properties cannot return by reference</source>
        <target state="translated">無法以傳址方式傳回自動實作屬性</target>
        <note />
      </trans-unit>
      <trans-unit id="ERR_RefPropertyMustHaveGetAccessor">
        <source>Properties which return by reference must have a get accessor</source>
        <target state="translated">以傳址方式傳回的屬性必須有 get 存取子</target>
        <note />
      </trans-unit>
      <trans-unit id="ERR_RefPropertyCannotHaveSetAccessor">
        <source>Properties which return by reference cannot have set accessors</source>
        <target state="translated">以傳址方式傳回的屬性不能有 set 存取子</target>
        <note />
      </trans-unit>
      <trans-unit id="ERR_CantChangeRefReturnOnOverride">
        <source>'{0}' must match by reference return of overridden member '{1}'</source>
        <target state="translated">'{0}' 必須符合覆寫成員 '{1}' 的傳址方式傳回</target>
        <note />
      </trans-unit>
      <trans-unit id="ERR_MustNotHaveRefReturn">
        <source>By-reference returns may only be used in methods that return by reference</source>
        <target state="translated">傳址傳回只能用於以傳址方式傳回的方法</target>
        <note />
      </trans-unit>
      <trans-unit id="ERR_MustHaveRefReturn">
        <source>By-value returns may only be used in methods that return by value</source>
        <target state="translated">傳值傳回只能用於以傳值方式傳回的方法</target>
        <note />
      </trans-unit>
      <trans-unit id="ERR_RefReturnMustHaveIdentityConversion">
        <source>The return expression must be of type '{0}' because this method returns by reference</source>
        <target state="translated">傳回運算式的類型必須是類型 '{0}'，因為此方法以傳址方式傳回</target>
        <note />
      </trans-unit>
      <trans-unit id="ERR_CloseUnimplementedInterfaceMemberWrongRefReturn">
        <source>'{0}' does not implement interface member '{1}'. '{2}' cannot implement '{1}' because it does not have matching return by reference.</source>
        <target state="translated">'{0}' 未實作介面成員 '{1}'。因為 '{2}' 沒有相符的傳址方式傳回，所以無法實作 '{1}'。</target>
        <note />
      </trans-unit>
      <trans-unit id="ERR_BadIteratorReturnRef">
        <source>The body of '{0}' cannot be an iterator block because '{0}' returns by reference</source>
        <target state="translated">{0}' 的主體不可是 Iterator 區塊，因為 '{0}' 是以傳址方式傳回</target>
        <note />
      </trans-unit>
      <trans-unit id="ERR_BadRefReturnExpressionTree">
        <source>Lambda expressions that return by reference cannot be converted to expression trees</source>
        <target state="translated">無法將以傳址方式傳回的 Lambda 運算式轉換為運算式樹狀架構</target>
        <note />
      </trans-unit>
      <trans-unit id="ERR_RefReturningCallInExpressionTree">
        <source>An expression tree lambda may not contain a call to a method, property, or indexer that returns by reference</source>
        <target state="translated">運算式樹狀架構 Lambda 不能包含呼叫以傳址方式傳回的方法、屬性或索引子</target>
        <note />
      </trans-unit>
      <trans-unit id="ERR_RefReturnLvalueExpected">
        <source>An expression cannot be used in this context because it may not be passed or returned by reference</source>
        <target state="translated">因為參考可能不會傳遞或傳回運算式，所以無法於此內容中使用運算式</target>
        <note />
      </trans-unit>
      <trans-unit id="ERR_RefReturnNonreturnableLocal">
        <source>Cannot return '{0}' by reference because it was initialized to a value that cannot be returned by reference</source>
        <target state="translated">無法以傳址方式傳回 '{0}'，因為已將其初始化為無法由傳址方式傳回的值</target>
        <note />
      </trans-unit>
      <trans-unit id="ERR_RefReturnNonreturnableLocal2">
        <source>Cannot return by reference a member of '{0}' because it was initialized to a value that cannot be returned by reference</source>
        <target state="translated">無法以傳址方式傳回 '{0}' 的成員，因為已將其初始化為無法由傳址方式傳回的值</target>
        <note />
      </trans-unit>
      <trans-unit id="ERR_RefReturnReadonlyLocal">
        <source>Cannot return '{0}' by reference because it is read-only</source>
        <target state="translated">無法以傳址方式傳回 '{0}'，因其為唯讀</target>
        <note />
      </trans-unit>
      <trans-unit id="ERR_RefReturnRangeVariable">
        <source>Cannot return the range variable '{0}' by reference</source>
        <target state="translated">無法以傳址方式傳回範圍變數 '{0}'</target>
        <note />
      </trans-unit>
      <trans-unit id="ERR_RefReturnReadonlyLocalCause">
        <source>Cannot return '{0}' by reference because it is a '{1}'</source>
        <target state="translated">無法以傳址方式傳回 '{0}'，因其為 '{1}'</target>
        <note />
      </trans-unit>
      <trans-unit id="ERR_RefReturnReadonlyLocal2Cause">
        <source>Cannot return fields of '{0}' by reference because it is a '{1}'</source>
        <target state="translated">無法以傳址方式傳回 '{0}' 欄位，因其為 '{1}'</target>
        <note />
      </trans-unit>
      <trans-unit id="ERR_RefReturnReadonly">
        <source>A readonly field cannot be returned by writable reference</source>
        <target state="translated">無法以可寫入傳址方式傳回唯讀欄位</target>
        <note />
      </trans-unit>
      <trans-unit id="ERR_RefReturnReadonlyStatic">
        <source>A static readonly field cannot be returned by writable reference</source>
        <target state="translated">無法以可寫入傳址方式傳回靜態的唯讀欄位</target>
        <note />
      </trans-unit>
      <trans-unit id="ERR_RefReturnReadonly2">
        <source>Members of readonly field '{0}' cannot be returned by writable reference</source>
        <target state="translated">無法以可寫入傳址方式傳回唯讀欄位 '{0}' 的成員</target>
        <note />
      </trans-unit>
      <trans-unit id="ERR_RefReturnReadonlyStatic2">
        <source>Fields of static readonly field '{0}' cannot be returned by writable reference</source>
        <target state="translated">無法以可寫入傳址方式傳回靜態唯讀欄位 '{0}' 的欄位</target>
        <note />
      </trans-unit>
      <trans-unit id="ERR_RefReturnParameter">
        <source>Cannot return a parameter by reference '{0}' because it is not a ref or out parameter</source>
        <target state="translated">無法以傳址方式 '{0}' 傳回參數，因為其非 ref 或 out 參數</target>
        <note />
      </trans-unit>
      <trans-unit id="ERR_RefReturnParameter2">
        <source>Cannot return by reference a member of parameter '{0}' because it is not a ref or out parameter</source>
        <target state="translated">無法以傳址方式傳回參數 '{0}' 的成員，因為它不是 ref 或 out 參數</target>
        <note />
      </trans-unit>
      <trans-unit id="ERR_RefReturnLocal">
        <source>Cannot return local '{0}' by reference because it is not a ref local</source>
        <target state="translated">無法以傳址方式傳回本機 '{0}'，因為其非參考本機</target>
        <note />
      </trans-unit>
      <trans-unit id="ERR_RefReturnLocal2">
        <source>Cannot return a member of local '{0}' by reference because it is not a ref local</source>
        <target state="translated">無法以傳址方式傳回本機 '{0}' 的成員，因為其非參考本機</target>
        <note />
      </trans-unit>
      <trans-unit id="ERR_RefReturnStructThis">
        <source>Struct members cannot return 'this' or other instance members by reference</source>
        <target state="translated">結構成員無法以傳址方式傳回 'this' 或其他執行個體成員</target>
        <note />
      </trans-unit>
      <trans-unit id="ERR_EscapeOther">
        <source>Expression cannot be used in this context because it may indirectly expose variables outside of their declaration scope</source>
        <target state="translated">無法在此內容中使用運算式，因為它會在其宣告範圍外間接公開變數</target>
        <note />
      </trans-unit>
      <trans-unit id="ERR_EscapeLocal">
        <source>Cannot use local '{0}' in this context because it may expose referenced variables outside of their declaration scope</source>
        <target state="translated">無法在此內容中使用本機 '{0}'，因為它會將參考的變數公開在其宣告範圍外</target>
        <note />
      </trans-unit>
      <trans-unit id="ERR_EscapeCall">
        <source>Cannot use a result of '{0}' in this context because it may expose variables referenced by parameter '{1}' outside of their declaration scope</source>
        <target state="translated">無法在此內容中使用 '{0}' 的結果，因為它會將參數 '{1}' 參考的變數公開在其宣告範圍外</target>
        <note />
      </trans-unit>
      <trans-unit id="ERR_EscapeCall2">
        <source>Cannot use a member of result of '{0}' in this context because it may expose variables referenced by parameter '{1}' outside of their declaration scope</source>
        <target state="translated">無法在此內容中使用 '{0}' 結果的成員，因為它會將參數 '{1}' 參考的變數公開在其宣告範圍外</target>
        <note />
      </trans-unit>
      <trans-unit id="ERR_CallArgMixing">
        <source>This combination of arguments to '{0}' is disallowed because it may expose variables referenced by parameter '{1}' outside of their declaration scope</source>
        <target state="translated">不允許對 '{0}' 使用此引數組合，因為它會在其宣告範圍外公開參數 '{1}' 所參考的變數</target>
        <note />
      </trans-unit>
      <trans-unit id="ERR_MismatchedRefEscapeInTernary">
        <source>Branches of a ref ternary operator cannot refer to variables with incompatible declaration scopes</source>
        <target state="translated">ref 三元運算子分支無法參考具有不相容宣告範圍的變數</target>
        <note />
      </trans-unit>
      <trans-unit id="ERR_EscapeStackAlloc">
        <source>A result of a stackalloc expression of type '{0}' cannot be used in this context because it may be exposed outside of the containing method</source>
        <target state="translated">無法在此內容中使用類型 '{0}' 的 stackalloc 運算式結果，因為它會公開在包含方法之外</target>
        <note />
      </trans-unit>
      <trans-unit id="ERR_InitializeByValueVariableWithReference">
        <source>Cannot initialize a by-value variable with a reference</source>
        <target state="translated">無法使用參考將傳值變數初始化</target>
        <note />
      </trans-unit>
      <trans-unit id="ERR_InitializeByReferenceVariableWithValue">
        <source>Cannot initialize a by-reference variable with a value</source>
        <target state="translated">無法使用值將傳址變數初始化</target>
        <note />
      </trans-unit>
      <trans-unit id="ERR_RefAssignmentMustHaveIdentityConversion">
        <source>The expression must be of type '{0}' because it is being assigned by reference</source>
        <target state="translated">運算式的類型必須是類型 '{0}'，因為其正由傳址方式指派</target>
        <note />
      </trans-unit>
      <trans-unit id="ERR_ByReferenceVariableMustBeInitialized">
        <source>A declaration of a by-reference variable must have an initializer</source>
        <target state="translated">傳址變數的宣告必須具有初始設定式</target>
        <note />
      </trans-unit>
      <trans-unit id="ERR_AnonDelegateCantUseLocal">
        <source>Cannot use ref local '{0}' inside an anonymous method, lambda expression, or query expression</source>
        <target state="translated">無法在匿名方法、Lambda 運算式或查詢運算式中使用參考本機 '{0}'</target>
        <note />
      </trans-unit>
      <trans-unit id="ERR_BadIteratorLocalType">
        <source>Iterators cannot have by reference locals</source>
        <target state="translated">Iterator 不能有傳址本機</target>
        <note />
      </trans-unit>
      <trans-unit id="ERR_BadAsyncLocalType">
        <source>Async methods cannot have by reference locals</source>
        <target state="translated">Async 方法不能有傳址本機</target>
        <note />
      </trans-unit>
      <trans-unit id="ERR_RefReturningCallAndAwait">
        <source>'await' cannot be used in an expression containing a call to '{0}' because it returns by reference</source>
        <target state="translated">'await' 不能用於包含呼叫 '{0}' 的運算式，因為其由傳址方式傳回。</target>
        <note />
      </trans-unit>
      <trans-unit id="ERR_RefConditionalAndAwait">
        <source>'await' cannot be used in an expression containing a ref conditional operator</source>
        <target state="translated">'包含 ref 條件運算子的運算式無法使用 'await'</target>
        <note />
      </trans-unit>
      <trans-unit id="ERR_RefConditionalNeedsTwoRefs">
        <source>Both conditional operator values must be ref values or neither may be a ref value</source>
        <target state="translated">這兩個條件運算子的值都必須是 ref 值，或兩個都不是 ref 值</target>
        <note />
      </trans-unit>
      <trans-unit id="ERR_RefConditionalDifferentTypes">
        <source>The expression must be of type '{0}' to match the alternative ref value</source>
        <target state="translated">運算式類型必須是 '{0}'，才符合替代的 ref 值</target>
        <note />
      </trans-unit>
      <trans-unit id="ERR_ExpressionTreeContainsLocalFunction">
        <source>An expression tree may not contain a reference to a local function</source>
        <target state="translated">運算式樹狀目錄不可包含區域函式的參考</target>
        <note />
      </trans-unit>
      <trans-unit id="ERR_DynamicLocalFunctionParamsParameter">
        <source>Cannot pass argument with dynamic type to params parameter '{0}' of local function '{1}'.</source>
        <target state="translated">無法將具有動態類型的引數傳遞給本機函式 '{1}' 的 params 參數 '{0}'。</target>
        <note />
      </trans-unit>
      <trans-unit id="SyntaxTreeIsNotASubmission">
        <source>Syntax tree should be created from a submission.</source>
        <target state="translated">提交時就應該建立語法樹狀結構。</target>
        <note />
      </trans-unit>
      <trans-unit id="ERR_TooManyUserStrings">
        <source>Combined length of user strings used by the program exceeds allowed limit. Try to decrease use of string literals.</source>
        <target state="translated">程式所使用的使用者字串加起來長度超過允許限制。請嘗試減少使用字串常值。</target>
        <note />
      </trans-unit>
      <trans-unit id="ERR_PatternNullableType">
        <source>It is not legal to use nullable type '{0}' in a pattern; use the underlying type '{1}' instead.</source>
        <target state="translated">在模式中使用可為 Null 的型別 '{0}' 不合法; 請改用基礎類型 '{1}'。</target>
        <note />
      </trans-unit>
      <trans-unit id="ERR_BadIsPatternExpression">
        <source>Invalid operand for pattern match; value required, but found '{0}'.</source>
        <target state="translated">模式比對運算元無效; 需要值，但找到 '{0}'。</target>
        <note />
      </trans-unit>
      <trans-unit id="ERR_PeWritingFailure">
        <source>An error occurred while writing the output file: {0}.</source>
        <target state="translated">寫入輸出檔案時發生錯誤: {0}。</target>
        <note />
      </trans-unit>
      <trans-unit id="ERR_TupleDuplicateElementName">
        <source>Tuple element names must be unique.</source>
        <target state="translated">元組元素名稱不得重複。</target>
        <note />
      </trans-unit>
      <trans-unit id="ERR_TupleReservedElementName">
        <source>Tuple element name '{0}' is only allowed at position {1}.</source>
        <target state="translated">只有位置 {1} 允許元組元素名稱 '{0}'。</target>
        <note />
      </trans-unit>
      <trans-unit id="ERR_TupleReservedElementNameAnyPosition">
        <source>Tuple element name '{0}' is disallowed at any position.</source>
        <target state="translated">任何位置都不允許元組元素名稱 '{0}'。</target>
        <note />
      </trans-unit>
      <trans-unit id="ERR_PredefinedTypeMemberNotFoundInAssembly">
        <source>Member '{0}' was not found on type '{1}' from assembly '{2}'.</source>
        <target state="translated">在組件 '{2}' 的類型 '{1}' 上找不到成員 '{0}'。</target>
        <note />
      </trans-unit>
      <trans-unit id="IDS_FeatureTuples">
        <source>tuples</source>
        <target state="translated">元組</target>
        <note />
      </trans-unit>
      <trans-unit id="ERR_MissingDeconstruct">
        <source>No suitable Deconstruct instance or extension method was found for type '{0}', with {1} out parameters and a void return type.</source>
        <target state="translated">使用 {1} out 參數及 void 傳回型別找不到適合類型 '{0}' 的解構執行個體或擴充方法。</target>
        <note />
      </trans-unit>
      <trans-unit id="ERR_DeconstructRequiresExpression">
        <source>Deconstruct assignment requires an expression with a type on the right-hand-side.</source>
        <target state="translated">需要具有右邊類型的運算式，才能解構指派。</target>
        <note />
      </trans-unit>
      <trans-unit id="ERR_SwitchExpressionValueExpected">
        <source>The switch expression must be a value; found '{0}'.</source>
        <target state="translated">switch 運算式必須是值; 但找到的是 '{0}'。</target>
        <note />
      </trans-unit>
      <trans-unit id="ERR_PatternIsSubsumed">
        <source>The switch case has already been handled by a previous case.</source>
        <target state="translated">先前的案例已處理切換案例。</target>
        <note />
      </trans-unit>
      <trans-unit id="ERR_PatternWrongType">
        <source>An expression of type '{0}' cannot be handled by a pattern of type '{1}'.</source>
        <target state="translated">類型為 '{1}' 的模式無法處理類型為 '{0}' 的運算式。</target>
        <note />
      </trans-unit>
      <trans-unit id="WRN_AttributeIgnoredWhenPublicSigning">
        <source>Attribute '{0}' is ignored when public signing is specified.</source>
        <target state="translated">如有指定公用簽章，屬性 '{0}' 將予忽略。</target>
        <note />
      </trans-unit>
      <trans-unit id="WRN_AttributeIgnoredWhenPublicSigning_Title">
        <source>Attribute is ignored when public signing is specified.</source>
        <target state="translated">如有指定公用簽章，屬性將予忽略。</target>
        <note />
      </trans-unit>
      <trans-unit id="ERR_OptionMustBeAbsolutePath">
        <source>Option '{0}' must be an absolute path.</source>
        <target state="translated">選項 '{0}' 必須是絕對路徑。</target>
        <note />
      </trans-unit>
      <trans-unit id="ERR_ConversionNotTupleCompatible">
        <source>Tuple with {0} elements cannot be converted to type '{1}'.</source>
        <target state="translated">具有 {0} 元素的 Tuple 無法轉換為類型 '{1}'。</target>
        <note />
      </trans-unit>
      <trans-unit id="IDS_FeatureOutVar">
        <source>out variable declaration</source>
        <target state="translated">out 變數宣告</target>
        <note />
      </trans-unit>
      <trans-unit id="ERR_ImplicitlyTypedOutVariableUsedInTheSameArgumentList">
        <source>Reference to an implicitly-typed out variable '{0}' is not permitted in the same argument list.</source>
        <target state="translated">不允許在相同引數清單中參考隱含型別 out 變數 '{0}'。</target>
        <note />
      </trans-unit>
      <trans-unit id="ERR_TypeInferenceFailedForImplicitlyTypedOutVariable">
        <source>Cannot infer the type of implicitly-typed out variable '{0}'.</source>
        <target state="translated">無法推斷隱含型別 out 變數 '{0}' 的類型。</target>
        <note />
      </trans-unit>
      <trans-unit id="ERR_TypeInferenceFailedForImplicitlyTypedDeconstructionVariable">
        <source>Cannot infer the type of implicitly-typed deconstruction variable '{0}'.</source>
        <target state="translated">無法推斷隱含型別解構變數 '{0}' 的類型。</target>
        <note />
      </trans-unit>
      <trans-unit id="ERR_DiscardTypeInferenceFailed">
        <source>Cannot infer the type of implicitly-typed discard.</source>
        <target state="translated">無法推斷隱含型別捨棄的類型。</target>
        <note />
      </trans-unit>
      <trans-unit id="ERR_DeconstructWrongCardinality">
        <source>Cannot deconstruct a tuple of '{0}' elements into '{1}' variables.</source>
        <target state="translated">無法將 '{0}' 項目的元組解構為 '{1}' 變數。</target>
        <note />
      </trans-unit>
      <trans-unit id="ERR_CannotDeconstructDynamic">
        <source>Cannot deconstruct dynamic objects.</source>
        <target state="translated">無法解構動態物件。</target>
        <note />
      </trans-unit>
      <trans-unit id="ERR_DeconstructTooFewElements">
        <source>Deconstruction must contain at least two variables.</source>
        <target state="translated">解構必須包含至少兩個變數。</target>
        <note />
      </trans-unit>
      <trans-unit id="TypeMustBeVar">
        <source>The type must be 'var'.</source>
        <target state="translated">類型必須是 'var'。</target>
        <note />
      </trans-unit>
      <trans-unit id="WRN_TupleLiteralNameMismatch">
        <source>The tuple element name '{0}' is ignored because a different name or no name is specified by the target type '{1}'.</source>
        <target state="translated">因為目標類型 '{1}' 指定了不同的名稱或未指定名稱，所以會忽略元組項目名稱 '{0}'。</target>
        <note />
      </trans-unit>
      <trans-unit id="WRN_TupleLiteralNameMismatch_Title">
        <source>The tuple element name is ignored because a different name or no name is specified by the assignment target.</source>
        <target state="translated">因為指派目標指定了不同的名稱或未指定名稱，所以會忽略元組項目名稱。</target>
        <note />
      </trans-unit>
      <trans-unit id="ERR_PredefinedValueTupleTypeMustBeStruct">
        <source>Predefined type '{0}' must be a struct.</source>
        <target state="translated">預先定義的類型 '{0}' 必須為結構。</target>
        <note />
      </trans-unit>
      <trans-unit id="ERR_NewWithTupleTypeSyntax">
        <source>'new' cannot be used with tuple type. Use a tuple literal expression instead.</source>
        <target state="translated">'new' 不得搭配元組類型使用。請改用元組常值運算式。</target>
        <note />
      </trans-unit>
      <trans-unit id="ERR_DeconstructionVarFormDisallowsSpecificType">
        <source>Deconstruction 'var (...)' form disallows a specific type for 'var'.</source>
        <target state="translated">解構 `var (...)` 表單不允許 'var' 的特定類型。</target>
        <note />
      </trans-unit>
      <trans-unit id="ERR_TupleElementNamesAttributeMissing">
        <source>Cannot define a class or member that utilizes tuples because the compiler required type '{0}' cannot be found. Are you missing a reference?</source>
        <target state="translated">因為找不到編譯器所需的類型 '{0}'，所以無法定義利用元組的類別或成員。是否遺漏參考?</target>
        <note />
      </trans-unit>
      <trans-unit id="ERR_ExplicitTupleElementNamesAttribute">
        <source>Cannot reference 'System.Runtime.CompilerServices.TupleElementNamesAttribute' explicitly. Use the tuple syntax to define tuple names.</source>
        <target state="translated">無法明確參考 'System.Runtime.CompilerServices.TupleElementNamesAttribute'。請使用元組語法定義元組名稱。</target>
        <note />
      </trans-unit>
      <trans-unit id="ERR_ExpressionTreeContainsOutVariable">
        <source>An expression tree may not contain an out argument variable declaration.</source>
        <target state="translated">運算式樹狀架構不得包含 out 引數變數宣告。</target>
        <note />
      </trans-unit>
      <trans-unit id="ERR_ExpressionTreeContainsDiscard">
        <source>An expression tree may not contain a discard.</source>
        <target state="translated">運算式樹狀架構不可包含 discard。</target>
        <note />
      </trans-unit>
      <trans-unit id="ERR_ExpressionTreeContainsIsMatch">
        <source>An expression tree may not contain an 'is' pattern-matching operator.</source>
        <target state="translated">運算式樹狀架構不得包含 'is' 模式比對運算子。</target>
        <note />
      </trans-unit>
      <trans-unit id="ERR_ExpressionTreeContainsTupleLiteral">
        <source>An expression tree may not contain a tuple literal.</source>
        <target state="translated">運算式樹狀架構不得包含元組常值。</target>
        <note />
      </trans-unit>
      <trans-unit id="ERR_ExpressionTreeContainsTupleConversion">
        <source>An expression tree may not contain a tuple conversion.</source>
        <target state="translated">運算式樹狀架構不得包含元組轉換。</target>
        <note />
      </trans-unit>
      <trans-unit id="ERR_SourceLinkRequiresPdb">
        <source>/sourcelink switch is only supported when emitting PDB.</source>
        <target state="translated">只有在發出 PDB 時才支援 /sourcelink 參數。</target>
        <note />
      </trans-unit>
      <trans-unit id="ERR_CannotEmbedWithoutPdb">
        <source>/embed switch is only supported when emitting a PDB.</source>
        <target state="translated">只有在發出 PDB 時才支援 /embed 參數。</target>
        <note />
      </trans-unit>
      <trans-unit id="ERR_InvalidInstrumentationKind">
        <source>Invalid instrumentation kind: {0}</source>
        <target state="translated">檢測設備種類無效: {0}</target>
        <note />
      </trans-unit>
      <trans-unit id="ERR_VarInvocationLvalueReserved">
        <source>The syntax 'var (...)' as an lvalue is reserved.</source>
        <target state="translated">已保留作為左值的語法 'var (...)'。</target>
        <note />
      </trans-unit>
      <trans-unit id="ERR_SemiOrLBraceOrArrowExpected">
        <source>{ or ; or =&gt; expected</source>
        <target state="translated">需要 { 或 ; 或 =&gt;</target>
        <note />
      </trans-unit>
      <trans-unit id="ERR_ThrowMisplaced">
        <source>A throw expression is not allowed in this context.</source>
        <target state="translated">此內容不允許 throw 運算式。</target>
        <note />
      </trans-unit>
      <trans-unit id="ERR_MixedDeconstructionUnsupported">
        <source>A deconstruction cannot mix declarations and expressions on the left-hand-side.</source>
        <target state="translated">解構不得混合左側的宣告與運算式。</target>
        <note />
      </trans-unit>
      <trans-unit id="ERR_DeclarationExpressionNotPermitted">
        <source>A declaration is not allowed in this context.</source>
        <target state="translated">此內容中不允許宣告。</target>
        <note />
      </trans-unit>
      <trans-unit id="ERR_MustDeclareForeachIteration">
        <source>A foreach loop must declare its iteration variables.</source>
        <target state="translated">Foreach 迴圈必須宣告其反覆運算變數。</target>
        <note />
      </trans-unit>
      <trans-unit id="ERR_TupleElementNamesInDeconstruction">
        <source>Tuple element names are not permitted on the left of a deconstruction.</source>
        <target state="translated">解構左側不允許元組元素名稱。</target>
        <note />
      </trans-unit>
      <trans-unit id="ERR_PossibleBadNegCast">
        <source>To cast a negative value, you must enclose the value in parentheses.</source>
        <target state="translated">若要轉換負值，必須以括號括住該值。</target>
        <note />
      </trans-unit>
      <trans-unit id="ERR_ExpressionTreeContainsThrowExpression">
        <source>An expression tree may not contain a throw-expression.</source>
        <target state="translated">運算式樹狀架構不可包含 throw 運算式。</target>
        <note />
      </trans-unit>
      <trans-unit id="ERR_BadAssemblyName">
        <source>Invalid assembly name: {0}</source>
        <target state="translated">組件名稱 {0} 無效</target>
        <note />
      </trans-unit>
      <trans-unit id="ERR_BadAsyncMethodBuilderTaskProperty">
        <source>For type '{0}' to be used as an AsyncMethodBuilder for type '{1}', its Task property should return type '{1}' instead of type '{2}'.</source>
        <target state="translated">若要讓 '{0}' 類型作為 '{1}' 類型的 AsyncMethodBuilder，其 Task 屬性應傳回 '{1}' 類型，而非 '{2}' 類型。</target>
        <note />
      </trans-unit>
      <trans-unit id="ERR_AttributesInLocalFuncDecl">
        <source>Attributes are not allowed on local function parameters or type parameters</source>
        <target state="translated">區域函式參數或型別參數中不允許屬性</target>
        <note />
      </trans-unit>
      <trans-unit id="ERR_TypeForwardedToMultipleAssemblies">
        <source>Module '{0}' in assembly '{1}' is forwarding the type '{2}' to multiple assemblies: '{3}' and '{4}'.</source>
        <target state="translated">組件 '{1}' 中的模組 '{0}' 正在將類型 '{2}' 轉送給多個組件: '{3}' 及 '{4}'。</target>
        <note />
      </trans-unit>
      <trans-unit id="ERR_PatternDynamicType">
        <source>It is not legal to use the type 'dynamic' in a pattern.</source>
        <target state="translated">在模式中使用類型 'dynamic' 不合法。</target>
        <note />
      </trans-unit>
      <trans-unit id="ERR_BadDynamicMethodArgDefaultLiteral">
        <source>Cannot use a default literal as an argument to a dynamically dispatched operation.</source>
        <target state="translated">無法將預設常值用作為動態分派作業的引數。</target>
        <note />
      </trans-unit>
      <trans-unit id="ERR_BadDocumentationMode">
        <source>Provided documentation mode is unsupported or invalid: '{0}'.</source>
        <target state="translated">提供的文件模式不受支援或無效: '{0}'。</target>
        <note />
      </trans-unit>
      <trans-unit id="ERR_BadSourceCodeKind">
        <source>Provided source code kind is unsupported or invalid: '{0}'</source>
        <target state="translated">提供的原始程式碼類型不受支援或無效: '{0}'</target>
        <note />
      </trans-unit>
      <trans-unit id="ERR_BadLanguageVersion">
        <source>Provided language version is unsupported or invalid: '{0}'.</source>
        <target state="translated">提供的語言版本不受支援或無效: '{0}'。</target>
        <note />
      </trans-unit>
      <trans-unit id="ERR_InvalidPreprocessingSymbol">
        <source>Invalid name for a preprocessing symbol; '{0}' is not a valid identifier</source>
        <target state="translated">前置處理符號的名稱無效; '{0}' 不是有效的識別碼</target>
        <note />
      </trans-unit>
      <trans-unit id="ERR_FeatureNotAvailableInVersion7_1">
        <source>Feature '{0}' is not available in C# 7.1. Please use language version {1} or greater.</source>
        <target state="translated">C# 7.1 中無法使用 '{0}' 功能。請使用語言版本 {1} 或更高的版本。</target>
        <note />
      </trans-unit>
      <trans-unit id="ERR_FeatureNotAvailableInVersion7_2">
        <source>Feature '{0}' is not available in C# 7.2. Please use language version {1} or greater.</source>
        <target state="translated">C# 7.2 無法使用 '{0}' 功能。請使用語言版本 {1} 或更高的版本。</target>
        <note />
      </trans-unit>
      <trans-unit id="ERR_LanguageVersionCannotHaveLeadingZeroes">
        <source>Specified language version '{0}' cannot have leading zeroes</source>
        <target state="translated">指定的語言版本 '{0}' 不可以零作為開頭</target>
        <note />
      </trans-unit>
      <trans-unit id="ERR_VoidAssignment">
        <source>A value of type 'void' may not be assigned.</source>
        <target state="translated">可能未指派 'void' 類型的值。</target>
        <note />
      </trans-unit>
      <trans-unit id="WRN_Experimental">
        <source>'{0}' is for evaluation purposes only and is subject to change or removal in future updates.</source>
        <target state="translated">'{0}' 僅供評估之用。後續更新時可能會有所變更或移除。</target>
        <note />
      </trans-unit>
      <trans-unit id="WRN_Experimental_Title">
        <source>Type is for evaluation purposes only and is subject to change or removal in future updates.</source>
        <target state="translated">類型僅供評估之用。後續更新時可能會有所變更或移除。</target>
        <note />
      </trans-unit>
      <trans-unit id="ERR_CompilerAndLanguageVersion">
        <source>Compiler version: '{0}'. Language version: {1}.</source>
        <target state="translated">編譯器版本: '{0}'。語言版本: {1}。</target>
        <note />
      </trans-unit>
      <trans-unit id="IDS_FeatureAsyncMain">
        <source>async main</source>
        <target state="translated">非同步主要</target>
        <note />
      </trans-unit>
      <trans-unit id="ERR_TupleInferredNamesNotAvailable">
        <source>Tuple element name '{0}' is inferred. Please use language version {1} or greater to access an element by its inferred name.</source>
        <target state="translated">元組項目名稱 '{0}' 從推斷而來。請使用語言版本 {1} 或更新版本，依推斷名稱存取項目。</target>
        <note />
      </trans-unit>
      <trans-unit id="ERR_VoidInTuple">
        <source>A tuple may not contain a value of type 'void'.</source>
        <target state="translated">元組不可包含 'void' 類型的值。</target>
        <note />
      </trans-unit>
      <trans-unit id="ERR_NonTaskMainCantBeAsync">
        <source>A void or int returning entry point cannot be async</source>
        <target state="translated">不得同步傳回進入點的 void 或 int</target>
        <note />
      </trans-unit>
      <trans-unit id="ERR_PatternWrongGenericTypeInVersion">
        <source>An expression of type '{0}' cannot be handled by a pattern of type '{1}' in C# {2}. Please use language version {3} or greater.</source>
        <target state="translated">在 C# {2} 中，類型為 '{1}' 的模式無法處理類型為 '{0}' 的運算式。請使用語言版本 {3} 或更新版本。</target>
        <note />
      </trans-unit>
      <trans-unit id="WRN_UnreferencedLocalFunction">
        <source>The local function '{0}' is declared but never used</source>
        <target state="translated">區域函式 '{0}' 已宣告，但從未使用</target>
        <note />
      </trans-unit>
      <trans-unit id="WRN_UnreferencedLocalFunction_Title">
        <source>Local function is declared but never used</source>
        <target state="translated">區域函式已宣告但從未使用</target>
        <note />
      </trans-unit>
      <trans-unit id="ERR_LocalFunctionMissingBody">
        <source>'{0}' is a local function and must therefore always have a body.</source>
        <target state="translated">'{0}' 是區域函式，因此必須具有主體。</target>
        <note />
      </trans-unit>
      <trans-unit id="ERR_InvalidDebugInfo">
        <source>Unable to read debug information of method '{0}' (token 0x{1:X8}) from assembly '{2}'</source>
        <target state="translated">無法從組件 '{2}' 讀取方法 '{0}' 的偵錯資訊 (權杖 0x{1:X8})</target>
        <note />
      </trans-unit>
      <trans-unit id="IConversionExpressionIsNotCSharpConversion">
        <source>{0} is not a valid C# conversion expression</source>
        <target state="translated">{0} 不是有效的 C# 轉換運算式</target>
        <note />
      </trans-unit>
      <trans-unit id="ERR_DynamicLocalFunctionTypeParameter">
        <source>Cannot pass argument with dynamic type to generic local function '{0}' with inferred type arguments.</source>
        <target state="translated">無法將具有動態類型的引數傳遞到具有推斷類型引數的一般區域函式 '{0}'。</target>
        <note />
      </trans-unit>
      <trans-unit id="IDS_FeatureLeadingDigitSeparator">
        <source>leading digit separator</source>
        <target state="translated">前置數字分隔符號</target>
        <note />
      </trans-unit>
      <trans-unit id="ERR_ExplicitReservedAttr">
        <source>Do not use '{0}'. This is reserved for compiler usage.</source>
        <target state="translated">請勿使用 '{0}'。此保留供編譯器使用。</target>
        <note />
      </trans-unit>
      <trans-unit id="ERR_TypeReserved">
        <source>The type name '{0}' is reserved to be used by the compiler.</source>
        <target state="translated">類型名稱 '{0}' 保留供編譯器使用。</target>
        <note />
      </trans-unit>
      <trans-unit id="ERR_InExtensionMustBeValueType">
        <source>The first parameter of an 'in' extension method '{0}' must be a value type.</source>
        <target state="translated">in' 擴充方法 '{0}' 中的第一個參數，必須是實值型別。</target>
        <note />
      </trans-unit>
      <trans-unit id="ERR_FieldsInRoStruct">
        <source>Instance fields of readonly structs must be readonly.</source>
        <target state="translated">唯讀結構的執行個體欄位必須為唯讀。</target>
        <note />
      </trans-unit>
      <trans-unit id="ERR_AutoPropsInRoStruct">
        <source>Auto-implemented instance properties in readonly structs must be readonly.</source>
        <target state="translated">使用唯讀結構的自動實作執行個體屬性必須為唯讀。</target>
        <note />
      </trans-unit>
      <trans-unit id="ERR_FieldlikeEventsInRoStruct">
        <source>Field-like events are not allowed in readonly structs.</source>
        <target state="translated">唯讀結構中不允許欄位型的事件。</target>
        <note />
      </trans-unit>
      <trans-unit id="IDS_FeatureRefExtensionMethods">
        <source>ref extension methods</source>
        <target state="translated">ref 擴充方法</target>
        <note />
      </trans-unit>
      <trans-unit id="ERR_StackAllocConversionNotPossible">
        <source>Conversion of a stackalloc expression of type '{0}' to type '{1}' is not possible.</source>
        <target state="translated">類型 '{0}' 的 stackalloc 運算式不可能轉換成類型 '{1}'。</target>
        <note />
      </trans-unit>
      <trans-unit id="ERR_RefExtensionMustBeValueTypeOrConstrainedToOne">
        <source>The first parameter of a 'ref' extension method '{0}' must be a value type or a generic type constrained to struct.</source>
        <target state="translated">ref' 擴充方法 '{0}' 的第一個參數，必須是限制為結構的實值型別或泛型型別。</target>
        <note />
      </trans-unit>
      <trans-unit id="ERR_OutAttrOnInParam">
        <source>An in parameter cannot have the Out attribute.</source>
        <target state="translated">in 參數不能有 Out 屬性</target>
        <note />
      </trans-unit>
      <trans-unit id="ICompoundAssignmentOperationIsNotCSharpCompoundAssignment">
        <source>{0} is not a valid C# compound assignment operation</source>
        <target state="translated">{0} 不是有效的 C# 複合指派作業</target>
        <note />
      </trans-unit>
      <trans-unit id="WRN_FilterIsConstantFalse">
        <source>Filter expression is a constant 'false', consider removing the catch clause</source>
        <target state="translated">篩選條件運算式是常數 'false'，請考慮移除 catch 子句</target>
        <note />
      </trans-unit>
      <trans-unit id="WRN_FilterIsConstantFalse_Title">
        <source>Filter expression is a constant 'false'</source>
        <target state="translated">篩選條件運算式是常數 'false'</target>
        <note />
      </trans-unit>
      <trans-unit id="WRN_FilterIsConstantFalseRedundantTryCatch">
        <source>Filter expression is a constant 'false', consider removing the try-catch block</source>
        <target state="translated">篩選條件運算式是常數 'false'，請考慮移除 try-catch 區塊</target>
        <note />
      </trans-unit>
      <trans-unit id="WRN_FilterIsConstantFalseRedundantTryCatch_Title">
        <source>Filter expression is a constant 'false'. </source>
        <target state="translated">篩選條件運算式是常數 'false'。 </target>
        <note />
      </trans-unit>
      <trans-unit id="ERR_CantUseVoidInArglist">
        <source>__arglist cannot have an argument of void type</source>
        <target state="translated">__arglist 不能有 void 類型的引數</target>
        <note />
      </trans-unit>
      <trans-unit id="ERR_ConditionalInInterpolation">
        <source>A conditional expression cannot be used directly in a string interpolation because the ':' ends the interpolation. Parenthesize the conditional expression.</source>
        <target state="translated">因為內插補點的結尾是 ':'，所以無法直接在字串內插補點使用條件式運算式。</target>
        <note />
      </trans-unit>
      <trans-unit id="ERR_DefaultInSwitch">
        <source>A default literal 'default' is not valid as a case constant. Use another literal (e.g. '0' or 'null') as appropriate. If you intended to write the default label, use 'default:' without 'case'.</source>
        <target state="translated">預設常值 'default' 為無效的 case 常數。請使用另一個適當的常值 (例如 '0' 或 'null')。如果您想要寫入預設標籤，請使用無 'case' 的 'default:'。</target>
        <note />
      </trans-unit>
      <trans-unit id="ERR_DefaultInPattern">
        <source>A default literal 'default' is not valid as a pattern. Use another literal (e.g. '0' or 'null') as appropriate. To match everything, use a discard pattern 'var _'.</source>
        <target state="translated">預設常值 'default' 為無效的模式。請使用另一個適當的常值 (例如 '0' 或 'null')。若要與所有項目相符，請使用捨棄模式 'var_'。</target>
        <note />
      </trans-unit>
      <trans-unit id="ERR_InDynamicMethodArg">
        <source>Arguments with 'in' modifier cannot be used in dynamically dispatched expessions.</source>
        <target state="translated">具有 'in' 修飾詞的引數不得用於動態分派的運算式。</target>
        <note />
      </trans-unit>
      <trans-unit id="ERR_DoNotUseFixedBufferAttrOnProperty">
        <source>Do not use 'System.Runtime.CompilerServices.FixedBuffer' attribute on a property</source>
        <target state="translated">請勿在屬性 (property) 上使用 'System.Runtime.CompilerServices.FixedBuffer' 屬性 (attribute)</target>
        <note />
      </trans-unit>
      <trans-unit id="ERR_FeatureNotAvailableInVersion7_3">
        <source>Feature '{0}' is not available in C# 7.3. Please use language version {1} or greater.</source>
        <target state="translated">在 C# 7.3 中無法使用 '{0}' 功能。請使用語言版本 {1} 或更高的版本。</target>
        <note />
      </trans-unit>
      <trans-unit id="WRN_AttributesOnBackingFieldsNotAvailable">
        <source>Field-targeted attributes on auto-properties are not supported in language version {0}. Please use language version {1} or greater.</source>
        <target state="translated">語言版本 {0} 不支援自動屬性 (property) 上以欄位為目標的屬性 (attribute)。請使用語言版本 {1} 或更高的版本。</target>
        <note />
      </trans-unit>
      <trans-unit id="WRN_AttributesOnBackingFieldsNotAvailable_Title">
        <source>Field-targeted attributes on auto-properties are not supported in this version of the language.</source>
        <target state="translated">此語言版本不支援自動屬性 (property) 上以欄位為目標的屬性 (attribute)。</target>
        <note />
      </trans-unit>
      <trans-unit id="IDS_FeatureRefConditional">
        <source>ref conditional expression</source>
        <target state="translated">參考條件運算式</target>
        <note />
      </trans-unit>
      <trans-unit id="ERR_InterfaceImplementedImplicitlyByVariadic">
        <source>'{0}' cannot implement interface member '{1}' in type '{2}' because it has an __arglist parameter</source>
        <target state="translated">因為介面成員 '{1}' 包含 __arglist 參數，所以 '{0}' 無法在類型 '{2}' 中實作此介面成員</target>
        <note />
      </trans-unit>
      <trans-unit id="IDS_FeatureTupleEquality">
        <source>tuple equality</source>
        <target state="translated">元組相等</target>
        <note />
      </trans-unit>
      <trans-unit id="ERR_TupleSizesMismatchForBinOps">
        <source>Tuple types used as operands of an == or != operator must have matching cardinalities. But this operator has tuple types of cardinality {0} on the left and {1} on the right.</source>
        <target state="translated">作為 == 或 != 運算子之運算元使用的元組類型，必須具有相符的基數。但此運算子在左側的元組類型為基數 {0}，在右側則為 {1}。</target>
        <note />
      </trans-unit>
      <trans-unit id="ERR_InvalidHashAlgorithmName">
        <source>Invalid hash algorithm name: '{0}'</source>
        <target state="translated">雜湊演算法名稱無效: '{0}'</target>
        <note />
      </trans-unit>
      <trans-unit id="ERR_ExpressionTreeContainsTupleBinOp">
        <source>An expression tree may not contain a tuple == or != operator</source>
        <target state="translated">運算式樹狀架構不得包含元組 == 或 != 運算子。</target>
        <note />
      </trans-unit>
      <trans-unit id="WRN_TupleBinopLiteralNameMismatch">
        <source>The tuple element name '{0}' is ignored because a different name or no name is specified on the other side of the tuple == or != operator.</source>
        <target state="translated">因為元組 == 或 != 運算子的另一端指定了不同的名稱或未指定名稱，所以會忽略元組元素名稱 '{0}'。</target>
        <note />
      </trans-unit>
      <trans-unit id="WRN_TupleBinopLiteralNameMismatch_Title">
        <source>The tuple element name is ignored because a different name or no name is specified on the other side of the tuple == or != operator.</source>
        <target state="translated">因為元組 == 或 != 運算子的另一端指定了不同的名稱或未指定名稱，所以會忽略元組元素名稱。</target>
        <note />
      </trans-unit>
      <trans-unit id="ERR_UnmanagedBoundWithClass">
        <source>'{0}': cannot specify both a constraint class and the 'unmanaged' constraint</source>
        <target state="translated">'{0}': 不可在指定條件約束類型的同時，又指定 'unmanaged' 條件約束</target>
        <note />
      </trans-unit>
      <trans-unit id="IDS_FeatureRefReassignment">
        <source>ref reassignment</source>
        <target state="translated">參考重新指派</target>
        <note />
      </trans-unit>
      <trans-unit id="IDS_FeatureRefFor">
        <source>ref for-loop variables</source>
        <target state="translated">參考 for 迴圈變數</target>
        <note />
      </trans-unit>
      <trans-unit id="IDS_FeatureRefForEach">
        <source>ref foreach iteration variables</source>
        <target state="translated">參考 foreach 反覆運算變數</target>
        <note />
      </trans-unit>
      <trans-unit id="ERR_RefLocalOrParamExpected">
        <source>The left-hand side of a ref assignment must be a ref local or parameter.</source>
        <target state="translated">參考指派的左側必須為參考本機或參數。</target>
        <note />
      </trans-unit>
      <trans-unit id="ERR_RefAssignNarrower">
        <source>Cannot ref-assign '{1}' to '{0}' because '{1}' has a narrower escape scope than '{0}'.</source>
        <target state="translated">不能將 '{1}' 參考指派至 '{0}'，因為 '{1}' 的逸出範圍比 '{0}' 還要窄。</target>
        <note />
      </trans-unit>
      <trans-unit id="IDS_FeatureEnumGenericTypeConstraint">
        <source>enum generic type constraints</source>
        <target state="translated">列舉泛型類型條件約束</target>
        <note />
      </trans-unit>
      <trans-unit id="IDS_FeatureDelegateGenericTypeConstraint">
        <source>delegate generic type constraints</source>
        <target state="translated">委派泛型類型條件約束</target>
        <note />
      </trans-unit>
      <trans-unit id="IDS_FeatureUnmanagedGenericTypeConstraint">
        <source>unmanaged generic type constraints</source>
        <target state="translated">Unmanaged 泛型類型條件約束</target>
        <note />
      </trans-unit>
      <trans-unit id="ERR_NewBoundWithUnmanaged">
        <source>The 'new()' constraint cannot be used with the 'unmanaged' constraint</source>
        <target state="translated">new()' 條件約束不能和 'unmanaged' 條件約束一起使用</target>
        <note />
      </trans-unit>
      <trans-unit id="ERR_UnmanagedConstraintMustBeFirst">
        <source>The 'unmanaged' constraint must come before any other constraints</source>
        <target state="translated">'unmanaged' 條件約束必須在所有其他條件約束之前</target>
        <note />
      </trans-unit>
      <trans-unit id="ERR_UnmanagedConstraintNotSatisfied">
        <source>The type '{2}' must be a non-nullable value type, along with all fields at any level of nesting, in order to use it as parameter '{1}' in the generic type or method '{0}'</source>
<<<<<<< HEAD
        <target state="needs-review-translation">類型 '{2}' 不能是參考類型，或在任何巢狀層級包含參考類型欄位，才能將它作為參數 '{1}' 用於泛型類型或方法 '{0}'</target>
=======
        <target state="translated">類型 '{2}' 及任何巢狀層級的所有欄位必須是不可為 null 的值類型，如此才能在泛型型別或方法 '{0}' 中將其用為參數 '{1}'</target>
>>>>>>> 1851814c
        <note />
      </trans-unit>
      <trans-unit id="ERR_ConWithUnmanagedCon">
        <source>Type parameter '{1}' has the 'unmanaged' constraint so '{1}' cannot be used as a constraint for '{0}'</source>
        <target state="translated">類型參數 '{1}' 有 'unmanaged' 條件約束，因此 '{1}' 不可作為 '{0}' 的條件約束</target>
        <note />
      </trans-unit>
      <trans-unit id="IDS_FeatureStackAllocInitializer">
        <source>stackalloc initializer</source>
        <target state="translated">stackalloc 初始設定式</target>
        <note />
      </trans-unit>
      <trans-unit id="ERR_InvalidStackAllocArray">
        <source>"Invalid rank specifier: expected ']'</source>
        <target state="translated">"陣序規範無效: 必須是 ']'</target>
        <note />
      </trans-unit>
      <trans-unit id="IDS_FeatureExpressionVariablesInQueriesAndInitializers">
        <source>declaration of expression variables in member initializers and queries</source>
        <target state="translated">成員初始設定式及查詢中之運算式變數的宣告</target>
        <note />
      </trans-unit>
      <trans-unit id="ERR_ExprCannotBeFixed">
        <source>The given expression cannot be used in a fixed statement</source>
        <target state="translated">指定運算式無法用於 fixed 陳述式中</target>
        <note />
      </trans-unit>
      <trans-unit id="IDS_FeatureExtensibleFixedStatement">
        <source>extensible fixed statement</source>
        <target state="translated">可延伸 fixed 陳述式</target>
        <note />
      </trans-unit>
      <trans-unit id="IDS_FeatureIndexingMovableFixedBuffers">
        <source>indexing movable fixed buffers</source>
        <target state="translated">對可移動的固定緩衝區編製索引</target>
        <note />
      </trans-unit>
      <trans-unit id="ERR_InvalidObjectCreation">
        <source>Invalid object creation</source>
        <target state="translated">無效的物件建立</target>
<<<<<<< HEAD
        <note />
      </trans-unit>
      <trans-unit id="FTL_InvalidInputFileName">
        <source>File name '{0}' is empty, contains invalid characters, has a drive specification without an absolute path, or is too long</source>
        <target state="new">File name '{0}' is empty, contains invalid characters, has a drive specification without an absolute path, or is too long</target>
        <note />
      </trans-unit>
      <trans-unit id="ERR_CantUseInOrOutInArglist">
        <source>__arglist cannot have an argument passed by 'in' or 'out'</source>
        <target state="new">__arglist cannot have an argument passed by 'in' or 'out'</target>
=======
>>>>>>> 1851814c
        <note />
      </trans-unit>
    </body>
  </file>
</xliff><|MERGE_RESOLUTION|>--- conflicted
+++ resolved
@@ -8682,11 +8682,7 @@
       </trans-unit>
       <trans-unit id="ERR_UnmanagedConstraintNotSatisfied">
         <source>The type '{2}' must be a non-nullable value type, along with all fields at any level of nesting, in order to use it as parameter '{1}' in the generic type or method '{0}'</source>
-<<<<<<< HEAD
-        <target state="needs-review-translation">類型 '{2}' 不能是參考類型，或在任何巢狀層級包含參考類型欄位，才能將它作為參數 '{1}' 用於泛型類型或方法 '{0}'</target>
-=======
         <target state="translated">類型 '{2}' 及任何巢狀層級的所有欄位必須是不可為 null 的值類型，如此才能在泛型型別或方法 '{0}' 中將其用為參數 '{1}'</target>
->>>>>>> 1851814c
         <note />
       </trans-unit>
       <trans-unit id="ERR_ConWithUnmanagedCon">
@@ -8727,7 +8723,6 @@
       <trans-unit id="ERR_InvalidObjectCreation">
         <source>Invalid object creation</source>
         <target state="translated">無效的物件建立</target>
-<<<<<<< HEAD
         <note />
       </trans-unit>
       <trans-unit id="FTL_InvalidInputFileName">
@@ -8738,8 +8733,6 @@
       <trans-unit id="ERR_CantUseInOrOutInArglist">
         <source>__arglist cannot have an argument passed by 'in' or 'out'</source>
         <target state="new">__arglist cannot have an argument passed by 'in' or 'out'</target>
-=======
->>>>>>> 1851814c
         <note />
       </trans-unit>
     </body>
