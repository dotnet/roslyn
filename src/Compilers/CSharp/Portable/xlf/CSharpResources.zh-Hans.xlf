﻿<?xml version="1.0" encoding="utf-8"?>
<xliff xmlns="urn:oasis:names:tc:xliff:document:1.2" xmlns:xsi="http://www.w3.org/2001/XMLSchema-instance" version="1.2" xsi:schemaLocation="urn:oasis:names:tc:xliff:document:1.2 xliff-core-1.2-transitional.xsd">
  <file datatype="xml" source-language="en" target-language="zh-Hans" original="../CSharpResources.resx">
    <body>
      <trans-unit id="CannotCreateConstructedFromConstructed">
        <source>Cannot create constructed generic type from another constructed generic type.</source>
        <target state="new">Cannot create constructed generic type from another constructed generic type.</target>
        <note />
      </trans-unit>
      <trans-unit id="CannotCreateConstructedFromNongeneric">
        <source>Cannot create constructed generic type from non-generic type.</source>
        <target state="new">Cannot create constructed generic type from non-generic type.</target>
        <note />
      </trans-unit>
      <trans-unit id="ERR_AltInterpolatedVerbatimStringsNotAvailable">
        <source>To use '@$' instead of '$@' for an interpolated verbatim string, please use language version {0} or greater.</source>
        <target state="new">To use '@$' instead of '$@' for an interpolated verbatim string, please use language version {0} or greater.</target>
        <note />
      </trans-unit>
      <trans-unit id="ERR_AnnotationDisallowedInObjectCreation">
        <source>Cannot use a nullable reference type in object creation.</source>
        <target state="new">Cannot use a nullable reference type in object creation.</target>
        <note />
      </trans-unit>
      <trans-unit id="ERR_ArgumentNameInITuplePattern">
        <source>Element names are not permitted when pattern-matching via 'System.Runtime.CompilerServices.ITuple'.</source>
        <target state="new">Element names are not permitted when pattern-matching via 'System.Runtime.CompilerServices.ITuple'.</target>
        <note />
      </trans-unit>
      <trans-unit id="ERR_AwaitForEachMissingMember">
        <source>Asynchronous foreach statement cannot operate on variables of type '{0}' because '{0}' does not contain a public instance definition for '{1}'</source>
        <target state="new">Asynchronous foreach statement cannot operate on variables of type '{0}' because '{0}' does not contain a public instance definition for '{1}'</target>
        <note />
      </trans-unit>
      <trans-unit id="ERR_AwaitForEachMissingMemberWrongAsync">
        <source>Asynchronous foreach statement cannot operate on variables of type '{0}' because '{0}' does not contain a public instance definition for '{1}'. Did you mean 'foreach' rather than 'await foreach'?</source>
        <target state="new">Asynchronous foreach statement cannot operate on variables of type '{0}' because '{0}' does not contain a public instance definition for '{1}'. Did you mean 'foreach' rather than 'await foreach'?</target>
        <note />
      </trans-unit>
      <trans-unit id="ERR_BadDynamicAwaitForEach">
        <source>Cannot use a collection of dynamic type in an asynchronous foreach</source>
        <target state="new">Cannot use a collection of dynamic type in an asynchronous foreach</target>
        <note />
      </trans-unit>
      <trans-unit id="ERR_BadPatternExpression">
        <source>Invalid operand for pattern match; value required, but found '{0}'.</source>
        <target state="new">Invalid operand for pattern match; value required, but found '{0}'.</target>
        <note />
      </trans-unit>
      <trans-unit id="ERR_CantUseInOrOutInArglist">
        <source>__arglist cannot have an argument passed by 'in' or 'out'</source>
        <target state="new">__arglist cannot have an argument passed by 'in' or 'out'</target>
        <note />
      </trans-unit>
      <trans-unit id="ERR_ConWithUnmanagedCon">
        <source>Type parameter '{1}' has the 'unmanaged' constraint so '{1}' cannot be used as a constraint for '{0}'</source>
        <target state="new">Type parameter '{1}' has the 'unmanaged' constraint so '{1}' cannot be used as a constraint for '{0}'</target>
        <note />
      </trans-unit>
      <trans-unit id="ERR_DeconstructParameterNameMismatch">
        <source>The name '{0}' does not match the corresponding 'Deconstruct' parameter '{1}'.</source>
        <target state="new">The name '{0}' does not match the corresponding 'Deconstruct' parameter '{1}'.</target>
        <note />
      </trans-unit>
      <trans-unit id="ERR_DefaultPattern">
        <source>A default literal 'default' is not valid as a pattern. Use another literal (e.g. '0' or 'null') as appropriate. To match everything, use a discard pattern '_'.</source>
        <target state="new">A default literal 'default' is not valid as a pattern. Use another literal (e.g. '0' or 'null') as appropriate. To match everything, use a discard pattern '_'.</target>
        <note />
      </trans-unit>
      <trans-unit id="ERR_DiscardPatternInSwitchStatement">
        <source>The discard pattern is not permitted as a case label in a switch statement. Use 'case var _:' for a discard pattern, or 'case @_:' for a constant named '_'.</source>
        <target state="new">The discard pattern is not permitted as a case label in a switch statement. Use 'case var _:' for a discard pattern, or 'case @_:' for a constant named '_'.</target>
        <note />
      </trans-unit>
      <trans-unit id="ERR_ElseCannotStartStatement">
        <source>'else' cannot start a statement.</source>
        <target state="new">'else' cannot start a statement.</target>
        <note />
      </trans-unit>
      <trans-unit id="ERR_ExplicitNullableAttribute">
        <source>Explicit application of 'System.Runtime.CompilerServices.NullableAttribute' is not allowed.</source>
        <target state="new">Explicit application of 'System.Runtime.CompilerServices.NullableAttribute' is not allowed.</target>
        <note />
      </trans-unit>
      <trans-unit id="ERR_ExprCannotBeFixed">
        <source>The given expression cannot be used in a fixed statement</source>
        <target state="new">The given expression cannot be used in a fixed statement</target>
        <note />
      </trans-unit>
      <trans-unit id="ERR_ExpressionTreeCantContainNullCoalescingAssignment">
        <source>An expression tree may not contain a null coalescing assignment</source>
        <target state="new">An expression tree may not contain a null coalescing assignment</target>
        <note />
      </trans-unit>
      <trans-unit id="ERR_ExpressionTreeCantContainRefStruct">
        <source>Expression tree cannot contain value of ref struct or restricted type '{0}'.</source>
        <target state="new">Expression tree cannot contain value of ref struct or restricted type '{0}'.</target>
        <note />
      </trans-unit>
      <trans-unit id="ERR_ExpressionTreeContainsSwitchExpression">
        <source>An expression tree may not contain a switch expression.</source>
        <target state="new">An expression tree may not contain a switch expression.</target>
        <note />
      </trans-unit>
      <trans-unit id="ERR_ExpressionTreeContainsTupleBinOp">
        <source>An expression tree may not contain a tuple == or != operator</source>
        <target state="new">An expression tree may not contain a tuple == or != operator</target>
        <note />
      </trans-unit>
      <trans-unit id="ERR_FeatureIsExperimental">
        <source>Feature '{0}' is experimental and unsupported; use '/features:{1}' to enable.</source>
        <target state="new">Feature '{0}' is experimental and unsupported; use '/features:{1}' to enable.</target>
        <note />
      </trans-unit>
      <trans-unit id="ERR_FeatureNotAvailableInVersion8">
        <source>Feature '{0}' is not available in C# 8.0. Please use language version {1} or greater.</source>
        <target state="new">Feature '{0}' is not available in C# 8.0. Please use language version {1} or greater.</target>
        <note />
      </trans-unit>
      <trans-unit id="ERR_FeatureNotAvailableInVersion8_0">
        <source>Feature '{0}' is not available in C# 8.0. Please use language version {1} or greater.</source>
        <target state="new">Feature '{0}' is not available in C# 8.0. Please use language version {1} or greater.</target>
        <note />
      </trans-unit>
      <trans-unit id="ERR_ForEachMissingMemberWrongAsync">
        <source>foreach statement cannot operate on variables of type '{0}' because '{0}' does not contain a public instance definition for '{1}'. Did you mean 'await foreach' rather than 'foreach'?</source>
        <target state="new">foreach statement cannot operate on variables of type '{0}' because '{0}' does not contain a public instance definition for '{1}'. Did you mean 'await foreach' rather than 'foreach'?</target>
        <note />
      </trans-unit>
      <trans-unit id="ERR_InDynamicMethodArg">
        <source>Arguments with 'in' modifier cannot be used in dynamically dispatched expessions.</source>
        <target state="new">Arguments with 'in' modifier cannot be used in dynamically dispatched expessions.</target>
        <note />
      </trans-unit>
      <trans-unit id="ERR_InterfaceImplementedImplicitlyByVariadic">
        <source>'{0}' cannot implement interface member '{1}' in type '{2}' because it has an __arglist parameter</source>
        <target state="new">'{0}' cannot implement interface member '{1}' in type '{2}' because it has an __arglist parameter</target>
        <note />
      </trans-unit>
      <trans-unit id="ERR_InvalidHashAlgorithmName">
        <source>Invalid hash algorithm name: '{0}'</source>
        <target state="new">Invalid hash algorithm name: '{0}'</target>
        <note />
      </trans-unit>
      <trans-unit id="ERR_InvalidObjectCreation">
        <source>Invalid object creation</source>
        <target state="new">Invalid object creation</target>
        <note />
      </trans-unit>
      <trans-unit id="ERR_InvalidStackAllocArray">
        <source>"Invalid rank specifier: expected ']'</source>
        <target state="new">"Invalid rank specifier: expected ']'</target>
        <note />
      </trans-unit>
      <trans-unit id="ERR_IsPatternImpossible">
        <source>An expression of type '{0}' can never match the provided pattern.</source>
        <target state="new">An expression of type '{0}' can never match the provided pattern.</target>
        <note />
      </trans-unit>
      <trans-unit id="ERR_MissingPattern">
        <source>Pattern missing</source>
        <target state="new">Pattern missing</target>
        <note />
      </trans-unit>
      <trans-unit id="ERR_NewBoundWithUnmanaged">
        <source>The 'new()' constraint cannot be used with the 'unmanaged' constraint</source>
        <target state="new">The 'new()' constraint cannot be used with the 'unmanaged' constraint</target>
        <note />
      </trans-unit>
      <trans-unit id="ERR_NoConvToIAsyncDispWrongAsync">
        <source>'{0}': type used in an async using statement must be implicitly convertible to 'System.IAsyncDisposable'. Did you mean 'using' rather than 'await using'?</source>
        <target state="new">'{0}': type used in an async using statement must be implicitly convertible to 'System.IAsyncDisposable'. Did you mean 'using' rather than 'await using'?</target>
        <note />
      </trans-unit>
      <trans-unit id="ERR_NoConvToIDispWrongAsync">
        <source>'{0}': type used in a using statement must be implicitly convertible to 'System.IDisposable'. Did you mean 'await using' rather than 'using'?</source>
        <target state="new">'{0}': type used in a using statement must be implicitly convertible to 'System.IDisposable'. Did you mean 'await using' rather than 'using'?</target>
        <note />
      </trans-unit>
      <trans-unit id="ERR_NullableDirectiveQualifierExpected">
        <source>Expected enable or disable</source>
        <target state="new">Expected enable or disable</target>
        <note />
      </trans-unit>
      <trans-unit id="ERR_NullableOptionNotAvailable">
        <source>Invalid '{0}' value: '{1}' for C# {2}. Please use language version {3} or greater.</source>
        <target state="new">Invalid '{0}' value: '{1}' for C# {2}. Please use language version {3} or greater.</target>
        <note />
      </trans-unit>
      <trans-unit id="ERR_NullableUnconstrainedTypeParameter">
        <source>A nullable type parameter must be known to be a value type or non-nullable reference type. Consider adding a 'class', 'struct', or type constraint.</source>
        <target state="new">A nullable type parameter must be known to be a value type or non-nullable reference type. Consider adding a 'class', 'struct', or type constraint.</target>
        <note />
      </trans-unit>
      <trans-unit id="ERR_OutVariableCannotBeByRef">
        <source>An out variable cannot be declared as a ref local</source>
        <target state="new">An out variable cannot be declared as a ref local</target>
        <note />
      </trans-unit>
      <trans-unit id="ERR_PointerTypeInPatternMatching">
        <source>Pattern-matching is not permitted for pointer types.</source>
        <target state="new">Pattern-matching is not permitted for pointer types.</target>
        <note />
      </trans-unit>
      <trans-unit id="ERR_PropertyPatternNameMissing">
        <source>A property subpattern requires a reference to the property or field to be matched, e.g. '{{ Name: {0} }}'</source>
        <target state="new">A property subpattern requires a reference to the property or field to be matched, e.g. '{{ Name: {0} }}'</target>
        <note />
      </trans-unit>
      <trans-unit id="ERR_RefAssignNarrower">
        <source>Cannot ref-assign '{1}' to '{0}' because '{1}' has a narrower escape scope than '{0}'.</source>
        <target state="new">Cannot ref-assign '{1}' to '{0}' because '{1}' has a narrower escape scope than '{0}'.</target>
        <note />
      </trans-unit>
      <trans-unit id="ERR_RefLocalOrParamExpected">
        <source>The left-hand side of a ref assignment must be a ref local or parameter.</source>
        <target state="new">The left-hand side of a ref assignment must be a ref local or parameter.</target>
        <note />
      </trans-unit>
      <trans-unit id="ERR_SingleElementPositionalPatternRequiresDisambiguation">
        <source>A single-element deconstruct pattern requires some other syntax for disambiguation. It is recommended to add a discard designator '_' after the close paren ')'.</source>
        <target state="new">A single-element deconstruct pattern requires some other syntax for disambiguation. It is recommended to add a discard designator '_' after the close paren ')'.</target>
        <note />
      </trans-unit>
      <trans-unit id="ERR_SwitchArmSubsumed">
        <source>The pattern has already been handled by a previous arm of the switch expression.</source>
        <target state="new">The pattern has already been handled by a previous arm of the switch expression.</target>
        <note />
      </trans-unit>
      <trans-unit id="ERR_SwitchCaseSubsumed">
        <source>The switch case has already been handled by a previous case.</source>
        <target state="new">The switch case has already been handled by a previous case.</target>
        <note />
      </trans-unit>
      <trans-unit id="ERR_SwitchExpressionNoBestType">
        <source>No best type was found for the switch expression.</source>
        <target state="new">No best type was found for the switch expression.</target>
        <note />
      </trans-unit>
      <trans-unit id="ERR_SwitchGoverningExpressionRequiresParens">
        <source>Parentheses are required around the switch governing expression.</source>
        <target state="new">Parentheses are required around the switch governing expression.</target>
        <note />
      </trans-unit>
      <trans-unit id="ERR_TripleDotNotAllowed">
        <source>Unexpected character sequence '...'</source>
        <target state="new">Unexpected character sequence '...'</target>
        <note />
      </trans-unit>
      <trans-unit id="ERR_TupleElementNameMismatch">
        <source>The name '{0}' does not identify tuple element '{1}'.</source>
        <target state="new">The name '{0}' does not identify tuple element '{1}'.</target>
        <note />
      </trans-unit>
      <trans-unit id="ERR_TupleSizesMismatchForBinOps">
        <source>Tuple types used as operands of an == or != operator must have matching cardinalities. But this operator has tuple types of cardinality {0} on the left and {1} on the right.</source>
        <target state="new">Tuple types used as operands of an == or != operator must have matching cardinalities. But this operator has tuple types of cardinality {0} on the left and {1} on the right.</target>
        <note />
      </trans-unit>
      <trans-unit id="ERR_UnmanagedBoundWithClass">
        <source>'{0}': cannot specify both a constraint class and the 'unmanaged' constraint</source>
        <target state="new">'{0}': cannot specify both a constraint class and the 'unmanaged' constraint</target>
        <note />
      </trans-unit>
      <trans-unit id="ERR_UnmanagedConstraintMustBeFirst">
        <source>The 'unmanaged' constraint must come before any other constraints</source>
        <target state="new">The 'unmanaged' constraint must come before any other constraints</target>
        <note />
      </trans-unit>
      <trans-unit id="ERR_UnmanagedConstraintNotSatisfied">
        <source>The type '{2}' must be a non-nullable value type, along with all fields at any level of nesting, in order to use it as parameter '{1}' in the generic type or method '{0}'</source>
        <target state="new">The type '{2}' must be a non-nullable value type, along with all fields at any level of nesting, in order to use it as parameter '{1}' in the generic type or method '{0}'</target>
        <note />
      </trans-unit>
      <trans-unit id="ERR_VarMayNotBindToType">
        <source>The syntax 'var' for a pattern is not permitted to refer to a type, but '{0}' is in scope here.</source>
        <target state="new">The syntax 'var' for a pattern is not permitted to refer to a type, but '{0}' is in scope here.</target>
        <note />
      </trans-unit>
      <trans-unit id="ERR_WrongNumberOfSubpatterns">
        <source>Matching the tuple type '{0}' requires '{1}' subpatterns, but '{2}' subpatterns are present.</source>
        <target state="new">Matching the tuple type '{0}' requires '{1}' subpatterns, but '{2}' subpatterns are present.</target>
        <note />
      </trans-unit>
<<<<<<< HEAD
      <trans-unit id="IDS_FeatureNestedStackalloc">
        <source>stackalloc in nested expressions</source>
        <target state="new">stackalloc in nested expressions</target>
=======
      <trans-unit id="FTL_InvalidInputFileName">
        <source>File name '{0}' is empty, contains invalid characters, has a drive specification without an absolute path, or is too long</source>
        <target state="new">File name '{0}' is empty, contains invalid characters, has a drive specification without an absolute path, or is too long</target>
        <note />
      </trans-unit>
      <trans-unit id="HDN_ExpressionIsProbablyNeverNull">
        <source>Expression is probably never null.</source>
        <target state="new">Expression is probably never null.</target>
        <note />
      </trans-unit>
      <trans-unit id="HDN_ExpressionIsProbablyNeverNull_Title">
        <source>Expression is probably never null.</source>
        <target state="new">Expression is probably never null.</target>
        <note />
      </trans-unit>
      <trans-unit id="HDN_NullCheckIsProbablyAlwaysFalse">
        <source>Result of the comparison is possibly always false.</source>
        <target state="new">Result of the comparison is possibly always false.</target>
        <note />
      </trans-unit>
      <trans-unit id="HDN_NullCheckIsProbablyAlwaysFalse_Title">
        <source>Result of the comparison is possibly always false.</source>
        <target state="new">Result of the comparison is possibly always false.</target>
        <note />
      </trans-unit>
      <trans-unit id="HDN_NullCheckIsProbablyAlwaysTrue">
        <source>Result of the comparison is possibly always true.</source>
        <target state="new">Result of the comparison is possibly always true.</target>
        <note />
      </trans-unit>
      <trans-unit id="HDN_NullCheckIsProbablyAlwaysTrue_Title">
        <source>Result of the comparison is possibly always true.</source>
        <target state="new">Result of the comparison is possibly always true.</target>
        <note />
      </trans-unit>
      <trans-unit id="IDS_FeatureAltInterpolatedVerbatimStrings">
        <source>alternative interpolated verbatim strings</source>
        <target state="new">alternative interpolated verbatim strings</target>
        <note />
      </trans-unit>
      <trans-unit id="IDS_FeatureCoalesceAssignmentExpression">
        <source>coalescing assignment</source>
        <target state="new">coalescing assignment</target>
        <note />
      </trans-unit>
      <trans-unit id="IDS_FeatureDelegateGenericTypeConstraint">
        <source>delegate generic type constraints</source>
        <target state="new">delegate generic type constraints</target>
        <note />
      </trans-unit>
      <trans-unit id="IDS_FeatureEnumGenericTypeConstraint">
        <source>enum generic type constraints</source>
        <target state="new">enum generic type constraints</target>
        <note />
      </trans-unit>
      <trans-unit id="IDS_FeatureExpressionVariablesInQueriesAndInitializers">
        <source>declaration of expression variables in member initializers and queries</source>
        <target state="new">declaration of expression variables in member initializers and queries</target>
        <note />
      </trans-unit>
      <trans-unit id="IDS_FeatureExtensibleFixedStatement">
        <source>extensible fixed statement</source>
        <target state="new">extensible fixed statement</target>
        <note />
      </trans-unit>
      <trans-unit id="IDS_FeatureIndexOperator">
        <source>index operator</source>
        <target state="new">index operator</target>
        <note />
      </trans-unit>
      <trans-unit id="IDS_FeatureIndexingMovableFixedBuffers">
        <source>indexing movable fixed buffers</source>
        <target state="new">indexing movable fixed buffers</target>
        <note />
      </trans-unit>
      <trans-unit id="IDS_FeatureNullableReferenceTypes">
        <source>nullable reference types</source>
        <target state="new">nullable reference types</target>
        <note />
      </trans-unit>
      <trans-unit id="IDS_FeatureObjectGenericTypeConstraint">
        <source>object generic type constraint</source>
        <target state="new">object generic type constraint</target>
        <note />
      </trans-unit>
      <trans-unit id="IDS_FeatureRangeOperator">
        <source>range operator</source>
        <target state="new">range operator</target>
>>>>>>> 0511ff8d
        <note />
      </trans-unit>
      <trans-unit id="IDS_FeatureRecursivePatterns">
        <source>recursive patterns</source>
        <target state="new">recursive patterns</target>
        <note />
      </trans-unit>
      <trans-unit id="IDS_FeatureRefConditional">
        <source>ref conditional expression</source>
        <target state="new">ref conditional expression</target>
        <note />
      </trans-unit>
      <trans-unit id="IDS_FeatureRefFor">
        <source>ref for-loop variables</source>
        <target state="new">ref for-loop variables</target>
        <note />
      </trans-unit>
      <trans-unit id="IDS_FeatureRefForEach">
        <source>ref foreach iteration variables</source>
        <target state="new">ref foreach iteration variables</target>
        <note />
      </trans-unit>
      <trans-unit id="IDS_FeatureRefReassignment">
        <source>ref reassignment</source>
        <target state="new">ref reassignment</target>
        <note />
      </trans-unit>
      <trans-unit id="IDS_FeatureStackAllocInitializer">
        <source>stackalloc initializer</source>
        <target state="new">stackalloc initializer</target>
        <note />
      </trans-unit>
      <trans-unit id="IDS_FeatureTupleEquality">
        <source>tuple equality</source>
        <target state="new">tuple equality</target>
        <note />
      </trans-unit>
      <trans-unit id="IDS_FeatureUnconstrainedTypeParameterInNullCoalescingOperator">
        <source>unconstrained type parameters in null coalescing operator</source>
        <target state="new">unconstrained type parameters in null coalescing operator</target>
        <note />
      </trans-unit>
      <trans-unit id="IDS_FeatureUnmanagedGenericTypeConstraint">
        <source>unmanaged generic type constraints</source>
        <target state="new">unmanaged generic type constraints</target>
        <note />
      </trans-unit>
      <trans-unit id="IDS_NULL">
        <source>&lt;null&gt;</source>
        <target state="translated">&lt;null&gt;</target>
        <note />
      </trans-unit>
      <trans-unit id="IDS_ThrowExpression">
        <source>&lt;throw expression&gt;</source>
        <target state="translated">&lt;throw 表达式&gt;</target>
        <note />
      </trans-unit>
      <trans-unit id="IDS_RELATEDERROR">
        <source>(Location of symbol related to previous error)</source>
        <target state="translated">(与前一个错误相关的符号位置)</target>
        <note />
      </trans-unit>
      <trans-unit id="IDS_RELATEDWARNING">
        <source>(Location of symbol related to previous warning)</source>
        <target state="translated">(与前一个警告相关的符号位置)</target>
        <note />
      </trans-unit>
      <trans-unit id="IDS_XMLIGNORED">
        <source>&lt;!-- Badly formed XML comment ignored for member "{0}" --&gt;</source>
        <target state="translated">&lt;!-- 对于成员“{0}”忽略有格式错误的 XML 注释 --&gt;</target>
        <note />
      </trans-unit>
      <trans-unit id="IDS_XMLIGNORED2">
        <source> Badly formed XML file "{0}" cannot be included </source>
        <target state="translated"> 无法包括格式错误的 XML 文件“{0}” </target>
        <note />
      </trans-unit>
      <trans-unit id="IDS_XMLFAILEDINCLUDE">
        <source> Failed to insert some or all of included XML </source>
        <target state="translated">未能插入某些或全部所包含的 XML </target>
        <note />
      </trans-unit>
      <trans-unit id="IDS_XMLBADINCLUDE">
        <source> Include tag is invalid </source>
        <target state="translated"> 包含标记无效 </target>
        <note />
      </trans-unit>
      <trans-unit id="IDS_XMLNOINCLUDE">
        <source> No matching elements were found for the following include tag </source>
        <target state="translated">未找到下列包含标记的匹配元素 </target>
        <note />
      </trans-unit>
      <trans-unit id="IDS_XMLMISSINGINCLUDEFILE">
        <source>Missing file attribute</source>
        <target state="translated">缺少文件特性</target>
        <note />
      </trans-unit>
      <trans-unit id="IDS_XMLMISSINGINCLUDEPATH">
        <source>Missing path attribute</source>
        <target state="translated">缺少路径特性</target>
        <note />
      </trans-unit>
      <trans-unit id="IDS_GlobalNamespace">
        <source>&lt;global namespace&gt;</source>
        <target state="translated">&lt;全局命名空间&gt;</target>
        <note />
      </trans-unit>
      <trans-unit id="IDS_FeatureGenerics">
        <source>generics</source>
        <target state="translated">泛型</target>
        <note />
      </trans-unit>
      <trans-unit id="IDS_FeatureAnonDelegates">
        <source>anonymous methods</source>
        <target state="translated">匿名方法</target>
        <note />
      </trans-unit>
      <trans-unit id="IDS_FeatureModuleAttrLoc">
        <source>module as an attribute target specifier</source>
        <target state="translated">作为特性目标说明符的模块</target>
        <note />
      </trans-unit>
      <trans-unit id="IDS_FeatureGlobalNamespace">
        <source>namespace alias qualifier</source>
        <target state="translated">命名空间别名限定符</target>
        <note />
      </trans-unit>
      <trans-unit id="IDS_FeatureFixedBuffer">
        <source>fixed size buffers</source>
        <target state="translated">固定大小缓冲区</target>
        <note />
      </trans-unit>
      <trans-unit id="IDS_FeaturePragma">
        <source>#pragma</source>
        <target state="translated">#pragma</target>
        <note />
      </trans-unit>
      <trans-unit id="IDS_FeatureStaticClasses">
        <source>static classes</source>
        <target state="translated">静态类</target>
        <note />
      </trans-unit>
      <trans-unit id="IDS_FeatureReadOnlyStructs">
        <source>readonly structs</source>
        <target state="translated">只读结构</target>
        <note />
      </trans-unit>
      <trans-unit id="IDS_FeaturePartialTypes">
        <source>partial types</source>
        <target state="translated">分部类型</target>
        <note />
      </trans-unit>
      <trans-unit id="IDS_FeatureAsync">
        <source>async function</source>
        <target state="translated">异步函数</target>
        <note />
      </trans-unit>
      <trans-unit id="IDS_FeatureSwitchOnBool">
        <source>switch on boolean type</source>
        <target state="translated">启用布尔值类型</target>
        <note />
      </trans-unit>
      <trans-unit id="IDS_MethodGroup">
        <source>method group</source>
        <target state="translated">方法组</target>
        <note />
      </trans-unit>
      <trans-unit id="IDS_AnonMethod">
        <source>anonymous method</source>
        <target state="translated">匿名方法</target>
        <note />
      </trans-unit>
      <trans-unit id="IDS_Lambda">
        <source>lambda expression</source>
        <target state="translated">lambda 表达式</target>
        <note />
      </trans-unit>
      <trans-unit id="IDS_Collection">
        <source>collection</source>
        <target state="translated">集合</target>
        <note />
      </trans-unit>
      <trans-unit id="IDS_FeaturePropertyAccessorMods">
        <source>access modifiers on properties</source>
        <target state="translated">属性的访问修饰符</target>
        <note />
      </trans-unit>
      <trans-unit id="IDS_FeatureExternAlias">
        <source>extern alias</source>
        <target state="translated">外部别名</target>
        <note />
      </trans-unit>
      <trans-unit id="IDS_FeatureIterators">
        <source>iterators</source>
        <target state="translated">迭代器</target>
        <note />
      </trans-unit>
      <trans-unit id="IDS_FeatureDefault">
        <source>default operator</source>
        <target state="translated">默认运算符</target>
        <note />
      </trans-unit>
      <trans-unit id="IDS_FeatureDefaultLiteral">
        <source>default literal</source>
        <target state="translated">默认文本</target>
        <note />
      </trans-unit>
      <trans-unit id="IDS_FeaturePrivateProtected">
        <source>private protected</source>
        <target state="translated">private protected</target>
        <note />
      </trans-unit>
      <trans-unit id="IDS_FeatureNullable">
        <source>nullable types</source>
        <target state="translated">可以为 null 的类型</target>
        <note />
      </trans-unit>
      <trans-unit id="IDS_FeaturePatternMatching">
        <source>pattern matching</source>
        <target state="translated">模式匹配</target>
        <note />
      </trans-unit>
      <trans-unit id="IDS_FeatureExpressionBodiedAccessor">
        <source>expression body property accessor</source>
        <target state="translated">表达式主体属性访问器</target>
        <note />
      </trans-unit>
      <trans-unit id="IDS_FeatureExpressionBodiedDeOrConstructor">
        <source>expression body constructor and destructor</source>
        <target state="translated">表达式主体构造函数和析构函数</target>
        <note />
      </trans-unit>
      <trans-unit id="IDS_FeatureThrowExpression">
        <source>throw expression</source>
        <target state="translated">throw 表达式</target>
        <note />
      </trans-unit>
      <trans-unit id="IDS_FeatureImplicitArray">
        <source>implicitly typed array</source>
        <target state="translated">隐式类型的数组</target>
        <note />
      </trans-unit>
      <trans-unit id="IDS_FeatureImplicitLocal">
        <source>implicitly typed local variable</source>
        <target state="translated">隐式类型的局部变量</target>
        <note />
      </trans-unit>
      <trans-unit id="IDS_FeatureAnonymousTypes">
        <source>anonymous types</source>
        <target state="translated">匿名类型</target>
        <note />
      </trans-unit>
      <trans-unit id="IDS_FeatureAutoImplementedProperties">
        <source>automatically implemented properties</source>
        <target state="translated">自动实现的属性</target>
        <note />
      </trans-unit>
      <trans-unit id="IDS_FeatureReadonlyAutoImplementedProperties">
        <source>readonly automatically implemented properties</source>
        <target state="translated">自动实现 readonly 的属性</target>
        <note />
      </trans-unit>
      <trans-unit id="IDS_FeatureObjectInitializer">
        <source>object initializer</source>
        <target state="translated">对象初始值设定项</target>
        <note />
      </trans-unit>
      <trans-unit id="IDS_FeatureCollectionInitializer">
        <source>collection initializer</source>
        <target state="translated">集合初始值设定项</target>
        <note />
      </trans-unit>
      <trans-unit id="IDS_FeatureQueryExpression">
        <source>query expression</source>
        <target state="translated">查询表达式</target>
        <note />
      </trans-unit>
      <trans-unit id="IDS_FeatureExtensionMethod">
        <source>extension method</source>
        <target state="translated">扩展方法</target>
        <note />
      </trans-unit>
      <trans-unit id="IDS_FeaturePartialMethod">
        <source>partial method</source>
        <target state="translated">分部方法</target>
        <note />
      </trans-unit>
      <trans-unit id="IDS_SK_METHOD">
        <source>method</source>
        <target state="translated">方法</target>
        <note />
      </trans-unit>
      <trans-unit id="IDS_SK_TYPE">
        <source>type</source>
        <target state="translated">类型</target>
        <note />
      </trans-unit>
      <trans-unit id="IDS_SK_NAMESPACE">
        <source>namespace</source>
        <target state="translated">命名空间</target>
        <note />
      </trans-unit>
      <trans-unit id="IDS_SK_FIELD">
        <source>field</source>
        <target state="translated">字段</target>
        <note />
      </trans-unit>
      <trans-unit id="IDS_SK_PROPERTY">
        <source>property</source>
        <target state="translated">属性</target>
        <note />
      </trans-unit>
      <trans-unit id="IDS_SK_UNKNOWN">
        <source>element</source>
        <target state="translated">元素</target>
        <note />
      </trans-unit>
      <trans-unit id="IDS_SK_VARIABLE">
        <source>variable</source>
        <target state="translated">变量</target>
        <note />
      </trans-unit>
      <trans-unit id="IDS_SK_LABEL">
        <source>label</source>
        <target state="translated">标签</target>
        <note />
      </trans-unit>
      <trans-unit id="IDS_SK_EVENT">
        <source>event</source>
        <target state="translated">事件</target>
        <note />
      </trans-unit>
      <trans-unit id="IDS_SK_TYVAR">
        <source>type parameter</source>
        <target state="translated">类型形参</target>
        <note />
      </trans-unit>
      <trans-unit id="IDS_SK_ALIAS">
        <source>using alias</source>
        <target state="translated">using 别名</target>
        <note />
      </trans-unit>
      <trans-unit id="IDS_SK_EXTERNALIAS">
        <source>extern alias</source>
        <target state="translated">外部别名</target>
        <note />
      </trans-unit>
      <trans-unit id="IDS_SK_CONSTRUCTOR">
        <source>constructor</source>
        <target state="translated">构造函数</target>
        <note />
      </trans-unit>
      <trans-unit id="IDS_FOREACHLOCAL">
        <source>foreach iteration variable</source>
        <target state="translated">foreach 迭代变量</target>
        <note />
      </trans-unit>
      <trans-unit id="IDS_FIXEDLOCAL">
        <source>fixed variable</source>
        <target state="translated">固定变量</target>
        <note />
      </trans-unit>
      <trans-unit id="IDS_USINGLOCAL">
        <source>using variable</source>
        <target state="translated">using 变量</target>
        <note />
      </trans-unit>
      <trans-unit id="IDS_Contravariant">
        <source>contravariant</source>
        <target state="translated">逆变</target>
        <note />
      </trans-unit>
      <trans-unit id="IDS_Contravariantly">
        <source>contravariantly</source>
        <target state="translated">逆变式</target>
        <note />
      </trans-unit>
      <trans-unit id="IDS_Covariant">
        <source>covariant</source>
        <target state="translated">协变</target>
        <note />
      </trans-unit>
      <trans-unit id="IDS_Covariantly">
        <source>covariantly</source>
        <target state="translated">协变式</target>
        <note />
      </trans-unit>
      <trans-unit id="IDS_Invariantly">
        <source>invariantly</source>
        <target state="translated">固定式</target>
        <note />
      </trans-unit>
      <trans-unit id="IDS_FeatureDynamic">
        <source>dynamic</source>
        <target state="translated">动态</target>
        <note />
      </trans-unit>
      <trans-unit id="IDS_FeatureNamedArgument">
        <source>named argument</source>
        <target state="translated">命名参数</target>
        <note />
      </trans-unit>
      <trans-unit id="IDS_FeatureOptionalParameter">
        <source>optional parameter</source>
        <target state="translated">可选参数</target>
        <note />
      </trans-unit>
      <trans-unit id="IDS_FeatureExceptionFilter">
        <source>exception filter</source>
        <target state="translated">异常筛选器</target>
        <note />
      </trans-unit>
      <trans-unit id="IDS_FeatureTypeVariance">
        <source>type variance</source>
        <target state="translated">类型方差</target>
        <note />
      </trans-unit>
      <trans-unit id="SyntaxTreeNotFound">
        <source>SyntaxTree is not part of the compilation</source>
        <target state="new">SyntaxTree is not part of the compilation</target>
        <note />
      </trans-unit>
      <trans-unit id="SyntaxTreeNotFoundToRemove">
        <source>SyntaxTree is not part of the compilation, so it cannot be removed</source>
        <target state="new">SyntaxTree is not part of the compilation, so it cannot be removed</target>
        <note />
      </trans-unit>
      <trans-unit id="WRN_CantInferNullabilityOfMethodTypeArgs">
        <source>The nullability of type arguments for method '{0}' cannot be inferred from the usage. Try specifying the type arguments explicitly.</source>
        <target state="new">The nullability of type arguments for method '{0}' cannot be inferred from the usage. Try specifying the type arguments explicitly.</target>
        <note />
      </trans-unit>
      <trans-unit id="WRN_CantInferNullabilityOfMethodTypeArgs_Title">
        <source>The nullability of type arguments for method cannot be inferred from the usage. Try specifying the type arguments explicitly.</source>
        <target state="new">The nullability of type arguments for method cannot be inferred from the usage. Try specifying the type arguments explicitly.</target>
        <note />
      </trans-unit>
      <trans-unit id="WRN_CaseConstantNamedUnderscore">
        <source>The name '_' refers to the constant, not the discard pattern. Use 'var _' to discard the value, or '@_' to refer to a constant by that name.</source>
        <target state="new">The name '_' refers to the constant, not the discard pattern. Use 'var _' to discard the value, or '@_' to refer to a constant by that name.</target>
        <note />
      </trans-unit>
      <trans-unit id="WRN_CaseConstantNamedUnderscore_Title">
        <source>Do not use '_' for a case constant.</source>
        <target state="new">Do not use '_' for a case constant.</target>
        <note />
      </trans-unit>
      <trans-unit id="WRN_ConvertingNullableToNonNullable">
        <source>Converting null literal or possible null value to non-nullable type.</source>
        <target state="new">Converting null literal or possible null value to non-nullable type.</target>
        <note />
      </trans-unit>
      <trans-unit id="WRN_ConvertingNullableToNonNullable_Title">
        <source>Converting null literal or possible null value to non-nullable type.</source>
        <target state="new">Converting null literal or possible null value to non-nullable type.</target>
        <note />
      </trans-unit>
      <trans-unit id="WRN_DefaultLiteralConvertedToNullIsNotIntended">
        <source>'default' is converted to 'null', not 'default({0})'</source>
        <target state="new">'default' is converted to 'null', not 'default({0})'</target>
        <note />
      </trans-unit>
      <trans-unit id="WRN_DefaultLiteralConvertedToNullIsNotIntended_Title">
        <source>'default' is converted to 'null'</source>
        <target state="new">'default' is converted to 'null'</target>
        <note />
      </trans-unit>
      <trans-unit id="WRN_GivenExpressionAlwaysMatchesConstant">
        <source>The given expression always matches the provided constant.</source>
        <target state="new">The given expression always matches the provided constant.</target>
        <note />
      </trans-unit>
      <trans-unit id="WRN_GivenExpressionAlwaysMatchesConstant_Title">
        <source>The given expression always matches the provided constant.</source>
        <target state="new">The given expression always matches the provided constant.</target>
        <note />
      </trans-unit>
      <trans-unit id="WRN_GivenExpressionNeverMatchesPattern">
        <source>The given expression never matches the provided pattern.</source>
        <target state="new">The given expression never matches the provided pattern.</target>
        <note />
      </trans-unit>
      <trans-unit id="WRN_GivenExpressionNeverMatchesPattern_Title">
        <source>The given expression never matches the provided pattern.</source>
        <target state="new">The given expression never matches the provided pattern.</target>
        <note />
      </trans-unit>
      <trans-unit id="WRN_IsTypeNamedUnderscore">
        <source>The name '_' refers to the type '{0}', not the discard pattern. Use '@_' for the type, or 'var _' to discard.</source>
        <target state="new">The name '_' refers to the type '{0}', not the discard pattern. Use '@_' for the type, or 'var _' to discard.</target>
        <note />
      </trans-unit>
      <trans-unit id="WRN_IsTypeNamedUnderscore_Title">
        <source>Do not use '_' to refer to the type in an is-type expression.</source>
        <target state="new">Do not use '_' to refer to the type in an is-type expression.</target>
        <note />
      </trans-unit>
      <trans-unit id="WRN_MissingNonNullTypesContextForAnnotation">
        <source>The annotation for nullable reference types should only be used in code within a '#nullable' context.</source>
        <target state="new">The annotation for nullable reference types should only be used in code within a '#nullable' context.</target>
        <note />
      </trans-unit>
      <trans-unit id="WRN_MissingNonNullTypesContextForAnnotation_Title">
        <source>The annotation for nullable reference types should only be used in code within a '#nullable' context.</source>
        <target state="new">The annotation for nullable reference types should only be used in code within a '#nullable' context.</target>
        <note />
      </trans-unit>
      <trans-unit id="WRN_NoBestNullabilityArrayElements">
        <source>No best nullability found for implicitly-typed array.</source>
        <target state="new">No best nullability found for implicitly-typed array.</target>
        <note />
      </trans-unit>
      <trans-unit id="WRN_NoBestNullabilityArrayElements_Title">
        <source>No best nullability found for implicitly-typed array.</source>
        <target state="new">No best nullability found for implicitly-typed array.</target>
        <note />
      </trans-unit>
      <trans-unit id="WRN_NoBestNullabilityConditionalExpression">
        <source>No best nullability for operands of conditional expression '{0}' and '{1}'.</source>
        <target state="new">No best nullability for operands of conditional expression '{0}' and '{1}'.</target>
        <note />
      </trans-unit>
      <trans-unit id="WRN_NoBestNullabilityConditionalExpression_Title">
        <source>No best nullability for operands of conditional expression.</source>
        <target state="new">No best nullability for operands of conditional expression.</target>
        <note />
      </trans-unit>
      <trans-unit id="WRN_NullAsNonNullable">
        <source>Cannot convert null literal to non-nullable reference or unconstrained type parameter.</source>
        <target state="new">Cannot convert null literal to non-nullable reference or unconstrained type parameter.</target>
        <note />
      </trans-unit>
      <trans-unit id="WRN_NullAsNonNullable_Title">
        <source>Cannot convert null literal to non-nullable reference or unconstrained type parameter.</source>
        <target state="new">Cannot convert null literal to non-nullable reference or unconstrained type parameter.</target>
        <note />
      </trans-unit>
      <trans-unit id="WRN_NullReferenceArgument">
        <source>Possible null reference argument for parameter '{0}' in '{1}'.</source>
        <target state="new">Possible null reference argument for parameter '{0}' in '{1}'.</target>
        <note />
      </trans-unit>
      <trans-unit id="WRN_NullReferenceArgument_Title">
        <source>Possible null reference argument.</source>
        <target state="new">Possible null reference argument.</target>
        <note />
      </trans-unit>
      <trans-unit id="WRN_NullReferenceAssignment">
        <source>Possible null reference assignment.</source>
        <target state="new">Possible null reference assignment.</target>
        <note />
      </trans-unit>
      <trans-unit id="WRN_NullReferenceAssignment_Title">
        <source>Possible null reference assignment.</source>
        <target state="new">Possible null reference assignment.</target>
        <note />
      </trans-unit>
      <trans-unit id="WRN_NullReferenceReceiver">
        <source>Possible dereference of a null reference.</source>
        <target state="new">Possible dereference of a null reference.</target>
        <note />
      </trans-unit>
      <trans-unit id="WRN_NullReferenceReceiver_Title">
        <source>Possible dereference of a null reference.</source>
        <target state="new">Possible dereference of a null reference.</target>
        <note />
      </trans-unit>
      <trans-unit id="WRN_NullReferenceReturn">
        <source>Possible null reference return.</source>
        <target state="new">Possible null reference return.</target>
        <note />
      </trans-unit>
      <trans-unit id="WRN_NullReferenceReturn_Title">
        <source>Possible null reference return.</source>
        <target state="new">Possible null reference return.</target>
        <note />
      </trans-unit>
      <trans-unit id="WRN_NullabilityMismatchInArgument">
        <source>Nullability of reference types in argument of type '{0}' doesn't match target type '{1}' for parameter '{2}' in '{3}'.</source>
        <target state="new">Nullability of reference types in argument of type '{0}' doesn't match target type '{1}' for parameter '{2}' in '{3}'.</target>
        <note />
      </trans-unit>
      <trans-unit id="WRN_NullabilityMismatchInArgument_Title">
        <source>Nullability of reference types in argument doesn't match target type.</source>
        <target state="new">Nullability of reference types in argument doesn't match target type.</target>
        <note />
      </trans-unit>
      <trans-unit id="WRN_NullabilityMismatchInAssignment">
        <source>Nullability of reference types in value of type '{0}' doesn't match target type '{1}'.</source>
        <target state="new">Nullability of reference types in value of type '{0}' doesn't match target type '{1}'.</target>
        <note />
      </trans-unit>
      <trans-unit id="WRN_NullabilityMismatchInAssignment_Title">
        <source>Nullability of reference types in value doesn't match target type.</source>
        <target state="new">Nullability of reference types in value doesn't match target type.</target>
        <note />
      </trans-unit>
      <trans-unit id="WRN_NullabilityMismatchInConstraintsOnImplicitImplementation">
        <source>Nullability in constraints for type parameter '{0}' of method '{1}' doesn't match the constraints for type parameter '{2}' of interface method '{3}'. Consider using an explicit interface implementation instead.</source>
        <target state="new">Nullability in constraints for type parameter '{0}' of method '{1}' doesn't match the constraints for type parameter '{2}' of interface method '{3}'. Consider using an explicit interface implementation instead.</target>
        <note />
      </trans-unit>
      <trans-unit id="WRN_NullabilityMismatchInConstraintsOnImplicitImplementation_Title">
        <source>Nullability in constraints for type parameter doesn't match the constraints for type parameter in implicitly implemented interface method'.</source>
        <target state="new">Nullability in constraints for type parameter doesn't match the constraints for type parameter in implicitly implemented interface method'.</target>
        <note />
      </trans-unit>
      <trans-unit id="WRN_NullabilityMismatchInParameterTypeOfTargetDelegate">
        <source>Nullability of reference types in type of parameter '{0}' of '{1}' doesn't match the target delegate '{2}'.</source>
        <target state="new">Nullability of reference types in type of parameter '{0}' of '{1}' doesn't match the target delegate '{2}'.</target>
        <note />
      </trans-unit>
      <trans-unit id="WRN_NullabilityMismatchInParameterTypeOfTargetDelegate_Title">
        <source>Nullability of reference types in type of parameter doesn't match the target delegate.</source>
        <target state="new">Nullability of reference types in type of parameter doesn't match the target delegate.</target>
        <note />
      </trans-unit>
      <trans-unit id="WRN_NullabilityMismatchInParameterTypeOnExplicitImplementation">
        <source>Nullability of reference types in type of parameter '{0}' doesn't match implemented member '{1}'.</source>
        <target state="new">Nullability of reference types in type of parameter '{0}' doesn't match implemented member '{1}'.</target>
        <note />
      </trans-unit>
      <trans-unit id="WRN_NullabilityMismatchInParameterTypeOnExplicitImplementation_Title">
        <source>Nullability of reference types in type of parameter doesn't match implemented member.</source>
        <target state="new">Nullability of reference types in type of parameter doesn't match implemented member.</target>
        <note />
      </trans-unit>
      <trans-unit id="WRN_NullabilityMismatchInParameterTypeOnImplicitImplementation">
        <source>Nullability of reference types in type of parameter '{0}' doesn't match implicitly implemented member '{1}'.</source>
        <target state="new">Nullability of reference types in type of parameter '{0}' doesn't match implicitly implemented member '{1}'.</target>
        <note />
      </trans-unit>
      <trans-unit id="WRN_NullabilityMismatchInParameterTypeOnImplicitImplementation_Title">
        <source>Nullability of reference types in type of parameter doesn't match implicitly implemented member.</source>
        <target state="new">Nullability of reference types in type of parameter doesn't match implicitly implemented member.</target>
        <note />
      </trans-unit>
      <trans-unit id="WRN_NullabilityMismatchInParameterTypeOnOverride">
        <source>Nullability of reference types in type of parameter '{0}' doesn't match overridden member.</source>
        <target state="new">Nullability of reference types in type of parameter '{0}' doesn't match overridden member.</target>
        <note />
      </trans-unit>
      <trans-unit id="WRN_NullabilityMismatchInParameterTypeOnOverride_Title">
        <source>Nullability of reference types in type of parameter doesn't match overridden member.</source>
        <target state="new">Nullability of reference types in type of parameter doesn't match overridden member.</target>
        <note />
      </trans-unit>
      <trans-unit id="WRN_NullabilityMismatchInParameterTypeOnPartial">
        <source>Nullability of reference types in type of parameter '{0}' doesn't match partial method declaration.</source>
        <target state="new">Nullability of reference types in type of parameter '{0}' doesn't match partial method declaration.</target>
        <note />
      </trans-unit>
      <trans-unit id="WRN_NullabilityMismatchInParameterTypeOnPartial_Title">
        <source>Nullability of reference types in type of parameter doesn't match partial method declaration.</source>
        <target state="new">Nullability of reference types in type of parameter doesn't match partial method declaration.</target>
        <note />
      </trans-unit>
      <trans-unit id="WRN_NullabilityMismatchInReturnTypeOfTargetDelegate">
        <source>Nullability of reference types in return type of '{0}' doesn't match the target delegate '{1}'.</source>
        <target state="new">Nullability of reference types in return type of '{0}' doesn't match the target delegate '{1}'.</target>
        <note />
      </trans-unit>
      <trans-unit id="WRN_NullabilityMismatchInReturnTypeOfTargetDelegate_Title">
        <source>Nullability of reference types in return type doesn't match the target delegate.</source>
        <target state="new">Nullability of reference types in return type doesn't match the target delegate.</target>
        <note />
      </trans-unit>
      <trans-unit id="WRN_NullabilityMismatchInReturnTypeOnExplicitImplementation">
        <source>Nullability of reference types in return type doesn't match implemented member '{0}'.</source>
        <target state="new">Nullability of reference types in return type doesn't match implemented member '{0}'.</target>
        <note />
      </trans-unit>
      <trans-unit id="WRN_NullabilityMismatchInReturnTypeOnExplicitImplementation_Title">
        <source>Nullability of reference types in return type doesn't match implemented member.</source>
        <target state="new">Nullability of reference types in return type doesn't match implemented member.</target>
        <note />
      </trans-unit>
      <trans-unit id="WRN_NullabilityMismatchInReturnTypeOnImplicitImplementation">
        <source>Nullability of reference types in return type doesn't match implicitly implemented member '{0}'.</source>
        <target state="new">Nullability of reference types in return type doesn't match implicitly implemented member '{0}'.</target>
        <note />
      </trans-unit>
      <trans-unit id="WRN_NullabilityMismatchInReturnTypeOnImplicitImplementation_Title">
        <source>Nullability of reference types in return type doesn't match implicitly implemented member.</source>
        <target state="new">Nullability of reference types in return type doesn't match implicitly implemented member.</target>
        <note />
      </trans-unit>
      <trans-unit id="WRN_NullabilityMismatchInReturnTypeOnOverride">
        <source>Nullability of reference types in return type doesn't match overridden member.</source>
        <target state="new">Nullability of reference types in return type doesn't match overridden member.</target>
        <note />
      </trans-unit>
      <trans-unit id="WRN_NullabilityMismatchInReturnTypeOnOverride_Title">
        <source>Nullability of reference types in return type doesn't match overridden member.</source>
        <target state="new">Nullability of reference types in return type doesn't match overridden member.</target>
        <note />
      </trans-unit>
      <trans-unit id="WRN_NullabilityMismatchInTypeOnExplicitImplementation">
        <source>Nullability of reference types in type doesn't match implemented member '{0}'.</source>
        <target state="new">Nullability of reference types in type doesn't match implemented member '{0}'.</target>
        <note />
      </trans-unit>
      <trans-unit id="WRN_NullabilityMismatchInTypeOnExplicitImplementation_Title">
        <source>Nullability of reference types in type doesn't match implemented member.</source>
        <target state="new">Nullability of reference types in type doesn't match implemented member.</target>
        <note />
      </trans-unit>
      <trans-unit id="WRN_NullabilityMismatchInTypeOnImplicitImplementation">
        <source>Nullability of reference types in type doesn't match implicitly implemented member '{0}'.</source>
        <target state="new">Nullability of reference types in type doesn't match implicitly implemented member '{0}'.</target>
        <note />
      </trans-unit>
      <trans-unit id="WRN_NullabilityMismatchInTypeOnImplicitImplementation_Title">
        <source>Nullability of reference types in type doesn't match implicitly implemented member.</source>
        <target state="new">Nullability of reference types in type doesn't match implicitly implemented member.</target>
        <note />
      </trans-unit>
      <trans-unit id="WRN_NullabilityMismatchInTypeOnOverride">
        <source>Nullability of reference types in type doesn't match overridden member.</source>
        <target state="new">Nullability of reference types in type doesn't match overridden member.</target>
        <note />
      </trans-unit>
      <trans-unit id="WRN_NullabilityMismatchInTypeOnOverride_Title">
        <source>Nullability of reference types in type doesn't match overridden member.</source>
        <target state="new">Nullability of reference types in type doesn't match overridden member.</target>
        <note />
      </trans-unit>
      <trans-unit id="WRN_NullabilityMismatchInTypeParameterConstraint">
        <source>The type '{3}' cannot be used as type parameter '{2}' in the generic type or method '{0}'. Nullability of type argument '{3}' doesn't match constraint type '{1}'.</source>
        <target state="new">The type '{3}' cannot be used as type parameter '{2}' in the generic type or method '{0}'. Nullability of type argument '{3}' doesn't match constraint type '{1}'.</target>
        <note />
      </trans-unit>
      <trans-unit id="WRN_NullabilityMismatchInTypeParameterConstraint_Title">
        <source>The type cannot be used as type parameter in the generic type or method. Nullability of type argument doesn't match constraint type.</source>
        <target state="new">The type cannot be used as type parameter in the generic type or method. Nullability of type argument doesn't match constraint type.</target>
        <note />
      </trans-unit>
      <trans-unit id="WRN_NullabilityMismatchInTypeParameterReferenceTypeConstraint">
        <source>The type '{2}' cannot be used as type parameter '{1}' in the generic type or method '{0}'. Nullability of type argument '{2}' doesn't match 'class' constraint.</source>
        <target state="new">The type '{2}' cannot be used as type parameter '{1}' in the generic type or method '{0}'. Nullability of type argument '{2}' doesn't match 'class' constraint.</target>
        <note />
      </trans-unit>
      <trans-unit id="WRN_NullabilityMismatchInTypeParameterReferenceTypeConstraint_Title">
        <source>The type cannot be used as type parameter in the generic type or method. Nullability of type argument doesn't match 'class' constraint.</source>
        <target state="new">The type cannot be used as type parameter in the generic type or method. Nullability of type argument doesn't match 'class' constraint.</target>
        <note />
      </trans-unit>
      <trans-unit id="WRN_SuppressionOperatorNotReferenceType">
        <source>The suppression operator (!) can only be applied to reference types.</source>
        <target state="new">The suppression operator (!) can only be applied to reference types.</target>
        <note />
      </trans-unit>
      <trans-unit id="WRN_SuppressionOperatorNotReferenceType_Title">
        <source>The suppression operator (!) can only be applied to reference types.</source>
        <target state="new">The suppression operator (!) can only be applied to reference types.</target>
        <note />
      </trans-unit>
      <trans-unit id="WRN_SwitchExpressionNotExhaustive">
        <source>The switch expression does not handle all possible inputs (it is not exhaustive).</source>
        <target state="new">The switch expression does not handle all possible inputs (it is not exhaustive).</target>
        <note />
      </trans-unit>
      <trans-unit id="WRN_SwitchExpressionNotExhaustive_Title">
        <source>The switch expression does not handle all possible inputs (it is not exhaustive).</source>
        <target state="new">The switch expression does not handle all possible inputs (it is not exhaustive).</target>
        <note />
      </trans-unit>
      <trans-unit id="WRN_TupleBinopLiteralNameMismatch">
        <source>The tuple element name '{0}' is ignored because a different name or no name is specified on the other side of the tuple == or != operator.</source>
        <target state="new">The tuple element name '{0}' is ignored because a different name or no name is specified on the other side of the tuple == or != operator.</target>
        <note />
      </trans-unit>
      <trans-unit id="WRN_TupleBinopLiteralNameMismatch_Title">
        <source>The tuple element name is ignored because a different name or no name is specified on the other side of the tuple == or != operator.</source>
        <target state="new">The tuple element name is ignored because a different name or no name is specified on the other side of the tuple == or != operator.</target>
        <note />
      </trans-unit>
      <trans-unit id="WRN_TypeParameterSameAsOuterMethodTypeParameter">
        <source>Type parameter '{0}' has the same name as the type parameter from outer method '{1}'</source>
        <target state="new">Type parameter '{0}' has the same name as the type parameter from outer method '{1}'</target>
        <note />
      </trans-unit>
      <trans-unit id="WRN_TypeParameterSameAsOuterMethodTypeParameter_Title">
        <source>Type parameter has the same type as the type parameter from outer method.</source>
        <target state="new">Type parameter has the same type as the type parameter from outer method.</target>
        <note />
      </trans-unit>
      <trans-unit id="WRN_UninitializedNonNullableField">
        <source>Non-nullable {0} '{1}' is uninitialized.</source>
        <target state="new">Non-nullable {0} '{1}' is uninitialized.</target>
        <note />
      </trans-unit>
      <trans-unit id="WRN_UninitializedNonNullableField_Title">
        <source>Non-nullable field is uninitialized.</source>
        <target state="new">Non-nullable field is uninitialized.</target>
        <note />
      </trans-unit>
      <trans-unit id="XML_InvalidToken">
        <source>The character(s) '{0}' cannot be used at this location.</source>
        <target state="translated">此位置无法使用字符“{0}”。</target>
        <note />
      </trans-unit>
      <trans-unit id="XML_IncorrectComment">
        <source>Incorrect syntax was used in a comment.</source>
        <target state="translated">注释中使用的语法不正确。</target>
        <note />
      </trans-unit>
      <trans-unit id="XML_InvalidCharEntity">
        <source>An invalid character was found inside an entity reference.</source>
        <target state="translated">实体引用中发现无效字符。</target>
        <note />
      </trans-unit>
      <trans-unit id="XML_ExpectedEndOfTag">
        <source>Expected '&gt;' or '/&gt;' to close tag '{0}'.</source>
        <target state="translated">需要“&gt;”或“/&gt;”来结束标记“{0}”。</target>
        <note />
      </trans-unit>
      <trans-unit id="XML_ExpectedIdentifier">
        <source>An identifier was expected.</source>
        <target state="translated">应为标识符。</target>
        <note />
      </trans-unit>
      <trans-unit id="XML_InvalidUnicodeChar">
        <source>Invalid unicode character.</source>
        <target state="translated">Unicode 字符无效。</target>
        <note />
      </trans-unit>
      <trans-unit id="XML_InvalidWhitespace">
        <source>Whitespace is not allowed at this location.</source>
        <target state="translated">此位置不允许使用空格。</target>
        <note />
      </trans-unit>
      <trans-unit id="XML_LessThanInAttributeValue">
        <source>The character '&lt;' cannot be used in an attribute value.</source>
        <target state="translated">不能在特性值中使用字符“&lt;”。</target>
        <note />
      </trans-unit>
      <trans-unit id="XML_MissingEqualsAttribute">
        <source>Missing equals sign between attribute and attribute value.</source>
        <target state="translated">特性与特性值之间缺少等号。</target>
        <note />
      </trans-unit>
      <trans-unit id="XML_RefUndefinedEntity_1">
        <source>Reference to undefined entity '{0}'.</source>
        <target state="translated">引用未定义的实体“{0}”。</target>
        <note />
      </trans-unit>
      <trans-unit id="XML_StringLiteralNoStartQuote">
        <source>A string literal was expected, but no opening quotation mark was found.</source>
        <target state="translated">应是字符串，但是找不到左引号。</target>
        <note />
      </trans-unit>
      <trans-unit id="XML_StringLiteralNoEndQuote">
        <source>Missing closing quotation mark for string literal.</source>
        <target state="translated">字符串缺少右引号。</target>
        <note />
      </trans-unit>
      <trans-unit id="XML_StringLiteralNonAsciiQuote">
        <source>Non-ASCII quotations marks may not be used around string literals.</source>
        <target state="translated">不能在字符串周围使用非 ASCII 问号。</target>
        <note />
      </trans-unit>
      <trans-unit id="XML_EndTagNotExpected">
        <source>End tag was not expected at this location.</source>
        <target state="translated">在此位置不应为结束标记。</target>
        <note />
      </trans-unit>
      <trans-unit id="XML_ElementTypeMatch">
        <source>End tag '{0}' does not match the start tag '{1}'.</source>
        <target state="translated">结束标记“{0}”与开始标记“{1}”不匹配。</target>
        <note />
      </trans-unit>
      <trans-unit id="XML_EndTagExpected">
        <source>Expected an end tag for element '{0}'.</source>
        <target state="translated">元素“{0}”需要结束标记。</target>
        <note />
      </trans-unit>
      <trans-unit id="XML_WhitespaceMissing">
        <source>Required white space was missing.</source>
        <target state="translated">缺少所需空格。</target>
        <note />
      </trans-unit>
      <trans-unit id="XML_ExpectedEndOfXml">
        <source>Unexpected character at this location.</source>
        <target state="translated">此位置出现意外字符。</target>
        <note />
      </trans-unit>
      <trans-unit id="XML_CDataEndTagNotAllowed">
        <source>The literal string ']]&gt;' is not allowed in element content.</source>
        <target state="translated">元素内容中不允许使用字符串“]]&gt;”。</target>
        <note />
      </trans-unit>
      <trans-unit id="XML_DuplicateAttribute">
        <source>Duplicate '{0}' attribute</source>
        <target state="translated">“{0}”特性重复</target>
        <note />
      </trans-unit>
      <trans-unit id="ERR_NoMetadataFile">
        <source>Metadata file '{0}' could not be found</source>
        <target state="translated">未能找到元数据文件“{0}”</target>
        <note />
      </trans-unit>
      <trans-unit id="ERR_MetadataReferencesNotSupported">
        <source>Metadata references are not supported.</source>
        <target state="translated">不支持元数据引用。</target>
        <note />
      </trans-unit>
      <trans-unit id="FTL_MetadataCantOpenFile">
        <source>Metadata file '{0}' could not be opened -- {1}</source>
        <target state="translated">无法打开元数据文件“{0}”-- {1}</target>
        <note />
      </trans-unit>
      <trans-unit id="ERR_NoTypeDef">
        <source>The type '{0}' is defined in an assembly that is not referenced. You must add a reference to assembly '{1}'.</source>
        <target state="translated">类型“{0}”在未引用的程序集中定义。必须添加对程序集“{1}”的引用。</target>
        <note />
      </trans-unit>
      <trans-unit id="ERR_NoTypeDefFromModule">
        <source>The type '{0}' is defined in a module that has not been added. You must add the module '{1}'.</source>
        <target state="translated">类型“{0}”在未添加的模块中定义。必须添加模块“{1}”。</target>
        <note />
      </trans-unit>
      <trans-unit id="ERR_OutputWriteFailed">
        <source>Could not write to output file '{0}' -- '{1}'</source>
        <target state="translated">未能写入输出文件“{0}”--“{1}”</target>
        <note />
      </trans-unit>
      <trans-unit id="ERR_MultipleEntryPoints">
        <source>Program has more than one entry point defined. Compile with /main to specify the type that contains the entry point.</source>
        <target state="translated">程序定义了多个入口点。使用 /main (指定包含入口点的类型)进行编译。</target>
        <note />
      </trans-unit>
      <trans-unit id="ERR_BadBinaryOps">
        <source>Operator '{0}' cannot be applied to operands of type '{1}' and '{2}'</source>
        <target state="translated">运算符“{0}”无法应用于“{1}”和“{2}”类型的操作数</target>
        <note />
      </trans-unit>
      <trans-unit id="ERR_IntDivByZero">
        <source>Division by constant zero</source>
        <target state="translated">被常数零除</target>
        <note />
      </trans-unit>
      <trans-unit id="ERR_BadIndexLHS">
        <source>Cannot apply indexing with [] to an expression of type '{0}'</source>
        <target state="translated">无法将带 [] 的索引应用于“{0}”类型的表达式</target>
        <note />
      </trans-unit>
      <trans-unit id="ERR_BadIndexCount">
        <source>Wrong number of indices inside []; expected {0}</source>
        <target state="translated">[] 内的索引数错误，应为 {0}</target>
        <note />
      </trans-unit>
      <trans-unit id="ERR_BadUnaryOp">
        <source>Operator '{0}' cannot be applied to operand of type '{1}'</source>
        <target state="translated">运算符“{0}”无法应用于“{1}”类型的操作数</target>
        <note />
      </trans-unit>
      <trans-unit id="ERR_BadOpOnNullOrDefault">
        <source>Operator '{0}' cannot be applied to operand '{1}'</source>
        <target state="translated">运算符“{0}”无法应用于操作数“{1}”</target>
        <note />
      </trans-unit>
      <trans-unit id="ERR_ThisInStaticMeth">
        <source>Keyword 'this' is not valid in a static property, static method, or static field initializer</source>
        <target state="translated">关键字 "this" 在静态属性、静态方法或静态字段初始值设定项中无效</target>
        <note />
      </trans-unit>
      <trans-unit id="ERR_ThisInBadContext">
        <source>Keyword 'this' is not available in the current context</source>
        <target state="translated">关键字 "this" 在当前上下文中不可用</target>
        <note />
      </trans-unit>
      <trans-unit id="WRN_InvalidMainSig">
        <source>'{0}' has the wrong signature to be an entry point</source>
        <target state="translated">'“{0}”的签名错误，不能作为入口点</target>
        <note />
      </trans-unit>
      <trans-unit id="WRN_InvalidMainSig_Title">
        <source>Method has the wrong signature to be an entry point</source>
        <target state="translated">方法的签名错误，不能作为入口点</target>
        <note />
      </trans-unit>
      <trans-unit id="ERR_NoImplicitConv">
        <source>Cannot implicitly convert type '{0}' to '{1}'</source>
        <target state="translated">无法将类型“{0}”隐式转换为“{1}”</target>
        <note />
      </trans-unit>
      <trans-unit id="ERR_NoExplicitConv">
        <source>Cannot convert type '{0}' to '{1}'</source>
        <target state="translated">无法将类型“{0}”转换为“{1}”</target>
        <note />
      </trans-unit>
      <trans-unit id="ERR_ConstOutOfRange">
        <source>Constant value '{0}' cannot be converted to a '{1}'</source>
        <target state="translated">常量值“{0}”无法转换为“{1}”</target>
        <note />
      </trans-unit>
      <trans-unit id="ERR_AmbigBinaryOps">
        <source>Operator '{0}' is ambiguous on operands of type '{1}' and '{2}'</source>
        <target state="translated">运算符“{0}”对于“{1}”和“{2}”类型的操作数具有二义性</target>
        <note />
      </trans-unit>
      <trans-unit id="ERR_AmbigBinaryOpsOnDefault">
        <source>Operator '{0}' is ambiguous on operands 'default' and 'default'</source>
        <target state="translated">运算符“{0}”在操作数 "default" 和 "default" 上不明确</target>
        <note />
      </trans-unit>
      <trans-unit id="ERR_AmbigUnaryOp">
        <source>Operator '{0}' is ambiguous on an operand of type '{1}'</source>
        <target state="translated">运算符“{0}”对于“{1}”类型的操作数具有二义性</target>
        <note />
      </trans-unit>
      <trans-unit id="ERR_InAttrOnOutParam">
        <source>An out parameter cannot have the In attribute</source>
        <target state="translated">out 参数不能具有 In 特性</target>
        <note />
      </trans-unit>
      <trans-unit id="ERR_ValueCantBeNull">
        <source>Cannot convert null to '{0}' because it is a non-nullable value type</source>
        <target state="translated">无法将 null 转换为“{0}”，因为后者是不可以为 null 的值类型</target>
        <note />
      </trans-unit>
      <trans-unit id="ERR_NoExplicitBuiltinConv">
        <source>Cannot convert type '{0}' to '{1}' via a reference conversion, boxing conversion, unboxing conversion, wrapping conversion, or null type conversion</source>
        <target state="translated">无法通过引用转换、装箱转换、取消装箱转换、包装转换或 null 类型转换将类型“{0}”转换为“{1}”</target>
        <note />
      </trans-unit>
      <trans-unit id="FTL_DebugEmitFailure">
        <source>Unexpected error writing debug information -- '{0}'</source>
        <target state="translated">写入调试信息时出错 --“{0}”</target>
        <note />
      </trans-unit>
      <trans-unit id="ERR_BadVisReturnType">
        <source>Inconsistent accessibility: return type '{1}' is less accessible than method '{0}'</source>
        <target state="translated">可访问性不一致: 返回类型“{1}”的可访问性低于方法“{0}”</target>
        <note />
      </trans-unit>
      <trans-unit id="ERR_BadVisParamType">
        <source>Inconsistent accessibility: parameter type '{1}' is less accessible than method '{0}'</source>
        <target state="translated">可访问性不一致: 参数类型“{1}”的可访问性低于方法“{0}”</target>
        <note />
      </trans-unit>
      <trans-unit id="ERR_BadVisFieldType">
        <source>Inconsistent accessibility: field type '{1}' is less accessible than field '{0}'</source>
        <target state="translated">可访问性不一致: 字段类型“{1}”的可访问性低于字段“{0}”</target>
        <note />
      </trans-unit>
      <trans-unit id="ERR_BadVisPropertyType">
        <source>Inconsistent accessibility: property type '{1}' is less accessible than property '{0}'</source>
        <target state="translated">可访问性不一致: 属性类型“{1}”的可访问性低于属性“{0}”</target>
        <note />
      </trans-unit>
      <trans-unit id="ERR_BadVisIndexerReturn">
        <source>Inconsistent accessibility: indexer return type '{1}' is less accessible than indexer '{0}'</source>
        <target state="translated">可访问性不一致: 索引器返回类型“{1}”的可访问性低于索引器“{0}”</target>
        <note />
      </trans-unit>
      <trans-unit id="ERR_BadVisIndexerParam">
        <source>Inconsistent accessibility: parameter type '{1}' is less accessible than indexer '{0}'</source>
        <target state="translated">可访问性不一致: 参数类型“{1}”的可访问性低于索引器“{0}”</target>
        <note />
      </trans-unit>
      <trans-unit id="ERR_BadVisOpReturn">
        <source>Inconsistent accessibility: return type '{1}' is less accessible than operator '{0}'</source>
        <target state="translated">可访问性不一致: 返回类型“{1}”的可访问性低于运算符“{0}”</target>
        <note />
      </trans-unit>
      <trans-unit id="ERR_BadVisOpParam">
        <source>Inconsistent accessibility: parameter type '{1}' is less accessible than operator '{0}'</source>
        <target state="translated">可访问性不一致: 参数类型“{1}”的可访问性低于运算符“{0}”</target>
        <note />
      </trans-unit>
      <trans-unit id="ERR_BadVisDelegateReturn">
        <source>Inconsistent accessibility: return type '{1}' is less accessible than delegate '{0}'</source>
        <target state="translated">可访问性不一致: 返回类型“{1}”的可访问性低于委托“{0}”</target>
        <note />
      </trans-unit>
      <trans-unit id="ERR_BadVisDelegateParam">
        <source>Inconsistent accessibility: parameter type '{1}' is less accessible than delegate '{0}'</source>
        <target state="translated">可访问性不一致: 参数类型“{1}”的可访问性低于委托“{0}”</target>
        <note />
      </trans-unit>
      <trans-unit id="ERR_BadVisBaseClass">
        <source>Inconsistent accessibility: base class '{1}' is less accessible than class '{0}'</source>
        <target state="translated">可访问性不一致: 基类“{1}”的可访问性低于类“{0}”</target>
        <note />
      </trans-unit>
      <trans-unit id="ERR_BadVisBaseInterface">
        <source>Inconsistent accessibility: base interface '{1}' is less accessible than interface '{0}'</source>
        <target state="translated">可访问性不一致: 基接口“{1}”的可访问性低于接口“{0}”</target>
        <note />
      </trans-unit>
      <trans-unit id="ERR_EventNeedsBothAccessors">
        <source>'{0}': event property must have both add and remove accessors</source>
        <target state="translated">'“{0}”: 事件属性必须同时具有 add 和 remove 访问器</target>
        <note />
      </trans-unit>
      <trans-unit id="ERR_EventNotDelegate">
        <source>'{0}': event must be of a delegate type</source>
        <target state="translated">'“{0}”: 事件必须是委托类型的</target>
        <note />
      </trans-unit>
      <trans-unit id="WRN_UnreferencedEvent">
        <source>The event '{0}' is never used</source>
        <target state="translated">从不使用事件“{0}”</target>
        <note />
      </trans-unit>
      <trans-unit id="WRN_UnreferencedEvent_Title">
        <source>Event is never used</source>
        <target state="translated">事件从未使用过</target>
        <note />
      </trans-unit>
      <trans-unit id="ERR_InterfaceEventInitializer">
        <source>'{0}': event in interface cannot have initializer</source>
        <target state="translated">'“{0}”: 接口中的事件不能有初始值设定项</target>
        <note />
      </trans-unit>
      <trans-unit id="ERR_EventPropertyInInterface">
        <source>An event in an interface cannot have add or remove accessors</source>
        <target state="translated">接口中的事件不能具有 add 或 remove 访问器</target>
        <note />
      </trans-unit>
      <trans-unit id="ERR_BadEventUsage">
        <source>The event '{0}' can only appear on the left hand side of += or -= (except when used from within the type '{1}')</source>
        <target state="translated">事件“{0}”只能出现在 += 或 -= 的左边(从类型“{1}”中使用时除外)</target>
        <note />
      </trans-unit>
      <trans-unit id="ERR_ExplicitEventFieldImpl">
        <source>An explicit interface implementation of an event must use event accessor syntax</source>
        <target state="translated">事件的显式接口实现必须使用事件访问器语法</target>
        <note />
      </trans-unit>
      <trans-unit id="ERR_CantOverrideNonEvent">
        <source>'{0}': cannot override; '{1}' is not an event</source>
        <target state="translated">'“{0}”: 无法重写；“{1}”不是事件</target>
        <note />
      </trans-unit>
      <trans-unit id="ERR_AddRemoveMustHaveBody">
        <source>An add or remove accessor must have a body</source>
        <target state="translated">add 访问器或 remove 访问器必须有一个主体</target>
        <note />
      </trans-unit>
      <trans-unit id="ERR_AbstractEventInitializer">
        <source>'{0}': abstract event cannot have initializer</source>
        <target state="translated">'“{0}”: 抽象事件不能有初始值设定项</target>
        <note />
      </trans-unit>
      <trans-unit id="ERR_ReservedAssemblyName">
        <source>The assembly name '{0}' is reserved and cannot be used as a reference in an interactive session</source>
        <target state="translated">程序集名“{0}”保留名称，不能在交互会话中用作引用</target>
        <note />
      </trans-unit>
      <trans-unit id="ERR_ReservedEnumerator">
        <source>The enumerator name '{0}' is reserved and cannot be used</source>
        <target state="translated">枚举器名“{0}”是保留名称，不能使用</target>
        <note />
      </trans-unit>
      <trans-unit id="ERR_AsMustHaveReferenceType">
        <source>The as operator must be used with a reference type or nullable type ('{0}' is a non-nullable value type)</source>
        <target state="translated">as 运算符必须与引用类型或可以为 null 的类型一起使用(“{0}”是不可以为 null 值的类型)</target>
        <note />
      </trans-unit>
      <trans-unit id="WRN_LowercaseEllSuffix">
        <source>The 'l' suffix is easily confused with the digit '1' -- use 'L' for clarity</source>
        <target state="translated">“l”后缀容易与数字“1”混淆；为清楚起见，请使用“L”</target>
        <note />
      </trans-unit>
      <trans-unit id="WRN_LowercaseEllSuffix_Title">
        <source>The 'l' suffix is easily confused with the digit '1'</source>
        <target state="translated">"l" 后缀容易与数字 "1" 混淆</target>
        <note />
      </trans-unit>
      <trans-unit id="ERR_BadEventUsageNoField">
        <source>The event '{0}' can only appear on the left hand side of += or -=</source>
        <target state="translated">事件“{0}”只能出现在 += 或 -= 的左边</target>
        <note />
      </trans-unit>
      <trans-unit id="ERR_ConstraintOnlyAllowedOnGenericDecl">
        <source>Constraints are not allowed on non-generic declarations</source>
        <target state="translated">在非泛型声明上不允许使用约束</target>
        <note />
      </trans-unit>
      <trans-unit id="ERR_TypeParamMustBeIdentifier">
        <source>Type parameter declaration must be an identifier not a type</source>
        <target state="translated">类型形参声明必须是标识符，不能是类型</target>
        <note />
      </trans-unit>
      <trans-unit id="ERR_MemberReserved">
        <source>Type '{1}' already reserves a member called '{0}' with the same parameter types</source>
        <target state="translated">类型“{1}”已保留了一个名为“{0}”的具有相同参数类型的成员</target>
        <note />
      </trans-unit>
      <trans-unit id="ERR_DuplicateParamName">
        <source>The parameter name '{0}' is a duplicate</source>
        <target state="translated">参数名“{0}”重复</target>
        <note />
      </trans-unit>
      <trans-unit id="ERR_DuplicateNameInNS">
        <source>The namespace '{1}' already contains a definition for '{0}'</source>
        <target state="translated">命名空间“{1}”已经包含“{0}”的定义</target>
        <note />
      </trans-unit>
      <trans-unit id="ERR_DuplicateNameInClass">
        <source>The type '{0}' already contains a definition for '{1}'</source>
        <target state="translated">类型“{0}”已经包含“{1}”的定义</target>
        <note />
      </trans-unit>
      <trans-unit id="ERR_NameNotInContext">
        <source>The name '{0}' does not exist in the current context</source>
        <target state="translated">当前上下文中不存在名称“{0}”</target>
        <note />
      </trans-unit>
      <trans-unit id="ERR_NameNotInContextPossibleMissingReference">
        <source>The name '{0}' does not exist in the current context (are you missing a reference to assembly '{1}'?)</source>
        <target state="translated">当前上下文中不存在名称“{0}”(是否缺少对程序集“{1}”的引用?)</target>
        <note />
      </trans-unit>
      <trans-unit id="ERR_AmbigContext">
        <source>'{0}' is an ambiguous reference between '{1}' and '{2}'</source>
        <target state="translated">'“{0}”是“{1}”和“{2}”之间的不明确的引用</target>
        <note />
      </trans-unit>
      <trans-unit id="WRN_DuplicateUsing">
        <source>The using directive for '{0}' appeared previously in this namespace</source>
        <target state="translated">“{0}”的 using 指令以前在此命名空间中出现过</target>
        <note />
      </trans-unit>
      <trans-unit id="WRN_DuplicateUsing_Title">
        <source>Using directive appeared previously in this namespace</source>
        <target state="translated">using 指令以前在此命名空间中出现过</target>
        <note />
      </trans-unit>
      <trans-unit id="ERR_BadMemberFlag">
        <source>The modifier '{0}' is not valid for this item</source>
        <target state="translated">修饰符“{0}”对该项无效</target>
        <note />
      </trans-unit>
      <trans-unit id="ERR_BadMemberProtection">
        <source>More than one protection modifier</source>
        <target state="translated">多个保护修饰符</target>
        <note />
      </trans-unit>
      <trans-unit id="WRN_NewRequired">
        <source>'{0}' hides inherited member '{1}'. Use the new keyword if hiding was intended.</source>
        <target state="translated">'“{0}”隐藏继承的成员“{1}”。如果是有意隐藏，请使用关键字 new。</target>
        <note />
      </trans-unit>
      <trans-unit id="WRN_NewRequired_Title">
        <source>Member hides inherited member; missing new keyword</source>
        <target state="translated">成员隐藏继承的成员；缺少关键字 new</target>
        <note />
      </trans-unit>
      <trans-unit id="WRN_NewRequired_Description">
        <source>A variable was declared with the same name as a variable in a base class. However, the new keyword was not used. This warning informs you that you should use new; the variable is declared as if new had been used in the declaration.</source>
        <target state="translated">使用与基类中的变量相同的名称声明了变量。但是，未使用关键字 new。此警告通知应使用 new；变量如同在声明中使用了 new 一样进行声明。</target>
        <note />
      </trans-unit>
      <trans-unit id="WRN_NewNotRequired">
        <source>The member '{0}' does not hide an accessible member. The new keyword is not required.</source>
        <target state="translated">成员“{0}”不会隐藏可访问成员。不需要关键字 new。</target>
        <note />
      </trans-unit>
      <trans-unit id="WRN_NewNotRequired_Title">
        <source>Member does not hide an inherited member; new keyword is not required</source>
        <target state="translated">成员不会隐藏继承的成员；不需要关键字 new</target>
        <note />
      </trans-unit>
      <trans-unit id="ERR_CircConstValue">
        <source>The evaluation of the constant value for '{0}' involves a circular definition</source>
        <target state="translated">“{0}”的常量值计算涉及循环定义</target>
        <note />
      </trans-unit>
      <trans-unit id="ERR_MemberAlreadyExists">
        <source>Type '{1}' already defines a member called '{0}' with the same parameter types</source>
        <target state="translated">类型“{1}”已定义了一个名为“{0}”的具有相同参数类型的成员</target>
        <note />
      </trans-unit>
      <trans-unit id="ERR_StaticNotVirtual">
        <source>A static member '{0}' cannot be marked as override, virtual, or abstract</source>
        <target state="translated">静态成员“{0}”不能标记为 override、virtual 或 abstract</target>
        <note />
      </trans-unit>
      <trans-unit id="ERR_OverrideNotNew">
        <source>A member '{0}' marked as override cannot be marked as new or virtual</source>
        <target state="translated">标记为 override 的成员“{0}”不能标记为 new 或 virtual</target>
        <note />
      </trans-unit>
      <trans-unit id="WRN_NewOrOverrideExpected">
        <source>'{0}' hides inherited member '{1}'. To make the current member override that implementation, add the override keyword. Otherwise add the new keyword.</source>
        <target state="translated">'“{0}”隐藏继承的成员“{1}”。若要使当前成员重写该实现，请添加关键字 override。否则，添加关键字 new。</target>
        <note />
      </trans-unit>
      <trans-unit id="WRN_NewOrOverrideExpected_Title">
        <source>Member hides inherited member; missing override keyword</source>
        <target state="translated">成员隐藏继承的成员；缺少关键字 override</target>
        <note />
      </trans-unit>
      <trans-unit id="ERR_OverrideNotExpected">
        <source>'{0}': no suitable method found to override</source>
        <target state="translated">'“{0}”: 没有找到适合的方法来重写</target>
        <note />
      </trans-unit>
      <trans-unit id="ERR_NamespaceUnexpected">
        <source>A namespace cannot directly contain members such as fields or methods</source>
        <target state="translated">命名空间不能直接包含字段或方法之类的成员</target>
        <note />
      </trans-unit>
      <trans-unit id="ERR_NoSuchMember">
        <source>'{0}' does not contain a definition for '{1}'</source>
        <target state="translated">'“{0}”未包含“{1}”的定义</target>
        <note />
      </trans-unit>
      <trans-unit id="ERR_BadSKknown">
        <source>'{0}' is a {1} but is used like a {2}</source>
        <target state="translated">'“{0}”是 {1}，但此处被当做 {2} 来使用</target>
        <note />
      </trans-unit>
      <trans-unit id="ERR_BadSKunknown">
        <source>'{0}' is a {1}, which is not valid in the given context</source>
        <target state="translated">'“{0}”是一个 {1}，这在给定的上下文中无效</target>
        <note />
      </trans-unit>
      <trans-unit id="ERR_ObjectRequired">
        <source>An object reference is required for the non-static field, method, or property '{0}'</source>
        <target state="translated">对象引用对于非静态的字段、方法或属性“{0}”是必需的</target>
        <note />
      </trans-unit>
      <trans-unit id="ERR_AmbigCall">
        <source>The call is ambiguous between the following methods or properties: '{0}' and '{1}'</source>
        <target state="translated">以下方法或属性之间的调用具有二义性:“{0}”和“{1}”</target>
        <note />
      </trans-unit>
      <trans-unit id="ERR_BadAccess">
        <source>'{0}' is inaccessible due to its protection level</source>
        <target state="translated">'“{0}”不可访问，因为它具有一定的保护级别</target>
        <note />
      </trans-unit>
      <trans-unit id="ERR_MethDelegateMismatch">
        <source>No overload for '{0}' matches delegate '{1}'</source>
        <target state="translated">“{0}”没有与委托“{1}”匹配的重载</target>
        <note />
      </trans-unit>
      <trans-unit id="ERR_RetObjectRequired">
        <source>An object of a type convertible to '{0}' is required</source>
        <target state="translated">需要一个类型可转换为“{0}”的对象</target>
        <note />
      </trans-unit>
      <trans-unit id="ERR_RetNoObjectRequired">
        <source>Since '{0}' returns void, a return keyword must not be followed by an object expression</source>
        <target state="translated">由于“{0}”返回 void，返回关键字后面不得有对象表达式</target>
        <note />
      </trans-unit>
      <trans-unit id="ERR_LocalDuplicate">
        <source>A local variable or function named '{0}' is already defined in this scope</source>
        <target state="translated">已在此范围定义了名为“{0}”的局部变量或函数</target>
        <note />
      </trans-unit>
      <trans-unit id="ERR_AssgLvalueExpected">
        <source>The left-hand side of an assignment must be a variable, property or indexer</source>
        <target state="translated">赋值号左边必须是变量、属性或索引器</target>
        <note />
      </trans-unit>
      <trans-unit id="ERR_StaticConstParam">
        <source>'{0}': a static constructor must be parameterless</source>
        <target state="translated">'“{0}”: 静态构造函数必须无参数</target>
        <note />
      </trans-unit>
      <trans-unit id="ERR_NotConstantExpression">
        <source>The expression being assigned to '{0}' must be constant</source>
        <target state="translated">指派给“{0}”的表达式必须是常量</target>
        <note />
      </trans-unit>
      <trans-unit id="ERR_NotNullConstRefField">
        <source>'{0}' is of type '{1}'. A const field of a reference type other than string can only be initialized with null.</source>
        <target state="translated">'“{0}”的类型为“{1}”。只能用 Null 对引用类型(字符串除外)的常量字段进行初始化。</target>
        <note />
      </trans-unit>
      <trans-unit id="ERR_LocalIllegallyOverrides">
        <source>A local or parameter named '{0}' cannot be declared in this scope because that name is used in an enclosing local scope to define a local or parameter</source>
        <target state="translated">无法在此范围中声明名为“{0}”的局部变量或参数，因为该名称在封闭局部范围中用于定义局部变量或参数</target>
        <note />
      </trans-unit>
      <trans-unit id="ERR_BadUsingNamespace">
        <source>A 'using namespace' directive can only be applied to namespaces; '{0}' is a type not a namespace. Consider a 'using static' directive instead</source>
        <target state="translated">“using namespace”指令只能应用于命名空间；“{0}”是一个类型而不是命名空间。请考虑改用“using static”指令</target>
        <note />
      </trans-unit>
      <trans-unit id="ERR_BadUsingType">
        <source>A 'using static' directive can only be applied to types; '{0}' is a namespace not a type. Consider a 'using namespace' directive instead</source>
        <target state="translated">“using static” 指令只能应用于类型；“{0}”是一个命名空间而不是类型。请考虑改用“using namespace”指令</target>
        <note />
      </trans-unit>
      <trans-unit id="ERR_NoAliasHere">
        <source>A 'using static' directive cannot be used to declare an alias</source>
        <target state="translated">“using static”指令不能用于声明别名</target>
        <note />
      </trans-unit>
      <trans-unit id="ERR_NoBreakOrCont">
        <source>No enclosing loop out of which to break or continue</source>
        <target state="translated">没有要中断或继续的封闭循环</target>
        <note />
      </trans-unit>
      <trans-unit id="ERR_DuplicateLabel">
        <source>The label '{0}' is a duplicate</source>
        <target state="translated">标签“{0}”重复</target>
        <note />
      </trans-unit>
      <trans-unit id="ERR_NoConstructors">
        <source>The type '{0}' has no constructors defined</source>
        <target state="translated">类型“{0}”未定义构造函数</target>
        <note />
      </trans-unit>
      <trans-unit id="ERR_NoNewAbstract">
        <source>Cannot create an instance of the abstract class or interface '{0}'</source>
        <target state="translated">无法创建抽象类或接口“{0}”的实例</target>
        <note />
      </trans-unit>
      <trans-unit id="ERR_ConstValueRequired">
        <source>A const field requires a value to be provided</source>
        <target state="translated">常量字段要求提供一个值</target>
        <note />
      </trans-unit>
      <trans-unit id="ERR_CircularBase">
        <source>Circular base class dependency involving '{0}' and '{1}'</source>
        <target state="translated">涉及“{0}”和“{1}”的循环基类依赖项</target>
        <note />
      </trans-unit>
      <trans-unit id="ERR_BadDelegateConstructor">
        <source>The delegate '{0}' does not have a valid constructor</source>
        <target state="translated">委托“{0}”没有有效的构造函数</target>
        <note />
      </trans-unit>
      <trans-unit id="ERR_MethodNameExpected">
        <source>Method name expected</source>
        <target state="translated">应输入方法名称</target>
        <note />
      </trans-unit>
      <trans-unit id="ERR_ConstantExpected">
        <source>A constant value is expected</source>
        <target state="translated">应输入常量值</target>
        <note />
      </trans-unit>
      <trans-unit id="ERR_V6SwitchGoverningTypeValueExpected">
        <source>A switch expression or case label must be a bool, char, string, integral, enum, or corresponding nullable type in C# 6 and earlier.</source>
        <target state="translated">switch 表达式或事例标签必须是 bool、char、string、integral、enum 或 C#6 及更早版本中相应的可以为 null 的类型。</target>
        <note />
      </trans-unit>
      <trans-unit id="ERR_IntegralTypeValueExpected">
        <source>A value of an integral type expected</source>
        <target state="translated">应输入整型值</target>
        <note />
      </trans-unit>
      <trans-unit id="ERR_DuplicateCaseLabel">
        <source>The switch statement contains multiple cases with the label value '{0}'</source>
        <target state="translated">switch 语句包含多个具有标签值“{0}”的情况</target>
        <note />
      </trans-unit>
      <trans-unit id="ERR_InvalidGotoCase">
        <source>A goto case is only valid inside a switch statement</source>
        <target state="translated">goto case 只在 switch 语句中有效</target>
        <note />
      </trans-unit>
      <trans-unit id="ERR_PropertyLacksGet">
        <source>The property or indexer '{0}' cannot be used in this context because it lacks the get accessor</source>
        <target state="translated">属性或索引器“{0}”不能用在此上下文中，因为它缺少 get 访问器</target>
        <note />
      </trans-unit>
      <trans-unit id="ERR_BadExceptionType">
        <source>The type caught or thrown must be derived from System.Exception</source>
        <target state="translated">捕获或抛弃的类型必须从 System.Exception 派生</target>
        <note />
      </trans-unit>
      <trans-unit id="ERR_BadEmptyThrow">
        <source>A throw statement with no arguments is not allowed outside of a catch clause</source>
        <target state="translated">无参数的 throw 语句不允许在 catch 子句之外使用</target>
        <note />
      </trans-unit>
      <trans-unit id="ERR_BadFinallyLeave">
        <source>Control cannot leave the body of a finally clause</source>
        <target state="translated">控制不能离开 finally 子句主体</target>
        <note />
      </trans-unit>
      <trans-unit id="ERR_LabelShadow">
        <source>The label '{0}' shadows another label by the same name in a contained scope</source>
        <target state="translated">在包含的范围中标签“{0}”遮盖了具有同样名称的另一个标签</target>
        <note />
      </trans-unit>
      <trans-unit id="ERR_LabelNotFound">
        <source>No such label '{0}' within the scope of the goto statement</source>
        <target state="translated">goto 语句范围内没有“{0}”这样的标签</target>
        <note />
      </trans-unit>
      <trans-unit id="ERR_UnreachableCatch">
        <source>A previous catch clause already catches all exceptions of this or of a super type ('{0}')</source>
        <target state="translated">上一个 catch 子句已经捕获了此类型或超类型(“{0}”)的所有异常</target>
        <note />
      </trans-unit>
      <trans-unit id="WRN_FilterIsConstantTrue">
        <source>Filter expression is a constant 'true', consider removing the filter</source>
        <target state="translated">筛选器表达式是常量 “true”，请考虑删除筛选器</target>
        <note />
      </trans-unit>
      <trans-unit id="WRN_FilterIsConstantTrue_Title">
        <source>Filter expression is a constant 'true'</source>
        <target state="translated">筛选器表达式是常量 “true”</target>
        <note />
      </trans-unit>
      <trans-unit id="ERR_ReturnExpected">
        <source>'{0}': not all code paths return a value</source>
        <target state="translated">'“{0}”: 并非所有的代码路径都返回值</target>
        <note />
      </trans-unit>
      <trans-unit id="WRN_UnreachableCode">
        <source>Unreachable code detected</source>
        <target state="translated">检测到无法访问的代码</target>
        <note />
      </trans-unit>
      <trans-unit id="WRN_UnreachableCode_Title">
        <source>Unreachable code detected</source>
        <target state="translated">检测到无法访问的代码</target>
        <note />
      </trans-unit>
      <trans-unit id="ERR_SwitchFallThrough">
        <source>Control cannot fall through from one case label ('{0}') to another</source>
        <target state="translated">控制不能从一个 case 标签(“{0}”)贯穿到另一个 case 标签</target>
        <note />
      </trans-unit>
      <trans-unit id="WRN_UnreferencedLabel">
        <source>This label has not been referenced</source>
        <target state="translated">这个标签尚未被引用</target>
        <note />
      </trans-unit>
      <trans-unit id="WRN_UnreferencedLabel_Title">
        <source>This label has not been referenced</source>
        <target state="translated">这个标签尚未被引用</target>
        <note />
      </trans-unit>
      <trans-unit id="ERR_UseDefViolation">
        <source>Use of unassigned local variable '{0}'</source>
        <target state="translated">使用了未赋值的局部变量“{0}”</target>
        <note />
      </trans-unit>
      <trans-unit id="WRN_UnreferencedVar">
        <source>The variable '{0}' is declared but never used</source>
        <target state="translated">声明了变量“{0}”，但从未使用过</target>
        <note />
      </trans-unit>
      <trans-unit id="WRN_UnreferencedVar_Title">
        <source>Variable is declared but never used</source>
        <target state="translated">声明了变量，但从未使用过</target>
        <note />
      </trans-unit>
      <trans-unit id="WRN_UnreferencedField">
        <source>The field '{0}' is never used</source>
        <target state="translated">从不使用字段“{0}”</target>
        <note />
      </trans-unit>
      <trans-unit id="WRN_UnreferencedField_Title">
        <source>Field is never used</source>
        <target state="translated">字段从未使用过</target>
        <note />
      </trans-unit>
      <trans-unit id="ERR_UseDefViolationField">
        <source>Use of possibly unassigned field '{0}'</source>
        <target state="translated">使用了可能未赋值的字段“{0}”</target>
        <note />
      </trans-unit>
      <trans-unit id="ERR_UseDefViolationProperty">
        <source>Use of possibly unassigned auto-implemented property '{0}'</source>
        <target state="translated">使用可能未赋值的自动实现的属性“{0}”</target>
        <note />
      </trans-unit>
      <trans-unit id="ERR_UnassignedThis">
        <source>Field '{0}' must be fully assigned before control is returned to the caller</source>
        <target state="translated">在控制返回调用方之前，字段“{0}”必须完全赋值</target>
        <note />
      </trans-unit>
      <trans-unit id="ERR_AmbigQM">
        <source>Type of conditional expression cannot be determined because '{0}' and '{1}' implicitly convert to one another</source>
        <target state="translated">无法确定条件表达式的类型，因为“{0}”和“{1}”可相互隐式转换</target>
        <note />
      </trans-unit>
      <trans-unit id="ERR_InvalidQM">
        <source>Type of conditional expression cannot be determined because there is no implicit conversion between '{0}' and '{1}'</source>
        <target state="translated">无法确定条件表达式的类型，因为“{0}”和“{1}”之间没有隐式转换</target>
        <note />
      </trans-unit>
      <trans-unit id="ERR_NoBaseClass">
        <source>A base class is required for a 'base' reference</source>
        <target state="translated">"base" 引用需要基类</target>
        <note />
      </trans-unit>
      <trans-unit id="ERR_BaseIllegal">
        <source>Use of keyword 'base' is not valid in this context</source>
        <target state="translated">在此上下文中使用关键字 "base" 无效</target>
        <note />
      </trans-unit>
      <trans-unit id="ERR_ObjectProhibited">
        <source>Member '{0}' cannot be accessed with an instance reference; qualify it with a type name instead</source>
        <target state="translated">无法使用实例引用来访问成员“{0}”；请改用类型名来限定它</target>
        <note />
      </trans-unit>
      <trans-unit id="ERR_ParamUnassigned">
        <source>The out parameter '{0}' must be assigned to before control leaves the current method</source>
        <target state="translated">控制离开当前方法之前必须对 out 参数“{0}”赋值</target>
        <note />
      </trans-unit>
      <trans-unit id="ERR_InvalidArray">
        <source>Invalid rank specifier: expected ',' or ']'</source>
        <target state="translated">无效的秩说明符: 应为“,”或“]”</target>
        <note />
      </trans-unit>
      <trans-unit id="ERR_ExternHasBody">
        <source>'{0}' cannot be extern and declare a body</source>
        <target state="translated">'“{0}”不能是外部的，也无法声明主体</target>
        <note />
      </trans-unit>
      <trans-unit id="ERR_ExternHasConstructorInitializer">
        <source>'{0}' cannot be extern and have a constructor initializer</source>
        <target state="translated">'“{0}”不能是外部的，也不能具有构造函数初始值设定项</target>
        <note />
      </trans-unit>
      <trans-unit id="ERR_AbstractAndExtern">
        <source>'{0}' cannot be both extern and abstract</source>
        <target state="translated">'“{0}”不能既是外部的又是抽象的</target>
        <note />
      </trans-unit>
      <trans-unit id="ERR_BadAttributeParamType">
        <source>Attribute constructor parameter '{0}' has type '{1}', which is not a valid attribute parameter type</source>
        <target state="translated">特性构造函数参数“{0}”具有类型“{1}”，这不是有效特性参数类型</target>
        <note />
      </trans-unit>
      <trans-unit id="ERR_BadAttributeArgument">
        <source>An attribute argument must be a constant expression, typeof expression or array creation expression of an attribute parameter type</source>
        <target state="translated">特性实参必须是特性形参类型的常量表达式、typeof 表达式或数组创建表达式</target>
        <note />
      </trans-unit>
      <trans-unit id="ERR_BadAttributeParamDefaultArgument">
        <source>Attribute constructor parameter '{0}' is optional, but no default parameter value was specified.</source>
        <target state="translated">特性构造函数参数“{0}”是可选的，但是未指定默认参数值。</target>
        <note />
      </trans-unit>
      <trans-unit id="WRN_IsAlwaysTrue">
        <source>The given expression is always of the provided ('{0}') type</source>
        <target state="translated">给定表达式始终为所提供的(“{0}”)类型</target>
        <note />
      </trans-unit>
      <trans-unit id="WRN_IsAlwaysTrue_Title">
        <source>'is' expression's given expression is always of the provided type</source>
        <target state="translated">'"is" 表达式的给定表达式始终是所提供的类型</target>
        <note />
      </trans-unit>
      <trans-unit id="WRN_IsAlwaysFalse">
        <source>The given expression is never of the provided ('{0}') type</source>
        <target state="translated">给定表达式始终不是所提供的(“{0}”)类型</target>
        <note />
      </trans-unit>
      <trans-unit id="WRN_IsAlwaysFalse_Title">
        <source>'is' expression's given expression is never of the provided type</source>
        <target state="translated">'"is" 表达式的给定表达式始终不是所提供的类型</target>
        <note />
      </trans-unit>
      <trans-unit id="ERR_LockNeedsReference">
        <source>'{0}' is not a reference type as required by the lock statement</source>
        <target state="translated">'“{0}”不是 lock 语句要求的引用类型</target>
        <note />
      </trans-unit>
      <trans-unit id="ERR_NullNotValid">
        <source>Use of null is not valid in this context</source>
        <target state="translated">在此上下文中使用 null 无效</target>
        <note />
      </trans-unit>
      <trans-unit id="ERR_DefaultLiteralNotValid">
        <source>Use of default literal is not valid in this context</source>
        <target state="translated">在此背景下使用默认文本无效</target>
        <note />
      </trans-unit>
      <trans-unit id="ERR_UseDefViolationThis">
        <source>The 'this' object cannot be used before all of its fields are assigned to</source>
        <target state="translated">在给 "this" 对象的所有字段赋值之前，无法使用该对象</target>
        <note />
      </trans-unit>
      <trans-unit id="ERR_ArgsInvalid">
        <source>The __arglist construct is valid only within a variable argument method</source>
        <target state="translated">__arglist 构造只在变量参数方法中有效</target>
        <note />
      </trans-unit>
      <trans-unit id="ERR_PtrExpected">
        <source>The * or -&gt; operator must be applied to a pointer</source>
        <target state="translated">* 或 -&gt; 运算符只能应用于指针</target>
        <note />
      </trans-unit>
      <trans-unit id="ERR_PtrIndexSingle">
        <source>A pointer must be indexed by only one value</source>
        <target state="translated">指针必须只根据一个值进行索引</target>
        <note />
      </trans-unit>
      <trans-unit id="WRN_ByRefNonAgileField">
        <source>Using '{0}' as a ref or out value or taking its address may cause a runtime exception because it is a field of a marshal-by-reference class</source>
        <target state="translated">由于“{0}”是引用封送类的字段，将它用作 ref 或 out 值或获取它的地址可能导致运行时异常</target>
        <note />
      </trans-unit>
      <trans-unit id="WRN_ByRefNonAgileField_Title">
        <source>Using a field of a marshal-by-reference class as a ref or out value or taking its address may cause a runtime exception</source>
        <target state="translated">将引用封送类的字段用作 ref 或 out 值或获取其地址可能导致运行时异常</target>
        <note />
      </trans-unit>
      <trans-unit id="ERR_AssgReadonlyStatic">
        <source>A static readonly field cannot be assigned to (except in a static constructor or a variable initializer)</source>
        <target state="translated">无法对静态只读字段赋值(静态构造函数或变量初始值中除外)</target>
        <note />
      </trans-unit>
      <trans-unit id="ERR_RefReadonlyStatic">
        <source>A static readonly field cannot be used as a ref or out value (except in a static constructor)</source>
        <target state="translated">无法将静态只读字段用作 ref 或 out 值(静态构造函数中除外)</target>
        <note />
      </trans-unit>
      <trans-unit id="ERR_AssgReadonlyProp">
        <source>Property or indexer '{0}' cannot be assigned to -- it is read only</source>
        <target state="translated">无法为属性或索引器“{0}”赋值 - 它是只读的</target>
        <note />
      </trans-unit>
      <trans-unit id="ERR_IllegalStatement">
        <source>Only assignment, call, increment, decrement, await, and new object expressions can be used as a statement</source>
        <target state="needs-review-translation">只有 assignment、call、increment、decrement 和 new 对象表达式可用作语句</target>
        <note />
      </trans-unit>
      <trans-unit id="ERR_BadGetEnumerator">
        <source>foreach requires that the return type '{0}' of '{1}' must have a suitable public 'MoveNext' method and public 'Current' property</source>
        <target state="needs-review-translation">foreach 要求“{1}”的返回类型“{0}”必须具有适当的公共 MoveNext 方法和公共 Current 属性</target>
        <note />
      </trans-unit>
      <trans-unit id="ERR_TooManyLocals">
        <source>Only 65534 locals, including those generated by the compiler, are allowed</source>
        <target state="translated">仅允许 65534 个局部变量，包括编译器生成的局部变量</target>
        <note />
      </trans-unit>
      <trans-unit id="ERR_AbstractBaseCall">
        <source>Cannot call an abstract base member: '{0}'</source>
        <target state="translated">无法调用抽象基成员:“{0}”</target>
        <note />
      </trans-unit>
      <trans-unit id="ERR_RefProperty">
        <source>A property or indexer may not be passed as an out or ref parameter</source>
        <target state="translated">属性或索引器不能作为 out 或 ref 参数传递</target>
        <note />
      </trans-unit>
      <trans-unit id="ERR_ManagedAddr">
        <source>Cannot take the address of, get the size of, or declare a pointer to a managed type ('{0}')</source>
        <target state="translated">无法获取托管类型(“{0}”)的地址和大小，或者声明指向它的指针</target>
        <note />
      </trans-unit>
      <trans-unit id="ERR_BadFixedInitType">
        <source>The type of a local declared in a fixed statement must be a pointer type</source>
        <target state="translated">fixed 语句中声明的局部变量类型必须是指针类型</target>
        <note />
      </trans-unit>
      <trans-unit id="ERR_FixedMustInit">
        <source>You must provide an initializer in a fixed or using statement declaration</source>
        <target state="translated">必须在 fixed 或者 using 语句声明中提供初始值设定项</target>
        <note />
      </trans-unit>
      <trans-unit id="ERR_InvalidAddrOp">
        <source>Cannot take the address of the given expression</source>
        <target state="translated">无法获取给定表达式的地址</target>
        <note />
      </trans-unit>
      <trans-unit id="ERR_FixedNeeded">
        <source>You can only take the address of an unfixed expression inside of a fixed statement initializer</source>
        <target state="translated">只能获取 fixed 语句初始值设定项内的未固定表达式的地址</target>
        <note />
      </trans-unit>
      <trans-unit id="ERR_FixedNotNeeded">
        <source>You cannot use the fixed statement to take the address of an already fixed expression</source>
        <target state="translated">不能使用 fixed 语句来获取已固定的表达式的地址</target>
        <note />
      </trans-unit>
      <trans-unit id="ERR_UnsafeNeeded">
        <source>Pointers and fixed size buffers may only be used in an unsafe context</source>
        <target state="translated">指针和固定大小缓冲区只能在不安全的上下文中使用</target>
        <note />
      </trans-unit>
      <trans-unit id="ERR_OpTFRetType">
        <source>The return type of operator True or False must be bool</source>
        <target state="translated">运算符 True 或 False 的返回类型必须是 bool</target>
        <note />
      </trans-unit>
      <trans-unit id="ERR_OperatorNeedsMatch">
        <source>The operator '{0}' requires a matching operator '{1}' to also be defined</source>
        <target state="translated">运算符“{0}”要求也要定义匹配的运算符“{1}”</target>
        <note />
      </trans-unit>
      <trans-unit id="ERR_BadBoolOp">
        <source>In order to be applicable as a short circuit operator a user-defined logical operator ('{0}') must have the same return type and parameter types</source>
        <target state="translated">为了可以像短路运算符一样应用，用户定义的逻辑运算符(“{0}”)的返回类型和参数类型必须相同</target>
        <note />
      </trans-unit>
      <trans-unit id="ERR_MustHaveOpTF">
        <source>In order for '{0}' to be applicable as a short circuit operator, its declaring type '{1}' must define operator true and operator false</source>
        <target state="translated">为了使“{0}”可以像短路运算符一样应用，其声明类型“{1}”必须定义运算符 true 和运算符 false</target>
        <note />
      </trans-unit>
      <trans-unit id="WRN_UnreferencedVarAssg">
        <source>The variable '{0}' is assigned but its value is never used</source>
        <target state="translated">变量“{0}”已被赋值，但从未使用过它的值</target>
        <note />
      </trans-unit>
      <trans-unit id="WRN_UnreferencedVarAssg_Title">
        <source>Variable is assigned but its value is never used</source>
        <target state="translated">变量已被赋值，但从未使用过它的值</target>
        <note />
      </trans-unit>
      <trans-unit id="ERR_CheckedOverflow">
        <source>The operation overflows at compile time in checked mode</source>
        <target state="translated">在 checked 模式下，运算在编译时溢出</target>
        <note />
      </trans-unit>
      <trans-unit id="ERR_ConstOutOfRangeChecked">
        <source>Constant value '{0}' cannot be converted to a '{1}' (use 'unchecked' syntax to override)</source>
        <target state="translated">常量值“{0}”无法转换为“{1}”(使用 "unchecked" 语法重写)</target>
        <note />
      </trans-unit>
      <trans-unit id="ERR_BadVarargs">
        <source>A method with vararg cannot be generic, be in a generic type, or have a params parameter</source>
        <target state="translated">带有 vararg 的方法不能是泛型，不能属于泛型类型，也不能具有 params 参数</target>
        <note />
      </trans-unit>
      <trans-unit id="ERR_ParamsMustBeArray">
        <source>The params parameter must be a single dimensional array</source>
        <target state="translated">params 参数必须是一维数组</target>
        <note />
      </trans-unit>
      <trans-unit id="ERR_IllegalArglist">
        <source>An __arglist expression may only appear inside of a call or new expression</source>
        <target state="translated">__arglist 表达式只能出现在调用或 new 表达式内部</target>
        <note />
      </trans-unit>
      <trans-unit id="ERR_IllegalUnsafe">
        <source>Unsafe code may only appear if compiling with /unsafe</source>
        <target state="translated">不安全代码只会在使用 /unsafe 编译的情况下出现</target>
        <note />
      </trans-unit>
      <trans-unit id="ERR_AmbigMember">
        <source>Ambiguity between '{0}' and '{1}'</source>
        <target state="translated">在“{0}”和“{1}”之间具有二义性</target>
        <note />
      </trans-unit>
      <trans-unit id="ERR_BadForeachDecl">
        <source>Type and identifier are both required in a foreach statement</source>
        <target state="translated">在 foreach 语句中，类型和标识符都是必需的</target>
        <note />
      </trans-unit>
      <trans-unit id="ERR_ParamsLast">
        <source>A params parameter must be the last parameter in a formal parameter list</source>
        <target state="translated">params 参数必须是形参表中的最后一个参数</target>
        <note />
      </trans-unit>
      <trans-unit id="ERR_SizeofUnsafe">
        <source>'{0}' does not have a predefined size, therefore sizeof can only be used in an unsafe context (consider using System.Runtime.InteropServices.Marshal.SizeOf)</source>
        <target state="translated">'“{0}”没有预定义的大小，因此 sizeof 只能在不安全的上下文中使用(请考虑使用 System.Runtime.InteropServices.Marshal.SizeOf)</target>
        <note />
      </trans-unit>
      <trans-unit id="ERR_DottedTypeNameNotFoundInNS">
        <source>The type or namespace name '{0}' does not exist in the namespace '{1}' (are you missing an assembly reference?)</source>
        <target state="translated">命名空间“{1}”中不存在类型或命名空间名“{0}”(是否缺少程序集引用?)</target>
        <note />
      </trans-unit>
      <trans-unit id="ERR_FieldInitRefNonstatic">
        <source>A field initializer cannot reference the non-static field, method, or property '{0}'</source>
        <target state="translated">字段初始值设定项无法引用非静态字段、方法或属性“{0}”</target>
        <note />
      </trans-unit>
      <trans-unit id="ERR_SealedNonOverride">
        <source>'{0}' cannot be sealed because it is not an override</source>
        <target state="translated">'因为“{0}”不是重写，所以无法将其密封</target>
        <note />
      </trans-unit>
      <trans-unit id="ERR_CantOverrideSealed">
        <source>'{0}': cannot override inherited member '{1}' because it is sealed</source>
        <target state="translated">'“{0}”: 继承成员“{1}”是密封的，无法进行重写</target>
        <note />
      </trans-unit>
      <trans-unit id="ERR_VoidError">
        <source>The operation in question is undefined on void pointers</source>
        <target state="translated">相关操作在 void 指针上未定义</target>
        <note />
      </trans-unit>
      <trans-unit id="ERR_ConditionalOnOverride">
        <source>The Conditional attribute is not valid on '{0}' because it is an override method</source>
        <target state="translated">Conditional 特性在“{0}”上无效，因为该特性是重写方法</target>
        <note />
      </trans-unit>
      <trans-unit id="ERR_PointerInAsOrIs">
        <source>Neither 'is' nor 'as' is valid on pointer types</source>
        <target state="translated">"is" 和 "as" 在指针类型上都无效</target>
        <note />
      </trans-unit>
      <trans-unit id="ERR_CallingFinalizeDeprecated">
        <source>Destructors and object.Finalize cannot be called directly. Consider calling IDisposable.Dispose if available.</source>
        <target state="translated">无法直接调用析构函数和 object.Finalize。如果可用，请考虑调用 IDisposable.Dispose。</target>
        <note />
      </trans-unit>
      <trans-unit id="ERR_SingleTypeNameNotFound">
        <source>The type or namespace name '{0}' could not be found (are you missing a using directive or an assembly reference?)</source>
        <target state="translated">未能找到类型或命名空间名“{0}”(是否缺少 using 指令或程序集引用?)</target>
        <note />
      </trans-unit>
      <trans-unit id="ERR_NegativeStackAllocSize">
        <source>Cannot use a negative size with stackalloc</source>
        <target state="translated">无法对 stackalloc 采用负值大小</target>
        <note />
      </trans-unit>
      <trans-unit id="ERR_NegativeArraySize">
        <source>Cannot create an array with a negative size</source>
        <target state="translated">无法创建大小为负值的数组</target>
        <note />
      </trans-unit>
      <trans-unit id="ERR_OverrideFinalizeDeprecated">
        <source>Do not override object.Finalize. Instead, provide a destructor.</source>
        <target state="translated">请不要重写 object.Finalize，而是提供一个析构函数。</target>
        <note />
      </trans-unit>
      <trans-unit id="ERR_CallingBaseFinalizeDeprecated">
        <source>Do not directly call your base class Finalize method. It is called automatically from your destructor.</source>
        <target state="translated">不要直接调用基类 Finalize 方法。它将从析构函数中自动调用。</target>
        <note />
      </trans-unit>
      <trans-unit id="WRN_NegativeArrayIndex">
        <source>Indexing an array with a negative index (array indices always start at zero)</source>
        <target state="translated">用负索引对数组进行索引(数组索引总是从零开始)</target>
        <note />
      </trans-unit>
      <trans-unit id="WRN_NegativeArrayIndex_Title">
        <source>Indexing an array with a negative index</source>
        <target state="translated">正在使用负值对数组编制索引</target>
        <note />
      </trans-unit>
      <trans-unit id="WRN_BadRefCompareLeft">
        <source>Possible unintended reference comparison; to get a value comparison, cast the left hand side to type '{0}'</source>
        <target state="translated">可能非有意的引用比较；若要获取值比较，请将左边转换为类型“{0}”</target>
        <note />
      </trans-unit>
      <trans-unit id="WRN_BadRefCompareLeft_Title">
        <source>Possible unintended reference comparison; left hand side needs cast</source>
        <target state="translated">可能非有意的引用比较；左侧需要强制转换</target>
        <note />
      </trans-unit>
      <trans-unit id="WRN_BadRefCompareRight">
        <source>Possible unintended reference comparison; to get a value comparison, cast the right hand side to type '{0}'</source>
        <target state="translated">可能非有意的引用比较；若要获取值比较，请将右边转换为类型“{0}”</target>
        <note />
      </trans-unit>
      <trans-unit id="WRN_BadRefCompareRight_Title">
        <source>Possible unintended reference comparison; right hand side needs cast</source>
        <target state="translated">可能非有意的引用比较；右侧需要强制转换</target>
        <note />
      </trans-unit>
      <trans-unit id="ERR_BadCastInFixed">
        <source>The right hand side of a fixed statement assignment may not be a cast expression</source>
        <target state="translated">fixed 语句赋值的右边不能是强制转换表达式</target>
        <note />
      </trans-unit>
      <trans-unit id="ERR_StackallocInCatchFinally">
        <source>stackalloc may not be used in a catch or finally block</source>
        <target state="translated">stackalloc 不能用在 catch 或 finally 块中</target>
        <note />
      </trans-unit>
      <trans-unit id="ERR_VarargsLast">
        <source>An __arglist parameter must be the last parameter in a formal parameter list</source>
        <target state="translated">__arglist 参数必须是形参表中的最后一个参数</target>
        <note />
      </trans-unit>
      <trans-unit id="ERR_MissingPartial">
        <source>Missing partial modifier on declaration of type '{0}'; another partial declaration of this type exists</source>
        <target state="translated">类型“{0}”的声明上缺少 partial 修饰符；存在此类型的其他分部声明</target>
        <note />
      </trans-unit>
      <trans-unit id="ERR_PartialTypeKindConflict">
        <source>Partial declarations of '{0}' must be all classes, all structs, or all interfaces</source>
        <target state="translated">“{0}”的分部声明必须是所有的类、所有的结构或所有的接口</target>
        <note />
      </trans-unit>
      <trans-unit id="ERR_PartialModifierConflict">
        <source>Partial declarations of '{0}' have conflicting accessibility modifiers</source>
        <target state="translated">“{0}”的分部声明包含冲突的可访问性修饰符</target>
        <note />
      </trans-unit>
      <trans-unit id="ERR_PartialMultipleBases">
        <source>Partial declarations of '{0}' must not specify different base classes</source>
        <target state="translated">“{0}”的分部声明一定不能指定不同的基类</target>
        <note />
      </trans-unit>
      <trans-unit id="ERR_PartialWrongTypeParams">
        <source>Partial declarations of '{0}' must have the same type parameter names in the same order</source>
        <target state="translated">“{0}”的分部声明必须具有顺序相同的相同类型参数名</target>
        <note />
      </trans-unit>
      <trans-unit id="ERR_PartialWrongConstraints">
        <source>Partial declarations of '{0}' have inconsistent constraints for type parameter '{1}'</source>
        <target state="translated">“{0}”的分部声明对类型参数“{1}”具有不一致的约束</target>
        <note />
      </trans-unit>
      <trans-unit id="ERR_NoImplicitConvCast">
        <source>Cannot implicitly convert type '{0}' to '{1}'. An explicit conversion exists (are you missing a cast?)</source>
        <target state="translated">无法将类型“{0}”隐式转换为“{1}”。存在一个显式转换(是否缺少强制转换?)</target>
        <note />
      </trans-unit>
      <trans-unit id="ERR_PartialMisplaced">
        <source>The 'partial' modifier can only appear immediately before 'class', 'struct', 'interface', or 'void'</source>
        <target state="translated">"partial" 修饰符的后面只能紧跟 "class"、"struct"、"interface" 或 "void"</target>
        <note />
      </trans-unit>
      <trans-unit id="ERR_ImportedCircularBase">
        <source>Imported type '{0}' is invalid. It contains a circular base class dependency.</source>
        <target state="translated">导入的类型“{0}”无效。它包含循环的基类依赖项。</target>
        <note />
      </trans-unit>
      <trans-unit id="ERR_UseDefViolationOut">
        <source>Use of unassigned out parameter '{0}'</source>
        <target state="translated">使用了未赋值的 out 参数“{0}”</target>
        <note />
      </trans-unit>
      <trans-unit id="ERR_ArraySizeInDeclaration">
        <source>Array size cannot be specified in a variable declaration (try initializing with a 'new' expression)</source>
        <target state="translated">不能在变量声明中指定数组大小(请尝试使用 "new" 表达式初始化)</target>
        <note />
      </trans-unit>
      <trans-unit id="ERR_InaccessibleGetter">
        <source>The property or indexer '{0}' cannot be used in this context because the get accessor is inaccessible</source>
        <target state="translated">属性或索引器“{0}”不能用在此上下文中，因为 get 访问器不可访问</target>
        <note />
      </trans-unit>
      <trans-unit id="ERR_InaccessibleSetter">
        <source>The property or indexer '{0}' cannot be used in this context because the set accessor is inaccessible</source>
        <target state="translated">属性或索引器“{0}”不能用在此上下文中，因为 set 访问器不可访问</target>
        <note />
      </trans-unit>
      <trans-unit id="ERR_InvalidPropertyAccessMod">
        <source>The accessibility modifier of the '{0}' accessor must be more restrictive than the property or indexer '{1}'</source>
        <target state="translated">“{0}”访问器的可访问性修饰符必须比属性或索引器“{1}”具有更强的限制</target>
        <note />
      </trans-unit>
      <trans-unit id="ERR_DuplicatePropertyAccessMods">
        <source>Cannot specify accessibility modifiers for both accessors of the property or indexer '{0}'</source>
        <target state="translated">不能为属性或索引器“{0}”的两个访问器同时指定可访问性修饰符</target>
        <note />
      </trans-unit>
      <trans-unit id="ERR_PropertyAccessModInInterface">
        <source>'{0}': accessibility modifiers may not be used on accessors in an interface</source>
        <target state="translated">'“{0}”: 可访问性修饰符不能在接口中的访问器上使用</target>
        <note />
      </trans-unit>
      <trans-unit id="ERR_AccessModMissingAccessor">
        <source>'{0}': accessibility modifiers on accessors may only be used if the property or indexer has both a get and a set accessor</source>
        <target state="translated">'“{0}”: 仅当属性或索引器同时具有 get 访问器和 set 访问器时，才能对访问器使用可访问性修饰符</target>
        <note />
      </trans-unit>
      <trans-unit id="ERR_UnimplementedInterfaceAccessor">
        <source>'{0}' does not implement interface member '{1}'. '{2}' is not public.</source>
        <target state="translated">'“{0}”不实现接口成员“{1}”。“{2}”不是公共的。</target>
        <note />
      </trans-unit>
      <trans-unit id="WRN_PatternIsAmbiguous">
        <source>'{0}' does not implement the '{1}' pattern. '{2}' is ambiguous with '{3}'.</source>
        <target state="translated">'“{0}”不实现“{1}”模式。“{2}”与“{3}”一起使用时目的不明确。</target>
        <note />
      </trans-unit>
      <trans-unit id="WRN_PatternIsAmbiguous_Title">
        <source>Type does not implement the collection pattern; members are ambiguous</source>
        <target state="translated">类型不实现集合模式；成员不明确</target>
        <note />
      </trans-unit>
      <trans-unit id="WRN_PatternStaticOrInaccessible">
        <source>'{0}' does not implement the '{1}' pattern. '{2}' is either static or not public.</source>
        <target state="translated">'“{0}”不实现“{1}”模式。“{2}”是静态的或非公共的。</target>
        <note />
      </trans-unit>
      <trans-unit id="WRN_PatternStaticOrInaccessible_Title">
        <source>Type does not implement the collection pattern; member is either static or not public</source>
        <target state="translated">类型不实现集合模式；成员静态的或非公共的</target>
        <note />
      </trans-unit>
      <trans-unit id="WRN_PatternBadSignature">
        <source>'{0}' does not implement the '{1}' pattern. '{2}' has the wrong signature.</source>
        <target state="translated">'“{0}”不实现“{1}”模式。“{2}”有错误的签名。</target>
        <note />
      </trans-unit>
      <trans-unit id="WRN_PatternBadSignature_Title">
        <source>Type does not implement the collection pattern; member has the wrong signature</source>
        <target state="translated">类型不实现集合模式；成员有错误的签名</target>
        <note />
      </trans-unit>
      <trans-unit id="ERR_FriendRefNotEqualToThis">
        <source>Friend access was granted by '{0}', but the public key of the output assembly ('{1}') does not match that specified by the InternalsVisibleTo attribute in the granting assembly.</source>
        <target state="needs-review-translation">友元访问权限由“{0}”授予，但是输出程序集的公钥与授予程序集中特性指定的公钥不匹配。</target>
        <note />
      </trans-unit>
      <trans-unit id="ERR_FriendRefSigningMismatch">
        <source>Friend access was granted by '{0}', but the strong name signing state of the output assembly does not match that of the granting assembly.</source>
        <target state="translated">友元访问权限由“{0}”授予，但是输出程序集的强名称签名状态与授予程序集的强名称签名状态不匹配。</target>
        <note />
      </trans-unit>
      <trans-unit id="WRN_SequentialOnPartialClass">
        <source>There is no defined ordering between fields in multiple declarations of partial struct '{0}'. To specify an ordering, all instance fields must be in the same declaration.</source>
        <target state="translated">在分部结构“{0}”的多个声明中的字段之间没有已定义的排序方式。要指定排序方式，所有实例字段必须位于同一声明中。</target>
        <note />
      </trans-unit>
      <trans-unit id="WRN_SequentialOnPartialClass_Title">
        <source>There is no defined ordering between fields in multiple declarations of partial struct</source>
        <target state="translated">在分部结构的多个声明中的字段之间没有已定义的排序方式</target>
        <note />
      </trans-unit>
      <trans-unit id="ERR_BadConstType">
        <source>The type '{0}' cannot be declared const</source>
        <target state="translated">不能将类型“{0}”声明为 const</target>
        <note />
      </trans-unit>
      <trans-unit id="ERR_NoNewTyvar">
        <source>Cannot create an instance of the variable type '{0}' because it does not have the new() constraint</source>
        <target state="translated">变量类型“{0}”没有 new() 约束，因此无法创建该类型的实例</target>
        <note />
      </trans-unit>
      <trans-unit id="ERR_BadArity">
        <source>Using the generic {1} '{0}' requires {2} type arguments</source>
        <target state="translated">使用泛型 {1}“{0}”需要 {2} 个类型参数</target>
        <note />
      </trans-unit>
      <trans-unit id="ERR_BadTypeArgument">
        <source>The type '{0}' may not be used as a type argument</source>
        <target state="translated">类型“{0}”不能用作类型参数</target>
        <note />
      </trans-unit>
      <trans-unit id="ERR_TypeArgsNotAllowed">
        <source>The {1} '{0}' cannot be used with type arguments</source>
        <target state="translated">{1}“{0}”不能与类型参数一起使用</target>
        <note />
      </trans-unit>
      <trans-unit id="ERR_HasNoTypeVars">
        <source>The non-generic {1} '{0}' cannot be used with type arguments</source>
        <target state="translated">非泛型 {1}“{0}”不能与类型参数一起使用</target>
        <note />
      </trans-unit>
      <trans-unit id="ERR_NewConstraintNotSatisfied">
        <source>'{2}' must be a non-abstract type with a public parameterless constructor in order to use it as parameter '{1}' in the generic type or method '{0}'</source>
        <target state="translated">'“{2}”必须是具有公共的无参数构造函数的非抽象类型，才能用作泛型类型或方法“{0}”中的参数“{1}”</target>
        <note />
      </trans-unit>
      <trans-unit id="ERR_GenericConstraintNotSatisfiedRefType">
        <source>The type '{3}' cannot be used as type parameter '{2}' in the generic type or method '{0}'. There is no implicit reference conversion from '{3}' to '{1}'.</source>
        <target state="translated">类型“{3}”不能用作泛型类型或方法“{0}”中的类型参数“{2}”。没有从“{3}”到“{1}”的隐式引用转换。</target>
        <note />
      </trans-unit>
      <trans-unit id="ERR_GenericConstraintNotSatisfiedNullableEnum">
        <source>The type '{3}' cannot be used as type parameter '{2}' in the generic type or method '{0}'. The nullable type '{3}' does not satisfy the constraint of '{1}'.</source>
        <target state="translated">类型“{3}”不能用作泛型类型或方法“{0}”中的类型参数“{2}”。可以为 null 的类型“{3}”不满足“{1}”的约束。</target>
        <note />
      </trans-unit>
      <trans-unit id="ERR_GenericConstraintNotSatisfiedNullableInterface">
        <source>The type '{3}' cannot be used as type parameter '{2}' in the generic type or method '{0}'. The nullable type '{3}' does not satisfy the constraint of '{1}'. Nullable types can not satisfy any interface constraints.</source>
        <target state="translated">类型“{3}”不能用作泛型类型或方法“{0}”中的类型参数“{2}”。可以为 null 的类型“{3}”不满足“{1}”的约束。可以为 null 的类型不能满足任何接口约束。</target>
        <note />
      </trans-unit>
      <trans-unit id="ERR_GenericConstraintNotSatisfiedTyVar">
        <source>The type '{3}' cannot be used as type parameter '{2}' in the generic type or method '{0}'. There is no boxing conversion or type parameter conversion from '{3}' to '{1}'.</source>
        <target state="translated">类型“{3}”不能用作泛型类型或方法“{0}”中的类型参数“{2}”。没有从“{3}”到“{1}”的装箱转换或类型参数转换。</target>
        <note />
      </trans-unit>
      <trans-unit id="ERR_GenericConstraintNotSatisfiedValType">
        <source>The type '{3}' cannot be used as type parameter '{2}' in the generic type or method '{0}'. There is no boxing conversion from '{3}' to '{1}'.</source>
        <target state="translated">类型“{3}”不能用作泛型类型或方法“{0}”中的类型参数“{2}”。没有从“{3}”到“{1}”的装箱转换。</target>
        <note />
      </trans-unit>
      <trans-unit id="ERR_DuplicateGeneratedName">
        <source>The parameter name '{0}' conflicts with an automatically-generated parameter name</source>
        <target state="translated">参数名“{0}”与某个自动生成的参数名冲突</target>
        <note />
      </trans-unit>
      <trans-unit id="ERR_GlobalSingleTypeNameNotFound">
        <source>The type or namespace name '{0}' could not be found in the global namespace (are you missing an assembly reference?)</source>
        <target state="translated">未能在全局命名空间中找到类型或命名空间名“{0}”(是否缺少程序集引用?)</target>
        <note />
      </trans-unit>
      <trans-unit id="ERR_NewBoundMustBeLast">
        <source>The new() constraint must be the last constraint specified</source>
        <target state="translated">new() 约束必须是指定的最后一个约束</target>
        <note />
      </trans-unit>
      <trans-unit id="WRN_MainCantBeGeneric">
        <source>'{0}': an entry point cannot be generic or in a generic type</source>
        <target state="translated">'“{0}”: 入口点不能是泛型的或属于泛型类型</target>
        <note />
      </trans-unit>
      <trans-unit id="WRN_MainCantBeGeneric_Title">
        <source>An entry point cannot be generic or in a generic type</source>
        <target state="translated">入口点不能是泛型的或属于泛型类型</target>
        <note />
      </trans-unit>
      <trans-unit id="ERR_TypeVarCantBeNull">
        <source>Cannot convert null to type parameter '{0}' because it could be a non-nullable value type. Consider using 'default({0})' instead.</source>
        <target state="translated">无法将 null 转换为类型参数“{0}”，因为它可能是不可以为 null 的值类型。请考虑改用“default({0})”。</target>
        <note />
      </trans-unit>
      <trans-unit id="ERR_AttributeCantBeGeneric">
        <source>Cannot apply attribute class '{0}' because it is generic</source>
        <target state="translated">无法应用特性类“{0}”，因为它是泛型的</target>
        <note />
      </trans-unit>
      <trans-unit id="ERR_DuplicateBound">
        <source>Duplicate constraint '{0}' for type parameter '{1}'</source>
        <target state="translated">类型参数“{1}”的约束“{0}”重复</target>
        <note />
      </trans-unit>
      <trans-unit id="ERR_ClassBoundNotFirst">
        <source>The class type constraint '{0}' must come before any other constraints</source>
        <target state="translated">类类型约束“{0}”必须在其他任何约束之前</target>
        <note />
      </trans-unit>
      <trans-unit id="ERR_BadRetType">
        <source>'{1} {0}' has the wrong return type</source>
        <target state="translated">'“{1} {0}”的返回类型错误</target>
        <note />
      </trans-unit>
      <trans-unit id="ERR_DelegateRefMismatch">
        <source>Ref mismatch between '{0}' and delegate '{1}'</source>
        <target state="translated">“{0}”和委托“{1}”之间引用不匹配</target>
        <note />
      </trans-unit>
      <trans-unit id="ERR_DuplicateConstraintClause">
        <source>A constraint clause has already been specified for type parameter '{0}'. All of the constraints for a type parameter must be specified in a single where clause.</source>
        <target state="translated">已经为类型参数“{0}”指定了 constraint 子句。必须在单个 where 子句中指定类型参数的所有约束。</target>
        <note />
      </trans-unit>
      <trans-unit id="ERR_CantInferMethTypeArgs">
        <source>The type arguments for method '{0}' cannot be inferred from the usage. Try specifying the type arguments explicitly.</source>
        <target state="translated">无法从用法中推断出方法“{0}”的类型参数。请尝试显式指定类型参数。</target>
        <note />
      </trans-unit>
      <trans-unit id="ERR_LocalSameNameAsTypeParam">
        <source>'{0}': a parameter, local variable, or local function cannot have the same name as a method type parameter</source>
        <target state="translated">'“{0}”: 参数、局部变量或本地函数不能与方法类型参数同名</target>
        <note />
      </trans-unit>
      <trans-unit id="ERR_AsWithTypeVar">
        <source>The type parameter '{0}' cannot be used with the 'as' operator because it does not have a class type constraint nor a 'class' constraint</source>
        <target state="translated">由于类型参数“{0}”既没有类类型约束也没有“class”约束，因此不能与“as”运算符一起使用</target>
        <note />
      </trans-unit>
      <trans-unit id="WRN_UnreferencedFieldAssg">
        <source>The field '{0}' is assigned but its value is never used</source>
        <target state="translated">字段“{0}”已被赋值，但从未使用过它的值</target>
        <note />
      </trans-unit>
      <trans-unit id="WRN_UnreferencedFieldAssg_Title">
        <source>Field is assigned but its value is never used</source>
        <target state="translated">字段已被赋值，但从未使用过它的值</target>
        <note />
      </trans-unit>
      <trans-unit id="ERR_BadIndexerNameAttr">
        <source>The '{0}' attribute is valid only on an indexer that is not an explicit interface member declaration</source>
        <target state="translated">“{0}”特性仅在不是显式接口成员声明的索引器上有效</target>
        <note />
      </trans-unit>
      <trans-unit id="ERR_AttrArgWithTypeVars">
        <source>'{0}': an attribute argument cannot use type parameters</source>
        <target state="translated">'“{0}”: 特性参数不能使用类型参数</target>
        <note />
      </trans-unit>
      <trans-unit id="ERR_NewTyvarWithArgs">
        <source>'{0}': cannot provide arguments when creating an instance of a variable type</source>
        <target state="translated">'“{0}”: 创建变量类型的实例时无法提供参数</target>
        <note />
      </trans-unit>
      <trans-unit id="ERR_AbstractSealedStatic">
        <source>'{0}': an abstract class cannot be sealed or static</source>
        <target state="translated">'“{0}”: 抽象类不能是密封的或静态的</target>
        <note />
      </trans-unit>
      <trans-unit id="WRN_AmbiguousXMLReference">
        <source>Ambiguous reference in cref attribute: '{0}'. Assuming '{1}', but could have also matched other overloads including '{2}'.</source>
        <target state="translated">cref 特性中有不明确的引用:“{0}”。假定为“{1}”，但可能还与其他重载匹配，包括“{2}”。</target>
        <note />
      </trans-unit>
      <trans-unit id="WRN_AmbiguousXMLReference_Title">
        <source>Ambiguous reference in cref attribute</source>
        <target state="translated">cref 特性中有不明确的引用</target>
        <note />
      </trans-unit>
      <trans-unit id="WRN_VolatileByRef">
        <source>'{0}': a reference to a volatile field will not be treated as volatile</source>
        <target state="translated">'“{0}”: 对 volatile 字段的引用不被视为 volatile</target>
        <note />
      </trans-unit>
      <trans-unit id="WRN_VolatileByRef_Title">
        <source>A reference to a volatile field will not be treated as volatile</source>
        <target state="translated">对可变字段的引用不被视为可变字段</target>
        <note />
      </trans-unit>
      <trans-unit id="WRN_VolatileByRef_Description">
        <source>A volatile field should not normally be used as a ref or out value, since it will not be treated as volatile. There are exceptions to this, such as when calling an interlocked API.</source>
        <target state="translated">可变字段通常不应用作 ref 或 out 值，因为它不会被视为可变字段。这种情况存在例外情况，如调用联锁 API 时。</target>
        <note />
      </trans-unit>
      <trans-unit id="ERR_ComImportWithImpl">
        <source>Since '{1}' has the ComImport attribute, '{0}' must be extern or abstract</source>
        <target state="translated">由于“{1}”具有 ComImport 特性，因此“{0}”必须是外部的或抽象的</target>
        <note />
      </trans-unit>
      <trans-unit id="ERR_ComImportWithBase">
        <source>'{0}': a class with the ComImport attribute cannot specify a base class</source>
        <target state="translated">'“{0}”: 具有 ComImport 特性的类不能指定基类</target>
        <note />
      </trans-unit>
      <trans-unit id="ERR_ImplBadConstraints">
        <source>The constraints for type parameter '{0}' of method '{1}' must match the constraints for type parameter '{2}' of interface method '{3}'. Consider using an explicit interface implementation instead.</source>
        <target state="translated">方法“{1}”的类型参数“{0}”的约束必须与接口方法“{3}”的类型参数“{2}”的约束相匹配。请考虑改用显式接口实现。</target>
        <note />
      </trans-unit>
      <trans-unit id="ERR_ImplBadTupleNames">
        <source>The tuple element names in the signature of method '{0}' must match the tuple element names of interface method '{1}' (including on the return type).</source>
        <target state="translated">方法“{0}”的签名中的元组元素名称必须与接口方法“{1}”的元组元素名称匹配(包括返回类型)。</target>
        <note />
      </trans-unit>
      <trans-unit id="ERR_DottedTypeNameNotFoundInAgg">
        <source>The type name '{0}' does not exist in the type '{1}'</source>
        <target state="translated">类型“{1}”中不存在类型名“{0}”</target>
        <note />
      </trans-unit>
      <trans-unit id="ERR_MethGrpToNonDel">
        <source>Cannot convert method group '{0}' to non-delegate type '{1}'. Did you intend to invoke the method?</source>
        <target state="translated">无法将方法组“{0}”转换为非委托类型“{1}”。是否希望调用此方法?</target>
        <note />
      </trans-unit>
      <trans-unit id="ERR_BadExternAlias">
        <source>The extern alias '{0}' was not specified in a /reference option</source>
        <target state="translated">在 /reference 选项中未指定外部别名“{0}”</target>
        <note />
      </trans-unit>
      <trans-unit id="ERR_ColColWithTypeAlias">
        <source>Cannot use alias '{0}' with '::' since the alias references a type. Use '.' instead.</source>
        <target state="translated">无法将别名“{0}”与“::”一起使用，因为该别名引用了类型。请改用“.”。</target>
        <note />
      </trans-unit>
      <trans-unit id="ERR_AliasNotFound">
        <source>Alias '{0}' not found</source>
        <target state="translated">找不到别名“{0}”</target>
        <note />
      </trans-unit>
      <trans-unit id="ERR_SameFullNameAggAgg">
        <source>The type '{1}' exists in both '{0}' and '{2}'</source>
        <target state="translated">类型“{1}”同时存在于“{0}”和“{2}”中</target>
        <note />
      </trans-unit>
      <trans-unit id="ERR_SameFullNameNsAgg">
        <source>The namespace '{1}' in '{0}' conflicts with the type '{3}' in '{2}'</source>
        <target state="translated">“{0}”中的命名空间“{1}”与“{2}”中的类型“{3}”冲突</target>
        <note />
      </trans-unit>
      <trans-unit id="WRN_SameFullNameThisNsAgg">
        <source>The namespace '{1}' in '{0}' conflicts with the imported type '{3}' in '{2}'. Using the namespace defined in '{0}'.</source>
        <target state="translated">“{0}”中的命名空间“{1}”与“{2}”中的导入类型“{3}”冲突。请使用“{0}”中定义的命名空间。</target>
        <note />
      </trans-unit>
      <trans-unit id="WRN_SameFullNameThisNsAgg_Title">
        <source>Namespace conflicts with imported type</source>
        <target state="translated">命名空间与导入类型冲突</target>
        <note />
      </trans-unit>
      <trans-unit id="WRN_SameFullNameThisAggAgg">
        <source>The type '{1}' in '{0}' conflicts with the imported type '{3}' in '{2}'. Using the type defined in '{0}'.</source>
        <target state="translated">“{0}”中的类型“{1}”与“{2}”中的导入类型“{3}”冲突。请使用“{0}”中定义的类型。</target>
        <note />
      </trans-unit>
      <trans-unit id="WRN_SameFullNameThisAggAgg_Title">
        <source>Type conflicts with imported type</source>
        <target state="translated">类型与导入类型冲突</target>
        <note />
      </trans-unit>
      <trans-unit id="WRN_SameFullNameThisAggNs">
        <source>The type '{1}' in '{0}' conflicts with the imported namespace '{3}' in '{2}'. Using the type defined in '{0}'.</source>
        <target state="translated">“{0}”中的类型“{1}”与“{2}”中的导入命令空间“{3}”冲突。请使用“{0}”中定义的类型。</target>
        <note />
      </trans-unit>
      <trans-unit id="WRN_SameFullNameThisAggNs_Title">
        <source>Type conflicts with imported namespace</source>
        <target state="translated">类型与导入命名空间冲突</target>
        <note />
      </trans-unit>
      <trans-unit id="ERR_SameFullNameThisAggThisNs">
        <source>The type '{1}' in '{0}' conflicts with the namespace '{3}' in '{2}'</source>
        <target state="translated">“{0}”中的类型“{1}”与“{2}”中的命名空间“{3}”冲突</target>
        <note />
      </trans-unit>
      <trans-unit id="ERR_ExternAfterElements">
        <source>An extern alias declaration must precede all other elements defined in the namespace</source>
        <target state="translated">外部别名声明必须位于命名空间中定义的所有其他元素之前</target>
        <note />
      </trans-unit>
      <trans-unit id="WRN_GlobalAliasDefn">
        <source>Defining an alias named 'global' is ill-advised since 'global::' always references the global namespace and not an alias</source>
        <target state="translated">由于 "global::" 总是引用全局命名空间而非别名，因此定义一个名为 "global" 的别名是欠妥的</target>
        <note />
      </trans-unit>
      <trans-unit id="WRN_GlobalAliasDefn_Title">
        <source>Defining an alias named 'global' is ill-advised</source>
        <target state="translated">定义名为 "global" 的别名是欠妥的</target>
        <note />
      </trans-unit>
      <trans-unit id="ERR_SealedStaticClass">
        <source>'{0}': a class cannot be both static and sealed</source>
        <target state="translated">'“{0}”: 类不能既是静态的又是密封的</target>
        <note />
      </trans-unit>
      <trans-unit id="ERR_PrivateAbstractAccessor">
        <source>'{0}': abstract properties cannot have private accessors</source>
        <target state="translated">'“{0}”: 抽象属性不能具有专用访问器</target>
        <note />
      </trans-unit>
      <trans-unit id="ERR_ValueExpected">
        <source>Syntax error; value expected</source>
        <target state="translated">语法错误，应为值</target>
        <note />
      </trans-unit>
      <trans-unit id="ERR_UnboxNotLValue">
        <source>Cannot modify the result of an unboxing conversion</source>
        <target state="translated">无法修改取消装箱转换的结果</target>
        <note />
      </trans-unit>
      <trans-unit id="ERR_AnonMethGrpInForEach">
        <source>Foreach cannot operate on a '{0}'. Did you intend to invoke the '{0}'?</source>
        <target state="translated">Foreach 不能操作“{0}”。是否要调用“{0}”?</target>
        <note />
      </trans-unit>
      <trans-unit id="ERR_BadIncDecRetType">
        <source>The return type for ++ or -- operator must match the parameter type or be derived from the parameter type</source>
        <target state="translated">++ 或 -- 运算符的返回类型必须与参数类型匹配或从参数类型派生</target>
        <note />
      </trans-unit>
      <trans-unit id="ERR_RefValBoundMustBeFirst">
        <source>The 'class' or 'struct' constraint must come before any other constraints</source>
        <target state="translated">"class" 或 "struct" 约束必须在其他任何约束之前</target>
        <note />
      </trans-unit>
      <trans-unit id="ERR_RefValBoundWithClass">
        <source>'{0}': cannot specify both a constraint class and the 'class' or 'struct' constraint</source>
        <target state="translated">'“{0}”: 不能既指定约束类又指定“class”或“struct”约束</target>
        <note />
      </trans-unit>
      <trans-unit id="ERR_NewBoundWithVal">
        <source>The 'new()' constraint cannot be used with the 'struct' constraint</source>
        <target state="translated">"new()" 约束不能与 "struct" 约束一起使用</target>
        <note />
      </trans-unit>
      <trans-unit id="ERR_RefConstraintNotSatisfied">
        <source>The type '{2}' must be a reference type in order to use it as parameter '{1}' in the generic type or method '{0}'</source>
        <target state="translated">类型“{2}”必须是引用类型才能用作泛型类型或方法“{0}”中的参数“{1}”</target>
        <note />
      </trans-unit>
      <trans-unit id="ERR_ValConstraintNotSatisfied">
        <source>The type '{2}' must be a non-nullable value type in order to use it as parameter '{1}' in the generic type or method '{0}'</source>
        <target state="translated">类型“{2}”必须是不可以为 null 值的类型，才能用作泛型类型或方法“{0}”中的参数“{1}”</target>
        <note />
      </trans-unit>
      <trans-unit id="ERR_CircularConstraint">
        <source>Circular constraint dependency involving '{0}' and '{1}'</source>
        <target state="translated">涉及“{0}”和“{1}”的循环约束依赖项</target>
        <note />
      </trans-unit>
      <trans-unit id="ERR_BaseConstraintConflict">
        <source>Type parameter '{0}' inherits conflicting constraints '{1}' and '{2}'</source>
        <target state="translated">类型参数“{0}”继承了彼此冲突的“{1}”和“{2}”约束</target>
        <note />
      </trans-unit>
      <trans-unit id="ERR_ConWithValCon">
        <source>Type parameter '{1}' has the 'struct' constraint so '{1}' cannot be used as a constraint for '{0}'</source>
        <target state="translated">类型参数“{1}”具有 "struct" 约束，因此“{1}”不能用作“{0}”的约束</target>
        <note />
      </trans-unit>
      <trans-unit id="ERR_AmbigUDConv">
        <source>Ambiguous user defined conversions '{0}' and '{1}' when converting from '{2}' to '{3}'</source>
        <target state="translated">从“{2}”转换为“{3}”时，用户定义的转换“{0}”和“{1}”具有二义性</target>
        <note />
      </trans-unit>
      <trans-unit id="WRN_AlwaysNull">
        <source>The result of the expression is always 'null' of type '{0}'</source>
        <target state="translated">表达式的结果总是“{0}”类型的“null”</target>
        <note />
      </trans-unit>
      <trans-unit id="WRN_AlwaysNull_Title">
        <source>The result of the expression is always 'null'</source>
        <target state="translated">表达式的结果总是 "null"</target>
        <note />
      </trans-unit>
      <trans-unit id="ERR_RefReturnThis">
        <source>Cannot return 'this' by reference.</source>
        <target state="translated">不能通过引用返回 "this"。</target>
        <note />
      </trans-unit>
      <trans-unit id="ERR_AttributeCtorInParameter">
        <source>Cannot use attribute constructor '{0}' because it is has 'in' parameters.</source>
        <target state="translated">不可使用特性构造函数“{0}”，因为它具有 “in” 参数。</target>
        <note />
      </trans-unit>
      <trans-unit id="ERR_OverrideWithConstraints">
        <source>Constraints for override and explicit interface implementation methods are inherited from the base method, so they cannot be specified directly</source>
        <target state="translated">重写和显式接口实现方法的约束是从基方法继承的，因此不能直接指定这些约束</target>
        <note />
      </trans-unit>
      <trans-unit id="ERR_AmbigOverride">
        <source>The inherited members '{0}' and '{1}' have the same signature in type '{2}', so they cannot be overridden</source>
        <target state="translated">继承的成员“{0}”和“{1}”在类型“{2}”中具有相同的签名，因此不能重写这些成员</target>
        <note />
      </trans-unit>
      <trans-unit id="ERR_DecConstError">
        <source>Evaluation of the decimal constant expression failed</source>
        <target state="translated">计算十进制常量表达式失败</target>
        <note />
      </trans-unit>
      <trans-unit id="WRN_CmpAlwaysFalse">
        <source>Comparing with null of type '{0}' always produces 'false'</source>
        <target state="translated">与类型为“{0}”的 null 进行比较始终产生“false”</target>
        <note />
      </trans-unit>
      <trans-unit id="WRN_CmpAlwaysFalse_Title">
        <source>Comparing with null of struct type always produces 'false'</source>
        <target state="translated">与结构类型的 null 进行比较始终产生 "false"</target>
        <note />
      </trans-unit>
      <trans-unit id="WRN_FinalizeMethod">
        <source>Introducing a 'Finalize' method can interfere with destructor invocation. Did you intend to declare a destructor?</source>
        <target state="translated">引入 "Finalize" 方法会妨碍析构函数调用。是否希望声明析构函数?</target>
        <note />
      </trans-unit>
      <trans-unit id="WRN_FinalizeMethod_Title">
        <source>Introducing a 'Finalize' method can interfere with destructor invocation</source>
        <target state="translated">引入 "Finalize" 方法可能会妨碍析构函数调用</target>
        <note />
      </trans-unit>
      <trans-unit id="WRN_FinalizeMethod_Description">
        <source>This warning occurs when you create a class with a method whose signature is public virtual void Finalize.

If such a class is used as a base class and if the deriving class defines a destructor, the destructor will override the base class Finalize method, not Finalize.</source>
        <target state="translated">创建的类具有签名为 public virtual void Finalize 的方法时，会出现此警告。

如果将这样一个类用作基类，并且如果派生类定义一个析构函数，则该析构函数会重写基类 Finalize 方法，而不是 Finalize。</target>
        <note />
      </trans-unit>
      <trans-unit id="ERR_ExplicitImplParams">
        <source>'{0}' should not have a params parameter since '{1}' does not</source>
        <target state="translated">'由于“{1}”没有 params 数组，因此“{0}”也不应当有 params 参数</target>
        <note />
      </trans-unit>
      <trans-unit id="WRN_GotoCaseShouldConvert">
        <source>The 'goto case' value is not implicitly convertible to type '{0}'</source>
        <target state="translated">“goto case”值不可隐式转换为类型“{0}”</target>
        <note />
      </trans-unit>
      <trans-unit id="WRN_GotoCaseShouldConvert_Title">
        <source>The 'goto case' value is not implicitly convertible to the switch type</source>
        <target state="translated">"goto case" 值不可隐式转换为开关类型</target>
        <note />
      </trans-unit>
      <trans-unit id="ERR_MethodImplementingAccessor">
        <source>Method '{0}' cannot implement interface accessor '{1}' for type '{2}'. Use an explicit interface implementation.</source>
        <target state="translated">方法“{0}”无法实现类型“{2}”的接口访问器“{1}” 请使用显式接口实现。</target>
        <note />
      </trans-unit>
      <trans-unit id="WRN_NubExprIsConstBool">
        <source>The result of the expression is always '{0}' since a value of type '{1}' is never equal to 'null' of type '{2}'</source>
        <target state="translated">由于“{1}”类型的值永不等于“{2}”类型的 "null"，该表达式的结果始终为“{0}”</target>
        <note />
      </trans-unit>
      <trans-unit id="WRN_NubExprIsConstBool_Title">
        <source>The result of the expression is always the same since a value of this type is never equal to 'null'</source>
        <target state="translated">由于此类型的值永不等于 "null"，该表达式的结果始终相同</target>
        <note />
      </trans-unit>
      <trans-unit id="WRN_NubExprIsConstBool2">
        <source>The result of the expression is always '{0}' since a value of type '{1}' is never equal to 'null' of type '{2}'</source>
        <target state="translated">由于“{1}”类型的值永不等于“{2}”类型的 "null"，该表达式的结果始终为“{0}”</target>
        <note />
      </trans-unit>
      <trans-unit id="WRN_NubExprIsConstBool2_Title">
        <source>The result of the expression is always the same since a value of this type is never equal to 'null'</source>
        <target state="translated">由于此类型的值永不等于 "null"，该表达式的结果始终相同</target>
        <note />
      </trans-unit>
      <trans-unit id="WRN_ExplicitImplCollision">
        <source>Explicit interface implementation '{0}' matches more than one interface member. Which interface member is actually chosen is implementation-dependent. Consider using a non-explicit implementation instead.</source>
        <target state="translated">显式接口实现“{0}”与多个接口成员匹配。实际选择哪个接口成员取决于具体的实现。请考虑改用非显式实现。</target>
        <note />
      </trans-unit>
      <trans-unit id="WRN_ExplicitImplCollision_Title">
        <source>Explicit interface implementation matches more than one interface member</source>
        <target state="translated">显式接口实现与多个接口成员匹配</target>
        <note />
      </trans-unit>
      <trans-unit id="ERR_AbstractHasBody">
        <source>'{0}' cannot declare a body because it is marked abstract</source>
        <target state="translated">'“{0}”无法声明主体，因为它标记为 abstract</target>
        <note />
      </trans-unit>
      <trans-unit id="ERR_ConcreteMissingBody">
        <source>'{0}' must declare a body because it is not marked abstract, extern, or partial</source>
        <target state="translated">'“{0}”必须声明主体，因为它未标记为 abstract、extern 或 partial</target>
        <note />
      </trans-unit>
      <trans-unit id="ERR_AbstractAndSealed">
        <source>'{0}' cannot be both abstract and sealed</source>
        <target state="translated">'“{0}”不能既是抽象的又是密封的</target>
        <note />
      </trans-unit>
      <trans-unit id="ERR_AbstractNotVirtual">
        <source>The abstract {0} '{1}' cannot be marked virtual</source>
        <target state="translated">抽象 {0}“{1}”不能标记为虚拟</target>
        <note />
      </trans-unit>
      <trans-unit id="ERR_StaticConstant">
        <source>The constant '{0}' cannot be marked static</source>
        <target state="translated">常量“{0}”不能标记为 static</target>
        <note />
      </trans-unit>
      <trans-unit id="ERR_CantOverrideNonFunction">
        <source>'{0}': cannot override because '{1}' is not a function</source>
        <target state="translated">'“{0}”: 无法重写，因为“{1}”不是函数</target>
        <note />
      </trans-unit>
      <trans-unit id="ERR_CantOverrideNonVirtual">
        <source>'{0}': cannot override inherited member '{1}' because it is not marked virtual, abstract, or override</source>
        <target state="translated">'“{0}”: 继承成员“{1}”未标记为 virtual、abstract 或 override，无法进行重写</target>
        <note />
      </trans-unit>
      <trans-unit id="ERR_CantChangeAccessOnOverride">
        <source>'{0}': cannot change access modifiers when overriding '{1}' inherited member '{2}'</source>
        <target state="translated">'“{0}”: 当重写“{1}”继承成员“{2}”时，无法更改访问修饰符</target>
        <note />
      </trans-unit>
      <trans-unit id="ERR_CantChangeTupleNamesOnOverride">
        <source>'{0}': cannot change tuple element names when overriding inherited member '{1}'</source>
        <target state="translated">'{0}: 替代继承成员“{1}”时无法更改元组元素名称</target>
        <note />
      </trans-unit>
      <trans-unit id="ERR_CantChangeReturnTypeOnOverride">
        <source>'{0}': return type must be '{2}' to match overridden member '{1}'</source>
        <target state="translated">'“{0}”: 返回类型必须是“{2}”才能与重写成员“{1}”匹配</target>
        <note />
      </trans-unit>
      <trans-unit id="ERR_CantDeriveFromSealedType">
        <source>'{0}': cannot derive from sealed type '{1}'</source>
        <target state="translated">'“{0}”: 无法从密封类型“{1}”派生</target>
        <note />
      </trans-unit>
      <trans-unit id="ERR_AbstractInConcreteClass">
        <source>'{0}' is abstract but it is contained in non-abstract class '{1}'</source>
        <target state="translated">'“{0}”是抽象的，但它包含在非抽象类“{1}”中</target>
        <note />
      </trans-unit>
      <trans-unit id="ERR_StaticConstructorWithExplicitConstructorCall">
        <source>'{0}': static constructor cannot have an explicit 'this' or 'base' constructor call</source>
        <target state="translated">'“{0}”: 静态构造函数不能具有显式的“this”或“base”构造函数调用</target>
        <note />
      </trans-unit>
      <trans-unit id="ERR_StaticConstructorWithAccessModifiers">
        <source>'{0}': access modifiers are not allowed on static constructors</source>
        <target state="translated">'“{0}”: 静态构造函数中不允许出现访问修饰符</target>
        <note />
      </trans-unit>
      <trans-unit id="ERR_RecursiveConstructorCall">
        <source>Constructor '{0}' cannot call itself</source>
        <target state="translated">构造函数“{0}”不能调用自身</target>
        <note />
      </trans-unit>
      <trans-unit id="ERR_IndirectRecursiveConstructorCall">
        <source>Constructor '{0}' cannot call itself through another constructor</source>
        <target state="translated">构造函数“{0}”无法通过另一构造函数调用自身</target>
        <note />
      </trans-unit>
      <trans-unit id="ERR_ObjectCallingBaseConstructor">
        <source>'{0}' has no base class and cannot call a base constructor</source>
        <target state="translated">'“{0}”没有基类，无法调用基构造函数</target>
        <note />
      </trans-unit>
      <trans-unit id="ERR_PredefinedTypeNotFound">
        <source>Predefined type '{0}' is not defined or imported</source>
        <target state="translated">预定义类型“{0}”未定义或导入</target>
        <note />
      </trans-unit>
      <trans-unit id="ERR_PredefinedValueTupleTypeNotFound">
        <source>Predefined type '{0}' is not defined or imported</source>
        <target state="translated">预定义类型“{0}”未定义或导入</target>
        <note />
      </trans-unit>
      <trans-unit id="ERR_PredefinedValueTupleTypeAmbiguous3">
        <source>Predefined type '{0}' is declared in multiple referenced assemblies: '{1}' and '{2}'</source>
        <target state="translated">已在多个引用的程序集(“{1}”和“{2}”)中声明了预定义类型“{0}”。</target>
        <note />
      </trans-unit>
      <trans-unit id="ERR_StructWithBaseConstructorCall">
        <source>'{0}': structs cannot call base class constructors</source>
        <target state="translated">'“{0}”: 结构无法调用基类构造函数</target>
        <note />
      </trans-unit>
      <trans-unit id="ERR_StructLayoutCycle">
        <source>Struct member '{0}' of type '{1}' causes a cycle in the struct layout</source>
        <target state="translated">“{1}”类型的结构成员“{0}”在结构布局中导致循环</target>
        <note />
      </trans-unit>
      <trans-unit id="ERR_InterfacesCannotContainTypes">
        <source>'{0}': interfaces cannot declare types</source>
        <target state="translated">'“{0}”: 接口不能声明类型</target>
        <note />
      </trans-unit>
      <trans-unit id="ERR_InterfacesCantContainFields">
        <source>Interfaces cannot contain fields</source>
        <target state="translated">接口不能包含字段</target>
        <note />
      </trans-unit>
      <trans-unit id="ERR_InterfacesCantContainConstructors">
        <source>Interfaces cannot contain constructors</source>
        <target state="translated">接口不能包含构造函数</target>
        <note />
      </trans-unit>
      <trans-unit id="ERR_NonInterfaceInInterfaceList">
        <source>Type '{0}' in interface list is not an interface</source>
        <target state="translated">接口列表中的类型“{0}”不是接口</target>
        <note />
      </trans-unit>
      <trans-unit id="ERR_DuplicateInterfaceInBaseList">
        <source>'{0}' is already listed in interface list</source>
        <target state="translated">'“{0}”已经在接口列表中列出</target>
        <note />
      </trans-unit>
      <trans-unit id="ERR_DuplicateInterfaceWithTupleNamesInBaseList">
        <source>'{0}' is already listed in the interface list on type '{2}' with different tuple element names, as '{1}'.</source>
        <target state="translated">'“{0}”已列入类型“{2}”的接口列表中，其中包含不同的元组元素名称，例如“{1}”。</target>
        <note />
      </trans-unit>
      <trans-unit id="ERR_CycleInInterfaceInheritance">
        <source>Inherited interface '{1}' causes a cycle in the interface hierarchy of '{0}'</source>
        <target state="translated">继承接口“{1}”在“{0}”的接口层次结构中导致一个循环</target>
        <note />
      </trans-unit>
      <trans-unit id="ERR_InterfaceMemberHasBody">
        <source>'{0}': interface members cannot have a definition</source>
        <target state="translated">'“{0}”: 接口成员不能有定义</target>
        <note />
      </trans-unit>
      <trans-unit id="ERR_HidingAbstractMethod">
        <source>'{0}' hides inherited abstract member '{1}'</source>
        <target state="translated">'“{0}”隐藏继承的抽象成员“{1}”</target>
        <note />
      </trans-unit>
      <trans-unit id="ERR_UnimplementedAbstractMethod">
        <source>'{0}' does not implement inherited abstract member '{1}'</source>
        <target state="translated">'“{0}”不实现继承的抽象成员“{1}”</target>
        <note />
      </trans-unit>
      <trans-unit id="ERR_UnimplementedInterfaceMember">
        <source>'{0}' does not implement interface member '{1}'</source>
        <target state="translated">'“{0}”不实现接口成员“{1}”</target>
        <note />
      </trans-unit>
      <trans-unit id="ERR_ObjectCantHaveBases">
        <source>The class System.Object cannot have a base class or implement an interface</source>
        <target state="translated">类 System.Object 不能有基类也不能实现接口</target>
        <note />
      </trans-unit>
      <trans-unit id="ERR_ExplicitInterfaceImplementationNotInterface">
        <source>'{0}' in explicit interface declaration is not an interface</source>
        <target state="translated">'显式接口声明中的“{0}”不是接口</target>
        <note />
      </trans-unit>
      <trans-unit id="ERR_InterfaceMemberNotFound">
        <source>'{0}' in explicit interface declaration is not a member of interface</source>
        <target state="translated">'显式接口声明中的“{0}”不是接口成员</target>
        <note />
      </trans-unit>
      <trans-unit id="ERR_ClassDoesntImplementInterface">
        <source>'{0}': containing type does not implement interface '{1}'</source>
        <target state="translated">'“{0}”: 包含类型不实现接口“{1}”</target>
        <note />
      </trans-unit>
      <trans-unit id="ERR_ExplicitInterfaceImplementationInNonClassOrStruct">
        <source>'{0}': explicit interface declaration can only be declared in a class or struct</source>
        <target state="translated">'“{0}”: 显式接口声明只能在类或结构中声明</target>
        <note />
      </trans-unit>
      <trans-unit id="ERR_MemberNameSameAsType">
        <source>'{0}': member names cannot be the same as their enclosing type</source>
        <target state="translated">'“{0}”: 成员名不能与它们的封闭类型相同</target>
        <note />
      </trans-unit>
      <trans-unit id="ERR_EnumeratorOverflow">
        <source>'{0}': the enumerator value is too large to fit in its type</source>
        <target state="translated">'“{0}”: 枚举器值太大，不能适应它的类型</target>
        <note />
      </trans-unit>
      <trans-unit id="ERR_CantOverrideNonProperty">
        <source>'{0}': cannot override because '{1}' is not a property</source>
        <target state="translated">'“{0}”: 无法重写，因为“{1}”不是属性</target>
        <note />
      </trans-unit>
      <trans-unit id="ERR_NoGetToOverride">
        <source>'{0}': cannot override because '{1}' does not have an overridable get accessor</source>
        <target state="translated">'“{0}”: 无法重写，因为“{1}”没有可重写的 get 访问器</target>
        <note />
      </trans-unit>
      <trans-unit id="ERR_NoSetToOverride">
        <source>'{0}': cannot override because '{1}' does not have an overridable set accessor</source>
        <target state="translated">'“{0}”: 无法重写，因为“{1}”没有可重写的 set 访问器</target>
        <note />
      </trans-unit>
      <trans-unit id="ERR_PropertyCantHaveVoidType">
        <source>'{0}': property or indexer cannot have void type</source>
        <target state="translated">'“{0}”: 属性或索引器不能具有 void 类型</target>
        <note />
      </trans-unit>
      <trans-unit id="ERR_PropertyWithNoAccessors">
        <source>'{0}': property or indexer must have at least one accessor</source>
        <target state="translated">'“{0}”: 属性或索引器必须至少有一个访问器</target>
        <note />
      </trans-unit>
      <trans-unit id="ERR_NewVirtualInSealed">
        <source>'{0}' is a new virtual member in sealed class '{1}'</source>
        <target state="translated">'“{0}”是密封类“{1}”中新的虚拟成员</target>
        <note />
      </trans-unit>
      <trans-unit id="ERR_ExplicitPropertyAddingAccessor">
        <source>'{0}' adds an accessor not found in interface member '{1}'</source>
        <target state="translated">'“{0}”添加了接口成员“{1}”中没有的访问器</target>
        <note />
      </trans-unit>
      <trans-unit id="ERR_ExplicitPropertyMissingAccessor">
        <source>Explicit interface implementation '{0}' is missing accessor '{1}'</source>
        <target state="translated">显式接口实现“{0}”缺少访问器“{1}”</target>
        <note />
      </trans-unit>
      <trans-unit id="ERR_ConversionWithInterface">
        <source>'{0}': user-defined conversions to or from an interface are not allowed</source>
        <target state="translated">'“{0}”: 不允许进行以接口为转换源或目标用户定义转换</target>
        <note />
      </trans-unit>
      <trans-unit id="ERR_ConversionWithBase">
        <source>'{0}': user-defined conversions to or from a base class are not allowed</source>
        <target state="translated">'“{0}”: 不允许进行以基类为转换源或目标的用户定义转换</target>
        <note />
      </trans-unit>
      <trans-unit id="ERR_ConversionWithDerived">
        <source>'{0}': user-defined conversions to or from a derived class are not allowed</source>
        <target state="translated">'“{0}”: 不允许进行以派生类为转换源或目标的用户定义转换</target>
        <note />
      </trans-unit>
      <trans-unit id="ERR_IdentityConversion">
        <source>User-defined operator cannot take an object of the enclosing type and convert to an object of the enclosing type</source>
        <target state="translated">用户定义的运算符不能采用封闭类型的对象，也不能转换成封闭类型的对象</target>
        <note />
      </trans-unit>
      <trans-unit id="ERR_ConversionNotInvolvingContainedType">
        <source>User-defined conversion must convert to or from the enclosing type</source>
        <target state="translated">用户定义的转换必须是转换成封闭类型，或者从封闭类型转换</target>
        <note />
      </trans-unit>
      <trans-unit id="ERR_DuplicateConversionInClass">
        <source>Duplicate user-defined conversion in type '{0}'</source>
        <target state="translated">类型“{0}”中有重复的用户定义转换</target>
        <note />
      </trans-unit>
      <trans-unit id="ERR_OperatorsMustBeStatic">
        <source>User-defined operator '{0}' must be declared static and public</source>
        <target state="translated">用户定义的运算符“{0}”必须声明为 static 和 public</target>
        <note />
      </trans-unit>
      <trans-unit id="ERR_BadIncDecSignature">
        <source>The parameter type for ++ or -- operator must be the containing type</source>
        <target state="translated">++ 或 -- 运算符的参数类型必须是包含类型</target>
        <note />
      </trans-unit>
      <trans-unit id="ERR_BadUnaryOperatorSignature">
        <source>The parameter of a unary operator must be the containing type</source>
        <target state="translated">一元运算符的参数必须是包含类型</target>
        <note />
      </trans-unit>
      <trans-unit id="ERR_BadBinaryOperatorSignature">
        <source>One of the parameters of a binary operator must be the containing type</source>
        <target state="translated">二元运算符的参数之一必须是包含类型</target>
        <note />
      </trans-unit>
      <trans-unit id="ERR_BadShiftOperatorSignature">
        <source>The first operand of an overloaded shift operator must have the same type as the containing type, and the type of the second operand must be int</source>
        <target state="translated">重载移位运算符的第一个操作数的类型必须与包含类型相同，第二个操作数的类型必须是 int 类型</target>
        <note />
      </trans-unit>
      <trans-unit id="ERR_InterfacesCantContainOperators">
        <source>Interfaces cannot contain operators</source>
        <target state="translated">接口不能包含运算符</target>
        <note />
      </trans-unit>
      <trans-unit id="ERR_StructsCantContainDefaultConstructor">
        <source>Structs cannot contain explicit parameterless constructors</source>
        <target state="translated">结构不能包含显式的无参数构造函数</target>
        <note />
      </trans-unit>
      <trans-unit id="ERR_EnumsCantContainDefaultConstructor">
        <source>Enums cannot contain explicit parameterless constructors</source>
        <target state="translated">枚举不能包含显式无参数构造函数</target>
        <note />
      </trans-unit>
      <trans-unit id="ERR_CantOverrideBogusMethod">
        <source>'{0}': cannot override '{1}' because it is not supported by the language</source>
        <target state="translated">'“{0}”: 无法重写“{1}”，因为该语言不支持它</target>
        <note />
      </trans-unit>
      <trans-unit id="ERR_BindToBogus">
        <source>'{0}' is not supported by the language</source>
        <target state="translated">'现用语言不支持“{0}”</target>
        <note />
      </trans-unit>
      <trans-unit id="ERR_CantCallSpecialMethod">
        <source>'{0}': cannot explicitly call operator or accessor</source>
        <target state="translated">'“{0}”: 无法显式调用运算符或访问器</target>
        <note />
      </trans-unit>
      <trans-unit id="ERR_BadTypeReference">
        <source>'{0}': cannot reference a type through an expression; try '{1}' instead</source>
        <target state="translated">'“{0}”: 无法通过表达式引用类型；请尝试“{1}”</target>
        <note />
      </trans-unit>
      <trans-unit id="ERR_FieldInitializerInStruct">
        <source>'{0}': cannot have instance property or field initializers in structs</source>
        <target state="translated">'“{0}”: 结构中不能实例属性或字段初始值设定项</target>
        <note />
      </trans-unit>
      <trans-unit id="ERR_BadDestructorName">
        <source>Name of destructor must match name of class</source>
        <target state="translated">析构函数的名称必须与类的名称匹配</target>
        <note />
      </trans-unit>
      <trans-unit id="ERR_OnlyClassesCanContainDestructors">
        <source>Only class types can contain destructors</source>
        <target state="translated">只有类类型才能包含析构函数</target>
        <note />
      </trans-unit>
      <trans-unit id="ERR_ConflictAliasAndMember">
        <source>Namespace '{1}' contains a definition conflicting with alias '{0}'</source>
        <target state="translated">命名空间“{1}”包含与别名“{0}”冲突的定义</target>
        <note />
      </trans-unit>
      <trans-unit id="ERR_ConflictingAliasAndDefinition">
        <source>Alias '{0}' conflicts with {1} definition</source>
        <target state="translated">别名“{0}”与 {1} 定义冲突</target>
        <note />
      </trans-unit>
      <trans-unit id="ERR_ConditionalOnSpecialMethod">
        <source>The Conditional attribute is not valid on '{0}' because it is a constructor, destructor, operator, or explicit interface implementation</source>
        <target state="translated">Conditional 特性在“{0}”上无效，因为它是构造函数、析构函数、运算符或显式接口实现</target>
        <note />
      </trans-unit>
      <trans-unit id="ERR_ConditionalMustReturnVoid">
        <source>The Conditional attribute is not valid on '{0}' because its return type is not void</source>
        <target state="translated">Conditional 特性在“{0}”上无效，因为其返回类型不是 void</target>
        <note />
      </trans-unit>
      <trans-unit id="ERR_DuplicateAttribute">
        <source>Duplicate '{0}' attribute</source>
        <target state="translated">“{0}”特性重复</target>
        <note />
      </trans-unit>
      <trans-unit id="ERR_DuplicateAttributeInNetModule">
        <source>Duplicate '{0}' attribute in '{1}'</source>
        <target state="translated">“{0}”特性在“{1}”中重复</target>
        <note />
      </trans-unit>
      <trans-unit id="ERR_ConditionalOnInterfaceMethod">
        <source>The Conditional attribute is not valid on interface members</source>
        <target state="translated">Conditional 特性在接口成员上无效</target>
        <note />
      </trans-unit>
      <trans-unit id="ERR_OperatorCantReturnVoid">
        <source>User-defined operators cannot return void</source>
        <target state="translated">用户定义的运算符不能返回 void</target>
        <note />
      </trans-unit>
      <trans-unit id="ERR_BadDynamicConversion">
        <source>'{0}': user-defined conversions to or from the dynamic type are not allowed</source>
        <target state="translated">'“{0}”: 不允许对动态类型执行用户定义的转换</target>
        <note />
      </trans-unit>
      <trans-unit id="ERR_InvalidAttributeArgument">
        <source>Invalid value for argument to '{0}' attribute</source>
        <target state="translated">“{0}”特性的参数值无效</target>
        <note />
      </trans-unit>
      <trans-unit id="ERR_ParameterNotValidForType">
        <source>Parameter not valid for the specified unmanaged type.</source>
        <target state="translated">参数对于指定非托管类型无效。</target>
        <note />
      </trans-unit>
      <trans-unit id="ERR_AttributeParameterRequired1">
        <source>Attribute parameter '{0}' must be specified.</source>
        <target state="translated">必须指定特性参数“{0}”。</target>
        <note />
      </trans-unit>
      <trans-unit id="ERR_AttributeParameterRequired2">
        <source>Attribute parameter '{0}' or '{1}' must be specified.</source>
        <target state="translated">必须指定特性参数“{0}”或“{1}”。</target>
        <note />
      </trans-unit>
      <trans-unit id="ERR_MarshalUnmanagedTypeNotValidForFields">
        <source>Unmanaged type '{0}' not valid for fields.</source>
        <target state="translated">非托管类型“{0}”对于字段无效。</target>
        <note />
      </trans-unit>
      <trans-unit id="ERR_MarshalUnmanagedTypeOnlyValidForFields">
        <source>Unmanaged type '{0}' is only valid for fields.</source>
        <target state="translated">非托管类型“{0}”仅对字段有效。</target>
        <note />
      </trans-unit>
      <trans-unit id="ERR_AttributeOnBadSymbolType">
        <source>Attribute '{0}' is not valid on this declaration type. It is only valid on '{1}' declarations.</source>
        <target state="translated">特性“{0}”对此声明类型无效。它仅对“{1}”声明有效。</target>
        <note />
      </trans-unit>
      <trans-unit id="ERR_FloatOverflow">
        <source>Floating-point constant is outside the range of type '{0}'</source>
        <target state="translated">浮点常量超出“{0}”类型的范围</target>
        <note />
      </trans-unit>
      <trans-unit id="ERR_ComImportWithoutUuidAttribute">
        <source>The Guid attribute must be specified with the ComImport attribute</source>
        <target state="translated">Guid 特性必须用 ComImport 特性指定</target>
        <note />
      </trans-unit>
      <trans-unit id="ERR_InvalidNamedArgument">
        <source>Invalid value for named attribute argument '{0}'</source>
        <target state="translated">命名特性参数“{0}”的值无效</target>
        <note />
      </trans-unit>
      <trans-unit id="ERR_DllImportOnInvalidMethod">
        <source>The DllImport attribute must be specified on a method marked 'static' and 'extern'</source>
        <target state="translated">必须在标记为 "static" 和 "extern" 的方法上指定 DllImport 特性</target>
        <note />
      </trans-unit>
      <trans-unit id="ERR_EncUpdateFailedMissingAttribute">
        <source>Cannot update '{0}'; attribute '{1}' is missing.</source>
        <target state="translated">无法更新“{0}”；特性“{1}”缺失。</target>
        <note />
      </trans-unit>
      <trans-unit id="ERR_DllImportOnGenericMethod">
        <source>The DllImport attribute cannot be applied to a method that is generic or contained in a generic type.</source>
        <target state="translated">DllImport 特性不能应用于属于泛型类型或者包含在泛型类型中的方法。</target>
        <note />
      </trans-unit>
      <trans-unit id="ERR_FieldCantBeRefAny">
        <source>Field or property cannot be of type '{0}'</source>
        <target state="translated">字段或属性不能是“{0}”类型</target>
        <note />
      </trans-unit>
      <trans-unit id="ERR_FieldAutoPropCantBeByRefLike">
        <source>Field or auto-implemented property cannot be of type '{0}' unless it is an instance member of a ref struct.</source>
        <target state="translated">字段或自动实现的属性不能是类型“{0}”，除非它是 ref 结构的实例成员。</target>
        <note />
      </trans-unit>
      <trans-unit id="ERR_ArrayElementCantBeRefAny">
        <source>Array elements cannot be of type '{0}'</source>
        <target state="translated">数组元素不能是“{0}”类型</target>
        <note />
      </trans-unit>
      <trans-unit id="WRN_DeprecatedSymbol">
        <source>'{0}' is obsolete</source>
        <target state="translated">'“{0}”已过时</target>
        <note />
      </trans-unit>
      <trans-unit id="WRN_DeprecatedSymbol_Title">
        <source>Type or member is obsolete</source>
        <target state="translated">类型或成员已过时</target>
        <note />
      </trans-unit>
      <trans-unit id="ERR_NotAnAttributeClass">
        <source>'{0}' is not an attribute class</source>
        <target state="translated">'“{0}”不是特性类</target>
        <note />
      </trans-unit>
      <trans-unit id="ERR_BadNamedAttributeArgument">
        <source>'{0}' is not a valid named attribute argument. Named attribute arguments must be fields which are not readonly, static, or const, or read-write properties which are public and not static.</source>
        <target state="translated">'“{0}”不是有效的命名特性参数。命名特性参数必须是非只读、非静态或非常数的字段，或者是公共的和非静态的读写属性。</target>
        <note />
      </trans-unit>
      <trans-unit id="WRN_DeprecatedSymbolStr">
        <source>'{0}' is obsolete: '{1}'</source>
        <target state="translated">'“{0}”已过时:“{1}”</target>
        <note />
      </trans-unit>
      <trans-unit id="WRN_DeprecatedSymbolStr_Title">
        <source>Type or member is obsolete</source>
        <target state="translated">类型或成员已过时</target>
        <note />
      </trans-unit>
      <trans-unit id="ERR_DeprecatedSymbolStr">
        <source>'{0}' is obsolete: '{1}'</source>
        <target state="translated">'“{0}”已过时:“{1}”</target>
        <note />
      </trans-unit>
      <trans-unit id="ERR_IndexerCantHaveVoidType">
        <source>Indexers cannot have void type</source>
        <target state="translated">索引器不能有 void 类型</target>
        <note />
      </trans-unit>
      <trans-unit id="ERR_VirtualPrivate">
        <source>'{0}': virtual or abstract members cannot be private</source>
        <target state="translated">'“{0}”: 虚拟成员或抽象成员不能是私有的</target>
        <note />
      </trans-unit>
      <trans-unit id="ERR_ArrayInitToNonArrayType">
        <source>Can only use array initializer expressions to assign to array types. Try using a new expression instead.</source>
        <target state="translated">只能使用数组初始值设定项表达式为数组类型赋值。请尝试改用 new 表达式。</target>
        <note />
      </trans-unit>
      <trans-unit id="ERR_ArrayInitInBadPlace">
        <source>Array initializers can only be used in a variable or field initializer. Try using a new expression instead.</source>
        <target state="translated">数组初始值设定项只能在变量或字段初始值设定项中使用。请尝试改用 new 表达式。</target>
        <note />
      </trans-unit>
      <trans-unit id="ERR_MissingStructOffset">
        <source>'{0}': instance field in types marked with StructLayout(LayoutKind.Explicit) must have a FieldOffset attribute</source>
        <target state="needs-review-translation">'“{0}”: 标记为 StructLayout(LayoutKind.Explicit) 的实例字段类型必须具有 FieldOffset 特性</target>
        <note />
      </trans-unit>
      <trans-unit id="WRN_ExternMethodNoImplementation">
        <source>Method, operator, or accessor '{0}' is marked external and has no attributes on it. Consider adding a DllImport attribute to specify the external implementation.</source>
        <target state="translated">方法、运算符或访问器“{0}”标记为外部对象并且它上面没有任何特性。请考虑添加一个 DllImport 特性以指定外部实现。</target>
        <note />
      </trans-unit>
      <trans-unit id="WRN_ExternMethodNoImplementation_Title">
        <source>Method, operator, or accessor is marked external and has no attributes on it</source>
        <target state="translated">方法、运算符或访问器标记为外部对象并且上面没有任何特性</target>
        <note />
      </trans-unit>
      <trans-unit id="WRN_ProtectedInSealed">
        <source>'{0}': new protected member declared in sealed class</source>
        <target state="translated">'“{0}”: 在密封类中声明了新的保护成员</target>
        <note />
      </trans-unit>
      <trans-unit id="WRN_ProtectedInSealed_Title">
        <source>New protected member declared in sealed class</source>
        <target state="translated">在密封类中声明了新的保护成员</target>
        <note />
      </trans-unit>
      <trans-unit id="ERR_InterfaceImplementedByConditional">
        <source>Conditional member '{0}' cannot implement interface member '{1}' in type '{2}'</source>
        <target state="translated">条件成员“{0}”无法实现类型“{2}”中的接口成员“{1}”</target>
        <note />
      </trans-unit>
      <trans-unit id="ERR_IllegalRefParam">
        <source>ref and out are not valid in this context</source>
        <target state="translated">ref 和 out 参数在此上下文中无效</target>
        <note />
      </trans-unit>
      <trans-unit id="ERR_BadArgumentToAttribute">
        <source>The argument to the '{0}' attribute must be a valid identifier</source>
        <target state="translated">“{0}”特性的参数必须是有效的标识符</target>
        <note />
      </trans-unit>
      <trans-unit id="ERR_StructOffsetOnBadStruct">
        <source>The FieldOffset attribute can only be placed on members of types marked with the StructLayout(LayoutKind.Explicit)</source>
        <target state="translated">FieldOffset 特性只能放置在标记为 StructLayout(LayoutKind.Explicit) 的类型的成员上</target>
        <note />
      </trans-unit>
      <trans-unit id="ERR_StructOffsetOnBadField">
        <source>The FieldOffset attribute is not allowed on static or const fields</source>
        <target state="translated">静态字段或常量字段上不允许存在 FieldOffset 特性</target>
        <note />
      </trans-unit>
      <trans-unit id="ERR_AttributeUsageOnNonAttributeClass">
        <source>Attribute '{0}' is only valid on classes derived from System.Attribute</source>
        <target state="translated">特性“{0}”仅在从 System.Attribute 派生的类上有效</target>
        <note />
      </trans-unit>
      <trans-unit id="WRN_PossibleMistakenNullStatement">
        <source>Possible mistaken empty statement</source>
        <target state="translated">空语句可能有错误</target>
        <note />
      </trans-unit>
      <trans-unit id="WRN_PossibleMistakenNullStatement_Title">
        <source>Possible mistaken empty statement</source>
        <target state="translated">空语句可能有错误</target>
        <note />
      </trans-unit>
      <trans-unit id="ERR_DuplicateNamedAttributeArgument">
        <source>'{0}' duplicate named attribute argument</source>
        <target state="translated">'“{0}”重复命名特性参数</target>
        <note />
      </trans-unit>
      <trans-unit id="ERR_DeriveFromEnumOrValueType">
        <source>'{0}' cannot derive from special class '{1}'</source>
        <target state="translated">'“{0}”无法从特殊类“{1}”派生</target>
        <note />
      </trans-unit>
      <trans-unit id="ERR_DefaultMemberOnIndexedType">
        <source>Cannot specify the DefaultMember attribute on a type containing an indexer</source>
        <target state="translated">不能对包含索引器的类型指定 DefaultMember 特性</target>
        <note />
      </trans-unit>
      <trans-unit id="ERR_BogusType">
        <source>'{0}' is a type not supported by the language</source>
        <target state="translated">'“{0}”不是现用语言支持的类型</target>
        <note />
      </trans-unit>
      <trans-unit id="WRN_UnassignedInternalField">
        <source>Field '{0}' is never assigned to, and will always have its default value {1}</source>
        <target state="translated">从未对字段“{0}”赋值，字段将一直保持其默认值 {1}</target>
        <note />
      </trans-unit>
      <trans-unit id="WRN_UnassignedInternalField_Title">
        <source>Field is never assigned to, and will always have its default value</source>
        <target state="translated">从未对字段赋值，字段将一直保持其默认值</target>
        <note />
      </trans-unit>
      <trans-unit id="ERR_CStyleArray">
        <source>Bad array declarator: To declare a managed array the rank specifier precedes the variable's identifier. To declare a fixed size buffer field, use the fixed keyword before the field type.</source>
        <target state="translated">错误的数组声明符: 要声明托管数组，秩说明符应位于变量标识符之前。要声明固定大小缓冲区字段，应在字段类型之前使用 fixed 关键字。</target>
        <note />
      </trans-unit>
      <trans-unit id="WRN_VacuousIntegralComp">
        <source>Comparison to integral constant is useless; the constant is outside the range of type '{0}'</source>
        <target state="translated">与整数常量比较无意义；该常量不在“{0}”类型的范围之内</target>
        <note />
      </trans-unit>
      <trans-unit id="WRN_VacuousIntegralComp_Title">
        <source>Comparison to integral constant is useless; the constant is outside the range of the type</source>
        <target state="translated">与整数常量比较无意义；该常量不在类型的范围之内</target>
        <note />
      </trans-unit>
      <trans-unit id="ERR_AbstractAttributeClass">
        <source>Cannot apply attribute class '{0}' because it is abstract</source>
        <target state="translated">无法应用特性类“{0}”，因为它是抽象的</target>
        <note />
      </trans-unit>
      <trans-unit id="ERR_BadNamedAttributeArgumentType">
        <source>'{0}' is not a valid named attribute argument because it is not a valid attribute parameter type</source>
        <target state="translated">'“{0}”不是有效的特性参数类型，因此不是有效的命名特性参数</target>
        <note />
      </trans-unit>
      <trans-unit id="ERR_MissingPredefinedMember">
        <source>Missing compiler required member '{0}.{1}'</source>
        <target state="translated">缺少编译器要求的成员“{0}.{1}”</target>
        <note />
      </trans-unit>
      <trans-unit id="WRN_AttributeLocationOnBadDeclaration">
        <source>'{0}' is not a valid attribute location for this declaration. Valid attribute locations for this declaration are '{1}'. All attributes in this block will be ignored.</source>
        <target state="translated">'“{0}”不是此声明的有效特性位置。此声明的有效特性位置是“{1}”。此块中的所有特性都将被忽略。</target>
        <note />
      </trans-unit>
      <trans-unit id="WRN_AttributeLocationOnBadDeclaration_Title">
        <source>Not a valid attribute location for this declaration</source>
        <target state="translated">不是此声明的有效特性位置</target>
        <note />
      </trans-unit>
      <trans-unit id="WRN_InvalidAttributeLocation">
        <source>'{0}' is not a recognized attribute location. Valid attribute locations for this declaration are '{1}'. All attributes in this block will be ignored.</source>
        <target state="translated">'“{0}”不是可识别的特性位置。此声明的有效特性位置为“{1}”。此块中的所有特性都将被忽略。</target>
        <note />
      </trans-unit>
      <trans-unit id="WRN_InvalidAttributeLocation_Title">
        <source>Not a recognized attribute location</source>
        <target state="translated">不是可识别的特性位置</target>
        <note />
      </trans-unit>
      <trans-unit id="WRN_EqualsWithoutGetHashCode">
        <source>'{0}' overrides Object.Equals(object o) but does not override Object.GetHashCode()</source>
        <target state="translated">'“{0}”重写 Object.Equals(object o) 但不重写 Object.GetHashCode()</target>
        <note />
      </trans-unit>
      <trans-unit id="WRN_EqualsWithoutGetHashCode_Title">
        <source>Type overrides Object.Equals(object o) but does not override Object.GetHashCode()</source>
        <target state="translated">类型重写 Object.Equals(object o)，但不重写 Object.GetHashCode()</target>
        <note />
      </trans-unit>
      <trans-unit id="WRN_EqualityOpWithoutEquals">
        <source>'{0}' defines operator == or operator != but does not override Object.Equals(object o)</source>
        <target state="translated">'“{0}”定义运算符 == 或运算符 !=，但不重写 Object.Equals(object o)</target>
        <note />
      </trans-unit>
      <trans-unit id="WRN_EqualityOpWithoutEquals_Title">
        <source>Type defines operator == or operator != but does not override Object.Equals(object o)</source>
        <target state="translated">类型定义运算符 == 或运算符 !=，但不重写 Object.Equals(object o)</target>
        <note />
      </trans-unit>
      <trans-unit id="WRN_EqualityOpWithoutGetHashCode">
        <source>'{0}' defines operator == or operator != but does not override Object.GetHashCode()</source>
        <target state="translated">'“{0}”定义运算符 == 或运算符 !=，但不重写 Object.GetHashCode()</target>
        <note />
      </trans-unit>
      <trans-unit id="WRN_EqualityOpWithoutGetHashCode_Title">
        <source>Type defines operator == or operator != but does not override Object.GetHashCode()</source>
        <target state="translated">类型定义运算符 == 或运算符 !=，但不重写 Object.GetHashCode()</target>
        <note />
      </trans-unit>
      <trans-unit id="ERR_OutAttrOnRefParam">
        <source>Cannot specify the Out attribute on a ref parameter without also specifying the In attribute.</source>
        <target state="translated">不可在 ref 参数上指定 Out 特性，除非同时指定 In 特性。</target>
        <note />
      </trans-unit>
      <trans-unit id="ERR_OverloadRefKind">
        <source>'{0}' cannot define an overloaded {1} that differs only on parameter modifiers '{2}' and '{3}'</source>
        <target state="translated">'“{0}”不能定义仅在参数修饰符“{2}”和“{3}”上存在区别的重载 {1}</target>
        <note />
      </trans-unit>
      <trans-unit id="ERR_LiteralDoubleCast">
        <source>Literal of type double cannot be implicitly converted to type '{1}'; use an '{0}' suffix to create a literal of this type</source>
        <target state="translated">无法将 Double 类型隐式转换为“{1}”类型；请使用“{0}”后缀创建此类型</target>
        <note />
      </trans-unit>
      <trans-unit id="WRN_IncorrectBooleanAssg">
        <source>Assignment in conditional expression is always constant; did you mean to use == instead of = ?</source>
        <target state="translated">条件表达式中的赋值总是常量；是否希望使用 "==" 而非 "="?</target>
        <note />
      </trans-unit>
      <trans-unit id="WRN_IncorrectBooleanAssg_Title">
        <source>Assignment in conditional expression is always constant</source>
        <target state="translated">条件表达式中的赋值总是常量</target>
        <note />
      </trans-unit>
      <trans-unit id="ERR_ProtectedInStruct">
        <source>'{0}': new protected member declared in struct</source>
        <target state="translated">'“{0}”: 结构中已声明新的保护成员</target>
        <note />
      </trans-unit>
      <trans-unit id="ERR_InconsistentIndexerNames">
        <source>Two indexers have different names; the IndexerName attribute must be used with the same name on every indexer within a type</source>
        <target state="translated">两个索引器的名称不同；在类型中的每个索引器上的 IndexerName 特性都必须使用相同的名称</target>
        <note />
      </trans-unit>
      <trans-unit id="ERR_ComImportWithUserCtor">
        <source>A class with the ComImport attribute cannot have a user-defined constructor</source>
        <target state="translated">具有 ComImport 特性的类不能有用户定义的构造函数</target>
        <note />
      </trans-unit>
      <trans-unit id="ERR_FieldCantHaveVoidType">
        <source>Field cannot have void type</source>
        <target state="translated">字段不能有 void 类型</target>
        <note />
      </trans-unit>
      <trans-unit id="WRN_NonObsoleteOverridingObsolete">
        <source>Member '{0}' overrides obsolete member '{1}'. Add the Obsolete attribute to '{0}'.</source>
        <target state="translated">成员“{0}”将重写过时的成员“{1}”。请向“{0}”中添加 Obsolete 特性。</target>
        <note />
      </trans-unit>
      <trans-unit id="WRN_NonObsoleteOverridingObsolete_Title">
        <source>Member overrides obsolete member</source>
        <target state="translated">成员将重写过时的成员</target>
        <note />
      </trans-unit>
      <trans-unit id="ERR_SystemVoid">
        <source>System.Void cannot be used from C# -- use typeof(void) to get the void type object</source>
        <target state="translated">在 C# 中无法使用 System.Void -- 使用 typeof(void)获取 void 类型对象</target>
        <note />
      </trans-unit>
      <trans-unit id="ERR_ExplicitParamArray">
        <source>Do not use 'System.ParamArrayAttribute'. Use the 'params' keyword instead.</source>
        <target state="translated">不要使用 "System.ParamArrayAttribute"，而是使用 "params" 关键字。</target>
        <note />
      </trans-unit>
      <trans-unit id="WRN_BitwiseOrSignExtend">
        <source>Bitwise-or operator used on a sign-extended operand; consider casting to a smaller unsigned type first</source>
        <target state="translated">在经符号扩展的操作数上使用了按位“或”运算符；请考虑首先强制转换为较小的无符号类型</target>
        <note />
      </trans-unit>
      <trans-unit id="WRN_BitwiseOrSignExtend_Title">
        <source>Bitwise-or operator used on a sign-extended operand</source>
        <target state="translated">对进行了带符号扩展的操作数使用了按位或运算符</target>
        <note />
      </trans-unit>
      <trans-unit id="WRN_BitwiseOrSignExtend_Description">
        <source>The compiler implicitly widened and sign-extended a variable, and then used the resulting value in a bitwise OR operation. This can result in unexpected behavior.</source>
        <target state="translated">编译器对某个变量进行了隐式拓展和带符号扩展，然后在按位或操作中使用生成的值。这可能会导致意外行为。</target>
        <note />
      </trans-unit>
      <trans-unit id="ERR_VolatileStruct">
        <source>'{0}': a volatile field cannot be of the type '{1}'</source>
        <target state="translated">'“{0}”: 可变字段的类型不能是“{1}”</target>
        <note />
      </trans-unit>
      <trans-unit id="ERR_VolatileAndReadonly">
        <source>'{0}': a field cannot be both volatile and readonly</source>
        <target state="translated">'“{0}”: 字段不能既是可变的又是只读的</target>
        <note />
      </trans-unit>
      <trans-unit id="ERR_AbstractField">
        <source>The modifier 'abstract' is not valid on fields. Try using a property instead.</source>
        <target state="translated">修饰符 "abstract" 对于字段无效。请尝试改用属性。</target>
        <note />
      </trans-unit>
      <trans-unit id="ERR_BogusExplicitImpl">
        <source>'{0}' cannot implement '{1}' because it is not supported by the language</source>
        <target state="translated">'“{0}”无法实现“{1}”，因为该语言不支持它</target>
        <note />
      </trans-unit>
      <trans-unit id="ERR_ExplicitMethodImplAccessor">
        <source>'{0}' explicit method implementation cannot implement '{1}' because it is an accessor</source>
        <target state="translated">'“{0}”显式方法实现无法实现“{1}”，因为它是一个访问器</target>
        <note />
      </trans-unit>
      <trans-unit id="WRN_CoClassWithoutComImport">
        <source>'{0}' interface marked with 'CoClassAttribute' not marked with 'ComImportAttribute'</source>
        <target state="translated">'“{0}”接口标记为“CoClassAttribute”而不是“ComImportAttribute”</target>
        <note />
      </trans-unit>
      <trans-unit id="WRN_CoClassWithoutComImport_Title">
        <source>Interface marked with 'CoClassAttribute' not marked with 'ComImportAttribute'</source>
        <target state="translated">接口标记为 "CoClassAttribute" 而不是 "ComImportAttribute"</target>
        <note />
      </trans-unit>
      <trans-unit id="ERR_ConditionalWithOutParam">
        <source>Conditional member '{0}' cannot have an out parameter</source>
        <target state="translated">条件成员“{0}”不能有 out 参数</target>
        <note />
      </trans-unit>
      <trans-unit id="ERR_AccessorImplementingMethod">
        <source>Accessor '{0}' cannot implement interface member '{1}' for type '{2}'. Use an explicit interface implementation.</source>
        <target state="translated">访问器“{0}”无法实现类型“{2}”的接口成员“{1}” 请使用显式接口实现。</target>
        <note />
      </trans-unit>
      <trans-unit id="ERR_AliasQualAsExpression">
        <source>The namespace alias qualifier '::' always resolves to a type or namespace so is illegal here. Consider using '.' instead.</source>
        <target state="translated">命名空间别名限定符 "::" 始终解析为类型或命名空间，因此在这里是非法的。请考虑改用 "."。</target>
        <note />
      </trans-unit>
      <trans-unit id="ERR_DerivingFromATyVar">
        <source>Cannot derive from '{0}' because it is a type parameter</source>
        <target state="translated">“{0}”是一个类型参数，无法从它进行派生</target>
        <note />
      </trans-unit>
      <trans-unit id="ERR_DuplicateTypeParameter">
        <source>Duplicate type parameter '{0}'</source>
        <target state="translated">重复的类型参数“{0}”</target>
        <note />
      </trans-unit>
      <trans-unit id="WRN_TypeParameterSameAsOuterTypeParameter">
        <source>Type parameter '{0}' has the same name as the type parameter from outer type '{1}'</source>
        <target state="translated">类型参数“{0}”与外部类型“{1}”中的类型参数同名</target>
        <note />
      </trans-unit>
      <trans-unit id="WRN_TypeParameterSameAsOuterTypeParameter_Title">
        <source>Type parameter has the same name as the type parameter from outer type</source>
        <target state="translated">类型参数与外部类型中的类型参数同名</target>
        <note />
      </trans-unit>
      <trans-unit id="ERR_TypeVariableSameAsParent">
        <source>Type parameter '{0}' has the same name as the containing type, or method</source>
        <target state="translated">类型参数“{0}”与包含类型或方法同名</target>
        <note />
      </trans-unit>
      <trans-unit id="ERR_UnifyingInterfaceInstantiations">
        <source>'{0}' cannot implement both '{1}' and '{2}' because they may unify for some type parameter substitutions</source>
        <target state="translated">'“{0}”不能同时实现“{1}”和“{2}”，原因是它们可以统一以进行某些类型参数替换</target>
        <note />
      </trans-unit>
      <trans-unit id="ERR_GenericDerivingFromAttribute">
        <source>A generic type cannot derive from '{0}' because it is an attribute class</source>
        <target state="translated">“{0}”是一个特性类，无法从它派生泛型类型</target>
        <note />
      </trans-unit>
      <trans-unit id="ERR_TyVarNotFoundInConstraint">
        <source>'{1}' does not define type parameter '{0}'</source>
        <target state="translated">'“{1}”未定义类型参数“{0}”</target>
        <note />
      </trans-unit>
      <trans-unit id="ERR_BadBoundType">
        <source>'{0}' is not a valid constraint. A type used as a constraint must be an interface, a non-sealed class or a type parameter.</source>
        <target state="translated">'“{0}”不是有效的约束。作为约束使用的类型必须是接口、非密封类或类型参数。</target>
        <note />
      </trans-unit>
      <trans-unit id="ERR_SpecialTypeAsBound">
        <source>Constraint cannot be special class '{0}'</source>
        <target state="translated">约束不能是特殊类“{0}”</target>
        <note />
      </trans-unit>
      <trans-unit id="ERR_BadVisBound">
        <source>Inconsistent accessibility: constraint type '{1}' is less accessible than '{0}'</source>
        <target state="translated">可访问性不一致: 约束类型“{1}”的可访问性低于“{0}”</target>
        <note />
      </trans-unit>
      <trans-unit id="ERR_LookupInTypeVariable">
        <source>Cannot do member lookup in '{0}' because it is a type parameter</source>
        <target state="translated">“{0}”是一个类型参数，无法在其中执行成员查找</target>
        <note />
      </trans-unit>
      <trans-unit id="ERR_BadConstraintType">
        <source>Invalid constraint type. A type used as a constraint must be an interface, a non-sealed class or a type parameter.</source>
        <target state="translated">约束类型无效。作为约束使用的类型必须是接口、非密封类或类型形参。</target>
        <note />
      </trans-unit>
      <trans-unit id="ERR_InstanceMemberInStaticClass">
        <source>'{0}': cannot declare instance members in a static class</source>
        <target state="translated">'“{0}”: 不能在静态类中声明实例成员</target>
        <note />
      </trans-unit>
      <trans-unit id="ERR_StaticBaseClass">
        <source>'{1}': cannot derive from static class '{0}'</source>
        <target state="translated">'“{0}”: 无法从静态类“{1}”派生</target>
        <note />
      </trans-unit>
      <trans-unit id="ERR_ConstructorInStaticClass">
        <source>Static classes cannot have instance constructors</source>
        <target state="translated">静态类不能有实例构造函数</target>
        <note />
      </trans-unit>
      <trans-unit id="ERR_DestructorInStaticClass">
        <source>Static classes cannot contain destructors</source>
        <target state="translated">静态类不能包含析构函数</target>
        <note />
      </trans-unit>
      <trans-unit id="ERR_InstantiatingStaticClass">
        <source>Cannot create an instance of the static class '{0}'</source>
        <target state="translated">无法创建静态类“{0}”的实例</target>
        <note />
      </trans-unit>
      <trans-unit id="ERR_StaticDerivedFromNonObject">
        <source>Static class '{0}' cannot derive from type '{1}'. Static classes must derive from object.</source>
        <target state="translated">静态类“{0}”不能从类型“{1}”派生。静态类必须从对象派生。</target>
        <note />
      </trans-unit>
      <trans-unit id="ERR_StaticClassInterfaceImpl">
        <source>'{0}': static classes cannot implement interfaces</source>
        <target state="translated">'“{0}”: 静态类不能实现接口</target>
        <note />
      </trans-unit>
      <trans-unit id="ERR_RefStructInterfaceImpl">
        <source>'{0}': ref structs cannot implement interfaces</source>
        <target state="translated">'{0}: ref 结构不能实现接口</target>
        <note />
      </trans-unit>
      <trans-unit id="ERR_OperatorInStaticClass">
        <source>'{0}': static classes cannot contain user-defined operators</source>
        <target state="translated">'“{0}”: 静态类不能包含用户定义的运算符</target>
        <note />
      </trans-unit>
      <trans-unit id="ERR_ConvertToStaticClass">
        <source>Cannot convert to static type '{0}'</source>
        <target state="translated">无法转换为静态类型“{0}”</target>
        <note />
      </trans-unit>
      <trans-unit id="ERR_ConstraintIsStaticClass">
        <source>'{0}': static classes cannot be used as constraints</source>
        <target state="translated">'“{0}”: 静态类不能用作约束</target>
        <note />
      </trans-unit>
      <trans-unit id="ERR_GenericArgIsStaticClass">
        <source>'{0}': static types cannot be used as type arguments</source>
        <target state="translated">'“{0}”: 静态类型不能用作类型参数</target>
        <note />
      </trans-unit>
      <trans-unit id="ERR_ArrayOfStaticClass">
        <source>'{0}': array elements cannot be of static type</source>
        <target state="translated">'“{0}”: 数组元素不能是静态类型的</target>
        <note />
      </trans-unit>
      <trans-unit id="ERR_IndexerInStaticClass">
        <source>'{0}': cannot declare indexers in a static class</source>
        <target state="translated">'“{0}”: 不能在静态类中声明索引器</target>
        <note />
      </trans-unit>
      <trans-unit id="ERR_ParameterIsStaticClass">
        <source>'{0}': static types cannot be used as parameters</source>
        <target state="translated">'“{0}”: 静态类型不能用作参数</target>
        <note />
      </trans-unit>
      <trans-unit id="ERR_ReturnTypeIsStaticClass">
        <source>'{0}': static types cannot be used as return types</source>
        <target state="translated">'“{0}”: 静态类型不能用作返回类型</target>
        <note />
      </trans-unit>
      <trans-unit id="ERR_VarDeclIsStaticClass">
        <source>Cannot declare a variable of static type '{0}'</source>
        <target state="translated">无法声明静态类型“{0}”的变量</target>
        <note />
      </trans-unit>
      <trans-unit id="ERR_BadEmptyThrowInFinally">
        <source>A throw statement with no arguments is not allowed in a finally clause that is nested inside the nearest enclosing catch clause</source>
        <target state="translated">在嵌套在最近的封闭 catch 子句内部的 finally 子句内不允许使用不带参数的 throw 语句</target>
        <note />
      </trans-unit>
      <trans-unit id="ERR_InvalidSpecifier">
        <source>'{0}' is not a valid format specifier</source>
        <target state="translated">'“{0}”不是有效的格式说明符</target>
        <note />
      </trans-unit>
      <trans-unit id="WRN_AssignmentToLockOrDispose">
        <source>Possibly incorrect assignment to local '{0}' which is the argument to a using or lock statement. The Dispose call or unlocking will happen on the original value of the local.</source>
        <target state="translated">对局部变量“{0}”的赋值可能不正确，该变量是 using 或 lock 语句的参数。Dispose 调用或解锁将发生在该局部变量的原始值上。</target>
        <note />
      </trans-unit>
      <trans-unit id="WRN_AssignmentToLockOrDispose_Title">
        <source>Possibly incorrect assignment to local which is the argument to a using or lock statement</source>
        <target state="translated">对局部变量的赋值可能不正确，该变量是 using 或 lock 语句的参数</target>
        <note />
      </trans-unit>
      <trans-unit id="ERR_ForwardedTypeInThisAssembly">
        <source>Type '{0}' is defined in this assembly, but a type forwarder is specified for it</source>
        <target state="translated">类型“{0}”是在此程序集中定义的，但又为它指定了一个类型转发器</target>
        <note />
      </trans-unit>
      <trans-unit id="ERR_ForwardedTypeIsNested">
        <source>Cannot forward type '{0}' because it is a nested type of '{1}'</source>
        <target state="translated">类型“{0}”是“{1}”的嵌套类型，无法转发</target>
        <note />
      </trans-unit>
      <trans-unit id="ERR_CycleInTypeForwarder">
        <source>The type forwarder for type '{0}' in assembly '{1}' causes a cycle</source>
        <target state="translated">程序集“{1}”中类型“{0}”的类型转发器导致循环</target>
        <note />
      </trans-unit>
      <trans-unit id="ERR_AssemblyNameOnNonModule">
        <source>The /moduleassemblyname option may only be specified when building a target type of 'module'</source>
        <target state="translated">只有在生成 "module" 目标类型时才能指定 /moduleassemblyname 选项</target>
        <note />
      </trans-unit>
      <trans-unit id="ERR_InvalidAssemblyName">
        <source>Assembly reference '{0}' is invalid and cannot be resolved</source>
        <target state="translated">程序集引用“{0}”无效，无法解析</target>
        <note />
      </trans-unit>
      <trans-unit id="ERR_InvalidFwdType">
        <source>Invalid type specified as an argument for TypeForwardedTo attribute</source>
        <target state="translated">指定为 TypeForwardedTo 特性的参数的类型无效</target>
        <note />
      </trans-unit>
      <trans-unit id="ERR_CloseUnimplementedInterfaceMemberStatic">
        <source>'{0}' does not implement interface member '{1}'. '{2}' cannot implement an interface member because it is static.</source>
        <target state="translated">'“{0}”不实现接口成员“{1}”。“{2}”无法实现接口成员，因为它是静态的。</target>
        <note />
      </trans-unit>
      <trans-unit id="ERR_CloseUnimplementedInterfaceMemberNotPublic">
        <source>'{0}' does not implement interface member '{1}'. '{2}' cannot implement an interface member because it is not public.</source>
        <target state="translated">'“{0}”不实现接口成员“{1}”。“{2}”无法实现接口成员，因为它不是公共的。</target>
        <note />
      </trans-unit>
      <trans-unit id="ERR_CloseUnimplementedInterfaceMemberWrongReturnType">
        <source>'{0}' does not implement interface member '{1}'. '{2}' cannot implement '{1}' because it does not have the matching return type of '{3}'.</source>
        <target state="translated">'“{0}”不实现接口成员“{1}”。“{2}”无法实现“{1}”，因为它没有“{3}”的匹配返回类型。</target>
        <note />
      </trans-unit>
      <trans-unit id="ERR_DuplicateTypeForwarder">
        <source>'{0}' duplicate TypeForwardedToAttribute</source>
        <target state="translated">'“{0}”与 TypeForwardedToAttribute 重复</target>
        <note />
      </trans-unit>
      <trans-unit id="ERR_ExpectedSelectOrGroup">
        <source>A query body must end with a select clause or a group clause</source>
        <target state="translated">查询正文必须以 select 或 group 子句结尾</target>
        <note />
      </trans-unit>
      <trans-unit id="ERR_ExpectedContextualKeywordOn">
        <source>Expected contextual keyword 'on'</source>
        <target state="translated">应为上下文关键字 "on"</target>
        <note />
      </trans-unit>
      <trans-unit id="ERR_ExpectedContextualKeywordEquals">
        <source>Expected contextual keyword 'equals'</source>
        <target state="translated">应为上下文关键字 "equals"</target>
        <note />
      </trans-unit>
      <trans-unit id="ERR_ExpectedContextualKeywordBy">
        <source>Expected contextual keyword 'by'</source>
        <target state="translated">应为上下文关键字 "by"</target>
        <note />
      </trans-unit>
      <trans-unit id="ERR_InvalidAnonymousTypeMemberDeclarator">
        <source>Invalid anonymous type member declarator. Anonymous type members must be declared with a member assignment, simple name or member access.</source>
        <target state="translated">无效的匿名类型成员声明符。匿名类型成员必须使用成员赋值、简单名称或成员访问来声明。</target>
        <note />
      </trans-unit>
      <trans-unit id="ERR_InvalidInitializerElementInitializer">
        <source>Invalid initializer member declarator</source>
        <target state="translated">初始值设定项成员声明符无效</target>
        <note />
      </trans-unit>
      <trans-unit id="ERR_InconsistentLambdaParameterUsage">
        <source>Inconsistent lambda parameter usage; parameter types must be all explicit or all implicit</source>
        <target state="translated">lambda 参数的用法不一致；参数类型必须全部为显式或全部为隐式</target>
        <note />
      </trans-unit>
      <trans-unit id="ERR_PartialMethodInvalidModifier">
        <source>A partial method cannot have access modifiers or the virtual, abstract, override, new, sealed, or extern modifiers</source>
        <target state="translated">分部方法不能具有访问修饰符或 virtual、abstract、override、new、sealed 或 extern 修饰符</target>
        <note />
      </trans-unit>
      <trans-unit id="ERR_PartialMethodOnlyInPartialClass">
        <source>A partial method must be declared within a partial class or partial struct</source>
        <target state="translated">分部方法必须在分部类或分部结构内声明</target>
        <note />
      </trans-unit>
      <trans-unit id="ERR_PartialMethodCannotHaveOutParameters">
        <source>A partial method cannot have out parameters</source>
        <target state="translated">分部方法不能有 out 参数</target>
        <note />
      </trans-unit>
      <trans-unit id="ERR_PartialMethodNotExplicit">
        <source>A partial method may not explicitly implement an interface method</source>
        <target state="translated">分部方法不能显式实现接口方法</target>
        <note />
      </trans-unit>
      <trans-unit id="ERR_PartialMethodExtensionDifference">
        <source>Both partial method declarations must be extension methods or neither may be an extension method</source>
        <target state="translated">两个分部方法声明都必须是扩展方法，或者都不能是扩展方法</target>
        <note />
      </trans-unit>
      <trans-unit id="ERR_PartialMethodOnlyOneLatent">
        <source>A partial method may not have multiple defining declarations</source>
        <target state="translated">分部方法不能有多个定义声明</target>
        <note />
      </trans-unit>
      <trans-unit id="ERR_PartialMethodOnlyOneActual">
        <source>A partial method may not have multiple implementing declarations</source>
        <target state="translated">分部方法不能有多个实现声明</target>
        <note />
      </trans-unit>
      <trans-unit id="ERR_PartialMethodParamsDifference">
        <source>Both partial method declarations must use a params parameter or neither may use a params parameter</source>
        <target state="translated">两种分部方法声明必须要么都使用 params 参数，要么都不使用 params 参数</target>
        <note />
      </trans-unit>
      <trans-unit id="ERR_PartialMethodMustHaveLatent">
        <source>No defining declaration found for implementing declaration of partial method '{0}'</source>
        <target state="translated">没有为分部方法“{0}”的实现声明找到定义声明</target>
        <note />
      </trans-unit>
      <trans-unit id="ERR_PartialMethodInconsistentTupleNames">
        <source>Both partial method declarations, '{0}' and '{1}', must use the same tuple element names.</source>
        <target state="translated">两种分部方法声明(“{0}”和“{1}”)都必须使用相同的元组元素名称。</target>
        <note />
      </trans-unit>
      <trans-unit id="ERR_PartialMethodInconsistentConstraints">
        <source>Partial method declarations of '{0}' have inconsistent type parameter constraints</source>
        <target state="translated">“{0}”的分部方法声明具有不一致的类型参数约束</target>
        <note />
      </trans-unit>
      <trans-unit id="ERR_PartialMethodToDelegate">
        <source>Cannot create delegate from method '{0}' because it is a partial method without an implementing declaration</source>
        <target state="translated">无法通过方法“{0}”创建委托，因为该方法是没有实现声明的分部方法</target>
        <note />
      </trans-unit>
      <trans-unit id="ERR_PartialMethodStaticDifference">
        <source>Both partial method declarations must be static or neither may be static</source>
        <target state="translated">两个分部方法声明必须都是静态声明，或者两者都不能是静态声明</target>
        <note />
      </trans-unit>
      <trans-unit id="ERR_PartialMethodUnsafeDifference">
        <source>Both partial method declarations must be unsafe or neither may be unsafe</source>
        <target state="translated">两个分部方法声明必须都是不安全声明，或者两者都不能是不安全声明</target>
        <note />
      </trans-unit>
      <trans-unit id="ERR_PartialMethodInExpressionTree">
        <source>Partial methods with only a defining declaration or removed conditional methods cannot be used in expression trees</source>
        <target state="translated">不能在表达式树中使用只有定义声明的分部方法或已移除的条件方法</target>
        <note />
      </trans-unit>
      <trans-unit id="ERR_PartialMethodMustReturnVoid">
        <source>Partial methods must have a void return type</source>
        <target state="translated">分部方法必须具有 void 返回类型</target>
        <note />
      </trans-unit>
      <trans-unit id="WRN_ObsoleteOverridingNonObsolete">
        <source>Obsolete member '{0}' overrides non-obsolete member '{1}'</source>
        <target state="translated">过时成员“{0}”重写未过时成员“{1}”</target>
        <note />
      </trans-unit>
      <trans-unit id="WRN_ObsoleteOverridingNonObsolete_Title">
        <source>Obsolete member overrides non-obsolete member</source>
        <target state="translated">过时成员重写未过时成员</target>
        <note />
      </trans-unit>
      <trans-unit id="WRN_DebugFullNameTooLong">
        <source>The fully qualified name for '{0}' is too long for debug information. Compile without '/debug' option.</source>
        <target state="translated">“{0}”的完全限定名对于调试信息太长。请在不使用“/debug”选项的情况下编译。</target>
        <note />
      </trans-unit>
      <trans-unit id="WRN_DebugFullNameTooLong_Title">
        <source>Fully qualified name is too long for debug information</source>
        <target state="translated">完全限定名对于调试信息太长</target>
        <note />
      </trans-unit>
      <trans-unit id="ERR_ImplicitlyTypedVariableAssignedBadValue">
        <source>Cannot assign {0} to an implicitly-typed variable</source>
        <target state="translated">无法将 {0} 赋予隐式类型化的变量</target>
        <note />
      </trans-unit>
      <trans-unit id="ERR_ImplicitlyTypedVariableWithNoInitializer">
        <source>Implicitly-typed variables must be initialized</source>
        <target state="translated">隐式类型化的变量必须已初始化</target>
        <note />
      </trans-unit>
      <trans-unit id="ERR_ImplicitlyTypedVariableMultipleDeclarator">
        <source>Implicitly-typed variables cannot have multiple declarators</source>
        <target state="translated">隐式类型化的变量不能有多个声明符</target>
        <note />
      </trans-unit>
      <trans-unit id="ERR_ImplicitlyTypedVariableAssignedArrayInitializer">
        <source>Cannot initialize an implicitly-typed variable with an array initializer</source>
        <target state="translated">无法使用数组初始值设定项初始化隐式类型化的变量</target>
        <note />
      </trans-unit>
      <trans-unit id="ERR_ImplicitlyTypedLocalCannotBeFixed">
        <source>Implicitly-typed local variables cannot be fixed</source>
        <target state="translated">隐式类型的局部变量不能是固定值</target>
        <note />
      </trans-unit>
      <trans-unit id="ERR_ImplicitlyTypedVariableCannotBeConst">
        <source>Implicitly-typed variables cannot be constant</source>
        <target state="translated">隐式类型化的变量不能是常量</target>
        <note />
      </trans-unit>
      <trans-unit id="WRN_ExternCtorNoImplementation">
        <source>Constructor '{0}' is marked external</source>
        <target state="translated">构造函数“{0}”标记为外部对象</target>
        <note />
      </trans-unit>
      <trans-unit id="WRN_ExternCtorNoImplementation_Title">
        <source>Constructor is marked external</source>
        <target state="translated">构造函数标记为外部对象</target>
        <note />
      </trans-unit>
      <trans-unit id="ERR_TypeVarNotFound">
        <source>The contextual keyword 'var' may only appear within a local variable declaration or in script code</source>
        <target state="translated">上下文关键字“var”只能出现在局部变量声明或脚本代码中</target>
        <note />
      </trans-unit>
      <trans-unit id="ERR_ImplicitlyTypedArrayNoBestType">
        <source>No best type found for implicitly-typed array</source>
        <target state="translated">找不到隐式类型数组的最佳类型</target>
        <note />
      </trans-unit>
      <trans-unit id="ERR_AnonymousTypePropertyAssignedBadValue">
        <source>Cannot assign '{0}' to anonymous type property</source>
        <target state="translated">无法将“{0}”分配给匿名类型属性</target>
        <note />
      </trans-unit>
      <trans-unit id="ERR_ExpressionTreeContainsBaseAccess">
        <source>An expression tree may not contain a base access</source>
        <target state="translated">表达式树不能包含基访问</target>
        <note />
      </trans-unit>
      <trans-unit id="ERR_ExpressionTreeContainsAssignment">
        <source>An expression tree may not contain an assignment operator</source>
        <target state="translated">表达式树不能包含赋值运算符</target>
        <note />
      </trans-unit>
      <trans-unit id="ERR_AnonymousTypeDuplicatePropertyName">
        <source>An anonymous type cannot have multiple properties with the same name</source>
        <target state="translated">匿名类型不能有多个同名属性</target>
        <note />
      </trans-unit>
      <trans-unit id="ERR_StatementLambdaToExpressionTree">
        <source>A lambda expression with a statement body cannot be converted to an expression tree</source>
        <target state="translated">无法将具有语句体的 lambda 表达式转换为表达式树</target>
        <note />
      </trans-unit>
      <trans-unit id="ERR_ExpressionTreeMustHaveDelegate">
        <source>Cannot convert lambda to an expression tree whose type argument '{0}' is not a delegate type</source>
        <target state="translated">不能将 lambda 转换为类型参数“{0}”不是委托类型的表达式树</target>
        <note />
      </trans-unit>
      <trans-unit id="ERR_AnonymousTypeNotAvailable">
        <source>Cannot use anonymous type in a constant expression</source>
        <target state="translated">无法在常量表达式中使用匿名类型</target>
        <note />
      </trans-unit>
      <trans-unit id="ERR_LambdaInIsAs">
        <source>The first operand of an 'is' or 'as' operator may not be a lambda expression, anonymous method, or method group.</source>
        <target state="translated">“is”或“as”运算符的第一个操作数不能是 lambda 表达式、匿名方法或方法组。</target>
        <note />
      </trans-unit>
      <trans-unit id="ERR_TypelessTupleInAs">
        <source>The first operand of an 'as' operator may not be a tuple literal without a natural type.</source>
        <target state="translated">"as" 运算符的第一个操作数在没有自然类型的情况下可能不是元组文本。</target>
        <note />
      </trans-unit>
      <trans-unit id="ERR_ExpressionTreeContainsMultiDimensionalArrayInitializer">
        <source>An expression tree may not contain a multidimensional array initializer</source>
        <target state="translated">表达式树不能包含多维数组初始值</target>
        <note />
      </trans-unit>
      <trans-unit id="ERR_MissingArgument">
        <source>Argument missing</source>
        <target state="translated">缺少参数</target>
        <note />
      </trans-unit>
      <trans-unit id="ERR_VariableUsedBeforeDeclaration">
        <source>Cannot use local variable '{0}' before it is declared</source>
        <target state="translated">本地变量“{0}”在声明之前无法使用</target>
        <note />
      </trans-unit>
      <trans-unit id="ERR_RecursivelyTypedVariable">
        <source>Type of '{0}' cannot be inferred since its initializer directly or indirectly refers to the definition.</source>
        <target state="translated">无法推理“{0}”类型，因为其初始值设定项直接或间接地引用定义。</target>
        <note />
      </trans-unit>
      <trans-unit id="ERR_UnassignedThisAutoProperty">
        <source>Auto-implemented property '{0}' must be fully assigned before control is returned to the caller.</source>
        <target state="translated">在控制返回调用方之前，自动实现的属性“{0}”必须完全赋值。</target>
        <note />
      </trans-unit>
      <trans-unit id="ERR_VariableUsedBeforeDeclarationAndHidesField">
        <source>Cannot use local variable '{0}' before it is declared. The declaration of the local variable hides the field '{1}'.</source>
        <target state="translated">本地变量“{0}”在声明之前无法使用。声明该本地变量将隐藏字段“{1}”。</target>
        <note />
      </trans-unit>
      <trans-unit id="ERR_ExpressionTreeContainsBadCoalesce">
        <source>An expression tree lambda may not contain a coalescing operator with a null or default literal left-hand side</source>
        <target state="translated">表达式树 lambda 不能包含左侧为 null 或默认文本的合并运算符</target>
        <note />
      </trans-unit>
      <trans-unit id="ERR_IdentifierExpected">
        <source>Identifier expected</source>
        <target state="translated">应输入标识符</target>
        <note />
      </trans-unit>
      <trans-unit id="ERR_SemicolonExpected">
        <source>; expected</source>
        <target state="translated">应输入 ;</target>
        <note />
      </trans-unit>
      <trans-unit id="ERR_SyntaxError">
        <source>Syntax error, '{0}' expected</source>
        <target state="translated">语法错误，应输入“{0}”</target>
        <note />
      </trans-unit>
      <trans-unit id="ERR_DuplicateModifier">
        <source>Duplicate '{0}' modifier</source>
        <target state="translated">“{0}”修饰符重复</target>
        <note />
      </trans-unit>
      <trans-unit id="ERR_DuplicateAccessor">
        <source>Property accessor already defined</source>
        <target state="translated">属性访问器已经定义</target>
        <note />
      </trans-unit>
      <trans-unit id="ERR_IntegralTypeExpected">
        <source>Type byte, sbyte, short, ushort, int, uint, long, or ulong expected</source>
        <target state="translated">应输入类型 byte、sbyte、short、ushort、int、uint、long 或 ulong</target>
        <note />
      </trans-unit>
      <trans-unit id="ERR_IllegalEscape">
        <source>Unrecognized escape sequence</source>
        <target state="translated">无法识别的转义序列</target>
        <note />
      </trans-unit>
      <trans-unit id="ERR_NewlineInConst">
        <source>Newline in constant</source>
        <target state="translated">常量中有换行符</target>
        <note />
      </trans-unit>
      <trans-unit id="ERR_EmptyCharConst">
        <source>Empty character literal</source>
        <target state="translated">空字符</target>
        <note />
      </trans-unit>
      <trans-unit id="ERR_TooManyCharsInConst">
        <source>Too many characters in character literal</source>
        <target state="translated">字符文本中的字符太多</target>
        <note />
      </trans-unit>
      <trans-unit id="ERR_InvalidNumber">
        <source>Invalid number</source>
        <target state="translated">无效数字</target>
        <note />
      </trans-unit>
      <trans-unit id="ERR_GetOrSetExpected">
        <source>A get or set accessor expected</source>
        <target state="translated">应为 get 或 set 访问器</target>
        <note />
      </trans-unit>
      <trans-unit id="ERR_ClassTypeExpected">
        <source>An object, string, or class type expected</source>
        <target state="translated">应是对象、字符串或类类型</target>
        <note />
      </trans-unit>
      <trans-unit id="ERR_NamedArgumentExpected">
        <source>Named attribute argument expected</source>
        <target state="translated">应为命名特性参数</target>
        <note />
      </trans-unit>
      <trans-unit id="ERR_TooManyCatches">
        <source>Catch clauses cannot follow the general catch clause of a try statement</source>
        <target state="translated">catch 子句不能跟在 try 语句的常规 catch 子句之后</target>
        <note />
      </trans-unit>
      <trans-unit id="ERR_ThisOrBaseExpected">
        <source>Keyword 'this' or 'base' expected</source>
        <target state="translated">应为关键字 "this" 或 "base"</target>
        <note />
      </trans-unit>
      <trans-unit id="ERR_OvlUnaryOperatorExpected">
        <source>Overloadable unary operator expected</source>
        <target state="translated">应输入可重载的一元运算符</target>
        <note />
      </trans-unit>
      <trans-unit id="ERR_OvlBinaryOperatorExpected">
        <source>Overloadable binary operator expected</source>
        <target state="translated">应输入可重载的二元运算符</target>
        <note />
      </trans-unit>
      <trans-unit id="ERR_IntOverflow">
        <source>Integral constant is too large</source>
        <target state="translated">整数常量太大</target>
        <note />
      </trans-unit>
      <trans-unit id="ERR_EOFExpected">
        <source>Type or namespace definition, or end-of-file expected</source>
        <target state="translated">应输入类型、命名空间定义或文件尾</target>
        <note />
      </trans-unit>
      <trans-unit id="ERR_GlobalDefinitionOrStatementExpected">
        <source>Member definition, statement, or end-of-file expected</source>
        <target state="translated">应是成员定义、语句或文件尾</target>
        <note />
      </trans-unit>
      <trans-unit id="ERR_BadEmbeddedStmt">
        <source>Embedded statement cannot be a declaration or labeled statement</source>
        <target state="translated">嵌入的语句不能是声明或标记语句</target>
        <note />
      </trans-unit>
      <trans-unit id="ERR_PPDirectiveExpected">
        <source>Preprocessor directive expected</source>
        <target state="translated">应输入预处理器指令</target>
        <note />
      </trans-unit>
      <trans-unit id="ERR_EndOfPPLineExpected">
        <source>Single-line comment or end-of-line expected</source>
        <target state="translated">应输入单行注释或行尾</target>
        <note />
      </trans-unit>
      <trans-unit id="ERR_CloseParenExpected">
        <source>) expected</source>
        <target state="translated">应输入 )</target>
        <note />
      </trans-unit>
      <trans-unit id="ERR_EndifDirectiveExpected">
        <source>#endif directive expected</source>
        <target state="translated">应输入 #endif 指令</target>
        <note />
      </trans-unit>
      <trans-unit id="ERR_UnexpectedDirective">
        <source>Unexpected preprocessor directive</source>
        <target state="translated">意外的预处理器指令</target>
        <note />
      </trans-unit>
      <trans-unit id="ERR_ErrorDirective">
        <source>#error: '{0}'</source>
        <target state="translated">#错误:“{0}”</target>
        <note />
      </trans-unit>
      <trans-unit id="WRN_WarningDirective">
        <source>#warning: '{0}'</source>
        <target state="translated">#警告:“{0}”</target>
        <note />
      </trans-unit>
      <trans-unit id="WRN_WarningDirective_Title">
        <source>#warning directive</source>
        <target state="translated">#warning 指令</target>
        <note />
      </trans-unit>
      <trans-unit id="ERR_TypeExpected">
        <source>Type expected</source>
        <target state="translated">应输入类型</target>
        <note />
      </trans-unit>
      <trans-unit id="ERR_PPDefFollowsToken">
        <source>Cannot define/undefine preprocessor symbols after first token in file</source>
        <target state="translated">不能在文件的第一个标记之后定义或取消定义预处理器符号</target>
        <note />
      </trans-unit>
      <trans-unit id="ERR_PPReferenceFollowsToken">
        <source>Cannot use #r after first token in file</source>
        <target state="translated">不能在文件的第一个标记之后使用 #r</target>
        <note />
      </trans-unit>
      <trans-unit id="ERR_OpenEndedComment">
        <source>End-of-file found, '*/' expected</source>
        <target state="translated">发现文件尾，应输入 "*/"</target>
        <note />
      </trans-unit>
      <trans-unit id="ERR_Merge_conflict_marker_encountered">
        <source>Merge conflict marker encountered</source>
        <target state="translated">遇到合并冲突标记</target>
        <note />
      </trans-unit>
      <trans-unit id="ERR_NoRefOutWhenRefOnly">
        <source>Do not use refout when using refonly.</source>
        <target state="translated">不要在使用 refonly 时使用 refout。</target>
        <note />
      </trans-unit>
      <trans-unit id="ERR_NoNetModuleOutputWhenRefOutOrRefOnly">
        <source>Cannot compile net modules when using /refout or /refonly.</source>
        <target state="translated">无法在使用 /refout 或 /refonly 时编译 Net 模块。</target>
        <note />
      </trans-unit>
      <trans-unit id="ERR_OvlOperatorExpected">
        <source>Overloadable operator expected</source>
        <target state="translated">应输入可重载运算符</target>
        <note />
      </trans-unit>
      <trans-unit id="ERR_EndRegionDirectiveExpected">
        <source>#endregion directive expected</source>
        <target state="translated">应输入 #endregion 指令</target>
        <note />
      </trans-unit>
      <trans-unit id="ERR_UnterminatedStringLit">
        <source>Unterminated string literal</source>
        <target state="translated">字符串未终止</target>
        <note />
      </trans-unit>
      <trans-unit id="ERR_BadDirectivePlacement">
        <source>Preprocessor directives must appear as the first non-whitespace character on a line</source>
        <target state="translated">预处理器指令必须作为一行的第一个非空白字符出现</target>
        <note />
      </trans-unit>
      <trans-unit id="ERR_IdentifierExpectedKW">
        <source>Identifier expected; '{1}' is a keyword</source>
        <target state="translated">应为标识符；“{1}”是关键字</target>
        <note />
      </trans-unit>
      <trans-unit id="ERR_SemiOrLBraceExpected">
        <source>{ or ; expected</source>
        <target state="translated">应为 { 或 ;</target>
        <note />
      </trans-unit>
      <trans-unit id="ERR_MultiTypeInDeclaration">
        <source>Cannot use more than one type in a for, using, fixed, or declaration statement</source>
        <target state="translated">在 for、using、fixed 或声明语句中不能使用多个类型</target>
        <note />
      </trans-unit>
      <trans-unit id="ERR_AddOrRemoveExpected">
        <source>An add or remove accessor expected</source>
        <target state="translated">应为 add 访问器或 remove 访问器</target>
        <note />
      </trans-unit>
      <trans-unit id="ERR_UnexpectedCharacter">
        <source>Unexpected character '{0}'</source>
        <target state="translated">意外的字符“{0}”</target>
        <note />
      </trans-unit>
      <trans-unit id="ERR_UnexpectedToken">
        <source>Unexpected token '{0}'</source>
        <target state="translated">意外标记“{0}”</target>
        <note />
      </trans-unit>
      <trans-unit id="ERR_ProtectedInStatic">
        <source>'{0}': static classes cannot contain protected members</source>
        <target state="translated">'“{0}”: 静态类不能包含保护成员</target>
        <note />
      </trans-unit>
      <trans-unit id="WRN_UnreachableGeneralCatch">
        <source>A previous catch clause already catches all exceptions. All non-exceptions thrown will be wrapped in a System.Runtime.CompilerServices.RuntimeWrappedException.</source>
        <target state="translated">上一个 catch 子句已捕获所有异常。引发的所有非异常均被包装在 System.Runtime.CompilerServices.RuntimeWrappedException 中。</target>
        <note />
      </trans-unit>
      <trans-unit id="WRN_UnreachableGeneralCatch_Title">
        <source>A previous catch clause already catches all exceptions</source>
        <target state="translated">上一个 catch 子句已经捕获了所有异常</target>
        <note />
      </trans-unit>
      <trans-unit id="WRN_UnreachableGeneralCatch_Description">
        <source>This warning is caused when a catch() block has no specified exception type after a catch (System.Exception e) block. The warning advises that the catch() block will not catch any exceptions.

A catch() block after a catch (System.Exception e) block can catch non-CLS exceptions if the RuntimeCompatibilityAttribute is set to false in the AssemblyInfo.cs file: [assembly: RuntimeCompatibilityAttribute(WrapNonExceptionThrows = false)]. If this attribute is not set explicitly to false, all thrown non-CLS exceptions are wrapped as Exceptions and the catch (System.Exception e) block catches them.</source>
        <target state="translated">当 catch() 块未在 catch (System.Exception e) 块之后指定异常类型时，会出现此警告。该警告建议 catch() 块不捕获任何异常。

如果 RuntimeCompatibilityAttribute 在 AssemblyInfo.cs 文件中设置为 false，则 catch (System.Exception e) 块之后的 catch() 块可以捕获非 CLS 异常: [程序集: RuntimeCompatibilityAttribute(WrapNonExceptionThrows = false)]。如果此特性未显式设置为 false，则所有引发的非 CLS 异常都包装为“异常”，catch (System.Exception e) 块可以捕获它们。</target>
        <note />
      </trans-unit>
      <trans-unit id="ERR_IncrementLvalueExpected">
        <source>The operand of an increment or decrement operator must be a variable, property or indexer</source>
        <target state="translated">递增或递减运算符的操作数必须是变量、属性或索引器</target>
        <note />
      </trans-unit>
      <trans-unit id="ERR_NoSuchMemberOrExtension">
        <source>'{0}' does not contain a definition for '{1}' and no accessible extension method '{1}' accepting a first argument of type '{0}' could be found (are you missing a using directive or an assembly reference?)</source>
        <target state="needs-review-translation">'“{0}”未包含“{1}”的定义，并且找不到可接受第一个“{0}”类型参数的扩展方法“{1}”(是否缺少 using 指令或程序集引用?)</target>
        <note />
      </trans-unit>
      <trans-unit id="ERR_NoSuchMemberOrExtensionNeedUsing">
        <source>'{0}' does not contain a definition for '{1}' and no extension method '{1}' accepting a first argument of type '{0}' could be found (are you missing a using directive for '{2}'?)</source>
        <target state="translated">'“{0}”不包含“{1}”的定义，并且找不到可接受类型为“{0}”的第一个参数的扩展方法“{1}”(是否缺少针对“{2}”的 using 指令?)</target>
        <note />
      </trans-unit>
      <trans-unit id="ERR_BadThisParam">
        <source>Method '{0}' has a parameter modifier 'this' which is not on the first parameter</source>
        <target state="translated">方法“{0}”具有一个参数修饰符“this”，该修饰符不在第一个参数上</target>
        <note />
      </trans-unit>
      <trans-unit id="ERR_BadParameterModifiers">
        <source> The parameter modifier '{0}' cannot be used with '{1}'</source>
        <target state="translated">参数修饰符“{0}”不能与“{1}”一起使用</target>
        <note />
      </trans-unit>
      <trans-unit id="ERR_BadTypeforThis">
        <source>The first parameter of an extension method cannot be of type '{0}'</source>
        <target state="translated">扩展方法的第一个参数的类型不能是“{0}”</target>
        <note />
      </trans-unit>
      <trans-unit id="ERR_BadParamModThis">
        <source>A parameter array cannot be used with 'this' modifier on an extension method</source>
        <target state="translated">参数数组不能与“this”修饰符一起在扩展方法中使用</target>
        <note />
      </trans-unit>
      <trans-unit id="ERR_BadExtensionMeth">
        <source>Extension method must be static</source>
        <target state="translated">扩展方法必须是静态的</target>
        <note />
      </trans-unit>
      <trans-unit id="ERR_BadExtensionAgg">
        <source>Extension method must be defined in a non-generic static class</source>
        <target state="translated">扩展方法必须在非泛型静态类中定义</target>
        <note />
      </trans-unit>
      <trans-unit id="ERR_DupParamMod">
        <source>A parameter can only have one '{0}' modifier</source>
        <target state="translated">参数只能有一个“{0}”修饰符</target>
        <note />
      </trans-unit>
      <trans-unit id="ERR_ExtensionMethodsDecl">
        <source>Extension methods must be defined in a top level static class; {0} is a nested class</source>
        <target state="translated">扩展方法必须在顶级静态类中定义；{0} 是嵌套类</target>
        <note />
      </trans-unit>
      <trans-unit id="ERR_ExtensionAttrNotFound">
        <source>Cannot define a new extension method because the compiler required type '{0}' cannot be found. Are you missing a reference to System.Core.dll?</source>
        <target state="translated">无法定义新的扩展方法，因为找不到编译器需要的类型“{0}”。是否缺少对 System.Core.dll 的引用?</target>
        <note />
      </trans-unit>
      <trans-unit id="ERR_ExplicitExtension">
        <source>Do not use 'System.Runtime.CompilerServices.ExtensionAttribute'. Use the 'this' keyword instead.</source>
        <target state="translated">不要使用“System.Runtime.CompilerServices.ExtensionAttribute”。请改用“this”关键字。</target>
        <note />
      </trans-unit>
      <trans-unit id="ERR_ExplicitDynamicAttr">
        <source>Do not use 'System.Runtime.CompilerServices.DynamicAttribute'. Use the 'dynamic' keyword instead.</source>
        <target state="translated">不要使用“System.Runtime.CompilerServices.DynamicAtribute”。请改用“dynamic”关键字。</target>
        <note />
      </trans-unit>
      <trans-unit id="ERR_NoDynamicPhantomOnBaseCtor">
        <source>The constructor call needs to be dynamically dispatched, but cannot be because it is part of a constructor initializer. Consider casting the dynamic arguments.</source>
        <target state="translated">构造函数调用需要进行动态调度，但无法如此，因为它是构造函数初始值的一部分。请考虑强制转换动态参数。</target>
        <note />
      </trans-unit>
      <trans-unit id="ERR_ValueTypeExtDelegate">
        <source>Extension method '{0}' defined on value type '{1}' cannot be used to create delegates</source>
        <target state="translated">不能使用值类型“{1}”上定义的扩展方法“{0}”来创建委托</target>
        <note />
      </trans-unit>
      <trans-unit id="ERR_BadArgCount">
        <source>No overload for method '{0}' takes {1} arguments</source>
        <target state="translated">“{0}”方法没有采用 {1} 个参数的重载</target>
        <note />
      </trans-unit>
      <trans-unit id="ERR_BadArgType">
        <source>Argument {0}: cannot convert from '{1}' to '{2}'</source>
        <target state="translated">参数 {0}: 无法从“{1}”转换为“{2}”</target>
        <note />
      </trans-unit>
      <trans-unit id="ERR_NoSourceFile">
        <source>Source file '{0}' could not be opened -- {1}</source>
        <target state="translated">无法打开源文件“{0}”-- {1}</target>
        <note />
      </trans-unit>
      <trans-unit id="ERR_CantRefResource">
        <source>Cannot link resource files when building a module</source>
        <target state="translated">生成模块时，无法链接资源文件</target>
        <note />
      </trans-unit>
      <trans-unit id="ERR_ResourceNotUnique">
        <source>Resource identifier '{0}' has already been used in this assembly</source>
        <target state="translated">此程序集中已使用了资源标识符“{0}”</target>
        <note />
      </trans-unit>
      <trans-unit id="ERR_ResourceFileNameNotUnique">
        <source>Each linked resource and module must have a unique filename. Filename '{0}' is specified more than once in this assembly</source>
        <target state="translated">每个链接资源和模块必须具有唯一的文件名。在此程序集中多次指定了文件名 {0}</target>
        <note />
      </trans-unit>
      <trans-unit id="ERR_ImportNonAssembly">
        <source>The referenced file '{0}' is not an assembly</source>
        <target state="translated">引用的文件“{0}”不是程序集</target>
        <note />
      </trans-unit>
      <trans-unit id="ERR_RefLvalueExpected">
        <source>A ref or out value must be an assignable variable</source>
        <target state="translated">ref 或 out 值必须是可以赋值的变量</target>
        <note />
      </trans-unit>
      <trans-unit id="ERR_BaseInStaticMeth">
        <source>Keyword 'base' is not available in a static method</source>
        <target state="translated">关键字“base”在静态方法中不可用</target>
        <note />
      </trans-unit>
      <trans-unit id="ERR_BaseInBadContext">
        <source>Keyword 'base' is not available in the current context</source>
        <target state="translated">关键字“base”在当前上下文中不可用</target>
        <note />
      </trans-unit>
      <trans-unit id="ERR_RbraceExpected">
        <source>} expected</source>
        <target state="translated">应输入 }</target>
        <note />
      </trans-unit>
      <trans-unit id="ERR_LbraceExpected">
        <source>{ expected</source>
        <target state="translated">应为 {</target>
        <note />
      </trans-unit>
      <trans-unit id="ERR_InExpected">
        <source>'in' expected</source>
        <target state="translated">'应为 "in"</target>
        <note />
      </trans-unit>
      <trans-unit id="ERR_InvalidPreprocExpr">
        <source>Invalid preprocessor expression</source>
        <target state="translated">无效的预处理器表达式</target>
        <note />
      </trans-unit>
      <trans-unit id="ERR_InvalidMemberDecl">
        <source>Invalid token '{0}' in class, struct, or interface member declaration</source>
        <target state="translated">类、结构或接口成员声明中的标记“{0}”无效</target>
        <note />
      </trans-unit>
      <trans-unit id="ERR_MemberNeedsType">
        <source>Method must have a return type</source>
        <target state="translated">方法必须具有返回类型</target>
        <note />
      </trans-unit>
      <trans-unit id="ERR_BadBaseType">
        <source>Invalid base type</source>
        <target state="translated">无效的基类型</target>
        <note />
      </trans-unit>
      <trans-unit id="WRN_EmptySwitch">
        <source>Empty switch block</source>
        <target state="translated">空的 switch 块</target>
        <note />
      </trans-unit>
      <trans-unit id="WRN_EmptySwitch_Title">
        <source>Empty switch block</source>
        <target state="translated">空的 switch 块</target>
        <note />
      </trans-unit>
      <trans-unit id="ERR_ExpectedEndTry">
        <source>Expected catch or finally</source>
        <target state="translated">应输入 catch 或 finally</target>
        <note />
      </trans-unit>
      <trans-unit id="ERR_InvalidExprTerm">
        <source>Invalid expression term '{0}'</source>
        <target state="translated">表达式项“{0}”无效</target>
        <note />
      </trans-unit>
      <trans-unit id="ERR_BadNewExpr">
        <source>A new expression requires (), [], or {} after type</source>
        <target state="translated">new 表达式要求在类型后有 ()、[] 或 {}</target>
        <note />
      </trans-unit>
      <trans-unit id="ERR_NoNamespacePrivate">
        <source>Elements defined in a namespace cannot be explicitly declared as private, protected, protected internal, or private protected</source>
        <target state="translated">命名空间中定义的元素无法显式声明为 private、protected、protected internal 或 private protected</target>
        <note />
      </trans-unit>
      <trans-unit id="ERR_BadVarDecl">
        <source>Expected ; or = (cannot specify constructor arguments in declaration)</source>
        <target state="translated">应输入 ";" 或 "="(无法在声明中指定构造函数参数)</target>
        <note />
      </trans-unit>
      <trans-unit id="ERR_UsingAfterElements">
        <source>A using clause must precede all other elements defined in the namespace except extern alias declarations</source>
        <target state="translated">using 子句必须位于命名空间中定义的所有其他元素之前(外部别名声明除外)</target>
        <note />
      </trans-unit>
      <trans-unit id="ERR_BadBinOpArgs">
        <source>Overloaded binary operator '{0}' takes two parameters</source>
        <target state="translated">重载的二元运算符“{0}”采用两个参数</target>
        <note />
      </trans-unit>
      <trans-unit id="ERR_BadUnOpArgs">
        <source>Overloaded unary operator '{0}' takes one parameter</source>
        <target state="translated">重载的一元运算符“{0}”采用一个参数</target>
        <note />
      </trans-unit>
      <trans-unit id="ERR_NoVoidParameter">
        <source>Invalid parameter type 'void'</source>
        <target state="translated">参数类型 "void" 无效</target>
        <note />
      </trans-unit>
      <trans-unit id="ERR_DuplicateAlias">
        <source>The using alias '{0}' appeared previously in this namespace</source>
        <target state="translated">using 别名“{0}”以前在此命名空间中出现过</target>
        <note />
      </trans-unit>
      <trans-unit id="ERR_BadProtectedAccess">
        <source>Cannot access protected member '{0}' via a qualifier of type '{1}'; the qualifier must be of type '{2}' (or derived from it)</source>
        <target state="translated">无法通过“{1}”类型的限定符访问受保护的成员“{0}”；限定符必须是“{2}”类型(或者从该类型派生)</target>
        <note />
      </trans-unit>
      <trans-unit id="ERR_AddModuleAssembly">
        <source>'{0}' cannot be added to this assembly because it already is an assembly</source>
        <target state="translated">'“{0}”无法添加到此程序集，因为它已是程序集</target>
        <note />
      </trans-unit>
      <trans-unit id="ERR_BindToBogusProp2">
        <source>Property, indexer, or event '{0}' is not supported by the language; try directly calling accessor methods '{1}' or '{2}'</source>
        <target state="translated">属性、索引器或事件“{0}”不受现用语言支持；请尝试直接调用访问器方法“{1}”或“{2}”</target>
        <note />
      </trans-unit>
      <trans-unit id="ERR_BindToBogusProp1">
        <source>Property, indexer, or event '{0}' is not supported by the language; try directly calling accessor method '{1}'</source>
        <target state="translated">属性、索引器或事件“{0}”不受现用语言支持；请尝试直接调用访问器方法“{1}”</target>
        <note />
      </trans-unit>
      <trans-unit id="ERR_NoVoidHere">
        <source>Keyword 'void' cannot be used in this context</source>
        <target state="translated">关键字 "void" 不能在此上下文中使用</target>
        <note />
      </trans-unit>
      <trans-unit id="ERR_IndexerNeedsParam">
        <source>Indexers must have at least one parameter</source>
        <target state="translated">索引器必须至少有一个参数</target>
        <note />
      </trans-unit>
      <trans-unit id="ERR_BadArraySyntax">
        <source>Array type specifier, [], must appear before parameter name</source>
        <target state="translated">数组类型说明符 [] 必须出现在参数名之前</target>
        <note />
      </trans-unit>
      <trans-unit id="ERR_BadOperatorSyntax">
        <source>Declaration is not valid; use '{0} operator &lt;dest-type&gt; (...' instead</source>
        <target state="translated">声明无效；请改用“{0} operator &lt;dest-type&gt; (...”</target>
        <note />
      </trans-unit>
      <trans-unit id="ERR_MainClassNotFound">
        <source>Could not find '{0}' specified for Main method</source>
        <target state="translated">未能找到为 Main 方法指定的“{0}”</target>
        <note />
      </trans-unit>
      <trans-unit id="ERR_MainClassNotClass">
        <source>'{0}' specified for Main method must be a valid non-generic class or struct</source>
        <target state="translated">'为 Main 方法指定的“{0}”必须是有效的非泛型类或结构</target>
        <note />
      </trans-unit>
      <trans-unit id="ERR_NoMainInClass">
        <source>'{0}' does not have a suitable static 'Main' method</source>
        <target state="needs-review-translation">'“{0}”没有合适的静态 Main 方法</target>
        <note />
      </trans-unit>
      <trans-unit id="ERR_MainClassIsImport">
        <source>Cannot use '{0}' for Main method because it is imported</source>
        <target state="translated">无法对 Main 方法使用“{0}”，因为它是被导入的</target>
        <note />
      </trans-unit>
      <trans-unit id="ERR_OutputNeedsName">
        <source>Outputs without source must have the /out option specified</source>
        <target state="translated">必须为没有源的输出指定 /out 选项</target>
        <note />
      </trans-unit>
      <trans-unit id="ERR_CantHaveWin32ResAndManifest">
        <source>Conflicting options specified: Win32 resource file; Win32 manifest</source>
        <target state="translated">指定了冲突的选项: Win32 资源文件；Win32 清单</target>
        <note />
      </trans-unit>
      <trans-unit id="ERR_CantHaveWin32ResAndIcon">
        <source>Conflicting options specified: Win32 resource file; Win32 icon</source>
        <target state="translated">指定的选项冲突: Win32 资源文件；Win32 图标</target>
        <note />
      </trans-unit>
      <trans-unit id="ERR_CantReadResource">
        <source>Error reading resource '{0}' -- '{1}'</source>
        <target state="translated">读取资源“{0}”时出错 --“{1}”</target>
        <note />
      </trans-unit>
      <trans-unit id="ERR_DocFileGen">
        <source>Error writing to XML documentation file: {0}</source>
        <target state="translated">写入 XML 文档文件时出错: {0}</target>
        <note />
      </trans-unit>
      <trans-unit id="WRN_XMLParseError">
        <source>XML comment has badly formed XML -- '{0}'</source>
        <target state="translated">XML 注释出现 XML 格式错误 --“{0}”</target>
        <note />
      </trans-unit>
      <trans-unit id="WRN_XMLParseError_Title">
        <source>XML comment has badly formed XML</source>
        <target state="translated">XML 注释出现 XML 格式错误</target>
        <note />
      </trans-unit>
      <trans-unit id="WRN_DuplicateParamTag">
        <source>XML comment has a duplicate param tag for '{0}'</source>
        <target state="translated">XML 注释中对“{0}”有重复的 param 标记</target>
        <note />
      </trans-unit>
      <trans-unit id="WRN_DuplicateParamTag_Title">
        <source>XML comment has a duplicate param tag</source>
        <target state="translated">XML 注释中有重复的 param 标记</target>
        <note />
      </trans-unit>
      <trans-unit id="WRN_UnmatchedParamTag">
        <source>XML comment has a param tag for '{0}', but there is no parameter by that name</source>
        <target state="translated">XML 注释中有“{0}”的 param 标记，但是没有该名称的参数</target>
        <note />
      </trans-unit>
      <trans-unit id="WRN_UnmatchedParamTag_Title">
        <source>XML comment has a param tag, but there is no parameter by that name</source>
        <target state="translated">XML 注释中有 param 标记，但是没有该名称的参数</target>
        <note />
      </trans-unit>
      <trans-unit id="WRN_UnmatchedParamRefTag">
        <source>XML comment on '{1}' has a paramref tag for '{0}', but there is no parameter by that name</source>
        <target state="translated">“{1}”上的 XML 注释中有“{0}”的 paramref 标记，但是没有该名称的参数</target>
        <note />
      </trans-unit>
      <trans-unit id="WRN_UnmatchedParamRefTag_Title">
        <source>XML comment has a paramref tag, but there is no parameter by that name</source>
        <target state="translated">XML 注释中有 paramref 标记，但是没有该名称的参数</target>
        <note />
      </trans-unit>
      <trans-unit id="WRN_MissingParamTag">
        <source>Parameter '{0}' has no matching param tag in the XML comment for '{1}' (but other parameters do)</source>
        <target state="translated">参数“{0}”在“{1}”的 XML 注释中没有匹配的 param 标记(但其他参数有)</target>
        <note />
      </trans-unit>
      <trans-unit id="WRN_MissingParamTag_Title">
        <source>Parameter has no matching param tag in the XML comment (but other parameters do)</source>
        <target state="translated">参数在 XML 注释中没有匹配的 param 标记(但其他参数有)</target>
        <note />
      </trans-unit>
      <trans-unit id="WRN_BadXMLRef">
        <source>XML comment has cref attribute '{0}' that could not be resolved</source>
        <target state="translated">XML 注释中有未能解析的 cref 特性“{0}”</target>
        <note />
      </trans-unit>
      <trans-unit id="WRN_BadXMLRef_Title">
        <source>XML comment has cref attribute that could not be resolved</source>
        <target state="translated">XML 注释中有无法解析的 cref 特性</target>
        <note />
      </trans-unit>
      <trans-unit id="ERR_BadStackAllocExpr">
        <source>A stackalloc expression requires [] after type</source>
        <target state="translated">stackalloc 表达式在类型后要求有 []</target>
        <note />
      </trans-unit>
      <trans-unit id="ERR_InvalidLineNumber">
        <source>The line number specified for #line directive is missing or invalid</source>
        <target state="translated">为 #line 指令指定的行号缺少或无效</target>
        <note />
      </trans-unit>
      <trans-unit id="ERR_MissingPPFile">
        <source>Quoted file name, single-line comment or end-of-line expected</source>
        <target state="translated">应是应用的文件名、单行注释或行尾</target>
        <note />
      </trans-unit>
      <trans-unit id="ERR_ExpectedPPFile">
        <source>Quoted file name expected</source>
        <target state="translated">应是引用的文件名</target>
        <note />
      </trans-unit>
      <trans-unit id="ERR_ReferenceDirectiveOnlyAllowedInScripts">
        <source>#r is only allowed in scripts</source>
        <target state="translated">仅脚本中允许使用 #r</target>
        <note />
      </trans-unit>
      <trans-unit id="ERR_ForEachMissingMember">
        <source>foreach statement cannot operate on variables of type '{0}' because '{0}' does not contain a public instance definition for '{1}'</source>
        <target state="needs-review-translation">“{0}”不包含“{1}”的公共定义，因此 foreach 语句不能作用于“{0}”类型的变量</target>
        <note />
      </trans-unit>
      <trans-unit id="WRN_BadXMLRefParamType">
        <source>Invalid type for parameter {0} in XML comment cref attribute: '{1}'</source>
        <target state="translated">XML 注释 cref 特性中参数 {0} 的类型无效:“{1}”</target>
        <note />
      </trans-unit>
      <trans-unit id="WRN_BadXMLRefParamType_Title">
        <source>Invalid type for parameter in XML comment cref attribute</source>
        <target state="translated">XML 注释 cref 特性中参数的类型无效</target>
        <note />
      </trans-unit>
      <trans-unit id="WRN_BadXMLRefReturnType">
        <source>Invalid return type in XML comment cref attribute</source>
        <target state="translated">XML 注释的 cref 特性中的返回类型无效</target>
        <note />
      </trans-unit>
      <trans-unit id="WRN_BadXMLRefReturnType_Title">
        <source>Invalid return type in XML comment cref attribute</source>
        <target state="translated">XML 注释的 cref 特性中的返回类型无效</target>
        <note />
      </trans-unit>
      <trans-unit id="ERR_BadWin32Res">
        <source>Error reading Win32 resources -- {0}</source>
        <target state="translated">读取 Win32 资源时出错 -- {0}</target>
        <note />
      </trans-unit>
      <trans-unit id="WRN_BadXMLRefSyntax">
        <source>XML comment has syntactically incorrect cref attribute '{0}'</source>
        <target state="translated">XML 注释中有语法错误的 cref 特性“{0}”</target>
        <note />
      </trans-unit>
      <trans-unit id="WRN_BadXMLRefSyntax_Title">
        <source>XML comment has syntactically incorrect cref attribute</source>
        <target state="translated">XML 注释中有语法错误的 cref 特性</target>
        <note />
      </trans-unit>
      <trans-unit id="ERR_BadModifierLocation">
        <source>Member modifier '{0}' must precede the member type and name</source>
        <target state="translated">成员修饰符“{0}”必须位于成员类型和名称之前</target>
        <note />
      </trans-unit>
      <trans-unit id="ERR_MissingArraySize">
        <source>Array creation must have array size or array initializer</source>
        <target state="translated">数组创建必须有数组大小或数组初始值设定项</target>
        <note />
      </trans-unit>
      <trans-unit id="WRN_UnprocessedXMLComment">
        <source>XML comment is not placed on a valid language element</source>
        <target state="translated">XML 注释没有放在有效语言元素上</target>
        <note />
      </trans-unit>
      <trans-unit id="WRN_UnprocessedXMLComment_Title">
        <source>XML comment is not placed on a valid language element</source>
        <target state="translated">XML 注释没有放在有效语言元素上</target>
        <note />
      </trans-unit>
      <trans-unit id="WRN_FailedInclude">
        <source>Unable to include XML fragment '{1}' of file '{0}' -- {2}</source>
        <target state="translated">无法包括文件“{0}”的 XML 段落“{1}”-- {2}</target>
        <note />
      </trans-unit>
      <trans-unit id="WRN_FailedInclude_Title">
        <source>Unable to include XML fragment</source>
        <target state="translated">无法包括 XML 段落。</target>
        <note />
      </trans-unit>
      <trans-unit id="WRN_InvalidInclude">
        <source>Invalid XML include element -- {0}</source>
        <target state="translated">无效的 XML 包含元素 -- {0}</target>
        <note />
      </trans-unit>
      <trans-unit id="WRN_InvalidInclude_Title">
        <source>Invalid XML include element</source>
        <target state="translated">XML 包含元素无效</target>
        <note />
      </trans-unit>
      <trans-unit id="WRN_MissingXMLComment">
        <source>Missing XML comment for publicly visible type or member '{0}'</source>
        <target state="translated">缺少对公共可见类型或成员“{0}”的 XML 注释</target>
        <note />
      </trans-unit>
      <trans-unit id="WRN_MissingXMLComment_Title">
        <source>Missing XML comment for publicly visible type or member</source>
        <target state="translated">缺少对公共可见类型或成员的 XML 注释</target>
        <note />
      </trans-unit>
      <trans-unit id="WRN_MissingXMLComment_Description">
        <source>The /doc compiler option was specified, but one or more constructs did not have comments.</source>
        <target state="translated">指定了 /doc 编译器选项，但是一个或多个构造没有注释。</target>
        <note />
      </trans-unit>
      <trans-unit id="WRN_XMLParseIncludeError">
        <source>Badly formed XML in included comments file -- '{0}'</source>
        <target state="translated">所包含的注释文件中有格式错误的 XML --“{0}”</target>
        <note />
      </trans-unit>
      <trans-unit id="WRN_XMLParseIncludeError_Title">
        <source>Badly formed XML in included comments file</source>
        <target state="translated">所包含的注释文件中有格式错误的 XML</target>
        <note />
      </trans-unit>
      <trans-unit id="ERR_BadDelArgCount">
        <source>Delegate '{0}' does not take {1} arguments</source>
        <target state="translated">委托“{0}”未采用 {1} 个参数</target>
        <note />
      </trans-unit>
      <trans-unit id="ERR_UnexpectedSemicolon">
        <source>Semicolon after method or accessor block is not valid</source>
        <target state="translated">方法或访问器块后面的分号无效</target>
        <note />
      </trans-unit>
      <trans-unit id="ERR_MethodReturnCantBeRefAny">
        <source>Method or delegate cannot return type '{0}'</source>
        <target state="translated">方法或委托不能返回“{0}”类型</target>
        <note />
      </trans-unit>
      <trans-unit id="ERR_CompileCancelled">
        <source>Compilation cancelled by user</source>
        <target state="translated">编译被用户取消</target>
        <note />
      </trans-unit>
      <trans-unit id="ERR_MethodArgCantBeRefAny">
        <source>Cannot make reference to variable of type '{0}'</source>
        <target state="translated">无法引用类型为“{0}”的变量</target>
        <note />
      </trans-unit>
      <trans-unit id="ERR_AssgReadonlyLocal">
        <source>Cannot assign to '{0}' because it is read-only</source>
        <target state="translated">无法为“{0}”赋值，因为它是只读的</target>
        <note />
      </trans-unit>
      <trans-unit id="ERR_RefReadonlyLocal">
        <source>Cannot use '{0}' as a ref or out value because it is read-only</source>
        <target state="translated">“{0}”是只读的，无法用作 ref 或 out 值</target>
        <note />
      </trans-unit>
      <trans-unit id="ERR_CantUseRequiredAttribute">
        <source>The RequiredAttribute attribute is not permitted on C# types</source>
        <target state="translated">C# 类型上不允许有 RequiredAttribute 特性</target>
        <note />
      </trans-unit>
      <trans-unit id="ERR_NoModifiersOnAccessor">
        <source>Modifiers cannot be placed on event accessor declarations</source>
        <target state="translated">修饰符不能放置在事件访问器声明上</target>
        <note />
      </trans-unit>
      <trans-unit id="ERR_ParamsCantBeWithModifier">
        <source>The params parameter cannot be declared as {0}</source>
        <target state="translated">params 参数不能声明为 {0}</target>
        <note />
      </trans-unit>
      <trans-unit id="ERR_ReturnNotLValue">
        <source>Cannot modify the return value of '{0}' because it is not a variable</source>
        <target state="translated">无法修改“{0}”的返回值，因为它不是变量</target>
        <note />
      </trans-unit>
      <trans-unit id="ERR_MissingCoClass">
        <source>The managed coclass wrapper class '{0}' for interface '{1}' cannot be found (are you missing an assembly reference?)</source>
        <target state="translated">无法找到接口“{1}”的托管组件类包装器类“{0}”(是否缺少程序集引用?)</target>
        <note />
      </trans-unit>
      <trans-unit id="ERR_AmbiguousAttribute">
        <source>'{0}' is ambiguous between '{1}' and '{2}'; use either '@{0}' or '{0}Attribute'</source>
        <target state="translated">'“{0}”在“{1}”和“{2}”之间不明确；请使用“@{0}”或“{0}Attribute”</target>
        <note />
      </trans-unit>
      <trans-unit id="ERR_BadArgExtraRef">
        <source>Argument {0} may not be passed with the '{1}' keyword</source>
        <target state="translated">参数 {0} 不可与关键字“{1}”一起传递</target>
        <note />
      </trans-unit>
      <trans-unit id="WRN_CmdOptionConflictsSource">
        <source>Option '{0}' overrides attribute '{1}' given in a source file or added module</source>
        <target state="translated">选项“{0}”重写源文件或添加的模块中给出的特性“{1}”</target>
        <note />
      </trans-unit>
      <trans-unit id="WRN_CmdOptionConflictsSource_Title">
        <source>Option overrides attribute given in a source file or added module</source>
        <target state="translated">选项重写源文件或添加的模块中给出的特性</target>
        <note />
      </trans-unit>
      <trans-unit id="WRN_CmdOptionConflictsSource_Description">
        <source>This warning occurs if the assembly attributes AssemblyKeyFileAttribute or AssemblyKeyNameAttribute found in source conflict with the /keyfile or /keycontainer command line option or key file name or key container specified in the Project Properties.</source>
        <target state="translated">如果源中出现的程序集特性 AssemblyKeyFileAttribute 或 AssemblyKeyNameAttribute 与 /keyfile 或 /keycontainer 命令行选项或是“项目属性”中指定的密钥文件名或密钥容器冲突，则会出现此警告。</target>
        <note />
      </trans-unit>
      <trans-unit id="ERR_BadCompatMode">
        <source>Invalid option '{0}' for /langversion. Use '/langversion:?' to list supported values.</source>
        <target state="translated">/langversion 的选项“{0}”无效。使用 "/langversion:?" 列出支持的值。</target>
        <note />
      </trans-unit>
      <trans-unit id="ERR_DelegateOnConditional">
        <source>Cannot create delegate with '{0}' because it or a method it overrides has a Conditional attribute</source>
        <target state="translated">无法用“{0}”创建委托，因为它或它重写的方法具有 Conditional 特性</target>
        <note />
      </trans-unit>
      <trans-unit id="ERR_CantMakeTempFile">
        <source>Cannot create temporary file -- {0}</source>
        <target state="translated">无法创建临时文件 -- {0}</target>
        <note />
      </trans-unit>
      <trans-unit id="ERR_BadArgRef">
        <source>Argument {0} must be passed with the '{1}' keyword</source>
        <target state="translated">参数 {0} 必须与关键字“{1}”一起传递</target>
        <note />
      </trans-unit>
      <trans-unit id="ERR_YieldInAnonMeth">
        <source>The yield statement cannot be used inside an anonymous method or lambda expression</source>
        <target state="translated">不能在匿名方法或 lambda 表达式内使用 yield 语句</target>
        <note />
      </trans-unit>
      <trans-unit id="ERR_ReturnInIterator">
        <source>Cannot return a value from an iterator. Use the yield return statement to return a value, or yield break to end the iteration.</source>
        <target state="translated">无法从迭代器返回值。请使用 yield return 语句返回值，或使用 yield break 语句结束迭代。</target>
        <note />
      </trans-unit>
      <trans-unit id="ERR_BadIteratorArgType">
        <source>Iterators cannot have ref, in or out parameters</source>
        <target state="needs-review-translation">迭代器不能有 ref 或 out 参数</target>
        <note />
      </trans-unit>
      <trans-unit id="ERR_BadIteratorReturn">
        <source>The body of '{0}' cannot be an iterator block because '{1}' is not an iterator interface type</source>
        <target state="translated">“{1}”不是迭代器接口类型，因此“{0}”体不能是迭代器块</target>
        <note />
      </trans-unit>
      <trans-unit id="ERR_BadYieldInFinally">
        <source>Cannot yield in the body of a finally clause</source>
        <target state="translated">无法在 finally 子句体中生成</target>
        <note />
      </trans-unit>
      <trans-unit id="ERR_BadYieldInTryOfCatch">
        <source>Cannot yield a value in the body of a try block with a catch clause</source>
        <target state="translated">无法在包含 catch 子句的 Try 块体中生成值</target>
        <note />
      </trans-unit>
      <trans-unit id="ERR_EmptyYield">
        <source>Expression expected after yield return</source>
        <target state="translated">yield return 之后应为表达式</target>
        <note />
      </trans-unit>
      <trans-unit id="ERR_AnonDelegateCantUse">
        <source>Cannot use ref, out, or in parameter '{0}' inside an anonymous method, lambda expression, query expression, or local function</source>
        <target state="needs-review-translation">不能在匿名方法、lambda 表达式或查询表达式中使用 ref 或 out 参数“{0}”</target>
        <note />
      </trans-unit>
      <trans-unit id="ERR_IllegalInnerUnsafe">
        <source>Unsafe code may not appear in iterators</source>
        <target state="translated">迭代器中不能出现不安全的代码</target>
        <note />
      </trans-unit>
      <trans-unit id="ERR_BadYieldInCatch">
        <source>Cannot yield a value in the body of a catch clause</source>
        <target state="translated">无法在 catch 子句体中生成值</target>
        <note />
      </trans-unit>
      <trans-unit id="ERR_BadDelegateLeave">
        <source>Control cannot leave the body of an anonymous method or lambda expression</source>
        <target state="translated">控制不能离开匿名方法体或 lambda 表达式体</target>
        <note />
      </trans-unit>
      <trans-unit id="WRN_IllegalPragma">
        <source>Unrecognized #pragma directive</source>
        <target state="translated">无法识别的 #pragma 指令</target>
        <note />
      </trans-unit>
      <trans-unit id="WRN_IllegalPragma_Title">
        <source>Unrecognized #pragma directive</source>
        <target state="translated">无法识别的 #pragma 指令</target>
        <note />
      </trans-unit>
      <trans-unit id="WRN_IllegalPPWarning">
        <source>Expected disable or restore</source>
        <target state="translated">应为 disable 或 restore</target>
        <note />
      </trans-unit>
      <trans-unit id="WRN_IllegalPPWarning_Title">
        <source>Expected disable or restore after #pragma warning</source>
        <target state="translated">#pragma 警告后应为 disable 或 restore</target>
        <note />
      </trans-unit>
      <trans-unit id="WRN_BadRestoreNumber">
        <source>Cannot restore warning 'CS{0}' because it was disabled globally</source>
        <target state="translated">“CS{0}”警告已被全局禁用，无法还原</target>
        <note />
      </trans-unit>
      <trans-unit id="WRN_BadRestoreNumber_Title">
        <source>Cannot restore warning because it was disabled globally</source>
        <target state="translated">警告已全局禁用，无法还原</target>
        <note />
      </trans-unit>
      <trans-unit id="ERR_VarargsIterator">
        <source>__arglist is not allowed in the parameter list of iterators</source>
        <target state="translated">迭代器的参数列表中不允许有 __arglist</target>
        <note />
      </trans-unit>
      <trans-unit id="ERR_UnsafeIteratorArgType">
        <source>Iterators cannot have unsafe parameters or yield types</source>
        <target state="translated">迭代器不能有不安全的参数或 yield 类型</target>
        <note />
      </trans-unit>
      <trans-unit id="ERR_BadCoClassSig">
        <source>The managed coclass wrapper class signature '{0}' for interface '{1}' is not a valid class name signature</source>
        <target state="translated">接口“{1}”的托管组件类包装器类签名“{0}”不是有效的类名签名</target>
        <note />
      </trans-unit>
      <trans-unit id="ERR_MultipleIEnumOfT">
        <source>foreach statement cannot operate on variables of type '{0}' because it implements multiple instantiations of '{1}'; try casting to a specific interface instantiation</source>
        <target state="translated">foreach 语句实现“{1}”的多个实例化，因此不能在“{0}”类型的变量上运行；请尝试强制转换到特定的接口实例化</target>
        <note />
      </trans-unit>
      <trans-unit id="ERR_FixedDimsRequired">
        <source>A fixed size buffer field must have the array size specifier after the field name</source>
        <target state="translated">固定大小缓冲区字段的字段名称后必须带有数组大小说明符</target>
        <note />
      </trans-unit>
      <trans-unit id="ERR_FixedNotInStruct">
        <source>Fixed size buffer fields may only be members of structs</source>
        <target state="translated">固定大小缓冲区字段只能是结构的成员</target>
        <note />
      </trans-unit>
      <trans-unit id="ERR_AnonymousReturnExpected">
        <source>Not all code paths return a value in {0} of type '{1}'</source>
        <target state="translated">在类型“{1}”的“{0}”中，并不是所有代码路径都返回值</target>
        <note />
      </trans-unit>
      <trans-unit id="WRN_NonECMAFeature">
        <source>Feature '{0}' is not part of the standardized ISO C# language specification, and may not be accepted by other compilers</source>
        <target state="translated">功能“{0}”不是标准化 ISO C# 语言规范的一部分，其他编译器可能不接受它</target>
        <note />
      </trans-unit>
      <trans-unit id="WRN_NonECMAFeature_Title">
        <source>Feature is not part of the standardized ISO C# language specification, and may not be accepted by other compilers</source>
        <target state="translated">功能不是标准化 ISO C# 语言规范的一部分，其他编译器可能不接受它</target>
        <note />
      </trans-unit>
      <trans-unit id="ERR_ExpectedVerbatimLiteral">
        <source>Keyword, identifier, or string expected after verbatim specifier: @</source>
        <target state="translated">原义说明符 @ 之后应为关键字、标识符或字符串@</target>
        <note />
      </trans-unit>
      <trans-unit id="ERR_RefReadonly">
        <source>A readonly field cannot be used as a ref or out value (except in a constructor)</source>
        <target state="translated">无法将只读字段用作 ref 或 out 值(构造函数中除外)</target>
        <note />
      </trans-unit>
      <trans-unit id="ERR_RefReadonly2">
        <source>Members of readonly field '{0}' cannot be used as a ref or out value (except in a constructor)</source>
        <target state="translated">无法将只读字段“{0}”的成员用作 ref 或 out 值(构造函数中除外)</target>
        <note />
      </trans-unit>
      <trans-unit id="ERR_AssgReadonly">
        <source>A readonly field cannot be assigned to (except in a constructor or a variable initializer)</source>
        <target state="translated">无法对只读的字段赋值(构造函数或变量初始值指定项中除外)</target>
        <note />
      </trans-unit>
      <trans-unit id="ERR_AssgReadonly2">
        <source>Members of readonly field '{0}' cannot be modified (except in a constructor or a variable initializer)</source>
        <target state="translated">无法修改只读字段“{0}”的成员(在构造函数或变量初始值设定项中除外)</target>
        <note />
      </trans-unit>
      <trans-unit id="ERR_RefReadonlyNotField">
        <source>Cannot use {0} '{1}' as a ref or out value because it is a readonly variable</source>
        <target state="translated">不能将 {0} '{1}' 作为 ref 或 out 值使用，因为它是只读变量</target>
        <note />
      </trans-unit>
      <trans-unit id="ERR_RefReadonlyNotField2">
        <source>Members of {0} '{1}' cannot be used as a ref or out value because it is a readonly variable</source>
        <target state="translated">{0} '{1}' 的成员不能作为 ref 或 out 值使用，因为它是只读变量</target>
        <note />
      </trans-unit>
      <trans-unit id="ERR_AssignReadonlyNotField">
        <source>Cannot assign to {0} '{1}' because it is a readonly variable</source>
        <target state="translated">无法分配到 {0} '{1}' ，因为它是只读变量</target>
        <note />
      </trans-unit>
      <trans-unit id="ERR_AssignReadonlyNotField2">
        <source>Cannot assign to a member of {0} '{1}' because it is a readonly variable</source>
        <target state="translated">不能分配到 {0} '{1}' 的成员，因为它是只读变量</target>
        <note />
      </trans-unit>
      <trans-unit id="ERR_RefReturnReadonlyNotField">
        <source>Cannot return {0} '{1}' by writable reference because it is a readonly variable</source>
        <target state="translated">不能通过可写的引用返回 {0} '{1}'，因为它是只读变量</target>
        <note />
      </trans-unit>
      <trans-unit id="ERR_RefReturnReadonlyNotField2">
        <source>Members of {0} '{1}' cannot be returned by writable reference because it is a readonly variable</source>
        <target state="translated">不能通过可写的引用返回 {0} '{1}' 的成员，因为它是只读变量</target>
        <note />
      </trans-unit>
      <trans-unit id="ERR_AssgReadonlyStatic2">
        <source>Fields of static readonly field '{0}' cannot be assigned to (except in a static constructor or a variable initializer)</source>
        <target state="translated">无法为静态只读字段“{0}”的字段赋值(在静态构造函数或变量初始值设定项中除外)</target>
        <note />
      </trans-unit>
      <trans-unit id="ERR_RefReadonlyStatic2">
        <source>Fields of static readonly field '{0}' cannot be used as a ref or out value (except in a static constructor)</source>
        <target state="translated">无法将静态只读字段“{0}”的字段用作 ref 或 out 值(静态构造函数中除外)</target>
        <note />
      </trans-unit>
      <trans-unit id="ERR_AssgReadonlyLocal2Cause">
        <source>Cannot modify members of '{0}' because it is a '{1}'</source>
        <target state="translated">“{0}”是一个“{1}”，因此无法修改其成员</target>
        <note />
      </trans-unit>
      <trans-unit id="ERR_RefReadonlyLocal2Cause">
        <source>Cannot use fields of '{0}' as a ref or out value because it is a '{1}'</source>
        <target state="translated">“{0}”是一个“{1}”，其字段不能用作 ref 或 out 值</target>
        <note />
      </trans-unit>
      <trans-unit id="ERR_AssgReadonlyLocalCause">
        <source>Cannot assign to '{0}' because it is a '{1}'</source>
        <target state="translated">无法为“{0}”赋值，因为它是“{1}”</target>
        <note />
      </trans-unit>
      <trans-unit id="ERR_RefReadonlyLocalCause">
        <source>Cannot use '{0}' as a ref or out value because it is a '{1}'</source>
        <target state="translated">“{0}”是一个“{1}”，无法用作 ref 或 out 值</target>
        <note />
      </trans-unit>
      <trans-unit id="WRN_ErrorOverride">
        <source>{0}. See also error CS{1}.</source>
        <target state="translated">{0}。另请参见错误 CS{1}。</target>
        <note />
      </trans-unit>
      <trans-unit id="WRN_ErrorOverride_Title">
        <source>Warning is overriding an error</source>
        <target state="translated">警告正在重写错误</target>
        <note />
      </trans-unit>
      <trans-unit id="WRN_ErrorOverride_Description">
        <source>The compiler emits this warning when it overrides an error with a warning. For information about the problem, search for the error code mentioned.</source>
        <target state="translated">编译器在将错误重写为警告时发出此警告。有关该问题的信息，请搜索提到的错误代码。</target>
        <note />
      </trans-unit>
      <trans-unit id="ERR_AnonMethToNonDel">
        <source>Cannot convert {0} to type '{1}' because it is not a delegate type</source>
        <target state="translated">无法将 {0} 转换为类型“{1}”，原因是它不是委托类型</target>
        <note />
      </trans-unit>
      <trans-unit id="ERR_CantConvAnonMethParams">
        <source>Cannot convert {0} to type '{1}' because the parameter types do not match the delegate parameter types</source>
        <target state="needs-review-translation">无法将 {0} 转换为委托类型“{1}”，原因是参数类型与委托参数类型不匹配</target>
        <note />
      </trans-unit>
      <trans-unit id="ERR_CantConvAnonMethReturns">
        <source>Cannot convert {0} to intended delegate type because some of the return types in the block are not implicitly convertible to the delegate return type</source>
        <target state="translated">无法将 {0} 转换为预期委托类型，因为块中的某些返回类型不可隐式转换为委托返回类型</target>
        <note />
      </trans-unit>
      <trans-unit id="ERR_BadAsyncReturnExpression">
        <source>Since this is an async method, the return expression must be of type '{0}' rather than 'Task&lt;{0}&gt;'</source>
        <target state="translated">这是一个异步方法，因此返回表达式的类型必须为“{0}”而不是“Task&lt;{0}&gt;”</target>
        <note />
      </trans-unit>
      <trans-unit id="ERR_CantConvAsyncAnonFuncReturns">
        <source>Cannot convert async {0} to delegate type '{1}'. An async {0} may return void, Task or Task&lt;T&gt;, none of which are convertible to '{1}'.</source>
        <target state="translated">无法将异步 {0} 转换为委托类型“{1}”。异步 {0} 可能会返回 void、Task 或 Task&lt;T&gt;，这些都不可转换为“{1}”。</target>
        <note />
      </trans-unit>
      <trans-unit id="ERR_IllegalFixedType">
        <source>Fixed size buffer type must be one of the following: bool, byte, short, int, long, char, sbyte, ushort, uint, ulong, float or double</source>
        <target state="translated">固定大小的缓冲区类型必须为下列类型之一: bool、byte、short、int、long、char、sbyte、ushort、uint、ulong、float 或 double</target>
        <note />
      </trans-unit>
      <trans-unit id="ERR_FixedOverflow">
        <source>Fixed size buffer of length {0} and type '{1}' is too big</source>
        <target state="translated">长度为 {0}、类型为“{1}”的固定大小缓冲区太大</target>
        <note />
      </trans-unit>
      <trans-unit id="ERR_InvalidFixedArraySize">
        <source>Fixed size buffers must have a length greater than zero</source>
        <target state="translated">固定大小缓冲区的长度必须大于零</target>
        <note />
      </trans-unit>
      <trans-unit id="ERR_FixedBufferNotFixed">
        <source>You cannot use fixed size buffers contained in unfixed expressions. Try using the fixed statement.</source>
        <target state="translated">不能使用非固定表达式中包含的固定大小缓冲区。请尝试使用 fixed 语句。</target>
        <note />
      </trans-unit>
      <trans-unit id="ERR_AttributeNotOnAccessor">
        <source>Attribute '{0}' is not valid on property or event accessors. It is only valid on '{1}' declarations.</source>
        <target state="translated">特性“{0}”对属性或事件访问器无效。它仅对“{1}”声明有效。</target>
        <note />
      </trans-unit>
      <trans-unit id="WRN_InvalidSearchPathDir">
        <source>Invalid search path '{0}' specified in '{1}' -- '{2}'</source>
        <target state="translated">“{1}”中指定的搜索路径“{0}”无效 --“{2}”</target>
        <note />
      </trans-unit>
      <trans-unit id="WRN_InvalidSearchPathDir_Title">
        <source>Invalid search path specified</source>
        <target state="translated">指定的搜索路径无效</target>
        <note />
      </trans-unit>
      <trans-unit id="ERR_IllegalVarArgs">
        <source>__arglist is not valid in this context</source>
        <target state="translated">__arglist 在此上下文中无效</target>
        <note />
      </trans-unit>
      <trans-unit id="ERR_IllegalParams">
        <source>params is not valid in this context</source>
        <target state="translated">params 在此上下文中无效</target>
        <note />
      </trans-unit>
      <trans-unit id="ERR_BadModifiersOnNamespace">
        <source>A namespace declaration cannot have modifiers or attributes</source>
        <target state="translated">命名空间声明不能有修饰符或特性</target>
        <note />
      </trans-unit>
      <trans-unit id="ERR_BadPlatformType">
        <source>Invalid option '{0}' for /platform; must be anycpu, x86, Itanium, arm, arm64 or x64</source>
        <target state="needs-review-translation">选项“{0}”对 /platform 无效；必须是 anycpu、x86、Itanium 或 x64</target>
        <note />
      </trans-unit>
      <trans-unit id="ERR_ThisStructNotInAnonMeth">
        <source>Anonymous methods, lambda expressions, and query expressions inside structs cannot access instance members of 'this'. Consider copying 'this' to a local variable outside the anonymous method, lambda expression or query expression and using the local instead.</source>
        <target state="translated">结构内部的匿名方法、lambda 表达式和查询表达式无法访问 "this" 的实例成员。请考虑将 "this" 复制到匿名方法、lambda 表达式或查询表达式外部的某个局部变量并改用该局部变量。</target>
        <note />
      </trans-unit>
      <trans-unit id="ERR_NoConvToIDisp">
        <source>'{0}': type used in a using statement must be implicitly convertible to 'System.IDisposable'</source>
        <target state="translated">'“{0}”: using 语句中使用的类型必须可隐式转换为“System.IDisposable”</target>
        <note />
      </trans-unit>
      <trans-unit id="ERR_BadParamRef">
        <source>Parameter {0} must be declared with the '{1}' keyword</source>
        <target state="translated">参数 {0} 必须使用“{1}”关键字进行声明</target>
        <note />
      </trans-unit>
      <trans-unit id="ERR_BadParamExtraRef">
        <source>Parameter {0} should not be declared with the '{1}' keyword</source>
        <target state="translated">参数 {0} 不应使用“{1}”关键字进行声明</target>
        <note />
      </trans-unit>
      <trans-unit id="ERR_BadParamType">
        <source>Parameter {0} is declared as type '{1}{2}' but should be '{3}{4}'</source>
        <target state="translated">参数 {0} 声明为类型“{1}{2}”，但它应为“{3}{4}”</target>
        <note />
      </trans-unit>
      <trans-unit id="ERR_BadExternIdentifier">
        <source>Invalid extern alias for '/reference'; '{0}' is not a valid identifier</source>
        <target state="translated">“/reference”的外部别名无效；“{0}”不是有效的标识符</target>
        <note />
      </trans-unit>
      <trans-unit id="ERR_AliasMissingFile">
        <source>Invalid reference alias option: '{0}=' -- missing filename</source>
        <target state="translated">无效的引用别名选项:“{0}=”-- 缺少文件名</target>
        <note />
      </trans-unit>
      <trans-unit id="ERR_GlobalExternAlias">
        <source>You cannot redefine the global extern alias</source>
        <target state="translated">不能重新定义全局外部别名</target>
        <note />
      </trans-unit>
      <trans-unit id="ERR_MissingTypeInSource">
        <source>Reference to type '{0}' claims it is defined in this assembly, but it is not defined in source or any added modules</source>
        <target state="translated">对类型“{0}”的引用声称在此程序集中定义了该类型，但源代码或任何添加的模块中并未定义该类型</target>
        <note />
      </trans-unit>
      <trans-unit id="ERR_MissingTypeInAssembly">
        <source>Reference to type '{0}' claims it is defined in '{1}', but it could not be found</source>
        <target state="translated">对类型“{0}”的引用声称该类型是在“{1}”中定义的，但未能找到</target>
        <note />
      </trans-unit>
      <trans-unit id="WRN_MultiplePredefTypes">
        <source>The predefined type '{0}' is defined in multiple assemblies in the global alias; using definition from '{1}'</source>
        <target state="translated">预定义类型“{0}”是在全局别名的多个程序集中定义的；将使用“{1}”中的定义</target>
        <note />
      </trans-unit>
      <trans-unit id="WRN_MultiplePredefTypes_Title">
        <source>Predefined type is defined in multiple assemblies in the global alias</source>
        <target state="translated">预定义类型是在全局别名的多个程序集中定义的</target>
        <note />
      </trans-unit>
      <trans-unit id="WRN_MultiplePredefTypes_Description">
        <source>This error occurs when a predefined system type such as System.Int32 is found in two assemblies. One way this can happen is if you are referencing mscorlib or System.Runtime.dll from two different places, such as trying to run two versions of the .NET Framework side-by-side.</source>
        <target state="translated">在两个程序集中找到预定义系统类型(如 System.Int32)时会发生此错误。可能发生这种情况的一种方式是从两个不同位置引用 mscorlib 或 System.Runtime.dll (如尝试并行运行两个版本的 .NET Framework)。</target>
        <note />
      </trans-unit>
      <trans-unit id="ERR_LocalCantBeFixedAndHoisted">
        <source>Local '{0}' or its members cannot have their address taken and be used inside an anonymous method or lambda expression</source>
        <target state="translated">局部变量“{0}”或其成员的地址不能用作匿名方法的参数，也不能在匿名方法或 lambda 表达式内部使用</target>
        <note />
      </trans-unit>
      <trans-unit id="WRN_TooManyLinesForDebugger">
        <source>Source file has exceeded the limit of 16,707,565 lines representable in the PDB; debug information will be incorrect</source>
        <target state="translated">源文件已超过在 PDB 中可表示的 16,707,565 行的限制；调试信息将不正确</target>
        <note />
      </trans-unit>
      <trans-unit id="WRN_TooManyLinesForDebugger_Title">
        <source>Source file has exceeded the limit of 16,707,565 lines representable in the PDB; debug information will be incorrect</source>
        <target state="translated">源文件已超过在 PDB 中可表示的 16,707,565 行的限制；调试信息将不正确</target>
        <note />
      </trans-unit>
      <trans-unit id="ERR_CantConvAnonMethNoParams">
        <source>Cannot convert anonymous method block without a parameter list to delegate type '{0}' because it has one or more out parameters</source>
        <target state="translated">无法将不含参数列表的匿名方法块转换为委托类型“{0}”，原因是该方法块具有一个或多个 out 参数</target>
        <note />
      </trans-unit>
      <trans-unit id="ERR_ConditionalOnNonAttributeClass">
        <source>Attribute '{0}' is only valid on methods or attribute classes</source>
        <target state="translated">特性“{0}”仅对方法或特性类有效</target>
        <note />
      </trans-unit>
      <trans-unit id="WRN_CallOnNonAgileField">
        <source>Accessing a member on '{0}' may cause a runtime exception because it is a field of a marshal-by-reference class</source>
        <target state="translated">由于“{0}”是引用封送类的字段，访问上面的成员可能导致运行时异常</target>
        <note />
      </trans-unit>
      <trans-unit id="WRN_CallOnNonAgileField_Title">
        <source>Accessing a member on a field of a marshal-by-reference class may cause a runtime exception</source>
        <target state="translated">访问引用封送类的字段上的成员可能导致运行时异常</target>
        <note />
      </trans-unit>
      <trans-unit id="WRN_CallOnNonAgileField_Description">
        <source>This warning occurs when you try to call a method, property, or indexer on a member of a class that derives from MarshalByRefObject, and the member is a value type. Objects that inherit from MarshalByRefObject are typically intended to be marshaled by reference across an application domain. If any code ever attempts to directly access the value-type member of such an object across an application domain, a runtime exception will occur. To resolve the warning, first copy the member into a local variable and call the method on that variable.</source>
        <target state="translated">尝试对从 MarshalByRefObject 派生的类的成员调用方法、属性或索引器，并且成员具有值类型时，会出现此警告。从 MarshalByRefObject 继承的对象通常旨在跨应用程序域进行引用封送。如果任何代码尝试跨应用程序域直接访问这样一个对象的值类型成员，则会出现运行时异常。要解决该警告，请先将成员复制到本地变量中，然后对该变量调用方法。</target>
        <note />
      </trans-unit>
      <trans-unit id="WRN_BadWarningNumber">
        <source>'{0}' is not a valid warning number</source>
        <target state="translated">'“{0}”不是有效的警告编号</target>
        <note />
      </trans-unit>
      <trans-unit id="WRN_BadWarningNumber_Title">
        <source>Not a valid warning number</source>
        <target state="translated">不是有效警告编号</target>
        <note />
      </trans-unit>
      <trans-unit id="WRN_BadWarningNumber_Description">
        <source>A number that was passed to the #pragma warning preprocessor directive was not a valid warning number. Verify that the number represents a warning, not an error.</source>
        <target state="translated">传递到 #pragma 警告预处理器指令的编号不是有效的警告编号。验证该编号是否表示警告而不是错误。</target>
        <note />
      </trans-unit>
      <trans-unit id="WRN_InvalidNumber">
        <source>Invalid number</source>
        <target state="translated">无效数字</target>
        <note />
      </trans-unit>
      <trans-unit id="WRN_InvalidNumber_Title">
        <source>Invalid number</source>
        <target state="translated">无效数字</target>
        <note />
      </trans-unit>
      <trans-unit id="WRN_FileNameTooLong">
        <source>Invalid filename specified for preprocessor directive. Filename is too long or not a valid filename.</source>
        <target state="translated">为预处理器指令指定的文件名无效。文件名太长或者是无效的文件名。</target>
        <note />
      </trans-unit>
      <trans-unit id="WRN_FileNameTooLong_Title">
        <source>Invalid filename specified for preprocessor directive</source>
        <target state="translated">为预处理器指令指定的文件名无效</target>
        <note />
      </trans-unit>
      <trans-unit id="WRN_IllegalPPChecksum">
        <source>Invalid #pragma checksum syntax; should be #pragma checksum "filename" "{XXXXXXXX-XXXX-XXXX-XXXX-XXXXXXXXXXXX}" "XXXX..."</source>
        <target state="translated">无效的 #pragma checksum 语法；应为 #pragma checksum "filename" "{XXXXXXXX-XXXX-XXXX-XXXX-XXXXXXXXXXXX}" "XXXX..."</target>
        <note />
      </trans-unit>
      <trans-unit id="WRN_IllegalPPChecksum_Title">
        <source>Invalid #pragma checksum syntax</source>
        <target state="translated">#pragma checksum 语法无效</target>
        <note />
      </trans-unit>
      <trans-unit id="WRN_EndOfPPLineExpected">
        <source>Single-line comment or end-of-line expected</source>
        <target state="translated">应输入单行注释或行尾</target>
        <note />
      </trans-unit>
      <trans-unit id="WRN_EndOfPPLineExpected_Title">
        <source>Single-line comment or end-of-line expected after #pragma directive</source>
        <target state="translated">#pragma 指令之后应是单行注释或行尾</target>
        <note />
      </trans-unit>
      <trans-unit id="WRN_ConflictingChecksum">
        <source>Different checksum values given for '{0}'</source>
        <target state="translated">为“{0}”提供了不同的校验和值</target>
        <note />
      </trans-unit>
      <trans-unit id="WRN_ConflictingChecksum_Title">
        <source>Different #pragma checksum values given</source>
        <target state="translated">提供了不同的 #pragma 校验和值</target>
        <note />
      </trans-unit>
      <trans-unit id="WRN_InvalidAssemblyName">
        <source>Assembly reference '{0}' is invalid and cannot be resolved</source>
        <target state="translated">程序集引用“{0}”无效，无法解析</target>
        <note />
      </trans-unit>
      <trans-unit id="WRN_InvalidAssemblyName_Title">
        <source>Assembly reference is invalid and cannot be resolved</source>
        <target state="translated">程序集引用无效，无法解析</target>
        <note />
      </trans-unit>
      <trans-unit id="WRN_InvalidAssemblyName_Description">
        <source>This warning indicates that an attribute, such as InternalsVisibleToAttribute, was not specified correctly.</source>
        <target state="translated">此警告指示特性(如 InternalsVisibleToAttribute)未正确指定。</target>
        <note />
      </trans-unit>
      <trans-unit id="WRN_UnifyReferenceMajMin">
        <source>Assuming assembly reference '{0}' used by '{1}' matches identity '{2}' of '{3}', you may need to supply runtime policy</source>
        <target state="translated">假定“{1}”使用的程序集引用“{0}”与“{3}”的标识“{2}”匹配，您可能需要提供运行时策略</target>
        <note />
      </trans-unit>
      <trans-unit id="WRN_UnifyReferenceMajMin_Title">
        <source>Assuming assembly reference matches identity</source>
        <target state="translated">假定程序集引用与标识匹配</target>
        <note />
      </trans-unit>
      <trans-unit id="WRN_UnifyReferenceMajMin_Description">
        <source>The two assemblies differ in release and/or version number. For unification to occur, you must specify directives in the application's .config file, and you must provide the correct strong name of an assembly.</source>
        <target state="translated">两个程序集的版本和/或版本号不同。为进行统一，必须在应用程序的 .config 文件中指定指令，并且必须提供程序集的正确强名称。</target>
        <note />
      </trans-unit>
      <trans-unit id="WRN_UnifyReferenceBldRev">
        <source>Assuming assembly reference '{0}' used by '{1}' matches identity '{2}' of '{3}', you may need to supply runtime policy</source>
        <target state="translated">假定“{1}”使用的程序集引用“{0}”与“{3}”的标识“{2}”匹配，您可能需要提供运行时策略</target>
        <note />
      </trans-unit>
      <trans-unit id="WRN_UnifyReferenceBldRev_Title">
        <source>Assuming assembly reference matches identity</source>
        <target state="translated">假定程序集引用与标识匹配</target>
        <note />
      </trans-unit>
      <trans-unit id="WRN_UnifyReferenceBldRev_Description">
        <source>The two assemblies differ in release and/or version number. For unification to occur, you must specify directives in the application's .config file, and you must provide the correct strong name of an assembly.</source>
        <target state="translated">两个程序集的版本和/或版本号不同。为进行统一，必须在应用程序的 .config 文件中指定指令，并且必须提供程序集的正确强名称。</target>
        <note />
      </trans-unit>
      <trans-unit id="ERR_DuplicateImport">
        <source>Multiple assemblies with equivalent identity have been imported: '{0}' and '{1}'. Remove one of the duplicate references.</source>
        <target state="translated">导入了具有等效标识的多个程序集:“{0}”和“{1}”。请删除重复引用之一。</target>
        <note />
      </trans-unit>
      <trans-unit id="ERR_DuplicateImportSimple">
        <source>An assembly with the same simple name '{0}' has already been imported. Try removing one of the references (e.g. '{1}') or sign them to enable side-by-side.</source>
        <target state="translated">已导入具有相同简单名称“{0}”的程序集。请尝试删除这些引用之一(例如“{1}”)，或对它们进行签名以并行启用。</target>
        <note />
      </trans-unit>
      <trans-unit id="ERR_AssemblyMatchBadVersion">
        <source>Assembly '{0}' with identity '{1}' uses '{2}' which has a higher version than referenced assembly '{3}' with identity '{4}'</source>
        <target state="translated">标识为“{1}”的程序集“{0}”所使用的“{2}”版本高于所引用的标识为“{4}”的程序集“{3}”</target>
        <note />
      </trans-unit>
      <trans-unit id="ERR_FixedNeedsLvalue">
        <source>Fixed size buffers can only be accessed through locals or fields</source>
        <target state="translated">只能通过局部变量或字段访问固定大小缓冲区</target>
        <note />
      </trans-unit>
      <trans-unit id="WRN_DuplicateTypeParamTag">
        <source>XML comment has a duplicate typeparam tag for '{0}'</source>
        <target state="translated">XML 注释中对“{0}”有重复的 typeparam 标记</target>
        <note />
      </trans-unit>
      <trans-unit id="WRN_DuplicateTypeParamTag_Title">
        <source>XML comment has a duplicate typeparam tag</source>
        <target state="translated">XML 注释中有重复的 typeparam 标记</target>
        <note />
      </trans-unit>
      <trans-unit id="WRN_UnmatchedTypeParamTag">
        <source>XML comment has a typeparam tag for '{0}', but there is no type parameter by that name</source>
        <target state="translated">XML 注释中有“{0}”的 typeparam 标记，但是没有该名称的类型参数</target>
        <note />
      </trans-unit>
      <trans-unit id="WRN_UnmatchedTypeParamTag_Title">
        <source>XML comment has a typeparam tag, but there is no type parameter by that name</source>
        <target state="translated">XML 注释中有 typeparam 标记，但是没有该名称的类型参数</target>
        <note />
      </trans-unit>
      <trans-unit id="WRN_UnmatchedTypeParamRefTag">
        <source>XML comment on '{1}' has a typeparamref tag for '{0}', but there is no type parameter by that name</source>
        <target state="translated">“{1}”上的 XML 注释中有“{0}”的 typeparamref 标记，但是没有该名称的类型参数</target>
        <note />
      </trans-unit>
      <trans-unit id="WRN_UnmatchedTypeParamRefTag_Title">
        <source>XML comment has a typeparamref tag, but there is no type parameter by that name</source>
        <target state="translated">XML 注释中有 typeparamref 标记，但是没有该名称的类型参数</target>
        <note />
      </trans-unit>
      <trans-unit id="WRN_MissingTypeParamTag">
        <source>Type parameter '{0}' has no matching typeparam tag in the XML comment on '{1}' (but other type parameters do)</source>
        <target state="translated">类型参数“{0}”在“{1}”的 XML 注释中没有匹配的 typeparam 标记(但其他类型参数有)</target>
        <note />
      </trans-unit>
      <trans-unit id="WRN_MissingTypeParamTag_Title">
        <source>Type parameter has no matching typeparam tag in the XML comment (but other type parameters do)</source>
        <target state="translated">类型参数在 XML 注释中没有匹配的 typeparam 标记(但其他类型参数有)</target>
        <note />
      </trans-unit>
      <trans-unit id="ERR_CantChangeTypeOnOverride">
        <source>'{0}': type must be '{2}' to match overridden member '{1}'</source>
        <target state="translated">'“{0}”: 类型必须是“{2}”才能与重写成员“{1}”匹配</target>
        <note />
      </trans-unit>
      <trans-unit id="ERR_DoNotUseFixedBufferAttr">
        <source>Do not use 'System.Runtime.CompilerServices.FixedBuffer' attribute. Use the 'fixed' field modifier instead.</source>
        <target state="translated">请不要使用 "System.Runtime.CompilerServices.FixedBuffer" 特性。请改用 "fixed" 字段修饰符。</target>
        <note />
      </trans-unit>
      <trans-unit id="WRN_AssignmentToSelf">
        <source>Assignment made to same variable; did you mean to assign something else?</source>
        <target state="translated">对同一变量进行赋值；是否希望对其他变量赋值?</target>
        <note />
      </trans-unit>
      <trans-unit id="WRN_AssignmentToSelf_Title">
        <source>Assignment made to same variable</source>
        <target state="translated">对同一变量进行了赋值</target>
        <note />
      </trans-unit>
      <trans-unit id="WRN_ComparisonToSelf">
        <source>Comparison made to same variable; did you mean to compare something else?</source>
        <target state="translated">对同一变量进行比较；是否希望比较其他变量?</target>
        <note />
      </trans-unit>
      <trans-unit id="WRN_ComparisonToSelf_Title">
        <source>Comparison made to same variable</source>
        <target state="translated">对同一变量进行了比较</target>
        <note />
      </trans-unit>
      <trans-unit id="ERR_CantOpenWin32Res">
        <source>Error opening Win32 resource file '{0}' -- '{1}'</source>
        <target state="translated">打开 Win32 资源文件“{0}”时出错 --“{1}”</target>
        <note />
      </trans-unit>
      <trans-unit id="WRN_DotOnDefault">
        <source>Expression will always cause a System.NullReferenceException because the default value of '{0}' is null</source>
        <target state="translated">由于“{0}”的默认值为 null，因此表达式总会导致 System.NullReferenceException</target>
        <note />
      </trans-unit>
      <trans-unit id="WRN_DotOnDefault_Title">
        <source>Expression will always cause a System.NullReferenceException because the type's default value is null</source>
        <target state="translated">由于类型的默认值为 null，因此表达式总会导致 System.NullReferenceException</target>
        <note />
      </trans-unit>
      <trans-unit id="ERR_NoMultipleInheritance">
        <source>Class '{0}' cannot have multiple base classes: '{1}' and '{2}'</source>
        <target state="translated">类“{0}”不能具有多个基类:“{1}”和“{2}”</target>
        <note />
      </trans-unit>
      <trans-unit id="ERR_BaseClassMustBeFirst">
        <source>Base class '{0}' must come before any interfaces</source>
        <target state="translated">基类“{0}”必须在任何接口之前</target>
        <note />
      </trans-unit>
      <trans-unit id="WRN_BadXMLRefTypeVar">
        <source>XML comment has cref attribute '{0}' that refers to a type parameter</source>
        <target state="translated">XML 注释中有引用类型参数的 cref 特性“{0}”</target>
        <note />
      </trans-unit>
      <trans-unit id="WRN_BadXMLRefTypeVar_Title">
        <source>XML comment has cref attribute that refers to a type parameter</source>
        <target state="translated">XML 注释中有引用类型参数的 cref 特性</target>
        <note />
      </trans-unit>
      <trans-unit id="ERR_FriendAssemblyBadArgs">
        <source>Friend assembly reference '{0}' is invalid. InternalsVisibleTo declarations cannot have a version, culture, public key token, or processor architecture specified.</source>
        <target state="translated">友元程序集引用“{0}”无效。不能在 InternalsVisibleTo 声明中指定版本、区域性、公钥标记或处理器架构。</target>
        <note />
      </trans-unit>
      <trans-unit id="ERR_FriendAssemblySNReq">
        <source>Friend assembly reference '{0}' is invalid. Strong-name signed assemblies must specify a public key in their InternalsVisibleTo declarations.</source>
        <target state="translated">友元程序集引用“{0}”无效。强名称签名的程序集必须在其 InternalsVisibleTo 声明中指定一个公钥。</target>
        <note />
      </trans-unit>
      <trans-unit id="ERR_DelegateOnNullable">
        <source>Cannot bind delegate to '{0}' because it is a member of 'System.Nullable&lt;T&gt;'</source>
        <target state="translated">无法将委托绑定到作为 "System.Nullable&lt;T&gt;" 成员的“{0}”</target>
        <note />
      </trans-unit>
      <trans-unit id="ERR_BadCtorArgCount">
        <source>'{0}' does not contain a constructor that takes {1} arguments</source>
        <target state="translated">'“{0}”不包含采用 {1} 个参数的构造函数</target>
        <note />
      </trans-unit>
      <trans-unit id="ERR_GlobalAttributesNotFirst">
        <source>Assembly and module attributes must precede all other elements defined in a file except using clauses and extern alias declarations</source>
        <target state="translated">程序集和模块特性必须位于文件中定义的所有其他元素之前(using 子句和外部别名声明除外)</target>
        <note />
      </trans-unit>
      <trans-unit id="ERR_ExpressionExpected">
        <source>Expected expression</source>
        <target state="translated">应为表达式</target>
        <note />
      </trans-unit>
      <trans-unit id="ERR_InvalidSubsystemVersion">
        <source>Invalid version {0} for /subsystemversion. The version must be 6.02 or greater for ARM or AppContainerExe, and 4.00 or greater otherwise</source>
        <target state="translated">版本 {0} 对于 /subsystemversion 无效。对于 ARM 或 AppContainerExe，此版本必须是 6.02 或更高，其他情况下必须为 4.00 或更高</target>
        <note />
      </trans-unit>
      <trans-unit id="ERR_InteropMethodWithBody">
        <source>Embedded interop method '{0}' contains a body.</source>
        <target state="translated">嵌入互操作方法“{0}”包含主体。</target>
        <note />
      </trans-unit>
      <trans-unit id="ERR_BadWarningLevel">
        <source>Warning level must be in the range 0-4</source>
        <target state="translated">警告等级必须在 0-4 的范围内</target>
        <note />
      </trans-unit>
      <trans-unit id="ERR_BadDebugType">
        <source>Invalid option '{0}' for /debug; must be 'portable', 'embedded', 'full' or 'pdbonly'</source>
        <target state="translated">用于 /debug 的选项“{0}”无效；选项必须是 "portable"、"embedded"、"full" 或 "pdbonly"</target>
        <note />
      </trans-unit>
      <trans-unit id="ERR_BadResourceVis">
        <source>Invalid option '{0}'; Resource visibility must be either 'public' or 'private'</source>
        <target state="translated">选项“{0}”无效；资源可见性必须是“public”或“private”</target>
        <note />
      </trans-unit>
      <trans-unit id="ERR_DefaultValueTypeMustMatch">
        <source>The type of the argument to the DefaultParameterValue attribute must match the parameter type</source>
        <target state="translated">DefaultParameterValue 特性的实参类型必须与形参类型匹配</target>
        <note />
      </trans-unit>
      <trans-unit id="ERR_DefaultValueBadValueType">
        <source>Argument of type '{0}' is not applicable for the DefaultParameterValue attribute</source>
        <target state="translated">“{0}”类型的参数不适用于 DefaultParameterValue 特性</target>
        <note />
      </trans-unit>
      <trans-unit id="ERR_MemberAlreadyInitialized">
        <source>Duplicate initialization of member '{0}'</source>
        <target state="translated">成员“{0}”的初始化重复</target>
        <note />
      </trans-unit>
      <trans-unit id="ERR_MemberCannotBeInitialized">
        <source>Member '{0}' cannot be initialized. It is not a field or property.</source>
        <target state="translated">成员“{0}”无法初始化。它不是字段或属性。</target>
        <note />
      </trans-unit>
      <trans-unit id="ERR_StaticMemberInObjectInitializer">
        <source>Static field or property '{0}' cannot be assigned in an object initializer</source>
        <target state="translated">无法在对象初始值设定项中为静态字段或属性“{0}”赋值</target>
        <note />
      </trans-unit>
      <trans-unit id="ERR_ReadonlyValueTypeInObjectInitializer">
        <source>Members of readonly field '{0}' of type '{1}' cannot be assigned with an object initializer because it is of a value type</source>
        <target state="translated">无法使用对象初始值设定项为类型为“{1}”的只读字段“{0}”的成员赋值，因为它是值类型</target>
        <note />
      </trans-unit>
      <trans-unit id="ERR_ValueTypePropertyInObjectInitializer">
        <source>Members of property '{0}' of type '{1}' cannot be assigned with an object initializer because it is of a value type</source>
        <target state="translated">无法使用对象初始值设定项为类型为“{1}”的属性“{0}”的成员赋值，因为它是值类型</target>
        <note />
      </trans-unit>
      <trans-unit id="ERR_UnsafeTypeInObjectCreation">
        <source>Unsafe type '{0}' cannot be used in object creation</source>
        <target state="translated">对象创建中不能使用不安全的类型“{0}”</target>
        <note />
      </trans-unit>
      <trans-unit id="ERR_EmptyElementInitializer">
        <source>Element initializer cannot be empty</source>
        <target state="translated">元素初始值设定项不能为空</target>
        <note />
      </trans-unit>
      <trans-unit id="ERR_InitializerAddHasWrongSignature">
        <source>The best overloaded method match for '{0}' has wrong signature for the initializer element. The initializable Add must be an accessible instance method.</source>
        <target state="translated">与“{0}”最匹配的重载方法具有对于初始值设定项元素而言错误的签名。可初始化的 Add 必须是可访问的实例方法。</target>
        <note />
      </trans-unit>
      <trans-unit id="ERR_CollectionInitRequiresIEnumerable">
        <source>Cannot initialize type '{0}' with a collection initializer because it does not implement 'System.Collections.IEnumerable'</source>
        <target state="translated">无法使用集合初始值设定项初始化类型“{0}”，原因是它不实现“System.Collections.IEnumerable”</target>
        <note />
      </trans-unit>
      <trans-unit id="ERR_CantSetWin32Manifest">
        <source>Error reading Win32 manifest file '{0}' -- '{1}'</source>
        <target state="translated">读取 Win32 清单文件“{0}”时出错 --“{1}”</target>
        <note />
      </trans-unit>
      <trans-unit id="WRN_CantHaveManifestForModule">
        <source>Ignoring /win32manifest for module because it only applies to assemblies</source>
        <target state="translated">对模块忽略 /win32manifest，因为它仅应用于程序集</target>
        <note />
      </trans-unit>
      <trans-unit id="WRN_CantHaveManifestForModule_Title">
        <source>Ignoring /win32manifest for module because it only applies to assemblies</source>
        <target state="translated">对模块忽略 /win32manifest，因为它仅应用于程序集</target>
        <note />
      </trans-unit>
      <trans-unit id="ERR_BadInstanceArgType">
        <source>'{0}' does not contain a definition for '{1}' and the best extension method overload '{2}' requires a receiver of type '{3}'</source>
        <target state="translated">'“{0}”不包含“{1}”的定义，并且最佳扩展方法重载“{2}”需要类型为“{3}”的接收器</target>
        <note />
      </trans-unit>
      <trans-unit id="ERR_QueryDuplicateRangeVariable">
        <source>The range variable '{0}' has already been declared</source>
        <target state="translated">已声明范围变量“{0}”</target>
        <note />
      </trans-unit>
      <trans-unit id="ERR_QueryRangeVariableOverrides">
        <source>The range variable '{0}' conflicts with a previous declaration of '{0}'</source>
        <target state="translated">范围变量“{0}”与“{0}”的以前声明冲突</target>
        <note />
      </trans-unit>
      <trans-unit id="ERR_QueryRangeVariableAssignedBadValue">
        <source>Cannot assign {0} to a range variable</source>
        <target state="translated">无法将 {0} 赋给范围变量</target>
        <note />
      </trans-unit>
      <trans-unit id="ERR_QueryNoProviderCastable">
        <source>Could not find an implementation of the query pattern for source type '{0}'.  '{1}' not found.  Consider explicitly specifying the type of the range variable '{2}'.</source>
        <target state="translated">未能找到源类型“{0}”的查询模式的实现。未找到“{1}”。请考虑显式指定范围变量“{2}”的类型。</target>
        <note />
      </trans-unit>
      <trans-unit id="ERR_QueryNoProviderStandard">
        <source>Could not find an implementation of the query pattern for source type '{0}'.  '{1}' not found.  Are you missing a reference to 'System.Core.dll' or a using directive for 'System.Linq'?</source>
        <target state="translated">未能找到源类型“{0}”的查询模式的实现。未找到“{1}”。是否缺少对“System.Core.dll”的引用，或者缺少针对“System.Linq”的 using 指令?</target>
        <note />
      </trans-unit>
      <trans-unit id="ERR_QueryNoProvider">
        <source>Could not find an implementation of the query pattern for source type '{0}'.  '{1}' not found.</source>
        <target state="translated">未能找到源类型“{0}”的查询模式的实现。未找到“{1}”。</target>
        <note />
      </trans-unit>
      <trans-unit id="ERR_QueryOuterKey">
        <source>The name '{0}' is not in scope on the left side of 'equals'.  Consider swapping the expressions on either side of 'equals'.</source>
        <target state="translated">名称“{0}”不在“equals”左侧的范围中。请考虑交换“equals”两侧的表达式。</target>
        <note />
      </trans-unit>
      <trans-unit id="ERR_QueryInnerKey">
        <source>The name '{0}' is not in scope on the right side of 'equals'.  Consider swapping the expressions on either side of 'equals'.</source>
        <target state="translated">名称“{0}”不在“equals”右侧的范围中。请考虑交换“equals”两侧的表达式。</target>
        <note />
      </trans-unit>
      <trans-unit id="ERR_QueryOutRefRangeVariable">
        <source>Cannot pass the range variable '{0}' as an out or ref parameter</source>
        <target state="translated">无法作为 out 或 ref 参数传递范围变量“{0}”</target>
        <note />
      </trans-unit>
      <trans-unit id="ERR_QueryMultipleProviders">
        <source>Multiple implementations of the query pattern were found for source type '{0}'.  Ambiguous call to '{1}'.</source>
        <target state="translated">找到源类型“{0}”的多个查询模式实现。对“{1}”的调用不明确。</target>
        <note />
      </trans-unit>
      <trans-unit id="ERR_QueryTypeInferenceFailedMulti">
        <source>The type of one of the expressions in the {0} clause is incorrect.  Type inference failed in the call to '{1}'.</source>
        <target state="translated">{0} 子句中其中一个表达式的类型不正确。在对“{1}”的调用中，类型推理失败。</target>
        <note />
      </trans-unit>
      <trans-unit id="ERR_QueryTypeInferenceFailed">
        <source>The type of the expression in the {0} clause is incorrect.  Type inference failed in the call to '{1}'.</source>
        <target state="translated">{0} 子句中的表达式的类型不正确。在对“{1}”的调用中，类型推理失败。</target>
        <note />
      </trans-unit>
      <trans-unit id="ERR_QueryTypeInferenceFailedSelectMany">
        <source>An expression of type '{0}' is not allowed in a subsequent from clause in a query expression with source type '{1}'.  Type inference failed in the call to '{2}'.</source>
        <target state="translated">在源类型为“{1}”的查询表达式中，不允许在后面的 from 子句中使用类型“{0}”的表达式。在对“{2}”的调用中，类型推理失败。</target>
        <note />
      </trans-unit>
      <trans-unit id="ERR_ExpressionTreeContainsPointerOp">
        <source>An expression tree may not contain an unsafe pointer operation</source>
        <target state="translated">表达式树不能包含不安全的指针操作</target>
        <note />
      </trans-unit>
      <trans-unit id="ERR_ExpressionTreeContainsAnonymousMethod">
        <source>An expression tree may not contain an anonymous method expression</source>
        <target state="translated">表达式树不能包含匿名方法表达式</target>
        <note />
      </trans-unit>
      <trans-unit id="ERR_AnonymousMethodToExpressionTree">
        <source>An anonymous method expression cannot be converted to an expression tree</source>
        <target state="translated">无法将匿名方法表达式转换为表达式树</target>
        <note />
      </trans-unit>
      <trans-unit id="ERR_QueryRangeVariableReadOnly">
        <source>Range variable '{0}' cannot be assigned to -- it is read only</source>
        <target state="translated">无法对范围变量“{0}”赋值 -- 它是只读的</target>
        <note />
      </trans-unit>
      <trans-unit id="ERR_QueryRangeVariableSameAsTypeParam">
        <source>The range variable '{0}' cannot have the same name as a method type parameter</source>
        <target state="translated">范围变量“{0}”的名称不能与方法类型参数相同</target>
        <note />
      </trans-unit>
      <trans-unit id="ERR_TypeVarNotFoundRangeVariable">
        <source>The contextual keyword 'var' cannot be used in a range variable declaration</source>
        <target state="translated">不能在范围变量声明中使用上下文关键字“var”</target>
        <note />
      </trans-unit>
      <trans-unit id="ERR_BadArgTypesForCollectionAdd">
        <source>The best overloaded Add method '{0}' for the collection initializer has some invalid arguments</source>
        <target state="translated">集合初始值设定项的最佳重载 Add 方法“{0}”具有一些无效参数</target>
        <note />
      </trans-unit>
      <trans-unit id="ERR_ByRefParameterInExpressionTree">
        <source>An expression tree lambda may not contain a ref, in or out parameter</source>
        <target state="needs-review-translation">表达式树 lambda 不能包含 out 或 ref 参数</target>
        <note />
      </trans-unit>
      <trans-unit id="ERR_VarArgsInExpressionTree">
        <source>An expression tree lambda may not contain a method with variable arguments</source>
        <target state="translated">表达式树 lambda 不能包含具有变量参数的方法</target>
        <note />
      </trans-unit>
      <trans-unit id="ERR_MemGroupInExpressionTree">
        <source>An expression tree lambda may not contain a method group</source>
        <target state="translated">表达式树 lambda 不能包含方法组</target>
        <note />
      </trans-unit>
      <trans-unit id="ERR_InitializerAddHasParamModifiers">
        <source>The best overloaded method match '{0}' for the collection initializer element cannot be used. Collection initializer 'Add' methods cannot have ref or out parameters.</source>
        <target state="translated">无法使用集合初始值设定项元素的最佳重载方法匹配项“{0}”。集合初始值设定项 "Add" 方法不能具有 ref 或 out 参数。</target>
        <note />
      </trans-unit>
      <trans-unit id="ERR_NonInvocableMemberCalled">
        <source>Non-invocable member '{0}' cannot be used like a method.</source>
        <target state="translated">不可调用的成员“{0}”不能像方法一样使用。</target>
        <note />
      </trans-unit>
      <trans-unit id="WRN_MultipleRuntimeImplementationMatches">
        <source>Member '{0}' implements interface member '{1}' in type '{2}'. There are multiple matches for the interface member at run-time. It is implementation dependent which method will be called.</source>
        <target state="translated">成员“{0}”实现类型“{2}”中的接口成员“{1}”。在运行时该接口成员有多个匹配项。此实现取决于将要调用的方法。</target>
        <note />
      </trans-unit>
      <trans-unit id="WRN_MultipleRuntimeImplementationMatches_Title">
        <source>Member implements interface member with multiple matches at run-time</source>
        <target state="translated">成员在运行时使用多个匹配项实现接口成员</target>
        <note />
      </trans-unit>
      <trans-unit id="WRN_MultipleRuntimeImplementationMatches_Description">
        <source>This warning can be generated when two interface methods are differentiated only by whether a particular parameter is marked with ref or with out. It is best to change your code to avoid this warning because it is not obvious or guaranteed which method is called at runtime.

Although C# distinguishes between out and ref, the CLR sees them as the same. When deciding which method implements the interface, the CLR just picks one.

Give the compiler some way to differentiate the methods. For example, you can give them different names or provide an additional parameter on one of them.</source>
        <target state="translated">两个接口方法的唯一区别是特定参数是标记为 ref 还是 out 时，可能会生成此警告。最好更改代码以避免此警告，因为运行时调用的方法不明显或不受保证。

虽然 C# 可区分 out 和 ref，但是 CLR 会将它们视为相同的。 决定实现接口的方法时，CLR 只选取一个。

为编译器提供某种方式来区分方法。例如，可以为它们提供不同名称或对其中之一提供附加参数。</target>
        <note />
      </trans-unit>
      <trans-unit id="WRN_MultipleRuntimeOverrideMatches">
        <source>Member '{1}' overrides '{0}'. There are multiple override candidates at run-time. It is implementation dependent which method will be called.</source>
        <target state="translated">成员“{1}”重写“{0}”。在运行时有多个重写候选项。此实现取决于将要调用的方法。</target>
        <note />
      </trans-unit>
      <trans-unit id="WRN_MultipleRuntimeOverrideMatches_Title">
        <source>Member overrides base member with multiple override candidates at run-time</source>
        <target state="translated">成员在运行时使用多个重写候选项重写基成员</target>
        <note />
      </trans-unit>
      <trans-unit id="ERR_ObjectOrCollectionInitializerWithDelegateCreation">
        <source>Object and collection initializer expressions may not be applied to a delegate creation expression</source>
        <target state="translated">对象和集合初始值设定项表达式不能应用于委托创建表达式</target>
        <note />
      </trans-unit>
      <trans-unit id="ERR_InvalidConstantDeclarationType">
        <source>'{0}' is of type '{1}'. The type specified in a constant declaration must be sbyte, byte, short, ushort, int, uint, long, ulong, char, float, double, decimal, bool, string, an enum-type, or a reference-type.</source>
        <target state="translated">'“{0}”的类型为“{1}”。在常量声明中指定的类型必须为 sbyte、byte、short、ushort、int、uint、long、ulong、char、float、double、decimal、bool、string、枚举类型或引用类型。</target>
        <note />
      </trans-unit>
      <trans-unit id="ERR_FileNotFound">
        <source>Source file '{0}' could not be found.</source>
        <target state="translated">未能找到源文件“{0}”。</target>
        <note />
      </trans-unit>
      <trans-unit id="WRN_FileAlreadyIncluded">
        <source>Source file '{0}' specified multiple times</source>
        <target state="translated">源文件“{0}”指定了多次</target>
        <note />
      </trans-unit>
      <trans-unit id="WRN_FileAlreadyIncluded_Title">
        <source>Source file specified multiple times</source>
        <target state="translated">多次指定源文件</target>
        <note />
      </trans-unit>
      <trans-unit id="ERR_NoFileSpec">
        <source>Missing file specification for '{0}' option</source>
        <target state="translated">“{0}”选项缺少文件规范</target>
        <note />
      </trans-unit>
      <trans-unit id="ERR_SwitchNeedsString">
        <source>Command-line syntax error: Missing '{0}' for '{1}' option</source>
        <target state="translated">命令行语法错误:“{1}”选项缺少“{0}”</target>
        <note />
      </trans-unit>
      <trans-unit id="ERR_BadSwitch">
        <source>Unrecognized option: '{0}'</source>
        <target state="translated">无法识别的选项: “{0}”</target>
        <note />
      </trans-unit>
      <trans-unit id="WRN_NoSources">
        <source>No source files specified.</source>
        <target state="translated">未指定源文件。</target>
        <note />
      </trans-unit>
      <trans-unit id="WRN_NoSources_Title">
        <source>No source files specified</source>
        <target state="translated">未指定源文件</target>
        <note />
      </trans-unit>
      <trans-unit id="ERR_ExpectedSingleScript">
        <source>Expected a script (.csx file) but none specified</source>
        <target state="translated">需要一个脚本 (.csx file) 文件，但并未指定</target>
        <note />
      </trans-unit>
      <trans-unit id="ERR_OpenResponseFile">
        <source>Error opening response file '{0}'</source>
        <target state="translated">打开响应文件“{0}”时出错</target>
        <note />
      </trans-unit>
      <trans-unit id="ERR_CantOpenFileWrite">
        <source>Cannot open '{0}' for writing -- '{1}'</source>
        <target state="translated">无法打开“{0}”进行写入 --“{1}”</target>
        <note />
      </trans-unit>
      <trans-unit id="ERR_BadBaseNumber">
        <source>Invalid image base number '{0}'</source>
        <target state="translated">图像基数“{0}”无效</target>
        <note />
      </trans-unit>
      <trans-unit id="ERR_BinaryFile">
        <source>'{0}' is a binary file instead of a text file</source>
        <target state="translated">'“{0}”是二进制文件而非文本文件</target>
        <note />
      </trans-unit>
      <trans-unit id="FTL_BadCodepage">
        <source>Code page '{0}' is invalid or not installed</source>
        <target state="translated">代码页“{0}”无效或未安装</target>
        <note />
      </trans-unit>
      <trans-unit id="FTL_BadChecksumAlgorithm">
        <source>Algorithm '{0}' is not supported</source>
        <target state="translated">不支持算法“{0}”</target>
        <note />
      </trans-unit>
      <trans-unit id="ERR_NoMainOnDLL">
        <source>Cannot specify /main if building a module or library</source>
        <target state="translated">如果生成模块或库，则无法指定 /main</target>
        <note />
      </trans-unit>
      <trans-unit id="FTL_InvalidTarget">
        <source>Invalid target type for /target: must specify 'exe', 'winexe', 'library', or 'module'</source>
        <target state="translated">/target 的目标类型无效: 必须指定“exe”、“winexe”、“library”或“module”</target>
        <note />
      </trans-unit>
      <trans-unit id="WRN_NoConfigNotOnCommandLine">
        <source>Ignoring /noconfig option because it was specified in a response file</source>
        <target state="translated">/noconfig 选项是在响应文件中指定的，因此被忽略</target>
        <note />
      </trans-unit>
      <trans-unit id="WRN_NoConfigNotOnCommandLine_Title">
        <source>Ignoring /noconfig option because it was specified in a response file</source>
        <target state="translated">/noconfig 选项是在响应文件中指定的，因此被忽略</target>
        <note />
      </trans-unit>
      <trans-unit id="ERR_InvalidFileAlignment">
        <source>Invalid file section alignment '{0}'</source>
        <target state="translated">无效的文件节对齐方式“{0}”</target>
        <note />
      </trans-unit>
      <trans-unit id="ERR_InvalidOutputName">
        <source>Invalid output name: {0}</source>
        <target state="translated">无效输出名: {0}</target>
        <note />
      </trans-unit>
      <trans-unit id="ERR_InvalidDebugInformationFormat">
        <source>Invalid debug information format: {0}</source>
        <target state="translated">无效的调试信息格式: {0}</target>
        <note />
      </trans-unit>
      <trans-unit id="ERR_LegacyObjectIdSyntax">
        <source>'id#' syntax is no longer supported. Use '$id' instead.</source>
        <target state="translated">'不再支持 "id #" 语法。应使用 "$id"。</target>
        <note />
      </trans-unit>
      <trans-unit id="WRN_DefineIdentifierRequired">
        <source>Invalid name for a preprocessing symbol; '{0}' is not a valid identifier</source>
        <target state="translated">预处理符号的名称无效；“{0}”不是有效的标识符</target>
        <note />
      </trans-unit>
      <trans-unit id="WRN_DefineIdentifierRequired_Title">
        <source>Invalid name for a preprocessing symbol; not a valid identifier</source>
        <target state="translated">预处理符号的名称无效；不是有效的标识符</target>
        <note />
      </trans-unit>
      <trans-unit id="FTL_OutputFileExists">
        <source>Cannot create short filename '{0}' when a long filename with the same short filename already exists</source>
        <target state="translated">包含短文件名“{0}”的长文件名已存在，无法创建同名短文件名</target>
        <note />
      </trans-unit>
      <trans-unit id="ERR_OneAliasPerReference">
        <source>A /reference option that declares an extern alias can only have one filename. To specify multiple aliases or filenames, use multiple /reference options.</source>
        <target state="translated">一个声明外部别名的 /reference 选项只能有一个文件名。要指定多个别名或文件名，请使用多个 /reference 选项。</target>
        <note />
      </trans-unit>
      <trans-unit id="ERR_SwitchNeedsNumber">
        <source>Command-line syntax error: Missing ':&lt;number&gt;' for '{0}' option</source>
        <target state="translated">命令行语法错误:“{0}”选项缺少“:&lt;number&gt;”</target>
        <note />
      </trans-unit>
      <trans-unit id="ERR_MissingDebugSwitch">
        <source>The /pdb option requires that the /debug option also be used</source>
        <target state="translated">要使用 /pdb 选项，必须同时使用 /debug 选项</target>
        <note />
      </trans-unit>
      <trans-unit id="ERR_ComRefCallInExpressionTree">
        <source>An expression tree lambda may not contain a COM call with ref omitted on arguments</source>
        <target state="translated">表达式树 lambda 不能包含参数中省略 ref 的 COM 调用</target>
        <note />
      </trans-unit>
      <trans-unit id="ERR_InvalidFormatForGuidForOption">
        <source>Command-line syntax error: Invalid Guid format '{0}' for option '{1}'</source>
        <target state="translated">命令行语法错误: Guid 格式“{0}”对于选项“{1}”无效</target>
        <note />
      </trans-unit>
      <trans-unit id="ERR_MissingGuidForOption">
        <source>Command-line syntax error: Missing Guid for option '{1}'</source>
        <target state="translated">命令行语法错误: 选项“{1}”缺少 Guid</target>
        <note />
      </trans-unit>
      <trans-unit id="WRN_CLS_NoVarArgs">
        <source>Methods with variable arguments are not CLS-compliant</source>
        <target state="translated">带有变量参数的方法不符合 CLS</target>
        <note />
      </trans-unit>
      <trans-unit id="WRN_CLS_NoVarArgs_Title">
        <source>Methods with variable arguments are not CLS-compliant</source>
        <target state="translated">带有变量参数的方法不符合 CLS</target>
        <note />
      </trans-unit>
      <trans-unit id="WRN_CLS_BadArgType">
        <source>Argument type '{0}' is not CLS-compliant</source>
        <target state="translated">参数类型“{0}”不符合 CLS</target>
        <note />
      </trans-unit>
      <trans-unit id="WRN_CLS_BadArgType_Title">
        <source>Argument type is not CLS-compliant</source>
        <target state="translated">参数类型不符合 CLS</target>
        <note />
      </trans-unit>
      <trans-unit id="WRN_CLS_BadReturnType">
        <source>Return type of '{0}' is not CLS-compliant</source>
        <target state="translated">“{0}”的返回类型不符合 CLS</target>
        <note />
      </trans-unit>
      <trans-unit id="WRN_CLS_BadReturnType_Title">
        <source>Return type is not CLS-compliant</source>
        <target state="translated">返回类型不符合 CLS</target>
        <note />
      </trans-unit>
      <trans-unit id="WRN_CLS_BadFieldPropType">
        <source>Type of '{0}' is not CLS-compliant</source>
        <target state="translated">“{0}”的类型不符合 CLS</target>
        <note />
      </trans-unit>
      <trans-unit id="WRN_CLS_BadFieldPropType_Title">
        <source>Type is not CLS-compliant</source>
        <target state="translated">类型不符合 CLS</target>
        <note />
      </trans-unit>
      <trans-unit id="WRN_CLS_BadFieldPropType_Description">
        <source>A public, protected, or protected internal variable must be of a type that is compliant with the Common Language Specification (CLS).</source>
        <target state="translated">public、protected 或 protected internal 变量必须属于符合公共语言规范(CLS)的类型。</target>
        <note />
      </trans-unit>
      <trans-unit id="WRN_CLS_BadIdentifierCase">
        <source>Identifier '{0}' differing only in case is not CLS-compliant</source>
        <target state="translated">仅大小写不同的标识符“{0}”不符合 CLS</target>
        <note />
      </trans-unit>
      <trans-unit id="WRN_CLS_BadIdentifierCase_Title">
        <source>Identifier differing only in case is not CLS-compliant</source>
        <target state="translated">仅大小写不同的标识符不符合 CLS</target>
        <note />
      </trans-unit>
      <trans-unit id="WRN_CLS_OverloadRefOut">
        <source>Overloaded method '{0}' differing only in ref or out, or in array rank, is not CLS-compliant</source>
        <target state="translated">仅 ref 或 out 有区别，或者仅数组秩不同的重载方法“{0}”不符合 CLS</target>
        <note />
      </trans-unit>
      <trans-unit id="WRN_CLS_OverloadRefOut_Title">
        <source>Overloaded method differing only in ref or out, or in array rank, is not CLS-compliant</source>
        <target state="translated">仅 ref 或 out 有区别，或者仅数组秩的重载方法不符合 CLS</target>
        <note />
      </trans-unit>
      <trans-unit id="WRN_CLS_OverloadUnnamed">
        <source>Overloaded method '{0}' differing only by unnamed array types is not CLS-compliant</source>
        <target state="translated">仅未命名数组类型不同的重载方法“{0}”不符合 CLS</target>
        <note />
      </trans-unit>
      <trans-unit id="WRN_CLS_OverloadUnnamed_Title">
        <source>Overloaded method differing only by unnamed array types is not CLS-compliant</source>
        <target state="translated">仅未命名数组类型不同的重载方法不符合 CLS</target>
        <note />
      </trans-unit>
      <trans-unit id="WRN_CLS_OverloadUnnamed_Description">
        <source>This error occurs if you have an overloaded method that takes a jagged array and the only difference between the method signatures is the element type of the array. To avoid this error, consider using a rectangular array rather than a jagged array; use an additional parameter to disambiguate the function call; rename one or more of the overloaded methods; or, if CLS Compliance is not needed, remove the CLSCompliantAttribute attribute.</source>
        <target state="translated">如果具有采用交错数组的重载方法并且方法签名之间的唯一差异是该数组的元素类型时，则会发生此错误。要避免此错误，请考虑使用矩形数组而不是交错数组；使用附加参数区分函数调用；重命名一个或多个重载方法；或是，如果无需符合 CLS，请移除 CLSCompliantAttribute 特性。</target>
        <note />
      </trans-unit>
      <trans-unit id="WRN_CLS_BadIdentifier">
        <source>Identifier '{0}' is not CLS-compliant</source>
        <target state="translated">标识符“{0}”不符合 CLS</target>
        <note />
      </trans-unit>
      <trans-unit id="WRN_CLS_BadIdentifier_Title">
        <source>Identifier is not CLS-compliant</source>
        <target state="translated">标识符不符合 CLS</target>
        <note />
      </trans-unit>
      <trans-unit id="WRN_CLS_BadBase">
        <source>'{0}': base type '{1}' is not CLS-compliant</source>
        <target state="translated">'“{0}”: 基类型“{1}”不符合 CLS</target>
        <note />
      </trans-unit>
      <trans-unit id="WRN_CLS_BadBase_Title">
        <source>Base type is not CLS-compliant</source>
        <target state="translated">基类型不符合 CLS</target>
        <note />
      </trans-unit>
      <trans-unit id="WRN_CLS_BadBase_Description">
        <source>A base type was marked as not having to be compliant with the Common Language Specification (CLS) in an assembly that was marked as being CLS compliant. Either remove the attribute that specifies the assembly is CLS compliant or remove the attribute that indicates the type is not CLS compliant.</source>
        <target state="translated">基类型在标记为符合公共语言规范(CLS)的程序集中标记为不必符合 CLS。移除指定程序集符合 CLS 的特性或移除指示类型不符合 CLS 的特性。</target>
        <note />
      </trans-unit>
      <trans-unit id="WRN_CLS_BadInterfaceMember">
        <source>'{0}': CLS-compliant interfaces must have only CLS-compliant members</source>
        <target state="translated">'“{0}”: 符合 CLS 的接口必须仅有符合 CLS 的成员</target>
        <note />
      </trans-unit>
      <trans-unit id="WRN_CLS_BadInterfaceMember_Title">
        <source>CLS-compliant interfaces must have only CLS-compliant members</source>
        <target state="translated">符合 CLS 的接口必须仅有符合 CLS 的成员</target>
        <note />
      </trans-unit>
      <trans-unit id="WRN_CLS_NoAbstractMembers">
        <source>'{0}': only CLS-compliant members can be abstract</source>
        <target state="translated">'“{0}”: 只有符合 CLS 的成员才能是抽象的</target>
        <note />
      </trans-unit>
      <trans-unit id="WRN_CLS_NoAbstractMembers_Title">
        <source>Only CLS-compliant members can be abstract</source>
        <target state="translated">只有符合 CLS 的成员才能是抽象的</target>
        <note />
      </trans-unit>
      <trans-unit id="WRN_CLS_NotOnModules">
        <source>You must specify the CLSCompliant attribute on the assembly, not the module, to enable CLS compliance checking</source>
        <target state="translated">必须在程序集而不是模块上指定 CLSCompliant 特性，以便启用 CLS 遵从性检查</target>
        <note />
      </trans-unit>
      <trans-unit id="WRN_CLS_NotOnModules_Title">
        <source>You must specify the CLSCompliant attribute on the assembly, not the module, to enable CLS compliance checking</source>
        <target state="translated">必须在程序集而不是模块上指定 CLSCompliant 特性，以便启用 CLS 遵从性检查</target>
        <note />
      </trans-unit>
      <trans-unit id="WRN_CLS_ModuleMissingCLS">
        <source>Added modules must be marked with the CLSCompliant attribute to match the assembly</source>
        <target state="translated">添加的模块必须用 CLSCompliant 特性标记才能与程序集匹配</target>
        <note />
      </trans-unit>
      <trans-unit id="WRN_CLS_ModuleMissingCLS_Title">
        <source>Added modules must be marked with the CLSCompliant attribute to match the assembly</source>
        <target state="translated">添加的模块必须用 CLSCompliant 特性标记才能与程序集匹配</target>
        <note />
      </trans-unit>
      <trans-unit id="WRN_CLS_AssemblyNotCLS">
        <source>'{0}' cannot be marked as CLS-compliant because the assembly does not have a CLSCompliant attribute</source>
        <target state="translated">'由于程序集没有 CLSCompliant 特性，因此不能将“{0}”标记为符合 CLS</target>
        <note />
      </trans-unit>
      <trans-unit id="WRN_CLS_AssemblyNotCLS_Title">
        <source>Type or member cannot be marked as CLS-compliant because the assembly does not have a CLSCompliant attribute</source>
        <target state="translated">由于程序集没有 CLSCompliant 特性，因此不能将类型或成员标记为符合 CLS</target>
        <note />
      </trans-unit>
      <trans-unit id="WRN_CLS_BadAttributeType">
        <source>'{0}' has no accessible constructors which use only CLS-compliant types</source>
        <target state="translated">'“{0}”没有只使用符合 CLS 类型的可访问的构造函数</target>
        <note />
      </trans-unit>
      <trans-unit id="WRN_CLS_BadAttributeType_Title">
        <source>Type has no accessible constructors which use only CLS-compliant types</source>
        <target state="translated">类型没有只使用符合 CLS 类型的可访问的构造函数</target>
        <note />
      </trans-unit>
      <trans-unit id="WRN_CLS_ArrayArgumentToAttribute">
        <source>Arrays as attribute arguments is not CLS-compliant</source>
        <target state="translated">作为特性参数的数组不符合 CLS</target>
        <note />
      </trans-unit>
      <trans-unit id="WRN_CLS_ArrayArgumentToAttribute_Title">
        <source>Arrays as attribute arguments is not CLS-compliant</source>
        <target state="translated">作为特性参数的数组不符合 CLS</target>
        <note />
      </trans-unit>
      <trans-unit id="WRN_CLS_NotOnModules2">
        <source>You cannot specify the CLSCompliant attribute on a module that differs from the CLSCompliant attribute on the assembly</source>
        <target state="translated">不能在模块上指定与程序集的 CLSCompliant 特性不同的 CLSCompliant 特性</target>
        <note />
      </trans-unit>
      <trans-unit id="WRN_CLS_NotOnModules2_Title">
        <source>You cannot specify the CLSCompliant attribute on a module that differs from the CLSCompliant attribute on the assembly</source>
        <target state="translated">不能在模块上指定与程序集的 CLSCompliant 特性不同的 CLSCompliant 特性</target>
        <note />
      </trans-unit>
      <trans-unit id="WRN_CLS_IllegalTrueInFalse">
        <source>'{0}' cannot be marked as CLS-compliant because it is a member of non-CLS-compliant type '{1}'</source>
        <target state="translated">'“{0}”是不符合 CLS 的类型“{1}”的成员，因此不能将其标记为符合 CLS</target>
        <note />
      </trans-unit>
      <trans-unit id="WRN_CLS_IllegalTrueInFalse_Title">
        <source>Type cannot be marked as CLS-compliant because it is a member of non-CLS-compliant type</source>
        <target state="translated">类型是不符合 CLS 的类型的成员，因此不能将其标记为符合 CLS</target>
        <note />
      </trans-unit>
      <trans-unit id="WRN_CLS_MeaninglessOnPrivateType">
        <source>CLS compliance checking will not be performed on '{0}' because it is not visible from outside this assembly</source>
        <target state="translated">“{0}”在此程序集外部不可见，因此不会对它执行 CLS 遵从性检查</target>
        <note />
      </trans-unit>
      <trans-unit id="WRN_CLS_MeaninglessOnPrivateType_Title">
        <source>CLS compliance checking will not be performed because it is not visible from outside this assembly</source>
        <target state="translated">CLS 遵从性检查在此程序集外部不可见，因此不会执行它</target>
        <note />
      </trans-unit>
      <trans-unit id="WRN_CLS_AssemblyNotCLS2">
        <source>'{0}' does not need a CLSCompliant attribute because the assembly does not have a CLSCompliant attribute</source>
        <target state="translated">'由于程序集没有 CLSCompliant 特性，因此“{0}”不需要 CLSCompliant 特性</target>
        <note />
      </trans-unit>
      <trans-unit id="WRN_CLS_AssemblyNotCLS2_Title">
        <source>Type or member does not need a CLSCompliant attribute because the assembly does not have a CLSCompliant attribute</source>
        <target state="translated">由于程序集没有 CLSCompliant 特性，因此类型或成员不需要 CLSCompliant 特性</target>
        <note />
      </trans-unit>
      <trans-unit id="WRN_CLS_MeaninglessOnParam">
        <source>CLSCompliant attribute has no meaning when applied to parameters. Try putting it on the method instead.</source>
        <target state="translated">CLSCompliant 特性在应用于参数时无意义。请尝试将该特性应用于方法。</target>
        <note />
      </trans-unit>
      <trans-unit id="WRN_CLS_MeaninglessOnParam_Title">
        <source>CLSCompliant attribute has no meaning when applied to parameters</source>
        <target state="translated">CLSCompliant 特性在应用于参数时无意义</target>
        <note />
      </trans-unit>
      <trans-unit id="WRN_CLS_MeaninglessOnReturn">
        <source>CLSCompliant attribute has no meaning when applied to return types. Try putting it on the method instead.</source>
        <target state="translated">CLSCompliant 特性在应用于返回类型时无意义。请尝试将该特性应用于方法。</target>
        <note />
      </trans-unit>
      <trans-unit id="WRN_CLS_MeaninglessOnReturn_Title">
        <source>CLSCompliant attribute has no meaning when applied to return types</source>
        <target state="translated">CLSCompliant 特性在应用于返回类型时无意义</target>
        <note />
      </trans-unit>
      <trans-unit id="WRN_CLS_BadTypeVar">
        <source>Constraint type '{0}' is not CLS-compliant</source>
        <target state="translated">约束类型“{0}”不符合 CLS</target>
        <note />
      </trans-unit>
      <trans-unit id="WRN_CLS_BadTypeVar_Title">
        <source>Constraint type is not CLS-compliant</source>
        <target state="translated">约束类型不符合 CLS</target>
        <note />
      </trans-unit>
      <trans-unit id="WRN_CLS_VolatileField">
        <source>CLS-compliant field '{0}' cannot be volatile</source>
        <target state="translated">符合 CLS 的字段“{0}”不能是可变字段</target>
        <note />
      </trans-unit>
      <trans-unit id="WRN_CLS_VolatileField_Title">
        <source>CLS-compliant field cannot be volatile</source>
        <target state="translated">符合 CLS 的字段不能是可变字段</target>
        <note />
      </trans-unit>
      <trans-unit id="WRN_CLS_BadInterface">
        <source>'{0}' is not CLS-compliant because base interface '{1}' is not CLS-compliant</source>
        <target state="translated">'“{0}”不符合 CLS，因为基接口“{1}”不符合 CLS</target>
        <note />
      </trans-unit>
      <trans-unit id="WRN_CLS_BadInterface_Title">
        <source>Type is not CLS-compliant because base interface is not CLS-compliant</source>
        <target state="translated">类型不符合 CLS，因为基接口不符合 CLS</target>
        <note />
      </trans-unit>
      <trans-unit id="ERR_BadAwaitArg">
        <source>'await' requires that the type {0} have a suitable 'GetAwaiter' method</source>
        <target state="needs-review-translation">'“await”要求类型 {0} 包含适当的 GetAwaiter 方法</target>
        <note />
      </trans-unit>
      <trans-unit id="ERR_BadAwaitArgIntrinsic">
        <source>Cannot await '{0}'</source>
        <target state="translated">无法等待“{0}”</target>
        <note />
      </trans-unit>
      <trans-unit id="ERR_BadAwaiterPattern">
        <source>'await' requires that the return type '{0}' of '{1}.GetAwaiter()' have suitable 'IsCompleted', 'OnCompleted', and 'GetResult' members, and implement 'INotifyCompletion' or 'ICriticalNotifyCompletion'</source>
        <target state="needs-review-translation">'“await”要求“{1}.GetAwaiter()”的返回类型“{0}”包含适当的 IsCompleted、OnCompleted 和 GetResult 成员，并实现 INotifyCompletion 或 ICriticalNotifyCompletion</target>
        <note />
      </trans-unit>
      <trans-unit id="ERR_BadAwaitArg_NeedSystem">
        <source>'await' requires that the type '{0}' have a suitable 'GetAwaiter' method. Are you missing a using directive for 'System'?</source>
        <target state="needs-review-translation">'“await”要求类型“{0}”包含适当的 GetAwaiter 方法。是否缺少针对“System”的 using 指令?</target>
        <note />
      </trans-unit>
      <trans-unit id="ERR_BadAwaitArgVoidCall">
        <source>Cannot await 'void'</source>
        <target state="translated">无法等待“void”</target>
        <note />
      </trans-unit>
      <trans-unit id="ERR_BadAwaitAsIdentifier">
        <source>'await' cannot be used as an identifier within an async method or lambda expression</source>
        <target state="translated">'“await”不能用作异步方法或 lambda 表达式中的标识符</target>
        <note />
      </trans-unit>
      <trans-unit id="ERR_DoesntImplementAwaitInterface">
        <source>'{0}' does not implement '{1}'</source>
        <target state="translated">'“{0}”不实现“{1}”</target>
        <note />
      </trans-unit>
      <trans-unit id="ERR_TaskRetNoObjectRequired">
        <source>Since '{0}' is an async method that returns 'Task', a return keyword must not be followed by an object expression. Did you intend to return 'Task&lt;T&gt;'?</source>
        <target state="translated">由于“{0}”是返回“Task”的异步方法，因此返回关键字不能后接对象表达式。是否要返回“Task&lt;T&gt;”?</target>
        <note />
      </trans-unit>
      <trans-unit id="ERR_BadAsyncReturn">
        <source>The return type of an async method must be void, Task, Task&lt;T&gt;, a task-like type, IAsyncEnumerable&lt;T&gt;, or IAsyncEnumerator&lt;T&gt;</source>
        <target state="needs-review-translation">异步方法的返回类型必须为 void、Task 或 Task&lt;T&gt;</target>
        <note />
      </trans-unit>
      <trans-unit id="ERR_CantReturnVoid">
        <source>Cannot return an expression of type 'void'</source>
        <target state="translated">无法返回 "void" 类型的表达式</target>
        <note />
      </trans-unit>
      <trans-unit id="ERR_VarargsAsync">
        <source>__arglist is not allowed in the parameter list of async methods</source>
        <target state="translated">异步方法的参数列表中不允许有 __arglist</target>
        <note />
      </trans-unit>
      <trans-unit id="ERR_ByRefTypeAndAwait">
        <source>'await' cannot be used in an expression containing the type '{0}'</source>
        <target state="translated">'“等待”不能在包含“{0}”类型的表达式中使用</target>
        <note />
      </trans-unit>
      <trans-unit id="ERR_UnsafeAsyncArgType">
        <source>Async methods cannot have unsafe parameters or return types</source>
        <target state="translated">异步方法不能具有不安全的参数或返回类型</target>
        <note />
      </trans-unit>
      <trans-unit id="ERR_BadAsyncArgType">
        <source>Async methods cannot have ref, in or out parameters</source>
        <target state="needs-review-translation">异步方法不能使用 ref 或 out 参数</target>
        <note />
      </trans-unit>
      <trans-unit id="ERR_BadAwaitWithoutAsync">
        <source>The 'await' operator can only be used when contained within a method or lambda expression marked with the 'async' modifier</source>
        <target state="translated">"await" 运算符只能在它包含于标有“async”修饰符的方法或 lambda 表达式中时使用</target>
        <note />
      </trans-unit>
      <trans-unit id="ERR_BadAwaitWithoutAsyncLambda">
        <source>The 'await' operator can only be used within an async {0}. Consider marking this {0} with the 'async' modifier.</source>
        <target state="translated">“await”运算符只能在异步 {0} 中使用。请考虑使用“async”修饰符标记此 {0}。</target>
        <note />
      </trans-unit>
      <trans-unit id="ERR_BadAwaitWithoutAsyncMethod">
        <source>The 'await' operator can only be used within an async method. Consider marking this method with the 'async' modifier and changing its return type to 'Task&lt;{0}&gt;'.</source>
        <target state="translated">“await”运算符只能在异步方法中使用。请考虑使用“async”修饰符标记此方法，并将其返回类型更改为“Task&lt;{0}&gt;”。</target>
        <note />
      </trans-unit>
      <trans-unit id="ERR_BadAwaitWithoutVoidAsyncMethod">
        <source>The 'await' operator can only be used within an async method. Consider marking this method with the 'async' modifier and changing its return type to 'Task'.</source>
        <target state="translated">"await" 运算符只能用于异步方法中。请考虑用 "async" 修饰符标记此方法，并将其返回类型更改为 "Task"。</target>
        <note />
      </trans-unit>
      <trans-unit id="ERR_BadAwaitInFinally">
        <source>Cannot await in the body of a finally clause</source>
        <target state="translated">无法在 finally 子句体中等待</target>
        <note />
      </trans-unit>
      <trans-unit id="ERR_BadAwaitInCatch">
        <source>Cannot await in a catch clause</source>
        <target state="translated">无法在 catch 子句中等待</target>
        <note />
      </trans-unit>
      <trans-unit id="ERR_BadAwaitInCatchFilter">
        <source>Cannot await in the filter expression of a catch clause</source>
        <target state="translated">无法在 catch 子句的筛选器表达式中等待</target>
        <note />
      </trans-unit>
      <trans-unit id="ERR_BadAwaitInLock">
        <source>Cannot await in the body of a lock statement</source>
        <target state="translated">无法在 lock 语句体中等待</target>
        <note />
      </trans-unit>
      <trans-unit id="ERR_BadAwaitInStaticVariableInitializer">
        <source>The 'await' operator cannot be used in a static script variable initializer.</source>
        <target state="translated">静态脚本变量初始值设定项中不可使用 "await" 运算符。</target>
        <note />
      </trans-unit>
      <trans-unit id="ERR_AwaitInUnsafeContext">
        <source>Cannot await in an unsafe context</source>
        <target state="translated">无法在不安全的上下文中等待</target>
        <note />
      </trans-unit>
      <trans-unit id="ERR_BadAsyncLacksBody">
        <source>The 'async' modifier can only be used in methods that have a body.</source>
        <target state="translated">只能在具有正文的方法中使用 "async" 修饰符。</target>
        <note />
      </trans-unit>
      <trans-unit id="ERR_BadSpecialByRefLocal">
        <source>Parameters or locals of type '{0}' cannot be declared in async methods or lambda expressions.</source>
        <target state="translated">不能在异步方法或 lambda 表达式中声明“{0}”类型的参数或局部变量</target>
        <note />
      </trans-unit>
      <trans-unit id="ERR_BadSpecialByRefIterator">
        <source>foreach statement cannot operate on enumerators of type '{0}' in async or iterator methods because '{0}' is a ref struct.</source>
        <target state="translated">foreach 语句无法在类型“{0}”的枚举器上使用异步或迭代器方法操作，因为“{0}”是 ref 结构。</target>
        <note />
      </trans-unit>
      <trans-unit id="ERR_SecurityCriticalOrSecuritySafeCriticalOnAsync">
        <source>Security attribute '{0}' cannot be applied to an Async method.</source>
        <target state="translated">安全特性“{0}”不可应用于异步方法。</target>
        <note />
      </trans-unit>
      <trans-unit id="ERR_SecurityCriticalOrSecuritySafeCriticalOnAsyncInClassOrStruct">
        <source>Async methods are not allowed in an Interface, Class, or Structure which has the 'SecurityCritical' or 'SecuritySafeCritical' attribute.</source>
        <target state="translated">在具有“SecurityCritical”或“SecuritySafeCritical”特性的接口、类或结构中，不允许使用异步方法。</target>
        <note />
      </trans-unit>
      <trans-unit id="ERR_BadAwaitInQuery">
        <source>The 'await' operator may only be used in a query expression within the first collection expression of the initial 'from' clause or within the collection expression of a 'join' clause</source>
        <target state="translated">"await" 运算符只能用在初始 "from" 子句的第一个集合表达式或 "join" 子句的集合表达式内的查询表达式中</target>
        <note />
      </trans-unit>
      <trans-unit id="WRN_AsyncLacksAwaits">
        <source>This async method lacks 'await' operators and will run synchronously. Consider using the 'await' operator to await non-blocking API calls, or 'await Task.Run(...)' to do CPU-bound work on a background thread.</source>
        <target state="translated">此异步方法缺少 "await" 运算符，将以同步方式运行。请考虑使用 "await" 运算符等待非阻止的 API 调用，或者使用 "await Task.Run(...)" 在后台线程上执行占用大量 CPU 的工作。</target>
        <note />
      </trans-unit>
      <trans-unit id="WRN_AsyncLacksAwaits_Title">
        <source>Async method lacks 'await' operators and will run synchronously</source>
        <target state="translated">异步方法缺少 "await" 运算符，将以同步方式运行</target>
        <note />
      </trans-unit>
      <trans-unit id="WRN_UnobservedAwaitableExpression">
        <source>Because this call is not awaited, execution of the current method continues before the call is completed. Consider applying the 'await' operator to the result of the call.</source>
        <target state="translated">由于此调用不会等待，因此在此调用完成之前将会继续执行当前方法。请考虑将 "await" 运算符应用于调用结果。</target>
        <note />
      </trans-unit>
      <trans-unit id="WRN_UnobservedAwaitableExpression_Title">
        <source>Because this call is not awaited, execution of the current method continues before the call is completed</source>
        <target state="translated">由于此调用不会等待，因此在调用完成前将继续执行当前方法</target>
        <note />
      </trans-unit>
      <trans-unit id="WRN_UnobservedAwaitableExpression_Description">
        <source>The current method calls an async method that returns a Task or a Task&lt;TResult&gt; and doesn't apply the await operator to the result. The call to the async method starts an asynchronous task. However, because no await operator is applied, the program continues without waiting for the task to complete. In most cases, that behavior isn't what you expect. Usually other aspects of the calling method depend on the results of the call or, minimally, the called method is expected to complete before you return from the method that contains the call.

An equally important issue is what happens to exceptions that are raised in the called async method. An exception that's raised in a method that returns a Task or Task&lt;TResult&gt; is stored in the returned task. If you don't await the task or explicitly check for exceptions, the exception is lost. If you await the task, its exception is rethrown.

As a best practice, you should always await the call.

You should consider suppressing the warning only if you're sure that you don't want to wait for the asynchronous call to complete and that the called method won't raise any exceptions. In that case, you can suppress the warning by assigning the task result of the call to a variable.</source>
        <target state="translated">当前的方法调用返回一个 Task 或 Task&lt;TResult&gt; 的 async 方法，并且不会将 await 操作符应用到结果中。对 async 方法的调用将启动异步任务。但是，由于未应用 await 操作符，程序将继续运行而不会等待任务完成。在多数情况下，这种行为并不是你想要的。通常，调用方法的其他部分依赖调用结果，或者至少从包含此调用的方法中返回前需要完成此被调用的方法。

一个同样重要的问题是在调用的 async 方法中产生的异常将发生什么情况。在返回 Task 或 Task&lt;TResult&gt; 的方法中产生的异常存储在返回的任务中。如果你不等待任务完成或显式检查异常，则异常将丢失。如果你等待任务完成，则此异常将重新抛出。

最佳的做法是你应始终等待此调用完成。

仅当你确定不需要等待异步调用完成，并且调用的方法不会产生任何异常时，你可以考虑取消警告。为此，你可以通过将调用的任务结果分配给一个变量来取消警告。</target>
        <note />
      </trans-unit>
      <trans-unit id="ERR_SynchronizedAsyncMethod">
        <source>'MethodImplOptions.Synchronized' cannot be applied to an async method</source>
        <target state="translated">'"MethodImplOptions.Synchronized" 不能应用于异步方法</target>
        <note />
      </trans-unit>
      <trans-unit id="ERR_NoConversionForCallerLineNumberParam">
        <source>CallerLineNumberAttribute cannot be applied because there are no standard conversions from type '{0}' to type '{1}'</source>
        <target state="translated">无法应用 CallerLineNumberAttribute，因为不存在从类型“{0}”到类型“{1}”的标准转换</target>
        <note />
      </trans-unit>
      <trans-unit id="ERR_NoConversionForCallerFilePathParam">
        <source>CallerFilePathAttribute cannot be applied because there are no standard conversions from type '{0}' to type '{1}'</source>
        <target state="translated">无法应用 CallerFilePathAttribute，因为不存在从类型“{0}”到类型“{1}”的标准转换</target>
        <note />
      </trans-unit>
      <trans-unit id="ERR_NoConversionForCallerMemberNameParam">
        <source>CallerMemberNameAttribute cannot be applied because there are no standard conversions from type '{0}' to type '{1}'</source>
        <target state="translated">无法应用 CallerMemberNameAttribute，因为不存在从类型“{0}”到类型“{1}”的标准转换</target>
        <note />
      </trans-unit>
      <trans-unit id="ERR_BadCallerLineNumberParamWithoutDefaultValue">
        <source>The CallerLineNumberAttribute may only be applied to parameters with default values</source>
        <target state="translated">CallerLineNumberAttribute 只能应用于具有默认值的参数</target>
        <note />
      </trans-unit>
      <trans-unit id="ERR_BadCallerFilePathParamWithoutDefaultValue">
        <source>The CallerFilePathAttribute may only be applied to parameters with default values</source>
        <target state="translated">CallerFilePathAttribute 只能应用于具有默认值的参数</target>
        <note />
      </trans-unit>
      <trans-unit id="ERR_BadCallerMemberNameParamWithoutDefaultValue">
        <source>The CallerMemberNameAttribute may only be applied to parameters with default values</source>
        <target state="translated">CallerMemberNameAttribute 只能应用于具有默认值的参数</target>
        <note />
      </trans-unit>
      <trans-unit id="WRN_CallerLineNumberParamForUnconsumedLocation">
        <source>The CallerLineNumberAttribute applied to parameter '{0}' will have no effect because it applies to a member that is used in contexts that do not allow optional arguments</source>
        <target state="translated">应用于形参“{0}”的 CallerLineNumberAttribute 将不起任何作用，因为它适用于不允许指定可选实参的上下文中使用的成员</target>
        <note />
      </trans-unit>
      <trans-unit id="WRN_CallerLineNumberParamForUnconsumedLocation_Title">
        <source>The CallerLineNumberAttribute will have no effect because it applies to a member that is used in contexts that do not allow optional arguments</source>
        <target state="translated">CallerLineNumberAttribute 将不起任何作用，因为它适用于不允许可选参数的上下文中使用的成员</target>
        <note />
      </trans-unit>
      <trans-unit id="WRN_CallerFilePathParamForUnconsumedLocation">
        <source>The CallerFilePathAttribute applied to parameter '{0}' will have no effect because it applies to a member that is used in contexts that do not allow optional arguments</source>
        <target state="translated">应用到参数“{0}”的 CallerFilePathAttribute 将不起作用，因为它应用到的成员在不允许使用可选参数的上下文中使用</target>
        <note />
      </trans-unit>
      <trans-unit id="WRN_CallerFilePathParamForUnconsumedLocation_Title">
        <source>The CallerFilePathAttribute will have no effect because it applies to a member that is used in contexts that do not allow optional arguments</source>
        <target state="translated">CallerFilePathAttribute 将不起作用，因为它应用到的成员在不允许使用可选参数的上下文中使用</target>
        <note />
      </trans-unit>
      <trans-unit id="WRN_CallerMemberNameParamForUnconsumedLocation">
        <source>The CallerMemberNameAttribute applied to parameter '{0}' will have no effect because it applies to a member that is used in contexts that do not allow optional arguments</source>
        <target state="translated">应用于形参“{0}”的 CallerMemberNameAttribute 将不起任何作用，因为它适用于不允许指定可选实参的上下文中使用的成员</target>
        <note />
      </trans-unit>
      <trans-unit id="WRN_CallerMemberNameParamForUnconsumedLocation_Title">
        <source>The CallerMemberNameAttribute will have no effect because it applies to a member that is used in contexts that do not allow optional arguments</source>
        <target state="translated">CallerMemberNameAttribute 将不起任何作用，因为它适用于不允许可选参数的上下文中使用的成员</target>
        <note />
      </trans-unit>
      <trans-unit id="ERR_NoEntryPoint">
        <source>Program does not contain a static 'Main' method suitable for an entry point</source>
        <target state="translated">程序不包含适合于入口点的静态 "Main" 方法</target>
        <note />
      </trans-unit>
      <trans-unit id="ERR_ArrayInitializerIncorrectLength">
        <source>An array initializer of length '{0}' is expected</source>
        <target state="translated">应为一个长度为“{0}”的数组初始值设定项</target>
        <note />
      </trans-unit>
      <trans-unit id="ERR_ArrayInitializerExpected">
        <source>A nested array initializer is expected</source>
        <target state="translated">应输入嵌套数组初始值设定项</target>
        <note />
      </trans-unit>
      <trans-unit id="ERR_IllegalVarianceSyntax">
        <source>Invalid variance modifier. Only interface and delegate type parameters can be specified as variant.</source>
        <target state="translated">方差修饰符无效。只有接口和委托类型的参数可以指定为变量。</target>
        <note />
      </trans-unit>
      <trans-unit id="ERR_UnexpectedAliasedName">
        <source>Unexpected use of an aliased name</source>
        <target state="translated">意外使用了别名</target>
        <note />
      </trans-unit>
      <trans-unit id="ERR_UnexpectedGenericName">
        <source>Unexpected use of a generic name</source>
        <target state="translated">意外使用了通用名称</target>
        <note />
      </trans-unit>
      <trans-unit id="ERR_UnexpectedUnboundGenericName">
        <source>Unexpected use of an unbound generic name</source>
        <target state="translated">意外使用了未绑定的通用名称</target>
        <note />
      </trans-unit>
      <trans-unit id="ERR_GlobalStatement">
        <source>Expressions and statements can only occur in a method body</source>
        <target state="translated">表达式和语句只能在方法体中出现</target>
        <note />
      </trans-unit>
      <trans-unit id="ERR_NamedArgumentForArray">
        <source>An array access may not have a named argument specifier</source>
        <target state="translated">数组访问可能没有命名参数说明符</target>
        <note />
      </trans-unit>
      <trans-unit id="ERR_NotYetImplementedInRoslyn">
        <source>This language feature ('{0}') is not yet implemented.</source>
        <target state="translated">尚未实现此语言功能(“{0}”)。</target>
        <note />
      </trans-unit>
      <trans-unit id="ERR_DefaultValueNotAllowed">
        <source>Default values are not valid in this context.</source>
        <target state="translated">默认值在此上下文中无效。</target>
        <note />
      </trans-unit>
      <trans-unit id="ERR_CantOpenIcon">
        <source>Error opening icon file {0} -- {1}</source>
        <target state="translated">打开图标文件 {0} 时出错 -- {1}</target>
        <note />
      </trans-unit>
      <trans-unit id="ERR_CantOpenWin32Manifest">
        <source>Error opening Win32 manifest file {0} -- {1}</source>
        <target state="translated">打开 Win32 清单文件 {0} 时出错 -- {1}</target>
        <note />
      </trans-unit>
      <trans-unit id="ERR_ErrorBuildingWin32Resources">
        <source>Error building Win32 resources -- {0}</source>
        <target state="translated">生成 Win32 资源时出错 -- {0}</target>
        <note />
      </trans-unit>
      <trans-unit id="ERR_DefaultValueBeforeRequiredValue">
        <source>Optional parameters must appear after all required parameters</source>
        <target state="translated">可选参数必须出现在所有必需参数之后</target>
        <note />
      </trans-unit>
      <trans-unit id="ERR_ExplicitImplCollisionOnRefOut">
        <source>Cannot inherit interface '{0}' with the specified type parameters because it causes method '{1}' to contain overloads which differ only on ref and out</source>
        <target state="translated">无法使用指定的类型参数继承接口“{0}”，因为它会导致方法“{1}”包含仅在 ref 和 out 上存在不同的重载</target>
        <note />
      </trans-unit>
      <trans-unit id="ERR_PartialWrongTypeParamsVariance">
        <source>Partial declarations of '{0}' must have the same type parameter names and variance modifiers in the same order</source>
        <target state="translated">“{0}”的分部声明必须具有相同类型的参数名和差异修饰符，同时顺序也必须相同</target>
        <note />
      </trans-unit>
      <trans-unit id="ERR_UnexpectedVariance">
        <source>Invalid variance: The type parameter '{1}' must be {3} valid on '{0}'. '{1}' is {2}.</source>
        <target state="translated">差异无效: 类型参数“{1}”必须是在“{0}”上有效的 {3}。“{1}”为 {2}。</target>
        <note />
      </trans-unit>
      <trans-unit id="ERR_DeriveFromDynamic">
        <source>'{0}': cannot derive from the dynamic type</source>
        <target state="translated">'“{0}”: 无法从动态类型派生</target>
        <note />
      </trans-unit>
      <trans-unit id="ERR_DeriveFromConstructedDynamic">
        <source>'{0}': cannot implement a dynamic interface '{1}'</source>
        <target state="translated">'“{0}”: 无法实现动态接口“{1}”</target>
        <note />
      </trans-unit>
      <trans-unit id="ERR_DynamicTypeAsBound">
        <source>Constraint cannot be the dynamic type</source>
        <target state="translated">约束不能为动态类型</target>
        <note />
      </trans-unit>
      <trans-unit id="ERR_ConstructedDynamicTypeAsBound">
        <source>Constraint cannot be a dynamic type '{0}'</source>
        <target state="translated">约束不能是动态类型“{0}”</target>
        <note />
      </trans-unit>
      <trans-unit id="ERR_DynamicRequiredTypesMissing">
        <source>One or more types required to compile a dynamic expression cannot be found. Are you missing a reference?</source>
        <target state="translated">找不到编译动态表达式所需的一个或多个类型。是否缺少引用?</target>
        <note />
      </trans-unit>
      <trans-unit id="ERR_MetadataNameTooLong">
        <source>Name '{0}' exceeds the maximum length allowed in metadata.</source>
        <target state="translated">名称“{0}”超出元数据中允许的最大长度。</target>
        <note />
      </trans-unit>
      <trans-unit id="ERR_AttributesNotAllowed">
        <source>Attributes are not valid in this context.</source>
        <target state="translated">特性在此上下文中无效。</target>
        <note />
      </trans-unit>
      <trans-unit id="ERR_ExternAliasNotAllowed">
        <source>'extern alias' is not valid in this context</source>
        <target state="translated">'“外部别名”在此上下文中无效</target>
        <note />
      </trans-unit>
      <trans-unit id="WRN_IsDynamicIsConfusing">
        <source>Using '{0}' to test compatibility with '{1}' is essentially identical to testing compatibility with '{2}' and will succeed for all non-null values</source>
        <target state="translated">使用“{0}”测试与“{1}”的兼容性和测试与“{2}”的兼容性实质上是相同的，且对于所有非 null 值都将成功</target>
        <note />
      </trans-unit>
      <trans-unit id="WRN_IsDynamicIsConfusing_Title">
        <source>Using 'is' to test compatibility with 'dynamic' is essentially identical to testing compatibility with 'Object'</source>
        <target state="translated">使用 "is" 测试与 "dynamic" 的兼容性和测试与 "object" 的兼容性实质上是相同的</target>
        <note />
      </trans-unit>
      <trans-unit id="ERR_YieldNotAllowedInScript">
        <source>Cannot use 'yield' in top-level script code</source>
        <target state="translated">无法在顶级脚本代码中使用“yield”</target>
        <note />
      </trans-unit>
      <trans-unit id="ERR_NamespaceNotAllowedInScript">
        <source>Cannot declare namespace in script code</source>
        <target state="translated">无法在脚本代码中声明命名空间</target>
        <note />
      </trans-unit>
      <trans-unit id="ERR_GlobalAttributesNotAllowed">
        <source>Assembly and module attributes are not allowed in this context</source>
        <target state="translated">在此上下文中不允许有程序集和模块特性</target>
        <note />
      </trans-unit>
      <trans-unit id="ERR_InvalidDelegateType">
        <source>Delegate '{0}' has no invoke method or an invoke method with a return type or parameter types that are not supported.</source>
        <target state="translated">委托“{0}”没有调用方法，或调用方法有不受支持的返回类型或参数类型。</target>
        <note />
      </trans-unit>
      <trans-unit id="WRN_MainIgnored">
        <source>The entry point of the program is global script code; ignoring '{0}' entry point.</source>
        <target state="translated">程序的入口点是全局脚本代码；正在忽略“{0}”入口点。</target>
        <note />
      </trans-unit>
      <trans-unit id="WRN_MainIgnored_Title">
        <source>The entry point of the program is global script code; ignoring entry point</source>
        <target state="translated">程序的入口点是全局脚本代码；正在忽略入口点</target>
        <note />
      </trans-unit>
      <trans-unit id="ERR_StaticInAsOrIs">
        <source>The second operand of an 'is' or 'as' operator may not be static type '{0}'</source>
        <target state="translated">“is”或“as”运算符的第二个操作数不能是静态类型“{0}”</target>
        <note />
      </trans-unit>
      <trans-unit id="ERR_BadVisEventType">
        <source>Inconsistent accessibility: event type '{1}' is less accessible than event '{0}'</source>
        <target state="translated">可访问性不一致: 事件类型“{1}”的可访问性低于事件“{0}”</target>
        <note />
      </trans-unit>
      <trans-unit id="ERR_NamedArgumentSpecificationBeforeFixedArgument">
        <source>Named argument specifications must appear after all fixed arguments have been specified. Please use language version {0} or greater to allow non-trailing named arguments.</source>
        <target state="translated">命名参数规范必须出现在所有固定参数都已指定完毕后。请使用语言版本 {0} 或更高版本，以允许非尾随命名参数。</target>
        <note />
      </trans-unit>
      <trans-unit id="ERR_NamedArgumentSpecificationBeforeFixedArgumentInDynamicInvocation">
        <source>Named argument specifications must appear after all fixed arguments have been specified in a dynamic invocation.</source>
        <target state="translated">命名参数规范必须出现在已在动态调用中指定所有固定参数之后。</target>
        <note />
      </trans-unit>
      <trans-unit id="ERR_BadNamedArgument">
        <source>The best overload for '{0}' does not have a parameter named '{1}'</source>
        <target state="translated">“{0}”的最佳重载没有名为“{1}”的参数</target>
        <note />
      </trans-unit>
      <trans-unit id="ERR_BadNamedArgumentForDelegateInvoke">
        <source>The delegate '{0}' does not have a parameter named '{1}'</source>
        <target state="translated">委托“{0}”没有名为“{1}”的参数</target>
        <note />
      </trans-unit>
      <trans-unit id="ERR_DuplicateNamedArgument">
        <source>Named argument '{0}' cannot be specified multiple times</source>
        <target state="translated">不能多次指定所命名的参数“{0}”。</target>
        <note />
      </trans-unit>
      <trans-unit id="ERR_NamedArgumentUsedInPositional">
        <source>Named argument '{0}' specifies a parameter for which a positional argument has already been given</source>
        <target state="translated">命名参数“{0}”指定的形参已被赋予位置参数</target>
        <note />
      </trans-unit>
      <trans-unit id="ERR_BadNonTrailingNamedArgument">
        <source>Named argument '{0}' is used out-of-position but is followed by an unnamed argument</source>
        <target state="translated">命名参数“{0}”的使用位置不当，但后跟一个未命名参数</target>
        <note />
      </trans-unit>
      <trans-unit id="ERR_DefaultValueUsedWithAttributes">
        <source>Cannot specify default parameter value in conjunction with DefaultParameterAttribute or OptionalAttribute</source>
        <target state="translated">不能同时指定默认参数值与 DefaultParameterAttribute 或 OptionalAttribute</target>
        <note />
      </trans-unit>
      <trans-unit id="ERR_DefaultValueMustBeConstant">
        <source>Default parameter value for '{0}' must be a compile-time constant</source>
        <target state="translated">“{0}”的默认参数值必须是编译时常量</target>
        <note />
      </trans-unit>
      <trans-unit id="ERR_RefOutDefaultValue">
        <source>A ref or out parameter cannot have a default value</source>
        <target state="translated">ref 或 out 参数不能有默认值</target>
        <note />
      </trans-unit>
      <trans-unit id="ERR_DefaultValueForExtensionParameter">
        <source>Cannot specify a default value for the 'this' parameter</source>
        <target state="translated">不能为 "this" 参数指定默认值</target>
        <note />
      </trans-unit>
      <trans-unit id="ERR_DefaultValueForParamsParameter">
        <source>Cannot specify a default value for a parameter array</source>
        <target state="translated">无法为参数数组指定默认值</target>
        <note />
      </trans-unit>
      <trans-unit id="ERR_NoConversionForDefaultParam">
        <source>A value of type '{0}' cannot be used as a default parameter because there are no standard conversions to type '{1}'</source>
        <target state="translated">不能将“{0}”类型的值用作默认参数，因为没有到类型“{1}”的标准转换</target>
        <note />
      </trans-unit>
      <trans-unit id="ERR_NoConversionForNubDefaultParam">
        <source>A value of type '{0}' cannot be used as default parameter for nullable parameter '{1}' because '{0}' is not a simple type</source>
        <target state="translated">无法将类型为“{0}”的值用作可以为 null 的参数“{1}”的默认参数，因为“{0}”不是简单类型</target>
        <note />
      </trans-unit>
      <trans-unit id="ERR_NotNullRefDefaultParameter">
        <source>'{0}' is of type '{1}'. A default parameter value of a reference type other than string can only be initialized with null</source>
        <target state="translated">'“{0}”的类型为“{1}”。只能用 Null 对引用类型(字符串除外)的默认参数值进行初始化</target>
        <note />
      </trans-unit>
      <trans-unit id="WRN_DefaultValueForUnconsumedLocation">
        <source>The default value specified for parameter '{0}' will have no effect because it applies to a member that is used in contexts that do not allow optional arguments</source>
        <target state="translated">为形参“{0}”指定的默认值将不起任何作用，因为它适用于在不允许指定可选实参的上下文中使用的成员</target>
        <note />
      </trans-unit>
      <trans-unit id="WRN_DefaultValueForUnconsumedLocation_Title">
        <source>The default value specified will have no effect because it applies to a member that is used in contexts that do not allow optional arguments</source>
        <target state="translated">指定的默认值将不起任何作用，因为它适用于不允许可选参数的上下文中使用的成员</target>
        <note />
      </trans-unit>
      <trans-unit id="ERR_PublicKeyFileFailure">
        <source>Error signing output with public key from file '{0}' -- {1}</source>
        <target state="translated">使用来自文件“{0}”的公钥对输出签名时出错 -- {1}</target>
        <note />
      </trans-unit>
      <trans-unit id="ERR_PublicKeyContainerFailure">
        <source>Error signing output with public key from container '{0}' -- {1}</source>
        <target state="translated">使用来自容器“{0}”的公钥对输出签名时出错 -- {1}</target>
        <note />
      </trans-unit>
      <trans-unit id="ERR_BadDynamicTypeof">
        <source>The typeof operator cannot be used on the dynamic type</source>
        <target state="translated">typeof 运算符不能用在动态类型上</target>
        <note />
      </trans-unit>
      <trans-unit id="ERR_ExpressionTreeContainsDynamicOperation">
        <source>An expression tree may not contain a dynamic operation</source>
        <target state="translated">表达式树不能包含动态操作</target>
        <note />
      </trans-unit>
      <trans-unit id="ERR_BadAsyncExpressionTree">
        <source>Async lambda expressions cannot be converted to expression trees</source>
        <target state="translated">异步 lambda 表达式无法转换为表达式树</target>
        <note />
      </trans-unit>
      <trans-unit id="ERR_DynamicAttributeMissing">
        <source>Cannot define a class or member that utilizes 'dynamic' because the compiler required type '{0}' cannot be found. Are you missing a reference?</source>
        <target state="translated">无法定义使用“dynamic”的类或成员，因为找不到编译器所需的类型“{0}”。是否缺少引用?</target>
        <note />
      </trans-unit>
      <trans-unit id="ERR_CannotPassNullForFriendAssembly">
        <source>Cannot pass null for friend assembly name</source>
        <target state="translated">无法为友元程序集名称传递 null</target>
        <note />
      </trans-unit>
      <trans-unit id="ERR_SignButNoPrivateKey">
        <source>Key file '{0}' is missing the private key needed for signing</source>
        <target state="translated">密钥文件“{0}”缺少签名所需的私钥</target>
        <note />
      </trans-unit>
      <trans-unit id="ERR_PublicSignButNoKey">
        <source>Public signing was specified and requires a public key, but no public key was specified.</source>
        <target state="translated">指定了公共签名并需要公钥，但未指定公钥。</target>
        <note />
      </trans-unit>
      <trans-unit id="ERR_PublicSignNetModule">
        <source>Public signing is not supported for netmodules.</source>
        <target state="translated">netmodule 不支持公共签名。</target>
        <note />
      </trans-unit>
      <trans-unit id="WRN_DelaySignButNoKey">
        <source>Delay signing was specified and requires a public key, but no public key was specified</source>
        <target state="translated">指定了延迟签名，这需要公钥，但是未指定任何公钥</target>
        <note />
      </trans-unit>
      <trans-unit id="WRN_DelaySignButNoKey_Title">
        <source>Delay signing was specified and requires a public key, but no public key was specified</source>
        <target state="translated">指定了延迟签名，这需要公钥，但是未指定任何公钥</target>
        <note />
      </trans-unit>
      <trans-unit id="ERR_InvalidVersionFormat">
        <source>The specified version string does not conform to the required format - major[.minor[.build[.revision]]]</source>
        <target state="translated">指定版本字符串不符合所需格式 - major[.minor[.build[.revision]]]</target>
        <note />
      </trans-unit>
      <trans-unit id="ERR_InvalidVersionFormatDeterministic">
        <source>The specified version string contains wildcards, which are not compatible with determinism. Either remove wildcards from the version string, or disable determinism for this compilation</source>
        <target state="translated">指定的版本字符串包含通配符，这与确定性不兼容。请删除版本字符串中的通配符，或禁用此编译的确定性。</target>
        <note />
      </trans-unit>
      <trans-unit id="ERR_InvalidVersionFormat2">
        <source>The specified version string does not conform to the required format - major.minor.build.revision (without wildcards)</source>
        <target state="translated">指定的版本字符串不符合所需格式 - major.minor.build.revision (不带通配符)</target>
        <note />
      </trans-unit>
      <trans-unit id="WRN_InvalidVersionFormat">
        <source>The specified version string does not conform to the recommended format - major.minor.build.revision</source>
        <target state="translated">指定版本字符串不符合建议格式 - major.minor.build.revision</target>
        <note />
      </trans-unit>
      <trans-unit id="WRN_InvalidVersionFormat_Title">
        <source>The specified version string does not conform to the recommended format - major.minor.build.revision</source>
        <target state="translated">指定版本字符串不符合建议格式 - major.minor.build.revision</target>
        <note />
      </trans-unit>
      <trans-unit id="ERR_InvalidAssemblyCultureForExe">
        <source>Executables cannot be satellite assemblies; culture should always be empty</source>
        <target state="translated">可执行文件不能是附属程序集；区域性应始终为空</target>
        <note />
      </trans-unit>
      <trans-unit id="ERR_NoCorrespondingArgument">
        <source>There is no argument given that corresponds to the required formal parameter '{0}' of '{1}'</source>
        <target state="translated">未提供与“{1}”的必需形参“{0}”对应的实参</target>
        <note />
      </trans-unit>
      <trans-unit id="WRN_UnimplementedCommandLineSwitch">
        <source>The command line switch '{0}' is not yet implemented and was ignored.</source>
        <target state="translated">命令行开关“{0}”尚未实现，已忽略。</target>
        <note />
      </trans-unit>
      <trans-unit id="WRN_UnimplementedCommandLineSwitch_Title">
        <source>Command line switch is not yet implemented</source>
        <target state="translated">命令行开关尚未实现</target>
        <note />
      </trans-unit>
      <trans-unit id="ERR_ModuleEmitFailure">
        <source>Failed to emit module '{0}'.</source>
        <target state="translated">未能发出模块“{0}”。</target>
        <note />
      </trans-unit>
      <trans-unit id="ERR_FixedLocalInLambda">
        <source>Cannot use fixed local '{0}' inside an anonymous method, lambda expression, or query expression</source>
        <target state="translated">在匿名方法、lambda 表达式或查询表达式中不能使用固定的局部变量“{0}”</target>
        <note />
      </trans-unit>
      <trans-unit id="ERR_ExpressionTreeContainsNamedArgument">
        <source>An expression tree may not contain a named argument specification</source>
        <target state="translated">表达式树可能不包含命名参数规范</target>
        <note />
      </trans-unit>
      <trans-unit id="ERR_ExpressionTreeContainsOptionalArgument">
        <source>An expression tree may not contain a call or invocation that uses optional arguments</source>
        <target state="translated">表达式树可能不包含使用可选参数的调用</target>
        <note />
      </trans-unit>
      <trans-unit id="ERR_ExpressionTreeContainsIndexedProperty">
        <source>An expression tree may not contain an indexed property</source>
        <target state="translated">表达式树不能包含索引属性</target>
        <note />
      </trans-unit>
      <trans-unit id="ERR_IndexedPropertyRequiresParams">
        <source>Indexed property '{0}' has non-optional arguments which must be provided</source>
        <target state="translated">索引属性“{0}”具有必须提供的非可选参数</target>
        <note />
      </trans-unit>
      <trans-unit id="ERR_IndexedPropertyMustHaveAllOptionalParams">
        <source>Indexed property '{0}' must have all arguments optional</source>
        <target state="translated">索引属性“{0}”的所有参数都必须可选</target>
        <note />
      </trans-unit>
      <trans-unit id="ERR_SpecialByRefInLambda">
        <source>Instance of type '{0}' cannot be used inside a nested function, query expression, iterator block or async method</source>
        <target state="translated">“{0}”类型的实例不能在嵌套函数、查询表达式、迭代器块或异步方法中使用</target>
        <note />
      </trans-unit>
      <trans-unit id="ERR_SecurityAttributeMissingAction">
        <source>First argument to a security attribute must be a valid SecurityAction</source>
        <target state="translated">安全特性的第一个参数必须是有效的 SecurityAction</target>
        <note />
      </trans-unit>
      <trans-unit id="ERR_SecurityAttributeInvalidAction">
        <source>Security attribute '{0}' has an invalid SecurityAction value '{1}'</source>
        <target state="translated">安全特性“{0}”具有无效 SecurityAction 值“{1}”</target>
        <note />
      </trans-unit>
      <trans-unit id="ERR_SecurityAttributeInvalidActionAssembly">
        <source>SecurityAction value '{0}' is invalid for security attributes applied to an assembly</source>
        <target state="translated">SecurityAction 值“{0}”对于应用于程序集的安全特性无效</target>
        <note />
      </trans-unit>
      <trans-unit id="ERR_SecurityAttributeInvalidActionTypeOrMethod">
        <source>SecurityAction value '{0}' is invalid for security attributes applied to a type or a method</source>
        <target state="translated">SecurityAction 值“{0}”对于应用于类型或方法的安全特性无效</target>
        <note />
      </trans-unit>
      <trans-unit id="ERR_PrincipalPermissionInvalidAction">
        <source>SecurityAction value '{0}' is invalid for PrincipalPermission attribute</source>
        <target state="translated">SecurityAction 值“{0}”对于 PrincipalPermission 特性无效</target>
        <note />
      </trans-unit>
      <trans-unit id="ERR_FeatureNotValidInExpressionTree">
        <source>An expression tree may not contain '{0}'</source>
        <target state="translated">表达式树不能包含“{0}”</target>
        <note />
      </trans-unit>
      <trans-unit id="ERR_PermissionSetAttributeInvalidFile">
        <source>Unable to resolve file path '{0}' specified for the named argument '{1}' for PermissionSet attribute</source>
        <target state="translated">无法解析为 PermissionSet 特性的命名参数“{1}”指定的文件路径“{0}”</target>
        <note />
      </trans-unit>
      <trans-unit id="ERR_PermissionSetAttributeFileReadError">
        <source>Error reading file '{0}' specified for the named argument '{1}' for PermissionSet attribute: '{2}'</source>
        <target state="translated">读取为 PermissionSet 特性的命名参数“{1}”指定的文件“{0}”时出错:“{2}”</target>
        <note />
      </trans-unit>
      <trans-unit id="ERR_GlobalSingleTypeNameNotFoundFwd">
        <source>The type name '{0}' could not be found in the global namespace. This type has been forwarded to assembly '{1}' Consider adding a reference to that assembly.</source>
        <target state="translated">未能在全局命名空间中找到类型名“{0}”。此类型已转发到程序集“{1}”。请考虑添加对该程序集的引用。</target>
        <note />
      </trans-unit>
      <trans-unit id="ERR_DottedTypeNameNotFoundInNSFwd">
        <source>The type name '{0}' could not be found in the namespace '{1}'. This type has been forwarded to assembly '{2}' Consider adding a reference to that assembly.</source>
        <target state="translated">未能在命名空间“{1}”中找到类型名“{0}”。此类型已转发到程序集“{2}”。请考虑添加对该程序集的引用。</target>
        <note />
      </trans-unit>
      <trans-unit id="ERR_SingleTypeNameNotFoundFwd">
        <source>The type name '{0}' could not be found. This type has been forwarded to assembly '{1}'. Consider adding a reference to that assembly.</source>
        <target state="translated">未能找到类型名“{0}”。此类型已转发到程序集“{1}”。请考虑添加对该程序集的引用。</target>
        <note />
      </trans-unit>
      <trans-unit id="ERR_AssemblySpecifiedForLinkAndRef">
        <source>Assemblies '{0}' and '{1}' refer to the same metadata but only one is a linked reference (specified using /link option); consider removing one of the references.</source>
        <target state="translated">程序集“{0}”和“{1}”引用相同元数据，但是只有一个是链接引用(使用 /link 选项指定)；请考虑删除其中一个引用。</target>
        <note />
      </trans-unit>
      <trans-unit id="WRN_DeprecatedCollectionInitAdd">
        <source>The best overloaded Add method '{0}' for the collection initializer element is obsolete.</source>
        <target state="translated">与集合初始值设定项元素最匹配的重载 Add 方法“{0}”已过时。</target>
        <note />
      </trans-unit>
      <trans-unit id="WRN_DeprecatedCollectionInitAdd_Title">
        <source>The best overloaded Add method for the collection initializer element is obsolete</source>
        <target state="translated">与集合初始值设定项元素最匹配的重载 Add 方法已过时</target>
        <note />
      </trans-unit>
      <trans-unit id="WRN_DeprecatedCollectionInitAddStr">
        <source>The best overloaded Add method '{0}' for the collection initializer element is obsolete. {1}</source>
        <target state="translated">与集合初始值设定项元素最匹配的重载 Add 方法“{0}”已过时。{1}</target>
        <note />
      </trans-unit>
      <trans-unit id="WRN_DeprecatedCollectionInitAddStr_Title">
        <source>The best overloaded Add method for the collection initializer element is obsolete</source>
        <target state="translated">与集合初始值设定项元素最匹配的重载 Add 方法已过时</target>
        <note />
      </trans-unit>
      <trans-unit id="ERR_DeprecatedCollectionInitAddStr">
        <source>The best overloaded Add method '{0}' for the collection initializer element is obsolete. {1}</source>
        <target state="translated">与集合初始值设定项元素最匹配的重载 Add 方法“{0}”已过时。{1}</target>
        <note />
      </trans-unit>
      <trans-unit id="ERR_IteratorInInteractive">
        <source>Yield statements may not appear at the top level in interactive code.</source>
        <target state="translated">Yield 语句不能出现在交互代码中的顶层。</target>
        <note />
      </trans-unit>
      <trans-unit id="ERR_SecurityAttributeInvalidTarget">
        <source>Security attribute '{0}' is not valid on this declaration type. Security attributes are only valid on assembly, type and method declarations.</source>
        <target state="translated">安全特性“{0}”对此声明类型无效。安全特性仅对程序集、类型和方法声明有效。</target>
        <note />
      </trans-unit>
      <trans-unit id="ERR_BadDynamicMethodArg">
        <source>Cannot use an expression of type '{0}' as an argument to a dynamically dispatched operation.</source>
        <target state="translated">无法将类型为“{0}”的表达式用作动态调度的操作的参数。</target>
        <note />
      </trans-unit>
      <trans-unit id="ERR_BadDynamicMethodArgLambda">
        <source>Cannot use a lambda expression as an argument to a dynamically dispatched operation without first casting it to a delegate or expression tree type.</source>
        <target state="translated">如果不事先将 lambda 表达式强制转换为委托或表达式树类型，则无法将该表达式用作动态调度的操作的参数。</target>
        <note />
      </trans-unit>
      <trans-unit id="ERR_BadDynamicMethodArgMemgrp">
        <source>Cannot use a method group as an argument to a dynamically dispatched operation. Did you intend to invoke the method?</source>
        <target state="translated">无法将方法组用作动态调度的操作的参数。是否要调用该方法?</target>
        <note />
      </trans-unit>
      <trans-unit id="ERR_NoDynamicPhantomOnBase">
        <source>The call to method '{0}' needs to be dynamically dispatched, but cannot be because it is part of a base access expression. Consider casting the dynamic arguments or eliminating the base access.</source>
        <target state="translated">需要动态调度对方法“{0}”的调用，但无法实现，因为该调用是基访问表达式的一部分。请考虑强制转换动态参数或消除基访问。</target>
        <note />
      </trans-unit>
      <trans-unit id="ERR_BadDynamicQuery">
        <source>Query expressions over source type 'dynamic' or with a join sequence of type 'dynamic' are not allowed</source>
        <target state="translated">不允许源类型 "dynamic" 上或具有类型 "dynamic" 的连接序列的查询表达式</target>
        <note />
      </trans-unit>
      <trans-unit id="ERR_NoDynamicPhantomOnBaseIndexer">
        <source>The indexer access needs to be dynamically dispatched, but cannot be because it is part of a base access expression. Consider casting the dynamic arguments or eliminating the base access.</source>
        <target state="translated">索引器访问需要进行动态调度，但未能如此，因为它是基访问表达式的一般分。请考虑强制转换动态参数或消除基访问。</target>
        <note />
      </trans-unit>
      <trans-unit id="WRN_DynamicDispatchToConditionalMethod">
        <source>The dynamically dispatched call to method '{0}' may fail at runtime because one or more applicable overloads are conditional methods.</source>
        <target state="translated">动态调度的方法“{0}”调用可能会在运行时失败，因为一个或多个适用的重载为条件方法。</target>
        <note />
      </trans-unit>
      <trans-unit id="WRN_DynamicDispatchToConditionalMethod_Title">
        <source>Dynamically dispatched call may fail at runtime because one or more applicable overloads are conditional methods</source>
        <target state="translated">动态调度的调用可能会在运行时失败，因为一个或多个适用的重载为条件方法</target>
        <note />
      </trans-unit>
      <trans-unit id="ERR_BadArgTypeDynamicExtension">
        <source>'{0}' has no applicable method named '{1}' but appears to have an extension method by that name. Extension methods cannot be dynamically dispatched. Consider casting the dynamic arguments or calling the extension method without the extension method syntax.</source>
        <target state="translated">'“{0}”不具有名为“{1}”的适用方法，但是似乎有该名称的扩展方法。无法动态调度扩展方法。请考虑强制转换动态参数或在不使用扩展方法语法的情况下调用扩展方法。</target>
        <note />
      </trans-unit>
      <trans-unit id="WRN_CallerFilePathPreferredOverCallerMemberName">
        <source>The CallerMemberNameAttribute applied to parameter '{0}' will have no effect. It is overridden by the CallerFilePathAttribute.</source>
        <target state="translated">应用于参数“{0}”的 CallerMemberNameAttribute 将不起任何作用。它由 CallerFilePathAttribute 重写。</target>
        <note />
      </trans-unit>
      <trans-unit id="WRN_CallerFilePathPreferredOverCallerMemberName_Title">
        <source>The CallerMemberNameAttribute will have no effect; it is overridden by the CallerFilePathAttribute</source>
        <target state="translated">CallerMemberNameAttribute 将不起任何作用；它由 CallerFilePathAttribute 重写</target>
        <note />
      </trans-unit>
      <trans-unit id="WRN_CallerLineNumberPreferredOverCallerMemberName">
        <source>The CallerMemberNameAttribute applied to parameter '{0}' will have no effect. It is overridden by the CallerLineNumberAttribute.</source>
        <target state="translated">应用于参数“{0}”的 CallerMemberNameAttribute 将不起任何作用。它由 CallerLineNumberAttribute 重写。</target>
        <note />
      </trans-unit>
      <trans-unit id="WRN_CallerLineNumberPreferredOverCallerMemberName_Title">
        <source>The CallerMemberNameAttribute will have no effect; it is overridden by the CallerLineNumberAttribute</source>
        <target state="translated">CallerMemberNameAttribute 将不起任何作用；它由 CallerLineNumberAttribute 重写</target>
        <note />
      </trans-unit>
      <trans-unit id="WRN_CallerLineNumberPreferredOverCallerFilePath">
        <source>The CallerFilePathAttribute applied to parameter '{0}' will have no effect. It is overridden by the CallerLineNumberAttribute.</source>
        <target state="translated">应用于参数“{0}”的 CallerFilePathAttribute 将不起任何作用。它由 CallerLineNumberAttribute 重写。</target>
        <note />
      </trans-unit>
      <trans-unit id="WRN_CallerLineNumberPreferredOverCallerFilePath_Title">
        <source>The CallerFilePathAttribute will have no effect; it is overridden by the CallerLineNumberAttribute</source>
        <target state="translated">CallerFilePathAttribute 将不起任何作用；它由 CallerLineNumberAttribute 重写</target>
        <note />
      </trans-unit>
      <trans-unit id="ERR_InvalidDynamicCondition">
        <source>Expression must be implicitly convertible to Boolean or its type '{0}' must define operator '{1}'.</source>
        <target state="translated">表达式必须可隐式转换为布尔值，或其类型“{0}”必须定义运算符“{1}”。</target>
        <note />
      </trans-unit>
      <trans-unit id="ERR_MixingWinRTEventWithRegular">
        <source>'{0}' cannot implement '{1}' because '{2}' is a Windows Runtime event and '{3}' is a regular .NET event.</source>
        <target state="translated">'“{0}”无法实现“{1}”，因为“{2}”是 Windows 运行时事件，“{3}”是常规 .NET 事件。</target>
        <note />
      </trans-unit>
      <trans-unit id="WRN_CA2000_DisposeObjectsBeforeLosingScope1">
        <source>Call System.IDisposable.Dispose() on allocated instance of {0} before all references to it are out of scope.</source>
        <target state="translated">请在对 {0} 的所有引用超出范围之前，对它的分配实例调用 Call System.IDisposable.Dispose()。</target>
        <note />
      </trans-unit>
      <trans-unit id="WRN_CA2000_DisposeObjectsBeforeLosingScope1_Title">
        <source>Call System.IDisposable.Dispose() on allocated instance before all references to it are out of scope</source>
        <target state="translated">在对已分配实例的所有引用超出范围之前，对它调用 System.IDisposable.Dispose()</target>
        <note />
      </trans-unit>
      <trans-unit id="WRN_CA2000_DisposeObjectsBeforeLosingScope2">
        <source>Allocated instance of {0} is not disposed along all exception paths.  Call System.IDisposable.Dispose() before all references to it are out of scope.</source>
        <target state="translated">{0} 的分配实例未按所有异常路径释放。请在对它的所有引用超出范围之前，调用 Call System.IDisposable.Dispose()。</target>
        <note />
      </trans-unit>
      <trans-unit id="WRN_CA2000_DisposeObjectsBeforeLosingScope2_Title">
        <source>Allocated instance is not disposed along all exception paths</source>
        <target state="translated">已分配实例未按所有异常路径释放</target>
        <note />
      </trans-unit>
      <trans-unit id="WRN_CA2202_DoNotDisposeObjectsMultipleTimes">
        <source>Object '{0}' can be disposed more than once.</source>
        <target state="translated">可以多次释放对象“{0}”。</target>
        <note />
      </trans-unit>
      <trans-unit id="WRN_CA2202_DoNotDisposeObjectsMultipleTimes_Title">
        <source>Object can be disposed more than once</source>
        <target state="translated">可以多次释放对象</target>
        <note />
      </trans-unit>
      <trans-unit id="ERR_NewCoClassOnLink">
        <source>Interop type '{0}' cannot be embedded. Use the applicable interface instead.</source>
        <target state="translated">无法嵌入互操作类型“{0}”。请改用适用的接口。</target>
        <note />
      </trans-unit>
      <trans-unit id="ERR_NoPIANestedType">
        <source>Type '{0}' cannot be embedded because it is a nested type. Consider setting the 'Embed Interop Types' property to false.</source>
        <target state="translated">无法嵌入类型“{0}”，因为它是嵌套类型。请考虑将“嵌入互操作类型”属性设置为 false。</target>
        <note />
      </trans-unit>
      <trans-unit id="ERR_GenericsUsedInNoPIAType">
        <source>Type '{0}' cannot be embedded because it has a generic argument. Consider setting the 'Embed Interop Types' property to false.</source>
        <target state="translated">无法嵌入类型“{0}”，因为它有泛型参数。请考虑将“嵌入互操作类型”属性设置为 false。</target>
        <note />
      </trans-unit>
      <trans-unit id="ERR_InteropStructContainsMethods">
        <source>Embedded interop struct '{0}' can contain only public instance fields.</source>
        <target state="translated">嵌入互操作结构“{0}”只能包含公共实例字段。</target>
        <note />
      </trans-unit>
      <trans-unit id="ERR_WinRtEventPassedByRef">
        <source>A Windows Runtime event may not be passed as an out or ref parameter.</source>
        <target state="translated">无法作为 out 或 ref 参数传递 Windows 运行时事件。</target>
        <note />
      </trans-unit>
      <trans-unit id="ERR_MissingMethodOnSourceInterface">
        <source>Source interface '{0}' is missing method '{1}' which is required to embed event '{2}'.</source>
        <target state="translated">源接口“{0}”缺少方法“{1}”，此方法对嵌入事件“{2}”是必需的。</target>
        <note />
      </trans-unit>
      <trans-unit id="ERR_MissingSourceInterface">
        <source>Interface '{0}' has an invalid source interface which is required to embed event '{1}'.</source>
        <target state="translated">接口“{0}”的源接口无效，该源接口是嵌入事件“{1}”所必需的。</target>
        <note />
      </trans-unit>
      <trans-unit id="ERR_InteropTypeMissingAttribute">
        <source>Interop type '{0}' cannot be embedded because it is missing the required '{1}' attribute.</source>
        <target state="translated">无法嵌入互操作类型“{0}”，因为它缺少必需的“{1}”特性。</target>
        <note />
      </trans-unit>
      <trans-unit id="ERR_NoPIAAssemblyMissingAttribute">
        <source>Cannot embed interop types from assembly '{0}' because it is missing the '{1}' attribute.</source>
        <target state="translated">无法嵌入来自程序集“{0}”的互操作类型，因为它缺少“{1}”特性。</target>
        <note />
      </trans-unit>
      <trans-unit id="ERR_NoPIAAssemblyMissingAttributes">
        <source>Cannot embed interop types from assembly '{0}' because it is missing either the '{1}' attribute or the '{2}' attribute.</source>
        <target state="translated">无法嵌入来自程序集“{0}”的互操作类型，因为它缺少“{1}”特性或“{2}”特性。</target>
        <note />
      </trans-unit>
      <trans-unit id="ERR_InteropTypesWithSameNameAndGuid">
        <source>Cannot embed interop type '{0}' found in both assembly '{1}' and '{2}'. Consider setting the 'Embed Interop Types' property to false.</source>
        <target state="translated">无法嵌入在程序集“{1}”和“{2}”中同时找到的互操作类型“{0}”。请考虑将“嵌入互操作类型”属性设置为 false。</target>
        <note />
      </trans-unit>
      <trans-unit id="ERR_LocalTypeNameClash">
        <source>Embedding the interop type '{0}' from assembly '{1}' causes a name clash in the current assembly. Consider setting the 'Embed Interop Types' property to false.</source>
        <target state="translated">嵌入来自程序集“{1}”的互操作类型“{0}”会导致当前程序集中发生名称冲突。请考虑将“嵌入互操作类型”属性设置为 false。</target>
        <note />
      </trans-unit>
      <trans-unit id="WRN_ReferencedAssemblyReferencesLinkedPIA">
        <source>A reference was created to embedded interop assembly '{0}' because of an indirect reference to that assembly created by assembly '{1}'. Consider changing the 'Embed Interop Types' property on either assembly.</source>
        <target state="translated">由于程序集“{1}”创建了对嵌入互操作程序集“{0}”的间接引用，因此创建了对该程序集的引用。请考虑更改其中一个程序集的“嵌入互操作类型”属性。</target>
        <note />
      </trans-unit>
      <trans-unit id="WRN_ReferencedAssemblyReferencesLinkedPIA_Title">
        <source>A reference was created to embedded interop assembly because of an indirect assembly reference</source>
        <target state="translated">由于使用间接程序集引用，因此创建了对嵌入互操作程序集的引用</target>
        <note />
      </trans-unit>
      <trans-unit id="WRN_ReferencedAssemblyReferencesLinkedPIA_Description">
        <source>You have added a reference to an assembly using /link (Embed Interop Types property set to True). This instructs the compiler to embed interop type information from that assembly. However, the compiler cannot embed interop type information from that assembly because another assembly that you have referenced also references that assembly using /reference (Embed Interop Types property set to False).

To embed interop type information for both assemblies, use /link for references to each assembly (set the Embed Interop Types property to True).

To remove the warning, you can use /reference instead (set the Embed Interop Types property to False). In this case, a primary interop assembly (PIA) provides interop type information.</source>
        <target state="translated">使用 /link 添加了对程序集的引用(“嵌入互操作类型”属性设置为 True)。这指示编译器嵌入来自该程序集的互操作类型信息。但是，编译器无法嵌入来自该程序集的互操作类型信息，因为已引用的另一个程序集也使用 /reference 引用该程序集(“嵌入互操作类型”属性设置为 False)。

要嵌入两个程序集的互操作类型信息，请对每个程序集的引用使用 /link (将“嵌入互操作类型”属性设置为 True)。

要移除警告，可以改用 /reference (将“嵌入互操作类型”属性设置为 False)。在这种情况下，主互操作程序集 (PIA) 会提供互操作类型信息。</target>
        <note />
      </trans-unit>
      <trans-unit id="ERR_GenericsUsedAcrossAssemblies">
        <source>Type '{0}' from assembly '{1}' cannot be used across assembly boundaries because it has a generic type argument that is an embedded interop type.</source>
        <target state="translated">无法跨程序集边界使用程序集“{1}”中的类型“{0}”，因为它有身为嵌入的互操作类型的泛型类型参数。</target>
        <note />
      </trans-unit>
      <trans-unit id="ERR_NoCanonicalView">
        <source>Cannot find the interop type that matches the embedded interop type '{0}'. Are you missing an assembly reference?</source>
        <target state="translated">找不到与嵌入互操作类型“{0}”相匹配的互操作类型。是否缺少程序集引用?</target>
        <note />
      </trans-unit>
      <trans-unit id="ERR_ByRefReturnUnsupported">
        <source>By-reference return type 'ref {0}' is not supported.</source>
        <target state="translated">不支持按引用返回类型“ref {0}”。</target>
        <note />
      </trans-unit>
      <trans-unit id="ERR_NetModuleNameMismatch">
        <source>Module name '{0}' stored in '{1}' must match its filename.</source>
        <target state="translated">存储在“{1}”中的模块名“{0}”必须与其文件名匹配。</target>
        <note />
      </trans-unit>
      <trans-unit id="ERR_BadModuleName">
        <source>Invalid module name: {0}</source>
        <target state="translated">无效的模块名称: {0}</target>
        <note />
      </trans-unit>
      <trans-unit id="ERR_BadCompilationOptionValue">
        <source>Invalid '{0}' value: '{1}'.</source>
        <target state="translated">“{0}”值无效:“{1}”。</target>
        <note />
      </trans-unit>
      <trans-unit id="ERR_BadAppConfigPath">
        <source>AppConfigPath must be absolute.</source>
        <target state="translated">AppConfigPath 必须是绝对的。</target>
        <note />
      </trans-unit>
      <trans-unit id="WRN_AssemblyAttributeFromModuleIsOverridden">
        <source>Attribute '{0}' from module '{1}' will be ignored in favor of the instance appearing in source</source>
        <target state="translated">来自模块“{1}”的特性“{0}”将忽略，以便支持源中出现的实例</target>
        <note />
      </trans-unit>
      <trans-unit id="WRN_AssemblyAttributeFromModuleIsOverridden_Title">
        <source>Attribute will be ignored in favor of the instance appearing in source</source>
        <target state="translated">将忽略特性，以便支持源中出现的实例</target>
        <note />
      </trans-unit>
      <trans-unit id="ERR_CmdOptionConflictsSource">
        <source>Attribute '{0}' given in a source file conflicts with option '{1}'.</source>
        <target state="translated">源文件中提供的特定“{0}”与选项“{1}”冲突。</target>
        <note />
      </trans-unit>
      <trans-unit id="ERR_FixedBufferTooManyDimensions">
        <source>A fixed buffer may only have one dimension.</source>
        <target state="translated">固定缓冲区只能有一个维度。</target>
        <note />
      </trans-unit>
      <trans-unit id="WRN_ReferencedAssemblyDoesNotHaveStrongName">
        <source>Referenced assembly '{0}' does not have a strong name.</source>
        <target state="translated">引用程序集“{0}”没有强名称。</target>
        <note />
      </trans-unit>
      <trans-unit id="WRN_ReferencedAssemblyDoesNotHaveStrongName_Title">
        <source>Referenced assembly does not have a strong name</source>
        <target state="translated">引用程序集没有强名称</target>
        <note />
      </trans-unit>
      <trans-unit id="ERR_InvalidSignaturePublicKey">
        <source>Invalid signature public key specified in AssemblySignatureKeyAttribute.</source>
        <target state="translated">在 AssemblySignatureKeyAttribute 中指定的签名公钥无效。</target>
        <note />
      </trans-unit>
      <trans-unit id="ERR_ExportedTypeConflictsWithDeclaration">
        <source>Type '{0}' exported from module '{1}' conflicts with type declared in primary module of this assembly.</source>
        <target state="translated">从模块“{1}”导出的类型“{0}”与此程序集主模块中声明的类型冲突。</target>
        <note />
      </trans-unit>
      <trans-unit id="ERR_ExportedTypesConflict">
        <source>Type '{0}' exported from module '{1}' conflicts with type '{2}' exported from module '{3}'.</source>
        <target state="translated">从模块“{1}”导出的类型“{0}”与从模块“{3}”导出的类型“{2}”冲突。</target>
        <note />
      </trans-unit>
      <trans-unit id="ERR_ForwardedTypeConflictsWithDeclaration">
        <source>Forwarded type '{0}' conflicts with type declared in primary module of this assembly.</source>
        <target state="translated">转发的类型“{0}”与此程序集主模块中声明的类型冲突。</target>
        <note />
      </trans-unit>
      <trans-unit id="ERR_ForwardedTypesConflict">
        <source>Type '{0}' forwarded to assembly '{1}' conflicts with type '{2}' forwarded to assembly '{3}'.</source>
        <target state="translated">转发到程序集“{1}”的类型“{0}”与转发到程序集“{3}”的类型“{2}”冲突。</target>
        <note />
      </trans-unit>
      <trans-unit id="ERR_ForwardedTypeConflictsWithExportedType">
        <source>Type '{0}' forwarded to assembly '{1}' conflicts with type '{2}' exported from module '{3}'.</source>
        <target state="translated">转发到程序集“{1}”的类型“{0}”与从模块“{3}”导出的类型“{2}”冲突。</target>
        <note />
      </trans-unit>
      <trans-unit id="WRN_RefCultureMismatch">
        <source>Referenced assembly '{0}' has different culture setting of '{1}'.</source>
        <target state="translated">引用程序集“{0}”具有不同区域性设置“{1}”。</target>
        <note />
      </trans-unit>
      <trans-unit id="WRN_RefCultureMismatch_Title">
        <source>Referenced assembly has different culture setting</source>
        <target state="translated">引用程序集具有不同区域性设置</target>
        <note />
      </trans-unit>
      <trans-unit id="ERR_AgnosticToMachineModule">
        <source>Agnostic assembly cannot have a processor specific module '{0}'.</source>
        <target state="translated">不可知的程序集不能具有特定于处理器的模块“{0}”。</target>
        <note />
      </trans-unit>
      <trans-unit id="ERR_ConflictingMachineModule">
        <source>Assembly and module '{0}' cannot target different processors.</source>
        <target state="translated">程序集和模块“{0}”不能以不同处理器为目标。</target>
        <note />
      </trans-unit>
      <trans-unit id="WRN_ConflictingMachineAssembly">
        <source>Referenced assembly '{0}' targets a different processor.</source>
        <target state="translated">引用程序集“{0}”面向的是另一个处理器。</target>
        <note />
      </trans-unit>
      <trans-unit id="WRN_ConflictingMachineAssembly_Title">
        <source>Referenced assembly targets a different processor</source>
        <target state="translated">引用程序集面向的是另一个处理器</target>
        <note />
      </trans-unit>
      <trans-unit id="ERR_CryptoHashFailed">
        <source>Cryptographic failure while creating hashes.</source>
        <target state="translated">创建哈希时加密失败。</target>
        <note />
      </trans-unit>
      <trans-unit id="ERR_MissingNetModuleReference">
        <source>Reference to '{0}' netmodule missing.</source>
        <target state="translated">缺少对“{0}”netmodule 的引用。</target>
        <note />
      </trans-unit>
      <trans-unit id="ERR_NetModuleNameMustBeUnique">
        <source>Module '{0}' is already defined in this assembly. Each module must have a unique filename.</source>
        <target state="translated">模块“{0}”已在此程序集中定义。每个模块必须具有唯一的文件名。</target>
        <note />
      </trans-unit>
      <trans-unit id="ERR_CantReadConfigFile">
        <source>Cannot read config file '{0}' -- '{1}'</source>
        <target state="translated">无法读取配置文件“{0}”--“{1}”</target>
        <note />
      </trans-unit>
      <trans-unit id="ERR_EncNoPIAReference">
        <source>Cannot continue since the edit includes a reference to an embedded type: '{0}'.</source>
        <target state="translated">无法继续，因为编辑包括对嵌入类型的引用:“{0}”。</target>
        <note />
      </trans-unit>
      <trans-unit id="ERR_EncReferenceToAddedMember">
        <source>Member '{0}' added during the current debug session can only be accessed from within its declaring assembly '{1}'.</source>
        <target state="translated">在当前调试会话期间添加的成员“{0}”只能从其声明的程序集“{1}”中访问。</target>
        <note />
      </trans-unit>
      <trans-unit id="ERR_MutuallyExclusiveOptions">
        <source>Compilation options '{0}' and '{1}' can't both be specified at the same time.</source>
        <target state="translated">无法同时指定编译选项“{0}”和“{1}”。</target>
        <note />
      </trans-unit>
      <trans-unit id="ERR_LinkedNetmoduleMetadataMustProvideFullPEImage">
        <source>Linked netmodule metadata must provide a full PE image: '{0}'.</source>
        <target state="translated">链接 netmodule 元数据必须提供完整 PE 映像:“{0}”。</target>
        <note />
      </trans-unit>
      <trans-unit id="ERR_BadPrefer32OnLib">
        <source>/platform:anycpu32bitpreferred can only be used with /t:exe, /t:winexe and /t:appcontainerexe</source>
        <target state="translated">/platform:anycpu32bitpreferred 只能与 /t:exe、/t:winexe 和 /t:appcontainerexe 一起使用</target>
        <note />
      </trans-unit>
      <trans-unit id="IDS_PathList">
        <source>&lt;path list&gt;</source>
        <target state="translated">&lt;路径列表&gt;</target>
        <note />
      </trans-unit>
      <trans-unit id="IDS_Text">
        <source>&lt;text&gt;</source>
        <target state="translated">&lt;文本&gt;</target>
        <note />
      </trans-unit>
      <trans-unit id="IDS_FeatureNullPropagatingOperator">
        <source>null propagating operator</source>
        <target state="translated">空传播运算符</target>
        <note />
      </trans-unit>
      <trans-unit id="IDS_FeatureExpressionBodiedMethod">
        <source>expression-bodied method</source>
        <target state="translated">expression-bodied 方法</target>
        <note />
      </trans-unit>
      <trans-unit id="IDS_FeatureExpressionBodiedProperty">
        <source>expression-bodied property</source>
        <target state="translated">expression-bodied 属性</target>
        <note />
      </trans-unit>
      <trans-unit id="IDS_FeatureExpressionBodiedIndexer">
        <source>expression-bodied indexer</source>
        <target state="translated">expression-bodied 索引器</target>
        <note />
      </trans-unit>
      <trans-unit id="IDS_FeatureAutoPropertyInitializer">
        <source>auto property initializer</source>
        <target state="translated">自动属性初始值设定项</target>
        <note />
      </trans-unit>
      <trans-unit id="IDS_Namespace1">
        <source>&lt;namespace&gt;</source>
        <target state="translated">&lt;命名空间&gt;</target>
        <note />
      </trans-unit>
      <trans-unit id="IDS_FeatureRefLocalsReturns">
        <source>byref locals and returns</source>
        <target state="translated">byref 局部变量和返回</target>
        <note />
      </trans-unit>
      <trans-unit id="IDS_FeatureReadOnlyReferences">
        <source>readonly references</source>
        <target state="translated">只读引用</target>
        <note />
      </trans-unit>
      <trans-unit id="IDS_FeatureRefStructs">
        <source>ref structs</source>
        <target state="translated">ref 结构</target>
        <note />
      </trans-unit>
      <trans-unit id="CompilationC">
        <source>Compilation (C#): </source>
        <target state="translated">编译(C#): </target>
        <note />
      </trans-unit>
      <trans-unit id="SyntaxNodeIsNotWithinSynt">
        <source>Syntax node is not within syntax tree</source>
        <target state="translated">语法节点不在语法树中</target>
        <note />
      </trans-unit>
      <trans-unit id="LocationMustBeProvided">
        <source>Location must be provided in order to provide minimal type qualification.</source>
        <target state="translated">必须提供位置才能提供最低程度的类型限定。</target>
        <note />
      </trans-unit>
      <trans-unit id="SyntaxTreeSemanticModelMust">
        <source>SyntaxTreeSemanticModel must be provided in order to provide minimal type qualification.</source>
        <target state="translated">必须提供 SyntaxTreeSemanticModel 才能提供最低程度的类型限定。</target>
        <note />
      </trans-unit>
      <trans-unit id="CantReferenceCompilationOf">
        <source>Can't reference compilation of type '{0}' from {1} compilation.</source>
        <target state="translated">无法从 {1} 编译引用类型为“{0}”的编译。</target>
        <note />
      </trans-unit>
      <trans-unit id="SyntaxTreeAlreadyPresent">
        <source>Syntax tree already present</source>
        <target state="translated">语法树已存在</target>
        <note />
      </trans-unit>
      <trans-unit id="SubmissionCanOnlyInclude">
        <source>Submission can only include script code.</source>
        <target state="translated">提交只能包含脚本代码。</target>
        <note />
      </trans-unit>
      <trans-unit id="SubmissionCanHaveAtMostOne">
        <source>Submission can have at most one syntax tree.</source>
        <target state="translated">提交最多可以具有一个语法树。</target>
        <note />
      </trans-unit>
      <trans-unit id="TreeMustHaveARootNodeWith">
        <source>tree must have a root node with SyntaxKind.CompilationUnit</source>
        <target state="translated">树必须具有带 SyntaxKind.CompilationUnit 的根节点</target>
        <note />
      </trans-unit>
      <trans-unit id="TypeArgumentCannotBeNull">
        <source>Type argument cannot be null</source>
        <target state="translated">类型参数不能是 null</target>
        <note />
      </trans-unit>
      <trans-unit id="WrongNumberOfTypeArguments">
        <source>Wrong number of type arguments</source>
        <target state="translated">类型参数的数目不正确</target>
        <note />
      </trans-unit>
      <trans-unit id="NameConflictForName">
        <source>Name conflict for name {0}</source>
        <target state="translated">名称 {0} 出现名称冲突</target>
        <note />
      </trans-unit>
      <trans-unit id="LookupOptionsHasInvalidCombo">
        <source>LookupOptions has an invalid combination of options</source>
        <target state="translated">LookupOptions 具有无效的选项组合</target>
        <note />
      </trans-unit>
      <trans-unit id="ItemsMustBeNonEmpty">
        <source>items: must be non-empty</source>
        <target state="translated">项目: 不能为空</target>
        <note />
      </trans-unit>
      <trans-unit id="UseVerbatimIdentifier">
        <source>Use Microsoft.CodeAnalysis.CSharp.SyntaxFactory.Identifier or Microsoft.CodeAnalysis.CSharp.SyntaxFactory.VerbatimIdentifier to create identifier tokens.</source>
        <target state="translated">使用 Microsoft.CodeAnalysis.CSharp.SyntaxFactory.Identifier 或 Microsoft.CodeAnalysis.CSharp.SyntaxFactory.VerbatimIdentifier 可创建标识符标记。</target>
        <note />
      </trans-unit>
      <trans-unit id="UseLiteralForTokens">
        <source>Use Microsoft.CodeAnalysis.CSharp.SyntaxFactory.Literal to create character literal tokens.</source>
        <target state="translated">使用 Microsoft.CodeAnalysis.CSharp.SyntaxFactory.Literal 可创建字符文本标记。</target>
        <note />
      </trans-unit>
      <trans-unit id="UseLiteralForNumeric">
        <source>Use Microsoft.CodeAnalysis.CSharp.SyntaxFactory.Literal to create numeric literal tokens.</source>
        <target state="translated">使用 Microsoft.CodeAnalysis.CSharp.SyntaxFactory.Literal 可创建数字文本标记。</target>
        <note />
      </trans-unit>
      <trans-unit id="ThisMethodCanOnlyBeUsedToCreateTokens">
        <source>This method can only be used to create tokens - {0} is not a token kind.</source>
        <target state="translated">此方法只能用于创建标记 - {0} 不出标记类型。</target>
        <note />
      </trans-unit>
      <trans-unit id="GenericParameterDefinition">
        <source>Generic parameter is definition when expected to be reference {0}</source>
        <target state="translated">泛型参数是定义，但应是引用 {0}</target>
        <note />
      </trans-unit>
      <trans-unit id="InvalidGetDeclarationNameMultipleDeclarators">
        <source>Called GetDeclarationName for a declaration node that can possibly contain multiple variable declarators.</source>
        <target state="translated">为可能包含多个变量声明符的声明节点调用了 GetDeclarationName。</target>
        <note />
      </trans-unit>
      <trans-unit id="TreeNotPartOfCompilation">
        <source>tree not part of compilation</source>
        <target state="translated">树不属于编译</target>
        <note />
      </trans-unit>
      <trans-unit id="PositionIsNotWithinSyntax">
        <source>Position is not within syntax tree with full span {0}</source>
        <target state="translated">位置不在具有完整范围 {0} 的语法树中</target>
        <note />
      </trans-unit>
      <trans-unit id="WRN_BadUILang">
        <source>The language name '{0}' is invalid.</source>
        <target state="translated">语言名“{0}”无效。</target>
        <note />
      </trans-unit>
      <trans-unit id="WRN_BadUILang_Title">
        <source>The language name is invalid</source>
        <target state="translated">语言名无效</target>
        <note />
      </trans-unit>
      <trans-unit id="ERR_UnsupportedTransparentIdentifierAccess">
        <source>Transparent identifier member access failed for field '{0}' of '{1}'.  Does the data being queried implement the query pattern?</source>
        <target state="translated">针对“{1}”的字段“{0}”的透明标识符成员访问失败。所查询的数据是否实现查询模式?</target>
        <note />
      </trans-unit>
      <trans-unit id="ERR_ParamDefaultValueDiffersFromAttribute">
        <source>The parameter has multiple distinct default values.</source>
        <target state="translated">参数具有多个不同的默认值。</target>
        <note />
      </trans-unit>
      <trans-unit id="ERR_FieldHasMultipleDistinctConstantValues">
        <source>The field has multiple distinct constant values.</source>
        <target state="translated">字段具有多个不同的常量值。</target>
        <note />
      </trans-unit>
      <trans-unit id="WRN_UnqualifiedNestedTypeInCref">
        <source>Within cref attributes, nested types of generic types should be qualified.</source>
        <target state="translated">在 cref 特性中，应限定泛型类型的嵌套类型。</target>
        <note />
      </trans-unit>
      <trans-unit id="WRN_UnqualifiedNestedTypeInCref_Title">
        <source>Within cref attributes, nested types of generic types should be qualified</source>
        <target state="translated">在 cref 特性中，应限定泛型类型的嵌套类型</target>
        <note />
      </trans-unit>
      <trans-unit id="NotACSharpSymbol">
        <source>Not a C# symbol.</source>
        <target state="translated">不是 C# 符号。</target>
        <note />
      </trans-unit>
      <trans-unit id="HDN_UnusedUsingDirective">
        <source>Unnecessary using directive.</source>
        <target state="translated">不需要的 using 指令。</target>
        <note />
      </trans-unit>
      <trans-unit id="HDN_UnusedExternAlias">
        <source>Unused extern alias.</source>
        <target state="translated">未使用的外部别名。</target>
        <note />
      </trans-unit>
      <trans-unit id="ElementsCannotBeNull">
        <source>Elements cannot be null.</source>
        <target state="translated">元素不能为 Null。</target>
        <note />
      </trans-unit>
      <trans-unit id="IDS_LIB_ENV">
        <source>LIB environment variable</source>
        <target state="translated">LIB 环境变量</target>
        <note />
      </trans-unit>
      <trans-unit id="IDS_LIB_OPTION">
        <source>/LIB option</source>
        <target state="translated">/LIB 选项</target>
        <note />
      </trans-unit>
      <trans-unit id="IDS_REFERENCEPATH_OPTION">
        <source>/REFERENCEPATH option</source>
        <target state="translated">/REFERENCEPATH 选项</target>
        <note />
      </trans-unit>
      <trans-unit id="IDS_DirectoryDoesNotExist">
        <source>directory does not exist</source>
        <target state="translated">目录不存在</target>
        <note />
      </trans-unit>
      <trans-unit id="IDS_DirectoryHasInvalidPath">
        <source>path is too long or invalid</source>
        <target state="translated">路径太长或无效</target>
        <note />
      </trans-unit>
      <trans-unit id="WRN_NoRuntimeMetadataVersion">
        <source>No value for RuntimeMetadataVersion found. No assembly containing System.Object was found nor was a value for RuntimeMetadataVersion specified through options.</source>
        <target state="translated">找不到 RuntimeMetadataVersion 的值。找不到包含 System.Object 的程序集，或未通过选项为 RuntimeMetadataVersion 指定值。</target>
        <note />
      </trans-unit>
      <trans-unit id="WRN_NoRuntimeMetadataVersion_Title">
        <source>No value for RuntimeMetadataVersion found</source>
        <target state="translated">找不到 RuntimeMetadataVersion 的值</target>
        <note />
      </trans-unit>
      <trans-unit id="WrongSemanticModelType">
        <source>Expected a {0} SemanticModel.</source>
        <target state="translated">应为 {0} SemanticModel。</target>
        <note />
      </trans-unit>
      <trans-unit id="IDS_FeatureLambda">
        <source>lambda expression</source>
        <target state="translated">lambda 表达式</target>
        <note />
      </trans-unit>
      <trans-unit id="ERR_FeatureNotAvailableInVersion1">
        <source>Feature '{0}' is not available in C# 1. Please use language version {1} or greater.</source>
        <target state="translated">功能“{0}”在 C# 1 中不可用。请使用 {1} 或更高的语言版本。</target>
        <note />
      </trans-unit>
      <trans-unit id="ERR_FeatureNotAvailableInVersion2">
        <source>Feature '{0}' is not available in C# 2. Please use language version {1} or greater.</source>
        <target state="translated">功能“{0}”在 C# 2 中不可用。请使用 {1} 或更高的语言版本。</target>
        <note />
      </trans-unit>
      <trans-unit id="ERR_FeatureNotAvailableInVersion3">
        <source>Feature '{0}' is not available in C# 3. Please use language version {1} or greater.</source>
        <target state="translated">功能“{0}”在 C# 3 中不可用。请使用 {1} 或更高的语言版本。</target>
        <note />
      </trans-unit>
      <trans-unit id="ERR_FeatureNotAvailableInVersion4">
        <source>Feature '{0}' is not available in C# 4. Please use language version {1} or greater.</source>
        <target state="translated">功能“{0}”在 C# 4 中不可用。请使用 {1} 或更高的语言版本。</target>
        <note />
      </trans-unit>
      <trans-unit id="ERR_FeatureNotAvailableInVersion5">
        <source>Feature '{0}' is not available in C# 5. Please use language version {1} or greater.</source>
        <target state="translated">功能“{0}”在 C# 5 中不可用。请使用 {1} 或更高的语言版本。</target>
        <note />
      </trans-unit>
      <trans-unit id="ERR_FeatureNotAvailableInVersion6">
        <source>Feature '{0}' is not available in C# 6. Please use language version {1} or greater.</source>
        <target state="translated">功能“{0}”在 C# 6 中不可用。请使用 {1} 或更高的语言版本。</target>
        <note />
      </trans-unit>
      <trans-unit id="ERR_FeatureNotAvailableInVersion7">
        <source>Feature '{0}' is not available in C# 7.0. Please use language version {1} or greater.</source>
        <target state="translated">C# 7.0 中不支持功能“{0}”。请使用 {1} 或更高的语言版本。</target>
        <note />
      </trans-unit>
      <trans-unit id="ERR_FeatureIsUnimplemented">
        <source>Feature '{0}' is not implemented in this compiler.</source>
        <target state="translated">此编译器中未实现功能“{0}”。</target>
        <note />
      </trans-unit>
      <trans-unit id="IDS_VersionExperimental">
        <source>'experimental'</source>
        <target state="translated">'“实验”</target>
        <note />
      </trans-unit>
      <trans-unit id="PositionNotWithinTree">
        <source>Position must be within span of the syntax tree.</source>
        <target state="translated">位置必须处于语法树范围内。</target>
        <note />
      </trans-unit>
      <trans-unit id="SpeculatedSyntaxNodeCannotBelongToCurrentCompilation">
        <source>Syntax node to be speculated cannot belong to a syntax tree from the current compilation.</source>
        <target state="translated">要推断的语法节点不能属于来自当前编译的语法树。</target>
        <note />
      </trans-unit>
      <trans-unit id="ChainingSpeculativeModelIsNotSupported">
        <source>Chaining speculative semantic model is not supported. You should create a speculative model from the non-speculative ParentModel.</source>
        <target state="translated">不支持链接推理语义模型。应从非推理 ParentModel 创建推理模型。</target>
        <note />
      </trans-unit>
      <trans-unit id="IDS_ToolName">
        <source>Microsoft (R) Visual C# Compiler</source>
        <target state="translated">Microsoft(R) Visual C# 编译器</target>
        <note />
      </trans-unit>
      <trans-unit id="IDS_LogoLine1">
        <source>{0} version {1}</source>
        <target state="translated">{0} 版本 {1}</target>
        <note />
      </trans-unit>
      <trans-unit id="IDS_LogoLine2">
        <source>Copyright (C) Microsoft Corporation. All rights reserved.</source>
        <target state="translated">版权所有(C) Microsoft Corporation。保留所有权利。</target>
        <note />
      </trans-unit>
      <trans-unit id="IDS_LangVersions">
        <source>Supported language versions:</source>
        <target state="translated">支持的语言版本:</target>
        <note />
      </trans-unit>
      <trans-unit id="IDS_CSCHelp">
        <source>
                             Visual C# Compiler Options

                       - OUTPUT FILES -
-out:&lt;file&gt;                   Specify output file name (default: base name of
                              file with main class or first file)
-target:exe                   Build a console executable (default) (Short
                              form: -t:exe)
-target:winexe                Build a Windows executable (Short form:
                              -t:winexe)
-target:library               Build a library (Short form: -t:library)
-target:module                Build a module that can be added to another
                              assembly (Short form: -t:module)
-target:appcontainerexe       Build an Appcontainer executable (Short form:
                              -t:appcontainerexe)
-target:winmdobj              Build a Windows Runtime intermediate file that
                              is consumed by WinMDExp (Short form: -t:winmdobj)
-doc:&lt;file&gt;                   XML Documentation file to generate
-refout:&lt;file&gt;                Reference assembly output to generate
-platform:&lt;string&gt;            Limit which platforms this code can run on: x86,
                              Itanium, x64, arm, arm64, anycpu32bitpreferred, or
                              anycpu. The default is anycpu.

                       - INPUT FILES -
-recurse:&lt;wildcard&gt;           Include all files in the current directory and
                              subdirectories according to the wildcard
                              specifications
-reference:&lt;alias&gt;=&lt;file&gt;     Reference metadata from the specified assembly
                              file using the given alias (Short form: -r)
-reference:&lt;file list&gt;        Reference metadata from the specified assembly
                              files (Short form: -r)
-addmodule:&lt;file list&gt;        Link the specified modules into this assembly
-link:&lt;file list&gt;             Embed metadata from the specified interop
                              assembly files (Short form: -l)
-analyzer:&lt;file list&gt;         Run the analyzers from this assembly
                              (Short form: -a)
-additionalfile:&lt;file list&gt;   Additional files that don't directly affect code
                              generation but may be used by analyzers for producing
                              errors or warnings.
-embed                        Embed all source files in the PDB.
-embed:&lt;file list&gt;            Embed specific files in the PDB

                       - RESOURCES -
-win32res:&lt;file&gt;              Specify a Win32 resource file (.res)
-win32icon:&lt;file&gt;             Use this icon for the output
-win32manifest:&lt;file&gt;         Specify a Win32 manifest file (.xml)
-nowin32manifest              Do not include the default Win32 manifest
-resource:&lt;resinfo&gt;           Embed the specified resource (Short form: -res)
-linkresource:&lt;resinfo&gt;       Link the specified resource to this assembly
                              (Short form: -linkres) Where the resinfo format
                              is &lt;file&gt;[,&lt;string name&gt;[,public|private]]

                       - CODE GENERATION -
-debug[+|-]                   Emit debugging information
-debug:{full|pdbonly|portable|embedded}
                              Specify debugging type ('full' is default,
                              'portable' is a cross-platform format,
                              'embedded' is a cross-platform format embedded into
                              the target .dll or .exe)
-optimize[+|-]                Enable optimizations (Short form: -o)
-deterministic                Produce a deterministic assembly
                              (including module version GUID and timestamp)
-refonly                      Produce a reference assembly in place of the main output
-instrument:TestCoverage      Produce an assembly instrumented to collect
                              coverage information
-sourcelink:&lt;file&gt;            Source link info to embed into PDB.

                       - ERRORS AND WARNINGS -
-warnaserror[+|-]             Report all warnings as errors
-warnaserror[+|-]:&lt;warn list&gt; Report specific warnings as errors
-warn:&lt;n&gt;                     Set warning level (0-4) (Short form: -w)
-nowarn:&lt;warn list&gt;           Disable specific warning messages
-ruleset:&lt;file&gt;               Specify a ruleset file that disables specific
                              diagnostics.
-errorlog:&lt;file&gt;              Specify a file to log all compiler and analyzer
                              diagnostics.
-reportanalyzer               Report additional analyzer information, such as
                              execution time.

                       - LANGUAGE -
-checked[+|-]                 Generate overflow checks
-unsafe[+|-]                  Allow 'unsafe' code
-define:&lt;symbol list&gt;         Define conditional compilation symbol(s) (Short
                              form: -d)
-langversion:?                Display the allowed values for language version
-langversion:&lt;string&gt;         Specify language version such as
                              `default` (latest major version), or
                              `latest` (latest version, including minor versions),
                              or specific versions like `6` or `7.1`
-nullable[+|-]                Enable/disable Nullable Reference Types feature

                       - SECURITY -
-delaysign[+|-]               Delay-sign the assembly using only the public
                              portion of the strong name key
-publicsign[+|-]              Public-sign the assembly using only the public
                              portion of the strong name key
-keyfile:&lt;file&gt;               Specify a strong name key file
-keycontainer:&lt;string&gt;        Specify a strong name key container
-highentropyva[+|-]           Enable high-entropy ASLR

                       - MISCELLANEOUS -
@&lt;file&gt;                       Read response file for more options
-help                         Display this usage message (Short form: -?)
-nologo                       Suppress compiler copyright message
-noconfig                     Do not auto include CSC.RSP file
-parallel[+|-]                Concurrent build.
-version                      Display the compiler version number and exit.

                       - ADVANCED -
-baseaddress:&lt;address&gt;        Base address for the library to be built
-checksumalgorithm:&lt;alg&gt;      Specify algorithm for calculating source file
                              checksum stored in PDB. Supported values are:
                              SHA1 (default) or SHA256.
-codepage:&lt;n&gt;                 Specify the codepage to use when opening source
                              files
-utf8output                   Output compiler messages in UTF-8 encoding
-main:&lt;type&gt;                  Specify the type that contains the entry point
                              (ignore all other possible entry points) (Short
                              form: -m)
-fullpaths                    Compiler generates fully qualified paths
-filealign:&lt;n&gt;                Specify the alignment used for output file
                              sections
-pathmap:&lt;K1&gt;=&lt;V1&gt;,&lt;K2&gt;=&lt;V2&gt;,...
                              Specify a mapping for source path names output by
                              the compiler.
-pdb:&lt;file&gt;                   Specify debug information file name (default:
                              output file name with .pdb extension)
-errorendlocation             Output line and column of the end location of
                              each error
-preferreduilang              Specify the preferred output language name.
-nosdkpath                    Disable searching the default SDK path for standard library assemblies.
-nostdlib[+|-]                Do not reference standard library (mscorlib.dll)
-subsystemversion:&lt;string&gt;    Specify subsystem version of this assembly
-lib:&lt;file list&gt;              Specify additional directories to search in for
                              references
-errorreport:&lt;string&gt;         Specify how to handle internal compiler errors:
                              prompt, send, queue, or none. The default is
                              queue.
-appconfig:&lt;file&gt;             Specify an application configuration file
                              containing assembly binding settings
-moduleassemblyname:&lt;string&gt;  Name of the assembly which this module will be
                              a part of
-modulename:&lt;string&gt;          Specify the name of the source module
</source>
        <target state="needs-review-translation">
                              Visual C# 编译器选项

                        - 输出文件 -
 /out:&lt;file&gt;                   指定输出文件名称(默认: 具有主类的文件或
                               第一个文件的基名称)
 /target:exe                   生成控制台可执行文件(默认)(缩
                               写: /t:exe)
 /target:winexe                生成 Windows 可执行文件(缩写: 
                               /t:winexe)
 /target:library               生成库(缩写: /t:library)
 /target:module                生成可添加到另一个程序集的
                               模块(缩写: /t:module)
 /target:appcontainerexe       生成 Appcontainer 可执行文件(缩写: 
                               /t:appcontainerexe)
 /target:winmdobj              生成 WinMDExp 使用的
                               Windows 运行时中间文件(缩写: /t:winmdobj)
 /doc:&lt;file&gt;                   要生成的 XML 文档文件
 /refout:&lt;file&gt;                要生成的引用程序集输出
 /platform:&lt;string&gt;            限制此代码可以在其上运行的平台: x86、
                               Itanium、x64、arm、anycpu32bitpreferred 或
                               anycpu。默认平台为 anycpu。

                        - 输入文件 -
 /recurse:&lt;wildcard&gt;           根据通配符规范包括当前目录和
                               子目录中的所有
                               文件
 /reference:&lt;alias &gt;=&lt;file&gt;     使用给定别名从指定程序集
                               引用元数据(缩写: /r)
 /reference:&lt;file list&gt;        从指定程序集文件引用
                               元数据(缩写: /r)
 /addmodule:&lt;file list&gt;        将指定模块链接到此程序集中
 /link:&lt;file list&gt;             嵌入指定互操作程序集文件中的
                               元数据(缩写: /l)
 /analyzer:&lt;file list&gt;         运行此程序集中的分析器
                               (缩写: /a)
 /additionalfile:&lt;file list&gt;   不会直接影响代码生成
                               但可能被分析器用于生成
                               错误或警告的其他文件。
 /embed                        嵌入 PDB 中的所有源文件。
 /embed:&lt;file list&gt;            嵌入 PDB 中的特定文件

                        - 资源 -
 /win32res:&lt;file&gt;              指定 Win32 资源文件(.res)
 /win32icon:&lt;file&gt;             使用此图标输出
 /win32manifest:&lt;file&gt;         指定 Win32 清单文件(.xml)
 /nowin32manifest              不包括默认的 Win32 清单
 /resource:&lt;resinfo&gt;           嵌入指定资源(缩写: /res)
 /linkresource:&lt;resinfo&gt;       将指定资源链接到此程序集
                               (缩写: /linkres)其中 resinfo 的格式
                               是 &lt;文件&gt;[,&lt;字符串名称&gt;[,public|private]]

                        - 代码生成 -
 /debug[+|-]                   发出调试信息
 /debug:{full|pdbonly|portable|embedded}
                               指定调试类型(默认为 "full"，
                               "portable" 为跨平台格式，
                               "embedded" 为嵌入目标 .dll 或 .exe 的
                               跨平台格式)
 /optimize[+|-]                启用优化(缩写: /o)
 /deterministic                生成确定性的程序集
                               (包括模块版本 GUID 和时间戳)
 /refonly                      生成引用程序集来替换主要输出
 /instrument:TestCoverage      生成对其检测以收集覆盖率信息的
                               程序集
 /sourcelink:&lt;file&gt;            要嵌入到 PDB 中的源链接信息。

                        - 错误和警告 -
 /warnaserror[+|-]             将所有警告报告为错误
 /warnaserror[+|-]:&lt;warn list&gt; 将特定警告报告为错误
 /warn:&lt;n&gt;                     设置警告级别(0-4)(缩写: /w)
 /nowarn:&lt;warn list&gt;           禁用特定警告消息
 /ruleset:&lt;file&gt;               指定禁用特定诊断的
                               规则集文件。
 /errorlog:&lt;file&gt;              指定用于记录所有编译器和分析器诊断的
                               文件。
 /reportanalyzer               报告其他分析器信息，如
                               执行时间。
 
                        - 语言 -
 /checked[+|-]                 生成溢出检查
 /unsafe[+|-]                  允许 "unsafe" 代码
 /define:&lt;symbol list&gt;         定义条件编译符号(缩 
                               写: /d)
 /langversion:?                显示允许的语言版本值
 /langversion:&lt;string&gt;         指定语言版本，如
                               “default” (最新主要版本)、
                               “latest” (最新版本，包括次要版本)
                               或 “6”、”7.1”等特定版本

                        - 安全 -
 /delaysign[+|-]               仅使用强名称密钥的公共部分对程序集
                               进行延迟签名
 /publicsign[+|-]              仅使用强名称密钥的公共部分对程序集
                               进行公共签名
 /keyfile:&lt;file&gt;               指定强名称密钥文件
 /keycontainer:&lt;string&gt;        指定强名称密钥容器
 /highentropyva[+|-]           启用高平均信息量 ASLR

                        - 杂项 -
 @&lt;file&gt;                       读取响应文件以获取更多选项
 /help                         显示此用法消息(缩写: /?)
 /nologo                       取消显示编译器版权消息
 /noconfig                     不自动包括 CSC.RSP 文件
 /parallel[+|-]                并发生成。
 /version                      显示编译器版本号并退出。

                        - 高级 -
 /baseaddress:&lt;address&gt;        要生成的库的基址
 /checksumalgorithm:&lt;alg&gt;      指定计算存储在 PDB 中的源文件
                               校验和的算法。支持的值是:
                               SHA1 (默认)或 SHA256。
 /codepage:&lt;n&gt;                 指定打开源文件时要使用的
                               代码页
 /utf8output                   以 UTF-8 编码格式输出编译器消息
 /main:&lt;type&gt;                  指定包含入口点的类型
                               (忽略所有其他可能的入口点)(缩 
                               写: /m)
 /fullpaths                    编译器生成完全限定路径
 /filealign:&lt;n&gt;                指定用于输出文件节的
                               对齐方式
 /pathmap:&lt;K1&gt;=&lt;V1&gt;,&lt;K2&gt;=&lt;V2&gt;,...
                               通过编译器指定源路径名称输出的
                               映射。
 /pdb:&lt;file&gt;                   指定调试信息文件名称(默认: 
                               具有 .pdb 扩展名的输出文件名)
 /errorendlocation             输出每个错误的结束位置
                               行和列
 /preferreduilang              指定首选输出语言名称。
 /nostdlib[+|-]                不引用标准库(mscorlib.dll)
 /subsystemversion:&lt;string&gt;    指定此程序集的子系统版本
 /lib:&lt;file list&gt;              指定要在其中搜索引用的附加
                               目录
 /errorreport:&lt;string&gt;         指定如何处理内部编译器错误:
                               prompt、send、queue 或 none。默认为
                               queue。
 /appconfig:&lt;file&gt;             指定包含程序集绑定设置的
                               应用程序配置文件
 /moduleassemblyname:&lt;string&gt;  此模块所属程序集
                               的名称
 /modulename:&lt;string&gt;          指定源模块的名称
</target>
        <note>Visual C# Compiler Options</note>
      </trans-unit>
      <trans-unit id="ERR_ComImportWithInitializers">
        <source>'{0}': a class with the ComImport attribute cannot specify field initializers.</source>
        <target state="translated">'“{0}”: 具有 ComImport 特性的类不能指定字段初始值设定项。</target>
        <note />
      </trans-unit>
      <trans-unit id="WRN_PdbLocalNameTooLong">
        <source>Local name '{0}' is too long for PDB.  Consider shortening or compiling without /debug.</source>
        <target state="translated">本地名称“{0}”对于 PDB 太长。请考虑缩短或在不使用 /debug 的情况下编译。</target>
        <note />
      </trans-unit>
      <trans-unit id="WRN_PdbLocalNameTooLong_Title">
        <source>Local name is too long for PDB</source>
        <target state="translated">本地名称对于 PDB 太长</target>
        <note />
      </trans-unit>
      <trans-unit id="ERR_RetNoObjectRequiredLambda">
        <source>Anonymous function converted to a void returning delegate cannot return a value</source>
        <target state="translated">转换为 void 返回委托的匿名函数不能返回值</target>
        <note />
      </trans-unit>
      <trans-unit id="ERR_TaskRetNoObjectRequiredLambda">
        <source>Async lambda expression converted to a 'Task' returning delegate cannot return a value. Did you intend to return 'Task&lt;T&gt;'?</source>
        <target state="translated">转换为“Task”返回委托的异步 lambda 表达式不能返回值。是否要返回“Task&lt;T&gt;”?</target>
        <note />
      </trans-unit>
      <trans-unit id="WRN_AnalyzerCannotBeCreated">
        <source>An instance of analyzer {0} cannot be created from {1} : {2}.</source>
        <target state="translated">无法从 {1} 创建分析器 {0} 的实例: {2}。</target>
        <note />
      </trans-unit>
      <trans-unit id="WRN_AnalyzerCannotBeCreated_Title">
        <source>An analyzer instance cannot be created</source>
        <target state="translated">无法创建分析器实例</target>
        <note />
      </trans-unit>
      <trans-unit id="WRN_NoAnalyzerInAssembly">
        <source>The assembly {0} does not contain any analyzers.</source>
        <target state="translated">程序集 {0} 不包含任何分析器。</target>
        <note />
      </trans-unit>
      <trans-unit id="WRN_NoAnalyzerInAssembly_Title">
        <source>Assembly does not contain any analyzers</source>
        <target state="translated">程序集不包含任何分析器</target>
        <note />
      </trans-unit>
      <trans-unit id="WRN_UnableToLoadAnalyzer">
        <source>Unable to load Analyzer assembly {0} : {1}</source>
        <target state="translated">无法加载分析器程序集 {0}: {1}</target>
        <note />
      </trans-unit>
      <trans-unit id="WRN_UnableToLoadAnalyzer_Title">
        <source>Unable to load Analyzer assembly</source>
        <target state="translated">无法加载分析器程序集</target>
        <note />
      </trans-unit>
      <trans-unit id="INF_UnableToLoadSomeTypesInAnalyzer">
        <source>Skipping some types in analyzer assembly {0} due to a ReflectionTypeLoadException : {1}.</source>
        <target state="translated">正在跳过分析器程序集 {0} 中的某些类型，因为出现 ReflectionTypeLoadException: {1}。</target>
        <note />
      </trans-unit>
      <trans-unit id="ERR_CantReadRulesetFile">
        <source>Error reading ruleset file {0} - {1}</source>
        <target state="translated">读取规则集文件 {0} 时出错 - {1}</target>
        <note />
      </trans-unit>
      <trans-unit id="ERR_BadPdbData">
        <source>Error reading debug information for '{0}'</source>
        <target state="translated">读取“{0}”的调试信息时出错</target>
        <note />
      </trans-unit>
      <trans-unit id="IDS_OperationCausedStackOverflow">
        <source>Operation caused a stack overflow.</source>
        <target state="translated">操作导致堆栈溢出。</target>
        <note />
      </trans-unit>
      <trans-unit id="WRN_IdentifierOrNumericLiteralExpected">
        <source>Expected identifier or numeric literal.</source>
        <target state="translated">应为标识符或数字参数。</target>
        <note />
      </trans-unit>
      <trans-unit id="WRN_IdentifierOrNumericLiteralExpected_Title">
        <source>Expected identifier or numeric literal</source>
        <target state="translated">应为标识符或数字参数</target>
        <note />
      </trans-unit>
      <trans-unit id="ERR_InitializerOnNonAutoProperty">
        <source>Only auto-implemented properties can have initializers.</source>
        <target state="translated">只有自动实现的属性才能具有初始值设定项。</target>
        <note />
      </trans-unit>
      <trans-unit id="ERR_AutoPropertyMustHaveGetAccessor">
        <source>Auto-implemented properties must have get accessors.</source>
        <target state="translated">自动实现的属性必须具有 get 访问器。</target>
        <note />
      </trans-unit>
      <trans-unit id="ERR_AutoPropertyMustOverrideSet">
        <source>Auto-implemented properties must override all accessors of the overridden property.</source>
        <target state="translated">自动实现的属性必须覆盖被覆盖属性的所有访问器。</target>
        <note />
      </trans-unit>
      <trans-unit id="ERR_AutoPropertyInitializerInInterface">
        <source>Auto-implemented properties inside interfaces cannot have initializers.</source>
        <target state="translated">接口中自动实现的属性不能具有初始值设定项。</target>
        <note />
      </trans-unit>
      <trans-unit id="ERR_InitializerInStructWithoutExplicitConstructor">
        <source>Structs without explicit constructors cannot contain members with initializers.</source>
        <target state="translated">没有显式构造函数的结构不能包含具有初始值设定项的成员。</target>
        <note />
      </trans-unit>
      <trans-unit id="ERR_EncodinglessSyntaxTree">
        <source>Cannot emit debug information for a source text without encoding.</source>
        <target state="translated">无法在不进行编码的情况下发出源文本的调试信息。</target>
        <note />
      </trans-unit>
      <trans-unit id="ERR_BlockBodyAndExpressionBody">
        <source>Block bodies and expression bodies cannot both be provided.</source>
        <target state="translated">不能同时提供程序块主体与表达式主体。</target>
        <note />
      </trans-unit>
      <trans-unit id="ERR_SwitchFallOut">
        <source>Control cannot fall out of switch from final case label ('{0}')</source>
        <target state="translated">控件无法从最终用例标签(“{0}”)脱离开关</target>
        <note />
      </trans-unit>
      <trans-unit id="ERR_UnexpectedBoundGenericName">
        <source>Type arguments are not allowed in the nameof operator.</source>
        <target state="translated">Nameof 运算符中不允许使用类型参数。</target>
        <note />
      </trans-unit>
      <trans-unit id="ERR_NullPropagatingOpInExpressionTree">
        <source>An expression tree lambda may not contain a null propagating operator.</source>
        <target state="translated">表达式树 Lambda 不能包含空传播运算符。</target>
        <note />
      </trans-unit>
      <trans-unit id="ERR_DictionaryInitializerInExpressionTree">
        <source>An expression tree lambda may not contain a dictionary initializer.</source>
        <target state="translated">表达式树 lambda 不能包含一个字典初始值设定项。</target>
        <note />
      </trans-unit>
      <trans-unit id="ERR_ExtensionCollectionElementInitializerInExpressionTree">
        <source>An extension Add method is not supported for a collection initializer in an expression lambda.</source>
        <target state="translated">表达式 lambda 中的集合初始值设定项不支持扩展 Add 方法。</target>
        <note />
      </trans-unit>
      <trans-unit id="IDS_FeatureNameof">
        <source>nameof operator</source>
        <target state="translated">nameof 运算符</target>
        <note />
      </trans-unit>
      <trans-unit id="IDS_FeatureDictionaryInitializer">
        <source>dictionary initializer</source>
        <target state="translated">字典初始值设定项</target>
        <note />
      </trans-unit>
      <trans-unit id="ERR_UnclosedExpressionHole">
        <source>Missing close delimiter '}' for interpolated expression started with '{'.</source>
        <target state="translated">以“{”开头的插补的表达式缺少结束分隔符“}”。</target>
        <note />
      </trans-unit>
      <trans-unit id="ERR_SingleLineCommentInExpressionHole">
        <source>A single-line comment may not be used in an interpolated string.</source>
        <target state="translated">单行无法用于插补的字符串。</target>
        <note />
      </trans-unit>
      <trans-unit id="ERR_InsufficientStack">
        <source>An expression is too long or complex to compile</source>
        <target state="translated">表达式太长或者过于复杂，无法编译</target>
        <note />
      </trans-unit>
      <trans-unit id="ERR_ExpressionHasNoName">
        <source>Expression does not have a name.</source>
        <target state="translated">表达式不具有名称。</target>
        <note />
      </trans-unit>
      <trans-unit id="ERR_SubexpressionNotInNameof">
        <source>Sub-expression cannot be used in an argument to nameof.</source>
        <target state="translated">子表达式不能在 nameof 的参数中使用。</target>
        <note />
      </trans-unit>
      <trans-unit id="ERR_AliasQualifiedNameNotAnExpression">
        <source>An alias-qualified name is not an expression.</source>
        <target state="translated">别名限定名称不是表达式。</target>
        <note />
      </trans-unit>
      <trans-unit id="ERR_NameofMethodGroupWithTypeParameters">
        <source>Type parameters are not allowed on a method group as an argument to 'nameof'.</source>
        <target state="translated">类型参数不允许在方法组中作为 "nameof" 的参数使用。</target>
        <note />
      </trans-unit>
      <trans-unit id="NoNoneSearchCriteria">
        <source>SearchCriteria is expected.</source>
        <target state="translated">需要 SearchCriteria。</target>
        <note />
      </trans-unit>
      <trans-unit id="ERR_InvalidAssemblyCulture">
        <source>Assembly culture strings may not contain embedded NUL characters.</source>
        <target state="translated">程序集区域性字符串可能不包含嵌入式 NUL 字符。</target>
        <note />
      </trans-unit>
      <trans-unit id="IDS_FeatureUsingStatic">
        <source>using static</source>
        <target state="translated">using static</target>
        <note />
      </trans-unit>
      <trans-unit id="IDS_FeatureInterpolatedStrings">
        <source>interpolated strings</source>
        <target state="translated">插补的字符串</target>
        <note />
      </trans-unit>
      <trans-unit id="IDS_AwaitInCatchAndFinally">
        <source>await in catch blocks and finally blocks</source>
        <target state="translated">在 catch 块和 finally 块中等待</target>
        <note />
      </trans-unit>
      <trans-unit id="IDS_FeatureBinaryLiteral">
        <source>binary literals</source>
        <target state="translated">二进制文字</target>
        <note />
      </trans-unit>
      <trans-unit id="IDS_FeatureDigitSeparator">
        <source>digit separators</source>
        <target state="translated">数字分隔符</target>
        <note />
      </trans-unit>
      <trans-unit id="IDS_FeatureLocalFunctions">
        <source>local functions</source>
        <target state="translated">本地函数</target>
        <note />
      </trans-unit>
      <trans-unit id="ERR_UnescapedCurly">
        <source>A '{0}' character must be escaped (by doubling) in an interpolated string.</source>
        <target state="translated">在插补的字符串中，必需对“{0}”字符进行转义(通过加倍)。</target>
        <note />
      </trans-unit>
      <trans-unit id="ERR_EscapedCurly">
        <source>A '{0}' character may only be escaped by doubling '{0}{0}' in an interpolated string.</source>
        <target state="translated">在插补的字符串中，仅可通过加倍“{0}{0}”对“{0}”字符进行转义。</target>
        <note />
      </trans-unit>
      <trans-unit id="ERR_TrailingWhitespaceInFormatSpecifier">
        <source>A format specifier may not contain trailing whitespace.</source>
        <target state="translated">格式说明符不能包含尾随空格。</target>
        <note />
      </trans-unit>
      <trans-unit id="ERR_EmptyFormatSpecifier">
        <source>Empty format specifier.</source>
        <target state="translated">空格式说明符。</target>
        <note />
      </trans-unit>
      <trans-unit id="ERR_ErrorInReferencedAssembly">
        <source>There is an error in a referenced assembly '{0}'.</source>
        <target state="translated">引用的程序集“{0}”中有错误。</target>
        <note />
      </trans-unit>
      <trans-unit id="ERR_ExpressionOrDeclarationExpected">
        <source>Expression or declaration statement expected.</source>
        <target state="translated">应是表达式或声明语句。</target>
        <note />
      </trans-unit>
      <trans-unit id="ERR_NameofExtensionMethod">
        <source>Extension method groups are not allowed as an argument to 'nameof'.</source>
        <target state="translated">扩展方法组不允许作为 "nameof" 的参数。</target>
        <note />
      </trans-unit>
      <trans-unit id="WRN_AlignmentMagnitude">
        <source>Alignment value {0} has a magnitude greater than {1} and may result in a large formatted string.</source>
        <target state="translated">对齐值 {0} 具有大于 {1} 的度量值，可能产生较大的格式化字符串。</target>
        <note />
      </trans-unit>
      <trans-unit id="HDN_UnusedExternAlias_Title">
        <source>Unused extern alias</source>
        <target state="translated">未使用的外部别名</target>
        <note />
      </trans-unit>
      <trans-unit id="HDN_UnusedUsingDirective_Title">
        <source>Unnecessary using directive</source>
        <target state="translated">不需要的 using 指令</target>
        <note />
      </trans-unit>
      <trans-unit id="INF_UnableToLoadSomeTypesInAnalyzer_Title">
        <source>Skip loading types in analyzer assembly that fail due to a ReflectionTypeLoadException</source>
        <target state="translated">跳过加载分析器程序集中因 ReflectionTypeLoadException 而失败的类型</target>
        <note />
      </trans-unit>
      <trans-unit id="WRN_AlignmentMagnitude_Title">
        <source>Alignment value has a magnitude that may result in a large formatted string</source>
        <target state="translated">对齐值具有可能产生较大的格式化字符串的度量值</target>
        <note />
      </trans-unit>
      <trans-unit id="ERR_ConstantStringTooLong">
        <source>Length of String constant exceeds current memory limit.  Try splitting the string into multiple constants.</source>
        <target state="translated">字符串常量的长度超出了当前内存限制。请尝试将字符串拆分成多个常量。</target>
        <note />
      </trans-unit>
      <trans-unit id="ERR_TupleTooFewElements">
        <source>Tuple must contain at least two elements.</source>
        <target state="translated">元组必须包含至少两个元素。</target>
        <note />
      </trans-unit>
      <trans-unit id="ERR_DebugEntryPointNotSourceMethodDefinition">
        <source>Debug entry point must be a definition of a method declared in the current compilation.</source>
        <target state="translated">调试入口点必须是当前编译中声明的方法的定义。</target>
        <note />
      </trans-unit>
      <trans-unit id="ERR_LoadDirectiveOnlyAllowedInScripts">
        <source>#load is only allowed in scripts</source>
        <target state="translated">只允许在脚本中使用 #load</target>
        <note />
      </trans-unit>
      <trans-unit id="ERR_PPLoadFollowsToken">
        <source>Cannot use #load after first token in file</source>
        <target state="translated">文件中的第一个令牌后面不得使用 #load</target>
        <note />
      </trans-unit>
      <trans-unit id="CouldNotFindFile">
        <source>Could not find file.</source>
        <target state="translated">无法找到文件。</target>
        <note>File path referenced in source (#load) could not be resolved.</note>
      </trans-unit>
      <trans-unit id="SyntaxTreeFromLoadNoRemoveReplace">
        <source>SyntaxTree resulted from a #load directive and cannot be removed or replaced directly.</source>
        <target state="needs-review-translation">#load 指令生成了 SyntaxTree“{0}”，并且无法直接移除或替代此 SyntaxTree。</target>
        <note />
      </trans-unit>
      <trans-unit id="ERR_SourceFileReferencesNotSupported">
        <source>Source file references are not supported.</source>
        <target state="translated">不支持源文件引用。</target>
        <note />
      </trans-unit>
      <trans-unit id="ERR_InvalidPathMap">
        <source>The pathmap option was incorrectly formatted.</source>
        <target state="translated">路径映射选项的格式不正确。</target>
        <note />
      </trans-unit>
      <trans-unit id="ERR_InvalidReal">
        <source>Invalid real literal.</source>
        <target state="translated">无效的实数。</target>
        <note />
      </trans-unit>
      <trans-unit id="ERR_AutoPropertyCannotBeRefReturning">
        <source>Auto-implemented properties cannot return by reference</source>
        <target state="translated">自动实现的属性无法按引用返回</target>
        <note />
      </trans-unit>
      <trans-unit id="ERR_RefPropertyMustHaveGetAccessor">
        <source>Properties which return by reference must have a get accessor</source>
        <target state="translated">按引用返回的属性必须有 get 访问器</target>
        <note />
      </trans-unit>
      <trans-unit id="ERR_RefPropertyCannotHaveSetAccessor">
        <source>Properties which return by reference cannot have set accessors</source>
        <target state="translated">按引用返回的属性不能有 set 访问器</target>
        <note />
      </trans-unit>
      <trans-unit id="ERR_CantChangeRefReturnOnOverride">
        <source>'{0}' must match by reference return of overridden member '{1}'</source>
        <target state="translated">'“{0}”必须与重写成员“{1}”的引用返回匹配</target>
        <note />
      </trans-unit>
      <trans-unit id="ERR_MustNotHaveRefReturn">
        <source>By-reference returns may only be used in methods that return by reference</source>
        <target state="translated">按引用返回只能在按引用返回的方法中使用</target>
        <note />
      </trans-unit>
      <trans-unit id="ERR_MustHaveRefReturn">
        <source>By-value returns may only be used in methods that return by value</source>
        <target state="translated">按值返回只能在按值返回的方法中使用</target>
        <note />
      </trans-unit>
      <trans-unit id="ERR_RefReturnMustHaveIdentityConversion">
        <source>The return expression must be of type '{0}' because this method returns by reference</source>
        <target state="translated">返回表达式必须为“{0}”类型，因为此方法按引用返回</target>
        <note />
      </trans-unit>
      <trans-unit id="ERR_CloseUnimplementedInterfaceMemberWrongRefReturn">
        <source>'{0}' does not implement interface member '{1}'. '{2}' cannot implement '{1}' because it does not have matching return by reference.</source>
        <target state="translated">'“{0}”未实现接口成员“{1}”。“{2}”无法实现“{1}”，因为它与引用返回不匹配。</target>
        <note />
      </trans-unit>
      <trans-unit id="ERR_BadIteratorReturnRef">
        <source>The body of '{0}' cannot be an iterator block because '{0}' returns by reference</source>
        <target state="translated">“{0}”的主体不能是迭代器块，因为“{0}”按引用返回</target>
        <note />
      </trans-unit>
      <trans-unit id="ERR_BadRefReturnExpressionTree">
        <source>Lambda expressions that return by reference cannot be converted to expression trees</source>
        <target state="translated">按引用返回的 Lambda 表达式不能转换为表达式树</target>
        <note />
      </trans-unit>
      <trans-unit id="ERR_RefReturningCallInExpressionTree">
        <source>An expression tree lambda may not contain a call to a method, property, or indexer that returns by reference</source>
        <target state="translated">表达式树 lambda 不能包含对按引用返回的方法、属性或索引器的调用</target>
        <note />
      </trans-unit>
      <trans-unit id="ERR_RefReturnLvalueExpected">
        <source>An expression cannot be used in this context because it may not be passed or returned by reference</source>
        <target state="translated">不能在此上下文中使用表达式，因为表达式无法按引用传递或返回</target>
        <note />
      </trans-unit>
      <trans-unit id="ERR_RefReturnNonreturnableLocal">
        <source>Cannot return '{0}' by reference because it was initialized to a value that cannot be returned by reference</source>
        <target state="translated">“{0}”已初始化为不能按引用返回的值，因此无法按引用返回</target>
        <note />
      </trans-unit>
      <trans-unit id="ERR_RefReturnNonreturnableLocal2">
        <source>Cannot return by reference a member of '{0}' because it was initialized to a value that cannot be returned by reference</source>
        <target state="translated">“{0}”已初始化为不能按引用返回的值，因此无法按引用返回其成员</target>
        <note />
      </trans-unit>
      <trans-unit id="ERR_RefReturnReadonlyLocal">
        <source>Cannot return '{0}' by reference because it is read-only</source>
        <target state="translated">“{0}”是只读的，无法按引用返回</target>
        <note />
      </trans-unit>
      <trans-unit id="ERR_RefReturnRangeVariable">
        <source>Cannot return the range variable '{0}' by reference</source>
        <target state="translated">无法按引用返回范围变量“{0}”</target>
        <note />
      </trans-unit>
      <trans-unit id="ERR_RefReturnReadonlyLocalCause">
        <source>Cannot return '{0}' by reference because it is a '{1}'</source>
        <target state="translated">“{0}”是一个“{1}”，无法按引用返回</target>
        <note />
      </trans-unit>
      <trans-unit id="ERR_RefReturnReadonlyLocal2Cause">
        <source>Cannot return fields of '{0}' by reference because it is a '{1}'</source>
        <target state="translated">“{0}”是一个“{1}”，无法按引用返回其字段</target>
        <note />
      </trans-unit>
      <trans-unit id="ERR_RefReturnReadonly">
        <source>A readonly field cannot be returned by writable reference</source>
        <target state="translated">只读字段无法通过可写的引用返回</target>
        <note />
      </trans-unit>
      <trans-unit id="ERR_RefReturnReadonlyStatic">
        <source>A static readonly field cannot be returned by writable reference</source>
        <target state="translated">静态只读字段无法通过可写的引用返回</target>
        <note />
      </trans-unit>
      <trans-unit id="ERR_RefReturnReadonly2">
        <source>Members of readonly field '{0}' cannot be returned by writable reference</source>
        <target state="translated">只读字段“{0}”的成员无法通过可写的引用返回</target>
        <note />
      </trans-unit>
      <trans-unit id="ERR_RefReturnReadonlyStatic2">
        <source>Fields of static readonly field '{0}' cannot be returned by writable reference</source>
        <target state="translated">静态只读字段“{0}”的字段无法通过可写的引用返回</target>
        <note />
      </trans-unit>
      <trans-unit id="ERR_RefReturnParameter">
        <source>Cannot return a parameter by reference '{0}' because it is not a ref or out parameter</source>
        <target state="translated">无法按引用“{0}”返回参数，因为它不是 ref 或 out 参数</target>
        <note />
      </trans-unit>
      <trans-unit id="ERR_RefReturnParameter2">
        <source>Cannot return by reference a member of parameter '{0}' because it is not a ref or out parameter</source>
        <target state="translated">参数“{0}”不是 ref 或 out 参数，无法按引用返回其成员</target>
        <note />
      </trans-unit>
      <trans-unit id="ERR_RefReturnLocal">
        <source>Cannot return local '{0}' by reference because it is not a ref local</source>
        <target state="translated">局部变量“{0}”不是 ref 局部变量，无法按引用返回</target>
        <note />
      </trans-unit>
      <trans-unit id="ERR_RefReturnLocal2">
        <source>Cannot return a member of local '{0}' by reference because it is not a ref local</source>
        <target state="translated">局部变量“{0}”不是 ref 局部变量，无法按引用返回其成员</target>
        <note />
      </trans-unit>
      <trans-unit id="ERR_RefReturnStructThis">
        <source>Struct members cannot return 'this' or other instance members by reference</source>
        <target state="translated">结构成员无法按引用返回 "this" 或其他实例成员</target>
        <note />
      </trans-unit>
      <trans-unit id="ERR_EscapeOther">
        <source>Expression cannot be used in this context because it may indirectly expose variables outside of their declaration scope</source>
        <target state="translated">不能在此上下文中使用表达式，因为它可能在其声明范围以外间接地公开变量</target>
        <note />
      </trans-unit>
      <trans-unit id="ERR_EscapeLocal">
        <source>Cannot use local '{0}' in this context because it may expose referenced variables outside of their declaration scope</source>
        <target state="translated">不能在此上下文中使用本地“{0}”，因为它可能会在其声明范围以外公开引用的变量</target>
        <note />
      </trans-unit>
      <trans-unit id="ERR_EscapeCall">
        <source>Cannot use a result of '{0}' in this context because it may expose variables referenced by parameter '{1}' outside of their declaration scope</source>
        <target state="translated">不能在此上下文中使用“{0}”的结果，因为它可能会其声明范围以外公开由参数 {1} 引用的变量</target>
        <note />
      </trans-unit>
      <trans-unit id="ERR_EscapeCall2">
        <source>Cannot use a member of result of '{0}' in this context because it may expose variables referenced by parameter '{1}' outside of their declaration scope</source>
        <target state="translated">不能在此上下文中使用“{0}”的结果的成员，因为它可能会其声明范围以外公开由参数 {1} 引用的变量</target>
        <note />
      </trans-unit>
      <trans-unit id="ERR_CallArgMixing">
        <source>This combination of arguments to '{0}' is disallowed because it may expose variables referenced by parameter '{1}' outside of their declaration scope</source>
        <target state="translated">不允许使用“{0}”的这种参数组合，因为它可能会在其声明范围之外公开由参数 {1} 引用的变量</target>
        <note />
      </trans-unit>
      <trans-unit id="ERR_MismatchedRefEscapeInTernary">
        <source>Branches of a ref ternary operator cannot refer to variables with incompatible declaration scopes</source>
        <target state="translated">ref 三元运算符的分支不能引用具有不兼容的声明范围的变量</target>
        <note />
      </trans-unit>
      <trans-unit id="ERR_EscapeStackAlloc">
        <source>A result of a stackalloc expression of type '{0}' cannot be used in this context because it may be exposed outside of the containing method</source>
        <target state="translated">不能在此上下文中使用类型“{0}”的 stackalloc 表达式的结果，因为它可能会在包含方法以外公开</target>
        <note />
      </trans-unit>
      <trans-unit id="ERR_InitializeByValueVariableWithReference">
        <source>Cannot initialize a by-value variable with a reference</source>
        <target state="translated">无法使用引用初始化按值变量</target>
        <note />
      </trans-unit>
      <trans-unit id="ERR_InitializeByReferenceVariableWithValue">
        <source>Cannot initialize a by-reference variable with a value</source>
        <target state="translated">无法使用值初始化按引用变量</target>
        <note />
      </trans-unit>
      <trans-unit id="ERR_RefAssignmentMustHaveIdentityConversion">
        <source>The expression must be of type '{0}' because it is being assigned by reference</source>
        <target state="translated">表达式必须为“{0}”类型，因为它按引用赋值</target>
        <note />
      </trans-unit>
      <trans-unit id="ERR_ByReferenceVariableMustBeInitialized">
        <source>A declaration of a by-reference variable must have an initializer</source>
        <target state="translated">按引用变量的声明必须有初始值设定项</target>
        <note />
      </trans-unit>
      <trans-unit id="ERR_AnonDelegateCantUseLocal">
        <source>Cannot use ref local '{0}' inside an anonymous method, lambda expression, or query expression</source>
        <target state="translated">不能在匿名方法、lambda 表达式或查询表达式内使用 ref 局部变量“{0}”</target>
        <note />
      </trans-unit>
      <trans-unit id="ERR_BadIteratorLocalType">
        <source>Iterators cannot have by-reference locals</source>
        <target state="needs-review-translation">迭代器不能有按引用局部变量</target>
        <note />
      </trans-unit>
      <trans-unit id="ERR_BadAsyncLocalType">
        <source>Async methods cannot have by-reference locals</source>
        <target state="needs-review-translation">异步方法不能有按引用局部变量</target>
        <note />
      </trans-unit>
      <trans-unit id="ERR_RefReturningCallAndAwait">
        <source>'await' cannot be used in an expression containing a call to '{0}' because it returns by reference</source>
        <target state="translated">'不能在包含对“{0}”的调用的表达式中使用 "await"，因为它按引用返回</target>
        <note />
      </trans-unit>
      <trans-unit id="ERR_RefConditionalAndAwait">
        <source>'await' cannot be used in an expression containing a ref conditional operator</source>
        <target state="translated">'不能在包含 ref 条件运算符的表达式中使用 "await"</target>
        <note />
      </trans-unit>
      <trans-unit id="ERR_RefConditionalNeedsTwoRefs">
        <source>Both conditional operator values must be ref values or neither may be a ref value</source>
        <target state="translated">这两个条件运算符的值必须都是 ref 值或者都不是 ref 值</target>
        <note />
      </trans-unit>
      <trans-unit id="ERR_RefConditionalDifferentTypes">
        <source>The expression must be of type '{0}' to match the alternative ref value</source>
        <target state="translated">表达式必须为与替代 ref 值相匹配的类型“{0}”</target>
        <note />
      </trans-unit>
      <trans-unit id="ERR_ExpressionTreeContainsLocalFunction">
        <source>An expression tree may not contain a reference to a local function</source>
        <target state="translated">表达式树不能包含对本地函数的引用</target>
        <note />
      </trans-unit>
      <trans-unit id="ERR_DynamicLocalFunctionParamsParameter">
        <source>Cannot pass argument with dynamic type to params parameter '{0}' of local function '{1}'.</source>
        <target state="translated">不能将具有动态类型的实参传递给本地函数“{1}”的 params 形参“{0}”。</target>
        <note />
      </trans-unit>
      <trans-unit id="SyntaxTreeIsNotASubmission">
        <source>Syntax tree should be created from a submission.</source>
        <target state="translated">应从提交创建语法树。</target>
        <note />
      </trans-unit>
      <trans-unit id="ERR_TooManyUserStrings">
        <source>Combined length of user strings used by the program exceeds allowed limit. Try to decrease use of string literals.</source>
        <target state="translated">该程序所使用的用户字符串的合并后长度超出所允许的限制。请尝试减少字符串文本的使用。</target>
        <note />
      </trans-unit>
      <trans-unit id="ERR_PatternNullableType">
        <source>It is not legal to use nullable type '{0}' in a pattern; use the underlying type '{1}' instead.</source>
        <target state="translated">在模式中使用可以为 null 的类型“{0}”是非法的；请改用基础类型“{1}”。</target>
        <note />
      </trans-unit>
      <trans-unit id="ERR_PeWritingFailure">
        <source>An error occurred while writing the output file: {0}.</source>
        <target state="translated">写入输出文件时出错: {0}。</target>
        <note />
      </trans-unit>
      <trans-unit id="ERR_TupleDuplicateElementName">
        <source>Tuple element names must be unique.</source>
        <target state="translated">元组元素名称必须是唯一的。</target>
        <note />
      </trans-unit>
      <trans-unit id="ERR_TupleReservedElementName">
        <source>Tuple element name '{0}' is only allowed at position {1}.</source>
        <target state="translated">只允许位置 {1} 使用元组元素名称“{0}”。</target>
        <note />
      </trans-unit>
      <trans-unit id="ERR_TupleReservedElementNameAnyPosition">
        <source>Tuple element name '{0}' is disallowed at any position.</source>
        <target state="translated">任何位置都不允许使用元组元素名称“{0}”。</target>
        <note />
      </trans-unit>
      <trans-unit id="ERR_PredefinedTypeMemberNotFoundInAssembly">
        <source>Member '{0}' was not found on type '{1}' from assembly '{2}'.</source>
        <target state="translated">未在程序集“{2}”中找到类型“{1}”上的成员“{0}”。</target>
        <note />
      </trans-unit>
      <trans-unit id="IDS_FeatureTuples">
        <source>tuples</source>
        <target state="translated">元组</target>
        <note />
      </trans-unit>
      <trans-unit id="ERR_MissingDeconstruct">
        <source>No suitable 'Deconstruct' instance or extension method was found for type '{0}', with {1} out parameters and a void return type.</source>
        <target state="needs-review-translation">找不到类型“{0}”适用的 Deconstruct 实例或扩展方法，输出参数为 {1}，返回类型为 void。</target>
        <note />
      </trans-unit>
      <trans-unit id="ERR_DeconstructRequiresExpression">
        <source>Deconstruct assignment requires an expression with a type on the right-hand-side.</source>
        <target state="translated">析构任务要求表达式属于右侧的某个类型。</target>
        <note />
      </trans-unit>
      <trans-unit id="ERR_SwitchExpressionValueExpected">
        <source>The switch expression must be a value; found '{0}'.</source>
        <target state="translated">switch 表达式必须是一个值；找到的是“{0}”。</target>
        <note />
      </trans-unit>
      <trans-unit id="ERR_PatternWrongType">
        <source>An expression of type '{0}' cannot be handled by a pattern of type '{1}'.</source>
        <target state="translated">“{1}”类型的模式无法处理“{0}”类型的表达式。</target>
        <note />
      </trans-unit>
      <trans-unit id="WRN_AttributeIgnoredWhenPublicSigning">
        <source>Attribute '{0}' is ignored when public signing is specified.</source>
        <target state="translated">指定公共签名时，将忽略特性“{0}”。</target>
        <note />
      </trans-unit>
      <trans-unit id="WRN_AttributeIgnoredWhenPublicSigning_Title">
        <source>Attribute is ignored when public signing is specified.</source>
        <target state="translated">指定公共签名时，将忽略特性。</target>
        <note />
      </trans-unit>
      <trans-unit id="ERR_OptionMustBeAbsolutePath">
        <source>Option '{0}' must be an absolute path.</source>
        <target state="translated">选项“{0}”必须是绝对路径。</target>
        <note />
      </trans-unit>
      <trans-unit id="ERR_ConversionNotTupleCompatible">
        <source>Tuple with {0} elements cannot be converted to type '{1}'.</source>
        <target state="translated">包含 {0} 个元素的元组不能转换为类型 "{1}"。</target>
        <note />
      </trans-unit>
      <trans-unit id="IDS_FeatureOutVar">
        <source>out variable declaration</source>
        <target state="translated">化出变量声明</target>
        <note />
      </trans-unit>
      <trans-unit id="ERR_ImplicitlyTypedOutVariableUsedInTheSameArgumentList">
        <source>Reference to an implicitly-typed out variable '{0}' is not permitted in the same argument list.</source>
        <target state="translated">对隐式类型化出变量“{0}”的引用不允许出现在同一个参数列表中。</target>
        <note />
      </trans-unit>
      <trans-unit id="ERR_TypeInferenceFailedForImplicitlyTypedOutVariable">
        <source>Cannot infer the type of implicitly-typed out variable '{0}'.</source>
        <target state="translated">无法推断出隐式类型化 out 变量“{0}”的类型。</target>
        <note />
      </trans-unit>
      <trans-unit id="ERR_TypeInferenceFailedForImplicitlyTypedDeconstructionVariable">
        <source>Cannot infer the type of implicitly-typed deconstruction variable '{0}'.</source>
        <target state="translated">无法推断隐式类型的解构变量“{0}”的类型。</target>
        <note />
      </trans-unit>
      <trans-unit id="ERR_DiscardTypeInferenceFailed">
        <source>Cannot infer the type of implicitly-typed discard.</source>
        <target state="translated">无法推断隐式类型放弃的类型。</target>
        <note />
      </trans-unit>
      <trans-unit id="ERR_DeconstructWrongCardinality">
        <source>Cannot deconstruct a tuple of '{0}' elements into '{1}' variables.</source>
        <target state="translated">无法将“{0}”元素的元组析构为“{1}”变量。</target>
        <note />
      </trans-unit>
      <trans-unit id="ERR_CannotDeconstructDynamic">
        <source>Cannot deconstruct dynamic objects.</source>
        <target state="translated">无法析构动态对象。</target>
        <note />
      </trans-unit>
      <trans-unit id="ERR_DeconstructTooFewElements">
        <source>Deconstruction must contain at least two variables.</source>
        <target state="translated">析构函数必须包含至少两个变量。</target>
        <note />
      </trans-unit>
      <trans-unit id="WRN_TupleLiteralNameMismatch">
        <source>The tuple element name '{0}' is ignored because a different name or no name is specified by the target type '{1}'.</source>
        <target state="translated">由于目标类型“{1}”指定了其他名称或未指定名称，因此元组元素名称“{0}”被忽略。</target>
        <note />
      </trans-unit>
      <trans-unit id="WRN_TupleLiteralNameMismatch_Title">
        <source>The tuple element name is ignored because a different name or no name is specified by the assignment target.</source>
        <target state="translated">由于分配目标指定了其他名称或未指定名称，因此元组元素名称被忽略。</target>
        <note />
      </trans-unit>
      <trans-unit id="ERR_PredefinedValueTupleTypeMustBeStruct">
        <source>Predefined type '{0}' must be a struct.</source>
        <target state="translated">预定义类型“{0}”必须是一个结构。</target>
        <note />
      </trans-unit>
      <trans-unit id="ERR_NewWithTupleTypeSyntax">
        <source>'new' cannot be used with tuple type. Use a tuple literal expression instead.</source>
        <target state="translated">'"new" 不能与元组类型共同使用。改用元组文本表达式。</target>
        <note />
      </trans-unit>
      <trans-unit id="ERR_DeconstructionVarFormDisallowsSpecificType">
        <source>Deconstruction 'var (...)' form disallows a specific type for 'var'.</source>
        <target state="translated">析构函数 "var (...)" 窗体驳回 "var" 的特定类型。</target>
        <note />
      </trans-unit>
      <trans-unit id="ERR_TupleElementNamesAttributeMissing">
        <source>Cannot define a class or member that utilizes tuples because the compiler required type '{0}' cannot be found. Are you missing a reference?</source>
        <target state="translated">由于找不到编译器必需的类型“{0}”，因此无法使用元组来定义类或成员。是否缺少引用?</target>
        <note />
      </trans-unit>
      <trans-unit id="ERR_ExplicitTupleElementNamesAttribute">
        <source>Cannot reference 'System.Runtime.CompilerServices.TupleElementNamesAttribute' explicitly. Use the tuple syntax to define tuple names.</source>
        <target state="translated">无法显式引用 "System.Runtime.CompilerServices.TupleElementNamesAttribute"。请使用元组语法指定元组名称。</target>
        <note />
      </trans-unit>
      <trans-unit id="ERR_ExpressionTreeContainsOutVariable">
        <source>An expression tree may not contain an out argument variable declaration.</source>
        <target state="translated">表达式树不能包含输出参数变量声明。</target>
        <note />
      </trans-unit>
      <trans-unit id="ERR_ExpressionTreeContainsDiscard">
        <source>An expression tree may not contain a discard.</source>
        <target state="translated">表达式树不能包含放弃。</target>
        <note />
      </trans-unit>
      <trans-unit id="ERR_ExpressionTreeContainsIsMatch">
        <source>An expression tree may not contain an 'is' pattern-matching operator.</source>
        <target state="translated">表达式树不能包含 "is" 模式匹配运算符。</target>
        <note />
      </trans-unit>
      <trans-unit id="ERR_ExpressionTreeContainsTupleLiteral">
        <source>An expression tree may not contain a tuple literal.</source>
        <target state="translated">表达式树不能包含元组文本。</target>
        <note />
      </trans-unit>
      <trans-unit id="ERR_ExpressionTreeContainsTupleConversion">
        <source>An expression tree may not contain a tuple conversion.</source>
        <target state="translated">表达式树不能包含元组转换。</target>
        <note />
      </trans-unit>
      <trans-unit id="ERR_SourceLinkRequiresPdb">
        <source>/sourcelink switch is only supported when emitting PDB.</source>
        <target state="translated">只在发出 PDB 时才支持 /sourcelink 开关。</target>
        <note />
      </trans-unit>
      <trans-unit id="ERR_CannotEmbedWithoutPdb">
        <source>/embed switch is only supported when emitting a PDB.</source>
        <target state="translated">仅在发出 PDB 时才支持 /embed 开关。</target>
        <note />
      </trans-unit>
      <trans-unit id="ERR_InvalidInstrumentationKind">
        <source>Invalid instrumentation kind: {0}</source>
        <target state="translated">无效的检测类型: {0}</target>
        <note />
      </trans-unit>
      <trans-unit id="ERR_VarInvocationLvalueReserved">
        <source>The syntax 'var (...)' as an lvalue is reserved.</source>
        <target state="translated">语法 "var (...)" 作为左值保留。</target>
        <note />
      </trans-unit>
      <trans-unit id="ERR_SemiOrLBraceOrArrowExpected">
        <source>{ or ; or =&gt; expected</source>
        <target state="translated">{ or ; or =&gt; 预期的</target>
        <note />
      </trans-unit>
      <trans-unit id="ERR_ThrowMisplaced">
        <source>A throw expression is not allowed in this context.</source>
        <target state="translated">此上下文中不允许使用 throw 表达式。</target>
        <note />
      </trans-unit>
      <trans-unit id="ERR_MixedDeconstructionUnsupported">
        <source>A deconstruction cannot mix declarations and expressions on the left-hand-side.</source>
        <target state="translated">析构不能在左侧混合声明和表达式。</target>
        <note />
      </trans-unit>
      <trans-unit id="ERR_DeclarationExpressionNotPermitted">
        <source>A declaration is not allowed in this context.</source>
        <target state="translated">此上下文中不允许使用声明。</target>
        <note />
      </trans-unit>
      <trans-unit id="ERR_MustDeclareForeachIteration">
        <source>A foreach loop must declare its iteration variables.</source>
        <target state="translated">foreach 循环必须声明其迭代变量。</target>
        <note />
      </trans-unit>
      <trans-unit id="ERR_TupleElementNamesInDeconstruction">
        <source>Tuple element names are not permitted on the left of a deconstruction.</source>
        <target state="translated">析构左侧不允许使用元组元素名称。</target>
        <note />
      </trans-unit>
      <trans-unit id="ERR_PossibleBadNegCast">
        <source>To cast a negative value, you must enclose the value in parentheses.</source>
        <target state="translated">若要强制转换负值，必须将该值放在括号内。</target>
        <note />
      </trans-unit>
      <trans-unit id="ERR_ExpressionTreeContainsThrowExpression">
        <source>An expression tree may not contain a throw-expression.</source>
        <target state="translated">表达式树不能包含 throw 表达式</target>
        <note />
      </trans-unit>
      <trans-unit id="ERR_BadAssemblyName">
        <source>Invalid assembly name: {0}</source>
        <target state="translated">无效的程序集名称: {0}</target>
        <note />
      </trans-unit>
      <trans-unit id="ERR_BadAsyncMethodBuilderTaskProperty">
        <source>For type '{0}' to be used as an AsyncMethodBuilder for type '{1}', its Task property should return type '{1}' instead of type '{2}'.</source>
        <target state="translated">对于用作类型“{1}”的 AsyncMethodBuilder 的类型“{0}”，它的任务属性应返回类型“{1}”，而不是类型“{2}”。</target>
        <note />
      </trans-unit>
      <trans-unit id="ERR_AttributesInLocalFuncDecl">
        <source>Attributes are not allowed on local function parameters or type parameters</source>
        <target state="translated">属性在本地函数参数或类型参数中不被允许</target>
        <note />
      </trans-unit>
      <trans-unit id="ERR_TypeForwardedToMultipleAssemblies">
        <source>Module '{0}' in assembly '{1}' is forwarding the type '{2}' to multiple assemblies: '{3}' and '{4}'.</source>
        <target state="translated">程序集“{1}”中的模块“{0}”将类型“{2}”转发到多个程序集: “{3}”和“{4}”。</target>
        <note />
      </trans-unit>
      <trans-unit id="ERR_PatternDynamicType">
        <source>It is not legal to use the type 'dynamic' in a pattern.</source>
        <target state="translated">在模式中使用类型“动态”是不合法的。</target>
        <note />
      </trans-unit>
      <trans-unit id="ERR_BadDynamicMethodArgDefaultLiteral">
        <source>Cannot use a default literal as an argument to a dynamically dispatched operation.</source>
        <target state="translated">不能将默认文本用作动态分配操作的自变量。</target>
        <note />
      </trans-unit>
      <trans-unit id="ERR_BadDocumentationMode">
        <source>Provided documentation mode is unsupported or invalid: '{0}'.</source>
        <target state="translated">提供的文档模式不受支持或无效:“{0}”。</target>
        <note />
      </trans-unit>
      <trans-unit id="ERR_BadSourceCodeKind">
        <source>Provided source code kind is unsupported or invalid: '{0}'</source>
        <target state="translated">提供的源代码类型不受支持或无效:“{0}”</target>
        <note />
      </trans-unit>
      <trans-unit id="ERR_BadLanguageVersion">
        <source>Provided language version is unsupported or invalid: '{0}'.</source>
        <target state="translated">提供的语言版本不受支持或无效:“{0}”。</target>
        <note />
      </trans-unit>
      <trans-unit id="ERR_InvalidPreprocessingSymbol">
        <source>Invalid name for a preprocessing symbol; '{0}' is not a valid identifier</source>
        <target state="translated">预处理符号的名称无效；“{0}”不是有效的标识符</target>
        <note />
      </trans-unit>
      <trans-unit id="ERR_FeatureNotAvailableInVersion7_1">
        <source>Feature '{0}' is not available in C# 7.1. Please use language version {1} or greater.</source>
        <target state="translated">功能“{0}”在 C# 7.1 中不可用。请使用 {1} 或更高的语言版本。</target>
        <note />
      </trans-unit>
      <trans-unit id="ERR_FeatureNotAvailableInVersion7_2">
        <source>Feature '{0}' is not available in C# 7.2. Please use language version {1} or greater.</source>
        <target state="translated">功能“{0}”在 C# 7.2 中不可用。请使用 {1} 或更高的语言版本。</target>
        <note />
      </trans-unit>
      <trans-unit id="ERR_LanguageVersionCannotHaveLeadingZeroes">
        <source>Specified language version '{0}' cannot have leading zeroes</source>
        <target state="translated">指定的语言版本“{0}”不能含前导零</target>
        <note />
      </trans-unit>
      <trans-unit id="ERR_VoidAssignment">
        <source>A value of type 'void' may not be assigned.</source>
        <target state="translated">可能无法分配类型 "void" 的值。</target>
        <note />
      </trans-unit>
      <trans-unit id="WRN_Experimental">
        <source>'{0}' is for evaluation purposes only and is subject to change or removal in future updates.</source>
        <target state="translated">'“{0}”仅用于评估，在将来的更新中可能会被更改或删除。</target>
        <note />
      </trans-unit>
      <trans-unit id="WRN_Experimental_Title">
        <source>Type is for evaluation purposes only and is subject to change or removal in future updates.</source>
        <target state="translated">类型仅用于评估，在将来的更新中可能会被更改或删除。</target>
        <note />
      </trans-unit>
      <trans-unit id="ERR_CompilerAndLanguageVersion">
        <source>Compiler version: '{0}'. Language version: {1}.</source>
        <target state="translated">编译器版本:“{0}”。语言版本: {1}。</target>
        <note />
      </trans-unit>
      <trans-unit id="IDS_FeatureAsyncMain">
        <source>async main</source>
        <target state="translated">主异步</target>
        <note />
      </trans-unit>
      <trans-unit id="ERR_TupleInferredNamesNotAvailable">
        <source>Tuple element name '{0}' is inferred. Please use language version {1} or greater to access an element by its inferred name.</source>
        <target state="translated">推断出元组元素名称“{0}”。请使用语言版本 {1} 或更高版本按推断名称访问元素。</target>
        <note />
      </trans-unit>
      <trans-unit id="ERR_VoidInTuple">
        <source>A tuple may not contain a value of type 'void'.</source>
        <target state="translated">元组不能包含类型为 "void" 的值。</target>
        <note />
      </trans-unit>
      <trans-unit id="ERR_NonTaskMainCantBeAsync">
        <source>A void or int returning entry point cannot be async</source>
        <target state="translated">返回入口点的 void 或 int 不能是异步的</target>
        <note />
      </trans-unit>
      <trans-unit id="ERR_PatternWrongGenericTypeInVersion">
        <source>An expression of type '{0}' cannot be handled by a pattern of type '{1}' in C# {2}. Please use language version {3} or greater.</source>
        <target state="translated">在 C# {2} 中，“{1}”类型的模式无法处理“{0}”类型的表达式。请使用语言版本 {3} 或更高版本。</target>
        <note />
      </trans-unit>
      <trans-unit id="WRN_UnreferencedLocalFunction">
        <source>The local function '{0}' is declared but never used</source>
        <target state="translated">声明了本地函数“{0}”，但从未使用过</target>
        <note />
      </trans-unit>
      <trans-unit id="WRN_UnreferencedLocalFunction_Title">
        <source>Local function is declared but never used</source>
        <target state="translated">已声明本地函数，但从未使用过</target>
        <note />
      </trans-unit>
      <trans-unit id="ERR_LocalFunctionMissingBody">
        <source>'{0}' is a local function and must therefore always have a body.</source>
        <target state="translated">'“{0}”是本地函数，因此始终必须具有一个主体。</target>
        <note />
      </trans-unit>
      <trans-unit id="ERR_InvalidDebugInfo">
        <source>Unable to read debug information of method '{0}' (token 0x{1:X8}) from assembly '{2}'</source>
        <target state="translated">无法从程序集“{2}”读取方法“{0}”(令牌 0x{1:X8})的调试信息</target>
        <note />
      </trans-unit>
      <trans-unit id="IConversionExpressionIsNotCSharpConversion">
        <source>{0} is not a valid C# conversion expression</source>
        <target state="translated">{0} 不是有效的 C# 转换表达式</target>
        <note />
      </trans-unit>
      <trans-unit id="ERR_DynamicLocalFunctionTypeParameter">
        <source>Cannot pass argument with dynamic type to generic local function '{0}' with inferred type arguments.</source>
        <target state="translated">不可将动态类型的参数传递到具有推断类型参数的泛型本地函数“{0}”。</target>
        <note />
      </trans-unit>
      <trans-unit id="IDS_FeatureLeadingDigitSeparator">
        <source>leading digit separator</source>
        <target state="translated">前导数字分隔符</target>
        <note />
      </trans-unit>
      <trans-unit id="ERR_ExplicitReservedAttr">
        <source>Do not use '{0}'. This is reserved for compiler usage.</source>
        <target state="translated">请勿使用“{0}”。这是保留给编译器使用的。</target>
        <note />
      </trans-unit>
      <trans-unit id="ERR_TypeReserved">
        <source>The type name '{0}' is reserved to be used by the compiler.</source>
        <target state="translated">类型名称“{0}”是保留给编译器使用的。</target>
        <note />
      </trans-unit>
      <trans-unit id="ERR_InExtensionMustBeValueType">
        <source>The first parameter of an 'in' extension method '{0}' must be a value type.</source>
        <target state="translated">"in" 扩展方法“{0}”的第一个参数必须是值类型。</target>
        <note />
      </trans-unit>
      <trans-unit id="ERR_FieldsInRoStruct">
        <source>Instance fields of readonly structs must be readonly.</source>
        <target state="translated">只读结构的实例字段必须为只读。</target>
        <note />
      </trans-unit>
      <trans-unit id="ERR_AutoPropsInRoStruct">
        <source>Auto-implemented instance properties in readonly structs must be readonly.</source>
        <target state="translated">在只读结构中的自动实现实例属性必须为只读。</target>
        <note />
      </trans-unit>
      <trans-unit id="ERR_FieldlikeEventsInRoStruct">
        <source>Field-like events are not allowed in readonly structs.</source>
        <target state="translated">在只读结构中不允许类似字段的事件。</target>
        <note />
      </trans-unit>
      <trans-unit id="IDS_FeatureRefExtensionMethods">
        <source>ref extension methods</source>
        <target state="translated">ref 扩展方法</target>
        <note />
      </trans-unit>
      <trans-unit id="ERR_StackAllocConversionNotPossible">
        <source>Conversion of a stackalloc expression of type '{0}' to type '{1}' is not possible.</source>
        <target state="translated">不能将 stackalloc 表达式的类型从“{0}”转换为“{1}”。</target>
        <note />
      </trans-unit>
      <trans-unit id="ERR_RefExtensionMustBeValueTypeOrConstrainedToOne">
        <source>The first parameter of a 'ref' extension method '{0}' must be a value type or a generic type constrained to struct.</source>
        <target state="translated">"ref" 扩展方法“{0}”的第一个参数必须是值类型或受结构约束的泛型类型。</target>
        <note />
      </trans-unit>
      <trans-unit id="ERR_OutAttrOnInParam">
        <source>An in parameter cannot have the Out attribute.</source>
        <target state="translated">in 参数不能具有 Out 特性。</target>
        <note />
      </trans-unit>
      <trans-unit id="ICompoundAssignmentOperationIsNotCSharpCompoundAssignment">
        <source>{0} is not a valid C# compound assignment operation</source>
        <target state="translated">{0} 不是有效的 C# 复合赋值运算</target>
        <note />
      </trans-unit>
      <trans-unit id="WRN_FilterIsConstantFalse">
        <source>Filter expression is a constant 'false', consider removing the catch clause</source>
        <target state="translated">筛选器表达式是常量 “false”，请考虑删除 catch 子句</target>
        <note />
      </trans-unit>
      <trans-unit id="WRN_FilterIsConstantFalse_Title">
        <source>Filter expression is a constant 'false'</source>
        <target state="translated">筛选器表达式是常量 “false”</target>
        <note />
      </trans-unit>
      <trans-unit id="WRN_FilterIsConstantFalseRedundantTryCatch">
        <source>Filter expression is a constant 'false', consider removing the try-catch block</source>
        <target state="translated">筛选器表达式是常量 “false”，请考虑删除 try-catch 块</target>
        <note />
      </trans-unit>
      <trans-unit id="WRN_FilterIsConstantFalseRedundantTryCatch_Title">
        <source>Filter expression is a constant 'false'. </source>
        <target state="translated">筛选器表达式是常量 “false”。</target>
        <note />
      </trans-unit>
      <trans-unit id="ERR_CantUseVoidInArglist">
        <source>__arglist cannot have an argument of void type</source>
        <target state="translated">__arglist 不可具有 void 类型的参数</target>
        <note />
      </trans-unit>
      <trans-unit id="ERR_ConditionalInInterpolation">
        <source>A conditional expression cannot be used directly in a string interpolation because the ':' ends the interpolation. Parenthesize the conditional expression.</source>
        <target state="translated">不可在字符串内插中直接使用条件表达式，因为内插已 “:” 结尾。请用括号将条件表达式括起来。</target>
        <note />
      </trans-unit>
      <trans-unit id="ERR_DefaultInSwitch">
        <source>A default literal 'default' is not valid as a case constant. Use another literal (e.g. '0' or 'null') as appropriate. If you intended to write the default label, use 'default:' without 'case'.</source>
        <target state="new">A default literal 'default' is not valid as a case constant. Use another literal (e.g. '0' or 'null') as appropriate. If you intended to write the default label, use 'default:' without 'case'.</target>
        <note />
      </trans-unit>
      <trans-unit id="ERR_DoNotUseFixedBufferAttrOnProperty">
        <source>Do not use 'System.Runtime.CompilerServices.FixedBuffer' attribute on a property</source>
        <target state="new">Do not use 'System.Runtime.CompilerServices.FixedBuffer' attribute on a property</target>
        <note />
      </trans-unit>
      <trans-unit id="ERR_FeatureNotAvailableInVersion7_3">
        <source>Feature '{0}' is not available in C# 7.3. Please use language version {1} or greater.</source>
        <target state="new">Feature '{0}' is not available in C# 7.3. Please use language version {1} or greater.</target>
        <note />
      </trans-unit>
      <trans-unit id="WRN_AttributesOnBackingFieldsNotAvailable">
        <source>Field-targeted attributes on auto-properties are not supported in language version {0}. Please use language version {1} or greater.</source>
        <target state="new">Field-targeted attributes on auto-properties are not supported in language version {0}. Please use language version {1} or greater.</target>
        <note />
      </trans-unit>
      <trans-unit id="WRN_AttributesOnBackingFieldsNotAvailable_Title">
        <source>Field-targeted attributes on auto-properties are not supported in this version of the language.</source>
        <target state="new">Field-targeted attributes on auto-properties are not supported in this version of the language.</target>
        <note />
      </trans-unit>
      <trans-unit id="IDS_FeatureAsyncStreams">
        <source>async streams</source>
        <target state="new">async streams</target>
        <note />
      </trans-unit>
      <trans-unit id="ERR_NoConvToIAsyncDisp">
        <source>'{0}': type used in an async using statement must be implicitly convertible to 'System.IAsyncDisposable'</source>
        <target state="new">'{0}': type used in an async using statement must be implicitly convertible to 'System.IAsyncDisposable'</target>
        <note />
      </trans-unit>
      <trans-unit id="ERR_BadGetAsyncEnumerator">
        <source>Asynchronous foreach requires that the return type '{0}' of '{1}' must have a suitable public 'MoveNextAsync' method and public 'Current' property</source>
        <target state="new">Asynchronous foreach requires that the return type '{0}' of '{1}' must have a suitable public 'MoveNextAsync' method and public 'Current' property</target>
        <note />
      </trans-unit>
      <trans-unit id="ERR_MultipleIAsyncEnumOfT">
        <source>Asynchronous foreach statement cannot operate on variables of type '{0}' because it implements multiple instantiations of '{1}'; try casting to a specific interface instantiation</source>
        <target state="new">Asynchronous foreach statement cannot operate on variables of type '{0}' because it implements multiple instantiations of '{1}'; try casting to a specific interface instantiation</target>
        <note />
      </trans-unit>
    </body>
  </file>
</xliff><|MERGE_RESOLUTION|>--- conflicted
+++ resolved
@@ -282,84 +282,84 @@
         <target state="new">Matching the tuple type '{0}' requires '{1}' subpatterns, but '{2}' subpatterns are present.</target>
         <note />
       </trans-unit>
-<<<<<<< HEAD
+      <trans-unit id="FTL_InvalidInputFileName">
+        <source>File name '{0}' is empty, contains invalid characters, has a drive specification without an absolute path, or is too long</source>
+        <target state="new">File name '{0}' is empty, contains invalid characters, has a drive specification without an absolute path, or is too long</target>
+        <note />
+      </trans-unit>
+      <trans-unit id="HDN_ExpressionIsProbablyNeverNull">
+        <source>Expression is probably never null.</source>
+        <target state="new">Expression is probably never null.</target>
+        <note />
+      </trans-unit>
+      <trans-unit id="HDN_ExpressionIsProbablyNeverNull_Title">
+        <source>Expression is probably never null.</source>
+        <target state="new">Expression is probably never null.</target>
+        <note />
+      </trans-unit>
+      <trans-unit id="HDN_NullCheckIsProbablyAlwaysFalse">
+        <source>Result of the comparison is possibly always false.</source>
+        <target state="new">Result of the comparison is possibly always false.</target>
+        <note />
+      </trans-unit>
+      <trans-unit id="HDN_NullCheckIsProbablyAlwaysFalse_Title">
+        <source>Result of the comparison is possibly always false.</source>
+        <target state="new">Result of the comparison is possibly always false.</target>
+        <note />
+      </trans-unit>
+      <trans-unit id="HDN_NullCheckIsProbablyAlwaysTrue">
+        <source>Result of the comparison is possibly always true.</source>
+        <target state="new">Result of the comparison is possibly always true.</target>
+        <note />
+      </trans-unit>
+      <trans-unit id="HDN_NullCheckIsProbablyAlwaysTrue_Title">
+        <source>Result of the comparison is possibly always true.</source>
+        <target state="new">Result of the comparison is possibly always true.</target>
+        <note />
+      </trans-unit>
+      <trans-unit id="IDS_FeatureAltInterpolatedVerbatimStrings">
+        <source>alternative interpolated verbatim strings</source>
+        <target state="new">alternative interpolated verbatim strings</target>
+        <note />
+      </trans-unit>
+      <trans-unit id="IDS_FeatureCoalesceAssignmentExpression">
+        <source>coalescing assignment</source>
+        <target state="new">coalescing assignment</target>
+        <note />
+      </trans-unit>
+      <trans-unit id="IDS_FeatureDelegateGenericTypeConstraint">
+        <source>delegate generic type constraints</source>
+        <target state="new">delegate generic type constraints</target>
+        <note />
+      </trans-unit>
+      <trans-unit id="IDS_FeatureEnumGenericTypeConstraint">
+        <source>enum generic type constraints</source>
+        <target state="new">enum generic type constraints</target>
+        <note />
+      </trans-unit>
+      <trans-unit id="IDS_FeatureExpressionVariablesInQueriesAndInitializers">
+        <source>declaration of expression variables in member initializers and queries</source>
+        <target state="new">declaration of expression variables in member initializers and queries</target>
+        <note />
+      </trans-unit>
+      <trans-unit id="IDS_FeatureExtensibleFixedStatement">
+        <source>extensible fixed statement</source>
+        <target state="new">extensible fixed statement</target>
+        <note />
+      </trans-unit>
+      <trans-unit id="IDS_FeatureIndexOperator">
+        <source>index operator</source>
+        <target state="new">index operator</target>
+        <note />
+      </trans-unit>
+      <trans-unit id="IDS_FeatureIndexingMovableFixedBuffers">
+        <source>indexing movable fixed buffers</source>
+        <target state="new">indexing movable fixed buffers</target>
+        <note />
+      </trans-unit>
       <trans-unit id="IDS_FeatureNestedStackalloc">
         <source>stackalloc in nested expressions</source>
         <target state="new">stackalloc in nested expressions</target>
-=======
-      <trans-unit id="FTL_InvalidInputFileName">
-        <source>File name '{0}' is empty, contains invalid characters, has a drive specification without an absolute path, or is too long</source>
-        <target state="new">File name '{0}' is empty, contains invalid characters, has a drive specification without an absolute path, or is too long</target>
-        <note />
-      </trans-unit>
-      <trans-unit id="HDN_ExpressionIsProbablyNeverNull">
-        <source>Expression is probably never null.</source>
-        <target state="new">Expression is probably never null.</target>
-        <note />
-      </trans-unit>
-      <trans-unit id="HDN_ExpressionIsProbablyNeverNull_Title">
-        <source>Expression is probably never null.</source>
-        <target state="new">Expression is probably never null.</target>
-        <note />
-      </trans-unit>
-      <trans-unit id="HDN_NullCheckIsProbablyAlwaysFalse">
-        <source>Result of the comparison is possibly always false.</source>
-        <target state="new">Result of the comparison is possibly always false.</target>
-        <note />
-      </trans-unit>
-      <trans-unit id="HDN_NullCheckIsProbablyAlwaysFalse_Title">
-        <source>Result of the comparison is possibly always false.</source>
-        <target state="new">Result of the comparison is possibly always false.</target>
-        <note />
-      </trans-unit>
-      <trans-unit id="HDN_NullCheckIsProbablyAlwaysTrue">
-        <source>Result of the comparison is possibly always true.</source>
-        <target state="new">Result of the comparison is possibly always true.</target>
-        <note />
-      </trans-unit>
-      <trans-unit id="HDN_NullCheckIsProbablyAlwaysTrue_Title">
-        <source>Result of the comparison is possibly always true.</source>
-        <target state="new">Result of the comparison is possibly always true.</target>
-        <note />
-      </trans-unit>
-      <trans-unit id="IDS_FeatureAltInterpolatedVerbatimStrings">
-        <source>alternative interpolated verbatim strings</source>
-        <target state="new">alternative interpolated verbatim strings</target>
-        <note />
-      </trans-unit>
-      <trans-unit id="IDS_FeatureCoalesceAssignmentExpression">
-        <source>coalescing assignment</source>
-        <target state="new">coalescing assignment</target>
-        <note />
-      </trans-unit>
-      <trans-unit id="IDS_FeatureDelegateGenericTypeConstraint">
-        <source>delegate generic type constraints</source>
-        <target state="new">delegate generic type constraints</target>
-        <note />
-      </trans-unit>
-      <trans-unit id="IDS_FeatureEnumGenericTypeConstraint">
-        <source>enum generic type constraints</source>
-        <target state="new">enum generic type constraints</target>
-        <note />
-      </trans-unit>
-      <trans-unit id="IDS_FeatureExpressionVariablesInQueriesAndInitializers">
-        <source>declaration of expression variables in member initializers and queries</source>
-        <target state="new">declaration of expression variables in member initializers and queries</target>
-        <note />
-      </trans-unit>
-      <trans-unit id="IDS_FeatureExtensibleFixedStatement">
-        <source>extensible fixed statement</source>
-        <target state="new">extensible fixed statement</target>
-        <note />
-      </trans-unit>
-      <trans-unit id="IDS_FeatureIndexOperator">
-        <source>index operator</source>
-        <target state="new">index operator</target>
-        <note />
-      </trans-unit>
-      <trans-unit id="IDS_FeatureIndexingMovableFixedBuffers">
-        <source>indexing movable fixed buffers</source>
-        <target state="new">indexing movable fixed buffers</target>
         <note />
       </trans-unit>
       <trans-unit id="IDS_FeatureNullableReferenceTypes">
@@ -375,7 +375,6 @@
       <trans-unit id="IDS_FeatureRangeOperator">
         <source>range operator</source>
         <target state="new">range operator</target>
->>>>>>> 0511ff8d
         <note />
       </trans-unit>
       <trans-unit id="IDS_FeatureRecursivePatterns">
