﻿<?xml version="1.0" encoding="utf-8"?>
<xliff xmlns="urn:oasis:names:tc:xliff:document:1.2" xmlns:xsi="http://www.w3.org/2001/XMLSchema-instance" version="1.2" xsi:schemaLocation="urn:oasis:names:tc:xliff:document:1.2 xliff-core-1.2-transitional.xsd">
  <file datatype="xml" source-language="en" target-language="zh-Hans" original="../CSharpResources.resx">
    <body>
<<<<<<< HEAD
      <trans-unit id="ERR_FeatureNotAvailableInVersion8">
        <source>Feature '{0}' is not available in C# 8.0. Please use language version {1} or greater.</source>
        <target state="new">Feature '{0}' is not available in C# 8.0. Please use language version {1} or greater.</target>
=======
      <trans-unit id="CannotCreateConstructedFromConstructed">
        <source>Cannot create constructed generic type from another constructed generic type.</source>
        <target state="new">Cannot create constructed generic type from another constructed generic type.</target>
        <note />
      </trans-unit>
      <trans-unit id="CannotCreateConstructedFromNongeneric">
        <source>Cannot create constructed generic type from non-generic type.</source>
        <target state="new">Cannot create constructed generic type from non-generic type.</target>
>>>>>>> b2d4fe03
        <note />
      </trans-unit>
      <trans-unit id="ERR_OutVariableCannotBeByRef">
        <source>An out variable cannot be declared as a ref local</source>
        <target state="translated">out 变量无法声明为 ref 局部变量</target>
        <note />
      </trans-unit>
      <trans-unit id="IDS_NULL">
        <source>&lt;null&gt;</source>
        <target state="translated">&lt;null&gt;</target>
        <note />
      </trans-unit>
      <trans-unit id="IDS_ThrowExpression">
        <source>&lt;throw expression&gt;</source>
        <target state="translated">&lt;throw 表达式&gt;</target>
        <note />
      </trans-unit>
      <trans-unit id="IDS_RELATEDERROR">
        <source>(Location of symbol related to previous error)</source>
        <target state="translated">(与前一个错误相关的符号位置)</target>
        <note />
      </trans-unit>
      <trans-unit id="IDS_RELATEDWARNING">
        <source>(Location of symbol related to previous warning)</source>
        <target state="translated">(与前一个警告相关的符号位置)</target>
        <note />
      </trans-unit>
      <trans-unit id="IDS_XMLIGNORED">
        <source>&lt;!-- Badly formed XML comment ignored for member "{0}" --&gt;</source>
        <target state="translated">&lt;!-- 对于成员“{0}”忽略有格式错误的 XML 注释 --&gt;</target>
        <note />
      </trans-unit>
      <trans-unit id="IDS_XMLIGNORED2">
        <source> Badly formed XML file "{0}" cannot be included </source>
        <target state="translated"> 无法包括格式错误的 XML 文件“{0}” </target>
        <note />
      </trans-unit>
      <trans-unit id="IDS_XMLFAILEDINCLUDE">
        <source> Failed to insert some or all of included XML </source>
        <target state="translated">未能插入某些或全部所包含的 XML </target>
        <note />
      </trans-unit>
      <trans-unit id="IDS_XMLBADINCLUDE">
        <source> Include tag is invalid </source>
        <target state="translated"> 包含标记无效 </target>
        <note />
      </trans-unit>
      <trans-unit id="IDS_XMLNOINCLUDE">
        <source> No matching elements were found for the following include tag </source>
        <target state="translated">未找到下列包含标记的匹配元素 </target>
        <note />
      </trans-unit>
      <trans-unit id="IDS_XMLMISSINGINCLUDEFILE">
        <source>Missing file attribute</source>
        <target state="translated">缺少文件特性</target>
        <note />
      </trans-unit>
      <trans-unit id="IDS_XMLMISSINGINCLUDEPATH">
        <source>Missing path attribute</source>
        <target state="translated">缺少路径特性</target>
        <note />
      </trans-unit>
      <trans-unit id="IDS_GlobalNamespace">
        <source>&lt;global namespace&gt;</source>
        <target state="translated">&lt;全局命名空间&gt;</target>
        <note />
      </trans-unit>
      <trans-unit id="IDS_FeatureGenerics">
        <source>generics</source>
        <target state="translated">泛型</target>
        <note />
      </trans-unit>
      <trans-unit id="IDS_FeatureAnonDelegates">
        <source>anonymous methods</source>
        <target state="translated">匿名方法</target>
        <note />
      </trans-unit>
      <trans-unit id="IDS_FeatureModuleAttrLoc">
        <source>module as an attribute target specifier</source>
        <target state="translated">作为特性目标说明符的模块</target>
        <note />
      </trans-unit>
      <trans-unit id="IDS_FeatureGlobalNamespace">
        <source>namespace alias qualifier</source>
        <target state="translated">命名空间别名限定符</target>
        <note />
      </trans-unit>
      <trans-unit id="IDS_FeatureFixedBuffer">
        <source>fixed size buffers</source>
        <target state="translated">固定大小缓冲区</target>
        <note />
      </trans-unit>
      <trans-unit id="IDS_FeaturePragma">
        <source>#pragma</source>
        <target state="translated">#pragma</target>
        <note />
      </trans-unit>
      <trans-unit id="IDS_FeatureStaticClasses">
        <source>static classes</source>
        <target state="translated">静态类</target>
        <note />
      </trans-unit>
      <trans-unit id="IDS_FeatureReadOnlyStructs">
        <source>readonly structs</source>
        <target state="translated">只读结构</target>
        <note />
      </trans-unit>
      <trans-unit id="IDS_FeaturePartialTypes">
        <source>partial types</source>
        <target state="translated">分部类型</target>
        <note />
      </trans-unit>
      <trans-unit id="IDS_FeatureAsync">
        <source>async function</source>
        <target state="translated">异步函数</target>
        <note />
      </trans-unit>
      <trans-unit id="IDS_FeatureSwitchOnBool">
        <source>switch on boolean type</source>
        <target state="translated">启用布尔值类型</target>
        <note />
      </trans-unit>
      <trans-unit id="IDS_MethodGroup">
        <source>method group</source>
        <target state="translated">方法组</target>
        <note />
      </trans-unit>
      <trans-unit id="IDS_AnonMethod">
        <source>anonymous method</source>
        <target state="translated">匿名方法</target>
        <note />
      </trans-unit>
      <trans-unit id="IDS_Lambda">
        <source>lambda expression</source>
        <target state="translated">lambda 表达式</target>
        <note />
      </trans-unit>
      <trans-unit id="IDS_Collection">
        <source>collection</source>
        <target state="translated">集合</target>
        <note />
      </trans-unit>
      <trans-unit id="IDS_FeaturePropertyAccessorMods">
        <source>access modifiers on properties</source>
        <target state="translated">属性的访问修饰符</target>
        <note />
      </trans-unit>
      <trans-unit id="IDS_FeatureExternAlias">
        <source>extern alias</source>
        <target state="translated">外部别名</target>
        <note />
      </trans-unit>
      <trans-unit id="IDS_FeatureIterators">
        <source>iterators</source>
        <target state="translated">迭代器</target>
        <note />
      </trans-unit>
      <trans-unit id="IDS_FeatureDefault">
        <source>default operator</source>
        <target state="translated">默认运算符</target>
        <note />
      </trans-unit>
      <trans-unit id="IDS_FeatureDefaultLiteral">
        <source>default literal</source>
        <target state="translated">默认文本</target>
        <note />
      </trans-unit>
      <trans-unit id="IDS_FeaturePrivateProtected">
        <source>private protected</source>
        <target state="translated">private protected</target>
        <note />
      </trans-unit>
      <trans-unit id="IDS_FeatureNullable">
        <source>nullable types</source>
        <target state="translated">可以为 null 的类型</target>
        <note />
      </trans-unit>
      <trans-unit id="IDS_FeaturePatternMatching">
        <source>pattern matching</source>
        <target state="translated">模式匹配</target>
        <note />
      </trans-unit>
      <trans-unit id="IDS_FeatureExpressionBodiedAccessor">
        <source>expression body property accessor</source>
        <target state="translated">表达式主体属性访问器</target>
        <note />
      </trans-unit>
      <trans-unit id="IDS_FeatureExpressionBodiedDeOrConstructor">
        <source>expression body constructor and destructor</source>
        <target state="translated">表达式主体构造函数和析构函数</target>
        <note />
      </trans-unit>
      <trans-unit id="IDS_FeatureThrowExpression">
        <source>throw expression</source>
        <target state="translated">throw 表达式</target>
        <note />
      </trans-unit>
      <trans-unit id="IDS_FeatureImplicitArray">
        <source>implicitly typed array</source>
        <target state="translated">隐式类型的数组</target>
        <note />
      </trans-unit>
      <trans-unit id="IDS_FeatureImplicitLocal">
        <source>implicitly typed local variable</source>
        <target state="translated">隐式类型的局部变量</target>
        <note />
      </trans-unit>
      <trans-unit id="IDS_FeatureAnonymousTypes">
        <source>anonymous types</source>
        <target state="translated">匿名类型</target>
        <note />
      </trans-unit>
      <trans-unit id="IDS_FeatureAutoImplementedProperties">
        <source>automatically implemented properties</source>
        <target state="translated">自动实现的属性</target>
        <note />
      </trans-unit>
      <trans-unit id="IDS_FeatureReadonlyAutoImplementedProperties">
        <source>readonly automatically implemented properties</source>
        <target state="translated">自动实现 readonly 的属性</target>
        <note />
      </trans-unit>
      <trans-unit id="IDS_FeatureObjectInitializer">
        <source>object initializer</source>
        <target state="translated">对象初始值设定项</target>
        <note />
      </trans-unit>
      <trans-unit id="IDS_FeatureCollectionInitializer">
        <source>collection initializer</source>
        <target state="translated">集合初始值设定项</target>
        <note />
      </trans-unit>
      <trans-unit id="IDS_FeatureQueryExpression">
        <source>query expression</source>
        <target state="translated">查询表达式</target>
        <note />
      </trans-unit>
      <trans-unit id="IDS_FeatureExtensionMethod">
        <source>extension method</source>
        <target state="translated">扩展方法</target>
        <note />
      </trans-unit>
      <trans-unit id="IDS_FeaturePartialMethod">
        <source>partial method</source>
        <target state="translated">分部方法</target>
        <note />
      </trans-unit>
      <trans-unit id="IDS_SK_METHOD">
        <source>method</source>
        <target state="translated">方法</target>
        <note />
      </trans-unit>
      <trans-unit id="IDS_SK_TYPE">
        <source>type</source>
        <target state="translated">类型</target>
        <note />
      </trans-unit>
      <trans-unit id="IDS_SK_NAMESPACE">
        <source>namespace</source>
        <target state="translated">命名空间</target>
        <note />
      </trans-unit>
      <trans-unit id="IDS_SK_FIELD">
        <source>field</source>
        <target state="translated">字段</target>
        <note />
      </trans-unit>
      <trans-unit id="IDS_SK_PROPERTY">
        <source>property</source>
        <target state="translated">属性</target>
        <note />
      </trans-unit>
      <trans-unit id="IDS_SK_UNKNOWN">
        <source>element</source>
        <target state="translated">元素</target>
        <note />
      </trans-unit>
      <trans-unit id="IDS_SK_VARIABLE">
        <source>variable</source>
        <target state="translated">变量</target>
        <note />
      </trans-unit>
      <trans-unit id="IDS_SK_LABEL">
        <source>label</source>
        <target state="translated">标签</target>
        <note />
      </trans-unit>
      <trans-unit id="IDS_SK_EVENT">
        <source>event</source>
        <target state="translated">事件</target>
        <note />
      </trans-unit>
      <trans-unit id="IDS_SK_TYVAR">
        <source>type parameter</source>
        <target state="translated">类型形参</target>
        <note />
      </trans-unit>
      <trans-unit id="IDS_SK_ALIAS">
        <source>using alias</source>
        <target state="translated">using 别名</target>
        <note />
      </trans-unit>
      <trans-unit id="IDS_SK_EXTERNALIAS">
        <source>extern alias</source>
        <target state="translated">外部别名</target>
        <note />
      </trans-unit>
      <trans-unit id="IDS_SK_CONSTRUCTOR">
        <source>constructor</source>
        <target state="translated">构造函数</target>
        <note />
      </trans-unit>
      <trans-unit id="IDS_FOREACHLOCAL">
        <source>foreach iteration variable</source>
        <target state="translated">foreach 迭代变量</target>
        <note />
      </trans-unit>
      <trans-unit id="IDS_FIXEDLOCAL">
        <source>fixed variable</source>
        <target state="translated">固定变量</target>
        <note />
      </trans-unit>
      <trans-unit id="IDS_USINGLOCAL">
        <source>using variable</source>
        <target state="translated">using 变量</target>
        <note />
      </trans-unit>
      <trans-unit id="IDS_Contravariant">
        <source>contravariant</source>
        <target state="translated">逆变</target>
        <note />
      </trans-unit>
      <trans-unit id="IDS_Contravariantly">
        <source>contravariantly</source>
        <target state="translated">逆变式</target>
        <note />
      </trans-unit>
      <trans-unit id="IDS_Covariant">
        <source>covariant</source>
        <target state="translated">协变</target>
        <note />
      </trans-unit>
      <trans-unit id="IDS_Covariantly">
        <source>covariantly</source>
        <target state="translated">协变式</target>
        <note />
      </trans-unit>
      <trans-unit id="IDS_Invariantly">
        <source>invariantly</source>
        <target state="translated">固定式</target>
        <note />
      </trans-unit>
      <trans-unit id="IDS_FeatureDynamic">
        <source>dynamic</source>
        <target state="translated">动态</target>
        <note />
      </trans-unit>
      <trans-unit id="IDS_FeatureNamedArgument">
        <source>named argument</source>
        <target state="translated">命名参数</target>
        <note />
      </trans-unit>
      <trans-unit id="IDS_FeatureOptionalParameter">
        <source>optional parameter</source>
        <target state="translated">可选参数</target>
        <note />
      </trans-unit>
      <trans-unit id="IDS_FeatureExceptionFilter">
        <source>exception filter</source>
        <target state="translated">异常筛选器</target>
        <note />
      </trans-unit>
      <trans-unit id="IDS_FeatureTypeVariance">
        <source>type variance</source>
        <target state="translated">类型方差</target>
        <note />
      </trans-unit>
      <trans-unit id="SyntaxTreeNotFound">
        <source>SyntaxTree is not part of the compilation</source>
        <target state="translated">编译中不包含 SyntaxTree</target>
        <note />
      </trans-unit>
      <trans-unit id="SyntaxTreeNotFoundToRemove">
        <source>SyntaxTree is not part of the compilation, so it cannot be removed</source>
        <target state="translated">编译中不包含 SyntaxTree，因此无法将其删除</target>
        <note />
      </trans-unit>
      <trans-unit id="WRN_TypeParameterSameAsOuterMethodTypeParameter">
        <source>Type parameter '{0}' has the same name as the type parameter from outer method '{1}'</source>
        <target state="translated">类型参数“{0}”与外部方法“{1}”中的类型参数同名</target>
        <note />
      </trans-unit>
      <trans-unit id="WRN_TypeParameterSameAsOuterMethodTypeParameter_Title">
        <source>Type parameter has the same type as the type parameter from outer method.</source>
        <target state="translated">类型参数与外部方法中的类型参数有相同的类型。</target>
        <note />
      </trans-unit>
      <trans-unit id="XML_InvalidToken">
        <source>The character(s) '{0}' cannot be used at this location.</source>
        <target state="translated">此位置无法使用字符“{0}”。</target>
        <note />
      </trans-unit>
      <trans-unit id="XML_IncorrectComment">
        <source>Incorrect syntax was used in a comment.</source>
        <target state="translated">注释中使用的语法不正确。</target>
        <note />
      </trans-unit>
      <trans-unit id="XML_InvalidCharEntity">
        <source>An invalid character was found inside an entity reference.</source>
        <target state="translated">实体引用中发现无效字符。</target>
        <note />
      </trans-unit>
      <trans-unit id="XML_ExpectedEndOfTag">
        <source>Expected '&gt;' or '/&gt;' to close tag '{0}'.</source>
        <target state="translated">需要“&gt;”或“/&gt;”来结束标记“{0}”。</target>
        <note />
      </trans-unit>
      <trans-unit id="XML_ExpectedIdentifier">
        <source>An identifier was expected.</source>
        <target state="translated">应为标识符。</target>
        <note />
      </trans-unit>
      <trans-unit id="XML_InvalidUnicodeChar">
        <source>Invalid unicode character.</source>
        <target state="translated">Unicode 字符无效。</target>
        <note />
      </trans-unit>
      <trans-unit id="XML_InvalidWhitespace">
        <source>Whitespace is not allowed at this location.</source>
        <target state="translated">此位置不允许使用空格。</target>
        <note />
      </trans-unit>
      <trans-unit id="XML_LessThanInAttributeValue">
        <source>The character '&lt;' cannot be used in an attribute value.</source>
        <target state="translated">不能在特性值中使用字符“&lt;”。</target>
        <note />
      </trans-unit>
      <trans-unit id="XML_MissingEqualsAttribute">
        <source>Missing equals sign between attribute and attribute value.</source>
        <target state="translated">特性与特性值之间缺少等号。</target>
        <note />
      </trans-unit>
      <trans-unit id="XML_RefUndefinedEntity_1">
        <source>Reference to undefined entity '{0}'.</source>
        <target state="translated">引用未定义的实体“{0}”。</target>
        <note />
      </trans-unit>
      <trans-unit id="XML_StringLiteralNoStartQuote">
        <source>A string literal was expected, but no opening quotation mark was found.</source>
        <target state="translated">应是字符串，但是找不到左引号。</target>
        <note />
      </trans-unit>
      <trans-unit id="XML_StringLiteralNoEndQuote">
        <source>Missing closing quotation mark for string literal.</source>
        <target state="translated">字符串缺少右引号。</target>
        <note />
      </trans-unit>
      <trans-unit id="XML_StringLiteralNonAsciiQuote">
        <source>Non-ASCII quotations marks may not be used around string literals.</source>
        <target state="translated">不能在字符串周围使用非 ASCII 问号。</target>
        <note />
      </trans-unit>
      <trans-unit id="XML_EndTagNotExpected">
        <source>End tag was not expected at this location.</source>
        <target state="translated">在此位置不应为结束标记。</target>
        <note />
      </trans-unit>
      <trans-unit id="XML_ElementTypeMatch">
        <source>End tag '{0}' does not match the start tag '{1}'.</source>
        <target state="translated">结束标记“{0}”与开始标记“{1}”不匹配。</target>
        <note />
      </trans-unit>
      <trans-unit id="XML_EndTagExpected">
        <source>Expected an end tag for element '{0}'.</source>
        <target state="translated">元素“{0}”需要结束标记。</target>
        <note />
      </trans-unit>
      <trans-unit id="XML_WhitespaceMissing">
        <source>Required white space was missing.</source>
        <target state="translated">缺少所需空格。</target>
        <note />
      </trans-unit>
      <trans-unit id="XML_ExpectedEndOfXml">
        <source>Unexpected character at this location.</source>
        <target state="translated">此位置出现意外字符。</target>
        <note />
      </trans-unit>
      <trans-unit id="XML_CDataEndTagNotAllowed">
        <source>The literal string ']]&gt;' is not allowed in element content.</source>
        <target state="translated">元素内容中不允许使用字符串“]]&gt;”。</target>
        <note />
      </trans-unit>
      <trans-unit id="XML_DuplicateAttribute">
        <source>Duplicate '{0}' attribute</source>
        <target state="translated">“{0}”特性重复</target>
        <note />
      </trans-unit>
      <trans-unit id="ERR_NoMetadataFile">
        <source>Metadata file '{0}' could not be found</source>
        <target state="translated">未能找到元数据文件“{0}”</target>
        <note />
      </trans-unit>
      <trans-unit id="ERR_MetadataReferencesNotSupported">
        <source>Metadata references are not supported.</source>
        <target state="translated">不支持元数据引用。</target>
        <note />
      </trans-unit>
      <trans-unit id="FTL_MetadataCantOpenFile">
        <source>Metadata file '{0}' could not be opened -- {1}</source>
        <target state="translated">无法打开元数据文件“{0}”-- {1}</target>
        <note />
      </trans-unit>
      <trans-unit id="ERR_NoTypeDef">
        <source>The type '{0}' is defined in an assembly that is not referenced. You must add a reference to assembly '{1}'.</source>
        <target state="translated">类型“{0}”在未引用的程序集中定义。必须添加对程序集“{1}”的引用。</target>
        <note />
      </trans-unit>
      <trans-unit id="ERR_NoTypeDefFromModule">
        <source>The type '{0}' is defined in a module that has not been added. You must add the module '{1}'.</source>
        <target state="translated">类型“{0}”在未添加的模块中定义。必须添加模块“{1}”。</target>
        <note />
      </trans-unit>
      <trans-unit id="ERR_OutputWriteFailed">
        <source>Could not write to output file '{0}' -- '{1}'</source>
        <target state="translated">未能写入输出文件“{0}”--“{1}”</target>
        <note />
      </trans-unit>
      <trans-unit id="ERR_MultipleEntryPoints">
        <source>Program has more than one entry point defined. Compile with /main to specify the type that contains the entry point.</source>
        <target state="translated">程序定义了多个入口点。使用 /main (指定包含入口点的类型)进行编译。</target>
        <note />
      </trans-unit>
      <trans-unit id="ERR_BadBinaryOps">
        <source>Operator '{0}' cannot be applied to operands of type '{1}' and '{2}'</source>
        <target state="translated">运算符“{0}”无法应用于“{1}”和“{2}”类型的操作数</target>
        <note />
      </trans-unit>
      <trans-unit id="ERR_IntDivByZero">
        <source>Division by constant zero</source>
        <target state="translated">被常数零除</target>
        <note />
      </trans-unit>
      <trans-unit id="ERR_BadIndexLHS">
        <source>Cannot apply indexing with [] to an expression of type '{0}'</source>
        <target state="translated">无法将带 [] 的索引应用于“{0}”类型的表达式</target>
        <note />
      </trans-unit>
      <trans-unit id="ERR_BadIndexCount">
        <source>Wrong number of indices inside []; expected {0}</source>
        <target state="translated">[] 内的索引数错误，应为 {0}</target>
        <note />
      </trans-unit>
      <trans-unit id="ERR_BadUnaryOp">
        <source>Operator '{0}' cannot be applied to operand of type '{1}'</source>
        <target state="translated">运算符“{0}”无法应用于“{1}”类型的操作数</target>
        <note />
      </trans-unit>
      <trans-unit id="ERR_BadOpOnNullOrDefault">
        <source>Operator '{0}' cannot be applied to operand '{1}'</source>
        <target state="translated">运算符“{0}”无法应用于操作数“{1}”</target>
        <note />
      </trans-unit>
      <trans-unit id="ERR_ThisInStaticMeth">
        <source>Keyword 'this' is not valid in a static property, static method, or static field initializer</source>
        <target state="translated">关键字 "this" 在静态属性、静态方法或静态字段初始值设定项中无效</target>
        <note />
      </trans-unit>
      <trans-unit id="ERR_ThisInBadContext">
        <source>Keyword 'this' is not available in the current context</source>
        <target state="translated">关键字 "this" 在当前上下文中不可用</target>
        <note />
      </trans-unit>
      <trans-unit id="WRN_InvalidMainSig">
        <source>'{0}' has the wrong signature to be an entry point</source>
        <target state="translated">'“{0}”的签名错误，不能作为入口点</target>
        <note />
      </trans-unit>
      <trans-unit id="WRN_InvalidMainSig_Title">
        <source>Method has the wrong signature to be an entry point</source>
        <target state="translated">方法的签名错误，不能作为入口点</target>
        <note />
      </trans-unit>
      <trans-unit id="ERR_NoImplicitConv">
        <source>Cannot implicitly convert type '{0}' to '{1}'</source>
        <target state="translated">无法将类型“{0}”隐式转换为“{1}”</target>
        <note />
      </trans-unit>
      <trans-unit id="ERR_NoExplicitConv">
        <source>Cannot convert type '{0}' to '{1}'</source>
        <target state="translated">无法将类型“{0}”转换为“{1}”</target>
        <note />
      </trans-unit>
      <trans-unit id="ERR_ConstOutOfRange">
        <source>Constant value '{0}' cannot be converted to a '{1}'</source>
        <target state="translated">常量值“{0}”无法转换为“{1}”</target>
        <note />
      </trans-unit>
      <trans-unit id="ERR_AmbigBinaryOps">
        <source>Operator '{0}' is ambiguous on operands of type '{1}' and '{2}'</source>
        <target state="translated">运算符“{0}”对于“{1}”和“{2}”类型的操作数具有二义性</target>
        <note />
      </trans-unit>
      <trans-unit id="ERR_AmbigBinaryOpsOnDefault">
        <source>Operator '{0}' is ambiguous on operands 'default' and 'default'</source>
        <target state="translated">运算符“{0}”在操作数 "default" 和 "default" 上不明确</target>
        <note />
      </trans-unit>
      <trans-unit id="ERR_AmbigUnaryOp">
        <source>Operator '{0}' is ambiguous on an operand of type '{1}'</source>
        <target state="translated">运算符“{0}”对于“{1}”类型的操作数具有二义性</target>
        <note />
      </trans-unit>
      <trans-unit id="ERR_InAttrOnOutParam">
        <source>An out parameter cannot have the In attribute</source>
        <target state="translated">out 参数不能具有 In 特性</target>
        <note />
      </trans-unit>
      <trans-unit id="ERR_ValueCantBeNull">
        <source>Cannot convert null to '{0}' because it is a non-nullable value type</source>
        <target state="translated">无法将 null 转换为“{0}”，因为后者是不可以为 null 的值类型</target>
        <note />
      </trans-unit>
      <trans-unit id="ERR_NoExplicitBuiltinConv">
        <source>Cannot convert type '{0}' to '{1}' via a reference conversion, boxing conversion, unboxing conversion, wrapping conversion, or null type conversion</source>
        <target state="translated">无法通过引用转换、装箱转换、取消装箱转换、包装转换或 null 类型转换将类型“{0}”转换为“{1}”</target>
        <note />
      </trans-unit>
      <trans-unit id="FTL_DebugEmitFailure">
        <source>Unexpected error writing debug information -- '{0}'</source>
        <target state="translated">写入调试信息时出错 --“{0}”</target>
        <note />
      </trans-unit>
      <trans-unit id="ERR_BadVisReturnType">
        <source>Inconsistent accessibility: return type '{1}' is less accessible than method '{0}'</source>
        <target state="translated">可访问性不一致: 返回类型“{1}”的可访问性低于方法“{0}”</target>
        <note />
      </trans-unit>
      <trans-unit id="ERR_BadVisParamType">
        <source>Inconsistent accessibility: parameter type '{1}' is less accessible than method '{0}'</source>
        <target state="translated">可访问性不一致: 参数类型“{1}”的可访问性低于方法“{0}”</target>
        <note />
      </trans-unit>
      <trans-unit id="ERR_BadVisFieldType">
        <source>Inconsistent accessibility: field type '{1}' is less accessible than field '{0}'</source>
        <target state="translated">可访问性不一致: 字段类型“{1}”的可访问性低于字段“{0}”</target>
        <note />
      </trans-unit>
      <trans-unit id="ERR_BadVisPropertyType">
        <source>Inconsistent accessibility: property type '{1}' is less accessible than property '{0}'</source>
        <target state="translated">可访问性不一致: 属性类型“{1}”的可访问性低于属性“{0}”</target>
        <note />
      </trans-unit>
      <trans-unit id="ERR_BadVisIndexerReturn">
        <source>Inconsistent accessibility: indexer return type '{1}' is less accessible than indexer '{0}'</source>
        <target state="translated">可访问性不一致: 索引器返回类型“{1}”的可访问性低于索引器“{0}”</target>
        <note />
      </trans-unit>
      <trans-unit id="ERR_BadVisIndexerParam">
        <source>Inconsistent accessibility: parameter type '{1}' is less accessible than indexer '{0}'</source>
        <target state="translated">可访问性不一致: 参数类型“{1}”的可访问性低于索引器“{0}”</target>
        <note />
      </trans-unit>
      <trans-unit id="ERR_BadVisOpReturn">
        <source>Inconsistent accessibility: return type '{1}' is less accessible than operator '{0}'</source>
        <target state="translated">可访问性不一致: 返回类型“{1}”的可访问性低于运算符“{0}”</target>
        <note />
      </trans-unit>
      <trans-unit id="ERR_BadVisOpParam">
        <source>Inconsistent accessibility: parameter type '{1}' is less accessible than operator '{0}'</source>
        <target state="translated">可访问性不一致: 参数类型“{1}”的可访问性低于运算符“{0}”</target>
        <note />
      </trans-unit>
      <trans-unit id="ERR_BadVisDelegateReturn">
        <source>Inconsistent accessibility: return type '{1}' is less accessible than delegate '{0}'</source>
        <target state="translated">可访问性不一致: 返回类型“{1}”的可访问性低于委托“{0}”</target>
        <note />
      </trans-unit>
      <trans-unit id="ERR_BadVisDelegateParam">
        <source>Inconsistent accessibility: parameter type '{1}' is less accessible than delegate '{0}'</source>
        <target state="translated">可访问性不一致: 参数类型“{1}”的可访问性低于委托“{0}”</target>
        <note />
      </trans-unit>
      <trans-unit id="ERR_BadVisBaseClass">
        <source>Inconsistent accessibility: base class '{1}' is less accessible than class '{0}'</source>
        <target state="translated">可访问性不一致: 基类“{1}”的可访问性低于类“{0}”</target>
        <note />
      </trans-unit>
      <trans-unit id="ERR_BadVisBaseInterface">
        <source>Inconsistent accessibility: base interface '{1}' is less accessible than interface '{0}'</source>
        <target state="translated">可访问性不一致: 基接口“{1}”的可访问性低于接口“{0}”</target>
        <note />
      </trans-unit>
      <trans-unit id="ERR_EventNeedsBothAccessors">
        <source>'{0}': event property must have both add and remove accessors</source>
        <target state="translated">'“{0}”: 事件属性必须同时具有 add 和 remove 访问器</target>
        <note />
      </trans-unit>
      <trans-unit id="ERR_EventNotDelegate">
        <source>'{0}': event must be of a delegate type</source>
        <target state="translated">'“{0}”: 事件必须是委托类型的</target>
        <note />
      </trans-unit>
      <trans-unit id="WRN_UnreferencedEvent">
        <source>The event '{0}' is never used</source>
        <target state="translated">从不使用事件“{0}”</target>
        <note />
      </trans-unit>
      <trans-unit id="WRN_UnreferencedEvent_Title">
        <source>Event is never used</source>
        <target state="translated">事件从未使用过</target>
        <note />
      </trans-unit>
      <trans-unit id="ERR_InterfaceEventInitializer">
        <source>'{0}': event in interface cannot have initializer</source>
        <target state="translated">'“{0}”: 接口中的事件不能有初始值设定项</target>
        <note />
      </trans-unit>
      <trans-unit id="ERR_EventPropertyInInterface">
        <source>An event in an interface cannot have add or remove accessors</source>
        <target state="translated">接口中的事件不能具有 add 或 remove 访问器</target>
        <note />
      </trans-unit>
      <trans-unit id="ERR_BadEventUsage">
        <source>The event '{0}' can only appear on the left hand side of += or -= (except when used from within the type '{1}')</source>
        <target state="translated">事件“{0}”只能出现在 += 或 -= 的左边(从类型“{1}”中使用时除外)</target>
        <note />
      </trans-unit>
      <trans-unit id="ERR_ExplicitEventFieldImpl">
        <source>An explicit interface implementation of an event must use event accessor syntax</source>
        <target state="translated">事件的显式接口实现必须使用事件访问器语法</target>
        <note />
      </trans-unit>
      <trans-unit id="ERR_CantOverrideNonEvent">
        <source>'{0}': cannot override; '{1}' is not an event</source>
        <target state="translated">'“{0}”: 无法重写；“{1}”不是事件</target>
        <note />
      </trans-unit>
      <trans-unit id="ERR_AddRemoveMustHaveBody">
        <source>An add or remove accessor must have a body</source>
        <target state="translated">add 访问器或 remove 访问器必须有一个主体</target>
        <note />
      </trans-unit>
      <trans-unit id="ERR_AbstractEventInitializer">
        <source>'{0}': abstract event cannot have initializer</source>
        <target state="translated">'“{0}”: 抽象事件不能有初始值设定项</target>
        <note />
      </trans-unit>
      <trans-unit id="ERR_ReservedAssemblyName">
        <source>The assembly name '{0}' is reserved and cannot be used as a reference in an interactive session</source>
        <target state="translated">程序集名“{0}”保留名称，不能在交互会话中用作引用</target>
        <note />
      </trans-unit>
      <trans-unit id="ERR_ReservedEnumerator">
        <source>The enumerator name '{0}' is reserved and cannot be used</source>
        <target state="translated">枚举器名“{0}”是保留名称，不能使用</target>
        <note />
      </trans-unit>
      <trans-unit id="ERR_AsMustHaveReferenceType">
        <source>The as operator must be used with a reference type or nullable type ('{0}' is a non-nullable value type)</source>
        <target state="translated">as 运算符必须与引用类型或可以为 null 的类型一起使用(“{0}”是不可以为 null 值的类型)</target>
        <note />
      </trans-unit>
      <trans-unit id="WRN_LowercaseEllSuffix">
        <source>The 'l' suffix is easily confused with the digit '1' -- use 'L' for clarity</source>
        <target state="translated">“l”后缀容易与数字“1”混淆；为清楚起见，请使用“L”</target>
        <note />
      </trans-unit>
      <trans-unit id="WRN_LowercaseEllSuffix_Title">
        <source>The 'l' suffix is easily confused with the digit '1'</source>
        <target state="translated">"l" 后缀容易与数字 "1" 混淆</target>
        <note />
      </trans-unit>
      <trans-unit id="ERR_BadEventUsageNoField">
        <source>The event '{0}' can only appear on the left hand side of += or -=</source>
        <target state="translated">事件“{0}”只能出现在 += 或 -= 的左边</target>
        <note />
      </trans-unit>
      <trans-unit id="ERR_ConstraintOnlyAllowedOnGenericDecl">
        <source>Constraints are not allowed on non-generic declarations</source>
        <target state="translated">在非泛型声明上不允许使用约束</target>
        <note />
      </trans-unit>
      <trans-unit id="ERR_TypeParamMustBeIdentifier">
        <source>Type parameter declaration must be an identifier not a type</source>
        <target state="translated">类型形参声明必须是标识符，不能是类型</target>
        <note />
      </trans-unit>
      <trans-unit id="ERR_MemberReserved">
        <source>Type '{1}' already reserves a member called '{0}' with the same parameter types</source>
        <target state="translated">类型“{1}”已保留了一个名为“{0}”的具有相同参数类型的成员</target>
        <note />
      </trans-unit>
      <trans-unit id="ERR_DuplicateParamName">
        <source>The parameter name '{0}' is a duplicate</source>
        <target state="translated">参数名“{0}”重复</target>
        <note />
      </trans-unit>
      <trans-unit id="ERR_DuplicateNameInNS">
        <source>The namespace '{1}' already contains a definition for '{0}'</source>
        <target state="translated">命名空间“{1}”已经包含“{0}”的定义</target>
        <note />
      </trans-unit>
      <trans-unit id="ERR_DuplicateNameInClass">
        <source>The type '{0}' already contains a definition for '{1}'</source>
        <target state="translated">类型“{0}”已经包含“{1}”的定义</target>
        <note />
      </trans-unit>
      <trans-unit id="ERR_NameNotInContext">
        <source>The name '{0}' does not exist in the current context</source>
        <target state="translated">当前上下文中不存在名称“{0}”</target>
        <note />
      </trans-unit>
      <trans-unit id="ERR_NameNotInContextPossibleMissingReference">
        <source>The name '{0}' does not exist in the current context (are you missing a reference to assembly '{1}'?)</source>
        <target state="translated">当前上下文中不存在名称“{0}”(是否缺少对程序集“{1}”的引用?)</target>
        <note />
      </trans-unit>
      <trans-unit id="ERR_AmbigContext">
        <source>'{0}' is an ambiguous reference between '{1}' and '{2}'</source>
        <target state="translated">'“{0}”是“{1}”和“{2}”之间的不明确的引用</target>
        <note />
      </trans-unit>
      <trans-unit id="WRN_DuplicateUsing">
        <source>The using directive for '{0}' appeared previously in this namespace</source>
        <target state="translated">“{0}”的 using 指令以前在此命名空间中出现过</target>
        <note />
      </trans-unit>
      <trans-unit id="WRN_DuplicateUsing_Title">
        <source>Using directive appeared previously in this namespace</source>
        <target state="translated">using 指令以前在此命名空间中出现过</target>
        <note />
      </trans-unit>
      <trans-unit id="ERR_BadMemberFlag">
        <source>The modifier '{0}' is not valid for this item</source>
        <target state="translated">修饰符“{0}”对该项无效</target>
        <note />
      </trans-unit>
      <trans-unit id="ERR_BadMemberProtection">
        <source>More than one protection modifier</source>
        <target state="translated">多个保护修饰符</target>
        <note />
      </trans-unit>
      <trans-unit id="WRN_NewRequired">
        <source>'{0}' hides inherited member '{1}'. Use the new keyword if hiding was intended.</source>
        <target state="translated">'“{0}”隐藏继承的成员“{1}”。如果是有意隐藏，请使用关键字 new。</target>
        <note />
      </trans-unit>
      <trans-unit id="WRN_NewRequired_Title">
        <source>Member hides inherited member; missing new keyword</source>
        <target state="translated">成员隐藏继承的成员；缺少关键字 new</target>
        <note />
      </trans-unit>
      <trans-unit id="WRN_NewRequired_Description">
        <source>A variable was declared with the same name as a variable in a base class. However, the new keyword was not used. This warning informs you that you should use new; the variable is declared as if new had been used in the declaration.</source>
        <target state="translated">使用与基类中的变量相同的名称声明了变量。但是，未使用关键字 new。此警告通知应使用 new；变量如同在声明中使用了 new 一样进行声明。</target>
        <note />
      </trans-unit>
      <trans-unit id="WRN_NewNotRequired">
        <source>The member '{0}' does not hide an accessible member. The new keyword is not required.</source>
        <target state="translated">成员“{0}”不会隐藏可访问成员。不需要关键字 new。</target>
        <note />
      </trans-unit>
      <trans-unit id="WRN_NewNotRequired_Title">
        <source>Member does not hide an inherited member; new keyword is not required</source>
        <target state="translated">成员不会隐藏继承的成员；不需要关键字 new</target>
        <note />
      </trans-unit>
      <trans-unit id="ERR_CircConstValue">
        <source>The evaluation of the constant value for '{0}' involves a circular definition</source>
        <target state="translated">“{0}”的常量值计算涉及循环定义</target>
        <note />
      </trans-unit>
      <trans-unit id="ERR_MemberAlreadyExists">
        <source>Type '{1}' already defines a member called '{0}' with the same parameter types</source>
        <target state="translated">类型“{1}”已定义了一个名为“{0}”的具有相同参数类型的成员</target>
        <note />
      </trans-unit>
      <trans-unit id="ERR_StaticNotVirtual">
        <source>A static member '{0}' cannot be marked as override, virtual, or abstract</source>
        <target state="translated">静态成员“{0}”不能标记为 override、virtual 或 abstract</target>
        <note />
      </trans-unit>
      <trans-unit id="ERR_OverrideNotNew">
        <source>A member '{0}' marked as override cannot be marked as new or virtual</source>
        <target state="translated">标记为 override 的成员“{0}”不能标记为 new 或 virtual</target>
        <note />
      </trans-unit>
      <trans-unit id="WRN_NewOrOverrideExpected">
        <source>'{0}' hides inherited member '{1}'. To make the current member override that implementation, add the override keyword. Otherwise add the new keyword.</source>
        <target state="translated">'“{0}”隐藏继承的成员“{1}”。若要使当前成员重写该实现，请添加关键字 override。否则，添加关键字 new。</target>
        <note />
      </trans-unit>
      <trans-unit id="WRN_NewOrOverrideExpected_Title">
        <source>Member hides inherited member; missing override keyword</source>
        <target state="translated">成员隐藏继承的成员；缺少关键字 override</target>
        <note />
      </trans-unit>
      <trans-unit id="ERR_OverrideNotExpected">
        <source>'{0}': no suitable method found to override</source>
        <target state="translated">'“{0}”: 没有找到适合的方法来重写</target>
        <note />
      </trans-unit>
      <trans-unit id="ERR_NamespaceUnexpected">
        <source>A namespace cannot directly contain members such as fields or methods</source>
        <target state="translated">命名空间不能直接包含字段或方法之类的成员</target>
        <note />
      </trans-unit>
      <trans-unit id="ERR_NoSuchMember">
        <source>'{0}' does not contain a definition for '{1}'</source>
        <target state="translated">'“{0}”未包含“{1}”的定义</target>
        <note />
      </trans-unit>
      <trans-unit id="ERR_BadSKknown">
        <source>'{0}' is a {1} but is used like a {2}</source>
        <target state="translated">'“{0}”是 {1}，但此处被当做 {2} 来使用</target>
        <note />
      </trans-unit>
      <trans-unit id="ERR_BadSKunknown">
        <source>'{0}' is a {1}, which is not valid in the given context</source>
        <target state="translated">'“{0}”是一个 {1}，这在给定的上下文中无效</target>
        <note />
      </trans-unit>
      <trans-unit id="ERR_ObjectRequired">
        <source>An object reference is required for the non-static field, method, or property '{0}'</source>
        <target state="translated">对象引用对于非静态的字段、方法或属性“{0}”是必需的</target>
        <note />
      </trans-unit>
      <trans-unit id="ERR_AmbigCall">
        <source>The call is ambiguous between the following methods or properties: '{0}' and '{1}'</source>
        <target state="translated">以下方法或属性之间的调用具有二义性:“{0}”和“{1}”</target>
        <note />
      </trans-unit>
      <trans-unit id="ERR_BadAccess">
        <source>'{0}' is inaccessible due to its protection level</source>
        <target state="translated">'“{0}”不可访问，因为它具有一定的保护级别</target>
        <note />
      </trans-unit>
      <trans-unit id="ERR_MethDelegateMismatch">
        <source>No overload for '{0}' matches delegate '{1}'</source>
        <target state="translated">“{0}”没有与委托“{1}”匹配的重载</target>
        <note />
      </trans-unit>
      <trans-unit id="ERR_RetObjectRequired">
        <source>An object of a type convertible to '{0}' is required</source>
        <target state="translated">需要一个类型可转换为“{0}”的对象</target>
        <note />
      </trans-unit>
      <trans-unit id="ERR_RetNoObjectRequired">
        <source>Since '{0}' returns void, a return keyword must not be followed by an object expression</source>
        <target state="translated">由于“{0}”返回 void，返回关键字后面不得有对象表达式</target>
        <note />
      </trans-unit>
      <trans-unit id="ERR_LocalDuplicate">
        <source>A local variable or function named '{0}' is already defined in this scope</source>
        <target state="translated">已在此范围定义了名为“{0}”的局部变量或函数</target>
        <note />
      </trans-unit>
      <trans-unit id="ERR_AssgLvalueExpected">
        <source>The left-hand side of an assignment must be a variable, property or indexer</source>
        <target state="translated">赋值号左边必须是变量、属性或索引器</target>
        <note />
      </trans-unit>
      <trans-unit id="ERR_StaticConstParam">
        <source>'{0}': a static constructor must be parameterless</source>
        <target state="translated">'“{0}”: 静态构造函数必须无参数</target>
        <note />
      </trans-unit>
      <trans-unit id="ERR_NotConstantExpression">
        <source>The expression being assigned to '{0}' must be constant</source>
        <target state="translated">指派给“{0}”的表达式必须是常量</target>
        <note />
      </trans-unit>
      <trans-unit id="ERR_NotNullConstRefField">
        <source>'{0}' is of type '{1}'. A const field of a reference type other than string can only be initialized with null.</source>
        <target state="translated">'“{0}”的类型为“{1}”。只能用 Null 对引用类型(字符串除外)的常量字段进行初始化。</target>
        <note />
      </trans-unit>
      <trans-unit id="ERR_LocalIllegallyOverrides">
        <source>A local or parameter named '{0}' cannot be declared in this scope because that name is used in an enclosing local scope to define a local or parameter</source>
        <target state="translated">无法在此范围中声明名为“{0}”的局部变量或参数，因为该名称在封闭局部范围中用于定义局部变量或参数</target>
        <note />
      </trans-unit>
      <trans-unit id="ERR_BadUsingNamespace">
        <source>A 'using namespace' directive can only be applied to namespaces; '{0}' is a type not a namespace. Consider a 'using static' directive instead</source>
        <target state="translated">“using namespace”指令只能应用于命名空间；“{0}”是一个类型而不是命名空间。请考虑改用“using static”指令</target>
        <note />
      </trans-unit>
      <trans-unit id="ERR_BadUsingType">
        <source>A 'using static' directive can only be applied to types; '{0}' is a namespace not a type. Consider a 'using namespace' directive instead</source>
        <target state="translated">“using static” 指令只能应用于类型；“{0}”是一个命名空间而不是类型。请考虑改用“using namespace”指令</target>
        <note />
      </trans-unit>
      <trans-unit id="ERR_NoAliasHere">
        <source>A 'using static' directive cannot be used to declare an alias</source>
        <target state="translated">“using static”指令不能用于声明别名</target>
        <note />
      </trans-unit>
      <trans-unit id="ERR_NoBreakOrCont">
        <source>No enclosing loop out of which to break or continue</source>
        <target state="translated">没有要中断或继续的封闭循环</target>
        <note />
      </trans-unit>
      <trans-unit id="ERR_DuplicateLabel">
        <source>The label '{0}' is a duplicate</source>
        <target state="translated">标签“{0}”重复</target>
        <note />
      </trans-unit>
      <trans-unit id="ERR_NoConstructors">
        <source>The type '{0}' has no constructors defined</source>
        <target state="translated">类型“{0}”未定义构造函数</target>
        <note />
      </trans-unit>
      <trans-unit id="ERR_NoNewAbstract">
        <source>Cannot create an instance of the abstract class or interface '{0}'</source>
        <target state="translated">无法创建抽象类或接口“{0}”的实例</target>
        <note />
      </trans-unit>
      <trans-unit id="ERR_ConstValueRequired">
        <source>A const field requires a value to be provided</source>
        <target state="translated">常量字段要求提供一个值</target>
        <note />
      </trans-unit>
      <trans-unit id="ERR_CircularBase">
        <source>Circular base class dependency involving '{0}' and '{1}'</source>
        <target state="translated">涉及“{0}”和“{1}”的循环基类依赖项</target>
        <note />
      </trans-unit>
      <trans-unit id="ERR_BadDelegateConstructor">
        <source>The delegate '{0}' does not have a valid constructor</source>
        <target state="translated">委托“{0}”没有有效的构造函数</target>
        <note />
      </trans-unit>
      <trans-unit id="ERR_MethodNameExpected">
        <source>Method name expected</source>
        <target state="translated">应输入方法名称</target>
        <note />
      </trans-unit>
      <trans-unit id="ERR_ConstantExpected">
        <source>A constant value is expected</source>
        <target state="translated">应输入常量值</target>
        <note />
      </trans-unit>
      <trans-unit id="ERR_V6SwitchGoverningTypeValueExpected">
        <source>A switch expression or case label must be a bool, char, string, integral, enum, or corresponding nullable type in C# 6 and earlier.</source>
        <target state="translated">switch 表达式或事例标签必须是 bool、char、string、integral、enum 或 C#6 及更早版本中相应的可以为 null 的类型。</target>
        <note />
      </trans-unit>
      <trans-unit id="ERR_IntegralTypeValueExpected">
        <source>A value of an integral type expected</source>
        <target state="translated">应输入整型值</target>
        <note />
      </trans-unit>
      <trans-unit id="ERR_DuplicateCaseLabel">
        <source>The switch statement contains multiple cases with the label value '{0}'</source>
        <target state="translated">switch 语句包含多个具有标签值“{0}”的情况</target>
        <note />
      </trans-unit>
      <trans-unit id="ERR_InvalidGotoCase">
        <source>A goto case is only valid inside a switch statement</source>
        <target state="translated">goto case 只在 switch 语句中有效</target>
        <note />
      </trans-unit>
      <trans-unit id="ERR_PropertyLacksGet">
        <source>The property or indexer '{0}' cannot be used in this context because it lacks the get accessor</source>
        <target state="translated">属性或索引器“{0}”不能用在此上下文中，因为它缺少 get 访问器</target>
        <note />
      </trans-unit>
      <trans-unit id="ERR_BadExceptionType">
        <source>The type caught or thrown must be derived from System.Exception</source>
        <target state="translated">捕获或抛弃的类型必须从 System.Exception 派生</target>
        <note />
      </trans-unit>
      <trans-unit id="ERR_BadEmptyThrow">
        <source>A throw statement with no arguments is not allowed outside of a catch clause</source>
        <target state="translated">无参数的 throw 语句不允许在 catch 子句之外使用</target>
        <note />
      </trans-unit>
      <trans-unit id="ERR_BadFinallyLeave">
        <source>Control cannot leave the body of a finally clause</source>
        <target state="translated">控制不能离开 finally 子句主体</target>
        <note />
      </trans-unit>
      <trans-unit id="ERR_LabelShadow">
        <source>The label '{0}' shadows another label by the same name in a contained scope</source>
        <target state="translated">在包含的范围中标签“{0}”遮盖了具有同样名称的另一个标签</target>
        <note />
      </trans-unit>
      <trans-unit id="ERR_LabelNotFound">
        <source>No such label '{0}' within the scope of the goto statement</source>
        <target state="translated">goto 语句范围内没有“{0}”这样的标签</target>
        <note />
      </trans-unit>
      <trans-unit id="ERR_UnreachableCatch">
        <source>A previous catch clause already catches all exceptions of this or of a super type ('{0}')</source>
        <target state="translated">上一个 catch 子句已经捕获了此类型或超类型(“{0}”)的所有异常</target>
        <note />
      </trans-unit>
      <trans-unit id="WRN_FilterIsConstantTrue">
        <source>Filter expression is a constant 'true', consider removing the filter</source>
        <target state="translated">筛选器表达式是常量 “true”，请考虑删除筛选器</target>
        <note />
      </trans-unit>
      <trans-unit id="WRN_FilterIsConstantTrue_Title">
        <source>Filter expression is a constant 'true'</source>
        <target state="translated">筛选器表达式是常量 “true”</target>
        <note />
      </trans-unit>
      <trans-unit id="ERR_ReturnExpected">
        <source>'{0}': not all code paths return a value</source>
        <target state="translated">'“{0}”: 并非所有的代码路径都返回值</target>
        <note />
      </trans-unit>
      <trans-unit id="WRN_UnreachableCode">
        <source>Unreachable code detected</source>
        <target state="translated">检测到无法访问的代码</target>
        <note />
      </trans-unit>
      <trans-unit id="WRN_UnreachableCode_Title">
        <source>Unreachable code detected</source>
        <target state="translated">检测到无法访问的代码</target>
        <note />
      </trans-unit>
      <trans-unit id="ERR_SwitchFallThrough">
        <source>Control cannot fall through from one case label ('{0}') to another</source>
        <target state="translated">控制不能从一个 case 标签(“{0}”)贯穿到另一个 case 标签</target>
        <note />
      </trans-unit>
      <trans-unit id="WRN_UnreferencedLabel">
        <source>This label has not been referenced</source>
        <target state="translated">这个标签尚未被引用</target>
        <note />
      </trans-unit>
      <trans-unit id="WRN_UnreferencedLabel_Title">
        <source>This label has not been referenced</source>
        <target state="translated">这个标签尚未被引用</target>
        <note />
      </trans-unit>
      <trans-unit id="ERR_UseDefViolation">
        <source>Use of unassigned local variable '{0}'</source>
        <target state="translated">使用了未赋值的局部变量“{0}”</target>
        <note />
      </trans-unit>
      <trans-unit id="WRN_UnreferencedVar">
        <source>The variable '{0}' is declared but never used</source>
        <target state="translated">声明了变量“{0}”，但从未使用过</target>
        <note />
      </trans-unit>
      <trans-unit id="WRN_UnreferencedVar_Title">
        <source>Variable is declared but never used</source>
        <target state="translated">声明了变量，但从未使用过</target>
        <note />
      </trans-unit>
      <trans-unit id="WRN_UnreferencedField">
        <source>The field '{0}' is never used</source>
        <target state="translated">从不使用字段“{0}”</target>
        <note />
      </trans-unit>
      <trans-unit id="WRN_UnreferencedField_Title">
        <source>Field is never used</source>
        <target state="translated">字段从未使用过</target>
        <note />
      </trans-unit>
      <trans-unit id="ERR_UseDefViolationField">
        <source>Use of possibly unassigned field '{0}'</source>
        <target state="translated">使用了可能未赋值的字段“{0}”</target>
        <note />
      </trans-unit>
      <trans-unit id="ERR_UseDefViolationProperty">
        <source>Use of possibly unassigned auto-implemented property '{0}'</source>
        <target state="translated">使用可能未赋值的自动实现的属性“{0}”</target>
        <note />
      </trans-unit>
      <trans-unit id="ERR_UnassignedThis">
        <source>Field '{0}' must be fully assigned before control is returned to the caller</source>
        <target state="translated">在控制返回调用方之前，字段“{0}”必须完全赋值</target>
        <note />
      </trans-unit>
      <trans-unit id="ERR_AmbigQM">
        <source>Type of conditional expression cannot be determined because '{0}' and '{1}' implicitly convert to one another</source>
        <target state="translated">无法确定条件表达式的类型，因为“{0}”和“{1}”可相互隐式转换</target>
        <note />
      </trans-unit>
      <trans-unit id="ERR_InvalidQM">
        <source>Type of conditional expression cannot be determined because there is no implicit conversion between '{0}' and '{1}'</source>
        <target state="translated">无法确定条件表达式的类型，因为“{0}”和“{1}”之间没有隐式转换</target>
        <note />
      </trans-unit>
      <trans-unit id="ERR_NoBaseClass">
        <source>A base class is required for a 'base' reference</source>
        <target state="translated">"base" 引用需要基类</target>
        <note />
      </trans-unit>
      <trans-unit id="ERR_BaseIllegal">
        <source>Use of keyword 'base' is not valid in this context</source>
        <target state="translated">在此上下文中使用关键字 "base" 无效</target>
        <note />
      </trans-unit>
      <trans-unit id="ERR_ObjectProhibited">
        <source>Member '{0}' cannot be accessed with an instance reference; qualify it with a type name instead</source>
        <target state="translated">无法使用实例引用来访问成员“{0}”；请改用类型名来限定它</target>
        <note />
      </trans-unit>
      <trans-unit id="ERR_ParamUnassigned">
        <source>The out parameter '{0}' must be assigned to before control leaves the current method</source>
        <target state="translated">控制离开当前方法之前必须对 out 参数“{0}”赋值</target>
        <note />
      </trans-unit>
      <trans-unit id="ERR_InvalidArray">
        <source>Invalid rank specifier: expected ',' or ']'</source>
        <target state="translated">无效的秩说明符: 应为“,”或“]”</target>
        <note />
      </trans-unit>
      <trans-unit id="ERR_ExternHasBody">
        <source>'{0}' cannot be extern and declare a body</source>
        <target state="translated">'“{0}”不能是外部的，也无法声明主体</target>
        <note />
      </trans-unit>
      <trans-unit id="ERR_ExternHasConstructorInitializer">
        <source>'{0}' cannot be extern and have a constructor initializer</source>
        <target state="translated">'“{0}”不能是外部的，也不能具有构造函数初始值设定项</target>
        <note />
      </trans-unit>
      <trans-unit id="ERR_AbstractAndExtern">
        <source>'{0}' cannot be both extern and abstract</source>
        <target state="translated">'“{0}”不能既是外部的又是抽象的</target>
        <note />
      </trans-unit>
      <trans-unit id="ERR_BadAttributeParamType">
        <source>Attribute constructor parameter '{0}' has type '{1}', which is not a valid attribute parameter type</source>
        <target state="translated">特性构造函数参数“{0}”具有类型“{1}”，这不是有效特性参数类型</target>
        <note />
      </trans-unit>
      <trans-unit id="ERR_BadAttributeArgument">
        <source>An attribute argument must be a constant expression, typeof expression or array creation expression of an attribute parameter type</source>
        <target state="translated">特性实参必须是特性形参类型的常量表达式、typeof 表达式或数组创建表达式</target>
        <note />
      </trans-unit>
      <trans-unit id="ERR_BadAttributeParamDefaultArgument">
        <source>Attribute constructor parameter '{0}' is optional, but no default parameter value was specified.</source>
        <target state="translated">特性构造函数参数“{0}”是可选的，但是未指定默认参数值。</target>
        <note />
      </trans-unit>
      <trans-unit id="WRN_IsAlwaysTrue">
        <source>The given expression is always of the provided ('{0}') type</source>
        <target state="translated">给定表达式始终为所提供的(“{0}”)类型</target>
        <note />
      </trans-unit>
      <trans-unit id="WRN_IsAlwaysTrue_Title">
        <source>'is' expression's given expression is always of the provided type</source>
        <target state="translated">'"is" 表达式的给定表达式始终是所提供的类型</target>
        <note />
      </trans-unit>
      <trans-unit id="WRN_IsAlwaysFalse">
        <source>The given expression is never of the provided ('{0}') type</source>
        <target state="translated">给定表达式始终不是所提供的(“{0}”)类型</target>
        <note />
      </trans-unit>
      <trans-unit id="WRN_IsAlwaysFalse_Title">
        <source>'is' expression's given expression is never of the provided type</source>
        <target state="translated">'"is" 表达式的给定表达式始终不是所提供的类型</target>
        <note />
      </trans-unit>
      <trans-unit id="ERR_LockNeedsReference">
        <source>'{0}' is not a reference type as required by the lock statement</source>
        <target state="translated">'“{0}”不是 lock 语句要求的引用类型</target>
        <note />
      </trans-unit>
      <trans-unit id="ERR_NullNotValid">
        <source>Use of null is not valid in this context</source>
        <target state="translated">在此上下文中使用 null 无效</target>
        <note />
      </trans-unit>
      <trans-unit id="ERR_DefaultLiteralNotValid">
        <source>Use of default literal is not valid in this context</source>
        <target state="translated">在此背景下使用默认文本无效</target>
        <note />
      </trans-unit>
      <trans-unit id="ERR_UseDefViolationThis">
        <source>The 'this' object cannot be used before all of its fields are assigned to</source>
        <target state="translated">在给 "this" 对象的所有字段赋值之前，无法使用该对象</target>
        <note />
      </trans-unit>
      <trans-unit id="ERR_ArgsInvalid">
        <source>The __arglist construct is valid only within a variable argument method</source>
        <target state="translated">__arglist 构造只在变量参数方法中有效</target>
        <note />
      </trans-unit>
      <trans-unit id="ERR_PtrExpected">
        <source>The * or -&gt; operator must be applied to a pointer</source>
        <target state="translated">* 或 -&gt; 运算符只能应用于指针</target>
        <note />
      </trans-unit>
      <trans-unit id="ERR_PtrIndexSingle">
        <source>A pointer must be indexed by only one value</source>
        <target state="translated">指针必须只根据一个值进行索引</target>
        <note />
      </trans-unit>
      <trans-unit id="WRN_ByRefNonAgileField">
        <source>Using '{0}' as a ref or out value or taking its address may cause a runtime exception because it is a field of a marshal-by-reference class</source>
        <target state="translated">由于“{0}”是引用封送类的字段，将它用作 ref 或 out 值或获取它的地址可能导致运行时异常</target>
        <note />
      </trans-unit>
      <trans-unit id="WRN_ByRefNonAgileField_Title">
        <source>Using a field of a marshal-by-reference class as a ref or out value or taking its address may cause a runtime exception</source>
        <target state="translated">将引用封送类的字段用作 ref 或 out 值或获取其地址可能导致运行时异常</target>
        <note />
      </trans-unit>
      <trans-unit id="ERR_AssgReadonlyStatic">
        <source>A static readonly field cannot be assigned to (except in a static constructor or a variable initializer)</source>
        <target state="translated">无法对静态只读字段赋值(静态构造函数或变量初始值中除外)</target>
        <note />
      </trans-unit>
      <trans-unit id="ERR_RefReadonlyStatic">
        <source>A static readonly field cannot be used as a ref or out value (except in a static constructor)</source>
        <target state="translated">无法将静态只读字段用作 ref 或 out 值(静态构造函数中除外)</target>
        <note />
      </trans-unit>
      <trans-unit id="ERR_AssgReadonlyProp">
        <source>Property or indexer '{0}' cannot be assigned to -- it is read only</source>
        <target state="translated">无法为属性或索引器“{0}”赋值 - 它是只读的</target>
        <note />
      </trans-unit>
      <trans-unit id="ERR_IllegalStatement">
        <source>Only assignment, call, increment, decrement, await, and new object expressions can be used as a statement</source>
        <target state="translated">只有 assignment、call、increment、decrement、await 和 new 对象表达式可用作语句</target>
        <note />
      </trans-unit>
      <trans-unit id="ERR_BadGetEnumerator">
        <source>foreach requires that the return type '{0}' of '{1}' must have a suitable public MoveNext method and public Current property</source>
        <target state="translated">foreach 要求“{1}”的返回类型“{0}”必须具有适当的公共 MoveNext 方法和公共 Current 属性</target>
        <note />
      </trans-unit>
      <trans-unit id="ERR_TooManyLocals">
        <source>Only 65534 locals, including those generated by the compiler, are allowed</source>
        <target state="translated">仅允许 65534 个局部变量，包括编译器生成的局部变量</target>
        <note />
      </trans-unit>
      <trans-unit id="ERR_AbstractBaseCall">
        <source>Cannot call an abstract base member: '{0}'</source>
        <target state="translated">无法调用抽象基成员:“{0}”</target>
        <note />
      </trans-unit>
      <trans-unit id="ERR_RefProperty">
        <source>A property or indexer may not be passed as an out or ref parameter</source>
        <target state="translated">属性或索引器不能作为 out 或 ref 参数传递</target>
        <note />
      </trans-unit>
      <trans-unit id="ERR_ManagedAddr">
        <source>Cannot take the address of, get the size of, or declare a pointer to a managed type ('{0}')</source>
        <target state="translated">无法获取托管类型(“{0}”)的地址和大小，或者声明指向它的指针</target>
        <note />
      </trans-unit>
      <trans-unit id="ERR_BadFixedInitType">
        <source>The type of a local declared in a fixed statement must be a pointer type</source>
        <target state="translated">fixed 语句中声明的局部变量类型必须是指针类型</target>
        <note />
      </trans-unit>
      <trans-unit id="ERR_FixedMustInit">
        <source>You must provide an initializer in a fixed or using statement declaration</source>
        <target state="translated">必须在 fixed 或者 using 语句声明中提供初始值设定项</target>
        <note />
      </trans-unit>
      <trans-unit id="ERR_InvalidAddrOp">
        <source>Cannot take the address of the given expression</source>
        <target state="translated">无法获取给定表达式的地址</target>
        <note />
      </trans-unit>
      <trans-unit id="ERR_FixedNeeded">
        <source>You can only take the address of an unfixed expression inside of a fixed statement initializer</source>
        <target state="translated">只能获取 fixed 语句初始值设定项内的未固定表达式的地址</target>
        <note />
      </trans-unit>
      <trans-unit id="ERR_FixedNotNeeded">
        <source>You cannot use the fixed statement to take the address of an already fixed expression</source>
        <target state="translated">不能使用 fixed 语句来获取已固定的表达式的地址</target>
        <note />
      </trans-unit>
      <trans-unit id="ERR_UnsafeNeeded">
        <source>Pointers and fixed size buffers may only be used in an unsafe context</source>
        <target state="translated">指针和固定大小缓冲区只能在不安全的上下文中使用</target>
        <note />
      </trans-unit>
      <trans-unit id="ERR_OpTFRetType">
        <source>The return type of operator True or False must be bool</source>
        <target state="translated">运算符 True 或 False 的返回类型必须是 bool</target>
        <note />
      </trans-unit>
      <trans-unit id="ERR_OperatorNeedsMatch">
        <source>The operator '{0}' requires a matching operator '{1}' to also be defined</source>
        <target state="translated">运算符“{0}”要求也要定义匹配的运算符“{1}”</target>
        <note />
      </trans-unit>
      <trans-unit id="ERR_BadBoolOp">
        <source>In order to be applicable as a short circuit operator a user-defined logical operator ('{0}') must have the same return type and parameter types</source>
        <target state="translated">为了可以像短路运算符一样应用，用户定义的逻辑运算符(“{0}”)的返回类型和参数类型必须相同</target>
        <note />
      </trans-unit>
      <trans-unit id="ERR_MustHaveOpTF">
        <source>In order for '{0}' to be applicable as a short circuit operator, its declaring type '{1}' must define operator true and operator false</source>
        <target state="translated">为了使“{0}”可以像短路运算符一样应用，其声明类型“{1}”必须定义运算符 true 和运算符 false</target>
        <note />
      </trans-unit>
      <trans-unit id="WRN_UnreferencedVarAssg">
        <source>The variable '{0}' is assigned but its value is never used</source>
        <target state="translated">变量“{0}”已被赋值，但从未使用过它的值</target>
        <note />
      </trans-unit>
      <trans-unit id="WRN_UnreferencedVarAssg_Title">
        <source>Variable is assigned but its value is never used</source>
        <target state="translated">变量已被赋值，但从未使用过它的值</target>
        <note />
      </trans-unit>
      <trans-unit id="ERR_CheckedOverflow">
        <source>The operation overflows at compile time in checked mode</source>
        <target state="translated">在 checked 模式下，运算在编译时溢出</target>
        <note />
      </trans-unit>
      <trans-unit id="ERR_ConstOutOfRangeChecked">
        <source>Constant value '{0}' cannot be converted to a '{1}' (use 'unchecked' syntax to override)</source>
        <target state="translated">常量值“{0}”无法转换为“{1}”(使用 "unchecked" 语法重写)</target>
        <note />
      </trans-unit>
      <trans-unit id="ERR_BadVarargs">
        <source>A method with vararg cannot be generic, be in a generic type, or have a params parameter</source>
        <target state="translated">带有 vararg 的方法不能是泛型，不能属于泛型类型，也不能具有 params 参数</target>
        <note />
      </trans-unit>
      <trans-unit id="ERR_ParamsMustBeArray">
        <source>The params parameter must be a single dimensional array</source>
        <target state="translated">params 参数必须是一维数组</target>
        <note />
      </trans-unit>
      <trans-unit id="ERR_IllegalArglist">
        <source>An __arglist expression may only appear inside of a call or new expression</source>
        <target state="translated">__arglist 表达式只能出现在调用或 new 表达式内部</target>
        <note />
      </trans-unit>
      <trans-unit id="ERR_IllegalUnsafe">
        <source>Unsafe code may only appear if compiling with /unsafe</source>
        <target state="translated">不安全代码只会在使用 /unsafe 编译的情况下出现</target>
        <note />
      </trans-unit>
      <trans-unit id="ERR_AmbigMember">
        <source>Ambiguity between '{0}' and '{1}'</source>
        <target state="translated">在“{0}”和“{1}”之间具有二义性</target>
        <note />
      </trans-unit>
      <trans-unit id="ERR_BadForeachDecl">
        <source>Type and identifier are both required in a foreach statement</source>
        <target state="translated">在 foreach 语句中，类型和标识符都是必需的</target>
        <note />
      </trans-unit>
      <trans-unit id="ERR_ParamsLast">
        <source>A params parameter must be the last parameter in a formal parameter list</source>
        <target state="translated">params 参数必须是形参表中的最后一个参数</target>
        <note />
      </trans-unit>
      <trans-unit id="ERR_SizeofUnsafe">
        <source>'{0}' does not have a predefined size, therefore sizeof can only be used in an unsafe context (consider using System.Runtime.InteropServices.Marshal.SizeOf)</source>
        <target state="translated">'“{0}”没有预定义的大小，因此 sizeof 只能在不安全的上下文中使用(请考虑使用 System.Runtime.InteropServices.Marshal.SizeOf)</target>
        <note />
      </trans-unit>
      <trans-unit id="ERR_DottedTypeNameNotFoundInNS">
        <source>The type or namespace name '{0}' does not exist in the namespace '{1}' (are you missing an assembly reference?)</source>
        <target state="translated">命名空间“{1}”中不存在类型或命名空间名“{0}”(是否缺少程序集引用?)</target>
        <note />
      </trans-unit>
      <trans-unit id="ERR_FieldInitRefNonstatic">
        <source>A field initializer cannot reference the non-static field, method, or property '{0}'</source>
        <target state="translated">字段初始值设定项无法引用非静态字段、方法或属性“{0}”</target>
        <note />
      </trans-unit>
      <trans-unit id="ERR_SealedNonOverride">
        <source>'{0}' cannot be sealed because it is not an override</source>
        <target state="translated">'因为“{0}”不是重写，所以无法将其密封</target>
        <note />
      </trans-unit>
      <trans-unit id="ERR_CantOverrideSealed">
        <source>'{0}': cannot override inherited member '{1}' because it is sealed</source>
        <target state="translated">'“{0}”: 继承成员“{1}”是密封的，无法进行重写</target>
        <note />
      </trans-unit>
      <trans-unit id="ERR_VoidError">
        <source>The operation in question is undefined on void pointers</source>
        <target state="translated">相关操作在 void 指针上未定义</target>
        <note />
      </trans-unit>
      <trans-unit id="ERR_ConditionalOnOverride">
        <source>The Conditional attribute is not valid on '{0}' because it is an override method</source>
        <target state="translated">Conditional 特性在“{0}”上无效，因为该特性是重写方法</target>
        <note />
      </trans-unit>
      <trans-unit id="ERR_PointerInAsOrIs">
        <source>Neither 'is' nor 'as' is valid on pointer types</source>
        <target state="translated">"is" 和 "as" 在指针类型上都无效</target>
        <note />
      </trans-unit>
      <trans-unit id="ERR_CallingFinalizeDeprecated">
        <source>Destructors and object.Finalize cannot be called directly. Consider calling IDisposable.Dispose if available.</source>
        <target state="translated">无法直接调用析构函数和 object.Finalize。如果可用，请考虑调用 IDisposable.Dispose。</target>
        <note />
      </trans-unit>
      <trans-unit id="ERR_SingleTypeNameNotFound">
        <source>The type or namespace name '{0}' could not be found (are you missing a using directive or an assembly reference?)</source>
        <target state="translated">未能找到类型或命名空间名“{0}”(是否缺少 using 指令或程序集引用?)</target>
        <note />
      </trans-unit>
      <trans-unit id="ERR_NegativeStackAllocSize">
        <source>Cannot use a negative size with stackalloc</source>
        <target state="translated">无法对 stackalloc 采用负值大小</target>
        <note />
      </trans-unit>
      <trans-unit id="ERR_NegativeArraySize">
        <source>Cannot create an array with a negative size</source>
        <target state="translated">无法创建大小为负值的数组</target>
        <note />
      </trans-unit>
      <trans-unit id="ERR_OverrideFinalizeDeprecated">
        <source>Do not override object.Finalize. Instead, provide a destructor.</source>
        <target state="translated">请不要重写 object.Finalize，而是提供一个析构函数。</target>
        <note />
      </trans-unit>
      <trans-unit id="ERR_CallingBaseFinalizeDeprecated">
        <source>Do not directly call your base class Finalize method. It is called automatically from your destructor.</source>
        <target state="translated">不要直接调用基类 Finalize 方法。它将从析构函数中自动调用。</target>
        <note />
      </trans-unit>
      <trans-unit id="WRN_NegativeArrayIndex">
        <source>Indexing an array with a negative index (array indices always start at zero)</source>
        <target state="translated">用负索引对数组进行索引(数组索引总是从零开始)</target>
        <note />
      </trans-unit>
      <trans-unit id="WRN_NegativeArrayIndex_Title">
        <source>Indexing an array with a negative index</source>
        <target state="translated">正在使用负值对数组编制索引</target>
        <note />
      </trans-unit>
      <trans-unit id="WRN_BadRefCompareLeft">
        <source>Possible unintended reference comparison; to get a value comparison, cast the left hand side to type '{0}'</source>
        <target state="translated">可能非有意的引用比较；若要获取值比较，请将左边转换为类型“{0}”</target>
        <note />
      </trans-unit>
      <trans-unit id="WRN_BadRefCompareLeft_Title">
        <source>Possible unintended reference comparison; left hand side needs cast</source>
        <target state="translated">可能非有意的引用比较；左侧需要强制转换</target>
        <note />
      </trans-unit>
      <trans-unit id="WRN_BadRefCompareRight">
        <source>Possible unintended reference comparison; to get a value comparison, cast the right hand side to type '{0}'</source>
        <target state="translated">可能非有意的引用比较；若要获取值比较，请将右边转换为类型“{0}”</target>
        <note />
      </trans-unit>
      <trans-unit id="WRN_BadRefCompareRight_Title">
        <source>Possible unintended reference comparison; right hand side needs cast</source>
        <target state="translated">可能非有意的引用比较；右侧需要强制转换</target>
        <note />
      </trans-unit>
      <trans-unit id="ERR_BadCastInFixed">
        <source>The right hand side of a fixed statement assignment may not be a cast expression</source>
        <target state="translated">fixed 语句赋值的右边不能是强制转换表达式</target>
        <note />
      </trans-unit>
      <trans-unit id="ERR_StackallocInCatchFinally">
        <source>stackalloc may not be used in a catch or finally block</source>
        <target state="translated">stackalloc 不能用在 catch 或 finally 块中</target>
        <note />
      </trans-unit>
      <trans-unit id="ERR_VarargsLast">
        <source>An __arglist parameter must be the last parameter in a formal parameter list</source>
        <target state="translated">__arglist 参数必须是形参表中的最后一个参数</target>
        <note />
      </trans-unit>
      <trans-unit id="ERR_MissingPartial">
        <source>Missing partial modifier on declaration of type '{0}'; another partial declaration of this type exists</source>
        <target state="translated">类型“{0}”的声明上缺少 partial 修饰符；存在此类型的其他分部声明</target>
        <note />
      </trans-unit>
      <trans-unit id="ERR_PartialTypeKindConflict">
        <source>Partial declarations of '{0}' must be all classes, all structs, or all interfaces</source>
        <target state="translated">“{0}”的分部声明必须是所有的类、所有的结构或所有的接口</target>
        <note />
      </trans-unit>
      <trans-unit id="ERR_PartialModifierConflict">
        <source>Partial declarations of '{0}' have conflicting accessibility modifiers</source>
        <target state="translated">“{0}”的分部声明包含冲突的可访问性修饰符</target>
        <note />
      </trans-unit>
      <trans-unit id="ERR_PartialMultipleBases">
        <source>Partial declarations of '{0}' must not specify different base classes</source>
        <target state="translated">“{0}”的分部声明一定不能指定不同的基类</target>
        <note />
      </trans-unit>
      <trans-unit id="ERR_PartialWrongTypeParams">
        <source>Partial declarations of '{0}' must have the same type parameter names in the same order</source>
        <target state="translated">“{0}”的分部声明必须具有顺序相同的相同类型参数名</target>
        <note />
      </trans-unit>
      <trans-unit id="ERR_PartialWrongConstraints">
        <source>Partial declarations of '{0}' have inconsistent constraints for type parameter '{1}'</source>
        <target state="translated">“{0}”的分部声明对类型参数“{1}”具有不一致的约束</target>
        <note />
      </trans-unit>
      <trans-unit id="ERR_NoImplicitConvCast">
        <source>Cannot implicitly convert type '{0}' to '{1}'. An explicit conversion exists (are you missing a cast?)</source>
        <target state="translated">无法将类型“{0}”隐式转换为“{1}”。存在一个显式转换(是否缺少强制转换?)</target>
        <note />
      </trans-unit>
      <trans-unit id="ERR_PartialMisplaced">
        <source>The 'partial' modifier can only appear immediately before 'class', 'struct', 'interface', or 'void'</source>
        <target state="translated">"partial" 修饰符的后面只能紧跟 "class"、"struct"、"interface" 或 "void"</target>
        <note />
      </trans-unit>
      <trans-unit id="ERR_ImportedCircularBase">
        <source>Imported type '{0}' is invalid. It contains a circular base class dependency.</source>
        <target state="translated">导入的类型“{0}”无效。它包含循环的基类依赖项。</target>
        <note />
      </trans-unit>
      <trans-unit id="ERR_UseDefViolationOut">
        <source>Use of unassigned out parameter '{0}'</source>
        <target state="translated">使用了未赋值的 out 参数“{0}”</target>
        <note />
      </trans-unit>
      <trans-unit id="ERR_ArraySizeInDeclaration">
        <source>Array size cannot be specified in a variable declaration (try initializing with a 'new' expression)</source>
        <target state="translated">不能在变量声明中指定数组大小(请尝试使用 "new" 表达式初始化)</target>
        <note />
      </trans-unit>
      <trans-unit id="ERR_InaccessibleGetter">
        <source>The property or indexer '{0}' cannot be used in this context because the get accessor is inaccessible</source>
        <target state="translated">属性或索引器“{0}”不能用在此上下文中，因为 get 访问器不可访问</target>
        <note />
      </trans-unit>
      <trans-unit id="ERR_InaccessibleSetter">
        <source>The property or indexer '{0}' cannot be used in this context because the set accessor is inaccessible</source>
        <target state="translated">属性或索引器“{0}”不能用在此上下文中，因为 set 访问器不可访问</target>
        <note />
      </trans-unit>
      <trans-unit id="ERR_InvalidPropertyAccessMod">
        <source>The accessibility modifier of the '{0}' accessor must be more restrictive than the property or indexer '{1}'</source>
        <target state="translated">“{0}”访问器的可访问性修饰符必须比属性或索引器“{1}”具有更强的限制</target>
        <note />
      </trans-unit>
      <trans-unit id="ERR_DuplicatePropertyAccessMods">
        <source>Cannot specify accessibility modifiers for both accessors of the property or indexer '{0}'</source>
        <target state="translated">不能为属性或索引器“{0}”的两个访问器同时指定可访问性修饰符</target>
        <note />
      </trans-unit>
      <trans-unit id="ERR_PropertyAccessModInInterface">
        <source>'{0}': accessibility modifiers may not be used on accessors in an interface</source>
        <target state="translated">'“{0}”: 可访问性修饰符不能在接口中的访问器上使用</target>
        <note />
      </trans-unit>
      <trans-unit id="ERR_AccessModMissingAccessor">
        <source>'{0}': accessibility modifiers on accessors may only be used if the property or indexer has both a get and a set accessor</source>
        <target state="translated">'“{0}”: 仅当属性或索引器同时具有 get 访问器和 set 访问器时，才能对访问器使用可访问性修饰符</target>
        <note />
      </trans-unit>
      <trans-unit id="ERR_UnimplementedInterfaceAccessor">
        <source>'{0}' does not implement interface member '{1}'. '{2}' is not public.</source>
        <target state="translated">'“{0}”不实现接口成员“{1}”。“{2}”不是公共的。</target>
        <note />
      </trans-unit>
      <trans-unit id="WRN_PatternIsAmbiguous">
        <source>'{0}' does not implement the '{1}' pattern. '{2}' is ambiguous with '{3}'.</source>
        <target state="translated">'“{0}”不实现“{1}”模式。“{2}”与“{3}”一起使用时目的不明确。</target>
        <note />
      </trans-unit>
      <trans-unit id="WRN_PatternIsAmbiguous_Title">
        <source>Type does not implement the collection pattern; members are ambiguous</source>
        <target state="translated">类型不实现集合模式；成员不明确</target>
        <note />
      </trans-unit>
      <trans-unit id="WRN_PatternStaticOrInaccessible">
        <source>'{0}' does not implement the '{1}' pattern. '{2}' is either static or not public.</source>
        <target state="translated">'“{0}”不实现“{1}”模式。“{2}”是静态的或非公共的。</target>
        <note />
      </trans-unit>
      <trans-unit id="WRN_PatternStaticOrInaccessible_Title">
        <source>Type does not implement the collection pattern; member is either static or not public</source>
        <target state="translated">类型不实现集合模式；成员静态的或非公共的</target>
        <note />
      </trans-unit>
      <trans-unit id="WRN_PatternBadSignature">
        <source>'{0}' does not implement the '{1}' pattern. '{2}' has the wrong signature.</source>
        <target state="translated">'“{0}”不实现“{1}”模式。“{2}”有错误的签名。</target>
        <note />
      </trans-unit>
      <trans-unit id="WRN_PatternBadSignature_Title">
        <source>Type does not implement the collection pattern; member has the wrong signature</source>
        <target state="translated">类型不实现集合模式；成员有错误的签名</target>
        <note />
      </trans-unit>
      <trans-unit id="ERR_FriendRefNotEqualToThis">
        <source>Friend access was granted by '{0}', but the public key of the output assembly ('{1}') does not match that specified by the InternalsVisibleTo attribute in the granting assembly.</source>
        <target state="translated">友元访问权限由“{0}”授予，但是输出程序集('{1}')的公钥与授予程序集中 InternalsVisibleTo 特性指定的公钥不匹配。</target>
        <note />
      </trans-unit>
      <trans-unit id="ERR_FriendRefSigningMismatch">
        <source>Friend access was granted by '{0}', but the strong name signing state of the output assembly does not match that of the granting assembly.</source>
        <target state="translated">友元访问权限由“{0}”授予，但是输出程序集的强名称签名状态与授予程序集的强名称签名状态不匹配。</target>
        <note />
      </trans-unit>
      <trans-unit id="WRN_SequentialOnPartialClass">
        <source>There is no defined ordering between fields in multiple declarations of partial struct '{0}'. To specify an ordering, all instance fields must be in the same declaration.</source>
        <target state="translated">在分部结构“{0}”的多个声明中的字段之间没有已定义的排序方式。要指定排序方式，所有实例字段必须位于同一声明中。</target>
        <note />
      </trans-unit>
      <trans-unit id="WRN_SequentialOnPartialClass_Title">
        <source>There is no defined ordering between fields in multiple declarations of partial struct</source>
        <target state="translated">在分部结构的多个声明中的字段之间没有已定义的排序方式</target>
        <note />
      </trans-unit>
      <trans-unit id="ERR_BadConstType">
        <source>The type '{0}' cannot be declared const</source>
        <target state="translated">不能将类型“{0}”声明为 const</target>
        <note />
      </trans-unit>
      <trans-unit id="ERR_NoNewTyvar">
        <source>Cannot create an instance of the variable type '{0}' because it does not have the new() constraint</source>
        <target state="translated">变量类型“{0}”没有 new() 约束，因此无法创建该类型的实例</target>
        <note />
      </trans-unit>
      <trans-unit id="ERR_BadArity">
        <source>Using the generic {1} '{0}' requires {2} type arguments</source>
        <target state="translated">使用泛型 {1}“{0}”需要 {2} 个类型参数</target>
        <note />
      </trans-unit>
      <trans-unit id="ERR_BadTypeArgument">
        <source>The type '{0}' may not be used as a type argument</source>
        <target state="translated">类型“{0}”不能用作类型参数</target>
        <note />
      </trans-unit>
      <trans-unit id="ERR_TypeArgsNotAllowed">
        <source>The {1} '{0}' cannot be used with type arguments</source>
        <target state="translated">{1}“{0}”不能与类型参数一起使用</target>
        <note />
      </trans-unit>
      <trans-unit id="ERR_HasNoTypeVars">
        <source>The non-generic {1} '{0}' cannot be used with type arguments</source>
        <target state="translated">非泛型 {1}“{0}”不能与类型参数一起使用</target>
        <note />
      </trans-unit>
      <trans-unit id="ERR_NewConstraintNotSatisfied">
        <source>'{2}' must be a non-abstract type with a public parameterless constructor in order to use it as parameter '{1}' in the generic type or method '{0}'</source>
        <target state="translated">'“{2}”必须是具有公共的无参数构造函数的非抽象类型，才能用作泛型类型或方法“{0}”中的参数“{1}”</target>
        <note />
      </trans-unit>
      <trans-unit id="ERR_GenericConstraintNotSatisfiedRefType">
        <source>The type '{3}' cannot be used as type parameter '{2}' in the generic type or method '{0}'. There is no implicit reference conversion from '{3}' to '{1}'.</source>
        <target state="translated">类型“{3}”不能用作泛型类型或方法“{0}”中的类型参数“{2}”。没有从“{3}”到“{1}”的隐式引用转换。</target>
        <note />
      </trans-unit>
      <trans-unit id="ERR_GenericConstraintNotSatisfiedNullableEnum">
        <source>The type '{3}' cannot be used as type parameter '{2}' in the generic type or method '{0}'. The nullable type '{3}' does not satisfy the constraint of '{1}'.</source>
        <target state="translated">类型“{3}”不能用作泛型类型或方法“{0}”中的类型参数“{2}”。可以为 null 的类型“{3}”不满足“{1}”的约束。</target>
        <note />
      </trans-unit>
      <trans-unit id="ERR_GenericConstraintNotSatisfiedNullableInterface">
        <source>The type '{3}' cannot be used as type parameter '{2}' in the generic type or method '{0}'. The nullable type '{3}' does not satisfy the constraint of '{1}'. Nullable types can not satisfy any interface constraints.</source>
        <target state="translated">类型“{3}”不能用作泛型类型或方法“{0}”中的类型参数“{2}”。可以为 null 的类型“{3}”不满足“{1}”的约束。可以为 null 的类型不能满足任何接口约束。</target>
        <note />
      </trans-unit>
      <trans-unit id="ERR_GenericConstraintNotSatisfiedTyVar">
        <source>The type '{3}' cannot be used as type parameter '{2}' in the generic type or method '{0}'. There is no boxing conversion or type parameter conversion from '{3}' to '{1}'.</source>
        <target state="translated">类型“{3}”不能用作泛型类型或方法“{0}”中的类型参数“{2}”。没有从“{3}”到“{1}”的装箱转换或类型参数转换。</target>
        <note />
      </trans-unit>
      <trans-unit id="ERR_GenericConstraintNotSatisfiedValType">
        <source>The type '{3}' cannot be used as type parameter '{2}' in the generic type or method '{0}'. There is no boxing conversion from '{3}' to '{1}'.</source>
        <target state="translated">类型“{3}”不能用作泛型类型或方法“{0}”中的类型参数“{2}”。没有从“{3}”到“{1}”的装箱转换。</target>
        <note />
      </trans-unit>
      <trans-unit id="ERR_DuplicateGeneratedName">
        <source>The parameter name '{0}' conflicts with an automatically-generated parameter name</source>
        <target state="translated">参数名“{0}”与某个自动生成的参数名冲突</target>
        <note />
      </trans-unit>
      <trans-unit id="ERR_GlobalSingleTypeNameNotFound">
        <source>The type or namespace name '{0}' could not be found in the global namespace (are you missing an assembly reference?)</source>
        <target state="translated">未能在全局命名空间中找到类型或命名空间名“{0}”(是否缺少程序集引用?)</target>
        <note />
      </trans-unit>
      <trans-unit id="ERR_NewBoundMustBeLast">
        <source>The new() constraint must be the last constraint specified</source>
        <target state="translated">new() 约束必须是指定的最后一个约束</target>
        <note />
      </trans-unit>
      <trans-unit id="WRN_MainCantBeGeneric">
        <source>'{0}': an entry point cannot be generic or in a generic type</source>
        <target state="translated">'“{0}”: 入口点不能是泛型的或属于泛型类型</target>
        <note />
      </trans-unit>
      <trans-unit id="WRN_MainCantBeGeneric_Title">
        <source>An entry point cannot be generic or in a generic type</source>
        <target state="translated">入口点不能是泛型的或属于泛型类型</target>
        <note />
      </trans-unit>
      <trans-unit id="ERR_TypeVarCantBeNull">
        <source>Cannot convert null to type parameter '{0}' because it could be a non-nullable value type. Consider using 'default({0})' instead.</source>
        <target state="translated">无法将 null 转换为类型参数“{0}”，因为它可能是不可以为 null 的值类型。请考虑改用“default({0})”。</target>
        <note />
      </trans-unit>
      <trans-unit id="ERR_AttributeCantBeGeneric">
        <source>Cannot apply attribute class '{0}' because it is generic</source>
        <target state="translated">无法应用特性类“{0}”，因为它是泛型的</target>
        <note />
      </trans-unit>
      <trans-unit id="ERR_DuplicateBound">
        <source>Duplicate constraint '{0}' for type parameter '{1}'</source>
        <target state="translated">类型参数“{1}”的约束“{0}”重复</target>
        <note />
      </trans-unit>
      <trans-unit id="ERR_ClassBoundNotFirst">
        <source>The class type constraint '{0}' must come before any other constraints</source>
        <target state="translated">类类型约束“{0}”必须在其他任何约束之前</target>
        <note />
      </trans-unit>
      <trans-unit id="ERR_BadRetType">
        <source>'{1} {0}' has the wrong return type</source>
        <target state="translated">'“{1} {0}”的返回类型错误</target>
        <note />
      </trans-unit>
      <trans-unit id="ERR_DelegateRefMismatch">
        <source>Ref mismatch between '{0}' and delegate '{1}'</source>
        <target state="translated">“{0}”和委托“{1}”之间引用不匹配</target>
        <note />
      </trans-unit>
      <trans-unit id="ERR_DuplicateConstraintClause">
        <source>A constraint clause has already been specified for type parameter '{0}'. All of the constraints for a type parameter must be specified in a single where clause.</source>
        <target state="translated">已经为类型参数“{0}”指定了 constraint 子句。必须在单个 where 子句中指定类型参数的所有约束。</target>
        <note />
      </trans-unit>
      <trans-unit id="ERR_CantInferMethTypeArgs">
        <source>The type arguments for method '{0}' cannot be inferred from the usage. Try specifying the type arguments explicitly.</source>
        <target state="translated">无法从用法中推断出方法“{0}”的类型参数。请尝试显式指定类型参数。</target>
        <note />
      </trans-unit>
      <trans-unit id="ERR_LocalSameNameAsTypeParam">
        <source>'{0}': a parameter, local variable, or local function cannot have the same name as a method type parameter</source>
        <target state="translated">'“{0}”: 参数、局部变量或本地函数不能与方法类型参数同名</target>
        <note />
      </trans-unit>
      <trans-unit id="ERR_AsWithTypeVar">
        <source>The type parameter '{0}' cannot be used with the 'as' operator because it does not have a class type constraint nor a 'class' constraint</source>
        <target state="translated">由于类型参数“{0}”既没有类类型约束也没有“class”约束，因此不能与“as”运算符一起使用</target>
        <note />
      </trans-unit>
      <trans-unit id="WRN_UnreferencedFieldAssg">
        <source>The field '{0}' is assigned but its value is never used</source>
        <target state="translated">字段“{0}”已被赋值，但从未使用过它的值</target>
        <note />
      </trans-unit>
      <trans-unit id="WRN_UnreferencedFieldAssg_Title">
        <source>Field is assigned but its value is never used</source>
        <target state="translated">字段已被赋值，但从未使用过它的值</target>
        <note />
      </trans-unit>
      <trans-unit id="ERR_BadIndexerNameAttr">
        <source>The '{0}' attribute is valid only on an indexer that is not an explicit interface member declaration</source>
        <target state="translated">“{0}”特性仅在不是显式接口成员声明的索引器上有效</target>
        <note />
      </trans-unit>
      <trans-unit id="ERR_AttrArgWithTypeVars">
        <source>'{0}': an attribute argument cannot use type parameters</source>
        <target state="translated">'“{0}”: 特性参数不能使用类型参数</target>
        <note />
      </trans-unit>
      <trans-unit id="ERR_NewTyvarWithArgs">
        <source>'{0}': cannot provide arguments when creating an instance of a variable type</source>
        <target state="translated">'“{0}”: 创建变量类型的实例时无法提供参数</target>
        <note />
      </trans-unit>
      <trans-unit id="ERR_AbstractSealedStatic">
        <source>'{0}': an abstract class cannot be sealed or static</source>
        <target state="translated">'“{0}”: 抽象类不能是密封的或静态的</target>
        <note />
      </trans-unit>
      <trans-unit id="WRN_AmbiguousXMLReference">
        <source>Ambiguous reference in cref attribute: '{0}'. Assuming '{1}', but could have also matched other overloads including '{2}'.</source>
        <target state="translated">cref 特性中有不明确的引用:“{0}”。假定为“{1}”，但可能还与其他重载匹配，包括“{2}”。</target>
        <note />
      </trans-unit>
      <trans-unit id="WRN_AmbiguousXMLReference_Title">
        <source>Ambiguous reference in cref attribute</source>
        <target state="translated">cref 特性中有不明确的引用</target>
        <note />
      </trans-unit>
      <trans-unit id="WRN_VolatileByRef">
        <source>'{0}': a reference to a volatile field will not be treated as volatile</source>
        <target state="translated">'“{0}”: 对 volatile 字段的引用不被视为 volatile</target>
        <note />
      </trans-unit>
      <trans-unit id="WRN_VolatileByRef_Title">
        <source>A reference to a volatile field will not be treated as volatile</source>
        <target state="translated">对可变字段的引用不被视为可变字段</target>
        <note />
      </trans-unit>
      <trans-unit id="WRN_VolatileByRef_Description">
        <source>A volatile field should not normally be used as a ref or out value, since it will not be treated as volatile. There are exceptions to this, such as when calling an interlocked API.</source>
        <target state="translated">可变字段通常不应用作 ref 或 out 值，因为它不会被视为可变字段。这种情况存在例外情况，如调用联锁 API 时。</target>
        <note />
      </trans-unit>
      <trans-unit id="ERR_ComImportWithImpl">
        <source>Since '{1}' has the ComImport attribute, '{0}' must be extern or abstract</source>
        <target state="translated">由于“{1}”具有 ComImport 特性，因此“{0}”必须是外部的或抽象的</target>
        <note />
      </trans-unit>
      <trans-unit id="ERR_ComImportWithBase">
        <source>'{0}': a class with the ComImport attribute cannot specify a base class</source>
        <target state="translated">'“{0}”: 具有 ComImport 特性的类不能指定基类</target>
        <note />
      </trans-unit>
      <trans-unit id="ERR_ImplBadConstraints">
        <source>The constraints for type parameter '{0}' of method '{1}' must match the constraints for type parameter '{2}' of interface method '{3}'. Consider using an explicit interface implementation instead.</source>
        <target state="translated">方法“{1}”的类型参数“{0}”的约束必须与接口方法“{3}”的类型参数“{2}”的约束相匹配。请考虑改用显式接口实现。</target>
        <note />
      </trans-unit>
      <trans-unit id="ERR_ImplBadTupleNames">
        <source>The tuple element names in the signature of method '{0}' must match the tuple element names of interface method '{1}' (including on the return type).</source>
        <target state="translated">方法“{0}”的签名中的元组元素名称必须与接口方法“{1}”的元组元素名称匹配(包括返回类型)。</target>
        <note />
      </trans-unit>
      <trans-unit id="ERR_DottedTypeNameNotFoundInAgg">
        <source>The type name '{0}' does not exist in the type '{1}'</source>
        <target state="translated">类型“{1}”中不存在类型名“{0}”</target>
        <note />
      </trans-unit>
      <trans-unit id="ERR_MethGrpToNonDel">
        <source>Cannot convert method group '{0}' to non-delegate type '{1}'. Did you intend to invoke the method?</source>
        <target state="translated">无法将方法组“{0}”转换为非委托类型“{1}”。是否希望调用此方法?</target>
        <note />
      </trans-unit>
      <trans-unit id="ERR_BadExternAlias">
        <source>The extern alias '{0}' was not specified in a /reference option</source>
        <target state="translated">在 /reference 选项中未指定外部别名“{0}”</target>
        <note />
      </trans-unit>
      <trans-unit id="ERR_ColColWithTypeAlias">
        <source>Cannot use alias '{0}' with '::' since the alias references a type. Use '.' instead.</source>
        <target state="translated">无法将别名“{0}”与“::”一起使用，因为该别名引用了类型。请改用“.”。</target>
        <note />
      </trans-unit>
      <trans-unit id="ERR_AliasNotFound">
        <source>Alias '{0}' not found</source>
        <target state="translated">找不到别名“{0}”</target>
        <note />
      </trans-unit>
      <trans-unit id="ERR_SameFullNameAggAgg">
        <source>The type '{1}' exists in both '{0}' and '{2}'</source>
        <target state="translated">类型“{1}”同时存在于“{0}”和“{2}”中</target>
        <note />
      </trans-unit>
      <trans-unit id="ERR_SameFullNameNsAgg">
        <source>The namespace '{1}' in '{0}' conflicts with the type '{3}' in '{2}'</source>
        <target state="translated">“{0}”中的命名空间“{1}”与“{2}”中的类型“{3}”冲突</target>
        <note />
      </trans-unit>
      <trans-unit id="WRN_SameFullNameThisNsAgg">
        <source>The namespace '{1}' in '{0}' conflicts with the imported type '{3}' in '{2}'. Using the namespace defined in '{0}'.</source>
        <target state="translated">“{0}”中的命名空间“{1}”与“{2}”中的导入类型“{3}”冲突。请使用“{0}”中定义的命名空间。</target>
        <note />
      </trans-unit>
      <trans-unit id="WRN_SameFullNameThisNsAgg_Title">
        <source>Namespace conflicts with imported type</source>
        <target state="translated">命名空间与导入类型冲突</target>
        <note />
      </trans-unit>
      <trans-unit id="WRN_SameFullNameThisAggAgg">
        <source>The type '{1}' in '{0}' conflicts with the imported type '{3}' in '{2}'. Using the type defined in '{0}'.</source>
        <target state="translated">“{0}”中的类型“{1}”与“{2}”中的导入类型“{3}”冲突。请使用“{0}”中定义的类型。</target>
        <note />
      </trans-unit>
      <trans-unit id="WRN_SameFullNameThisAggAgg_Title">
        <source>Type conflicts with imported type</source>
        <target state="translated">类型与导入类型冲突</target>
        <note />
      </trans-unit>
      <trans-unit id="WRN_SameFullNameThisAggNs">
        <source>The type '{1}' in '{0}' conflicts with the imported namespace '{3}' in '{2}'. Using the type defined in '{0}'.</source>
        <target state="translated">“{0}”中的类型“{1}”与“{2}”中的导入命令空间“{3}”冲突。请使用“{0}”中定义的类型。</target>
        <note />
      </trans-unit>
      <trans-unit id="WRN_SameFullNameThisAggNs_Title">
        <source>Type conflicts with imported namespace</source>
        <target state="translated">类型与导入命名空间冲突</target>
        <note />
      </trans-unit>
      <trans-unit id="ERR_SameFullNameThisAggThisNs">
        <source>The type '{1}' in '{0}' conflicts with the namespace '{3}' in '{2}'</source>
        <target state="translated">“{0}”中的类型“{1}”与“{2}”中的命名空间“{3}”冲突</target>
        <note />
      </trans-unit>
      <trans-unit id="ERR_ExternAfterElements">
        <source>An extern alias declaration must precede all other elements defined in the namespace</source>
        <target state="translated">外部别名声明必须位于命名空间中定义的所有其他元素之前</target>
        <note />
      </trans-unit>
      <trans-unit id="WRN_GlobalAliasDefn">
        <source>Defining an alias named 'global' is ill-advised since 'global::' always references the global namespace and not an alias</source>
        <target state="translated">由于 "global::" 总是引用全局命名空间而非别名，因此定义一个名为 "global" 的别名是欠妥的</target>
        <note />
      </trans-unit>
      <trans-unit id="WRN_GlobalAliasDefn_Title">
        <source>Defining an alias named 'global' is ill-advised</source>
        <target state="translated">定义名为 "global" 的别名是欠妥的</target>
        <note />
      </trans-unit>
      <trans-unit id="ERR_SealedStaticClass">
        <source>'{0}': a class cannot be both static and sealed</source>
        <target state="translated">'“{0}”: 类不能既是静态的又是密封的</target>
        <note />
      </trans-unit>
      <trans-unit id="ERR_PrivateAbstractAccessor">
        <source>'{0}': abstract properties cannot have private accessors</source>
        <target state="translated">'“{0}”: 抽象属性不能具有专用访问器</target>
        <note />
      </trans-unit>
      <trans-unit id="ERR_ValueExpected">
        <source>Syntax error; value expected</source>
        <target state="translated">语法错误，应为值</target>
        <note />
      </trans-unit>
      <trans-unit id="ERR_UnboxNotLValue">
        <source>Cannot modify the result of an unboxing conversion</source>
        <target state="translated">无法修改取消装箱转换的结果</target>
        <note />
      </trans-unit>
      <trans-unit id="ERR_AnonMethGrpInForEach">
        <source>Foreach cannot operate on a '{0}'. Did you intend to invoke the '{0}'?</source>
        <target state="translated">Foreach 不能操作“{0}”。是否要调用“{0}”?</target>
        <note />
      </trans-unit>
      <trans-unit id="ERR_BadIncDecRetType">
        <source>The return type for ++ or -- operator must match the parameter type or be derived from the parameter type</source>
        <target state="translated">++ 或 -- 运算符的返回类型必须与参数类型匹配或从参数类型派生</target>
        <note />
      </trans-unit>
      <trans-unit id="ERR_RefValBoundMustBeFirst">
        <source>The 'class' or 'struct' constraint must come before any other constraints</source>
        <target state="translated">"class" 或 "struct" 约束必须在其他任何约束之前</target>
        <note />
      </trans-unit>
      <trans-unit id="ERR_RefValBoundWithClass">
        <source>'{0}': cannot specify both a constraint class and the 'class' or 'struct' constraint</source>
        <target state="translated">'“{0}”: 不能既指定约束类又指定“class”或“struct”约束</target>
        <note />
      </trans-unit>
      <trans-unit id="ERR_NewBoundWithVal">
        <source>The 'new()' constraint cannot be used with the 'struct' constraint</source>
        <target state="translated">"new()" 约束不能与 "struct" 约束一起使用</target>
        <note />
      </trans-unit>
      <trans-unit id="ERR_RefConstraintNotSatisfied">
        <source>The type '{2}' must be a reference type in order to use it as parameter '{1}' in the generic type or method '{0}'</source>
        <target state="translated">类型“{2}”必须是引用类型才能用作泛型类型或方法“{0}”中的参数“{1}”</target>
        <note />
      </trans-unit>
      <trans-unit id="ERR_ValConstraintNotSatisfied">
        <source>The type '{2}' must be a non-nullable value type in order to use it as parameter '{1}' in the generic type or method '{0}'</source>
        <target state="translated">类型“{2}”必须是不可以为 null 值的类型，才能用作泛型类型或方法“{0}”中的参数“{1}”</target>
        <note />
      </trans-unit>
      <trans-unit id="ERR_CircularConstraint">
        <source>Circular constraint dependency involving '{0}' and '{1}'</source>
        <target state="translated">涉及“{0}”和“{1}”的循环约束依赖项</target>
        <note />
      </trans-unit>
      <trans-unit id="ERR_BaseConstraintConflict">
        <source>Type parameter '{0}' inherits conflicting constraints '{1}' and '{2}'</source>
        <target state="translated">类型参数“{0}”继承了彼此冲突的“{1}”和“{2}”约束</target>
        <note />
      </trans-unit>
      <trans-unit id="ERR_ConWithValCon">
        <source>Type parameter '{1}' has the 'struct' constraint so '{1}' cannot be used as a constraint for '{0}'</source>
        <target state="translated">类型参数“{1}”具有 "struct" 约束，因此“{1}”不能用作“{0}”的约束</target>
        <note />
      </trans-unit>
      <trans-unit id="ERR_AmbigUDConv">
        <source>Ambiguous user defined conversions '{0}' and '{1}' when converting from '{2}' to '{3}'</source>
        <target state="translated">从“{2}”转换为“{3}”时，用户定义的转换“{0}”和“{1}”具有二义性</target>
        <note />
      </trans-unit>
      <trans-unit id="WRN_AlwaysNull">
        <source>The result of the expression is always 'null' of type '{0}'</source>
        <target state="translated">表达式的结果总是“{0}”类型的“null”</target>
        <note />
      </trans-unit>
      <trans-unit id="WRN_AlwaysNull_Title">
        <source>The result of the expression is always 'null'</source>
        <target state="translated">表达式的结果总是 "null"</target>
        <note />
      </trans-unit>
      <trans-unit id="ERR_RefReturnThis">
        <source>Cannot return 'this' by reference.</source>
        <target state="translated">不能通过引用返回 "this"。</target>
        <note />
      </trans-unit>
      <trans-unit id="ERR_AttributeCtorInParameter">
        <source>Cannot use attribute constructor '{0}' because it is has 'in' parameters.</source>
        <target state="translated">不可使用特性构造函数“{0}”，因为它具有 “in” 参数。</target>
        <note />
      </trans-unit>
      <trans-unit id="ERR_OverrideWithConstraints">
        <source>Constraints for override and explicit interface implementation methods are inherited from the base method, so they cannot be specified directly</source>
        <target state="translated">重写和显式接口实现方法的约束是从基方法继承的，因此不能直接指定这些约束</target>
        <note />
      </trans-unit>
      <trans-unit id="ERR_AmbigOverride">
        <source>The inherited members '{0}' and '{1}' have the same signature in type '{2}', so they cannot be overridden</source>
        <target state="translated">继承的成员“{0}”和“{1}”在类型“{2}”中具有相同的签名，因此不能重写这些成员</target>
        <note />
      </trans-unit>
      <trans-unit id="ERR_DecConstError">
        <source>Evaluation of the decimal constant expression failed</source>
        <target state="translated">计算十进制常量表达式失败</target>
        <note />
      </trans-unit>
      <trans-unit id="WRN_CmpAlwaysFalse">
        <source>Comparing with null of type '{0}' always produces 'false'</source>
        <target state="translated">与类型为“{0}”的 null 进行比较始终产生“false”</target>
        <note />
      </trans-unit>
      <trans-unit id="WRN_CmpAlwaysFalse_Title">
        <source>Comparing with null of struct type always produces 'false'</source>
        <target state="translated">与结构类型的 null 进行比较始终产生 "false"</target>
        <note />
      </trans-unit>
      <trans-unit id="WRN_FinalizeMethod">
        <source>Introducing a 'Finalize' method can interfere with destructor invocation. Did you intend to declare a destructor?</source>
        <target state="translated">引入 "Finalize" 方法会妨碍析构函数调用。是否希望声明析构函数?</target>
        <note />
      </trans-unit>
      <trans-unit id="WRN_FinalizeMethod_Title">
        <source>Introducing a 'Finalize' method can interfere with destructor invocation</source>
        <target state="translated">引入 "Finalize" 方法可能会妨碍析构函数调用</target>
        <note />
      </trans-unit>
      <trans-unit id="WRN_FinalizeMethod_Description">
        <source>This warning occurs when you create a class with a method whose signature is public virtual void Finalize.

If such a class is used as a base class and if the deriving class defines a destructor, the destructor will override the base class Finalize method, not Finalize.</source>
        <target state="translated">创建的类具有签名为 public virtual void Finalize 的方法时，会出现此警告。

如果将这样一个类用作基类，并且如果派生类定义一个析构函数，则该析构函数会重写基类 Finalize 方法，而不是 Finalize。</target>
        <note />
      </trans-unit>
      <trans-unit id="ERR_ExplicitImplParams">
        <source>'{0}' should not have a params parameter since '{1}' does not</source>
        <target state="translated">'由于“{1}”没有 params 数组，因此“{0}”也不应当有 params 参数</target>
        <note />
      </trans-unit>
      <trans-unit id="WRN_GotoCaseShouldConvert">
        <source>The 'goto case' value is not implicitly convertible to type '{0}'</source>
        <target state="translated">“goto case”值不可隐式转换为类型“{0}”</target>
        <note />
      </trans-unit>
      <trans-unit id="WRN_GotoCaseShouldConvert_Title">
        <source>The 'goto case' value is not implicitly convertible to the switch type</source>
        <target state="translated">"goto case" 值不可隐式转换为开关类型</target>
        <note />
      </trans-unit>
      <trans-unit id="ERR_MethodImplementingAccessor">
        <source>Method '{0}' cannot implement interface accessor '{1}' for type '{2}'. Use an explicit interface implementation.</source>
        <target state="translated">方法“{0}”无法实现类型“{2}”的接口访问器“{1}” 请使用显式接口实现。</target>
        <note />
      </trans-unit>
      <trans-unit id="WRN_NubExprIsConstBool">
        <source>The result of the expression is always '{0}' since a value of type '{1}' is never equal to 'null' of type '{2}'</source>
        <target state="translated">由于“{1}”类型的值永不等于“{2}”类型的 "null"，该表达式的结果始终为“{0}”</target>
        <note />
      </trans-unit>
      <trans-unit id="WRN_NubExprIsConstBool_Title">
        <source>The result of the expression is always the same since a value of this type is never equal to 'null'</source>
        <target state="translated">由于此类型的值永不等于 "null"，该表达式的结果始终相同</target>
        <note />
      </trans-unit>
      <trans-unit id="WRN_NubExprIsConstBool2">
        <source>The result of the expression is always '{0}' since a value of type '{1}' is never equal to 'null' of type '{2}'</source>
        <target state="translated">由于“{1}”类型的值永不等于“{2}”类型的 "null"，该表达式的结果始终为“{0}”</target>
        <note />
      </trans-unit>
      <trans-unit id="WRN_NubExprIsConstBool2_Title">
        <source>The result of the expression is always the same since a value of this type is never equal to 'null'</source>
        <target state="translated">由于此类型的值永不等于 "null"，该表达式的结果始终相同</target>
        <note />
      </trans-unit>
      <trans-unit id="WRN_ExplicitImplCollision">
        <source>Explicit interface implementation '{0}' matches more than one interface member. Which interface member is actually chosen is implementation-dependent. Consider using a non-explicit implementation instead.</source>
        <target state="translated">显式接口实现“{0}”与多个接口成员匹配。实际选择哪个接口成员取决于具体的实现。请考虑改用非显式实现。</target>
        <note />
      </trans-unit>
      <trans-unit id="WRN_ExplicitImplCollision_Title">
        <source>Explicit interface implementation matches more than one interface member</source>
        <target state="translated">显式接口实现与多个接口成员匹配</target>
        <note />
      </trans-unit>
      <trans-unit id="ERR_AbstractHasBody">
        <source>'{0}' cannot declare a body because it is marked abstract</source>
        <target state="translated">'“{0}”无法声明主体，因为它标记为 abstract</target>
        <note />
      </trans-unit>
      <trans-unit id="ERR_ConcreteMissingBody">
        <source>'{0}' must declare a body because it is not marked abstract, extern, or partial</source>
        <target state="translated">'“{0}”必须声明主体，因为它未标记为 abstract、extern 或 partial</target>
        <note />
      </trans-unit>
      <trans-unit id="ERR_AbstractAndSealed">
        <source>'{0}' cannot be both abstract and sealed</source>
        <target state="translated">'“{0}”不能既是抽象的又是密封的</target>
        <note />
      </trans-unit>
      <trans-unit id="ERR_AbstractNotVirtual">
        <source>The abstract {0} '{1}' cannot be marked virtual</source>
        <target state="translated">抽象 {0}“{1}”不能标记为虚拟</target>
        <note />
      </trans-unit>
      <trans-unit id="ERR_StaticConstant">
        <source>The constant '{0}' cannot be marked static</source>
        <target state="translated">常量“{0}”不能标记为 static</target>
        <note />
      </trans-unit>
      <trans-unit id="ERR_CantOverrideNonFunction">
        <source>'{0}': cannot override because '{1}' is not a function</source>
        <target state="translated">'“{0}”: 无法重写，因为“{1}”不是函数</target>
        <note />
      </trans-unit>
      <trans-unit id="ERR_CantOverrideNonVirtual">
        <source>'{0}': cannot override inherited member '{1}' because it is not marked virtual, abstract, or override</source>
        <target state="translated">'“{0}”: 继承成员“{1}”未标记为 virtual、abstract 或 override，无法进行重写</target>
        <note />
      </trans-unit>
      <trans-unit id="ERR_CantChangeAccessOnOverride">
        <source>'{0}': cannot change access modifiers when overriding '{1}' inherited member '{2}'</source>
        <target state="translated">'“{0}”: 当重写“{1}”继承成员“{2}”时，无法更改访问修饰符</target>
        <note />
      </trans-unit>
      <trans-unit id="ERR_CantChangeTupleNamesOnOverride">
        <source>'{0}': cannot change tuple element names when overriding inherited member '{1}'</source>
        <target state="translated">'{0}: 替代继承成员“{1}”时无法更改元组元素名称</target>
        <note />
      </trans-unit>
      <trans-unit id="ERR_CantChangeReturnTypeOnOverride">
        <source>'{0}': return type must be '{2}' to match overridden member '{1}'</source>
        <target state="translated">'“{0}”: 返回类型必须是“{2}”才能与重写成员“{1}”匹配</target>
        <note />
      </trans-unit>
      <trans-unit id="ERR_CantDeriveFromSealedType">
        <source>'{0}': cannot derive from sealed type '{1}'</source>
        <target state="translated">'“{0}”: 无法从密封类型“{1}”派生</target>
        <note />
      </trans-unit>
      <trans-unit id="ERR_AbstractInConcreteClass">
        <source>'{0}' is abstract but it is contained in non-abstract class '{1}'</source>
        <target state="translated">'“{0}”是抽象的，但它包含在非抽象类“{1}”中</target>
        <note />
      </trans-unit>
      <trans-unit id="ERR_StaticConstructorWithExplicitConstructorCall">
        <source>'{0}': static constructor cannot have an explicit 'this' or 'base' constructor call</source>
        <target state="translated">'“{0}”: 静态构造函数不能具有显式的“this”或“base”构造函数调用</target>
        <note />
      </trans-unit>
      <trans-unit id="ERR_StaticConstructorWithAccessModifiers">
        <source>'{0}': access modifiers are not allowed on static constructors</source>
        <target state="translated">'“{0}”: 静态构造函数中不允许出现访问修饰符</target>
        <note />
      </trans-unit>
      <trans-unit id="ERR_RecursiveConstructorCall">
        <source>Constructor '{0}' cannot call itself</source>
        <target state="translated">构造函数“{0}”不能调用自身</target>
        <note />
      </trans-unit>
      <trans-unit id="ERR_IndirectRecursiveConstructorCall">
        <source>Constructor '{0}' cannot call itself through another constructor</source>
        <target state="translated">构造函数“{0}”无法通过另一构造函数调用自身</target>
        <note />
      </trans-unit>
      <trans-unit id="ERR_ObjectCallingBaseConstructor">
        <source>'{0}' has no base class and cannot call a base constructor</source>
        <target state="translated">'“{0}”没有基类，无法调用基构造函数</target>
        <note />
      </trans-unit>
      <trans-unit id="ERR_PredefinedTypeNotFound">
        <source>Predefined type '{0}' is not defined or imported</source>
        <target state="translated">预定义类型“{0}”未定义或导入</target>
        <note />
      </trans-unit>
      <trans-unit id="ERR_PredefinedValueTupleTypeNotFound">
        <source>Predefined type '{0}' is not defined or imported</source>
        <target state="translated">预定义类型“{0}”未定义或导入</target>
        <note />
      </trans-unit>
      <trans-unit id="ERR_PredefinedValueTupleTypeAmbiguous3">
        <source>Predefined type '{0}' is declared in multiple referenced assemblies: '{1}' and '{2}'</source>
        <target state="translated">已在多个引用的程序集(“{1}”和“{2}”)中声明了预定义类型“{0}”。</target>
        <note />
      </trans-unit>
      <trans-unit id="ERR_StructWithBaseConstructorCall">
        <source>'{0}': structs cannot call base class constructors</source>
        <target state="translated">'“{0}”: 结构无法调用基类构造函数</target>
        <note />
      </trans-unit>
      <trans-unit id="ERR_StructLayoutCycle">
        <source>Struct member '{0}' of type '{1}' causes a cycle in the struct layout</source>
        <target state="translated">“{1}”类型的结构成员“{0}”在结构布局中导致循环</target>
        <note />
      </trans-unit>
      <trans-unit id="ERR_InterfacesCannotContainTypes">
        <source>'{0}': interfaces cannot declare types</source>
        <target state="translated">'“{0}”: 接口不能声明类型</target>
        <note />
      </trans-unit>
      <trans-unit id="ERR_InterfacesCantContainFields">
        <source>Interfaces cannot contain fields</source>
        <target state="translated">接口不能包含字段</target>
        <note />
      </trans-unit>
      <trans-unit id="ERR_InterfacesCantContainConstructors">
        <source>Interfaces cannot contain constructors</source>
        <target state="translated">接口不能包含构造函数</target>
        <note />
      </trans-unit>
      <trans-unit id="ERR_NonInterfaceInInterfaceList">
        <source>Type '{0}' in interface list is not an interface</source>
        <target state="translated">接口列表中的类型“{0}”不是接口</target>
        <note />
      </trans-unit>
      <trans-unit id="ERR_DuplicateInterfaceInBaseList">
        <source>'{0}' is already listed in interface list</source>
        <target state="translated">'“{0}”已经在接口列表中列出</target>
        <note />
      </trans-unit>
      <trans-unit id="ERR_DuplicateInterfaceWithTupleNamesInBaseList">
        <source>'{0}' is already listed in the interface list on type '{2}' with different tuple element names, as '{1}'.</source>
        <target state="translated">'“{0}”已列入类型“{2}”的接口列表中，其中包含不同的元组元素名称，例如“{1}”。</target>
        <note />
      </trans-unit>
      <trans-unit id="ERR_CycleInInterfaceInheritance">
        <source>Inherited interface '{1}' causes a cycle in the interface hierarchy of '{0}'</source>
        <target state="translated">继承接口“{1}”在“{0}”的接口层次结构中导致一个循环</target>
        <note />
      </trans-unit>
      <trans-unit id="ERR_InterfaceMemberHasBody">
        <source>'{0}': interface members cannot have a definition</source>
        <target state="translated">'“{0}”: 接口成员不能有定义</target>
        <note />
      </trans-unit>
      <trans-unit id="ERR_HidingAbstractMethod">
        <source>'{0}' hides inherited abstract member '{1}'</source>
        <target state="translated">'“{0}”隐藏继承的抽象成员“{1}”</target>
        <note />
      </trans-unit>
      <trans-unit id="ERR_UnimplementedAbstractMethod">
        <source>'{0}' does not implement inherited abstract member '{1}'</source>
        <target state="translated">'“{0}”不实现继承的抽象成员“{1}”</target>
        <note />
      </trans-unit>
      <trans-unit id="ERR_UnimplementedInterfaceMember">
        <source>'{0}' does not implement interface member '{1}'</source>
        <target state="translated">'“{0}”不实现接口成员“{1}”</target>
        <note />
      </trans-unit>
      <trans-unit id="ERR_ObjectCantHaveBases">
        <source>The class System.Object cannot have a base class or implement an interface</source>
        <target state="translated">类 System.Object 不能有基类也不能实现接口</target>
        <note />
      </trans-unit>
      <trans-unit id="ERR_ExplicitInterfaceImplementationNotInterface">
        <source>'{0}' in explicit interface declaration is not an interface</source>
        <target state="translated">'显式接口声明中的“{0}”不是接口</target>
        <note />
      </trans-unit>
      <trans-unit id="ERR_InterfaceMemberNotFound">
        <source>'{0}' in explicit interface declaration is not a member of interface</source>
        <target state="translated">'显式接口声明中的“{0}”不是接口成员</target>
        <note />
      </trans-unit>
      <trans-unit id="ERR_ClassDoesntImplementInterface">
        <source>'{0}': containing type does not implement interface '{1}'</source>
        <target state="translated">'“{0}”: 包含类型不实现接口“{1}”</target>
        <note />
      </trans-unit>
      <trans-unit id="ERR_ExplicitInterfaceImplementationInNonClassOrStruct">
        <source>'{0}': explicit interface declaration can only be declared in a class or struct</source>
        <target state="translated">'“{0}”: 显式接口声明只能在类或结构中声明</target>
        <note />
      </trans-unit>
      <trans-unit id="ERR_MemberNameSameAsType">
        <source>'{0}': member names cannot be the same as their enclosing type</source>
        <target state="translated">'“{0}”: 成员名不能与它们的封闭类型相同</target>
        <note />
      </trans-unit>
      <trans-unit id="ERR_EnumeratorOverflow">
        <source>'{0}': the enumerator value is too large to fit in its type</source>
        <target state="translated">'“{0}”: 枚举器值太大，不能适应它的类型</target>
        <note />
      </trans-unit>
      <trans-unit id="ERR_CantOverrideNonProperty">
        <source>'{0}': cannot override because '{1}' is not a property</source>
        <target state="translated">'“{0}”: 无法重写，因为“{1}”不是属性</target>
        <note />
      </trans-unit>
      <trans-unit id="ERR_NoGetToOverride">
        <source>'{0}': cannot override because '{1}' does not have an overridable get accessor</source>
        <target state="translated">'“{0}”: 无法重写，因为“{1}”没有可重写的 get 访问器</target>
        <note />
      </trans-unit>
      <trans-unit id="ERR_NoSetToOverride">
        <source>'{0}': cannot override because '{1}' does not have an overridable set accessor</source>
        <target state="translated">'“{0}”: 无法重写，因为“{1}”没有可重写的 set 访问器</target>
        <note />
      </trans-unit>
      <trans-unit id="ERR_PropertyCantHaveVoidType">
        <source>'{0}': property or indexer cannot have void type</source>
        <target state="translated">'“{0}”: 属性或索引器不能具有 void 类型</target>
        <note />
      </trans-unit>
      <trans-unit id="ERR_PropertyWithNoAccessors">
        <source>'{0}': property or indexer must have at least one accessor</source>
        <target state="translated">'“{0}”: 属性或索引器必须至少有一个访问器</target>
        <note />
      </trans-unit>
      <trans-unit id="ERR_NewVirtualInSealed">
        <source>'{0}' is a new virtual member in sealed class '{1}'</source>
        <target state="translated">'“{0}”是密封类“{1}”中新的虚拟成员</target>
        <note />
      </trans-unit>
      <trans-unit id="ERR_ExplicitPropertyAddingAccessor">
        <source>'{0}' adds an accessor not found in interface member '{1}'</source>
        <target state="translated">'“{0}”添加了接口成员“{1}”中没有的访问器</target>
        <note />
      </trans-unit>
      <trans-unit id="ERR_ExplicitPropertyMissingAccessor">
        <source>Explicit interface implementation '{0}' is missing accessor '{1}'</source>
        <target state="translated">显式接口实现“{0}”缺少访问器“{1}”</target>
        <note />
      </trans-unit>
      <trans-unit id="ERR_ConversionWithInterface">
        <source>'{0}': user-defined conversions to or from an interface are not allowed</source>
        <target state="translated">'“{0}”: 不允许进行以接口为转换源或目标用户定义转换</target>
        <note />
      </trans-unit>
      <trans-unit id="ERR_ConversionWithBase">
        <source>'{0}': user-defined conversions to or from a base class are not allowed</source>
        <target state="translated">'“{0}”: 不允许进行以基类为转换源或目标的用户定义转换</target>
        <note />
      </trans-unit>
      <trans-unit id="ERR_ConversionWithDerived">
        <source>'{0}': user-defined conversions to or from a derived class are not allowed</source>
        <target state="translated">'“{0}”: 不允许进行以派生类为转换源或目标的用户定义转换</target>
        <note />
      </trans-unit>
      <trans-unit id="ERR_IdentityConversion">
        <source>User-defined operator cannot take an object of the enclosing type and convert to an object of the enclosing type</source>
        <target state="translated">用户定义的运算符不能采用封闭类型的对象，也不能转换成封闭类型的对象</target>
        <note />
      </trans-unit>
      <trans-unit id="ERR_ConversionNotInvolvingContainedType">
        <source>User-defined conversion must convert to or from the enclosing type</source>
        <target state="translated">用户定义的转换必须是转换成封闭类型，或者从封闭类型转换</target>
        <note />
      </trans-unit>
      <trans-unit id="ERR_DuplicateConversionInClass">
        <source>Duplicate user-defined conversion in type '{0}'</source>
        <target state="translated">类型“{0}”中有重复的用户定义转换</target>
        <note />
      </trans-unit>
      <trans-unit id="ERR_OperatorsMustBeStatic">
        <source>User-defined operator '{0}' must be declared static and public</source>
        <target state="translated">用户定义的运算符“{0}”必须声明为 static 和 public</target>
        <note />
      </trans-unit>
      <trans-unit id="ERR_BadIncDecSignature">
        <source>The parameter type for ++ or -- operator must be the containing type</source>
        <target state="translated">++ 或 -- 运算符的参数类型必须是包含类型</target>
        <note />
      </trans-unit>
      <trans-unit id="ERR_BadUnaryOperatorSignature">
        <source>The parameter of a unary operator must be the containing type</source>
        <target state="translated">一元运算符的参数必须是包含类型</target>
        <note />
      </trans-unit>
      <trans-unit id="ERR_BadBinaryOperatorSignature">
        <source>One of the parameters of a binary operator must be the containing type</source>
        <target state="translated">二元运算符的参数之一必须是包含类型</target>
        <note />
      </trans-unit>
      <trans-unit id="ERR_BadShiftOperatorSignature">
        <source>The first operand of an overloaded shift operator must have the same type as the containing type, and the type of the second operand must be int</source>
        <target state="translated">重载移位运算符的第一个操作数的类型必须与包含类型相同，第二个操作数的类型必须是 int 类型</target>
        <note />
      </trans-unit>
      <trans-unit id="ERR_InterfacesCantContainOperators">
        <source>Interfaces cannot contain operators</source>
        <target state="translated">接口不能包含运算符</target>
        <note />
      </trans-unit>
      <trans-unit id="ERR_StructsCantContainDefaultConstructor">
        <source>Structs cannot contain explicit parameterless constructors</source>
        <target state="translated">结构不能包含显式的无参数构造函数</target>
        <note />
      </trans-unit>
      <trans-unit id="ERR_EnumsCantContainDefaultConstructor">
        <source>Enums cannot contain explicit parameterless constructors</source>
        <target state="translated">枚举不能包含显式无参数构造函数</target>
        <note />
      </trans-unit>
      <trans-unit id="ERR_CantOverrideBogusMethod">
        <source>'{0}': cannot override '{1}' because it is not supported by the language</source>
        <target state="translated">'“{0}”: 无法重写“{1}”，因为该语言不支持它</target>
        <note />
      </trans-unit>
      <trans-unit id="ERR_BindToBogus">
        <source>'{0}' is not supported by the language</source>
        <target state="translated">'现用语言不支持“{0}”</target>
        <note />
      </trans-unit>
      <trans-unit id="ERR_CantCallSpecialMethod">
        <source>'{0}': cannot explicitly call operator or accessor</source>
        <target state="translated">'“{0}”: 无法显式调用运算符或访问器</target>
        <note />
      </trans-unit>
      <trans-unit id="ERR_BadTypeReference">
        <source>'{0}': cannot reference a type through an expression; try '{1}' instead</source>
        <target state="translated">'“{0}”: 无法通过表达式引用类型；请尝试“{1}”</target>
        <note />
      </trans-unit>
      <trans-unit id="ERR_FieldInitializerInStruct">
        <source>'{0}': cannot have instance property or field initializers in structs</source>
        <target state="translated">'“{0}”: 结构中不能实例属性或字段初始值设定项</target>
        <note />
      </trans-unit>
      <trans-unit id="ERR_BadDestructorName">
        <source>Name of destructor must match name of class</source>
        <target state="translated">析构函数的名称必须与类的名称匹配</target>
        <note />
      </trans-unit>
      <trans-unit id="ERR_OnlyClassesCanContainDestructors">
        <source>Only class types can contain destructors</source>
        <target state="translated">只有类类型才能包含析构函数</target>
        <note />
      </trans-unit>
      <trans-unit id="ERR_ConflictAliasAndMember">
        <source>Namespace '{1}' contains a definition conflicting with alias '{0}'</source>
        <target state="translated">命名空间“{1}”包含与别名“{0}”冲突的定义</target>
        <note />
      </trans-unit>
      <trans-unit id="ERR_ConflictingAliasAndDefinition">
        <source>Alias '{0}' conflicts with {1} definition</source>
        <target state="translated">别名“{0}”与 {1} 定义冲突</target>
        <note />
      </trans-unit>
      <trans-unit id="ERR_ConditionalOnSpecialMethod">
        <source>The Conditional attribute is not valid on '{0}' because it is a constructor, destructor, operator, or explicit interface implementation</source>
        <target state="translated">Conditional 特性在“{0}”上无效，因为它是构造函数、析构函数、运算符或显式接口实现</target>
        <note />
      </trans-unit>
      <trans-unit id="ERR_ConditionalMustReturnVoid">
        <source>The Conditional attribute is not valid on '{0}' because its return type is not void</source>
        <target state="translated">Conditional 特性在“{0}”上无效，因为其返回类型不是 void</target>
        <note />
      </trans-unit>
      <trans-unit id="ERR_DuplicateAttribute">
        <source>Duplicate '{0}' attribute</source>
        <target state="translated">“{0}”特性重复</target>
        <note />
      </trans-unit>
      <trans-unit id="ERR_DuplicateAttributeInNetModule">
        <source>Duplicate '{0}' attribute in '{1}'</source>
        <target state="translated">“{0}”特性在“{1}”中重复</target>
        <note />
      </trans-unit>
      <trans-unit id="ERR_ConditionalOnInterfaceMethod">
        <source>The Conditional attribute is not valid on interface members</source>
        <target state="translated">Conditional 特性在接口成员上无效</target>
        <note />
      </trans-unit>
      <trans-unit id="ERR_OperatorCantReturnVoid">
        <source>User-defined operators cannot return void</source>
        <target state="translated">用户定义的运算符不能返回 void</target>
        <note />
      </trans-unit>
      <trans-unit id="ERR_BadDynamicConversion">
        <source>'{0}': user-defined conversions to or from the dynamic type are not allowed</source>
        <target state="translated">'“{0}”: 不允许对动态类型执行用户定义的转换</target>
        <note />
      </trans-unit>
      <trans-unit id="ERR_InvalidAttributeArgument">
        <source>Invalid value for argument to '{0}' attribute</source>
        <target state="translated">“{0}”特性的参数值无效</target>
        <note />
      </trans-unit>
      <trans-unit id="ERR_ParameterNotValidForType">
        <source>Parameter not valid for the specified unmanaged type.</source>
        <target state="translated">参数对于指定非托管类型无效。</target>
        <note />
      </trans-unit>
      <trans-unit id="ERR_AttributeParameterRequired1">
        <source>Attribute parameter '{0}' must be specified.</source>
        <target state="translated">必须指定特性参数“{0}”。</target>
        <note />
      </trans-unit>
      <trans-unit id="ERR_AttributeParameterRequired2">
        <source>Attribute parameter '{0}' or '{1}' must be specified.</source>
        <target state="translated">必须指定特性参数“{0}”或“{1}”。</target>
        <note />
      </trans-unit>
      <trans-unit id="ERR_MarshalUnmanagedTypeNotValidForFields">
        <source>Unmanaged type '{0}' not valid for fields.</source>
        <target state="translated">非托管类型“{0}”对于字段无效。</target>
        <note />
      </trans-unit>
      <trans-unit id="ERR_MarshalUnmanagedTypeOnlyValidForFields">
        <source>Unmanaged type '{0}' is only valid for fields.</source>
        <target state="translated">非托管类型“{0}”仅对字段有效。</target>
        <note />
      </trans-unit>
      <trans-unit id="ERR_AttributeOnBadSymbolType">
        <source>Attribute '{0}' is not valid on this declaration type. It is only valid on '{1}' declarations.</source>
        <target state="translated">特性“{0}”对此声明类型无效。它仅对“{1}”声明有效。</target>
        <note />
      </trans-unit>
      <trans-unit id="ERR_FloatOverflow">
        <source>Floating-point constant is outside the range of type '{0}'</source>
        <target state="translated">浮点常量超出“{0}”类型的范围</target>
        <note />
      </trans-unit>
      <trans-unit id="ERR_ComImportWithoutUuidAttribute">
        <source>The Guid attribute must be specified with the ComImport attribute</source>
        <target state="translated">Guid 特性必须用 ComImport 特性指定</target>
        <note />
      </trans-unit>
      <trans-unit id="ERR_InvalidNamedArgument">
        <source>Invalid value for named attribute argument '{0}'</source>
        <target state="translated">命名特性参数“{0}”的值无效</target>
        <note />
      </trans-unit>
      <trans-unit id="ERR_DllImportOnInvalidMethod">
        <source>The DllImport attribute must be specified on a method marked 'static' and 'extern'</source>
        <target state="translated">必须在标记为 "static" 和 "extern" 的方法上指定 DllImport 特性</target>
        <note />
      </trans-unit>
      <trans-unit id="ERR_EncUpdateFailedMissingAttribute">
        <source>Cannot update '{0}'; attribute '{1}' is missing.</source>
        <target state="translated">无法更新“{0}”；特性“{1}”缺失。</target>
        <note />
      </trans-unit>
      <trans-unit id="ERR_DllImportOnGenericMethod">
        <source>The DllImport attribute cannot be applied to a method that is generic or contained in a generic type.</source>
        <target state="translated">DllImport 特性不能应用于属于泛型类型或者包含在泛型类型中的方法。</target>
        <note />
      </trans-unit>
      <trans-unit id="ERR_FieldCantBeRefAny">
        <source>Field or property cannot be of type '{0}'</source>
        <target state="translated">字段或属性不能是“{0}”类型</target>
        <note />
      </trans-unit>
      <trans-unit id="ERR_FieldAutoPropCantBeByRefLike">
        <source>Field or auto-implemented property cannot be of type '{0}' unless it is an instance member of a ref struct.</source>
        <target state="translated">字段或自动实现的属性不能是类型“{0}”，除非它是 ref 结构的实例成员。</target>
        <note />
      </trans-unit>
      <trans-unit id="ERR_ArrayElementCantBeRefAny">
        <source>Array elements cannot be of type '{0}'</source>
        <target state="translated">数组元素不能是“{0}”类型</target>
        <note />
      </trans-unit>
      <trans-unit id="WRN_DeprecatedSymbol">
        <source>'{0}' is obsolete</source>
        <target state="translated">'“{0}”已过时</target>
        <note />
      </trans-unit>
      <trans-unit id="WRN_DeprecatedSymbol_Title">
        <source>Type or member is obsolete</source>
        <target state="translated">类型或成员已过时</target>
        <note />
      </trans-unit>
      <trans-unit id="ERR_NotAnAttributeClass">
        <source>'{0}' is not an attribute class</source>
        <target state="translated">'“{0}”不是特性类</target>
        <note />
      </trans-unit>
      <trans-unit id="ERR_BadNamedAttributeArgument">
        <source>'{0}' is not a valid named attribute argument. Named attribute arguments must be fields which are not readonly, static, or const, or read-write properties which are public and not static.</source>
        <target state="translated">'“{0}”不是有效的命名特性参数。命名特性参数必须是非只读、非静态或非常数的字段，或者是公共的和非静态的读写属性。</target>
        <note />
      </trans-unit>
      <trans-unit id="WRN_DeprecatedSymbolStr">
        <source>'{0}' is obsolete: '{1}'</source>
        <target state="translated">'“{0}”已过时:“{1}”</target>
        <note />
      </trans-unit>
      <trans-unit id="WRN_DeprecatedSymbolStr_Title">
        <source>Type or member is obsolete</source>
        <target state="translated">类型或成员已过时</target>
        <note />
      </trans-unit>
      <trans-unit id="ERR_DeprecatedSymbolStr">
        <source>'{0}' is obsolete: '{1}'</source>
        <target state="translated">'“{0}”已过时:“{1}”</target>
        <note />
      </trans-unit>
      <trans-unit id="ERR_IndexerCantHaveVoidType">
        <source>Indexers cannot have void type</source>
        <target state="translated">索引器不能有 void 类型</target>
        <note />
      </trans-unit>
      <trans-unit id="ERR_VirtualPrivate">
        <source>'{0}': virtual or abstract members cannot be private</source>
        <target state="translated">'“{0}”: 虚拟成员或抽象成员不能是私有的</target>
        <note />
      </trans-unit>
      <trans-unit id="ERR_ArrayInitToNonArrayType">
        <source>Can only use array initializer expressions to assign to array types. Try using a new expression instead.</source>
        <target state="translated">只能使用数组初始值设定项表达式为数组类型赋值。请尝试改用 new 表达式。</target>
        <note />
      </trans-unit>
      <trans-unit id="ERR_ArrayInitInBadPlace">
        <source>Array initializers can only be used in a variable or field initializer. Try using a new expression instead.</source>
        <target state="translated">数组初始值设定项只能在变量或字段初始值设定项中使用。请尝试改用 new 表达式。</target>
        <note />
      </trans-unit>
      <trans-unit id="ERR_MissingStructOffset">
        <source>'{0}': instance field in types marked with StructLayout(LayoutKind.Explicit) must have a FieldOffset attribute</source>
        <target state="translated">“{0}”: 标记为 StructLayout(LayoutKind.Explicit) 的实例字段类型必须具有 FieldOffset 特性</target>
        <note />
      </trans-unit>
      <trans-unit id="WRN_ExternMethodNoImplementation">
        <source>Method, operator, or accessor '{0}' is marked external and has no attributes on it. Consider adding a DllImport attribute to specify the external implementation.</source>
        <target state="translated">方法、运算符或访问器“{0}”标记为外部对象并且它上面没有任何特性。请考虑添加一个 DllImport 特性以指定外部实现。</target>
        <note />
      </trans-unit>
      <trans-unit id="WRN_ExternMethodNoImplementation_Title">
        <source>Method, operator, or accessor is marked external and has no attributes on it</source>
        <target state="translated">方法、运算符或访问器标记为外部对象并且上面没有任何特性</target>
        <note />
      </trans-unit>
      <trans-unit id="WRN_ProtectedInSealed">
        <source>'{0}': new protected member declared in sealed class</source>
        <target state="translated">'“{0}”: 在密封类中声明了新的保护成员</target>
        <note />
      </trans-unit>
      <trans-unit id="WRN_ProtectedInSealed_Title">
        <source>New protected member declared in sealed class</source>
        <target state="translated">在密封类中声明了新的保护成员</target>
        <note />
      </trans-unit>
      <trans-unit id="ERR_InterfaceImplementedByConditional">
        <source>Conditional member '{0}' cannot implement interface member '{1}' in type '{2}'</source>
        <target state="translated">条件成员“{0}”无法实现类型“{2}”中的接口成员“{1}”</target>
        <note />
      </trans-unit>
      <trans-unit id="ERR_IllegalRefParam">
        <source>ref and out are not valid in this context</source>
        <target state="translated">ref 和 out 参数在此上下文中无效</target>
        <note />
      </trans-unit>
      <trans-unit id="ERR_BadArgumentToAttribute">
        <source>The argument to the '{0}' attribute must be a valid identifier</source>
        <target state="translated">“{0}”特性的参数必须是有效的标识符</target>
        <note />
      </trans-unit>
      <trans-unit id="ERR_StructOffsetOnBadStruct">
        <source>The FieldOffset attribute can only be placed on members of types marked with the StructLayout(LayoutKind.Explicit)</source>
        <target state="translated">FieldOffset 特性只能放置在标记为 StructLayout(LayoutKind.Explicit) 的类型的成员上</target>
        <note />
      </trans-unit>
      <trans-unit id="ERR_StructOffsetOnBadField">
        <source>The FieldOffset attribute is not allowed on static or const fields</source>
        <target state="translated">静态字段或常量字段上不允许存在 FieldOffset 特性</target>
        <note />
      </trans-unit>
      <trans-unit id="ERR_AttributeUsageOnNonAttributeClass">
        <source>Attribute '{0}' is only valid on classes derived from System.Attribute</source>
        <target state="translated">特性“{0}”仅在从 System.Attribute 派生的类上有效</target>
        <note />
      </trans-unit>
      <trans-unit id="WRN_PossibleMistakenNullStatement">
        <source>Possible mistaken empty statement</source>
        <target state="translated">空语句可能有错误</target>
        <note />
      </trans-unit>
      <trans-unit id="WRN_PossibleMistakenNullStatement_Title">
        <source>Possible mistaken empty statement</source>
        <target state="translated">空语句可能有错误</target>
        <note />
      </trans-unit>
      <trans-unit id="ERR_DuplicateNamedAttributeArgument">
        <source>'{0}' duplicate named attribute argument</source>
        <target state="translated">'“{0}”重复命名特性参数</target>
        <note />
      </trans-unit>
      <trans-unit id="ERR_DeriveFromEnumOrValueType">
        <source>'{0}' cannot derive from special class '{1}'</source>
        <target state="translated">'“{0}”无法从特殊类“{1}”派生</target>
        <note />
      </trans-unit>
      <trans-unit id="ERR_DefaultMemberOnIndexedType">
        <source>Cannot specify the DefaultMember attribute on a type containing an indexer</source>
        <target state="translated">不能对包含索引器的类型指定 DefaultMember 特性</target>
        <note />
      </trans-unit>
      <trans-unit id="ERR_BogusType">
        <source>'{0}' is a type not supported by the language</source>
        <target state="translated">'“{0}”不是现用语言支持的类型</target>
        <note />
      </trans-unit>
      <trans-unit id="WRN_UnassignedInternalField">
        <source>Field '{0}' is never assigned to, and will always have its default value {1}</source>
        <target state="translated">从未对字段“{0}”赋值，字段将一直保持其默认值 {1}</target>
        <note />
      </trans-unit>
      <trans-unit id="WRN_UnassignedInternalField_Title">
        <source>Field is never assigned to, and will always have its default value</source>
        <target state="translated">从未对字段赋值，字段将一直保持其默认值</target>
        <note />
      </trans-unit>
      <trans-unit id="ERR_CStyleArray">
        <source>Bad array declarator: To declare a managed array the rank specifier precedes the variable's identifier. To declare a fixed size buffer field, use the fixed keyword before the field type.</source>
        <target state="translated">错误的数组声明符: 要声明托管数组，秩说明符应位于变量标识符之前。要声明固定大小缓冲区字段，应在字段类型之前使用 fixed 关键字。</target>
        <note />
      </trans-unit>
      <trans-unit id="WRN_VacuousIntegralComp">
        <source>Comparison to integral constant is useless; the constant is outside the range of type '{0}'</source>
        <target state="translated">与整数常量比较无意义；该常量不在“{0}”类型的范围之内</target>
        <note />
      </trans-unit>
      <trans-unit id="WRN_VacuousIntegralComp_Title">
        <source>Comparison to integral constant is useless; the constant is outside the range of the type</source>
        <target state="translated">与整数常量比较无意义；该常量不在类型的范围之内</target>
        <note />
      </trans-unit>
      <trans-unit id="ERR_AbstractAttributeClass">
        <source>Cannot apply attribute class '{0}' because it is abstract</source>
        <target state="translated">无法应用特性类“{0}”，因为它是抽象的</target>
        <note />
      </trans-unit>
      <trans-unit id="ERR_BadNamedAttributeArgumentType">
        <source>'{0}' is not a valid named attribute argument because it is not a valid attribute parameter type</source>
        <target state="translated">'“{0}”不是有效的特性参数类型，因此不是有效的命名特性参数</target>
        <note />
      </trans-unit>
      <trans-unit id="ERR_MissingPredefinedMember">
        <source>Missing compiler required member '{0}.{1}'</source>
        <target state="translated">缺少编译器要求的成员“{0}.{1}”</target>
        <note />
      </trans-unit>
      <trans-unit id="WRN_AttributeLocationOnBadDeclaration">
        <source>'{0}' is not a valid attribute location for this declaration. Valid attribute locations for this declaration are '{1}'. All attributes in this block will be ignored.</source>
        <target state="translated">'“{0}”不是此声明的有效特性位置。此声明的有效特性位置是“{1}”。此块中的所有特性都将被忽略。</target>
        <note />
      </trans-unit>
      <trans-unit id="WRN_AttributeLocationOnBadDeclaration_Title">
        <source>Not a valid attribute location for this declaration</source>
        <target state="translated">不是此声明的有效特性位置</target>
        <note />
      </trans-unit>
      <trans-unit id="WRN_InvalidAttributeLocation">
        <source>'{0}' is not a recognized attribute location. Valid attribute locations for this declaration are '{1}'. All attributes in this block will be ignored.</source>
        <target state="translated">'“{0}”不是可识别的特性位置。此声明的有效特性位置为“{1}”。此块中的所有特性都将被忽略。</target>
        <note />
      </trans-unit>
      <trans-unit id="WRN_InvalidAttributeLocation_Title">
        <source>Not a recognized attribute location</source>
        <target state="translated">不是可识别的特性位置</target>
        <note />
      </trans-unit>
      <trans-unit id="WRN_EqualsWithoutGetHashCode">
        <source>'{0}' overrides Object.Equals(object o) but does not override Object.GetHashCode()</source>
        <target state="translated">'“{0}”重写 Object.Equals(object o) 但不重写 Object.GetHashCode()</target>
        <note />
      </trans-unit>
      <trans-unit id="WRN_EqualsWithoutGetHashCode_Title">
        <source>Type overrides Object.Equals(object o) but does not override Object.GetHashCode()</source>
        <target state="translated">类型重写 Object.Equals(object o)，但不重写 Object.GetHashCode()</target>
        <note />
      </trans-unit>
      <trans-unit id="WRN_EqualityOpWithoutEquals">
        <source>'{0}' defines operator == or operator != but does not override Object.Equals(object o)</source>
        <target state="translated">'“{0}”定义运算符 == 或运算符 !=，但不重写 Object.Equals(object o)</target>
        <note />
      </trans-unit>
      <trans-unit id="WRN_EqualityOpWithoutEquals_Title">
        <source>Type defines operator == or operator != but does not override Object.Equals(object o)</source>
        <target state="translated">类型定义运算符 == 或运算符 !=，但不重写 Object.Equals(object o)</target>
        <note />
      </trans-unit>
      <trans-unit id="WRN_EqualityOpWithoutGetHashCode">
        <source>'{0}' defines operator == or operator != but does not override Object.GetHashCode()</source>
        <target state="translated">'“{0}”定义运算符 == 或运算符 !=，但不重写 Object.GetHashCode()</target>
        <note />
      </trans-unit>
      <trans-unit id="WRN_EqualityOpWithoutGetHashCode_Title">
        <source>Type defines operator == or operator != but does not override Object.GetHashCode()</source>
        <target state="translated">类型定义运算符 == 或运算符 !=，但不重写 Object.GetHashCode()</target>
        <note />
      </trans-unit>
      <trans-unit id="ERR_OutAttrOnRefParam">
        <source>Cannot specify the Out attribute on a ref parameter without also specifying the In attribute.</source>
        <target state="translated">不可在 ref 参数上指定 Out 特性，除非同时指定 In 特性。</target>
        <note />
      </trans-unit>
      <trans-unit id="ERR_OverloadRefKind">
        <source>'{0}' cannot define an overloaded {1} that differs only on parameter modifiers '{2}' and '{3}'</source>
        <target state="translated">'“{0}”不能定义仅在参数修饰符“{2}”和“{3}”上存在区别的重载 {1}</target>
        <note />
      </trans-unit>
      <trans-unit id="ERR_LiteralDoubleCast">
        <source>Literal of type double cannot be implicitly converted to type '{1}'; use an '{0}' suffix to create a literal of this type</source>
        <target state="translated">无法将 Double 类型隐式转换为“{1}”类型；请使用“{0}”后缀创建此类型</target>
        <note />
      </trans-unit>
      <trans-unit id="WRN_IncorrectBooleanAssg">
        <source>Assignment in conditional expression is always constant; did you mean to use == instead of = ?</source>
        <target state="translated">条件表达式中的赋值总是常量；是否希望使用 "==" 而非 "="?</target>
        <note />
      </trans-unit>
      <trans-unit id="WRN_IncorrectBooleanAssg_Title">
        <source>Assignment in conditional expression is always constant</source>
        <target state="translated">条件表达式中的赋值总是常量</target>
        <note />
      </trans-unit>
      <trans-unit id="ERR_ProtectedInStruct">
        <source>'{0}': new protected member declared in struct</source>
        <target state="translated">'“{0}”: 结构中已声明新的保护成员</target>
        <note />
      </trans-unit>
      <trans-unit id="ERR_InconsistentIndexerNames">
        <source>Two indexers have different names; the IndexerName attribute must be used with the same name on every indexer within a type</source>
        <target state="translated">两个索引器的名称不同；在类型中的每个索引器上的 IndexerName 特性都必须使用相同的名称</target>
        <note />
      </trans-unit>
      <trans-unit id="ERR_ComImportWithUserCtor">
        <source>A class with the ComImport attribute cannot have a user-defined constructor</source>
        <target state="translated">具有 ComImport 特性的类不能有用户定义的构造函数</target>
        <note />
      </trans-unit>
      <trans-unit id="ERR_FieldCantHaveVoidType">
        <source>Field cannot have void type</source>
        <target state="translated">字段不能有 void 类型</target>
        <note />
      </trans-unit>
      <trans-unit id="WRN_NonObsoleteOverridingObsolete">
        <source>Member '{0}' overrides obsolete member '{1}'. Add the Obsolete attribute to '{0}'.</source>
        <target state="translated">成员“{0}”将重写过时的成员“{1}”。请向“{0}”中添加 Obsolete 特性。</target>
        <note />
      </trans-unit>
      <trans-unit id="WRN_NonObsoleteOverridingObsolete_Title">
        <source>Member overrides obsolete member</source>
        <target state="translated">成员将重写过时的成员</target>
        <note />
      </trans-unit>
      <trans-unit id="ERR_SystemVoid">
        <source>System.Void cannot be used from C# -- use typeof(void) to get the void type object</source>
        <target state="translated">在 C# 中无法使用 System.Void -- 使用 typeof(void)获取 void 类型对象</target>
        <note />
      </trans-unit>
      <trans-unit id="ERR_ExplicitParamArray">
        <source>Do not use 'System.ParamArrayAttribute'. Use the 'params' keyword instead.</source>
        <target state="translated">不要使用 "System.ParamArrayAttribute"，而是使用 "params" 关键字。</target>
        <note />
      </trans-unit>
      <trans-unit id="WRN_BitwiseOrSignExtend">
        <source>Bitwise-or operator used on a sign-extended operand; consider casting to a smaller unsigned type first</source>
        <target state="translated">在经符号扩展的操作数上使用了按位“或”运算符；请考虑首先强制转换为较小的无符号类型</target>
        <note />
      </trans-unit>
      <trans-unit id="WRN_BitwiseOrSignExtend_Title">
        <source>Bitwise-or operator used on a sign-extended operand</source>
        <target state="translated">对进行了带符号扩展的操作数使用了按位或运算符</target>
        <note />
      </trans-unit>
      <trans-unit id="WRN_BitwiseOrSignExtend_Description">
        <source>The compiler implicitly widened and sign-extended a variable, and then used the resulting value in a bitwise OR operation. This can result in unexpected behavior.</source>
        <target state="translated">编译器对某个变量进行了隐式拓展和带符号扩展，然后在按位或操作中使用生成的值。这可能会导致意外行为。</target>
        <note />
      </trans-unit>
      <trans-unit id="ERR_VolatileStruct">
        <source>'{0}': a volatile field cannot be of the type '{1}'</source>
        <target state="translated">'“{0}”: 可变字段的类型不能是“{1}”</target>
        <note />
      </trans-unit>
      <trans-unit id="ERR_VolatileAndReadonly">
        <source>'{0}': a field cannot be both volatile and readonly</source>
        <target state="translated">'“{0}”: 字段不能既是可变的又是只读的</target>
        <note />
      </trans-unit>
      <trans-unit id="ERR_AbstractField">
        <source>The modifier 'abstract' is not valid on fields. Try using a property instead.</source>
        <target state="translated">修饰符 "abstract" 对于字段无效。请尝试改用属性。</target>
        <note />
      </trans-unit>
      <trans-unit id="ERR_BogusExplicitImpl">
        <source>'{0}' cannot implement '{1}' because it is not supported by the language</source>
        <target state="translated">'“{0}”无法实现“{1}”，因为该语言不支持它</target>
        <note />
      </trans-unit>
      <trans-unit id="ERR_ExplicitMethodImplAccessor">
        <source>'{0}' explicit method implementation cannot implement '{1}' because it is an accessor</source>
        <target state="translated">'“{0}”显式方法实现无法实现“{1}”，因为它是一个访问器</target>
        <note />
      </trans-unit>
      <trans-unit id="WRN_CoClassWithoutComImport">
        <source>'{0}' interface marked with 'CoClassAttribute' not marked with 'ComImportAttribute'</source>
        <target state="translated">'“{0}”接口标记为“CoClassAttribute”而不是“ComImportAttribute”</target>
        <note />
      </trans-unit>
      <trans-unit id="WRN_CoClassWithoutComImport_Title">
        <source>Interface marked with 'CoClassAttribute' not marked with 'ComImportAttribute'</source>
        <target state="translated">接口标记为 "CoClassAttribute" 而不是 "ComImportAttribute"</target>
        <note />
      </trans-unit>
      <trans-unit id="ERR_ConditionalWithOutParam">
        <source>Conditional member '{0}' cannot have an out parameter</source>
        <target state="translated">条件成员“{0}”不能有 out 参数</target>
        <note />
      </trans-unit>
      <trans-unit id="ERR_AccessorImplementingMethod">
        <source>Accessor '{0}' cannot implement interface member '{1}' for type '{2}'. Use an explicit interface implementation.</source>
        <target state="translated">访问器“{0}”无法实现类型“{2}”的接口成员“{1}” 请使用显式接口实现。</target>
        <note />
      </trans-unit>
      <trans-unit id="ERR_AliasQualAsExpression">
        <source>The namespace alias qualifier '::' always resolves to a type or namespace so is illegal here. Consider using '.' instead.</source>
        <target state="translated">命名空间别名限定符 "::" 始终解析为类型或命名空间，因此在这里是非法的。请考虑改用 "."。</target>
        <note />
      </trans-unit>
      <trans-unit id="ERR_DerivingFromATyVar">
        <source>Cannot derive from '{0}' because it is a type parameter</source>
        <target state="translated">“{0}”是一个类型参数，无法从它进行派生</target>
        <note />
      </trans-unit>
      <trans-unit id="ERR_DuplicateTypeParameter">
        <source>Duplicate type parameter '{0}'</source>
        <target state="translated">重复的类型参数“{0}”</target>
        <note />
      </trans-unit>
      <trans-unit id="WRN_TypeParameterSameAsOuterTypeParameter">
        <source>Type parameter '{0}' has the same name as the type parameter from outer type '{1}'</source>
        <target state="translated">类型参数“{0}”与外部类型“{1}”中的类型参数同名</target>
        <note />
      </trans-unit>
      <trans-unit id="WRN_TypeParameterSameAsOuterTypeParameter_Title">
        <source>Type parameter has the same name as the type parameter from outer type</source>
        <target state="translated">类型参数与外部类型中的类型参数同名</target>
        <note />
      </trans-unit>
      <trans-unit id="ERR_TypeVariableSameAsParent">
        <source>Type parameter '{0}' has the same name as the containing type, or method</source>
        <target state="translated">类型参数“{0}”与包含类型或方法同名</target>
        <note />
      </trans-unit>
      <trans-unit id="ERR_UnifyingInterfaceInstantiations">
        <source>'{0}' cannot implement both '{1}' and '{2}' because they may unify for some type parameter substitutions</source>
        <target state="translated">'“{0}”不能同时实现“{1}”和“{2}”，原因是它们可以统一以进行某些类型参数替换</target>
        <note />
      </trans-unit>
      <trans-unit id="ERR_GenericDerivingFromAttribute">
        <source>A generic type cannot derive from '{0}' because it is an attribute class</source>
        <target state="translated">“{0}”是一个特性类，无法从它派生泛型类型</target>
        <note />
      </trans-unit>
      <trans-unit id="ERR_TyVarNotFoundInConstraint">
        <source>'{1}' does not define type parameter '{0}'</source>
        <target state="translated">'“{1}”未定义类型参数“{0}”</target>
        <note />
      </trans-unit>
      <trans-unit id="ERR_BadBoundType">
        <source>'{0}' is not a valid constraint. A type used as a constraint must be an interface, a non-sealed class or a type parameter.</source>
        <target state="translated">'“{0}”不是有效的约束。作为约束使用的类型必须是接口、非密封类或类型参数。</target>
        <note />
      </trans-unit>
      <trans-unit id="ERR_SpecialTypeAsBound">
        <source>Constraint cannot be special class '{0}'</source>
        <target state="translated">约束不能是特殊类“{0}”</target>
        <note />
      </trans-unit>
      <trans-unit id="ERR_BadVisBound">
        <source>Inconsistent accessibility: constraint type '{1}' is less accessible than '{0}'</source>
        <target state="translated">可访问性不一致: 约束类型“{1}”的可访问性低于“{0}”</target>
        <note />
      </trans-unit>
      <trans-unit id="ERR_LookupInTypeVariable">
        <source>Cannot do member lookup in '{0}' because it is a type parameter</source>
        <target state="translated">“{0}”是一个类型参数，无法在其中执行成员查找</target>
        <note />
      </trans-unit>
      <trans-unit id="ERR_BadConstraintType">
        <source>Invalid constraint type. A type used as a constraint must be an interface, a non-sealed class or a type parameter.</source>
        <target state="translated">约束类型无效。作为约束使用的类型必须是接口、非密封类或类型形参。</target>
        <note />
      </trans-unit>
      <trans-unit id="ERR_InstanceMemberInStaticClass">
        <source>'{0}': cannot declare instance members in a static class</source>
        <target state="translated">'“{0}”: 不能在静态类中声明实例成员</target>
        <note />
      </trans-unit>
      <trans-unit id="ERR_StaticBaseClass">
        <source>'{1}': cannot derive from static class '{0}'</source>
        <target state="translated">'“{0}”: 无法从静态类“{1}”派生</target>
        <note />
      </trans-unit>
      <trans-unit id="ERR_ConstructorInStaticClass">
        <source>Static classes cannot have instance constructors</source>
        <target state="translated">静态类不能有实例构造函数</target>
        <note />
      </trans-unit>
      <trans-unit id="ERR_DestructorInStaticClass">
        <source>Static classes cannot contain destructors</source>
        <target state="translated">静态类不能包含析构函数</target>
        <note />
      </trans-unit>
      <trans-unit id="ERR_InstantiatingStaticClass">
        <source>Cannot create an instance of the static class '{0}'</source>
        <target state="translated">无法创建静态类“{0}”的实例</target>
        <note />
      </trans-unit>
      <trans-unit id="ERR_StaticDerivedFromNonObject">
        <source>Static class '{0}' cannot derive from type '{1}'. Static classes must derive from object.</source>
        <target state="translated">静态类“{0}”不能从类型“{1}”派生。静态类必须从对象派生。</target>
        <note />
      </trans-unit>
      <trans-unit id="ERR_StaticClassInterfaceImpl">
        <source>'{0}': static classes cannot implement interfaces</source>
        <target state="translated">'“{0}”: 静态类不能实现接口</target>
        <note />
      </trans-unit>
      <trans-unit id="ERR_RefStructInterfaceImpl">
        <source>'{0}': ref structs cannot implement interfaces</source>
        <target state="translated">'{0}: ref 结构不能实现接口</target>
        <note />
      </trans-unit>
      <trans-unit id="ERR_OperatorInStaticClass">
        <source>'{0}': static classes cannot contain user-defined operators</source>
        <target state="translated">'“{0}”: 静态类不能包含用户定义的运算符</target>
        <note />
      </trans-unit>
      <trans-unit id="ERR_ConvertToStaticClass">
        <source>Cannot convert to static type '{0}'</source>
        <target state="translated">无法转换为静态类型“{0}”</target>
        <note />
      </trans-unit>
      <trans-unit id="ERR_ConstraintIsStaticClass">
        <source>'{0}': static classes cannot be used as constraints</source>
        <target state="translated">'“{0}”: 静态类不能用作约束</target>
        <note />
      </trans-unit>
      <trans-unit id="ERR_GenericArgIsStaticClass">
        <source>'{0}': static types cannot be used as type arguments</source>
        <target state="translated">'“{0}”: 静态类型不能用作类型参数</target>
        <note />
      </trans-unit>
      <trans-unit id="ERR_ArrayOfStaticClass">
        <source>'{0}': array elements cannot be of static type</source>
        <target state="translated">'“{0}”: 数组元素不能是静态类型的</target>
        <note />
      </trans-unit>
      <trans-unit id="ERR_IndexerInStaticClass">
        <source>'{0}': cannot declare indexers in a static class</source>
        <target state="translated">'“{0}”: 不能在静态类中声明索引器</target>
        <note />
      </trans-unit>
      <trans-unit id="ERR_ParameterIsStaticClass">
        <source>'{0}': static types cannot be used as parameters</source>
        <target state="translated">'“{0}”: 静态类型不能用作参数</target>
        <note />
      </trans-unit>
      <trans-unit id="ERR_ReturnTypeIsStaticClass">
        <source>'{0}': static types cannot be used as return types</source>
        <target state="translated">'“{0}”: 静态类型不能用作返回类型</target>
        <note />
      </trans-unit>
      <trans-unit id="ERR_VarDeclIsStaticClass">
        <source>Cannot declare a variable of static type '{0}'</source>
        <target state="translated">无法声明静态类型“{0}”的变量</target>
        <note />
      </trans-unit>
      <trans-unit id="ERR_BadEmptyThrowInFinally">
        <source>A throw statement with no arguments is not allowed in a finally clause that is nested inside the nearest enclosing catch clause</source>
        <target state="translated">在嵌套在最近的封闭 catch 子句内部的 finally 子句内不允许使用不带参数的 throw 语句</target>
        <note />
      </trans-unit>
      <trans-unit id="ERR_InvalidSpecifier">
        <source>'{0}' is not a valid format specifier</source>
        <target state="translated">'“{0}”不是有效的格式说明符</target>
        <note />
      </trans-unit>
      <trans-unit id="WRN_AssignmentToLockOrDispose">
        <source>Possibly incorrect assignment to local '{0}' which is the argument to a using or lock statement. The Dispose call or unlocking will happen on the original value of the local.</source>
        <target state="translated">对局部变量“{0}”的赋值可能不正确，该变量是 using 或 lock 语句的参数。Dispose 调用或解锁将发生在该局部变量的原始值上。</target>
        <note />
      </trans-unit>
      <trans-unit id="WRN_AssignmentToLockOrDispose_Title">
        <source>Possibly incorrect assignment to local which is the argument to a using or lock statement</source>
        <target state="translated">对局部变量的赋值可能不正确，该变量是 using 或 lock 语句的参数</target>
        <note />
      </trans-unit>
      <trans-unit id="ERR_ForwardedTypeInThisAssembly">
        <source>Type '{0}' is defined in this assembly, but a type forwarder is specified for it</source>
        <target state="translated">类型“{0}”是在此程序集中定义的，但又为它指定了一个类型转发器</target>
        <note />
      </trans-unit>
      <trans-unit id="ERR_ForwardedTypeIsNested">
        <source>Cannot forward type '{0}' because it is a nested type of '{1}'</source>
        <target state="translated">类型“{0}”是“{1}”的嵌套类型，无法转发</target>
        <note />
      </trans-unit>
      <trans-unit id="ERR_CycleInTypeForwarder">
        <source>The type forwarder for type '{0}' in assembly '{1}' causes a cycle</source>
        <target state="translated">程序集“{1}”中类型“{0}”的类型转发器导致循环</target>
        <note />
      </trans-unit>
      <trans-unit id="ERR_AssemblyNameOnNonModule">
        <source>The /moduleassemblyname option may only be specified when building a target type of 'module'</source>
        <target state="translated">只有在生成 "module" 目标类型时才能指定 /moduleassemblyname 选项</target>
        <note />
      </trans-unit>
      <trans-unit id="ERR_InvalidAssemblyName">
        <source>Assembly reference '{0}' is invalid and cannot be resolved</source>
        <target state="translated">程序集引用“{0}”无效，无法解析</target>
        <note />
      </trans-unit>
      <trans-unit id="ERR_InvalidFwdType">
        <source>Invalid type specified as an argument for TypeForwardedTo attribute</source>
        <target state="translated">指定为 TypeForwardedTo 特性的参数的类型无效</target>
        <note />
      </trans-unit>
      <trans-unit id="ERR_CloseUnimplementedInterfaceMemberStatic">
        <source>'{0}' does not implement interface member '{1}'. '{2}' cannot implement an interface member because it is static.</source>
        <target state="translated">'“{0}”不实现接口成员“{1}”。“{2}”无法实现接口成员，因为它是静态的。</target>
        <note />
      </trans-unit>
      <trans-unit id="ERR_CloseUnimplementedInterfaceMemberNotPublic">
        <source>'{0}' does not implement interface member '{1}'. '{2}' cannot implement an interface member because it is not public.</source>
        <target state="translated">'“{0}”不实现接口成员“{1}”。“{2}”无法实现接口成员，因为它不是公共的。</target>
        <note />
      </trans-unit>
      <trans-unit id="ERR_CloseUnimplementedInterfaceMemberWrongReturnType">
        <source>'{0}' does not implement interface member '{1}'. '{2}' cannot implement '{1}' because it does not have the matching return type of '{3}'.</source>
        <target state="translated">'“{0}”不实现接口成员“{1}”。“{2}”无法实现“{1}”，因为它没有“{3}”的匹配返回类型。</target>
        <note />
      </trans-unit>
      <trans-unit id="ERR_DuplicateTypeForwarder">
        <source>'{0}' duplicate TypeForwardedToAttribute</source>
        <target state="translated">'“{0}”与 TypeForwardedToAttribute 重复</target>
        <note />
      </trans-unit>
      <trans-unit id="ERR_ExpectedSelectOrGroup">
        <source>A query body must end with a select clause or a group clause</source>
        <target state="translated">查询正文必须以 select 或 group 子句结尾</target>
        <note />
      </trans-unit>
      <trans-unit id="ERR_ExpectedContextualKeywordOn">
        <source>Expected contextual keyword 'on'</source>
        <target state="translated">应为上下文关键字 "on"</target>
        <note />
      </trans-unit>
      <trans-unit id="ERR_ExpectedContextualKeywordEquals">
        <source>Expected contextual keyword 'equals'</source>
        <target state="translated">应为上下文关键字 "equals"</target>
        <note />
      </trans-unit>
      <trans-unit id="ERR_ExpectedContextualKeywordBy">
        <source>Expected contextual keyword 'by'</source>
        <target state="translated">应为上下文关键字 "by"</target>
        <note />
      </trans-unit>
      <trans-unit id="ERR_InvalidAnonymousTypeMemberDeclarator">
        <source>Invalid anonymous type member declarator. Anonymous type members must be declared with a member assignment, simple name or member access.</source>
        <target state="translated">无效的匿名类型成员声明符。匿名类型成员必须使用成员赋值、简单名称或成员访问来声明。</target>
        <note />
      </trans-unit>
      <trans-unit id="ERR_InvalidInitializerElementInitializer">
        <source>Invalid initializer member declarator</source>
        <target state="translated">初始值设定项成员声明符无效</target>
        <note />
      </trans-unit>
      <trans-unit id="ERR_InconsistentLambdaParameterUsage">
        <source>Inconsistent lambda parameter usage; parameter types must be all explicit or all implicit</source>
        <target state="translated">lambda 参数的用法不一致；参数类型必须全部为显式或全部为隐式</target>
        <note />
      </trans-unit>
      <trans-unit id="ERR_PartialMethodInvalidModifier">
        <source>A partial method cannot have access modifiers or the virtual, abstract, override, new, sealed, or extern modifiers</source>
        <target state="translated">分部方法不能具有访问修饰符或 virtual、abstract、override、new、sealed 或 extern 修饰符</target>
        <note />
      </trans-unit>
      <trans-unit id="ERR_PartialMethodOnlyInPartialClass">
        <source>A partial method must be declared within a partial class or partial struct</source>
        <target state="translated">分部方法必须在分部类或分部结构内声明</target>
        <note />
      </trans-unit>
      <trans-unit id="ERR_PartialMethodCannotHaveOutParameters">
        <source>A partial method cannot have out parameters</source>
        <target state="translated">分部方法不能有 out 参数</target>
        <note />
      </trans-unit>
      <trans-unit id="ERR_PartialMethodNotExplicit">
        <source>A partial method may not explicitly implement an interface method</source>
        <target state="translated">分部方法不能显式实现接口方法</target>
        <note />
      </trans-unit>
      <trans-unit id="ERR_PartialMethodExtensionDifference">
        <source>Both partial method declarations must be extension methods or neither may be an extension method</source>
        <target state="translated">两个分部方法声明都必须是扩展方法，或者都不能是扩展方法</target>
        <note />
      </trans-unit>
      <trans-unit id="ERR_PartialMethodOnlyOneLatent">
        <source>A partial method may not have multiple defining declarations</source>
        <target state="translated">分部方法不能有多个定义声明</target>
        <note />
      </trans-unit>
      <trans-unit id="ERR_PartialMethodOnlyOneActual">
        <source>A partial method may not have multiple implementing declarations</source>
        <target state="translated">分部方法不能有多个实现声明</target>
        <note />
      </trans-unit>
      <trans-unit id="ERR_PartialMethodParamsDifference">
        <source>Both partial method declarations must use a params parameter or neither may use a params parameter</source>
        <target state="translated">两种分部方法声明必须要么都使用 params 参数，要么都不使用 params 参数</target>
        <note />
      </trans-unit>
      <trans-unit id="ERR_PartialMethodMustHaveLatent">
        <source>No defining declaration found for implementing declaration of partial method '{0}'</source>
        <target state="translated">没有为分部方法“{0}”的实现声明找到定义声明</target>
        <note />
      </trans-unit>
      <trans-unit id="ERR_PartialMethodInconsistentTupleNames">
        <source>Both partial method declarations, '{0}' and '{1}', must use the same tuple element names.</source>
        <target state="translated">两种分部方法声明(“{0}”和“{1}”)都必须使用相同的元组元素名称。</target>
        <note />
      </trans-unit>
      <trans-unit id="ERR_PartialMethodInconsistentConstraints">
        <source>Partial method declarations of '{0}' have inconsistent type parameter constraints</source>
        <target state="translated">“{0}”的分部方法声明具有不一致的类型参数约束</target>
        <note />
      </trans-unit>
      <trans-unit id="ERR_PartialMethodToDelegate">
        <source>Cannot create delegate from method '{0}' because it is a partial method without an implementing declaration</source>
        <target state="translated">无法通过方法“{0}”创建委托，因为该方法是没有实现声明的分部方法</target>
        <note />
      </trans-unit>
      <trans-unit id="ERR_PartialMethodStaticDifference">
        <source>Both partial method declarations must be static or neither may be static</source>
        <target state="translated">两个分部方法声明必须都是静态声明，或者两者都不能是静态声明</target>
        <note />
      </trans-unit>
      <trans-unit id="ERR_PartialMethodUnsafeDifference">
        <source>Both partial method declarations must be unsafe or neither may be unsafe</source>
        <target state="translated">两个分部方法声明必须都是不安全声明，或者两者都不能是不安全声明</target>
        <note />
      </trans-unit>
      <trans-unit id="ERR_PartialMethodInExpressionTree">
        <source>Partial methods with only a defining declaration or removed conditional methods cannot be used in expression trees</source>
        <target state="translated">不能在表达式树中使用只有定义声明的分部方法或已移除的条件方法</target>
        <note />
      </trans-unit>
      <trans-unit id="ERR_PartialMethodMustReturnVoid">
        <source>Partial methods must have a void return type</source>
        <target state="translated">分部方法必须具有 void 返回类型</target>
        <note />
      </trans-unit>
      <trans-unit id="WRN_ObsoleteOverridingNonObsolete">
        <source>Obsolete member '{0}' overrides non-obsolete member '{1}'</source>
        <target state="translated">过时成员“{0}”重写未过时成员“{1}”</target>
        <note />
      </trans-unit>
      <trans-unit id="WRN_ObsoleteOverridingNonObsolete_Title">
        <source>Obsolete member overrides non-obsolete member</source>
        <target state="translated">过时成员重写未过时成员</target>
        <note />
      </trans-unit>
      <trans-unit id="WRN_DebugFullNameTooLong">
        <source>The fully qualified name for '{0}' is too long for debug information. Compile without '/debug' option.</source>
        <target state="translated">“{0}”的完全限定名对于调试信息太长。请在不使用“/debug”选项的情况下编译。</target>
        <note />
      </trans-unit>
      <trans-unit id="WRN_DebugFullNameTooLong_Title">
        <source>Fully qualified name is too long for debug information</source>
        <target state="translated">完全限定名对于调试信息太长</target>
        <note />
      </trans-unit>
      <trans-unit id="ERR_ImplicitlyTypedVariableAssignedBadValue">
        <source>Cannot assign {0} to an implicitly-typed variable</source>
        <target state="translated">无法将 {0} 赋予隐式类型化的变量</target>
        <note />
      </trans-unit>
      <trans-unit id="ERR_ImplicitlyTypedVariableWithNoInitializer">
        <source>Implicitly-typed variables must be initialized</source>
        <target state="translated">隐式类型化的变量必须已初始化</target>
        <note />
      </trans-unit>
      <trans-unit id="ERR_ImplicitlyTypedVariableMultipleDeclarator">
        <source>Implicitly-typed variables cannot have multiple declarators</source>
        <target state="translated">隐式类型化的变量不能有多个声明符</target>
        <note />
      </trans-unit>
      <trans-unit id="ERR_ImplicitlyTypedVariableAssignedArrayInitializer">
        <source>Cannot initialize an implicitly-typed variable with an array initializer</source>
        <target state="translated">无法使用数组初始值设定项初始化隐式类型化的变量</target>
        <note />
      </trans-unit>
      <trans-unit id="ERR_ImplicitlyTypedLocalCannotBeFixed">
        <source>Implicitly-typed local variables cannot be fixed</source>
        <target state="translated">隐式类型的局部变量不能是固定值</target>
        <note />
      </trans-unit>
      <trans-unit id="ERR_ImplicitlyTypedVariableCannotBeConst">
        <source>Implicitly-typed variables cannot be constant</source>
        <target state="translated">隐式类型化的变量不能是常量</target>
        <note />
      </trans-unit>
      <trans-unit id="WRN_ExternCtorNoImplementation">
        <source>Constructor '{0}' is marked external</source>
        <target state="translated">构造函数“{0}”标记为外部对象</target>
        <note />
      </trans-unit>
      <trans-unit id="WRN_ExternCtorNoImplementation_Title">
        <source>Constructor is marked external</source>
        <target state="translated">构造函数标记为外部对象</target>
        <note />
      </trans-unit>
      <trans-unit id="ERR_TypeVarNotFound">
        <source>The contextual keyword 'var' may only appear within a local variable declaration or in script code</source>
        <target state="translated">上下文关键字“var”只能出现在局部变量声明或脚本代码中</target>
        <note />
      </trans-unit>
      <trans-unit id="ERR_ImplicitlyTypedArrayNoBestType">
        <source>No best type found for implicitly-typed array</source>
        <target state="translated">找不到隐式类型数组的最佳类型</target>
        <note />
      </trans-unit>
      <trans-unit id="ERR_AnonymousTypePropertyAssignedBadValue">
        <source>Cannot assign '{0}' to anonymous type property</source>
        <target state="translated">无法将“{0}”分配给匿名类型属性</target>
        <note />
      </trans-unit>
      <trans-unit id="ERR_ExpressionTreeContainsBaseAccess">
        <source>An expression tree may not contain a base access</source>
        <target state="translated">表达式树不能包含基访问</target>
        <note />
      </trans-unit>
      <trans-unit id="ERR_ExpressionTreeContainsAssignment">
        <source>An expression tree may not contain an assignment operator</source>
        <target state="translated">表达式树不能包含赋值运算符</target>
        <note />
      </trans-unit>
      <trans-unit id="ERR_AnonymousTypeDuplicatePropertyName">
        <source>An anonymous type cannot have multiple properties with the same name</source>
        <target state="translated">匿名类型不能有多个同名属性</target>
        <note />
      </trans-unit>
      <trans-unit id="ERR_StatementLambdaToExpressionTree">
        <source>A lambda expression with a statement body cannot be converted to an expression tree</source>
        <target state="translated">无法将具有语句体的 lambda 表达式转换为表达式树</target>
        <note />
      </trans-unit>
      <trans-unit id="ERR_ExpressionTreeMustHaveDelegate">
        <source>Cannot convert lambda to an expression tree whose type argument '{0}' is not a delegate type</source>
        <target state="translated">不能将 lambda 转换为类型参数“{0}”不是委托类型的表达式树</target>
        <note />
      </trans-unit>
      <trans-unit id="ERR_AnonymousTypeNotAvailable">
        <source>Cannot use anonymous type in a constant expression</source>
        <target state="translated">无法在常量表达式中使用匿名类型</target>
        <note />
      </trans-unit>
      <trans-unit id="ERR_LambdaInIsAs">
        <source>The first operand of an 'is' or 'as' operator may not be a lambda expression, anonymous method, or method group.</source>
        <target state="translated">“is”或“as”运算符的第一个操作数不能是 lambda 表达式、匿名方法或方法组。</target>
        <note />
      </trans-unit>
      <trans-unit id="ERR_TypelessTupleInAs">
        <source>The first operand of an 'as' operator may not be a tuple literal without a natural type.</source>
        <target state="translated">"as" 运算符的第一个操作数在没有自然类型的情况下可能不是元组文本。</target>
        <note />
      </trans-unit>
      <trans-unit id="ERR_ExpressionTreeContainsMultiDimensionalArrayInitializer">
        <source>An expression tree may not contain a multidimensional array initializer</source>
        <target state="translated">表达式树不能包含多维数组初始值</target>
        <note />
      </trans-unit>
      <trans-unit id="ERR_MissingArgument">
        <source>Argument missing</source>
        <target state="translated">缺少参数</target>
        <note />
      </trans-unit>
      <trans-unit id="ERR_VariableUsedBeforeDeclaration">
        <source>Cannot use local variable '{0}' before it is declared</source>
        <target state="translated">本地变量“{0}”在声明之前无法使用</target>
        <note />
      </trans-unit>
      <trans-unit id="ERR_RecursivelyTypedVariable">
        <source>Type of '{0}' cannot be inferred since its initializer directly or indirectly refers to the definition.</source>
        <target state="translated">无法推理“{0}”类型，因为其初始值设定项直接或间接地引用定义。</target>
        <note />
      </trans-unit>
      <trans-unit id="ERR_UnassignedThisAutoProperty">
        <source>Auto-implemented property '{0}' must be fully assigned before control is returned to the caller.</source>
        <target state="translated">在控制返回调用方之前，自动实现的属性“{0}”必须完全赋值。</target>
        <note />
      </trans-unit>
      <trans-unit id="ERR_VariableUsedBeforeDeclarationAndHidesField">
        <source>Cannot use local variable '{0}' before it is declared. The declaration of the local variable hides the field '{1}'.</source>
        <target state="translated">本地变量“{0}”在声明之前无法使用。声明该本地变量将隐藏字段“{1}”。</target>
        <note />
      </trans-unit>
      <trans-unit id="ERR_ExpressionTreeContainsBadCoalesce">
        <source>An expression tree lambda may not contain a coalescing operator with a null or default literal left-hand side</source>
        <target state="translated">表达式树 lambda 不能包含左侧为 null 或默认文本的合并运算符</target>
        <note />
      </trans-unit>
      <trans-unit id="ERR_IdentifierExpected">
        <source>Identifier expected</source>
        <target state="translated">应输入标识符</target>
        <note />
      </trans-unit>
      <trans-unit id="ERR_SemicolonExpected">
        <source>; expected</source>
        <target state="translated">应输入 ;</target>
        <note />
      </trans-unit>
      <trans-unit id="ERR_SyntaxError">
        <source>Syntax error, '{0}' expected</source>
        <target state="translated">语法错误，应输入“{0}”</target>
        <note />
      </trans-unit>
      <trans-unit id="ERR_DuplicateModifier">
        <source>Duplicate '{0}' modifier</source>
        <target state="translated">“{0}”修饰符重复</target>
        <note />
      </trans-unit>
      <trans-unit id="ERR_DuplicateAccessor">
        <source>Property accessor already defined</source>
        <target state="translated">属性访问器已经定义</target>
        <note />
      </trans-unit>
      <trans-unit id="ERR_IntegralTypeExpected">
        <source>Type byte, sbyte, short, ushort, int, uint, long, or ulong expected</source>
        <target state="translated">应输入类型 byte、sbyte、short、ushort、int、uint、long 或 ulong</target>
        <note />
      </trans-unit>
      <trans-unit id="ERR_IllegalEscape">
        <source>Unrecognized escape sequence</source>
        <target state="translated">无法识别的转义序列</target>
        <note />
      </trans-unit>
      <trans-unit id="ERR_NewlineInConst">
        <source>Newline in constant</source>
        <target state="translated">常量中有换行符</target>
        <note />
      </trans-unit>
      <trans-unit id="ERR_EmptyCharConst">
        <source>Empty character literal</source>
        <target state="translated">空字符</target>
        <note />
      </trans-unit>
      <trans-unit id="ERR_TooManyCharsInConst">
        <source>Too many characters in character literal</source>
        <target state="translated">字符文本中的字符太多</target>
        <note />
      </trans-unit>
      <trans-unit id="ERR_InvalidNumber">
        <source>Invalid number</source>
        <target state="translated">无效数字</target>
        <note />
      </trans-unit>
      <trans-unit id="ERR_GetOrSetExpected">
        <source>A get or set accessor expected</source>
        <target state="translated">应为 get 或 set 访问器</target>
        <note />
      </trans-unit>
      <trans-unit id="ERR_ClassTypeExpected">
        <source>An object, string, or class type expected</source>
        <target state="translated">应是对象、字符串或类类型</target>
        <note />
      </trans-unit>
      <trans-unit id="ERR_NamedArgumentExpected">
        <source>Named attribute argument expected</source>
        <target state="translated">应为命名特性参数</target>
        <note />
      </trans-unit>
      <trans-unit id="ERR_TooManyCatches">
        <source>Catch clauses cannot follow the general catch clause of a try statement</source>
        <target state="translated">catch 子句不能跟在 try 语句的常规 catch 子句之后</target>
        <note />
      </trans-unit>
      <trans-unit id="ERR_ThisOrBaseExpected">
        <source>Keyword 'this' or 'base' expected</source>
        <target state="translated">应为关键字 "this" 或 "base"</target>
        <note />
      </trans-unit>
      <trans-unit id="ERR_OvlUnaryOperatorExpected">
        <source>Overloadable unary operator expected</source>
        <target state="translated">应输入可重载的一元运算符</target>
        <note />
      </trans-unit>
      <trans-unit id="ERR_OvlBinaryOperatorExpected">
        <source>Overloadable binary operator expected</source>
        <target state="translated">应输入可重载的二元运算符</target>
        <note />
      </trans-unit>
      <trans-unit id="ERR_IntOverflow">
        <source>Integral constant is too large</source>
        <target state="translated">整数常量太大</target>
        <note />
      </trans-unit>
      <trans-unit id="ERR_EOFExpected">
        <source>Type or namespace definition, or end-of-file expected</source>
        <target state="translated">应输入类型、命名空间定义或文件尾</target>
        <note />
      </trans-unit>
      <trans-unit id="ERR_GlobalDefinitionOrStatementExpected">
        <source>Member definition, statement, or end-of-file expected</source>
        <target state="translated">应是成员定义、语句或文件尾</target>
        <note />
      </trans-unit>
      <trans-unit id="ERR_BadEmbeddedStmt">
        <source>Embedded statement cannot be a declaration or labeled statement</source>
        <target state="translated">嵌入的语句不能是声明或标记语句</target>
        <note />
      </trans-unit>
      <trans-unit id="ERR_PPDirectiveExpected">
        <source>Preprocessor directive expected</source>
        <target state="translated">应输入预处理器指令</target>
        <note />
      </trans-unit>
      <trans-unit id="ERR_EndOfPPLineExpected">
        <source>Single-line comment or end-of-line expected</source>
        <target state="translated">应输入单行注释或行尾</target>
        <note />
      </trans-unit>
      <trans-unit id="ERR_CloseParenExpected">
        <source>) expected</source>
        <target state="translated">应输入 )</target>
        <note />
      </trans-unit>
      <trans-unit id="ERR_EndifDirectiveExpected">
        <source>#endif directive expected</source>
        <target state="translated">应输入 #endif 指令</target>
        <note />
      </trans-unit>
      <trans-unit id="ERR_UnexpectedDirective">
        <source>Unexpected preprocessor directive</source>
        <target state="translated">意外的预处理器指令</target>
        <note />
      </trans-unit>
      <trans-unit id="ERR_ErrorDirective">
        <source>#error: '{0}'</source>
        <target state="translated">#错误:“{0}”</target>
        <note />
      </trans-unit>
      <trans-unit id="WRN_WarningDirective">
        <source>#warning: '{0}'</source>
        <target state="translated">#警告:“{0}”</target>
        <note />
      </trans-unit>
      <trans-unit id="WRN_WarningDirective_Title">
        <source>#warning directive</source>
        <target state="translated">#warning 指令</target>
        <note />
      </trans-unit>
      <trans-unit id="ERR_TypeExpected">
        <source>Type expected</source>
        <target state="translated">应输入类型</target>
        <note />
      </trans-unit>
      <trans-unit id="ERR_PPDefFollowsToken">
        <source>Cannot define/undefine preprocessor symbols after first token in file</source>
        <target state="translated">不能在文件的第一个标记之后定义或取消定义预处理器符号</target>
        <note />
      </trans-unit>
      <trans-unit id="ERR_PPReferenceFollowsToken">
        <source>Cannot use #r after first token in file</source>
        <target state="translated">不能在文件的第一个标记之后使用 #r</target>
        <note />
      </trans-unit>
      <trans-unit id="ERR_OpenEndedComment">
        <source>End-of-file found, '*/' expected</source>
        <target state="translated">发现文件尾，应输入 "*/"</target>
        <note />
      </trans-unit>
      <trans-unit id="ERR_Merge_conflict_marker_encountered">
        <source>Merge conflict marker encountered</source>
        <target state="translated">遇到合并冲突标记</target>
        <note />
      </trans-unit>
      <trans-unit id="ERR_NoRefOutWhenRefOnly">
        <source>Do not use refout when using refonly.</source>
        <target state="translated">不要在使用 refonly 时使用 refout。</target>
        <note />
      </trans-unit>
      <trans-unit id="ERR_NoNetModuleOutputWhenRefOutOrRefOnly">
        <source>Cannot compile net modules when using /refout or /refonly.</source>
        <target state="translated">无法在使用 /refout 或 /refonly 时编译 Net 模块。</target>
        <note />
      </trans-unit>
      <trans-unit id="ERR_OvlOperatorExpected">
        <source>Overloadable operator expected</source>
        <target state="translated">应输入可重载运算符</target>
        <note />
      </trans-unit>
      <trans-unit id="ERR_EndRegionDirectiveExpected">
        <source>#endregion directive expected</source>
        <target state="translated">应输入 #endregion 指令</target>
        <note />
      </trans-unit>
      <trans-unit id="ERR_UnterminatedStringLit">
        <source>Unterminated string literal</source>
        <target state="translated">字符串未终止</target>
        <note />
      </trans-unit>
      <trans-unit id="ERR_BadDirectivePlacement">
        <source>Preprocessor directives must appear as the first non-whitespace character on a line</source>
        <target state="translated">预处理器指令必须作为一行的第一个非空白字符出现</target>
        <note />
      </trans-unit>
      <trans-unit id="ERR_IdentifierExpectedKW">
        <source>Identifier expected; '{1}' is a keyword</source>
        <target state="translated">应为标识符；“{1}”是关键字</target>
        <note />
      </trans-unit>
      <trans-unit id="ERR_SemiOrLBraceExpected">
        <source>{ or ; expected</source>
        <target state="translated">应为 { 或 ;</target>
        <note />
      </trans-unit>
      <trans-unit id="ERR_MultiTypeInDeclaration">
        <source>Cannot use more than one type in a for, using, fixed, or declaration statement</source>
        <target state="translated">在 for、using、fixed 或声明语句中不能使用多个类型</target>
        <note />
      </trans-unit>
      <trans-unit id="ERR_AddOrRemoveExpected">
        <source>An add or remove accessor expected</source>
        <target state="translated">应为 add 访问器或 remove 访问器</target>
        <note />
      </trans-unit>
      <trans-unit id="ERR_UnexpectedCharacter">
        <source>Unexpected character '{0}'</source>
        <target state="translated">意外的字符“{0}”</target>
        <note />
      </trans-unit>
      <trans-unit id="ERR_UnexpectedToken">
        <source>Unexpected token '{0}'</source>
        <target state="translated">意外标记“{0}”</target>
        <note />
      </trans-unit>
      <trans-unit id="ERR_ProtectedInStatic">
        <source>'{0}': static classes cannot contain protected members</source>
        <target state="translated">'“{0}”: 静态类不能包含保护成员</target>
        <note />
      </trans-unit>
      <trans-unit id="WRN_UnreachableGeneralCatch">
        <source>A previous catch clause already catches all exceptions. All non-exceptions thrown will be wrapped in a System.Runtime.CompilerServices.RuntimeWrappedException.</source>
        <target state="translated">上一个 catch 子句已捕获所有异常。引发的所有非异常均被包装在 System.Runtime.CompilerServices.RuntimeWrappedException 中。</target>
        <note />
      </trans-unit>
      <trans-unit id="WRN_UnreachableGeneralCatch_Title">
        <source>A previous catch clause already catches all exceptions</source>
        <target state="translated">上一个 catch 子句已经捕获了所有异常</target>
        <note />
      </trans-unit>
      <trans-unit id="WRN_UnreachableGeneralCatch_Description">
        <source>This warning is caused when a catch() block has no specified exception type after a catch (System.Exception e) block. The warning advises that the catch() block will not catch any exceptions.

A catch() block after a catch (System.Exception e) block can catch non-CLS exceptions if the RuntimeCompatibilityAttribute is set to false in the AssemblyInfo.cs file: [assembly: RuntimeCompatibilityAttribute(WrapNonExceptionThrows = false)]. If this attribute is not set explicitly to false, all thrown non-CLS exceptions are wrapped as Exceptions and the catch (System.Exception e) block catches them.</source>
        <target state="translated">当 catch() 块未在 catch (System.Exception e) 块之后指定异常类型时，会出现此警告。该警告建议 catch() 块不捕获任何异常。

如果 RuntimeCompatibilityAttribute 在 AssemblyInfo.cs 文件中设置为 false，则 catch (System.Exception e) 块之后的 catch() 块可以捕获非 CLS 异常: [程序集: RuntimeCompatibilityAttribute(WrapNonExceptionThrows = false)]。如果此特性未显式设置为 false，则所有引发的非 CLS 异常都包装为“异常”，catch (System.Exception e) 块可以捕获它们。</target>
        <note />
      </trans-unit>
      <trans-unit id="ERR_IncrementLvalueExpected">
        <source>The operand of an increment or decrement operator must be a variable, property or indexer</source>
        <target state="translated">递增或递减运算符的操作数必须是变量、属性或索引器</target>
        <note />
      </trans-unit>
      <trans-unit id="ERR_NoSuchMemberOrExtension">
        <source>'{0}' does not contain a definition for '{1}' and no accessible extension method '{1}' accepting a first argument of type '{0}' could be found (are you missing a using directive or an assembly reference?)</source>
        <target state="translated">'“{0}”未包含“{1}”的定义，并且找不到可接受第一个“{0}”类型参数的可访问扩展方法“{1}”(是否缺少 using 指令或程序集引用?)</target>
        <note />
      </trans-unit>
      <trans-unit id="ERR_NoSuchMemberOrExtensionNeedUsing">
        <source>'{0}' does not contain a definition for '{1}' and no extension method '{1}' accepting a first argument of type '{0}' could be found (are you missing a using directive for '{2}'?)</source>
        <target state="translated">'“{0}”不包含“{1}”的定义，并且找不到可接受类型为“{0}”的第一个参数的扩展方法“{1}”(是否缺少针对“{2}”的 using 指令?)</target>
        <note />
      </trans-unit>
      <trans-unit id="ERR_BadThisParam">
        <source>Method '{0}' has a parameter modifier 'this' which is not on the first parameter</source>
        <target state="translated">方法“{0}”具有一个参数修饰符“this”，该修饰符不在第一个参数上</target>
        <note />
      </trans-unit>
      <trans-unit id="ERR_BadParameterModifiers">
        <source> The parameter modifier '{0}' cannot be used with '{1}'</source>
        <target state="translated">参数修饰符“{0}”不能与“{1}”一起使用</target>
        <note />
      </trans-unit>
      <trans-unit id="ERR_BadTypeforThis">
        <source>The first parameter of an extension method cannot be of type '{0}'</source>
        <target state="translated">扩展方法的第一个参数的类型不能是“{0}”</target>
        <note />
      </trans-unit>
      <trans-unit id="ERR_BadParamModThis">
        <source>A parameter array cannot be used with 'this' modifier on an extension method</source>
        <target state="translated">参数数组不能与“this”修饰符一起在扩展方法中使用</target>
        <note />
      </trans-unit>
      <trans-unit id="ERR_BadExtensionMeth">
        <source>Extension method must be static</source>
        <target state="translated">扩展方法必须是静态的</target>
        <note />
      </trans-unit>
      <trans-unit id="ERR_BadExtensionAgg">
        <source>Extension method must be defined in a non-generic static class</source>
        <target state="translated">扩展方法必须在非泛型静态类中定义</target>
        <note />
      </trans-unit>
      <trans-unit id="ERR_DupParamMod">
        <source>A parameter can only have one '{0}' modifier</source>
        <target state="translated">参数只能有一个“{0}”修饰符</target>
        <note />
      </trans-unit>
      <trans-unit id="ERR_ExtensionMethodsDecl">
        <source>Extension methods must be defined in a top level static class; {0} is a nested class</source>
        <target state="translated">扩展方法必须在顶级静态类中定义；{0} 是嵌套类</target>
        <note />
      </trans-unit>
      <trans-unit id="ERR_ExtensionAttrNotFound">
        <source>Cannot define a new extension method because the compiler required type '{0}' cannot be found. Are you missing a reference to System.Core.dll?</source>
        <target state="translated">无法定义新的扩展方法，因为找不到编译器需要的类型“{0}”。是否缺少对 System.Core.dll 的引用?</target>
        <note />
      </trans-unit>
      <trans-unit id="ERR_ExplicitExtension">
        <source>Do not use 'System.Runtime.CompilerServices.ExtensionAttribute'. Use the 'this' keyword instead.</source>
        <target state="translated">不要使用“System.Runtime.CompilerServices.ExtensionAttribute”。请改用“this”关键字。</target>
        <note />
      </trans-unit>
      <trans-unit id="ERR_ExplicitDynamicAttr">
        <source>Do not use 'System.Runtime.CompilerServices.DynamicAttribute'. Use the 'dynamic' keyword instead.</source>
        <target state="translated">不要使用“System.Runtime.CompilerServices.DynamicAtribute”。请改用“dynamic”关键字。</target>
        <note />
      </trans-unit>
      <trans-unit id="ERR_NoDynamicPhantomOnBaseCtor">
        <source>The constructor call needs to be dynamically dispatched, but cannot be because it is part of a constructor initializer. Consider casting the dynamic arguments.</source>
        <target state="translated">构造函数调用需要进行动态调度，但无法如此，因为它是构造函数初始值的一部分。请考虑强制转换动态参数。</target>
        <note />
      </trans-unit>
      <trans-unit id="ERR_ValueTypeExtDelegate">
        <source>Extension method '{0}' defined on value type '{1}' cannot be used to create delegates</source>
        <target state="translated">不能使用值类型“{1}”上定义的扩展方法“{0}”来创建委托</target>
        <note />
      </trans-unit>
      <trans-unit id="ERR_BadArgCount">
        <source>No overload for method '{0}' takes {1} arguments</source>
        <target state="translated">“{0}”方法没有采用 {1} 个参数的重载</target>
        <note />
      </trans-unit>
      <trans-unit id="ERR_BadArgType">
        <source>Argument {0}: cannot convert from '{1}' to '{2}'</source>
        <target state="translated">参数 {0}: 无法从“{1}”转换为“{2}”</target>
        <note />
      </trans-unit>
      <trans-unit id="ERR_NoSourceFile">
        <source>Source file '{0}' could not be opened -- {1}</source>
        <target state="translated">无法打开源文件“{0}”-- {1}</target>
        <note />
      </trans-unit>
      <trans-unit id="ERR_CantRefResource">
        <source>Cannot link resource files when building a module</source>
        <target state="translated">生成模块时，无法链接资源文件</target>
        <note />
      </trans-unit>
      <trans-unit id="ERR_ResourceNotUnique">
        <source>Resource identifier '{0}' has already been used in this assembly</source>
        <target state="translated">此程序集中已使用了资源标识符“{0}”</target>
        <note />
      </trans-unit>
      <trans-unit id="ERR_ResourceFileNameNotUnique">
        <source>Each linked resource and module must have a unique filename. Filename '{0}' is specified more than once in this assembly</source>
        <target state="translated">每个链接资源和模块必须具有唯一的文件名。在此程序集中多次指定了文件名 {0}</target>
        <note />
      </trans-unit>
      <trans-unit id="ERR_ImportNonAssembly">
        <source>The referenced file '{0}' is not an assembly</source>
        <target state="translated">引用的文件“{0}”不是程序集</target>
        <note />
      </trans-unit>
      <trans-unit id="ERR_RefLvalueExpected">
        <source>A ref or out value must be an assignable variable</source>
        <target state="translated">ref 或 out 值必须是可以赋值的变量</target>
        <note />
      </trans-unit>
      <trans-unit id="ERR_BaseInStaticMeth">
        <source>Keyword 'base' is not available in a static method</source>
        <target state="translated">关键字“base”在静态方法中不可用</target>
        <note />
      </trans-unit>
      <trans-unit id="ERR_BaseInBadContext">
        <source>Keyword 'base' is not available in the current context</source>
        <target state="translated">关键字“base”在当前上下文中不可用</target>
        <note />
      </trans-unit>
      <trans-unit id="ERR_RbraceExpected">
        <source>} expected</source>
        <target state="translated">应输入 }</target>
        <note />
      </trans-unit>
      <trans-unit id="ERR_LbraceExpected">
        <source>{ expected</source>
        <target state="translated">应为 {</target>
        <note />
      </trans-unit>
      <trans-unit id="ERR_InExpected">
        <source>'in' expected</source>
        <target state="translated">'应为 "in"</target>
        <note />
      </trans-unit>
      <trans-unit id="ERR_InvalidPreprocExpr">
        <source>Invalid preprocessor expression</source>
        <target state="translated">无效的预处理器表达式</target>
        <note />
      </trans-unit>
      <trans-unit id="ERR_InvalidMemberDecl">
        <source>Invalid token '{0}' in class, struct, or interface member declaration</source>
        <target state="translated">类、结构或接口成员声明中的标记“{0}”无效</target>
        <note />
      </trans-unit>
      <trans-unit id="ERR_MemberNeedsType">
        <source>Method must have a return type</source>
        <target state="translated">方法必须具有返回类型</target>
        <note />
      </trans-unit>
      <trans-unit id="ERR_BadBaseType">
        <source>Invalid base type</source>
        <target state="translated">无效的基类型</target>
        <note />
      </trans-unit>
      <trans-unit id="WRN_EmptySwitch">
        <source>Empty switch block</source>
        <target state="translated">空的 switch 块</target>
        <note />
      </trans-unit>
      <trans-unit id="WRN_EmptySwitch_Title">
        <source>Empty switch block</source>
        <target state="translated">空的 switch 块</target>
        <note />
      </trans-unit>
      <trans-unit id="ERR_ExpectedEndTry">
        <source>Expected catch or finally</source>
        <target state="translated">应输入 catch 或 finally</target>
        <note />
      </trans-unit>
      <trans-unit id="ERR_InvalidExprTerm">
        <source>Invalid expression term '{0}'</source>
        <target state="translated">表达式项“{0}”无效</target>
        <note />
      </trans-unit>
      <trans-unit id="ERR_BadNewExpr">
        <source>A new expression requires (), [], or {} after type</source>
        <target state="translated">new 表达式要求在类型后有 ()、[] 或 {}</target>
        <note />
      </trans-unit>
      <trans-unit id="ERR_NoNamespacePrivate">
        <source>Elements defined in a namespace cannot be explicitly declared as private, protected, protected internal, or private protected</source>
        <target state="translated">命名空间中定义的元素无法显式声明为 private、protected、protected internal 或 private protected</target>
        <note />
      </trans-unit>
      <trans-unit id="ERR_BadVarDecl">
        <source>Expected ; or = (cannot specify constructor arguments in declaration)</source>
        <target state="translated">应输入 ";" 或 "="(无法在声明中指定构造函数参数)</target>
        <note />
      </trans-unit>
      <trans-unit id="ERR_UsingAfterElements">
        <source>A using clause must precede all other elements defined in the namespace except extern alias declarations</source>
        <target state="translated">using 子句必须位于命名空间中定义的所有其他元素之前(外部别名声明除外)</target>
        <note />
      </trans-unit>
      <trans-unit id="ERR_BadBinOpArgs">
        <source>Overloaded binary operator '{0}' takes two parameters</source>
        <target state="translated">重载的二元运算符“{0}”采用两个参数</target>
        <note />
      </trans-unit>
      <trans-unit id="ERR_BadUnOpArgs">
        <source>Overloaded unary operator '{0}' takes one parameter</source>
        <target state="translated">重载的一元运算符“{0}”采用一个参数</target>
        <note />
      </trans-unit>
      <trans-unit id="ERR_NoVoidParameter">
        <source>Invalid parameter type 'void'</source>
        <target state="translated">参数类型 "void" 无效</target>
        <note />
      </trans-unit>
      <trans-unit id="ERR_DuplicateAlias">
        <source>The using alias '{0}' appeared previously in this namespace</source>
        <target state="translated">using 别名“{0}”以前在此命名空间中出现过</target>
        <note />
      </trans-unit>
      <trans-unit id="ERR_BadProtectedAccess">
        <source>Cannot access protected member '{0}' via a qualifier of type '{1}'; the qualifier must be of type '{2}' (or derived from it)</source>
        <target state="translated">无法通过“{1}”类型的限定符访问受保护的成员“{0}”；限定符必须是“{2}”类型(或者从该类型派生)</target>
        <note />
      </trans-unit>
      <trans-unit id="ERR_AddModuleAssembly">
        <source>'{0}' cannot be added to this assembly because it already is an assembly</source>
        <target state="translated">'“{0}”无法添加到此程序集，因为它已是程序集</target>
        <note />
      </trans-unit>
      <trans-unit id="ERR_BindToBogusProp2">
        <source>Property, indexer, or event '{0}' is not supported by the language; try directly calling accessor methods '{1}' or '{2}'</source>
        <target state="translated">属性、索引器或事件“{0}”不受现用语言支持；请尝试直接调用访问器方法“{1}”或“{2}”</target>
        <note />
      </trans-unit>
      <trans-unit id="ERR_BindToBogusProp1">
        <source>Property, indexer, or event '{0}' is not supported by the language; try directly calling accessor method '{1}'</source>
        <target state="translated">属性、索引器或事件“{0}”不受现用语言支持；请尝试直接调用访问器方法“{1}”</target>
        <note />
      </trans-unit>
      <trans-unit id="ERR_NoVoidHere">
        <source>Keyword 'void' cannot be used in this context</source>
        <target state="translated">关键字 "void" 不能在此上下文中使用</target>
        <note />
      </trans-unit>
      <trans-unit id="ERR_IndexerNeedsParam">
        <source>Indexers must have at least one parameter</source>
        <target state="translated">索引器必须至少有一个参数</target>
        <note />
      </trans-unit>
      <trans-unit id="ERR_BadArraySyntax">
        <source>Array type specifier, [], must appear before parameter name</source>
        <target state="translated">数组类型说明符 [] 必须出现在参数名之前</target>
        <note />
      </trans-unit>
      <trans-unit id="ERR_BadOperatorSyntax">
        <source>Declaration is not valid; use '{0} operator &lt;dest-type&gt; (...' instead</source>
        <target state="translated">声明无效；请改用“{0} operator &lt;dest-type&gt; (...”</target>
        <note />
      </trans-unit>
      <trans-unit id="ERR_MainClassNotFound">
        <source>Could not find '{0}' specified for Main method</source>
        <target state="translated">未能找到为 Main 方法指定的“{0}”</target>
        <note />
      </trans-unit>
      <trans-unit id="ERR_MainClassNotClass">
        <source>'{0}' specified for Main method must be a valid non-generic class or struct</source>
        <target state="translated">'为 Main 方法指定的“{0}”必须是有效的非泛型类或结构</target>
        <note />
      </trans-unit>
      <trans-unit id="ERR_NoMainInClass">
        <source>'{0}' does not have a suitable static Main method</source>
        <target state="translated">'“{0}”没有合适的静态 Main 方法</target>
        <note />
      </trans-unit>
      <trans-unit id="ERR_MainClassIsImport">
        <source>Cannot use '{0}' for Main method because it is imported</source>
        <target state="translated">无法对 Main 方法使用“{0}”，因为它是被导入的</target>
        <note />
      </trans-unit>
      <trans-unit id="ERR_OutputNeedsName">
        <source>Outputs without source must have the /out option specified</source>
        <target state="translated">必须为没有源的输出指定 /out 选项</target>
        <note />
      </trans-unit>
      <trans-unit id="ERR_CantHaveWin32ResAndManifest">
        <source>Conflicting options specified: Win32 resource file; Win32 manifest</source>
        <target state="translated">指定了冲突的选项: Win32 资源文件；Win32 清单</target>
        <note />
      </trans-unit>
      <trans-unit id="ERR_CantHaveWin32ResAndIcon">
        <source>Conflicting options specified: Win32 resource file; Win32 icon</source>
        <target state="translated">指定的选项冲突: Win32 资源文件；Win32 图标</target>
        <note />
      </trans-unit>
      <trans-unit id="ERR_CantReadResource">
        <source>Error reading resource '{0}' -- '{1}'</source>
        <target state="translated">读取资源“{0}”时出错 --“{1}”</target>
        <note />
      </trans-unit>
      <trans-unit id="ERR_DocFileGen">
        <source>Error writing to XML documentation file: {0}</source>
        <target state="translated">写入 XML 文档文件时出错: {0}</target>
        <note />
      </trans-unit>
      <trans-unit id="WRN_XMLParseError">
        <source>XML comment has badly formed XML -- '{0}'</source>
        <target state="translated">XML 注释出现 XML 格式错误 --“{0}”</target>
        <note />
      </trans-unit>
      <trans-unit id="WRN_XMLParseError_Title">
        <source>XML comment has badly formed XML</source>
        <target state="translated">XML 注释出现 XML 格式错误</target>
        <note />
      </trans-unit>
      <trans-unit id="WRN_DuplicateParamTag">
        <source>XML comment has a duplicate param tag for '{0}'</source>
        <target state="translated">XML 注释中对“{0}”有重复的 param 标记</target>
        <note />
      </trans-unit>
      <trans-unit id="WRN_DuplicateParamTag_Title">
        <source>XML comment has a duplicate param tag</source>
        <target state="translated">XML 注释中有重复的 param 标记</target>
        <note />
      </trans-unit>
      <trans-unit id="WRN_UnmatchedParamTag">
        <source>XML comment has a param tag for '{0}', but there is no parameter by that name</source>
        <target state="translated">XML 注释中有“{0}”的 param 标记，但是没有该名称的参数</target>
        <note />
      </trans-unit>
      <trans-unit id="WRN_UnmatchedParamTag_Title">
        <source>XML comment has a param tag, but there is no parameter by that name</source>
        <target state="translated">XML 注释中有 param 标记，但是没有该名称的参数</target>
        <note />
      </trans-unit>
      <trans-unit id="WRN_UnmatchedParamRefTag">
        <source>XML comment on '{1}' has a paramref tag for '{0}', but there is no parameter by that name</source>
        <target state="translated">“{1}”上的 XML 注释中有“{0}”的 paramref 标记，但是没有该名称的参数</target>
        <note />
      </trans-unit>
      <trans-unit id="WRN_UnmatchedParamRefTag_Title">
        <source>XML comment has a paramref tag, but there is no parameter by that name</source>
        <target state="translated">XML 注释中有 paramref 标记，但是没有该名称的参数</target>
        <note />
      </trans-unit>
      <trans-unit id="WRN_MissingParamTag">
        <source>Parameter '{0}' has no matching param tag in the XML comment for '{1}' (but other parameters do)</source>
        <target state="translated">参数“{0}”在“{1}”的 XML 注释中没有匹配的 param 标记(但其他参数有)</target>
        <note />
      </trans-unit>
      <trans-unit id="WRN_MissingParamTag_Title">
        <source>Parameter has no matching param tag in the XML comment (but other parameters do)</source>
        <target state="translated">参数在 XML 注释中没有匹配的 param 标记(但其他参数有)</target>
        <note />
      </trans-unit>
      <trans-unit id="WRN_BadXMLRef">
        <source>XML comment has cref attribute '{0}' that could not be resolved</source>
        <target state="translated">XML 注释中有未能解析的 cref 特性“{0}”</target>
        <note />
      </trans-unit>
      <trans-unit id="WRN_BadXMLRef_Title">
        <source>XML comment has cref attribute that could not be resolved</source>
        <target state="translated">XML 注释中有无法解析的 cref 特性</target>
        <note />
      </trans-unit>
      <trans-unit id="ERR_BadStackAllocExpr">
        <source>A stackalloc expression requires [] after type</source>
        <target state="translated">stackalloc 表达式在类型后要求有 []</target>
        <note />
      </trans-unit>
      <trans-unit id="ERR_InvalidLineNumber">
        <source>The line number specified for #line directive is missing or invalid</source>
        <target state="translated">为 #line 指令指定的行号缺少或无效</target>
        <note />
      </trans-unit>
      <trans-unit id="ERR_MissingPPFile">
        <source>Quoted file name, single-line comment or end-of-line expected</source>
        <target state="translated">应是应用的文件名、单行注释或行尾</target>
        <note />
      </trans-unit>
      <trans-unit id="ERR_ExpectedPPFile">
        <source>Quoted file name expected</source>
        <target state="translated">应是引用的文件名</target>
        <note />
      </trans-unit>
      <trans-unit id="ERR_ReferenceDirectiveOnlyAllowedInScripts">
        <source>#r is only allowed in scripts</source>
        <target state="translated">仅脚本中允许使用 #r</target>
        <note />
      </trans-unit>
      <trans-unit id="ERR_ForEachMissingMember">
        <source>foreach statement cannot operate on variables of type '{0}' because '{0}' does not contain a public instance definition for '{1}'</source>
        <target state="translated">“{0}”不包含“{1}”的公共实例定义，因此 foreach 语句不能作用于“{0}”类型的变量</target>
        <note />
      </trans-unit>
      <trans-unit id="WRN_BadXMLRefParamType">
        <source>Invalid type for parameter {0} in XML comment cref attribute: '{1}'</source>
        <target state="translated">XML 注释 cref 特性中参数 {0} 的类型无效:“{1}”</target>
        <note />
      </trans-unit>
      <trans-unit id="WRN_BadXMLRefParamType_Title">
        <source>Invalid type for parameter in XML comment cref attribute</source>
        <target state="translated">XML 注释 cref 特性中参数的类型无效</target>
        <note />
      </trans-unit>
      <trans-unit id="WRN_BadXMLRefReturnType">
        <source>Invalid return type in XML comment cref attribute</source>
        <target state="translated">XML 注释的 cref 特性中的返回类型无效</target>
        <note />
      </trans-unit>
      <trans-unit id="WRN_BadXMLRefReturnType_Title">
        <source>Invalid return type in XML comment cref attribute</source>
        <target state="translated">XML 注释的 cref 特性中的返回类型无效</target>
        <note />
      </trans-unit>
      <trans-unit id="ERR_BadWin32Res">
        <source>Error reading Win32 resources -- {0}</source>
        <target state="translated">读取 Win32 资源时出错 -- {0}</target>
        <note />
      </trans-unit>
      <trans-unit id="WRN_BadXMLRefSyntax">
        <source>XML comment has syntactically incorrect cref attribute '{0}'</source>
        <target state="translated">XML 注释中有语法错误的 cref 特性“{0}”</target>
        <note />
      </trans-unit>
      <trans-unit id="WRN_BadXMLRefSyntax_Title">
        <source>XML comment has syntactically incorrect cref attribute</source>
        <target state="translated">XML 注释中有语法错误的 cref 特性</target>
        <note />
      </trans-unit>
      <trans-unit id="ERR_BadModifierLocation">
        <source>Member modifier '{0}' must precede the member type and name</source>
        <target state="translated">成员修饰符“{0}”必须位于成员类型和名称之前</target>
        <note />
      </trans-unit>
      <trans-unit id="ERR_MissingArraySize">
        <source>Array creation must have array size or array initializer</source>
        <target state="translated">数组创建必须有数组大小或数组初始值设定项</target>
        <note />
      </trans-unit>
      <trans-unit id="WRN_UnprocessedXMLComment">
        <source>XML comment is not placed on a valid language element</source>
        <target state="translated">XML 注释没有放在有效语言元素上</target>
        <note />
      </trans-unit>
      <trans-unit id="WRN_UnprocessedXMLComment_Title">
        <source>XML comment is not placed on a valid language element</source>
        <target state="translated">XML 注释没有放在有效语言元素上</target>
        <note />
      </trans-unit>
      <trans-unit id="WRN_FailedInclude">
        <source>Unable to include XML fragment '{1}' of file '{0}' -- {2}</source>
        <target state="translated">无法包括文件“{0}”的 XML 段落“{1}”-- {2}</target>
        <note />
      </trans-unit>
      <trans-unit id="WRN_FailedInclude_Title">
        <source>Unable to include XML fragment</source>
        <target state="translated">无法包括 XML 段落。</target>
        <note />
      </trans-unit>
      <trans-unit id="WRN_InvalidInclude">
        <source>Invalid XML include element -- {0}</source>
        <target state="translated">无效的 XML 包含元素 -- {0}</target>
        <note />
      </trans-unit>
      <trans-unit id="WRN_InvalidInclude_Title">
        <source>Invalid XML include element</source>
        <target state="translated">XML 包含元素无效</target>
        <note />
      </trans-unit>
      <trans-unit id="WRN_MissingXMLComment">
        <source>Missing XML comment for publicly visible type or member '{0}'</source>
        <target state="translated">缺少对公共可见类型或成员“{0}”的 XML 注释</target>
        <note />
      </trans-unit>
      <trans-unit id="WRN_MissingXMLComment_Title">
        <source>Missing XML comment for publicly visible type or member</source>
        <target state="translated">缺少对公共可见类型或成员的 XML 注释</target>
        <note />
      </trans-unit>
      <trans-unit id="WRN_MissingXMLComment_Description">
        <source>The /doc compiler option was specified, but one or more constructs did not have comments.</source>
        <target state="translated">指定了 /doc 编译器选项，但是一个或多个构造没有注释。</target>
        <note />
      </trans-unit>
      <trans-unit id="WRN_XMLParseIncludeError">
        <source>Badly formed XML in included comments file -- '{0}'</source>
        <target state="translated">所包含的注释文件中有格式错误的 XML --“{0}”</target>
        <note />
      </trans-unit>
      <trans-unit id="WRN_XMLParseIncludeError_Title">
        <source>Badly formed XML in included comments file</source>
        <target state="translated">所包含的注释文件中有格式错误的 XML</target>
        <note />
      </trans-unit>
      <trans-unit id="ERR_BadDelArgCount">
        <source>Delegate '{0}' does not take {1} arguments</source>
        <target state="translated">委托“{0}”未采用 {1} 个参数</target>
        <note />
      </trans-unit>
      <trans-unit id="ERR_UnexpectedSemicolon">
        <source>Semicolon after method or accessor block is not valid</source>
        <target state="translated">方法或访问器块后面的分号无效</target>
        <note />
      </trans-unit>
      <trans-unit id="ERR_MethodReturnCantBeRefAny">
        <source>Method or delegate cannot return type '{0}'</source>
        <target state="translated">方法或委托不能返回“{0}”类型</target>
        <note />
      </trans-unit>
      <trans-unit id="ERR_CompileCancelled">
        <source>Compilation cancelled by user</source>
        <target state="translated">编译被用户取消</target>
        <note />
      </trans-unit>
      <trans-unit id="ERR_MethodArgCantBeRefAny">
        <source>Cannot make reference to variable of type '{0}'</source>
        <target state="translated">无法引用类型为“{0}”的变量</target>
        <note />
      </trans-unit>
      <trans-unit id="ERR_AssgReadonlyLocal">
        <source>Cannot assign to '{0}' because it is read-only</source>
        <target state="translated">无法为“{0}”赋值，因为它是只读的</target>
        <note />
      </trans-unit>
      <trans-unit id="ERR_RefReadonlyLocal">
        <source>Cannot use '{0}' as a ref or out value because it is read-only</source>
        <target state="translated">“{0}”是只读的，无法用作 ref 或 out 值</target>
        <note />
      </trans-unit>
      <trans-unit id="ERR_CantUseRequiredAttribute">
        <source>The RequiredAttribute attribute is not permitted on C# types</source>
        <target state="translated">C# 类型上不允许有 RequiredAttribute 特性</target>
        <note />
      </trans-unit>
      <trans-unit id="ERR_NoModifiersOnAccessor">
        <source>Modifiers cannot be placed on event accessor declarations</source>
        <target state="translated">修饰符不能放置在事件访问器声明上</target>
        <note />
      </trans-unit>
      <trans-unit id="ERR_ParamsCantBeWithModifier">
        <source>The params parameter cannot be declared as {0}</source>
        <target state="translated">params 参数不能声明为 {0}</target>
        <note />
      </trans-unit>
      <trans-unit id="ERR_ReturnNotLValue">
        <source>Cannot modify the return value of '{0}' because it is not a variable</source>
        <target state="translated">无法修改“{0}”的返回值，因为它不是变量</target>
        <note />
      </trans-unit>
      <trans-unit id="ERR_MissingCoClass">
        <source>The managed coclass wrapper class '{0}' for interface '{1}' cannot be found (are you missing an assembly reference?)</source>
        <target state="translated">无法找到接口“{1}”的托管组件类包装器类“{0}”(是否缺少程序集引用?)</target>
        <note />
      </trans-unit>
      <trans-unit id="ERR_AmbiguousAttribute">
        <source>'{0}' is ambiguous between '{1}' and '{2}'; use either '@{0}' or '{0}Attribute'</source>
        <target state="translated">'“{0}”在“{1}”和“{2}”之间不明确；请使用“@{0}”或“{0}Attribute”</target>
        <note />
      </trans-unit>
      <trans-unit id="ERR_BadArgExtraRef">
        <source>Argument {0} may not be passed with the '{1}' keyword</source>
        <target state="translated">参数 {0} 不可与关键字“{1}”一起传递</target>
        <note />
      </trans-unit>
      <trans-unit id="WRN_CmdOptionConflictsSource">
        <source>Option '{0}' overrides attribute '{1}' given in a source file or added module</source>
        <target state="translated">选项“{0}”重写源文件或添加的模块中给出的特性“{1}”</target>
        <note />
      </trans-unit>
      <trans-unit id="WRN_CmdOptionConflictsSource_Title">
        <source>Option overrides attribute given in a source file or added module</source>
        <target state="translated">选项重写源文件或添加的模块中给出的特性</target>
        <note />
      </trans-unit>
      <trans-unit id="WRN_CmdOptionConflictsSource_Description">
        <source>This warning occurs if the assembly attributes AssemblyKeyFileAttribute or AssemblyKeyNameAttribute found in source conflict with the /keyfile or /keycontainer command line option or key file name or key container specified in the Project Properties.</source>
        <target state="translated">如果源中出现的程序集特性 AssemblyKeyFileAttribute 或 AssemblyKeyNameAttribute 与 /keyfile 或 /keycontainer 命令行选项或是“项目属性”中指定的密钥文件名或密钥容器冲突，则会出现此警告。</target>
        <note />
      </trans-unit>
      <trans-unit id="ERR_BadCompatMode">
        <source>Invalid option '{0}' for /langversion. Use '/langversion:?' to list supported values.</source>
        <target state="translated">/langversion 的选项“{0}”无效。使用 "/langversion:?" 列出支持的值。</target>
        <note />
      </trans-unit>
      <trans-unit id="ERR_DelegateOnConditional">
        <source>Cannot create delegate with '{0}' because it or a method it overrides has a Conditional attribute</source>
        <target state="translated">无法用“{0}”创建委托，因为它或它重写的方法具有 Conditional 特性</target>
        <note />
      </trans-unit>
      <trans-unit id="ERR_CantMakeTempFile">
        <source>Cannot create temporary file -- {0}</source>
        <target state="translated">无法创建临时文件 -- {0}</target>
        <note />
      </trans-unit>
      <trans-unit id="ERR_BadArgRef">
        <source>Argument {0} must be passed with the '{1}' keyword</source>
        <target state="translated">参数 {0} 必须与关键字“{1}”一起传递</target>
        <note />
      </trans-unit>
      <trans-unit id="ERR_YieldInAnonMeth">
        <source>The yield statement cannot be used inside an anonymous method or lambda expression</source>
        <target state="translated">不能在匿名方法或 lambda 表达式内使用 yield 语句</target>
        <note />
      </trans-unit>
      <trans-unit id="ERR_ReturnInIterator">
        <source>Cannot return a value from an iterator. Use the yield return statement to return a value, or yield break to end the iteration.</source>
        <target state="translated">无法从迭代器返回值。请使用 yield return 语句返回值，或使用 yield break 语句结束迭代。</target>
        <note />
      </trans-unit>
      <trans-unit id="ERR_BadIteratorArgType">
        <source>Iterators cannot have ref, in or out parameters</source>
        <target state="translated">迭代器不能有 ref、in 或 out 参数</target>
        <note />
      </trans-unit>
      <trans-unit id="ERR_BadIteratorReturn">
        <source>The body of '{0}' cannot be an iterator block because '{1}' is not an iterator interface type</source>
        <target state="translated">“{1}”不是迭代器接口类型，因此“{0}”体不能是迭代器块</target>
        <note />
      </trans-unit>
      <trans-unit id="ERR_BadYieldInFinally">
        <source>Cannot yield in the body of a finally clause</source>
        <target state="translated">无法在 finally 子句体中生成</target>
        <note />
      </trans-unit>
      <trans-unit id="ERR_BadYieldInTryOfCatch">
        <source>Cannot yield a value in the body of a try block with a catch clause</source>
        <target state="translated">无法在包含 catch 子句的 Try 块体中生成值</target>
        <note />
      </trans-unit>
      <trans-unit id="ERR_EmptyYield">
        <source>Expression expected after yield return</source>
        <target state="translated">yield return 之后应为表达式</target>
        <note />
      </trans-unit>
      <trans-unit id="ERR_AnonDelegateCantUse">
        <source>Cannot use ref, out, or in parameter '{0}' inside an anonymous method, lambda expression, query expression, or local function</source>
        <target state="translated">不能在匿名方法、lambda 表达式、查询表达式或本地函数中使用 ref、out 或 in 参数“{0}”</target>
        <note />
      </trans-unit>
      <trans-unit id="ERR_IllegalInnerUnsafe">
        <source>Unsafe code may not appear in iterators</source>
        <target state="translated">迭代器中不能出现不安全的代码</target>
        <note />
      </trans-unit>
      <trans-unit id="ERR_BadYieldInCatch">
        <source>Cannot yield a value in the body of a catch clause</source>
        <target state="translated">无法在 catch 子句体中生成值</target>
        <note />
      </trans-unit>
      <trans-unit id="ERR_BadDelegateLeave">
        <source>Control cannot leave the body of an anonymous method or lambda expression</source>
        <target state="translated">控制不能离开匿名方法体或 lambda 表达式体</target>
        <note />
      </trans-unit>
      <trans-unit id="WRN_IllegalPragma">
        <source>Unrecognized #pragma directive</source>
        <target state="translated">无法识别的 #pragma 指令</target>
        <note />
      </trans-unit>
      <trans-unit id="WRN_IllegalPragma_Title">
        <source>Unrecognized #pragma directive</source>
        <target state="translated">无法识别的 #pragma 指令</target>
        <note />
      </trans-unit>
      <trans-unit id="WRN_IllegalPPWarning">
        <source>Expected disable or restore</source>
        <target state="translated">应为 disable 或 restore</target>
        <note />
      </trans-unit>
      <trans-unit id="WRN_IllegalPPWarning_Title">
        <source>Expected disable or restore after #pragma warning</source>
        <target state="translated">#pragma 警告后应为 disable 或 restore</target>
        <note />
      </trans-unit>
      <trans-unit id="WRN_BadRestoreNumber">
        <source>Cannot restore warning 'CS{0}' because it was disabled globally</source>
        <target state="translated">“CS{0}”警告已被全局禁用，无法还原</target>
        <note />
      </trans-unit>
      <trans-unit id="WRN_BadRestoreNumber_Title">
        <source>Cannot restore warning because it was disabled globally</source>
        <target state="translated">警告已全局禁用，无法还原</target>
        <note />
      </trans-unit>
      <trans-unit id="ERR_VarargsIterator">
        <source>__arglist is not allowed in the parameter list of iterators</source>
        <target state="translated">迭代器的参数列表中不允许有 __arglist</target>
        <note />
      </trans-unit>
      <trans-unit id="ERR_UnsafeIteratorArgType">
        <source>Iterators cannot have unsafe parameters or yield types</source>
        <target state="translated">迭代器不能有不安全的参数或 yield 类型</target>
        <note />
      </trans-unit>
      <trans-unit id="ERR_BadCoClassSig">
        <source>The managed coclass wrapper class signature '{0}' for interface '{1}' is not a valid class name signature</source>
        <target state="translated">接口“{1}”的托管组件类包装器类签名“{0}”不是有效的类名签名</target>
        <note />
      </trans-unit>
      <trans-unit id="ERR_MultipleIEnumOfT">
        <source>foreach statement cannot operate on variables of type '{0}' because it implements multiple instantiations of '{1}'; try casting to a specific interface instantiation</source>
        <target state="translated">foreach 语句实现“{1}”的多个实例化，因此不能在“{0}”类型的变量上运行；请尝试强制转换到特定的接口实例化</target>
        <note />
      </trans-unit>
      <trans-unit id="ERR_FixedDimsRequired">
        <source>A fixed size buffer field must have the array size specifier after the field name</source>
        <target state="translated">固定大小缓冲区字段的字段名称后必须带有数组大小说明符</target>
        <note />
      </trans-unit>
      <trans-unit id="ERR_FixedNotInStruct">
        <source>Fixed size buffer fields may only be members of structs</source>
        <target state="translated">固定大小缓冲区字段只能是结构的成员</target>
        <note />
      </trans-unit>
      <trans-unit id="ERR_AnonymousReturnExpected">
        <source>Not all code paths return a value in {0} of type '{1}'</source>
        <target state="translated">在类型“{1}”的“{0}”中，并不是所有代码路径都返回值</target>
        <note />
      </trans-unit>
      <trans-unit id="WRN_NonECMAFeature">
        <source>Feature '{0}' is not part of the standardized ISO C# language specification, and may not be accepted by other compilers</source>
        <target state="translated">功能“{0}”不是标准化 ISO C# 语言规范的一部分，其他编译器可能不接受它</target>
        <note />
      </trans-unit>
      <trans-unit id="WRN_NonECMAFeature_Title">
        <source>Feature is not part of the standardized ISO C# language specification, and may not be accepted by other compilers</source>
        <target state="translated">功能不是标准化 ISO C# 语言规范的一部分，其他编译器可能不接受它</target>
        <note />
      </trans-unit>
      <trans-unit id="ERR_ExpectedVerbatimLiteral">
        <source>Keyword, identifier, or string expected after verbatim specifier: @</source>
        <target state="translated">原义说明符 @ 之后应为关键字、标识符或字符串@</target>
        <note />
      </trans-unit>
      <trans-unit id="ERR_RefReadonly">
        <source>A readonly field cannot be used as a ref or out value (except in a constructor)</source>
        <target state="translated">无法将只读字段用作 ref 或 out 值(构造函数中除外)</target>
        <note />
      </trans-unit>
      <trans-unit id="ERR_RefReadonly2">
        <source>Members of readonly field '{0}' cannot be used as a ref or out value (except in a constructor)</source>
        <target state="translated">无法将只读字段“{0}”的成员用作 ref 或 out 值(构造函数中除外)</target>
        <note />
      </trans-unit>
      <trans-unit id="ERR_AssgReadonly">
        <source>A readonly field cannot be assigned to (except in a constructor or a variable initializer)</source>
        <target state="translated">无法对只读的字段赋值(构造函数或变量初始值指定项中除外)</target>
        <note />
      </trans-unit>
      <trans-unit id="ERR_AssgReadonly2">
        <source>Members of readonly field '{0}' cannot be modified (except in a constructor or a variable initializer)</source>
        <target state="translated">无法修改只读字段“{0}”的成员(在构造函数或变量初始值设定项中除外)</target>
        <note />
      </trans-unit>
      <trans-unit id="ERR_RefReadonlyNotField">
        <source>Cannot use {0} '{1}' as a ref or out value because it is a readonly variable</source>
        <target state="translated">不能将 {0} '{1}' 作为 ref 或 out 值使用，因为它是只读变量</target>
        <note />
      </trans-unit>
      <trans-unit id="ERR_RefReadonlyNotField2">
        <source>Members of {0} '{1}' cannot be used as a ref or out value because it is a readonly variable</source>
        <target state="translated">{0} '{1}' 的成员不能作为 ref 或 out 值使用，因为它是只读变量</target>
        <note />
      </trans-unit>
      <trans-unit id="ERR_AssignReadonlyNotField">
        <source>Cannot assign to {0} '{1}' because it is a readonly variable</source>
        <target state="translated">无法分配到 {0} '{1}' ，因为它是只读变量</target>
        <note />
      </trans-unit>
      <trans-unit id="ERR_AssignReadonlyNotField2">
        <source>Cannot assign to a member of {0} '{1}' because it is a readonly variable</source>
        <target state="translated">不能分配到 {0} '{1}' 的成员，因为它是只读变量</target>
        <note />
      </trans-unit>
      <trans-unit id="ERR_RefReturnReadonlyNotField">
        <source>Cannot return {0} '{1}' by writable reference because it is a readonly variable</source>
        <target state="translated">不能通过可写的引用返回 {0} '{1}'，因为它是只读变量</target>
        <note />
      </trans-unit>
      <trans-unit id="ERR_RefReturnReadonlyNotField2">
        <source>Members of {0} '{1}' cannot be returned by writable reference because it is a readonly variable</source>
        <target state="translated">不能通过可写的引用返回 {0} '{1}' 的成员，因为它是只读变量</target>
        <note />
      </trans-unit>
      <trans-unit id="ERR_AssgReadonlyStatic2">
        <source>Fields of static readonly field '{0}' cannot be assigned to (except in a static constructor or a variable initializer)</source>
        <target state="translated">无法为静态只读字段“{0}”的字段赋值(在静态构造函数或变量初始值设定项中除外)</target>
        <note />
      </trans-unit>
      <trans-unit id="ERR_RefReadonlyStatic2">
        <source>Fields of static readonly field '{0}' cannot be used as a ref or out value (except in a static constructor)</source>
        <target state="translated">无法将静态只读字段“{0}”的字段用作 ref 或 out 值(静态构造函数中除外)</target>
        <note />
      </trans-unit>
      <trans-unit id="ERR_AssgReadonlyLocal2Cause">
        <source>Cannot modify members of '{0}' because it is a '{1}'</source>
        <target state="translated">“{0}”是一个“{1}”，因此无法修改其成员</target>
        <note />
      </trans-unit>
      <trans-unit id="ERR_RefReadonlyLocal2Cause">
        <source>Cannot use fields of '{0}' as a ref or out value because it is a '{1}'</source>
        <target state="translated">“{0}”是一个“{1}”，其字段不能用作 ref 或 out 值</target>
        <note />
      </trans-unit>
      <trans-unit id="ERR_AssgReadonlyLocalCause">
        <source>Cannot assign to '{0}' because it is a '{1}'</source>
        <target state="translated">无法为“{0}”赋值，因为它是“{1}”</target>
        <note />
      </trans-unit>
      <trans-unit id="ERR_RefReadonlyLocalCause">
        <source>Cannot use '{0}' as a ref or out value because it is a '{1}'</source>
        <target state="translated">“{0}”是一个“{1}”，无法用作 ref 或 out 值</target>
        <note />
      </trans-unit>
      <trans-unit id="WRN_ErrorOverride">
        <source>{0}. See also error CS{1}.</source>
        <target state="translated">{0}。另请参见错误 CS{1}。</target>
        <note />
      </trans-unit>
      <trans-unit id="WRN_ErrorOverride_Title">
        <source>Warning is overriding an error</source>
        <target state="translated">警告正在重写错误</target>
        <note />
      </trans-unit>
      <trans-unit id="WRN_ErrorOverride_Description">
        <source>The compiler emits this warning when it overrides an error with a warning. For information about the problem, search for the error code mentioned.</source>
        <target state="translated">编译器在将错误重写为警告时发出此警告。有关该问题的信息，请搜索提到的错误代码。</target>
        <note />
      </trans-unit>
      <trans-unit id="ERR_AnonMethToNonDel">
        <source>Cannot convert {0} to type '{1}' because it is not a delegate type</source>
        <target state="translated">无法将 {0} 转换为类型“{1}”，原因是它不是委托类型</target>
        <note />
      </trans-unit>
      <trans-unit id="ERR_CantConvAnonMethParams">
        <source>Cannot convert {0} to type '{1}' because the parameter types do not match the delegate parameter types</source>
        <target state="translated">无法将 {0} 转换为类型“{1}”，原因是参数类型与委托参数类型不匹配</target>
        <note />
      </trans-unit>
      <trans-unit id="ERR_CantConvAnonMethReturns">
        <source>Cannot convert {0} to intended delegate type because some of the return types in the block are not implicitly convertible to the delegate return type</source>
        <target state="translated">无法将 {0} 转换为预期委托类型，因为块中的某些返回类型不可隐式转换为委托返回类型</target>
        <note />
      </trans-unit>
      <trans-unit id="ERR_BadAsyncReturnExpression">
        <source>Since this is an async method, the return expression must be of type '{0}' rather than 'Task&lt;{0}&gt;'</source>
        <target state="translated">这是一个异步方法，因此返回表达式的类型必须为“{0}”而不是“Task&lt;{0}&gt;”</target>
        <note />
      </trans-unit>
      <trans-unit id="ERR_CantConvAsyncAnonFuncReturns">
        <source>Cannot convert async {0} to delegate type '{1}'. An async {0} may return void, Task or Task&lt;T&gt;, none of which are convertible to '{1}'.</source>
        <target state="translated">无法将异步 {0} 转换为委托类型“{1}”。异步 {0} 可能会返回 void、Task 或 Task&lt;T&gt;，这些都不可转换为“{1}”。</target>
        <note />
      </trans-unit>
      <trans-unit id="ERR_IllegalFixedType">
        <source>Fixed size buffer type must be one of the following: bool, byte, short, int, long, char, sbyte, ushort, uint, ulong, float or double</source>
        <target state="translated">固定大小的缓冲区类型必须为下列类型之一: bool、byte、short、int、long、char、sbyte、ushort、uint、ulong、float 或 double</target>
        <note />
      </trans-unit>
      <trans-unit id="ERR_FixedOverflow">
        <source>Fixed size buffer of length {0} and type '{1}' is too big</source>
        <target state="translated">长度为 {0}、类型为“{1}”的固定大小缓冲区太大</target>
        <note />
      </trans-unit>
      <trans-unit id="ERR_InvalidFixedArraySize">
        <source>Fixed size buffers must have a length greater than zero</source>
        <target state="translated">固定大小缓冲区的长度必须大于零</target>
        <note />
      </trans-unit>
      <trans-unit id="ERR_FixedBufferNotFixed">
        <source>You cannot use fixed size buffers contained in unfixed expressions. Try using the fixed statement.</source>
        <target state="translated">不能使用非固定表达式中包含的固定大小缓冲区。请尝试使用 fixed 语句。</target>
        <note />
      </trans-unit>
      <trans-unit id="ERR_AttributeNotOnAccessor">
        <source>Attribute '{0}' is not valid on property or event accessors. It is only valid on '{1}' declarations.</source>
        <target state="translated">特性“{0}”对属性或事件访问器无效。它仅对“{1}”声明有效。</target>
        <note />
      </trans-unit>
      <trans-unit id="WRN_InvalidSearchPathDir">
        <source>Invalid search path '{0}' specified in '{1}' -- '{2}'</source>
        <target state="translated">“{1}”中指定的搜索路径“{0}”无效 --“{2}”</target>
        <note />
      </trans-unit>
      <trans-unit id="WRN_InvalidSearchPathDir_Title">
        <source>Invalid search path specified</source>
        <target state="translated">指定的搜索路径无效</target>
        <note />
      </trans-unit>
      <trans-unit id="ERR_IllegalVarArgs">
        <source>__arglist is not valid in this context</source>
        <target state="translated">__arglist 在此上下文中无效</target>
        <note />
      </trans-unit>
      <trans-unit id="ERR_IllegalParams">
        <source>params is not valid in this context</source>
        <target state="translated">params 在此上下文中无效</target>
        <note />
      </trans-unit>
      <trans-unit id="ERR_BadModifiersOnNamespace">
        <source>A namespace declaration cannot have modifiers or attributes</source>
        <target state="translated">命名空间声明不能有修饰符或特性</target>
        <note />
      </trans-unit>
      <trans-unit id="ERR_BadPlatformType">
        <source>Invalid option '{0}' for /platform; must be anycpu, x86, Itanium, arm, arm64 or x64</source>
        <target state="translated">选项“{0}”对 /platform 无效；必须是 anycpu、x86、Itanium、arm、arm64 或 x64</target>
        <note />
      </trans-unit>
      <trans-unit id="ERR_ThisStructNotInAnonMeth">
        <source>Anonymous methods, lambda expressions, and query expressions inside structs cannot access instance members of 'this'. Consider copying 'this' to a local variable outside the anonymous method, lambda expression or query expression and using the local instead.</source>
        <target state="translated">结构内部的匿名方法、lambda 表达式和查询表达式无法访问 "this" 的实例成员。请考虑将 "this" 复制到匿名方法、lambda 表达式或查询表达式外部的某个局部变量并改用该局部变量。</target>
        <note />
      </trans-unit>
      <trans-unit id="ERR_NoConvToIDisp">
        <source>'{0}': type used in a using statement must be implicitly convertible to 'System.IDisposable'</source>
        <target state="translated">'“{0}”: using 语句中使用的类型必须可隐式转换为“System.IDisposable”</target>
        <note />
      </trans-unit>
      <trans-unit id="ERR_BadParamRef">
        <source>Parameter {0} must be declared with the '{1}' keyword</source>
        <target state="translated">参数 {0} 必须使用“{1}”关键字进行声明</target>
        <note />
      </trans-unit>
      <trans-unit id="ERR_BadParamExtraRef">
        <source>Parameter {0} should not be declared with the '{1}' keyword</source>
        <target state="translated">参数 {0} 不应使用“{1}”关键字进行声明</target>
        <note />
      </trans-unit>
      <trans-unit id="ERR_BadParamType">
        <source>Parameter {0} is declared as type '{1}{2}' but should be '{3}{4}'</source>
        <target state="translated">参数 {0} 声明为类型“{1}{2}”，但它应为“{3}{4}”</target>
        <note />
      </trans-unit>
      <trans-unit id="ERR_BadExternIdentifier">
        <source>Invalid extern alias for '/reference'; '{0}' is not a valid identifier</source>
        <target state="translated">“/reference”的外部别名无效；“{0}”不是有效的标识符</target>
        <note />
      </trans-unit>
      <trans-unit id="ERR_AliasMissingFile">
        <source>Invalid reference alias option: '{0}=' -- missing filename</source>
        <target state="translated">无效的引用别名选项:“{0}=”-- 缺少文件名</target>
        <note />
      </trans-unit>
      <trans-unit id="ERR_GlobalExternAlias">
        <source>You cannot redefine the global extern alias</source>
        <target state="translated">不能重新定义全局外部别名</target>
        <note />
      </trans-unit>
      <trans-unit id="ERR_MissingTypeInSource">
        <source>Reference to type '{0}' claims it is defined in this assembly, but it is not defined in source or any added modules</source>
        <target state="translated">对类型“{0}”的引用声称在此程序集中定义了该类型，但源代码或任何添加的模块中并未定义该类型</target>
        <note />
      </trans-unit>
      <trans-unit id="ERR_MissingTypeInAssembly">
        <source>Reference to type '{0}' claims it is defined in '{1}', but it could not be found</source>
        <target state="translated">对类型“{0}”的引用声称该类型是在“{1}”中定义的，但未能找到</target>
        <note />
      </trans-unit>
      <trans-unit id="WRN_MultiplePredefTypes">
        <source>The predefined type '{0}' is defined in multiple assemblies in the global alias; using definition from '{1}'</source>
        <target state="translated">预定义类型“{0}”是在全局别名的多个程序集中定义的；将使用“{1}”中的定义</target>
        <note />
      </trans-unit>
      <trans-unit id="WRN_MultiplePredefTypes_Title">
        <source>Predefined type is defined in multiple assemblies in the global alias</source>
        <target state="translated">预定义类型是在全局别名的多个程序集中定义的</target>
        <note />
      </trans-unit>
      <trans-unit id="WRN_MultiplePredefTypes_Description">
        <source>This error occurs when a predefined system type such as System.Int32 is found in two assemblies. One way this can happen is if you are referencing mscorlib or System.Runtime.dll from two different places, such as trying to run two versions of the .NET Framework side-by-side.</source>
        <target state="translated">在两个程序集中找到预定义系统类型(如 System.Int32)时会发生此错误。可能发生这种情况的一种方式是从两个不同位置引用 mscorlib 或 System.Runtime.dll (如尝试并行运行两个版本的 .NET Framework)。</target>
        <note />
      </trans-unit>
      <trans-unit id="ERR_LocalCantBeFixedAndHoisted">
        <source>Local '{0}' or its members cannot have their address taken and be used inside an anonymous method or lambda expression</source>
        <target state="translated">局部变量“{0}”或其成员的地址不能用作匿名方法的参数，也不能在匿名方法或 lambda 表达式内部使用</target>
        <note />
      </trans-unit>
      <trans-unit id="WRN_TooManyLinesForDebugger">
        <source>Source file has exceeded the limit of 16,707,565 lines representable in the PDB; debug information will be incorrect</source>
        <target state="translated">源文件已超过在 PDB 中可表示的 16,707,565 行的限制；调试信息将不正确</target>
        <note />
      </trans-unit>
      <trans-unit id="WRN_TooManyLinesForDebugger_Title">
        <source>Source file has exceeded the limit of 16,707,565 lines representable in the PDB; debug information will be incorrect</source>
        <target state="translated">源文件已超过在 PDB 中可表示的 16,707,565 行的限制；调试信息将不正确</target>
        <note />
      </trans-unit>
      <trans-unit id="ERR_CantConvAnonMethNoParams">
        <source>Cannot convert anonymous method block without a parameter list to delegate type '{0}' because it has one or more out parameters</source>
        <target state="translated">无法将不含参数列表的匿名方法块转换为委托类型“{0}”，原因是该方法块具有一个或多个 out 参数</target>
        <note />
      </trans-unit>
      <trans-unit id="ERR_ConditionalOnNonAttributeClass">
        <source>Attribute '{0}' is only valid on methods or attribute classes</source>
        <target state="translated">特性“{0}”仅对方法或特性类有效</target>
        <note />
      </trans-unit>
      <trans-unit id="WRN_CallOnNonAgileField">
        <source>Accessing a member on '{0}' may cause a runtime exception because it is a field of a marshal-by-reference class</source>
        <target state="translated">由于“{0}”是引用封送类的字段，访问上面的成员可能导致运行时异常</target>
        <note />
      </trans-unit>
      <trans-unit id="WRN_CallOnNonAgileField_Title">
        <source>Accessing a member on a field of a marshal-by-reference class may cause a runtime exception</source>
        <target state="translated">访问引用封送类的字段上的成员可能导致运行时异常</target>
        <note />
      </trans-unit>
      <trans-unit id="WRN_CallOnNonAgileField_Description">
        <source>This warning occurs when you try to call a method, property, or indexer on a member of a class that derives from MarshalByRefObject, and the member is a value type. Objects that inherit from MarshalByRefObject are typically intended to be marshaled by reference across an application domain. If any code ever attempts to directly access the value-type member of such an object across an application domain, a runtime exception will occur. To resolve the warning, first copy the member into a local variable and call the method on that variable.</source>
        <target state="translated">尝试对从 MarshalByRefObject 派生的类的成员调用方法、属性或索引器，并且成员具有值类型时，会出现此警告。从 MarshalByRefObject 继承的对象通常旨在跨应用程序域进行引用封送。如果任何代码尝试跨应用程序域直接访问这样一个对象的值类型成员，则会出现运行时异常。要解决该警告，请先将成员复制到本地变量中，然后对该变量调用方法。</target>
        <note />
      </trans-unit>
      <trans-unit id="WRN_BadWarningNumber">
        <source>'{0}' is not a valid warning number</source>
        <target state="translated">'“{0}”不是有效的警告编号</target>
        <note />
      </trans-unit>
      <trans-unit id="WRN_BadWarningNumber_Title">
        <source>Not a valid warning number</source>
        <target state="translated">不是有效警告编号</target>
        <note />
      </trans-unit>
      <trans-unit id="WRN_BadWarningNumber_Description">
        <source>A number that was passed to the #pragma warning preprocessor directive was not a valid warning number. Verify that the number represents a warning, not an error.</source>
        <target state="translated">传递到 #pragma 警告预处理器指令的编号不是有效的警告编号。验证该编号是否表示警告而不是错误。</target>
        <note />
      </trans-unit>
      <trans-unit id="WRN_InvalidNumber">
        <source>Invalid number</source>
        <target state="translated">无效数字</target>
        <note />
      </trans-unit>
      <trans-unit id="WRN_InvalidNumber_Title">
        <source>Invalid number</source>
        <target state="translated">无效数字</target>
        <note />
      </trans-unit>
      <trans-unit id="WRN_FileNameTooLong">
        <source>Invalid filename specified for preprocessor directive. Filename is too long or not a valid filename.</source>
        <target state="translated">为预处理器指令指定的文件名无效。文件名太长或者是无效的文件名。</target>
        <note />
      </trans-unit>
      <trans-unit id="WRN_FileNameTooLong_Title">
        <source>Invalid filename specified for preprocessor directive</source>
        <target state="translated">为预处理器指令指定的文件名无效</target>
        <note />
      </trans-unit>
      <trans-unit id="WRN_IllegalPPChecksum">
        <source>Invalid #pragma checksum syntax; should be #pragma checksum "filename" "{XXXXXXXX-XXXX-XXXX-XXXX-XXXXXXXXXXXX}" "XXXX..."</source>
        <target state="translated">无效的 #pragma checksum 语法；应为 #pragma checksum "filename" "{XXXXXXXX-XXXX-XXXX-XXXX-XXXXXXXXXXXX}" "XXXX..."</target>
        <note />
      </trans-unit>
      <trans-unit id="WRN_IllegalPPChecksum_Title">
        <source>Invalid #pragma checksum syntax</source>
        <target state="translated">#pragma checksum 语法无效</target>
        <note />
      </trans-unit>
      <trans-unit id="WRN_EndOfPPLineExpected">
        <source>Single-line comment or end-of-line expected</source>
        <target state="translated">应输入单行注释或行尾</target>
        <note />
      </trans-unit>
      <trans-unit id="WRN_EndOfPPLineExpected_Title">
        <source>Single-line comment or end-of-line expected after #pragma directive</source>
        <target state="translated">#pragma 指令之后应是单行注释或行尾</target>
        <note />
      </trans-unit>
      <trans-unit id="WRN_ConflictingChecksum">
        <source>Different checksum values given for '{0}'</source>
        <target state="translated">为“{0}”提供了不同的校验和值</target>
        <note />
      </trans-unit>
      <trans-unit id="WRN_ConflictingChecksum_Title">
        <source>Different #pragma checksum values given</source>
        <target state="translated">提供了不同的 #pragma 校验和值</target>
        <note />
      </trans-unit>
      <trans-unit id="WRN_InvalidAssemblyName">
        <source>Assembly reference '{0}' is invalid and cannot be resolved</source>
        <target state="translated">程序集引用“{0}”无效，无法解析</target>
        <note />
      </trans-unit>
      <trans-unit id="WRN_InvalidAssemblyName_Title">
        <source>Assembly reference is invalid and cannot be resolved</source>
        <target state="translated">程序集引用无效，无法解析</target>
        <note />
      </trans-unit>
      <trans-unit id="WRN_InvalidAssemblyName_Description">
        <source>This warning indicates that an attribute, such as InternalsVisibleToAttribute, was not specified correctly.</source>
        <target state="translated">此警告指示特性(如 InternalsVisibleToAttribute)未正确指定。</target>
        <note />
      </trans-unit>
      <trans-unit id="WRN_UnifyReferenceMajMin">
        <source>Assuming assembly reference '{0}' used by '{1}' matches identity '{2}' of '{3}', you may need to supply runtime policy</source>
        <target state="translated">假定“{1}”使用的程序集引用“{0}”与“{3}”的标识“{2}”匹配，您可能需要提供运行时策略</target>
        <note />
      </trans-unit>
      <trans-unit id="WRN_UnifyReferenceMajMin_Title">
        <source>Assuming assembly reference matches identity</source>
        <target state="translated">假定程序集引用与标识匹配</target>
        <note />
      </trans-unit>
      <trans-unit id="WRN_UnifyReferenceMajMin_Description">
        <source>The two assemblies differ in release and/or version number. For unification to occur, you must specify directives in the application's .config file, and you must provide the correct strong name of an assembly.</source>
        <target state="translated">两个程序集的版本和/或版本号不同。为进行统一，必须在应用程序的 .config 文件中指定指令，并且必须提供程序集的正确强名称。</target>
        <note />
      </trans-unit>
      <trans-unit id="WRN_UnifyReferenceBldRev">
        <source>Assuming assembly reference '{0}' used by '{1}' matches identity '{2}' of '{3}', you may need to supply runtime policy</source>
        <target state="translated">假定“{1}”使用的程序集引用“{0}”与“{3}”的标识“{2}”匹配，您可能需要提供运行时策略</target>
        <note />
      </trans-unit>
      <trans-unit id="WRN_UnifyReferenceBldRev_Title">
        <source>Assuming assembly reference matches identity</source>
        <target state="translated">假定程序集引用与标识匹配</target>
        <note />
      </trans-unit>
      <trans-unit id="WRN_UnifyReferenceBldRev_Description">
        <source>The two assemblies differ in release and/or version number. For unification to occur, you must specify directives in the application's .config file, and you must provide the correct strong name of an assembly.</source>
        <target state="translated">两个程序集的版本和/或版本号不同。为进行统一，必须在应用程序的 .config 文件中指定指令，并且必须提供程序集的正确强名称。</target>
        <note />
      </trans-unit>
      <trans-unit id="ERR_DuplicateImport">
        <source>Multiple assemblies with equivalent identity have been imported: '{0}' and '{1}'. Remove one of the duplicate references.</source>
        <target state="translated">导入了具有等效标识的多个程序集:“{0}”和“{1}”。请删除重复引用之一。</target>
        <note />
      </trans-unit>
      <trans-unit id="ERR_DuplicateImportSimple">
        <source>An assembly with the same simple name '{0}' has already been imported. Try removing one of the references (e.g. '{1}') or sign them to enable side-by-side.</source>
        <target state="translated">已导入具有相同简单名称“{0}”的程序集。请尝试删除这些引用之一(例如“{1}”)，或对它们进行签名以并行启用。</target>
        <note />
      </trans-unit>
      <trans-unit id="ERR_AssemblyMatchBadVersion">
        <source>Assembly '{0}' with identity '{1}' uses '{2}' which has a higher version than referenced assembly '{3}' with identity '{4}'</source>
        <target state="translated">标识为“{1}”的程序集“{0}”所使用的“{2}”版本高于所引用的标识为“{4}”的程序集“{3}”</target>
        <note />
      </trans-unit>
      <trans-unit id="ERR_FixedNeedsLvalue">
        <source>Fixed size buffers can only be accessed through locals or fields</source>
        <target state="translated">只能通过局部变量或字段访问固定大小缓冲区</target>
        <note />
      </trans-unit>
      <trans-unit id="WRN_DuplicateTypeParamTag">
        <source>XML comment has a duplicate typeparam tag for '{0}'</source>
        <target state="translated">XML 注释中对“{0}”有重复的 typeparam 标记</target>
        <note />
      </trans-unit>
      <trans-unit id="WRN_DuplicateTypeParamTag_Title">
        <source>XML comment has a duplicate typeparam tag</source>
        <target state="translated">XML 注释中有重复的 typeparam 标记</target>
        <note />
      </trans-unit>
      <trans-unit id="WRN_UnmatchedTypeParamTag">
        <source>XML comment has a typeparam tag for '{0}', but there is no type parameter by that name</source>
        <target state="translated">XML 注释中有“{0}”的 typeparam 标记，但是没有该名称的类型参数</target>
        <note />
      </trans-unit>
      <trans-unit id="WRN_UnmatchedTypeParamTag_Title">
        <source>XML comment has a typeparam tag, but there is no type parameter by that name</source>
        <target state="translated">XML 注释中有 typeparam 标记，但是没有该名称的类型参数</target>
        <note />
      </trans-unit>
      <trans-unit id="WRN_UnmatchedTypeParamRefTag">
        <source>XML comment on '{1}' has a typeparamref tag for '{0}', but there is no type parameter by that name</source>
        <target state="translated">“{1}”上的 XML 注释中有“{0}”的 typeparamref 标记，但是没有该名称的类型参数</target>
        <note />
      </trans-unit>
      <trans-unit id="WRN_UnmatchedTypeParamRefTag_Title">
        <source>XML comment has a typeparamref tag, but there is no type parameter by that name</source>
        <target state="translated">XML 注释中有 typeparamref 标记，但是没有该名称的类型参数</target>
        <note />
      </trans-unit>
      <trans-unit id="WRN_MissingTypeParamTag">
        <source>Type parameter '{0}' has no matching typeparam tag in the XML comment on '{1}' (but other type parameters do)</source>
        <target state="translated">类型参数“{0}”在“{1}”的 XML 注释中没有匹配的 typeparam 标记(但其他类型参数有)</target>
        <note />
      </trans-unit>
      <trans-unit id="WRN_MissingTypeParamTag_Title">
        <source>Type parameter has no matching typeparam tag in the XML comment (but other type parameters do)</source>
        <target state="translated">类型参数在 XML 注释中没有匹配的 typeparam 标记(但其他类型参数有)</target>
        <note />
      </trans-unit>
      <trans-unit id="ERR_CantChangeTypeOnOverride">
        <source>'{0}': type must be '{2}' to match overridden member '{1}'</source>
        <target state="translated">'“{0}”: 类型必须是“{2}”才能与重写成员“{1}”匹配</target>
        <note />
      </trans-unit>
      <trans-unit id="ERR_DoNotUseFixedBufferAttr">
        <source>Do not use 'System.Runtime.CompilerServices.FixedBuffer' attribute. Use the 'fixed' field modifier instead.</source>
        <target state="translated">请不要使用 "System.Runtime.CompilerServices.FixedBuffer" 特性。请改用 "fixed" 字段修饰符。</target>
        <note />
      </trans-unit>
      <trans-unit id="WRN_AssignmentToSelf">
        <source>Assignment made to same variable; did you mean to assign something else?</source>
        <target state="translated">对同一变量进行赋值；是否希望对其他变量赋值?</target>
        <note />
      </trans-unit>
      <trans-unit id="WRN_AssignmentToSelf_Title">
        <source>Assignment made to same variable</source>
        <target state="translated">对同一变量进行了赋值</target>
        <note />
      </trans-unit>
      <trans-unit id="WRN_ComparisonToSelf">
        <source>Comparison made to same variable; did you mean to compare something else?</source>
        <target state="translated">对同一变量进行比较；是否希望比较其他变量?</target>
        <note />
      </trans-unit>
      <trans-unit id="WRN_ComparisonToSelf_Title">
        <source>Comparison made to same variable</source>
        <target state="translated">对同一变量进行了比较</target>
        <note />
      </trans-unit>
      <trans-unit id="ERR_CantOpenWin32Res">
        <source>Error opening Win32 resource file '{0}' -- '{1}'</source>
        <target state="translated">打开 Win32 资源文件“{0}”时出错 --“{1}”</target>
        <note />
      </trans-unit>
      <trans-unit id="WRN_DotOnDefault">
        <source>Expression will always cause a System.NullReferenceException because the default value of '{0}' is null</source>
        <target state="translated">由于“{0}”的默认值为 null，因此表达式总会导致 System.NullReferenceException</target>
        <note />
      </trans-unit>
      <trans-unit id="WRN_DotOnDefault_Title">
        <source>Expression will always cause a System.NullReferenceException because the type's default value is null</source>
        <target state="translated">由于类型的默认值为 null，因此表达式总会导致 System.NullReferenceException</target>
        <note />
      </trans-unit>
      <trans-unit id="ERR_NoMultipleInheritance">
        <source>Class '{0}' cannot have multiple base classes: '{1}' and '{2}'</source>
        <target state="translated">类“{0}”不能具有多个基类:“{1}”和“{2}”</target>
        <note />
      </trans-unit>
      <trans-unit id="ERR_BaseClassMustBeFirst">
        <source>Base class '{0}' must come before any interfaces</source>
        <target state="translated">基类“{0}”必须在任何接口之前</target>
        <note />
      </trans-unit>
      <trans-unit id="WRN_BadXMLRefTypeVar">
        <source>XML comment has cref attribute '{0}' that refers to a type parameter</source>
        <target state="translated">XML 注释中有引用类型参数的 cref 特性“{0}”</target>
        <note />
      </trans-unit>
      <trans-unit id="WRN_BadXMLRefTypeVar_Title">
        <source>XML comment has cref attribute that refers to a type parameter</source>
        <target state="translated">XML 注释中有引用类型参数的 cref 特性</target>
        <note />
      </trans-unit>
      <trans-unit id="ERR_FriendAssemblyBadArgs">
        <source>Friend assembly reference '{0}' is invalid. InternalsVisibleTo declarations cannot have a version, culture, public key token, or processor architecture specified.</source>
        <target state="translated">友元程序集引用“{0}”无效。不能在 InternalsVisibleTo 声明中指定版本、区域性、公钥标记或处理器架构。</target>
        <note />
      </trans-unit>
      <trans-unit id="ERR_FriendAssemblySNReq">
        <source>Friend assembly reference '{0}' is invalid. Strong-name signed assemblies must specify a public key in their InternalsVisibleTo declarations.</source>
        <target state="translated">友元程序集引用“{0}”无效。强名称签名的程序集必须在其 InternalsVisibleTo 声明中指定一个公钥。</target>
        <note />
      </trans-unit>
      <trans-unit id="ERR_DelegateOnNullable">
        <source>Cannot bind delegate to '{0}' because it is a member of 'System.Nullable&lt;T&gt;'</source>
        <target state="translated">无法将委托绑定到作为 "System.Nullable&lt;T&gt;" 成员的“{0}”</target>
        <note />
      </trans-unit>
      <trans-unit id="ERR_BadCtorArgCount">
        <source>'{0}' does not contain a constructor that takes {1} arguments</source>
        <target state="translated">'“{0}”不包含采用 {1} 个参数的构造函数</target>
        <note />
      </trans-unit>
      <trans-unit id="ERR_GlobalAttributesNotFirst">
        <source>Assembly and module attributes must precede all other elements defined in a file except using clauses and extern alias declarations</source>
        <target state="translated">程序集和模块特性必须位于文件中定义的所有其他元素之前(using 子句和外部别名声明除外)</target>
        <note />
      </trans-unit>
      <trans-unit id="ERR_ExpressionExpected">
        <source>Expected expression</source>
        <target state="translated">应为表达式</target>
        <note />
      </trans-unit>
      <trans-unit id="ERR_InvalidSubsystemVersion">
        <source>Invalid version {0} for /subsystemversion. The version must be 6.02 or greater for ARM or AppContainerExe, and 4.00 or greater otherwise</source>
        <target state="translated">版本 {0} 对于 /subsystemversion 无效。对于 ARM 或 AppContainerExe，此版本必须是 6.02 或更高，其他情况下必须为 4.00 或更高</target>
        <note />
      </trans-unit>
      <trans-unit id="ERR_InteropMethodWithBody">
        <source>Embedded interop method '{0}' contains a body.</source>
        <target state="translated">嵌入互操作方法“{0}”包含主体。</target>
        <note />
      </trans-unit>
      <trans-unit id="ERR_BadWarningLevel">
        <source>Warning level must be in the range 0-4</source>
        <target state="translated">警告等级必须在 0-4 的范围内</target>
        <note />
      </trans-unit>
      <trans-unit id="ERR_BadDebugType">
        <source>Invalid option '{0}' for /debug; must be 'portable', 'embedded', 'full' or 'pdbonly'</source>
        <target state="translated">用于 /debug 的选项“{0}”无效；选项必须是 "portable"、"embedded"、"full" 或 "pdbonly"</target>
        <note />
      </trans-unit>
      <trans-unit id="ERR_BadResourceVis">
        <source>Invalid option '{0}'; Resource visibility must be either 'public' or 'private'</source>
        <target state="translated">选项“{0}”无效；资源可见性必须是“public”或“private”</target>
        <note />
      </trans-unit>
      <trans-unit id="ERR_DefaultValueTypeMustMatch">
        <source>The type of the argument to the DefaultParameterValue attribute must match the parameter type</source>
        <target state="translated">DefaultParameterValue 特性的实参类型必须与形参类型匹配</target>
        <note />
      </trans-unit>
      <trans-unit id="ERR_DefaultValueBadValueType">
        <source>Argument of type '{0}' is not applicable for the DefaultParameterValue attribute</source>
        <target state="translated">“{0}”类型的参数不适用于 DefaultParameterValue 特性</target>
        <note />
      </trans-unit>
      <trans-unit id="ERR_MemberAlreadyInitialized">
        <source>Duplicate initialization of member '{0}'</source>
        <target state="translated">成员“{0}”的初始化重复</target>
        <note />
      </trans-unit>
      <trans-unit id="ERR_MemberCannotBeInitialized">
        <source>Member '{0}' cannot be initialized. It is not a field or property.</source>
        <target state="translated">成员“{0}”无法初始化。它不是字段或属性。</target>
        <note />
      </trans-unit>
      <trans-unit id="ERR_StaticMemberInObjectInitializer">
        <source>Static field or property '{0}' cannot be assigned in an object initializer</source>
        <target state="translated">无法在对象初始值设定项中为静态字段或属性“{0}”赋值</target>
        <note />
      </trans-unit>
      <trans-unit id="ERR_ReadonlyValueTypeInObjectInitializer">
        <source>Members of readonly field '{0}' of type '{1}' cannot be assigned with an object initializer because it is of a value type</source>
        <target state="translated">无法使用对象初始值设定项为类型为“{1}”的只读字段“{0}”的成员赋值，因为它是值类型</target>
        <note />
      </trans-unit>
      <trans-unit id="ERR_ValueTypePropertyInObjectInitializer">
        <source>Members of property '{0}' of type '{1}' cannot be assigned with an object initializer because it is of a value type</source>
        <target state="translated">无法使用对象初始值设定项为类型为“{1}”的属性“{0}”的成员赋值，因为它是值类型</target>
        <note />
      </trans-unit>
      <trans-unit id="ERR_UnsafeTypeInObjectCreation">
        <source>Unsafe type '{0}' cannot be used in object creation</source>
        <target state="translated">对象创建中不能使用不安全的类型“{0}”</target>
        <note />
      </trans-unit>
      <trans-unit id="ERR_EmptyElementInitializer">
        <source>Element initializer cannot be empty</source>
        <target state="translated">元素初始值设定项不能为空</target>
        <note />
      </trans-unit>
      <trans-unit id="ERR_InitializerAddHasWrongSignature">
        <source>The best overloaded method match for '{0}' has wrong signature for the initializer element. The initializable Add must be an accessible instance method.</source>
        <target state="translated">与“{0}”最匹配的重载方法具有对于初始值设定项元素而言错误的签名。可初始化的 Add 必须是可访问的实例方法。</target>
        <note />
      </trans-unit>
      <trans-unit id="ERR_CollectionInitRequiresIEnumerable">
        <source>Cannot initialize type '{0}' with a collection initializer because it does not implement 'System.Collections.IEnumerable'</source>
        <target state="translated">无法使用集合初始值设定项初始化类型“{0}”，原因是它不实现“System.Collections.IEnumerable”</target>
        <note />
      </trans-unit>
      <trans-unit id="ERR_CantSetWin32Manifest">
        <source>Error reading Win32 manifest file '{0}' -- '{1}'</source>
        <target state="translated">读取 Win32 清单文件“{0}”时出错 --“{1}”</target>
        <note />
      </trans-unit>
      <trans-unit id="WRN_CantHaveManifestForModule">
        <source>Ignoring /win32manifest for module because it only applies to assemblies</source>
        <target state="translated">对模块忽略 /win32manifest，因为它仅应用于程序集</target>
        <note />
      </trans-unit>
      <trans-unit id="WRN_CantHaveManifestForModule_Title">
        <source>Ignoring /win32manifest for module because it only applies to assemblies</source>
        <target state="translated">对模块忽略 /win32manifest，因为它仅应用于程序集</target>
        <note />
      </trans-unit>
      <trans-unit id="ERR_BadInstanceArgType">
        <source>'{0}' does not contain a definition for '{1}' and the best extension method overload '{2}' requires a receiver of type '{3}'</source>
        <target state="translated">'“{0}”不包含“{1}”的定义，并且最佳扩展方法重载“{2}”需要类型为“{3}”的接收器</target>
        <note />
      </trans-unit>
      <trans-unit id="ERR_QueryDuplicateRangeVariable">
        <source>The range variable '{0}' has already been declared</source>
        <target state="translated">已声明范围变量“{0}”</target>
        <note />
      </trans-unit>
      <trans-unit id="ERR_QueryRangeVariableOverrides">
        <source>The range variable '{0}' conflicts with a previous declaration of '{0}'</source>
        <target state="translated">范围变量“{0}”与“{0}”的以前声明冲突</target>
        <note />
      </trans-unit>
      <trans-unit id="ERR_QueryRangeVariableAssignedBadValue">
        <source>Cannot assign {0} to a range variable</source>
        <target state="translated">无法将 {0} 赋给范围变量</target>
        <note />
      </trans-unit>
      <trans-unit id="ERR_QueryNoProviderCastable">
        <source>Could not find an implementation of the query pattern for source type '{0}'.  '{1}' not found.  Consider explicitly specifying the type of the range variable '{2}'.</source>
        <target state="translated">未能找到源类型“{0}”的查询模式的实现。未找到“{1}”。请考虑显式指定范围变量“{2}”的类型。</target>
        <note />
      </trans-unit>
      <trans-unit id="ERR_QueryNoProviderStandard">
        <source>Could not find an implementation of the query pattern for source type '{0}'.  '{1}' not found.  Are you missing a reference to 'System.Core.dll' or a using directive for 'System.Linq'?</source>
        <target state="translated">未能找到源类型“{0}”的查询模式的实现。未找到“{1}”。是否缺少对“System.Core.dll”的引用，或者缺少针对“System.Linq”的 using 指令?</target>
        <note />
      </trans-unit>
      <trans-unit id="ERR_QueryNoProvider">
        <source>Could not find an implementation of the query pattern for source type '{0}'.  '{1}' not found.</source>
        <target state="translated">未能找到源类型“{0}”的查询模式的实现。未找到“{1}”。</target>
        <note />
      </trans-unit>
      <trans-unit id="ERR_QueryOuterKey">
        <source>The name '{0}' is not in scope on the left side of 'equals'.  Consider swapping the expressions on either side of 'equals'.</source>
        <target state="translated">名称“{0}”不在“equals”左侧的范围中。请考虑交换“equals”两侧的表达式。</target>
        <note />
      </trans-unit>
      <trans-unit id="ERR_QueryInnerKey">
        <source>The name '{0}' is not in scope on the right side of 'equals'.  Consider swapping the expressions on either side of 'equals'.</source>
        <target state="translated">名称“{0}”不在“equals”右侧的范围中。请考虑交换“equals”两侧的表达式。</target>
        <note />
      </trans-unit>
      <trans-unit id="ERR_QueryOutRefRangeVariable">
        <source>Cannot pass the range variable '{0}' as an out or ref parameter</source>
        <target state="translated">无法作为 out 或 ref 参数传递范围变量“{0}”</target>
        <note />
      </trans-unit>
      <trans-unit id="ERR_QueryMultipleProviders">
        <source>Multiple implementations of the query pattern were found for source type '{0}'.  Ambiguous call to '{1}'.</source>
        <target state="translated">找到源类型“{0}”的多个查询模式实现。对“{1}”的调用不明确。</target>
        <note />
      </trans-unit>
      <trans-unit id="ERR_QueryTypeInferenceFailedMulti">
        <source>The type of one of the expressions in the {0} clause is incorrect.  Type inference failed in the call to '{1}'.</source>
        <target state="translated">{0} 子句中其中一个表达式的类型不正确。在对“{1}”的调用中，类型推理失败。</target>
        <note />
      </trans-unit>
      <trans-unit id="ERR_QueryTypeInferenceFailed">
        <source>The type of the expression in the {0} clause is incorrect.  Type inference failed in the call to '{1}'.</source>
        <target state="translated">{0} 子句中的表达式的类型不正确。在对“{1}”的调用中，类型推理失败。</target>
        <note />
      </trans-unit>
      <trans-unit id="ERR_QueryTypeInferenceFailedSelectMany">
        <source>An expression of type '{0}' is not allowed in a subsequent from clause in a query expression with source type '{1}'.  Type inference failed in the call to '{2}'.</source>
        <target state="translated">在源类型为“{1}”的查询表达式中，不允许在后面的 from 子句中使用类型“{0}”的表达式。在对“{2}”的调用中，类型推理失败。</target>
        <note />
      </trans-unit>
      <trans-unit id="ERR_ExpressionTreeContainsPointerOp">
        <source>An expression tree may not contain an unsafe pointer operation</source>
        <target state="translated">表达式树不能包含不安全的指针操作</target>
        <note />
      </trans-unit>
      <trans-unit id="ERR_ExpressionTreeContainsAnonymousMethod">
        <source>An expression tree may not contain an anonymous method expression</source>
        <target state="translated">表达式树不能包含匿名方法表达式</target>
        <note />
      </trans-unit>
      <trans-unit id="ERR_AnonymousMethodToExpressionTree">
        <source>An anonymous method expression cannot be converted to an expression tree</source>
        <target state="translated">无法将匿名方法表达式转换为表达式树</target>
        <note />
      </trans-unit>
      <trans-unit id="ERR_QueryRangeVariableReadOnly">
        <source>Range variable '{0}' cannot be assigned to -- it is read only</source>
        <target state="translated">无法对范围变量“{0}”赋值 -- 它是只读的</target>
        <note />
      </trans-unit>
      <trans-unit id="ERR_QueryRangeVariableSameAsTypeParam">
        <source>The range variable '{0}' cannot have the same name as a method type parameter</source>
        <target state="translated">范围变量“{0}”的名称不能与方法类型参数相同</target>
        <note />
      </trans-unit>
      <trans-unit id="ERR_TypeVarNotFoundRangeVariable">
        <source>The contextual keyword 'var' cannot be used in a range variable declaration</source>
        <target state="translated">不能在范围变量声明中使用上下文关键字“var”</target>
        <note />
      </trans-unit>
      <trans-unit id="ERR_BadArgTypesForCollectionAdd">
        <source>The best overloaded Add method '{0}' for the collection initializer has some invalid arguments</source>
        <target state="translated">集合初始值设定项的最佳重载 Add 方法“{0}”具有一些无效参数</target>
        <note />
      </trans-unit>
      <trans-unit id="ERR_ByRefParameterInExpressionTree">
        <source>An expression tree lambda may not contain a ref, in or out parameter</source>
        <target state="translated">表达式树 lambda 不能包含 ref、in 或 out 参数</target>
        <note />
      </trans-unit>
      <trans-unit id="ERR_VarArgsInExpressionTree">
        <source>An expression tree lambda may not contain a method with variable arguments</source>
        <target state="translated">表达式树 lambda 不能包含具有变量参数的方法</target>
        <note />
      </trans-unit>
      <trans-unit id="ERR_MemGroupInExpressionTree">
        <source>An expression tree lambda may not contain a method group</source>
        <target state="translated">表达式树 lambda 不能包含方法组</target>
        <note />
      </trans-unit>
      <trans-unit id="ERR_InitializerAddHasParamModifiers">
        <source>The best overloaded method match '{0}' for the collection initializer element cannot be used. Collection initializer 'Add' methods cannot have ref or out parameters.</source>
        <target state="translated">无法使用集合初始值设定项元素的最佳重载方法匹配项“{0}”。集合初始值设定项 "Add" 方法不能具有 ref 或 out 参数。</target>
        <note />
      </trans-unit>
      <trans-unit id="ERR_NonInvocableMemberCalled">
        <source>Non-invocable member '{0}' cannot be used like a method.</source>
        <target state="translated">不可调用的成员“{0}”不能像方法一样使用。</target>
        <note />
      </trans-unit>
      <trans-unit id="WRN_MultipleRuntimeImplementationMatches">
        <source>Member '{0}' implements interface member '{1}' in type '{2}'. There are multiple matches for the interface member at run-time. It is implementation dependent which method will be called.</source>
        <target state="translated">成员“{0}”实现类型“{2}”中的接口成员“{1}”。在运行时该接口成员有多个匹配项。此实现取决于将要调用的方法。</target>
        <note />
      </trans-unit>
      <trans-unit id="WRN_MultipleRuntimeImplementationMatches_Title">
        <source>Member implements interface member with multiple matches at run-time</source>
        <target state="translated">成员在运行时使用多个匹配项实现接口成员</target>
        <note />
      </trans-unit>
      <trans-unit id="WRN_MultipleRuntimeImplementationMatches_Description">
        <source>This warning can be generated when two interface methods are differentiated only by whether a particular parameter is marked with ref or with out. It is best to change your code to avoid this warning because it is not obvious or guaranteed which method is called at runtime.

Although C# distinguishes between out and ref, the CLR sees them as the same. When deciding which method implements the interface, the CLR just picks one.

Give the compiler some way to differentiate the methods. For example, you can give them different names or provide an additional parameter on one of them.</source>
        <target state="translated">两个接口方法的唯一区别是特定参数是标记为 ref 还是 out 时，可能会生成此警告。最好更改代码以避免此警告，因为运行时调用的方法不明显或不受保证。

虽然 C# 可区分 out 和 ref，但是 CLR 会将它们视为相同的。 决定实现接口的方法时，CLR 只选取一个。

为编译器提供某种方式来区分方法。例如，可以为它们提供不同名称或对其中之一提供附加参数。</target>
        <note />
      </trans-unit>
      <trans-unit id="WRN_MultipleRuntimeOverrideMatches">
        <source>Member '{1}' overrides '{0}'. There are multiple override candidates at run-time. It is implementation dependent which method will be called.</source>
        <target state="translated">成员“{1}”重写“{0}”。在运行时有多个重写候选项。此实现取决于将要调用的方法。</target>
        <note />
      </trans-unit>
      <trans-unit id="WRN_MultipleRuntimeOverrideMatches_Title">
        <source>Member overrides base member with multiple override candidates at run-time</source>
        <target state="translated">成员在运行时使用多个重写候选项重写基成员</target>
        <note />
      </trans-unit>
      <trans-unit id="ERR_ObjectOrCollectionInitializerWithDelegateCreation">
        <source>Object and collection initializer expressions may not be applied to a delegate creation expression</source>
        <target state="translated">对象和集合初始值设定项表达式不能应用于委托创建表达式</target>
        <note />
      </trans-unit>
      <trans-unit id="ERR_InvalidConstantDeclarationType">
        <source>'{0}' is of type '{1}'. The type specified in a constant declaration must be sbyte, byte, short, ushort, int, uint, long, ulong, char, float, double, decimal, bool, string, an enum-type, or a reference-type.</source>
        <target state="translated">'“{0}”的类型为“{1}”。在常量声明中指定的类型必须为 sbyte、byte、short、ushort、int、uint、long、ulong、char、float、double、decimal、bool、string、枚举类型或引用类型。</target>
        <note />
      </trans-unit>
      <trans-unit id="ERR_FileNotFound">
        <source>Source file '{0}' could not be found.</source>
        <target state="translated">未能找到源文件“{0}”。</target>
        <note />
      </trans-unit>
      <trans-unit id="WRN_FileAlreadyIncluded">
        <source>Source file '{0}' specified multiple times</source>
        <target state="translated">源文件“{0}”指定了多次</target>
        <note />
      </trans-unit>
      <trans-unit id="WRN_FileAlreadyIncluded_Title">
        <source>Source file specified multiple times</source>
        <target state="translated">多次指定源文件</target>
        <note />
      </trans-unit>
      <trans-unit id="ERR_NoFileSpec">
        <source>Missing file specification for '{0}' option</source>
        <target state="translated">“{0}”选项缺少文件规范</target>
        <note />
      </trans-unit>
      <trans-unit id="ERR_SwitchNeedsString">
        <source>Command-line syntax error: Missing '{0}' for '{1}' option</source>
        <target state="translated">命令行语法错误:“{1}”选项缺少“{0}”</target>
        <note />
      </trans-unit>
      <trans-unit id="ERR_BadSwitch">
        <source>Unrecognized option: '{0}'</source>
        <target state="translated">无法识别的选项: “{0}”</target>
        <note />
      </trans-unit>
      <trans-unit id="WRN_NoSources">
        <source>No source files specified.</source>
        <target state="translated">未指定源文件。</target>
        <note />
      </trans-unit>
      <trans-unit id="WRN_NoSources_Title">
        <source>No source files specified</source>
        <target state="translated">未指定源文件</target>
        <note />
      </trans-unit>
      <trans-unit id="ERR_ExpectedSingleScript">
        <source>Expected a script (.csx file) but none specified</source>
        <target state="translated">需要一个脚本 (.csx file) 文件，但并未指定</target>
        <note />
      </trans-unit>
      <trans-unit id="ERR_OpenResponseFile">
        <source>Error opening response file '{0}'</source>
        <target state="translated">打开响应文件“{0}”时出错</target>
        <note />
      </trans-unit>
      <trans-unit id="ERR_CantOpenFileWrite">
        <source>Cannot open '{0}' for writing -- '{1}'</source>
        <target state="translated">无法打开“{0}”进行写入 --“{1}”</target>
        <note />
      </trans-unit>
      <trans-unit id="ERR_BadBaseNumber">
        <source>Invalid image base number '{0}'</source>
        <target state="translated">图像基数“{0}”无效</target>
        <note />
      </trans-unit>
      <trans-unit id="ERR_BinaryFile">
        <source>'{0}' is a binary file instead of a text file</source>
        <target state="translated">'“{0}”是二进制文件而非文本文件</target>
        <note />
      </trans-unit>
      <trans-unit id="FTL_BadCodepage">
        <source>Code page '{0}' is invalid or not installed</source>
        <target state="translated">代码页“{0}”无效或未安装</target>
        <note />
      </trans-unit>
      <trans-unit id="FTL_BadChecksumAlgorithm">
        <source>Algorithm '{0}' is not supported</source>
        <target state="translated">不支持算法“{0}”</target>
        <note />
      </trans-unit>
      <trans-unit id="ERR_NoMainOnDLL">
        <source>Cannot specify /main if building a module or library</source>
        <target state="translated">如果生成模块或库，则无法指定 /main</target>
        <note />
      </trans-unit>
      <trans-unit id="FTL_InvalidTarget">
        <source>Invalid target type for /target: must specify 'exe', 'winexe', 'library', or 'module'</source>
        <target state="translated">/target 的目标类型无效: 必须指定“exe”、“winexe”、“library”或“module”</target>
        <note />
      </trans-unit>
      <trans-unit id="WRN_NoConfigNotOnCommandLine">
        <source>Ignoring /noconfig option because it was specified in a response file</source>
        <target state="translated">/noconfig 选项是在响应文件中指定的，因此被忽略</target>
        <note />
      </trans-unit>
      <trans-unit id="WRN_NoConfigNotOnCommandLine_Title">
        <source>Ignoring /noconfig option because it was specified in a response file</source>
        <target state="translated">/noconfig 选项是在响应文件中指定的，因此被忽略</target>
        <note />
      </trans-unit>
      <trans-unit id="ERR_InvalidFileAlignment">
        <source>Invalid file section alignment '{0}'</source>
        <target state="translated">无效的文件节对齐方式“{0}”</target>
        <note />
      </trans-unit>
      <trans-unit id="ERR_InvalidOutputName">
        <source>Invalid output name: {0}</source>
        <target state="translated">无效输出名: {0}</target>
        <note />
      </trans-unit>
      <trans-unit id="ERR_InvalidDebugInformationFormat">
        <source>Invalid debug information format: {0}</source>
        <target state="translated">无效的调试信息格式: {0}</target>
        <note />
      </trans-unit>
      <trans-unit id="ERR_LegacyObjectIdSyntax">
        <source>'id#' syntax is no longer supported. Use '$id' instead.</source>
        <target state="translated">'不再支持 "id #" 语法。应使用 "$id"。</target>
        <note />
      </trans-unit>
      <trans-unit id="WRN_DefineIdentifierRequired">
        <source>Invalid name for a preprocessing symbol; '{0}' is not a valid identifier</source>
        <target state="translated">预处理符号的名称无效；“{0}”不是有效的标识符</target>
        <note />
      </trans-unit>
      <trans-unit id="WRN_DefineIdentifierRequired_Title">
        <source>Invalid name for a preprocessing symbol; not a valid identifier</source>
        <target state="translated">预处理符号的名称无效；不是有效的标识符</target>
        <note />
      </trans-unit>
      <trans-unit id="FTL_OutputFileExists">
        <source>Cannot create short filename '{0}' when a long filename with the same short filename already exists</source>
        <target state="translated">包含短文件名“{0}”的长文件名已存在，无法创建同名短文件名</target>
        <note />
      </trans-unit>
      <trans-unit id="ERR_OneAliasPerReference">
        <source>A /reference option that declares an extern alias can only have one filename. To specify multiple aliases or filenames, use multiple /reference options.</source>
        <target state="translated">一个声明外部别名的 /reference 选项只能有一个文件名。要指定多个别名或文件名，请使用多个 /reference 选项。</target>
        <note />
      </trans-unit>
      <trans-unit id="ERR_SwitchNeedsNumber">
        <source>Command-line syntax error: Missing ':&lt;number&gt;' for '{0}' option</source>
        <target state="translated">命令行语法错误:“{0}”选项缺少“:&lt;number&gt;”</target>
        <note />
      </trans-unit>
      <trans-unit id="ERR_MissingDebugSwitch">
        <source>The /pdb option requires that the /debug option also be used</source>
        <target state="translated">要使用 /pdb 选项，必须同时使用 /debug 选项</target>
        <note />
      </trans-unit>
      <trans-unit id="ERR_ComRefCallInExpressionTree">
        <source>An expression tree lambda may not contain a COM call with ref omitted on arguments</source>
        <target state="translated">表达式树 lambda 不能包含参数中省略 ref 的 COM 调用</target>
        <note />
      </trans-unit>
      <trans-unit id="ERR_InvalidFormatForGuidForOption">
        <source>Command-line syntax error: Invalid Guid format '{0}' for option '{1}'</source>
        <target state="translated">命令行语法错误: Guid 格式“{0}”对于选项“{1}”无效</target>
        <note />
      </trans-unit>
      <trans-unit id="ERR_MissingGuidForOption">
        <source>Command-line syntax error: Missing Guid for option '{1}'</source>
        <target state="translated">命令行语法错误: 选项“{1}”缺少 Guid</target>
        <note />
      </trans-unit>
      <trans-unit id="WRN_CLS_NoVarArgs">
        <source>Methods with variable arguments are not CLS-compliant</source>
        <target state="translated">带有变量参数的方法不符合 CLS</target>
        <note />
      </trans-unit>
      <trans-unit id="WRN_CLS_NoVarArgs_Title">
        <source>Methods with variable arguments are not CLS-compliant</source>
        <target state="translated">带有变量参数的方法不符合 CLS</target>
        <note />
      </trans-unit>
      <trans-unit id="WRN_CLS_BadArgType">
        <source>Argument type '{0}' is not CLS-compliant</source>
        <target state="translated">参数类型“{0}”不符合 CLS</target>
        <note />
      </trans-unit>
      <trans-unit id="WRN_CLS_BadArgType_Title">
        <source>Argument type is not CLS-compliant</source>
        <target state="translated">参数类型不符合 CLS</target>
        <note />
      </trans-unit>
      <trans-unit id="WRN_CLS_BadReturnType">
        <source>Return type of '{0}' is not CLS-compliant</source>
        <target state="translated">“{0}”的返回类型不符合 CLS</target>
        <note />
      </trans-unit>
      <trans-unit id="WRN_CLS_BadReturnType_Title">
        <source>Return type is not CLS-compliant</source>
        <target state="translated">返回类型不符合 CLS</target>
        <note />
      </trans-unit>
      <trans-unit id="WRN_CLS_BadFieldPropType">
        <source>Type of '{0}' is not CLS-compliant</source>
        <target state="translated">“{0}”的类型不符合 CLS</target>
        <note />
      </trans-unit>
      <trans-unit id="WRN_CLS_BadFieldPropType_Title">
        <source>Type is not CLS-compliant</source>
        <target state="translated">类型不符合 CLS</target>
        <note />
      </trans-unit>
      <trans-unit id="WRN_CLS_BadFieldPropType_Description">
        <source>A public, protected, or protected internal variable must be of a type that is compliant with the Common Language Specification (CLS).</source>
        <target state="translated">public、protected 或 protected internal 变量必须属于符合公共语言规范(CLS)的类型。</target>
        <note />
      </trans-unit>
      <trans-unit id="WRN_CLS_BadIdentifierCase">
        <source>Identifier '{0}' differing only in case is not CLS-compliant</source>
        <target state="translated">仅大小写不同的标识符“{0}”不符合 CLS</target>
        <note />
      </trans-unit>
      <trans-unit id="WRN_CLS_BadIdentifierCase_Title">
        <source>Identifier differing only in case is not CLS-compliant</source>
        <target state="translated">仅大小写不同的标识符不符合 CLS</target>
        <note />
      </trans-unit>
      <trans-unit id="WRN_CLS_OverloadRefOut">
        <source>Overloaded method '{0}' differing only in ref or out, or in array rank, is not CLS-compliant</source>
        <target state="translated">仅 ref 或 out 有区别，或者仅数组秩不同的重载方法“{0}”不符合 CLS</target>
        <note />
      </trans-unit>
      <trans-unit id="WRN_CLS_OverloadRefOut_Title">
        <source>Overloaded method differing only in ref or out, or in array rank, is not CLS-compliant</source>
        <target state="translated">仅 ref 或 out 有区别，或者仅数组秩的重载方法不符合 CLS</target>
        <note />
      </trans-unit>
      <trans-unit id="WRN_CLS_OverloadUnnamed">
        <source>Overloaded method '{0}' differing only by unnamed array types is not CLS-compliant</source>
        <target state="translated">仅未命名数组类型不同的重载方法“{0}”不符合 CLS</target>
        <note />
      </trans-unit>
      <trans-unit id="WRN_CLS_OverloadUnnamed_Title">
        <source>Overloaded method differing only by unnamed array types is not CLS-compliant</source>
        <target state="translated">仅未命名数组类型不同的重载方法不符合 CLS</target>
        <note />
      </trans-unit>
      <trans-unit id="WRN_CLS_OverloadUnnamed_Description">
        <source>This error occurs if you have an overloaded method that takes a jagged array and the only difference between the method signatures is the element type of the array. To avoid this error, consider using a rectangular array rather than a jagged array; use an additional parameter to disambiguate the function call; rename one or more of the overloaded methods; or, if CLS Compliance is not needed, remove the CLSCompliantAttribute attribute.</source>
        <target state="translated">如果具有采用交错数组的重载方法并且方法签名之间的唯一差异是该数组的元素类型时，则会发生此错误。要避免此错误，请考虑使用矩形数组而不是交错数组；使用附加参数区分函数调用；重命名一个或多个重载方法；或是，如果无需符合 CLS，请移除 CLSCompliantAttribute 特性。</target>
        <note />
      </trans-unit>
      <trans-unit id="WRN_CLS_BadIdentifier">
        <source>Identifier '{0}' is not CLS-compliant</source>
        <target state="translated">标识符“{0}”不符合 CLS</target>
        <note />
      </trans-unit>
      <trans-unit id="WRN_CLS_BadIdentifier_Title">
        <source>Identifier is not CLS-compliant</source>
        <target state="translated">标识符不符合 CLS</target>
        <note />
      </trans-unit>
      <trans-unit id="WRN_CLS_BadBase">
        <source>'{0}': base type '{1}' is not CLS-compliant</source>
        <target state="translated">'“{0}”: 基类型“{1}”不符合 CLS</target>
        <note />
      </trans-unit>
      <trans-unit id="WRN_CLS_BadBase_Title">
        <source>Base type is not CLS-compliant</source>
        <target state="translated">基类型不符合 CLS</target>
        <note />
      </trans-unit>
      <trans-unit id="WRN_CLS_BadBase_Description">
        <source>A base type was marked as not having to be compliant with the Common Language Specification (CLS) in an assembly that was marked as being CLS compliant. Either remove the attribute that specifies the assembly is CLS compliant or remove the attribute that indicates the type is not CLS compliant.</source>
        <target state="translated">基类型在标记为符合公共语言规范(CLS)的程序集中标记为不必符合 CLS。移除指定程序集符合 CLS 的特性或移除指示类型不符合 CLS 的特性。</target>
        <note />
      </trans-unit>
      <trans-unit id="WRN_CLS_BadInterfaceMember">
        <source>'{0}': CLS-compliant interfaces must have only CLS-compliant members</source>
        <target state="translated">'“{0}”: 符合 CLS 的接口必须仅有符合 CLS 的成员</target>
        <note />
      </trans-unit>
      <trans-unit id="WRN_CLS_BadInterfaceMember_Title">
        <source>CLS-compliant interfaces must have only CLS-compliant members</source>
        <target state="translated">符合 CLS 的接口必须仅有符合 CLS 的成员</target>
        <note />
      </trans-unit>
      <trans-unit id="WRN_CLS_NoAbstractMembers">
        <source>'{0}': only CLS-compliant members can be abstract</source>
        <target state="translated">'“{0}”: 只有符合 CLS 的成员才能是抽象的</target>
        <note />
      </trans-unit>
      <trans-unit id="WRN_CLS_NoAbstractMembers_Title">
        <source>Only CLS-compliant members can be abstract</source>
        <target state="translated">只有符合 CLS 的成员才能是抽象的</target>
        <note />
      </trans-unit>
      <trans-unit id="WRN_CLS_NotOnModules">
        <source>You must specify the CLSCompliant attribute on the assembly, not the module, to enable CLS compliance checking</source>
        <target state="translated">必须在程序集而不是模块上指定 CLSCompliant 特性，以便启用 CLS 遵从性检查</target>
        <note />
      </trans-unit>
      <trans-unit id="WRN_CLS_NotOnModules_Title">
        <source>You must specify the CLSCompliant attribute on the assembly, not the module, to enable CLS compliance checking</source>
        <target state="translated">必须在程序集而不是模块上指定 CLSCompliant 特性，以便启用 CLS 遵从性检查</target>
        <note />
      </trans-unit>
      <trans-unit id="WRN_CLS_ModuleMissingCLS">
        <source>Added modules must be marked with the CLSCompliant attribute to match the assembly</source>
        <target state="translated">添加的模块必须用 CLSCompliant 特性标记才能与程序集匹配</target>
        <note />
      </trans-unit>
      <trans-unit id="WRN_CLS_ModuleMissingCLS_Title">
        <source>Added modules must be marked with the CLSCompliant attribute to match the assembly</source>
        <target state="translated">添加的模块必须用 CLSCompliant 特性标记才能与程序集匹配</target>
        <note />
      </trans-unit>
      <trans-unit id="WRN_CLS_AssemblyNotCLS">
        <source>'{0}' cannot be marked as CLS-compliant because the assembly does not have a CLSCompliant attribute</source>
        <target state="translated">'由于程序集没有 CLSCompliant 特性，因此不能将“{0}”标记为符合 CLS</target>
        <note />
      </trans-unit>
      <trans-unit id="WRN_CLS_AssemblyNotCLS_Title">
        <source>Type or member cannot be marked as CLS-compliant because the assembly does not have a CLSCompliant attribute</source>
        <target state="translated">由于程序集没有 CLSCompliant 特性，因此不能将类型或成员标记为符合 CLS</target>
        <note />
      </trans-unit>
      <trans-unit id="WRN_CLS_BadAttributeType">
        <source>'{0}' has no accessible constructors which use only CLS-compliant types</source>
        <target state="translated">'“{0}”没有只使用符合 CLS 类型的可访问的构造函数</target>
        <note />
      </trans-unit>
      <trans-unit id="WRN_CLS_BadAttributeType_Title">
        <source>Type has no accessible constructors which use only CLS-compliant types</source>
        <target state="translated">类型没有只使用符合 CLS 类型的可访问的构造函数</target>
        <note />
      </trans-unit>
      <trans-unit id="WRN_CLS_ArrayArgumentToAttribute">
        <source>Arrays as attribute arguments is not CLS-compliant</source>
        <target state="translated">作为特性参数的数组不符合 CLS</target>
        <note />
      </trans-unit>
      <trans-unit id="WRN_CLS_ArrayArgumentToAttribute_Title">
        <source>Arrays as attribute arguments is not CLS-compliant</source>
        <target state="translated">作为特性参数的数组不符合 CLS</target>
        <note />
      </trans-unit>
      <trans-unit id="WRN_CLS_NotOnModules2">
        <source>You cannot specify the CLSCompliant attribute on a module that differs from the CLSCompliant attribute on the assembly</source>
        <target state="translated">不能在模块上指定与程序集的 CLSCompliant 特性不同的 CLSCompliant 特性</target>
        <note />
      </trans-unit>
      <trans-unit id="WRN_CLS_NotOnModules2_Title">
        <source>You cannot specify the CLSCompliant attribute on a module that differs from the CLSCompliant attribute on the assembly</source>
        <target state="translated">不能在模块上指定与程序集的 CLSCompliant 特性不同的 CLSCompliant 特性</target>
        <note />
      </trans-unit>
      <trans-unit id="WRN_CLS_IllegalTrueInFalse">
        <source>'{0}' cannot be marked as CLS-compliant because it is a member of non-CLS-compliant type '{1}'</source>
        <target state="translated">'“{0}”是不符合 CLS 的类型“{1}”的成员，因此不能将其标记为符合 CLS</target>
        <note />
      </trans-unit>
      <trans-unit id="WRN_CLS_IllegalTrueInFalse_Title">
        <source>Type cannot be marked as CLS-compliant because it is a member of non-CLS-compliant type</source>
        <target state="translated">类型是不符合 CLS 的类型的成员，因此不能将其标记为符合 CLS</target>
        <note />
      </trans-unit>
      <trans-unit id="WRN_CLS_MeaninglessOnPrivateType">
        <source>CLS compliance checking will not be performed on '{0}' because it is not visible from outside this assembly</source>
        <target state="translated">“{0}”在此程序集外部不可见，因此不会对它执行 CLS 遵从性检查</target>
        <note />
      </trans-unit>
      <trans-unit id="WRN_CLS_MeaninglessOnPrivateType_Title">
        <source>CLS compliance checking will not be performed because it is not visible from outside this assembly</source>
        <target state="translated">CLS 遵从性检查在此程序集外部不可见，因此不会执行它</target>
        <note />
      </trans-unit>
      <trans-unit id="WRN_CLS_AssemblyNotCLS2">
        <source>'{0}' does not need a CLSCompliant attribute because the assembly does not have a CLSCompliant attribute</source>
        <target state="translated">'由于程序集没有 CLSCompliant 特性，因此“{0}”不需要 CLSCompliant 特性</target>
        <note />
      </trans-unit>
      <trans-unit id="WRN_CLS_AssemblyNotCLS2_Title">
        <source>Type or member does not need a CLSCompliant attribute because the assembly does not have a CLSCompliant attribute</source>
        <target state="translated">由于程序集没有 CLSCompliant 特性，因此类型或成员不需要 CLSCompliant 特性</target>
        <note />
      </trans-unit>
      <trans-unit id="WRN_CLS_MeaninglessOnParam">
        <source>CLSCompliant attribute has no meaning when applied to parameters. Try putting it on the method instead.</source>
        <target state="translated">CLSCompliant 特性在应用于参数时无意义。请尝试将该特性应用于方法。</target>
        <note />
      </trans-unit>
      <trans-unit id="WRN_CLS_MeaninglessOnParam_Title">
        <source>CLSCompliant attribute has no meaning when applied to parameters</source>
        <target state="translated">CLSCompliant 特性在应用于参数时无意义</target>
        <note />
      </trans-unit>
      <trans-unit id="WRN_CLS_MeaninglessOnReturn">
        <source>CLSCompliant attribute has no meaning when applied to return types. Try putting it on the method instead.</source>
        <target state="translated">CLSCompliant 特性在应用于返回类型时无意义。请尝试将该特性应用于方法。</target>
        <note />
      </trans-unit>
      <trans-unit id="WRN_CLS_MeaninglessOnReturn_Title">
        <source>CLSCompliant attribute has no meaning when applied to return types</source>
        <target state="translated">CLSCompliant 特性在应用于返回类型时无意义</target>
        <note />
      </trans-unit>
      <trans-unit id="WRN_CLS_BadTypeVar">
        <source>Constraint type '{0}' is not CLS-compliant</source>
        <target state="translated">约束类型“{0}”不符合 CLS</target>
        <note />
      </trans-unit>
      <trans-unit id="WRN_CLS_BadTypeVar_Title">
        <source>Constraint type is not CLS-compliant</source>
        <target state="translated">约束类型不符合 CLS</target>
        <note />
      </trans-unit>
      <trans-unit id="WRN_CLS_VolatileField">
        <source>CLS-compliant field '{0}' cannot be volatile</source>
        <target state="translated">符合 CLS 的字段“{0}”不能是可变字段</target>
        <note />
      </trans-unit>
      <trans-unit id="WRN_CLS_VolatileField_Title">
        <source>CLS-compliant field cannot be volatile</source>
        <target state="translated">符合 CLS 的字段不能是可变字段</target>
        <note />
      </trans-unit>
      <trans-unit id="WRN_CLS_BadInterface">
        <source>'{0}' is not CLS-compliant because base interface '{1}' is not CLS-compliant</source>
        <target state="translated">'“{0}”不符合 CLS，因为基接口“{1}”不符合 CLS</target>
        <note />
      </trans-unit>
      <trans-unit id="WRN_CLS_BadInterface_Title">
        <source>Type is not CLS-compliant because base interface is not CLS-compliant</source>
        <target state="translated">类型不符合 CLS，因为基接口不符合 CLS</target>
        <note />
      </trans-unit>
      <trans-unit id="ERR_BadAwaitArg">
        <source>'await' requires that the type {0} have a suitable GetAwaiter method</source>
        <target state="translated">'“await”要求类型 {0} 包含适当的 GetAwaiter 方法</target>
        <note />
      </trans-unit>
      <trans-unit id="ERR_BadAwaitArgIntrinsic">
        <source>Cannot await '{0}'</source>
        <target state="translated">无法等待“{0}”</target>
        <note />
      </trans-unit>
      <trans-unit id="ERR_BadAwaiterPattern">
        <source>'await' requires that the return type '{0}' of '{1}.GetAwaiter()' have suitable IsCompleted, OnCompleted, and GetResult members, and implement INotifyCompletion or ICriticalNotifyCompletion</source>
        <target state="translated">'“await”要求“{1}.GetAwaiter()”的返回类型“{0}”包含适当的 IsCompleted、OnCompleted 和 GetResult 成员，并实现 INotifyCompletion 或 ICriticalNotifyCompletion</target>
        <note />
      </trans-unit>
      <trans-unit id="ERR_BadAwaitArg_NeedSystem">
        <source>'await' requires that the type '{0}' have a suitable GetAwaiter method. Are you missing a using directive for 'System'?</source>
        <target state="translated">'“await”要求类型“{0}”包含适当的 GetAwaiter 方法。是否缺少针对“System”的 using 指令?</target>
        <note />
      </trans-unit>
      <trans-unit id="ERR_BadAwaitArgVoidCall">
        <source>Cannot await 'void'</source>
        <target state="translated">无法等待“void”</target>
        <note />
      </trans-unit>
      <trans-unit id="ERR_BadAwaitAsIdentifier">
        <source>'await' cannot be used as an identifier within an async method or lambda expression</source>
        <target state="translated">'“await”不能用作异步方法或 lambda 表达式中的标识符</target>
        <note />
      </trans-unit>
      <trans-unit id="ERR_DoesntImplementAwaitInterface">
        <source>'{0}' does not implement '{1}'</source>
        <target state="translated">'“{0}”不实现“{1}”</target>
        <note />
      </trans-unit>
      <trans-unit id="ERR_TaskRetNoObjectRequired">
        <source>Since '{0}' is an async method that returns 'Task', a return keyword must not be followed by an object expression. Did you intend to return 'Task&lt;T&gt;'?</source>
        <target state="translated">由于“{0}”是返回“Task”的异步方法，因此返回关键字不能后接对象表达式。是否要返回“Task&lt;T&gt;”?</target>
        <note />
      </trans-unit>
      <trans-unit id="ERR_BadAsyncReturn">
        <source>The return type of an async method must be void, Task or Task&lt;T&gt;</source>
        <target state="translated">异步方法的返回类型必须为 void、Task 或 Task&lt;T&gt;</target>
        <note />
      </trans-unit>
      <trans-unit id="ERR_CantReturnVoid">
        <source>Cannot return an expression of type 'void'</source>
        <target state="translated">无法返回 "void" 类型的表达式</target>
        <note />
      </trans-unit>
      <trans-unit id="ERR_VarargsAsync">
        <source>__arglist is not allowed in the parameter list of async methods</source>
        <target state="translated">异步方法的参数列表中不允许有 __arglist</target>
        <note />
      </trans-unit>
      <trans-unit id="ERR_ByRefTypeAndAwait">
        <source>'await' cannot be used in an expression containing the type '{0}'</source>
        <target state="translated">'“等待”不能在包含“{0}”类型的表达式中使用</target>
        <note />
      </trans-unit>
      <trans-unit id="ERR_UnsafeAsyncArgType">
        <source>Async methods cannot have unsafe parameters or return types</source>
        <target state="translated">异步方法不能具有不安全的参数或返回类型</target>
        <note />
      </trans-unit>
      <trans-unit id="ERR_BadAsyncArgType">
        <source>Async methods cannot have ref, in or out parameters</source>
        <target state="translated">异步方法不能使用 ref、in 或 out 参数</target>
        <note />
      </trans-unit>
      <trans-unit id="ERR_BadAwaitWithoutAsync">
        <source>The 'await' operator can only be used when contained within a method or lambda expression marked with the 'async' modifier</source>
        <target state="translated">"await" 运算符只能在它包含于标有“async”修饰符的方法或 lambda 表达式中时使用</target>
        <note />
      </trans-unit>
      <trans-unit id="ERR_BadAwaitWithoutAsyncLambda">
        <source>The 'await' operator can only be used within an async {0}. Consider marking this {0} with the 'async' modifier.</source>
        <target state="translated">“await”运算符只能在异步 {0} 中使用。请考虑使用“async”修饰符标记此 {0}。</target>
        <note />
      </trans-unit>
      <trans-unit id="ERR_BadAwaitWithoutAsyncMethod">
        <source>The 'await' operator can only be used within an async method. Consider marking this method with the 'async' modifier and changing its return type to 'Task&lt;{0}&gt;'.</source>
        <target state="translated">“await”运算符只能在异步方法中使用。请考虑使用“async”修饰符标记此方法，并将其返回类型更改为“Task&lt;{0}&gt;”。</target>
        <note />
      </trans-unit>
      <trans-unit id="ERR_BadAwaitWithoutVoidAsyncMethod">
        <source>The 'await' operator can only be used within an async method. Consider marking this method with the 'async' modifier and changing its return type to 'Task'.</source>
        <target state="translated">"await" 运算符只能用于异步方法中。请考虑用 "async" 修饰符标记此方法，并将其返回类型更改为 "Task"。</target>
        <note />
      </trans-unit>
      <trans-unit id="ERR_BadAwaitInFinally">
        <source>Cannot await in the body of a finally clause</source>
        <target state="translated">无法在 finally 子句体中等待</target>
        <note />
      </trans-unit>
      <trans-unit id="ERR_BadAwaitInCatch">
        <source>Cannot await in a catch clause</source>
        <target state="translated">无法在 catch 子句中等待</target>
        <note />
      </trans-unit>
      <trans-unit id="ERR_BadAwaitInCatchFilter">
        <source>Cannot await in the filter expression of a catch clause</source>
        <target state="translated">无法在 catch 子句的筛选器表达式中等待</target>
        <note />
      </trans-unit>
      <trans-unit id="ERR_BadAwaitInLock">
        <source>Cannot await in the body of a lock statement</source>
        <target state="translated">无法在 lock 语句体中等待</target>
        <note />
      </trans-unit>
      <trans-unit id="ERR_BadAwaitInStaticVariableInitializer">
        <source>The 'await' operator cannot be used in a static script variable initializer.</source>
        <target state="translated">静态脚本变量初始值设定项中不可使用 "await" 运算符。</target>
        <note />
      </trans-unit>
      <trans-unit id="ERR_AwaitInUnsafeContext">
        <source>Cannot await in an unsafe context</source>
        <target state="translated">无法在不安全的上下文中等待</target>
        <note />
      </trans-unit>
      <trans-unit id="ERR_BadAsyncLacksBody">
        <source>The 'async' modifier can only be used in methods that have a body.</source>
        <target state="translated">只能在具有正文的方法中使用 "async" 修饰符。</target>
        <note />
      </trans-unit>
      <trans-unit id="ERR_BadSpecialByRefLocal">
        <source>Parameters or locals of type '{0}' cannot be declared in async methods or lambda expressions.</source>
        <target state="translated">不能在异步方法或 lambda 表达式中声明“{0}”类型的参数或局部变量</target>
        <note />
      </trans-unit>
      <trans-unit id="ERR_BadSpecialByRefIterator">
        <source>foreach statement cannot operate on enumerators of type '{0}' in async or iterator methods because '{0}' is a ref struct.</source>
        <target state="translated">foreach 语句无法在类型“{0}”的枚举器上使用异步或迭代器方法操作，因为“{0}”是 ref 结构。</target>
        <note />
      </trans-unit>
      <trans-unit id="ERR_SecurityCriticalOrSecuritySafeCriticalOnAsync">
        <source>Security attribute '{0}' cannot be applied to an Async method.</source>
        <target state="translated">安全特性“{0}”不可应用于异步方法。</target>
        <note />
      </trans-unit>
      <trans-unit id="ERR_SecurityCriticalOrSecuritySafeCriticalOnAsyncInClassOrStruct">
        <source>Async methods are not allowed in an Interface, Class, or Structure which has the 'SecurityCritical' or 'SecuritySafeCritical' attribute.</source>
        <target state="translated">在具有“SecurityCritical”或“SecuritySafeCritical”特性的接口、类或结构中，不允许使用异步方法。</target>
        <note />
      </trans-unit>
      <trans-unit id="ERR_BadAwaitInQuery">
        <source>The 'await' operator may only be used in a query expression within the first collection expression of the initial 'from' clause or within the collection expression of a 'join' clause</source>
        <target state="translated">"await" 运算符只能用在初始 "from" 子句的第一个集合表达式或 "join" 子句的集合表达式内的查询表达式中</target>
        <note />
      </trans-unit>
      <trans-unit id="WRN_AsyncLacksAwaits">
        <source>This async method lacks 'await' operators and will run synchronously. Consider using the 'await' operator to await non-blocking API calls, or 'await Task.Run(...)' to do CPU-bound work on a background thread.</source>
        <target state="translated">此异步方法缺少 "await" 运算符，将以同步方式运行。请考虑使用 "await" 运算符等待非阻止的 API 调用，或者使用 "await Task.Run(...)" 在后台线程上执行占用大量 CPU 的工作。</target>
        <note />
      </trans-unit>
      <trans-unit id="WRN_AsyncLacksAwaits_Title">
        <source>Async method lacks 'await' operators and will run synchronously</source>
        <target state="translated">异步方法缺少 "await" 运算符，将以同步方式运行</target>
        <note />
      </trans-unit>
      <trans-unit id="WRN_UnobservedAwaitableExpression">
        <source>Because this call is not awaited, execution of the current method continues before the call is completed. Consider applying the 'await' operator to the result of the call.</source>
        <target state="translated">由于此调用不会等待，因此在此调用完成之前将会继续执行当前方法。请考虑将 "await" 运算符应用于调用结果。</target>
        <note />
      </trans-unit>
      <trans-unit id="WRN_UnobservedAwaitableExpression_Title">
        <source>Because this call is not awaited, execution of the current method continues before the call is completed</source>
        <target state="translated">由于此调用不会等待，因此在调用完成前将继续执行当前方法</target>
        <note />
      </trans-unit>
      <trans-unit id="WRN_UnobservedAwaitableExpression_Description">
        <source>The current method calls an async method that returns a Task or a Task&lt;TResult&gt; and doesn't apply the await operator to the result. The call to the async method starts an asynchronous task. However, because no await operator is applied, the program continues without waiting for the task to complete. In most cases, that behavior isn't what you expect. Usually other aspects of the calling method depend on the results of the call or, minimally, the called method is expected to complete before you return from the method that contains the call.

An equally important issue is what happens to exceptions that are raised in the called async method. An exception that's raised in a method that returns a Task or Task&lt;TResult&gt; is stored in the returned task. If you don't await the task or explicitly check for exceptions, the exception is lost. If you await the task, its exception is rethrown.

As a best practice, you should always await the call.

You should consider suppressing the warning only if you're sure that you don't want to wait for the asynchronous call to complete and that the called method won't raise any exceptions. In that case, you can suppress the warning by assigning the task result of the call to a variable.</source>
        <target state="translated">当前的方法调用返回一个 Task 或 Task&lt;TResult&gt; 的 async 方法，并且不会将 await 操作符应用到结果中。对 async 方法的调用将启动异步任务。但是，由于未应用 await 操作符，程序将继续运行而不会等待任务完成。在多数情况下，这种行为并不是你想要的。通常，调用方法的其他部分依赖调用结果，或者至少从包含此调用的方法中返回前需要完成此被调用的方法。

一个同样重要的问题是在调用的 async 方法中产生的异常将发生什么情况。在返回 Task 或 Task&lt;TResult&gt; 的方法中产生的异常存储在返回的任务中。如果你不等待任务完成或显式检查异常，则异常将丢失。如果你等待任务完成，则此异常将重新抛出。

最佳的做法是你应始终等待此调用完成。

仅当你确定不需要等待异步调用完成，并且调用的方法不会产生任何异常时，你可以考虑取消警告。为此，你可以通过将调用的任务结果分配给一个变量来取消警告。</target>
        <note />
      </trans-unit>
      <trans-unit id="ERR_SynchronizedAsyncMethod">
        <source>'MethodImplOptions.Synchronized' cannot be applied to an async method</source>
        <target state="translated">'"MethodImplOptions.Synchronized" 不能应用于异步方法</target>
        <note />
      </trans-unit>
      <trans-unit id="ERR_NoConversionForCallerLineNumberParam">
        <source>CallerLineNumberAttribute cannot be applied because there are no standard conversions from type '{0}' to type '{1}'</source>
        <target state="translated">无法应用 CallerLineNumberAttribute，因为不存在从类型“{0}”到类型“{1}”的标准转换</target>
        <note />
      </trans-unit>
      <trans-unit id="ERR_NoConversionForCallerFilePathParam">
        <source>CallerFilePathAttribute cannot be applied because there are no standard conversions from type '{0}' to type '{1}'</source>
        <target state="translated">无法应用 CallerFilePathAttribute，因为不存在从类型“{0}”到类型“{1}”的标准转换</target>
        <note />
      </trans-unit>
      <trans-unit id="ERR_NoConversionForCallerMemberNameParam">
        <source>CallerMemberNameAttribute cannot be applied because there are no standard conversions from type '{0}' to type '{1}'</source>
        <target state="translated">无法应用 CallerMemberNameAttribute，因为不存在从类型“{0}”到类型“{1}”的标准转换</target>
        <note />
      </trans-unit>
      <trans-unit id="ERR_BadCallerLineNumberParamWithoutDefaultValue">
        <source>The CallerLineNumberAttribute may only be applied to parameters with default values</source>
        <target state="translated">CallerLineNumberAttribute 只能应用于具有默认值的参数</target>
        <note />
      </trans-unit>
      <trans-unit id="ERR_BadCallerFilePathParamWithoutDefaultValue">
        <source>The CallerFilePathAttribute may only be applied to parameters with default values</source>
        <target state="translated">CallerFilePathAttribute 只能应用于具有默认值的参数</target>
        <note />
      </trans-unit>
      <trans-unit id="ERR_BadCallerMemberNameParamWithoutDefaultValue">
        <source>The CallerMemberNameAttribute may only be applied to parameters with default values</source>
        <target state="translated">CallerMemberNameAttribute 只能应用于具有默认值的参数</target>
        <note />
      </trans-unit>
      <trans-unit id="WRN_CallerLineNumberParamForUnconsumedLocation">
        <source>The CallerLineNumberAttribute applied to parameter '{0}' will have no effect because it applies to a member that is used in contexts that do not allow optional arguments</source>
        <target state="translated">应用于形参“{0}”的 CallerLineNumberAttribute 将不起任何作用，因为它适用于不允许指定可选实参的上下文中使用的成员</target>
        <note />
      </trans-unit>
      <trans-unit id="WRN_CallerLineNumberParamForUnconsumedLocation_Title">
        <source>The CallerLineNumberAttribute will have no effect because it applies to a member that is used in contexts that do not allow optional arguments</source>
        <target state="translated">CallerLineNumberAttribute 将不起任何作用，因为它适用于不允许可选参数的上下文中使用的成员</target>
        <note />
      </trans-unit>
      <trans-unit id="WRN_CallerFilePathParamForUnconsumedLocation">
        <source>The CallerFilePathAttribute applied to parameter '{0}' will have no effect because it applies to a member that is used in contexts that do not allow optional arguments</source>
        <target state="translated">应用到参数“{0}”的 CallerFilePathAttribute 将不起作用，因为它应用到的成员在不允许使用可选参数的上下文中使用</target>
        <note />
      </trans-unit>
      <trans-unit id="WRN_CallerFilePathParamForUnconsumedLocation_Title">
        <source>The CallerFilePathAttribute will have no effect because it applies to a member that is used in contexts that do not allow optional arguments</source>
        <target state="translated">CallerFilePathAttribute 将不起作用，因为它应用到的成员在不允许使用可选参数的上下文中使用</target>
        <note />
      </trans-unit>
      <trans-unit id="WRN_CallerMemberNameParamForUnconsumedLocation">
        <source>The CallerMemberNameAttribute applied to parameter '{0}' will have no effect because it applies to a member that is used in contexts that do not allow optional arguments</source>
        <target state="translated">应用于形参“{0}”的 CallerMemberNameAttribute 将不起任何作用，因为它适用于不允许指定可选实参的上下文中使用的成员</target>
        <note />
      </trans-unit>
      <trans-unit id="WRN_CallerMemberNameParamForUnconsumedLocation_Title">
        <source>The CallerMemberNameAttribute will have no effect because it applies to a member that is used in contexts that do not allow optional arguments</source>
        <target state="translated">CallerMemberNameAttribute 将不起任何作用，因为它适用于不允许可选参数的上下文中使用的成员</target>
        <note />
      </trans-unit>
      <trans-unit id="ERR_NoEntryPoint">
        <source>Program does not contain a static 'Main' method suitable for an entry point</source>
        <target state="translated">程序不包含适合于入口点的静态 "Main" 方法</target>
        <note />
      </trans-unit>
      <trans-unit id="ERR_ArrayInitializerIncorrectLength">
        <source>An array initializer of length '{0}' is expected</source>
        <target state="translated">应为一个长度为“{0}”的数组初始值设定项</target>
        <note />
      </trans-unit>
      <trans-unit id="ERR_ArrayInitializerExpected">
        <source>A nested array initializer is expected</source>
        <target state="translated">应输入嵌套数组初始值设定项</target>
        <note />
      </trans-unit>
      <trans-unit id="ERR_IllegalVarianceSyntax">
        <source>Invalid variance modifier. Only interface and delegate type parameters can be specified as variant.</source>
        <target state="translated">方差修饰符无效。只有接口和委托类型的参数可以指定为变量。</target>
        <note />
      </trans-unit>
      <trans-unit id="ERR_UnexpectedAliasedName">
        <source>Unexpected use of an aliased name</source>
        <target state="translated">意外使用了别名</target>
        <note />
      </trans-unit>
      <trans-unit id="ERR_UnexpectedGenericName">
        <source>Unexpected use of a generic name</source>
        <target state="translated">意外使用了通用名称</target>
        <note />
      </trans-unit>
      <trans-unit id="ERR_UnexpectedUnboundGenericName">
        <source>Unexpected use of an unbound generic name</source>
        <target state="translated">意外使用了未绑定的通用名称</target>
        <note />
      </trans-unit>
      <trans-unit id="ERR_GlobalStatement">
        <source>Expressions and statements can only occur in a method body</source>
        <target state="translated">表达式和语句只能在方法体中出现</target>
        <note />
      </trans-unit>
      <trans-unit id="ERR_NamedArgumentForArray">
        <source>An array access may not have a named argument specifier</source>
        <target state="translated">数组访问可能没有命名参数说明符</target>
        <note />
      </trans-unit>
      <trans-unit id="ERR_NotYetImplementedInRoslyn">
        <source>This language feature ('{0}') is not yet implemented.</source>
        <target state="translated">尚未实现此语言功能(“{0}”)。</target>
        <note />
      </trans-unit>
      <trans-unit id="ERR_DefaultValueNotAllowed">
        <source>Default values are not valid in this context.</source>
        <target state="translated">默认值在此上下文中无效。</target>
        <note />
      </trans-unit>
      <trans-unit id="ERR_CantOpenIcon">
        <source>Error opening icon file {0} -- {1}</source>
        <target state="translated">打开图标文件 {0} 时出错 -- {1}</target>
        <note />
      </trans-unit>
      <trans-unit id="ERR_CantOpenWin32Manifest">
        <source>Error opening Win32 manifest file {0} -- {1}</source>
        <target state="translated">打开 Win32 清单文件 {0} 时出错 -- {1}</target>
        <note />
      </trans-unit>
      <trans-unit id="ERR_ErrorBuildingWin32Resources">
        <source>Error building Win32 resources -- {0}</source>
        <target state="translated">生成 Win32 资源时出错 -- {0}</target>
        <note />
      </trans-unit>
      <trans-unit id="ERR_DefaultValueBeforeRequiredValue">
        <source>Optional parameters must appear after all required parameters</source>
        <target state="translated">可选参数必须出现在所有必需参数之后</target>
        <note />
      </trans-unit>
      <trans-unit id="ERR_ExplicitImplCollisionOnRefOut">
        <source>Cannot inherit interface '{0}' with the specified type parameters because it causes method '{1}' to contain overloads which differ only on ref and out</source>
        <target state="translated">无法使用指定的类型参数继承接口“{0}”，因为它会导致方法“{1}”包含仅在 ref 和 out 上存在不同的重载</target>
        <note />
      </trans-unit>
      <trans-unit id="ERR_PartialWrongTypeParamsVariance">
        <source>Partial declarations of '{0}' must have the same type parameter names and variance modifiers in the same order</source>
        <target state="translated">“{0}”的分部声明必须具有相同类型的参数名和差异修饰符，同时顺序也必须相同</target>
        <note />
      </trans-unit>
      <trans-unit id="ERR_UnexpectedVariance">
        <source>Invalid variance: The type parameter '{1}' must be {3} valid on '{0}'. '{1}' is {2}.</source>
        <target state="translated">差异无效: 类型参数“{1}”必须是在“{0}”上有效的 {3}。“{1}”为 {2}。</target>
        <note />
      </trans-unit>
      <trans-unit id="ERR_DeriveFromDynamic">
        <source>'{0}': cannot derive from the dynamic type</source>
        <target state="translated">'“{0}”: 无法从动态类型派生</target>
        <note />
      </trans-unit>
      <trans-unit id="ERR_DeriveFromConstructedDynamic">
        <source>'{0}': cannot implement a dynamic interface '{1}'</source>
        <target state="translated">'“{0}”: 无法实现动态接口“{1}”</target>
        <note />
      </trans-unit>
      <trans-unit id="ERR_DynamicTypeAsBound">
        <source>Constraint cannot be the dynamic type</source>
        <target state="translated">约束不能为动态类型</target>
        <note />
      </trans-unit>
      <trans-unit id="ERR_ConstructedDynamicTypeAsBound">
        <source>Constraint cannot be a dynamic type '{0}'</source>
        <target state="translated">约束不能是动态类型“{0}”</target>
        <note />
      </trans-unit>
      <trans-unit id="ERR_DynamicRequiredTypesMissing">
        <source>One or more types required to compile a dynamic expression cannot be found. Are you missing a reference?</source>
        <target state="translated">找不到编译动态表达式所需的一个或多个类型。是否缺少引用?</target>
        <note />
      </trans-unit>
      <trans-unit id="ERR_MetadataNameTooLong">
        <source>Name '{0}' exceeds the maximum length allowed in metadata.</source>
        <target state="translated">名称“{0}”超出元数据中允许的最大长度。</target>
        <note />
      </trans-unit>
      <trans-unit id="ERR_AttributesNotAllowed">
        <source>Attributes are not valid in this context.</source>
        <target state="translated">特性在此上下文中无效。</target>
        <note />
      </trans-unit>
      <trans-unit id="ERR_ExternAliasNotAllowed">
        <source>'extern alias' is not valid in this context</source>
        <target state="translated">'“外部别名”在此上下文中无效</target>
        <note />
      </trans-unit>
      <trans-unit id="WRN_IsDynamicIsConfusing">
        <source>Using '{0}' to test compatibility with '{1}' is essentially identical to testing compatibility with '{2}' and will succeed for all non-null values</source>
        <target state="translated">使用“{0}”测试与“{1}”的兼容性和测试与“{2}”的兼容性实质上是相同的，且对于所有非 null 值都将成功</target>
        <note />
      </trans-unit>
      <trans-unit id="WRN_IsDynamicIsConfusing_Title">
        <source>Using 'is' to test compatibility with 'dynamic' is essentially identical to testing compatibility with 'Object'</source>
        <target state="translated">使用 "is" 测试与 "dynamic" 的兼容性和测试与 "object" 的兼容性实质上是相同的</target>
        <note />
      </trans-unit>
      <trans-unit id="ERR_YieldNotAllowedInScript">
        <source>Cannot use 'yield' in top-level script code</source>
        <target state="translated">无法在顶级脚本代码中使用“yield”</target>
        <note />
      </trans-unit>
      <trans-unit id="ERR_NamespaceNotAllowedInScript">
        <source>Cannot declare namespace in script code</source>
        <target state="translated">无法在脚本代码中声明命名空间</target>
        <note />
      </trans-unit>
      <trans-unit id="ERR_GlobalAttributesNotAllowed">
        <source>Assembly and module attributes are not allowed in this context</source>
        <target state="translated">在此上下文中不允许有程序集和模块特性</target>
        <note />
      </trans-unit>
      <trans-unit id="ERR_InvalidDelegateType">
        <source>Delegate '{0}' has no invoke method or an invoke method with a return type or parameter types that are not supported.</source>
        <target state="translated">委托“{0}”没有调用方法，或调用方法有不受支持的返回类型或参数类型。</target>
        <note />
      </trans-unit>
      <trans-unit id="WRN_MainIgnored">
        <source>The entry point of the program is global script code; ignoring '{0}' entry point.</source>
        <target state="translated">程序的入口点是全局脚本代码；正在忽略“{0}”入口点。</target>
        <note />
      </trans-unit>
      <trans-unit id="WRN_MainIgnored_Title">
        <source>The entry point of the program is global script code; ignoring entry point</source>
        <target state="translated">程序的入口点是全局脚本代码；正在忽略入口点</target>
        <note />
      </trans-unit>
      <trans-unit id="ERR_StaticInAsOrIs">
        <source>The second operand of an 'is' or 'as' operator may not be static type '{0}'</source>
        <target state="translated">“is”或“as”运算符的第二个操作数不能是静态类型“{0}”</target>
        <note />
      </trans-unit>
      <trans-unit id="ERR_BadVisEventType">
        <source>Inconsistent accessibility: event type '{1}' is less accessible than event '{0}'</source>
        <target state="translated">可访问性不一致: 事件类型“{1}”的可访问性低于事件“{0}”</target>
        <note />
      </trans-unit>
      <trans-unit id="ERR_NamedArgumentSpecificationBeforeFixedArgument">
        <source>Named argument specifications must appear after all fixed arguments have been specified. Please use language version {0} or greater to allow non-trailing named arguments.</source>
        <target state="translated">命名参数规范必须出现在所有固定参数都已指定完毕后。请使用语言版本 {0} 或更高版本，以允许非尾随命名参数。</target>
        <note />
      </trans-unit>
      <trans-unit id="ERR_NamedArgumentSpecificationBeforeFixedArgumentInDynamicInvocation">
        <source>Named argument specifications must appear after all fixed arguments have been specified in a dynamic invocation.</source>
        <target state="translated">命名参数规范必须出现在已在动态调用中指定所有固定参数之后。</target>
        <note />
      </trans-unit>
      <trans-unit id="ERR_BadNamedArgument">
        <source>The best overload for '{0}' does not have a parameter named '{1}'</source>
        <target state="translated">“{0}”的最佳重载没有名为“{1}”的参数</target>
        <note />
      </trans-unit>
      <trans-unit id="ERR_BadNamedArgumentForDelegateInvoke">
        <source>The delegate '{0}' does not have a parameter named '{1}'</source>
        <target state="translated">委托“{0}”没有名为“{1}”的参数</target>
        <note />
      </trans-unit>
      <trans-unit id="ERR_DuplicateNamedArgument">
        <source>Named argument '{0}' cannot be specified multiple times</source>
        <target state="translated">不能多次指定所命名的参数“{0}”。</target>
        <note />
      </trans-unit>
      <trans-unit id="ERR_NamedArgumentUsedInPositional">
        <source>Named argument '{0}' specifies a parameter for which a positional argument has already been given</source>
        <target state="translated">命名参数“{0}”指定的形参已被赋予位置参数</target>
        <note />
      </trans-unit>
      <trans-unit id="ERR_BadNonTrailingNamedArgument">
        <source>Named argument '{0}' is used out-of-position but is followed by an unnamed argument</source>
        <target state="translated">命名参数“{0}”的使用位置不当，但后跟一个未命名参数</target>
        <note />
      </trans-unit>
      <trans-unit id="ERR_DefaultValueUsedWithAttributes">
        <source>Cannot specify default parameter value in conjunction with DefaultParameterAttribute or OptionalAttribute</source>
        <target state="translated">不能同时指定默认参数值与 DefaultParameterAttribute 或 OptionalAttribute</target>
        <note />
      </trans-unit>
      <trans-unit id="ERR_DefaultValueMustBeConstant">
        <source>Default parameter value for '{0}' must be a compile-time constant</source>
        <target state="translated">“{0}”的默认参数值必须是编译时常量</target>
        <note />
      </trans-unit>
      <trans-unit id="ERR_RefOutDefaultValue">
        <source>A ref or out parameter cannot have a default value</source>
        <target state="translated">ref 或 out 参数不能有默认值</target>
        <note />
      </trans-unit>
      <trans-unit id="ERR_DefaultValueForExtensionParameter">
        <source>Cannot specify a default value for the 'this' parameter</source>
        <target state="translated">不能为 "this" 参数指定默认值</target>
        <note />
      </trans-unit>
      <trans-unit id="ERR_DefaultValueForParamsParameter">
        <source>Cannot specify a default value for a parameter array</source>
        <target state="translated">无法为参数数组指定默认值</target>
        <note />
      </trans-unit>
      <trans-unit id="ERR_NoConversionForDefaultParam">
        <source>A value of type '{0}' cannot be used as a default parameter because there are no standard conversions to type '{1}'</source>
        <target state="translated">不能将“{0}”类型的值用作默认参数，因为没有到类型“{1}”的标准转换</target>
        <note />
      </trans-unit>
      <trans-unit id="ERR_NoConversionForNubDefaultParam">
        <source>A value of type '{0}' cannot be used as default parameter for nullable parameter '{1}' because '{0}' is not a simple type</source>
        <target state="translated">无法将类型为“{0}”的值用作可以为 null 的参数“{1}”的默认参数，因为“{0}”不是简单类型</target>
        <note />
      </trans-unit>
      <trans-unit id="ERR_NotNullRefDefaultParameter">
        <source>'{0}' is of type '{1}'. A default parameter value of a reference type other than string can only be initialized with null</source>
        <target state="translated">'“{0}”的类型为“{1}”。只能用 Null 对引用类型(字符串除外)的默认参数值进行初始化</target>
        <note />
      </trans-unit>
      <trans-unit id="WRN_DefaultValueForUnconsumedLocation">
        <source>The default value specified for parameter '{0}' will have no effect because it applies to a member that is used in contexts that do not allow optional arguments</source>
        <target state="translated">为形参“{0}”指定的默认值将不起任何作用，因为它适用于在不允许指定可选实参的上下文中使用的成员</target>
        <note />
      </trans-unit>
      <trans-unit id="WRN_DefaultValueForUnconsumedLocation_Title">
        <source>The default value specified will have no effect because it applies to a member that is used in contexts that do not allow optional arguments</source>
        <target state="translated">指定的默认值将不起任何作用，因为它适用于不允许可选参数的上下文中使用的成员</target>
        <note />
      </trans-unit>
      <trans-unit id="ERR_PublicKeyFileFailure">
        <source>Error signing output with public key from file '{0}' -- {1}</source>
        <target state="translated">使用来自文件“{0}”的公钥对输出签名时出错 -- {1}</target>
        <note />
      </trans-unit>
      <trans-unit id="ERR_PublicKeyContainerFailure">
        <source>Error signing output with public key from container '{0}' -- {1}</source>
        <target state="translated">使用来自容器“{0}”的公钥对输出签名时出错 -- {1}</target>
        <note />
      </trans-unit>
      <trans-unit id="ERR_BadDynamicTypeof">
        <source>The typeof operator cannot be used on the dynamic type</source>
        <target state="translated">typeof 运算符不能用在动态类型上</target>
        <note />
      </trans-unit>
      <trans-unit id="ERR_ExpressionTreeContainsDynamicOperation">
        <source>An expression tree may not contain a dynamic operation</source>
        <target state="translated">表达式树不能包含动态操作</target>
        <note />
      </trans-unit>
      <trans-unit id="ERR_BadAsyncExpressionTree">
        <source>Async lambda expressions cannot be converted to expression trees</source>
        <target state="translated">异步 lambda 表达式无法转换为表达式树</target>
        <note />
      </trans-unit>
      <trans-unit id="ERR_DynamicAttributeMissing">
        <source>Cannot define a class or member that utilizes 'dynamic' because the compiler required type '{0}' cannot be found. Are you missing a reference?</source>
        <target state="translated">无法定义使用“dynamic”的类或成员，因为找不到编译器所需的类型“{0}”。是否缺少引用?</target>
        <note />
      </trans-unit>
      <trans-unit id="ERR_CannotPassNullForFriendAssembly">
        <source>Cannot pass null for friend assembly name</source>
        <target state="translated">无法为友元程序集名称传递 null</target>
        <note />
      </trans-unit>
      <trans-unit id="ERR_SignButNoPrivateKey">
        <source>Key file '{0}' is missing the private key needed for signing</source>
        <target state="translated">密钥文件“{0}”缺少签名所需的私钥</target>
        <note />
      </trans-unit>
      <trans-unit id="ERR_PublicSignButNoKey">
        <source>Public signing was specified and requires a public key, but no public key was specified.</source>
        <target state="translated">指定了公共签名并需要公钥，但未指定公钥。</target>
        <note />
      </trans-unit>
      <trans-unit id="ERR_PublicSignNetModule">
        <source>Public signing is not supported for netmodules.</source>
        <target state="translated">netmodule 不支持公共签名。</target>
        <note />
      </trans-unit>
      <trans-unit id="WRN_DelaySignButNoKey">
        <source>Delay signing was specified and requires a public key, but no public key was specified</source>
        <target state="translated">指定了延迟签名，这需要公钥，但是未指定任何公钥</target>
        <note />
      </trans-unit>
      <trans-unit id="WRN_DelaySignButNoKey_Title">
        <source>Delay signing was specified and requires a public key, but no public key was specified</source>
        <target state="translated">指定了延迟签名，这需要公钥，但是未指定任何公钥</target>
        <note />
      </trans-unit>
      <trans-unit id="ERR_InvalidVersionFormat">
        <source>The specified version string does not conform to the required format - major[.minor[.build[.revision]]]</source>
        <target state="translated">指定版本字符串不符合所需格式 - major[.minor[.build[.revision]]]</target>
        <note />
      </trans-unit>
      <trans-unit id="ERR_InvalidVersionFormatDeterministic">
        <source>The specified version string contains wildcards, which are not compatible with determinism. Either remove wildcards from the version string, or disable determinism for this compilation</source>
        <target state="translated">指定的版本字符串包含通配符，这与确定性不兼容。请删除版本字符串中的通配符，或禁用此编译的确定性。</target>
        <note />
      </trans-unit>
      <trans-unit id="ERR_InvalidVersionFormat2">
        <source>The specified version string does not conform to the required format - major.minor.build.revision (without wildcards)</source>
        <target state="translated">指定的版本字符串不符合所需格式 - major.minor.build.revision (不带通配符)</target>
        <note />
      </trans-unit>
      <trans-unit id="WRN_InvalidVersionFormat">
        <source>The specified version string does not conform to the recommended format - major.minor.build.revision</source>
        <target state="translated">指定版本字符串不符合建议格式 - major.minor.build.revision</target>
        <note />
      </trans-unit>
      <trans-unit id="WRN_InvalidVersionFormat_Title">
        <source>The specified version string does not conform to the recommended format - major.minor.build.revision</source>
        <target state="translated">指定版本字符串不符合建议格式 - major.minor.build.revision</target>
        <note />
      </trans-unit>
      <trans-unit id="ERR_InvalidAssemblyCultureForExe">
        <source>Executables cannot be satellite assemblies; culture should always be empty</source>
        <target state="translated">可执行文件不能是附属程序集；区域性应始终为空</target>
        <note />
      </trans-unit>
      <trans-unit id="ERR_NoCorrespondingArgument">
        <source>There is no argument given that corresponds to the required formal parameter '{0}' of '{1}'</source>
        <target state="translated">未提供与“{1}”的必需形参“{0}”对应的实参</target>
        <note />
      </trans-unit>
      <trans-unit id="WRN_UnimplementedCommandLineSwitch">
        <source>The command line switch '{0}' is not yet implemented and was ignored.</source>
        <target state="translated">命令行开关“{0}”尚未实现，已忽略。</target>
        <note />
      </trans-unit>
      <trans-unit id="WRN_UnimplementedCommandLineSwitch_Title">
        <source>Command line switch is not yet implemented</source>
        <target state="translated">命令行开关尚未实现</target>
        <note />
      </trans-unit>
      <trans-unit id="ERR_ModuleEmitFailure">
        <source>Failed to emit module '{0}'.</source>
        <target state="translated">未能发出模块“{0}”。</target>
        <note />
      </trans-unit>
      <trans-unit id="ERR_FixedLocalInLambda">
        <source>Cannot use fixed local '{0}' inside an anonymous method, lambda expression, or query expression</source>
        <target state="translated">在匿名方法、lambda 表达式或查询表达式中不能使用固定的局部变量“{0}”</target>
        <note />
      </trans-unit>
      <trans-unit id="ERR_ExpressionTreeContainsNamedArgument">
        <source>An expression tree may not contain a named argument specification</source>
        <target state="translated">表达式树可能不包含命名参数规范</target>
        <note />
      </trans-unit>
      <trans-unit id="ERR_ExpressionTreeContainsOptionalArgument">
        <source>An expression tree may not contain a call or invocation that uses optional arguments</source>
        <target state="translated">表达式树可能不包含使用可选参数的调用</target>
        <note />
      </trans-unit>
      <trans-unit id="ERR_ExpressionTreeContainsIndexedProperty">
        <source>An expression tree may not contain an indexed property</source>
        <target state="translated">表达式树不能包含索引属性</target>
        <note />
      </trans-unit>
      <trans-unit id="ERR_IndexedPropertyRequiresParams">
        <source>Indexed property '{0}' has non-optional arguments which must be provided</source>
        <target state="translated">索引属性“{0}”具有必须提供的非可选参数</target>
        <note />
      </trans-unit>
      <trans-unit id="ERR_IndexedPropertyMustHaveAllOptionalParams">
        <source>Indexed property '{0}' must have all arguments optional</source>
        <target state="translated">索引属性“{0}”的所有参数都必须可选</target>
        <note />
      </trans-unit>
      <trans-unit id="ERR_SpecialByRefInLambda">
        <source>Instance of type '{0}' cannot be used inside a nested function, query expression, iterator block or async method</source>
        <target state="translated">“{0}”类型的实例不能在嵌套函数、查询表达式、迭代器块或异步方法中使用</target>
        <note />
      </trans-unit>
      <trans-unit id="ERR_SecurityAttributeMissingAction">
        <source>First argument to a security attribute must be a valid SecurityAction</source>
        <target state="translated">安全特性的第一个参数必须是有效的 SecurityAction</target>
        <note />
      </trans-unit>
      <trans-unit id="ERR_SecurityAttributeInvalidAction">
        <source>Security attribute '{0}' has an invalid SecurityAction value '{1}'</source>
        <target state="translated">安全特性“{0}”具有无效 SecurityAction 值“{1}”</target>
        <note />
      </trans-unit>
      <trans-unit id="ERR_SecurityAttributeInvalidActionAssembly">
        <source>SecurityAction value '{0}' is invalid for security attributes applied to an assembly</source>
        <target state="translated">SecurityAction 值“{0}”对于应用于程序集的安全特性无效</target>
        <note />
      </trans-unit>
      <trans-unit id="ERR_SecurityAttributeInvalidActionTypeOrMethod">
        <source>SecurityAction value '{0}' is invalid for security attributes applied to a type or a method</source>
        <target state="translated">SecurityAction 值“{0}”对于应用于类型或方法的安全特性无效</target>
        <note />
      </trans-unit>
      <trans-unit id="ERR_PrincipalPermissionInvalidAction">
        <source>SecurityAction value '{0}' is invalid for PrincipalPermission attribute</source>
        <target state="translated">SecurityAction 值“{0}”对于 PrincipalPermission 特性无效</target>
        <note />
      </trans-unit>
      <trans-unit id="ERR_FeatureNotValidInExpressionTree">
        <source>An expression tree may not contain '{0}'</source>
        <target state="translated">表达式树不能包含“{0}”</target>
        <note />
      </trans-unit>
      <trans-unit id="ERR_PermissionSetAttributeInvalidFile">
        <source>Unable to resolve file path '{0}' specified for the named argument '{1}' for PermissionSet attribute</source>
        <target state="translated">无法解析为 PermissionSet 特性的命名参数“{1}”指定的文件路径“{0}”</target>
        <note />
      </trans-unit>
      <trans-unit id="ERR_PermissionSetAttributeFileReadError">
        <source>Error reading file '{0}' specified for the named argument '{1}' for PermissionSet attribute: '{2}'</source>
        <target state="translated">读取为 PermissionSet 特性的命名参数“{1}”指定的文件“{0}”时出错:“{2}”</target>
        <note />
      </trans-unit>
      <trans-unit id="ERR_GlobalSingleTypeNameNotFoundFwd">
        <source>The type name '{0}' could not be found in the global namespace. This type has been forwarded to assembly '{1}' Consider adding a reference to that assembly.</source>
        <target state="translated">未能在全局命名空间中找到类型名“{0}”。此类型已转发到程序集“{1}”。请考虑添加对该程序集的引用。</target>
        <note />
      </trans-unit>
      <trans-unit id="ERR_DottedTypeNameNotFoundInNSFwd">
        <source>The type name '{0}' could not be found in the namespace '{1}'. This type has been forwarded to assembly '{2}' Consider adding a reference to that assembly.</source>
        <target state="translated">未能在命名空间“{1}”中找到类型名“{0}”。此类型已转发到程序集“{2}”。请考虑添加对该程序集的引用。</target>
        <note />
      </trans-unit>
      <trans-unit id="ERR_SingleTypeNameNotFoundFwd">
        <source>The type name '{0}' could not be found. This type has been forwarded to assembly '{1}'. Consider adding a reference to that assembly.</source>
        <target state="translated">未能找到类型名“{0}”。此类型已转发到程序集“{1}”。请考虑添加对该程序集的引用。</target>
        <note />
      </trans-unit>
      <trans-unit id="ERR_AssemblySpecifiedForLinkAndRef">
        <source>Assemblies '{0}' and '{1}' refer to the same metadata but only one is a linked reference (specified using /link option); consider removing one of the references.</source>
        <target state="translated">程序集“{0}”和“{1}”引用相同元数据，但是只有一个是链接引用(使用 /link 选项指定)；请考虑删除其中一个引用。</target>
        <note />
      </trans-unit>
      <trans-unit id="WRN_DeprecatedCollectionInitAdd">
        <source>The best overloaded Add method '{0}' for the collection initializer element is obsolete.</source>
        <target state="translated">与集合初始值设定项元素最匹配的重载 Add 方法“{0}”已过时。</target>
        <note />
      </trans-unit>
      <trans-unit id="WRN_DeprecatedCollectionInitAdd_Title">
        <source>The best overloaded Add method for the collection initializer element is obsolete</source>
        <target state="translated">与集合初始值设定项元素最匹配的重载 Add 方法已过时</target>
        <note />
      </trans-unit>
      <trans-unit id="WRN_DeprecatedCollectionInitAddStr">
        <source>The best overloaded Add method '{0}' for the collection initializer element is obsolete. {1}</source>
        <target state="translated">与集合初始值设定项元素最匹配的重载 Add 方法“{0}”已过时。{1}</target>
        <note />
      </trans-unit>
      <trans-unit id="WRN_DeprecatedCollectionInitAddStr_Title">
        <source>The best overloaded Add method for the collection initializer element is obsolete</source>
        <target state="translated">与集合初始值设定项元素最匹配的重载 Add 方法已过时</target>
        <note />
      </trans-unit>
      <trans-unit id="ERR_DeprecatedCollectionInitAddStr">
        <source>The best overloaded Add method '{0}' for the collection initializer element is obsolete. {1}</source>
        <target state="translated">与集合初始值设定项元素最匹配的重载 Add 方法“{0}”已过时。{1}</target>
        <note />
      </trans-unit>
      <trans-unit id="ERR_IteratorInInteractive">
        <source>Yield statements may not appear at the top level in interactive code.</source>
        <target state="translated">Yield 语句不能出现在交互代码中的顶层。</target>
        <note />
      </trans-unit>
      <trans-unit id="ERR_SecurityAttributeInvalidTarget">
        <source>Security attribute '{0}' is not valid on this declaration type. Security attributes are only valid on assembly, type and method declarations.</source>
        <target state="translated">安全特性“{0}”对此声明类型无效。安全特性仅对程序集、类型和方法声明有效。</target>
        <note />
      </trans-unit>
      <trans-unit id="ERR_BadDynamicMethodArg">
        <source>Cannot use an expression of type '{0}' as an argument to a dynamically dispatched operation.</source>
        <target state="translated">无法将类型为“{0}”的表达式用作动态调度的操作的参数。</target>
        <note />
      </trans-unit>
      <trans-unit id="ERR_BadDynamicMethodArgLambda">
        <source>Cannot use a lambda expression as an argument to a dynamically dispatched operation without first casting it to a delegate or expression tree type.</source>
        <target state="translated">如果不事先将 lambda 表达式强制转换为委托或表达式树类型，则无法将该表达式用作动态调度的操作的参数。</target>
        <note />
      </trans-unit>
      <trans-unit id="ERR_BadDynamicMethodArgMemgrp">
        <source>Cannot use a method group as an argument to a dynamically dispatched operation. Did you intend to invoke the method?</source>
        <target state="translated">无法将方法组用作动态调度的操作的参数。是否要调用该方法?</target>
        <note />
      </trans-unit>
      <trans-unit id="ERR_NoDynamicPhantomOnBase">
        <source>The call to method '{0}' needs to be dynamically dispatched, but cannot be because it is part of a base access expression. Consider casting the dynamic arguments or eliminating the base access.</source>
        <target state="translated">需要动态调度对方法“{0}”的调用，但无法实现，因为该调用是基访问表达式的一部分。请考虑强制转换动态参数或消除基访问。</target>
        <note />
      </trans-unit>
      <trans-unit id="ERR_BadDynamicQuery">
        <source>Query expressions over source type 'dynamic' or with a join sequence of type 'dynamic' are not allowed</source>
        <target state="translated">不允许源类型 "dynamic" 上或具有类型 "dynamic" 的连接序列的查询表达式</target>
        <note />
      </trans-unit>
      <trans-unit id="ERR_NoDynamicPhantomOnBaseIndexer">
        <source>The indexer access needs to be dynamically dispatched, but cannot be because it is part of a base access expression. Consider casting the dynamic arguments or eliminating the base access.</source>
        <target state="translated">索引器访问需要进行动态调度，但未能如此，因为它是基访问表达式的一般分。请考虑强制转换动态参数或消除基访问。</target>
        <note />
      </trans-unit>
      <trans-unit id="WRN_DynamicDispatchToConditionalMethod">
        <source>The dynamically dispatched call to method '{0}' may fail at runtime because one or more applicable overloads are conditional methods.</source>
        <target state="translated">动态调度的方法“{0}”调用可能会在运行时失败，因为一个或多个适用的重载为条件方法。</target>
        <note />
      </trans-unit>
      <trans-unit id="WRN_DynamicDispatchToConditionalMethod_Title">
        <source>Dynamically dispatched call may fail at runtime because one or more applicable overloads are conditional methods</source>
        <target state="translated">动态调度的调用可能会在运行时失败，因为一个或多个适用的重载为条件方法</target>
        <note />
      </trans-unit>
      <trans-unit id="ERR_BadArgTypeDynamicExtension">
        <source>'{0}' has no applicable method named '{1}' but appears to have an extension method by that name. Extension methods cannot be dynamically dispatched. Consider casting the dynamic arguments or calling the extension method without the extension method syntax.</source>
        <target state="translated">'“{0}”不具有名为“{1}”的适用方法，但是似乎有该名称的扩展方法。无法动态调度扩展方法。请考虑强制转换动态参数或在不使用扩展方法语法的情况下调用扩展方法。</target>
        <note />
      </trans-unit>
      <trans-unit id="WRN_CallerFilePathPreferredOverCallerMemberName">
        <source>The CallerMemberNameAttribute applied to parameter '{0}' will have no effect. It is overridden by the CallerFilePathAttribute.</source>
        <target state="translated">应用于参数“{0}”的 CallerMemberNameAttribute 将不起任何作用。它由 CallerFilePathAttribute 重写。</target>
        <note />
      </trans-unit>
      <trans-unit id="WRN_CallerFilePathPreferredOverCallerMemberName_Title">
        <source>The CallerMemberNameAttribute will have no effect; it is overridden by the CallerFilePathAttribute</source>
        <target state="translated">CallerMemberNameAttribute 将不起任何作用；它由 CallerFilePathAttribute 重写</target>
        <note />
      </trans-unit>
      <trans-unit id="WRN_CallerLineNumberPreferredOverCallerMemberName">
        <source>The CallerMemberNameAttribute applied to parameter '{0}' will have no effect. It is overridden by the CallerLineNumberAttribute.</source>
        <target state="translated">应用于参数“{0}”的 CallerMemberNameAttribute 将不起任何作用。它由 CallerLineNumberAttribute 重写。</target>
        <note />
      </trans-unit>
      <trans-unit id="WRN_CallerLineNumberPreferredOverCallerMemberName_Title">
        <source>The CallerMemberNameAttribute will have no effect; it is overridden by the CallerLineNumberAttribute</source>
        <target state="translated">CallerMemberNameAttribute 将不起任何作用；它由 CallerLineNumberAttribute 重写</target>
        <note />
      </trans-unit>
      <trans-unit id="WRN_CallerLineNumberPreferredOverCallerFilePath">
        <source>The CallerFilePathAttribute applied to parameter '{0}' will have no effect. It is overridden by the CallerLineNumberAttribute.</source>
        <target state="translated">应用于参数“{0}”的 CallerFilePathAttribute 将不起任何作用。它由 CallerLineNumberAttribute 重写。</target>
        <note />
      </trans-unit>
      <trans-unit id="WRN_CallerLineNumberPreferredOverCallerFilePath_Title">
        <source>The CallerFilePathAttribute will have no effect; it is overridden by the CallerLineNumberAttribute</source>
        <target state="translated">CallerFilePathAttribute 将不起任何作用；它由 CallerLineNumberAttribute 重写</target>
        <note />
      </trans-unit>
      <trans-unit id="ERR_InvalidDynamicCondition">
        <source>Expression must be implicitly convertible to Boolean or its type '{0}' must define operator '{1}'.</source>
        <target state="translated">表达式必须可隐式转换为布尔值，或其类型“{0}”必须定义运算符“{1}”。</target>
        <note />
      </trans-unit>
      <trans-unit id="ERR_MixingWinRTEventWithRegular">
        <source>'{0}' cannot implement '{1}' because '{2}' is a Windows Runtime event and '{3}' is a regular .NET event.</source>
        <target state="translated">'“{0}”无法实现“{1}”，因为“{2}”是 Windows 运行时事件，“{3}”是常规 .NET 事件。</target>
        <note />
      </trans-unit>
      <trans-unit id="WRN_CA2000_DisposeObjectsBeforeLosingScope1">
        <source>Call System.IDisposable.Dispose() on allocated instance of {0} before all references to it are out of scope.</source>
        <target state="translated">请在对 {0} 的所有引用超出范围之前，对它的分配实例调用 Call System.IDisposable.Dispose()。</target>
        <note />
      </trans-unit>
      <trans-unit id="WRN_CA2000_DisposeObjectsBeforeLosingScope1_Title">
        <source>Call System.IDisposable.Dispose() on allocated instance before all references to it are out of scope</source>
        <target state="translated">在对已分配实例的所有引用超出范围之前，对它调用 System.IDisposable.Dispose()</target>
        <note />
      </trans-unit>
      <trans-unit id="WRN_CA2000_DisposeObjectsBeforeLosingScope2">
        <source>Allocated instance of {0} is not disposed along all exception paths.  Call System.IDisposable.Dispose() before all references to it are out of scope.</source>
        <target state="translated">{0} 的分配实例未按所有异常路径释放。请在对它的所有引用超出范围之前，调用 Call System.IDisposable.Dispose()。</target>
        <note />
      </trans-unit>
      <trans-unit id="WRN_CA2000_DisposeObjectsBeforeLosingScope2_Title">
        <source>Allocated instance is not disposed along all exception paths</source>
        <target state="translated">已分配实例未按所有异常路径释放</target>
        <note />
      </trans-unit>
      <trans-unit id="WRN_CA2202_DoNotDisposeObjectsMultipleTimes">
        <source>Object '{0}' can be disposed more than once.</source>
        <target state="translated">可以多次释放对象“{0}”。</target>
        <note />
      </trans-unit>
      <trans-unit id="WRN_CA2202_DoNotDisposeObjectsMultipleTimes_Title">
        <source>Object can be disposed more than once</source>
        <target state="translated">可以多次释放对象</target>
        <note />
      </trans-unit>
      <trans-unit id="ERR_NewCoClassOnLink">
        <source>Interop type '{0}' cannot be embedded. Use the applicable interface instead.</source>
        <target state="translated">无法嵌入互操作类型“{0}”。请改用适用的接口。</target>
        <note />
      </trans-unit>
      <trans-unit id="ERR_NoPIANestedType">
        <source>Type '{0}' cannot be embedded because it is a nested type. Consider setting the 'Embed Interop Types' property to false.</source>
        <target state="translated">无法嵌入类型“{0}”，因为它是嵌套类型。请考虑将“嵌入互操作类型”属性设置为 false。</target>
        <note />
      </trans-unit>
      <trans-unit id="ERR_GenericsUsedInNoPIAType">
        <source>Type '{0}' cannot be embedded because it has a generic argument. Consider setting the 'Embed Interop Types' property to false.</source>
        <target state="translated">无法嵌入类型“{0}”，因为它有泛型参数。请考虑将“嵌入互操作类型”属性设置为 false。</target>
        <note />
      </trans-unit>
      <trans-unit id="ERR_InteropStructContainsMethods">
        <source>Embedded interop struct '{0}' can contain only public instance fields.</source>
        <target state="translated">嵌入互操作结构“{0}”只能包含公共实例字段。</target>
        <note />
      </trans-unit>
      <trans-unit id="ERR_WinRtEventPassedByRef">
        <source>A Windows Runtime event may not be passed as an out or ref parameter.</source>
        <target state="translated">无法作为 out 或 ref 参数传递 Windows 运行时事件。</target>
        <note />
      </trans-unit>
      <trans-unit id="ERR_MissingMethodOnSourceInterface">
        <source>Source interface '{0}' is missing method '{1}' which is required to embed event '{2}'.</source>
        <target state="translated">源接口“{0}”缺少方法“{1}”，此方法对嵌入事件“{2}”是必需的。</target>
        <note />
      </trans-unit>
      <trans-unit id="ERR_MissingSourceInterface">
        <source>Interface '{0}' has an invalid source interface which is required to embed event '{1}'.</source>
        <target state="translated">接口“{0}”的源接口无效，该源接口是嵌入事件“{1}”所必需的。</target>
        <note />
      </trans-unit>
      <trans-unit id="ERR_InteropTypeMissingAttribute">
        <source>Interop type '{0}' cannot be embedded because it is missing the required '{1}' attribute.</source>
        <target state="translated">无法嵌入互操作类型“{0}”，因为它缺少必需的“{1}”特性。</target>
        <note />
      </trans-unit>
      <trans-unit id="ERR_NoPIAAssemblyMissingAttribute">
        <source>Cannot embed interop types from assembly '{0}' because it is missing the '{1}' attribute.</source>
        <target state="translated">无法嵌入来自程序集“{0}”的互操作类型，因为它缺少“{1}”特性。</target>
        <note />
      </trans-unit>
      <trans-unit id="ERR_NoPIAAssemblyMissingAttributes">
        <source>Cannot embed interop types from assembly '{0}' because it is missing either the '{1}' attribute or the '{2}' attribute.</source>
        <target state="translated">无法嵌入来自程序集“{0}”的互操作类型，因为它缺少“{1}”特性或“{2}”特性。</target>
        <note />
      </trans-unit>
      <trans-unit id="ERR_InteropTypesWithSameNameAndGuid">
        <source>Cannot embed interop type '{0}' found in both assembly '{1}' and '{2}'. Consider setting the 'Embed Interop Types' property to false.</source>
        <target state="translated">无法嵌入在程序集“{1}”和“{2}”中同时找到的互操作类型“{0}”。请考虑将“嵌入互操作类型”属性设置为 false。</target>
        <note />
      </trans-unit>
      <trans-unit id="ERR_LocalTypeNameClash">
        <source>Embedding the interop type '{0}' from assembly '{1}' causes a name clash in the current assembly. Consider setting the 'Embed Interop Types' property to false.</source>
        <target state="translated">嵌入来自程序集“{1}”的互操作类型“{0}”会导致当前程序集中发生名称冲突。请考虑将“嵌入互操作类型”属性设置为 false。</target>
        <note />
      </trans-unit>
      <trans-unit id="WRN_ReferencedAssemblyReferencesLinkedPIA">
        <source>A reference was created to embedded interop assembly '{0}' because of an indirect reference to that assembly created by assembly '{1}'. Consider changing the 'Embed Interop Types' property on either assembly.</source>
        <target state="translated">由于程序集“{1}”创建了对嵌入互操作程序集“{0}”的间接引用，因此创建了对该程序集的引用。请考虑更改其中一个程序集的“嵌入互操作类型”属性。</target>
        <note />
      </trans-unit>
      <trans-unit id="WRN_ReferencedAssemblyReferencesLinkedPIA_Title">
        <source>A reference was created to embedded interop assembly because of an indirect assembly reference</source>
        <target state="translated">由于使用间接程序集引用，因此创建了对嵌入互操作程序集的引用</target>
        <note />
      </trans-unit>
      <trans-unit id="WRN_ReferencedAssemblyReferencesLinkedPIA_Description">
        <source>You have added a reference to an assembly using /link (Embed Interop Types property set to True). This instructs the compiler to embed interop type information from that assembly. However, the compiler cannot embed interop type information from that assembly because another assembly that you have referenced also references that assembly using /reference (Embed Interop Types property set to False).

To embed interop type information for both assemblies, use /link for references to each assembly (set the Embed Interop Types property to True).

To remove the warning, you can use /reference instead (set the Embed Interop Types property to False). In this case, a primary interop assembly (PIA) provides interop type information.</source>
        <target state="translated">使用 /link 添加了对程序集的引用(“嵌入互操作类型”属性设置为 True)。这指示编译器嵌入来自该程序集的互操作类型信息。但是，编译器无法嵌入来自该程序集的互操作类型信息，因为已引用的另一个程序集也使用 /reference 引用该程序集(“嵌入互操作类型”属性设置为 False)。

要嵌入两个程序集的互操作类型信息，请对每个程序集的引用使用 /link (将“嵌入互操作类型”属性设置为 True)。

要移除警告，可以改用 /reference (将“嵌入互操作类型”属性设置为 False)。在这种情况下，主互操作程序集 (PIA) 会提供互操作类型信息。</target>
        <note />
      </trans-unit>
      <trans-unit id="ERR_GenericsUsedAcrossAssemblies">
        <source>Type '{0}' from assembly '{1}' cannot be used across assembly boundaries because it has a generic type argument that is an embedded interop type.</source>
        <target state="translated">无法跨程序集边界使用程序集“{1}”中的类型“{0}”，因为它有身为嵌入的互操作类型的泛型类型参数。</target>
        <note />
      </trans-unit>
      <trans-unit id="ERR_NoCanonicalView">
        <source>Cannot find the interop type that matches the embedded interop type '{0}'. Are you missing an assembly reference?</source>
        <target state="translated">找不到与嵌入互操作类型“{0}”相匹配的互操作类型。是否缺少程序集引用?</target>
        <note />
      </trans-unit>
      <trans-unit id="ERR_ByRefReturnUnsupported">
        <source>By-reference return type 'ref {0}' is not supported.</source>
        <target state="translated">不支持按引用返回类型“ref {0}”。</target>
        <note />
      </trans-unit>
      <trans-unit id="ERR_NetModuleNameMismatch">
        <source>Module name '{0}' stored in '{1}' must match its filename.</source>
        <target state="translated">存储在“{1}”中的模块名“{0}”必须与其文件名匹配。</target>
        <note />
      </trans-unit>
      <trans-unit id="ERR_BadModuleName">
        <source>Invalid module name: {0}</source>
        <target state="translated">无效的模块名称: {0}</target>
        <note />
      </trans-unit>
      <trans-unit id="ERR_BadCompilationOptionValue">
        <source>Invalid '{0}' value: '{1}'.</source>
        <target state="translated">“{0}”值无效:“{1}”。</target>
        <note />
      </trans-unit>
      <trans-unit id="ERR_BadAppConfigPath">
        <source>AppConfigPath must be absolute.</source>
        <target state="translated">AppConfigPath 必须是绝对的。</target>
        <note />
      </trans-unit>
      <trans-unit id="WRN_AssemblyAttributeFromModuleIsOverridden">
        <source>Attribute '{0}' from module '{1}' will be ignored in favor of the instance appearing in source</source>
        <target state="translated">来自模块“{1}”的特性“{0}”将忽略，以便支持源中出现的实例</target>
        <note />
      </trans-unit>
      <trans-unit id="WRN_AssemblyAttributeFromModuleIsOverridden_Title">
        <source>Attribute will be ignored in favor of the instance appearing in source</source>
        <target state="translated">将忽略特性，以便支持源中出现的实例</target>
        <note />
      </trans-unit>
      <trans-unit id="ERR_CmdOptionConflictsSource">
        <source>Attribute '{0}' given in a source file conflicts with option '{1}'.</source>
        <target state="translated">源文件中提供的特定“{0}”与选项“{1}”冲突。</target>
        <note />
      </trans-unit>
      <trans-unit id="ERR_FixedBufferTooManyDimensions">
        <source>A fixed buffer may only have one dimension.</source>
        <target state="translated">固定缓冲区只能有一个维度。</target>
        <note />
      </trans-unit>
      <trans-unit id="WRN_ReferencedAssemblyDoesNotHaveStrongName">
        <source>Referenced assembly '{0}' does not have a strong name.</source>
        <target state="translated">引用程序集“{0}”没有强名称。</target>
        <note />
      </trans-unit>
      <trans-unit id="WRN_ReferencedAssemblyDoesNotHaveStrongName_Title">
        <source>Referenced assembly does not have a strong name</source>
        <target state="translated">引用程序集没有强名称</target>
        <note />
      </trans-unit>
      <trans-unit id="ERR_InvalidSignaturePublicKey">
        <source>Invalid signature public key specified in AssemblySignatureKeyAttribute.</source>
        <target state="translated">在 AssemblySignatureKeyAttribute 中指定的签名公钥无效。</target>
        <note />
      </trans-unit>
      <trans-unit id="ERR_ExportedTypeConflictsWithDeclaration">
        <source>Type '{0}' exported from module '{1}' conflicts with type declared in primary module of this assembly.</source>
        <target state="translated">从模块“{1}”导出的类型“{0}”与此程序集主模块中声明的类型冲突。</target>
        <note />
      </trans-unit>
      <trans-unit id="ERR_ExportedTypesConflict">
        <source>Type '{0}' exported from module '{1}' conflicts with type '{2}' exported from module '{3}'.</source>
        <target state="translated">从模块“{1}”导出的类型“{0}”与从模块“{3}”导出的类型“{2}”冲突。</target>
        <note />
      </trans-unit>
      <trans-unit id="ERR_ForwardedTypeConflictsWithDeclaration">
        <source>Forwarded type '{0}' conflicts with type declared in primary module of this assembly.</source>
        <target state="translated">转发的类型“{0}”与此程序集主模块中声明的类型冲突。</target>
        <note />
      </trans-unit>
      <trans-unit id="ERR_ForwardedTypesConflict">
        <source>Type '{0}' forwarded to assembly '{1}' conflicts with type '{2}' forwarded to assembly '{3}'.</source>
        <target state="translated">转发到程序集“{1}”的类型“{0}”与转发到程序集“{3}”的类型“{2}”冲突。</target>
        <note />
      </trans-unit>
      <trans-unit id="ERR_ForwardedTypeConflictsWithExportedType">
        <source>Type '{0}' forwarded to assembly '{1}' conflicts with type '{2}' exported from module '{3}'.</source>
        <target state="translated">转发到程序集“{1}”的类型“{0}”与从模块“{3}”导出的类型“{2}”冲突。</target>
        <note />
      </trans-unit>
      <trans-unit id="WRN_RefCultureMismatch">
        <source>Referenced assembly '{0}' has different culture setting of '{1}'.</source>
        <target state="translated">引用程序集“{0}”具有不同区域性设置“{1}”。</target>
        <note />
      </trans-unit>
      <trans-unit id="WRN_RefCultureMismatch_Title">
        <source>Referenced assembly has different culture setting</source>
        <target state="translated">引用程序集具有不同区域性设置</target>
        <note />
      </trans-unit>
      <trans-unit id="ERR_AgnosticToMachineModule">
        <source>Agnostic assembly cannot have a processor specific module '{0}'.</source>
        <target state="translated">不可知的程序集不能具有特定于处理器的模块“{0}”。</target>
        <note />
      </trans-unit>
      <trans-unit id="ERR_ConflictingMachineModule">
        <source>Assembly and module '{0}' cannot target different processors.</source>
        <target state="translated">程序集和模块“{0}”不能以不同处理器为目标。</target>
        <note />
      </trans-unit>
      <trans-unit id="WRN_ConflictingMachineAssembly">
        <source>Referenced assembly '{0}' targets a different processor.</source>
        <target state="translated">引用程序集“{0}”面向的是另一个处理器。</target>
        <note />
      </trans-unit>
      <trans-unit id="WRN_ConflictingMachineAssembly_Title">
        <source>Referenced assembly targets a different processor</source>
        <target state="translated">引用程序集面向的是另一个处理器</target>
        <note />
      </trans-unit>
      <trans-unit id="ERR_CryptoHashFailed">
        <source>Cryptographic failure while creating hashes.</source>
        <target state="translated">创建哈希时加密失败。</target>
        <note />
      </trans-unit>
      <trans-unit id="ERR_MissingNetModuleReference">
        <source>Reference to '{0}' netmodule missing.</source>
        <target state="translated">缺少对“{0}”netmodule 的引用。</target>
        <note />
      </trans-unit>
      <trans-unit id="ERR_NetModuleNameMustBeUnique">
        <source>Module '{0}' is already defined in this assembly. Each module must have a unique filename.</source>
        <target state="translated">模块“{0}”已在此程序集中定义。每个模块必须具有唯一的文件名。</target>
        <note />
      </trans-unit>
      <trans-unit id="ERR_CantReadConfigFile">
        <source>Cannot read config file '{0}' -- '{1}'</source>
        <target state="translated">无法读取配置文件“{0}”--“{1}”</target>
        <note />
      </trans-unit>
      <trans-unit id="ERR_EncNoPIAReference">
        <source>Cannot continue since the edit includes a reference to an embedded type: '{0}'.</source>
        <target state="translated">无法继续，因为编辑包括对嵌入类型的引用:“{0}”。</target>
        <note />
      </trans-unit>
      <trans-unit id="ERR_EncReferenceToAddedMember">
        <source>Member '{0}' added during the current debug session can only be accessed from within its declaring assembly '{1}'.</source>
        <target state="translated">在当前调试会话期间添加的成员“{0}”只能从其声明的程序集“{1}”中访问。</target>
        <note />
      </trans-unit>
      <trans-unit id="ERR_MutuallyExclusiveOptions">
        <source>Compilation options '{0}' and '{1}' can't both be specified at the same time.</source>
        <target state="translated">无法同时指定编译选项“{0}”和“{1}”。</target>
        <note />
      </trans-unit>
      <trans-unit id="ERR_LinkedNetmoduleMetadataMustProvideFullPEImage">
        <source>Linked netmodule metadata must provide a full PE image: '{0}'.</source>
        <target state="translated">链接 netmodule 元数据必须提供完整 PE 映像:“{0}”。</target>
        <note />
      </trans-unit>
      <trans-unit id="ERR_BadPrefer32OnLib">
        <source>/platform:anycpu32bitpreferred can only be used with /t:exe, /t:winexe and /t:appcontainerexe</source>
        <target state="translated">/platform:anycpu32bitpreferred 只能与 /t:exe、/t:winexe 和 /t:appcontainerexe 一起使用</target>
        <note />
      </trans-unit>
      <trans-unit id="IDS_PathList">
        <source>&lt;path list&gt;</source>
        <target state="translated">&lt;路径列表&gt;</target>
        <note />
      </trans-unit>
      <trans-unit id="IDS_Text">
        <source>&lt;text&gt;</source>
        <target state="translated">&lt;文本&gt;</target>
        <note />
      </trans-unit>
      <trans-unit id="IDS_FeatureNullPropagatingOperator">
        <source>null propagating operator</source>
        <target state="translated">空传播运算符</target>
        <note />
      </trans-unit>
      <trans-unit id="IDS_FeatureExpressionBodiedMethod">
        <source>expression-bodied method</source>
        <target state="translated">expression-bodied 方法</target>
        <note />
      </trans-unit>
      <trans-unit id="IDS_FeatureExpressionBodiedProperty">
        <source>expression-bodied property</source>
        <target state="translated">expression-bodied 属性</target>
        <note />
      </trans-unit>
      <trans-unit id="IDS_FeatureExpressionBodiedIndexer">
        <source>expression-bodied indexer</source>
        <target state="translated">expression-bodied 索引器</target>
        <note />
      </trans-unit>
      <trans-unit id="IDS_FeatureAutoPropertyInitializer">
        <source>auto property initializer</source>
        <target state="translated">自动属性初始值设定项</target>
        <note />
      </trans-unit>
      <trans-unit id="IDS_Namespace1">
        <source>&lt;namespace&gt;</source>
        <target state="translated">&lt;命名空间&gt;</target>
        <note />
      </trans-unit>
      <trans-unit id="IDS_FeatureRefLocalsReturns">
        <source>byref locals and returns</source>
        <target state="translated">byref 局部变量和返回</target>
        <note />
      </trans-unit>
      <trans-unit id="IDS_FeatureReadOnlyReferences">
        <source>readonly references</source>
        <target state="translated">只读引用</target>
        <note />
      </trans-unit>
      <trans-unit id="IDS_FeatureRefStructs">
        <source>ref structs</source>
        <target state="translated">ref 结构</target>
        <note />
      </trans-unit>
      <trans-unit id="CompilationC">
        <source>Compilation (C#): </source>
        <target state="translated">编译(C#): </target>
        <note />
      </trans-unit>
      <trans-unit id="SyntaxNodeIsNotWithinSynt">
        <source>Syntax node is not within syntax tree</source>
        <target state="translated">语法节点不在语法树中</target>
        <note />
      </trans-unit>
      <trans-unit id="LocationMustBeProvided">
        <source>Location must be provided in order to provide minimal type qualification.</source>
        <target state="translated">必须提供位置才能提供最低程度的类型限定。</target>
        <note />
      </trans-unit>
      <trans-unit id="SyntaxTreeSemanticModelMust">
        <source>SyntaxTreeSemanticModel must be provided in order to provide minimal type qualification.</source>
        <target state="translated">必须提供 SyntaxTreeSemanticModel 才能提供最低程度的类型限定。</target>
        <note />
      </trans-unit>
      <trans-unit id="CantReferenceCompilationOf">
        <source>Can't reference compilation of type '{0}' from {1} compilation.</source>
        <target state="translated">无法从 {1} 编译引用类型为“{0}”的编译。</target>
        <note />
      </trans-unit>
      <trans-unit id="SyntaxTreeAlreadyPresent">
        <source>Syntax tree already present</source>
        <target state="translated">语法树已存在</target>
        <note />
      </trans-unit>
      <trans-unit id="SubmissionCanOnlyInclude">
        <source>Submission can only include script code.</source>
        <target state="translated">提交只能包含脚本代码。</target>
        <note />
      </trans-unit>
      <trans-unit id="SubmissionCanHaveAtMostOne">
        <source>Submission can have at most one syntax tree.</source>
        <target state="translated">提交最多可以具有一个语法树。</target>
        <note />
      </trans-unit>
      <trans-unit id="TreeMustHaveARootNodeWith">
        <source>tree must have a root node with SyntaxKind.CompilationUnit</source>
        <target state="translated">树必须具有带 SyntaxKind.CompilationUnit 的根节点</target>
        <note />
      </trans-unit>
      <trans-unit id="TypeArgumentCannotBeNull">
        <source>Type argument cannot be null</source>
        <target state="translated">类型参数不能是 null</target>
        <note />
      </trans-unit>
      <trans-unit id="WrongNumberOfTypeArguments">
        <source>Wrong number of type arguments</source>
        <target state="translated">类型参数的数目不正确</target>
        <note />
      </trans-unit>
      <trans-unit id="NameConflictForName">
        <source>Name conflict for name {0}</source>
        <target state="translated">名称 {0} 出现名称冲突</target>
        <note />
      </trans-unit>
      <trans-unit id="LookupOptionsHasInvalidCombo">
        <source>LookupOptions has an invalid combination of options</source>
        <target state="translated">LookupOptions 具有无效的选项组合</target>
        <note />
      </trans-unit>
      <trans-unit id="ItemsMustBeNonEmpty">
        <source>items: must be non-empty</source>
        <target state="translated">项目: 不能为空</target>
        <note />
      </trans-unit>
      <trans-unit id="UseVerbatimIdentifier">
        <source>Use Microsoft.CodeAnalysis.CSharp.SyntaxFactory.Identifier or Microsoft.CodeAnalysis.CSharp.SyntaxFactory.VerbatimIdentifier to create identifier tokens.</source>
        <target state="translated">使用 Microsoft.CodeAnalysis.CSharp.SyntaxFactory.Identifier 或 Microsoft.CodeAnalysis.CSharp.SyntaxFactory.VerbatimIdentifier 可创建标识符标记。</target>
        <note />
      </trans-unit>
      <trans-unit id="UseLiteralForTokens">
        <source>Use Microsoft.CodeAnalysis.CSharp.SyntaxFactory.Literal to create character literal tokens.</source>
        <target state="translated">使用 Microsoft.CodeAnalysis.CSharp.SyntaxFactory.Literal 可创建字符文本标记。</target>
        <note />
      </trans-unit>
      <trans-unit id="UseLiteralForNumeric">
        <source>Use Microsoft.CodeAnalysis.CSharp.SyntaxFactory.Literal to create numeric literal tokens.</source>
        <target state="translated">使用 Microsoft.CodeAnalysis.CSharp.SyntaxFactory.Literal 可创建数字文本标记。</target>
        <note />
      </trans-unit>
      <trans-unit id="ThisMethodCanOnlyBeUsedToCreateTokens">
        <source>This method can only be used to create tokens - {0} is not a token kind.</source>
        <target state="translated">此方法只能用于创建标记 - {0} 不出标记类型。</target>
        <note />
      </trans-unit>
      <trans-unit id="GenericParameterDefinition">
        <source>Generic parameter is definition when expected to be reference {0}</source>
        <target state="translated">泛型参数是定义，但应是引用 {0}</target>
        <note />
      </trans-unit>
      <trans-unit id="InvalidGetDeclarationNameMultipleDeclarators">
        <source>Called GetDeclarationName for a declaration node that can possibly contain multiple variable declarators.</source>
        <target state="translated">为可能包含多个变量声明符的声明节点调用了 GetDeclarationName。</target>
        <note />
      </trans-unit>
      <trans-unit id="TreeNotPartOfCompilation">
        <source>tree not part of compilation</source>
        <target state="translated">树不属于编译</target>
        <note />
      </trans-unit>
      <trans-unit id="PositionIsNotWithinSyntax">
        <source>Position is not within syntax tree with full span {0}</source>
        <target state="translated">位置不在具有完整范围 {0} 的语法树中</target>
        <note />
      </trans-unit>
      <trans-unit id="WRN_BadUILang">
        <source>The language name '{0}' is invalid.</source>
        <target state="translated">语言名“{0}”无效。</target>
        <note />
      </trans-unit>
      <trans-unit id="WRN_BadUILang_Title">
        <source>The language name is invalid</source>
        <target state="translated">语言名无效</target>
        <note />
      </trans-unit>
      <trans-unit id="ERR_UnsupportedTransparentIdentifierAccess">
        <source>Transparent identifier member access failed for field '{0}' of '{1}'.  Does the data being queried implement the query pattern?</source>
        <target state="translated">针对“{1}”的字段“{0}”的透明标识符成员访问失败。所查询的数据是否实现查询模式?</target>
        <note />
      </trans-unit>
      <trans-unit id="ERR_ParamDefaultValueDiffersFromAttribute">
        <source>The parameter has multiple distinct default values.</source>
        <target state="translated">参数具有多个不同的默认值。</target>
        <note />
      </trans-unit>
      <trans-unit id="ERR_FieldHasMultipleDistinctConstantValues">
        <source>The field has multiple distinct constant values.</source>
        <target state="translated">字段具有多个不同的常量值。</target>
        <note />
      </trans-unit>
      <trans-unit id="WRN_UnqualifiedNestedTypeInCref">
        <source>Within cref attributes, nested types of generic types should be qualified.</source>
        <target state="translated">在 cref 特性中，应限定泛型类型的嵌套类型。</target>
        <note />
      </trans-unit>
      <trans-unit id="WRN_UnqualifiedNestedTypeInCref_Title">
        <source>Within cref attributes, nested types of generic types should be qualified</source>
        <target state="translated">在 cref 特性中，应限定泛型类型的嵌套类型</target>
        <note />
      </trans-unit>
      <trans-unit id="NotACSharpSymbol">
        <source>Not a C# symbol.</source>
        <target state="translated">不是 C# 符号。</target>
        <note />
      </trans-unit>
      <trans-unit id="HDN_UnusedUsingDirective">
        <source>Unnecessary using directive.</source>
        <target state="translated">不需要的 using 指令。</target>
        <note />
      </trans-unit>
      <trans-unit id="HDN_UnusedExternAlias">
        <source>Unused extern alias.</source>
        <target state="translated">未使用的外部别名。</target>
        <note />
      </trans-unit>
      <trans-unit id="ElementsCannotBeNull">
        <source>Elements cannot be null.</source>
        <target state="translated">元素不能为 Null。</target>
        <note />
      </trans-unit>
      <trans-unit id="IDS_LIB_ENV">
        <source>LIB environment variable</source>
        <target state="translated">LIB 环境变量</target>
        <note />
      </trans-unit>
      <trans-unit id="IDS_LIB_OPTION">
        <source>/LIB option</source>
        <target state="translated">/LIB 选项</target>
        <note />
      </trans-unit>
      <trans-unit id="IDS_REFERENCEPATH_OPTION">
        <source>/REFERENCEPATH option</source>
        <target state="translated">/REFERENCEPATH 选项</target>
        <note />
      </trans-unit>
      <trans-unit id="IDS_DirectoryDoesNotExist">
        <source>directory does not exist</source>
        <target state="translated">目录不存在</target>
        <note />
      </trans-unit>
      <trans-unit id="IDS_DirectoryHasInvalidPath">
        <source>path is too long or invalid</source>
        <target state="translated">路径太长或无效</target>
        <note />
      </trans-unit>
      <trans-unit id="WRN_NoRuntimeMetadataVersion">
        <source>No value for RuntimeMetadataVersion found. No assembly containing System.Object was found nor was a value for RuntimeMetadataVersion specified through options.</source>
        <target state="translated">找不到 RuntimeMetadataVersion 的值。找不到包含 System.Object 的程序集，或未通过选项为 RuntimeMetadataVersion 指定值。</target>
        <note />
      </trans-unit>
      <trans-unit id="WRN_NoRuntimeMetadataVersion_Title">
        <source>No value for RuntimeMetadataVersion found</source>
        <target state="translated">找不到 RuntimeMetadataVersion 的值</target>
        <note />
      </trans-unit>
      <trans-unit id="WrongSemanticModelType">
        <source>Expected a {0} SemanticModel.</source>
        <target state="translated">应为 {0} SemanticModel。</target>
        <note />
      </trans-unit>
      <trans-unit id="IDS_FeatureLambda">
        <source>lambda expression</source>
        <target state="translated">lambda 表达式</target>
        <note />
      </trans-unit>
      <trans-unit id="ERR_FeatureNotAvailableInVersion1">
        <source>Feature '{0}' is not available in C# 1. Please use language version {1} or greater.</source>
        <target state="translated">功能“{0}”在 C# 1 中不可用。请使用 {1} 或更高的语言版本。</target>
        <note />
      </trans-unit>
      <trans-unit id="ERR_FeatureNotAvailableInVersion2">
        <source>Feature '{0}' is not available in C# 2. Please use language version {1} or greater.</source>
        <target state="translated">功能“{0}”在 C# 2 中不可用。请使用 {1} 或更高的语言版本。</target>
        <note />
      </trans-unit>
      <trans-unit id="ERR_FeatureNotAvailableInVersion3">
        <source>Feature '{0}' is not available in C# 3. Please use language version {1} or greater.</source>
        <target state="translated">功能“{0}”在 C# 3 中不可用。请使用 {1} 或更高的语言版本。</target>
        <note />
      </trans-unit>
      <trans-unit id="ERR_FeatureNotAvailableInVersion4">
        <source>Feature '{0}' is not available in C# 4. Please use language version {1} or greater.</source>
        <target state="translated">功能“{0}”在 C# 4 中不可用。请使用 {1} 或更高的语言版本。</target>
        <note />
      </trans-unit>
      <trans-unit id="ERR_FeatureNotAvailableInVersion5">
        <source>Feature '{0}' is not available in C# 5. Please use language version {1} or greater.</source>
        <target state="translated">功能“{0}”在 C# 5 中不可用。请使用 {1} 或更高的语言版本。</target>
        <note />
      </trans-unit>
      <trans-unit id="ERR_FeatureNotAvailableInVersion6">
        <source>Feature '{0}' is not available in C# 6. Please use language version {1} or greater.</source>
        <target state="translated">功能“{0}”在 C# 6 中不可用。请使用 {1} 或更高的语言版本。</target>
        <note />
      </trans-unit>
      <trans-unit id="ERR_FeatureNotAvailableInVersion7">
        <source>Feature '{0}' is not available in C# 7.0. Please use language version {1} or greater.</source>
        <target state="translated">C# 7.0 中不支持功能“{0}”。请使用 {1} 或更高的语言版本。</target>
        <note />
      </trans-unit>
      <trans-unit id="ERR_FeatureIsUnimplemented">
        <source>Feature '{0}' is not implemented in this compiler.</source>
        <target state="translated">此编译器中未实现功能“{0}”。</target>
        <note />
      </trans-unit>
      <trans-unit id="IDS_VersionExperimental">
        <source>'experimental'</source>
        <target state="translated">'“实验”</target>
        <note />
      </trans-unit>
      <trans-unit id="PositionNotWithinTree">
        <source>Position must be within span of the syntax tree.</source>
        <target state="translated">位置必须处于语法树范围内。</target>
        <note />
      </trans-unit>
      <trans-unit id="SpeculatedSyntaxNodeCannotBelongToCurrentCompilation">
        <source>Syntax node to be speculated cannot belong to a syntax tree from the current compilation.</source>
        <target state="translated">要推断的语法节点不能属于来自当前编译的语法树。</target>
        <note />
      </trans-unit>
      <trans-unit id="ChainingSpeculativeModelIsNotSupported">
        <source>Chaining speculative semantic model is not supported. You should create a speculative model from the non-speculative ParentModel.</source>
        <target state="translated">不支持链接推理语义模型。应从非推理 ParentModel 创建推理模型。</target>
        <note />
      </trans-unit>
      <trans-unit id="IDS_ToolName">
        <source>Microsoft (R) Visual C# Compiler</source>
        <target state="translated">Microsoft(R) Visual C# 编译器</target>
        <note />
      </trans-unit>
      <trans-unit id="IDS_LogoLine1">
        <source>{0} version {1}</source>
        <target state="translated">{0} 版本 {1}</target>
        <note />
      </trans-unit>
      <trans-unit id="IDS_LogoLine2">
        <source>Copyright (C) Microsoft Corporation. All rights reserved.</source>
        <target state="translated">版权所有(C) Microsoft Corporation。保留所有权利。</target>
        <note />
      </trans-unit>
      <trans-unit id="IDS_LangVersions">
        <source>Supported language versions:</source>
        <target state="translated">支持的语言版本:</target>
        <note />
      </trans-unit>
      <trans-unit id="IDS_CSCHelp">
        <source>
                             Visual C# Compiler Options

                       - OUTPUT FILES -
-out:&lt;file&gt;                   Specify output file name (default: base name of
                              file with main class or first file)
-target:exe                   Build a console executable (default) (Short
                              form: -t:exe)
-target:winexe                Build a Windows executable (Short form:
                              -t:winexe)
-target:library               Build a library (Short form: -t:library)
-target:module                Build a module that can be added to another
                              assembly (Short form: -t:module)
-target:appcontainerexe       Build an Appcontainer executable (Short form:
                              -t:appcontainerexe)
-target:winmdobj              Build a Windows Runtime intermediate file that
                              is consumed by WinMDExp (Short form: -t:winmdobj)
-doc:&lt;file&gt;                   XML Documentation file to generate
-refout:&lt;file&gt;                Reference assembly output to generate
-platform:&lt;string&gt;            Limit which platforms this code can run on: x86,
                              Itanium, x64, arm, arm64, anycpu32bitpreferred, or
                              anycpu. The default is anycpu.

                       - INPUT FILES -
-recurse:&lt;wildcard&gt;           Include all files in the current directory and
                              subdirectories according to the wildcard
                              specifications
-reference:&lt;alias&gt;=&lt;file&gt;     Reference metadata from the specified assembly
                              file using the given alias (Short form: -r)
-reference:&lt;file list&gt;        Reference metadata from the specified assembly
                              files (Short form: -r)
-addmodule:&lt;file list&gt;        Link the specified modules into this assembly
-link:&lt;file list&gt;             Embed metadata from the specified interop
                              assembly files (Short form: -l)
-analyzer:&lt;file list&gt;         Run the analyzers from this assembly
                              (Short form: -a)
-additionalfile:&lt;file list&gt;   Additional files that don't directly affect code
                              generation but may be used by analyzers for producing
                              errors or warnings.
-embed                        Embed all source files in the PDB.
-embed:&lt;file list&gt;            Embed specific files in the PDB

                       - RESOURCES -
-win32res:&lt;file&gt;              Specify a Win32 resource file (.res)
-win32icon:&lt;file&gt;             Use this icon for the output
-win32manifest:&lt;file&gt;         Specify a Win32 manifest file (.xml)
-nowin32manifest              Do not include the default Win32 manifest
-resource:&lt;resinfo&gt;           Embed the specified resource (Short form: -res)
-linkresource:&lt;resinfo&gt;       Link the specified resource to this assembly
                              (Short form: -linkres) Where the resinfo format
                              is &lt;file&gt;[,&lt;string name&gt;[,public|private]]

                       - CODE GENERATION -
-debug[+|-]                   Emit debugging information
-debug:{full|pdbonly|portable|embedded}
                              Specify debugging type ('full' is default,
                              'portable' is a cross-platform format,
                              'embedded' is a cross-platform format embedded into
                              the target .dll or .exe)
-optimize[+|-]                Enable optimizations (Short form: -o)
-deterministic                Produce a deterministic assembly
                              (including module version GUID and timestamp)
-refonly                      Produce a reference assembly in place of the main output
-instrument:TestCoverage      Produce an assembly instrumented to collect
                              coverage information
-sourcelink:&lt;file&gt;            Source link info to embed into PDB.

                       - ERRORS AND WARNINGS -
-warnaserror[+|-]             Report all warnings as errors
-warnaserror[+|-]:&lt;warn list&gt; Report specific warnings as errors
-warn:&lt;n&gt;                     Set warning level (0-4) (Short form: -w)
-nowarn:&lt;warn list&gt;           Disable specific warning messages
-ruleset:&lt;file&gt;               Specify a ruleset file that disables specific
                              diagnostics.
-errorlog:&lt;file&gt;              Specify a file to log all compiler and analyzer
                              diagnostics.
-reportanalyzer               Report additional analyzer information, such as
                              execution time.

                       - LANGUAGE -
-checked[+|-]                 Generate overflow checks
-unsafe[+|-]                  Allow 'unsafe' code
-define:&lt;symbol list&gt;         Define conditional compilation symbol(s) (Short
                              form: -d)
-langversion:?                Display the allowed values for language version
-langversion:&lt;string&gt;         Specify language version such as
                              `default` (latest major version), or
                              `latest` (latest version, including minor versions),
                              or specific versions like `6` or `7.1`

                       - SECURITY -
-delaysign[+|-]               Delay-sign the assembly using only the public
                              portion of the strong name key
-publicsign[+|-]              Public-sign the assembly using only the public
                              portion of the strong name key
-keyfile:&lt;file&gt;               Specify a strong name key file
-keycontainer:&lt;string&gt;        Specify a strong name key container
-highentropyva[+|-]           Enable high-entropy ASLR

                       - MISCELLANEOUS -
@&lt;file&gt;                       Read response file for more options
-help                         Display this usage message (Short form: -?)
-nologo                       Suppress compiler copyright message
-noconfig                     Do not auto include CSC.RSP file
-parallel[+|-]                Concurrent build.
-version                      Display the compiler version number and exit.

                       - ADVANCED -
-baseaddress:&lt;address&gt;        Base address for the library to be built
-checksumalgorithm:&lt;alg&gt;      Specify algorithm for calculating source file
                              checksum stored in PDB. Supported values are:
                              SHA1 (default) or SHA256.
-codepage:&lt;n&gt;                 Specify the codepage to use when opening source
                              files
-utf8output                   Output compiler messages in UTF-8 encoding
-main:&lt;type&gt;                  Specify the type that contains the entry point
                              (ignore all other possible entry points) (Short
                              form: -m)
-fullpaths                    Compiler generates fully qualified paths
-filealign:&lt;n&gt;                Specify the alignment used for output file
                              sections
-pathmap:&lt;K1&gt;=&lt;V1&gt;,&lt;K2&gt;=&lt;V2&gt;,...
                              Specify a mapping for source path names output by
                              the compiler.
-pdb:&lt;file&gt;                   Specify debug information file name (default:
                              output file name with .pdb extension)
-errorendlocation             Output line and column of the end location of
                              each error
-preferreduilang              Specify the preferred output language name.
-nostdlib[+|-]                Do not reference standard library (mscorlib.dll)
-subsystemversion:&lt;string&gt;    Specify subsystem version of this assembly
-lib:&lt;file list&gt;              Specify additional directories to search in for
                              references
-errorreport:&lt;string&gt;         Specify how to handle internal compiler errors:
                              prompt, send, queue, or none. The default is
                              queue.
-appconfig:&lt;file&gt;             Specify an application configuration file
                              containing assembly binding settings
-moduleassemblyname:&lt;string&gt;  Name of the assembly which this module will be
                              a part of
-modulename:&lt;string&gt;          Specify the name of the source module
</source>
        <target state="translated">
                              Visual C# 编译器选项

                        - 输出文件 -
-out:&lt;file&gt;                   指定输出文件名称(默认: 具有主类的文件或
                               第一个文件的基名称)
-target:exe                   生成控制台可执行文件(默认)(缩
                               写: /t:exe)
-target:winexe                生成 Windows 可执行文件(缩写: 
                               /t:winexe)
-target:library               生成库(缩写: /t:library)
-target:module                生成可添加到另一个程序集的
                               模块(缩写: /t:module)
-target:appcontainerexe       生成 Appcontainer 可执行文件(缩写: 
                               /t:appcontainerexe)
-target:winmdobj              生成 WinMDExp 使用的
                               Windows 运行时中间文件(缩写: /t:winmdobj)
-doc:&lt;file&gt;                   要生成的 XML 文档文件
-refout:&lt;file&gt;                要生成的引用程序集输出
-platform:&lt;string&gt;            限制此代码可以在其上运行的平台: x86、
                               Itanium、x64、arm、arm64、anycpu32bitpreferred 或
                               anycpu。默认平台为 anycpu。

                        - 输入文件 -
-recurse:&lt;wildcard&gt;           根据通配符规范包括当前目录和
                               子目录中的所有
                               文件
-reference:&lt;alias &gt;=&lt;file&gt;     使用给定别名从指定程序集
                               引用元数据(缩写: /r)
-reference:&lt;file list&gt;        从指定程序集文件引用
                               元数据(缩写: /r)
-addmodule:&lt;file list&gt;        将指定模块链接到此程序集中
-link:&lt;file list&gt;             嵌入指定互操作程序集文件中的
                               元数据(缩写: /l)
-analyzer:&lt;file list&gt;         运行此程序集中的分析器
                               (缩写: /a)
-additionalfile:&lt;file list&gt;   不会直接影响代码生成
                               但可能被分析器用于生成
                               错误或警告的其他文件。
-embed                        嵌入 PDB 中的所有源文件。
-embed:&lt;file list&gt;            嵌入 PDB 中的特定文件

                        - 资源 -
-win32res:&lt;file&gt;              指定 Win32 资源文件(.res)
-win32icon:&lt;file&gt;             使用此图标输出
-win32manifest:&lt;file&gt;         指定 Win32 清单文件(.xml)
-nowin32manifest              不包括默认的 Win32 清单
-resource:&lt;resinfo&gt;           嵌入指定资源(缩写: /res)
-linkresource:&lt;resinfo&gt;       将指定资源链接到此程序集
                               (缩写: /linkres)其中 resinfo 的格式
                               是 &lt;文件&gt;[,&lt;字符串名称&gt;[,public|private]]

                        - 代码生成 -
-debug[+|-]                   发出调试信息
-debug:{full|pdbonly|portable|embedded}
                               指定调试类型(默认为 "full"，
                               "portable" 为跨平台格式，
                               "embedded" 为嵌入目标 .dll 或 .exe 的
                               跨平台格式)
-optimize[+|-]                启用优化(缩写: /o)
-deterministic                生成确定性的程序集
                               (包括模块版本 GUID 和时间戳)
-refonly                      生成引用程序集来替换主要输出
-instrument:TestCoverage      生成对其检测以收集覆盖率信息的
                               程序集
-sourcelink:&lt;file&gt;            要嵌入到 PDB 中的源链接信息。

                        - 错误和警告 -
-warnaserror[+|-]             将所有警告报告为错误
-warnaserror[+|-]:&lt;warn list&gt; 将特定警告报告为错误
-warn:&lt;n&gt;                     设置警告级别(0-4)(缩写: /w)
-nowarn:&lt;warn list&gt;           禁用特定警告消息
-ruleset:&lt;file&gt;               指定禁用特定诊断的
                               规则集文件。
-errorlog:&lt;file&gt;              指定用于记录所有编译器和分析器诊断的
                               文件。
-reportanalyzer               报告其他分析器信息，如
                               执行时间。
 
                        - 语言 -
-checked[+|-]                 生成溢出检查
-unsafe[+|-]                  允许 "unsafe" 代码
-define:&lt;symbol list&gt;         定义条件编译符号(缩 
                               写: /d)
-langversion:?                显示允许的语言版本值
-langversion:&lt;string&gt;         指定语言版本，如
                               “default” (最新主要版本)、
                               “latest” (最新版本，包括次要版本)
                               或 “6”、”7.1”等特定版本

                        - 安全 -
-delaysign[+|-]               仅使用强名称密钥的公共部分对程序集
                               进行延迟签名
-publicsign[+|-]              仅使用强名称密钥的公共部分对程序集
                               进行公共签名
-keyfile:&lt;file&gt;               指定强名称密钥文件
-keycontainer:&lt;string&gt;        指定强名称密钥容器
-highentropyva[+|-]           启用高平均信息量 ASLR

                        - 杂项 -
 @&lt;file&gt;                       读取响应文件以获取更多选项
-help                         显示此用法消息(缩写: /?)
-nologo                       取消显示编译器版权消息
-noconfig                     不自动包括 CSC.RSP 文件
-parallel[+|-]                并发生成。
-version                      显示编译器版本号并退出。

                        - 高级 -
-baseaddress:&lt;address&gt;        要生成的库的基址
-checksumalgorithm:&lt;alg&gt;      指定计算存储在 PDB 中的源文件
                               校验和的算法。支持的值是:
                               SHA1 (默认)或 SHA256。
-codepage:&lt;n&gt;                 指定打开源文件时要使用的
                               代码页
-utf8output                   以 UTF-8 编码格式输出编译器消息
-main:&lt;type&gt;                  指定包含入口点的类型
                               (忽略所有其他可能的入口点)(缩 
                               写: /m)
-fullpaths                    编译器生成完全限定路径
-filealign:&lt;n&gt;                指定用于输出文件节的
                               对齐方式
-pathmap:&lt;K1&gt;=&lt;V1&gt;,&lt;K2&gt;=&lt;V2&gt;,...
                               通过编译器指定源路径名称输出的
                               映射。
-pdb:&lt;file&gt;                   指定调试信息文件名称(默认: 
                               具有 .pdb 扩展名的输出文件名)
-errorendlocation             输出每个错误的结束位置
                               行和列
-preferreduilang              指定首选输出语言名称。
-nostdlib[+|-]                不引用标准库(mscorlib.dll)
-subsystemversion:&lt;string&gt;    指定此程序集的子系统版本
-lib:&lt;file list&gt;              指定要在其中搜索引用的附加
                               目录
-errorreport:&lt;string&gt;         指定如何处理内部编译器错误:
                               prompt、send、queue 或 none。默认为
                               queue。
-appconfig:&lt;file&gt;             指定包含程序集绑定设置的
                               应用程序配置文件
-moduleassemblyname:&lt;string&gt;  此模块所属程序集
                               的名称
-modulename:&lt;string&gt;          指定源模块的名称
</target>
        <note>Visual C# Compiler Options</note>
      </trans-unit>
      <trans-unit id="ERR_ComImportWithInitializers">
        <source>'{0}': a class with the ComImport attribute cannot specify field initializers.</source>
        <target state="translated">'“{0}”: 具有 ComImport 特性的类不能指定字段初始值设定项。</target>
        <note />
      </trans-unit>
      <trans-unit id="WRN_PdbLocalNameTooLong">
        <source>Local name '{0}' is too long for PDB.  Consider shortening or compiling without /debug.</source>
        <target state="translated">本地名称“{0}”对于 PDB 太长。请考虑缩短或在不使用 /debug 的情况下编译。</target>
        <note />
      </trans-unit>
      <trans-unit id="WRN_PdbLocalNameTooLong_Title">
        <source>Local name is too long for PDB</source>
        <target state="translated">本地名称对于 PDB 太长</target>
        <note />
      </trans-unit>
      <trans-unit id="ERR_RetNoObjectRequiredLambda">
        <source>Anonymous function converted to a void returning delegate cannot return a value</source>
        <target state="translated">转换为 void 返回委托的匿名函数不能返回值</target>
        <note />
      </trans-unit>
      <trans-unit id="ERR_TaskRetNoObjectRequiredLambda">
        <source>Async lambda expression converted to a 'Task' returning delegate cannot return a value. Did you intend to return 'Task&lt;T&gt;'?</source>
        <target state="translated">转换为“Task”返回委托的异步 lambda 表达式不能返回值。是否要返回“Task&lt;T&gt;”?</target>
        <note />
      </trans-unit>
      <trans-unit id="WRN_AnalyzerCannotBeCreated">
        <source>An instance of analyzer {0} cannot be created from {1} : {2}.</source>
        <target state="translated">无法从 {1} 创建分析器 {0} 的实例: {2}。</target>
        <note />
      </trans-unit>
      <trans-unit id="WRN_AnalyzerCannotBeCreated_Title">
        <source>An analyzer instance cannot be created</source>
        <target state="translated">无法创建分析器实例</target>
        <note />
      </trans-unit>
      <trans-unit id="WRN_NoAnalyzerInAssembly">
        <source>The assembly {0} does not contain any analyzers.</source>
        <target state="translated">程序集 {0} 不包含任何分析器。</target>
        <note />
      </trans-unit>
      <trans-unit id="WRN_NoAnalyzerInAssembly_Title">
        <source>Assembly does not contain any analyzers</source>
        <target state="translated">程序集不包含任何分析器</target>
        <note />
      </trans-unit>
      <trans-unit id="WRN_UnableToLoadAnalyzer">
        <source>Unable to load Analyzer assembly {0} : {1}</source>
        <target state="translated">无法加载分析器程序集 {0}: {1}</target>
        <note />
      </trans-unit>
      <trans-unit id="WRN_UnableToLoadAnalyzer_Title">
        <source>Unable to load Analyzer assembly</source>
        <target state="translated">无法加载分析器程序集</target>
        <note />
      </trans-unit>
      <trans-unit id="INF_UnableToLoadSomeTypesInAnalyzer">
        <source>Skipping some types in analyzer assembly {0} due to a ReflectionTypeLoadException : {1}.</source>
        <target state="translated">正在跳过分析器程序集 {0} 中的某些类型，因为出现 ReflectionTypeLoadException: {1}。</target>
        <note />
      </trans-unit>
      <trans-unit id="ERR_CantReadRulesetFile">
        <source>Error reading ruleset file {0} - {1}</source>
        <target state="translated">读取规则集文件 {0} 时出错 - {1}</target>
        <note />
      </trans-unit>
      <trans-unit id="ERR_BadPdbData">
        <source>Error reading debug information for '{0}'</source>
        <target state="translated">读取“{0}”的调试信息时出错</target>
        <note />
      </trans-unit>
      <trans-unit id="IDS_OperationCausedStackOverflow">
        <source>Operation caused a stack overflow.</source>
        <target state="translated">操作导致堆栈溢出。</target>
        <note />
      </trans-unit>
      <trans-unit id="WRN_IdentifierOrNumericLiteralExpected">
        <source>Expected identifier or numeric literal.</source>
        <target state="translated">应为标识符或数字参数。</target>
        <note />
      </trans-unit>
      <trans-unit id="WRN_IdentifierOrNumericLiteralExpected_Title">
        <source>Expected identifier or numeric literal</source>
        <target state="translated">应为标识符或数字参数</target>
        <note />
      </trans-unit>
      <trans-unit id="ERR_InitializerOnNonAutoProperty">
        <source>Only auto-implemented properties can have initializers.</source>
        <target state="translated">只有自动实现的属性才能具有初始值设定项。</target>
        <note />
      </trans-unit>
      <trans-unit id="ERR_AutoPropertyMustHaveGetAccessor">
        <source>Auto-implemented properties must have get accessors.</source>
        <target state="translated">自动实现的属性必须具有 get 访问器。</target>
        <note />
      </trans-unit>
      <trans-unit id="ERR_AutoPropertyMustOverrideSet">
        <source>Auto-implemented properties must override all accessors of the overridden property.</source>
        <target state="translated">自动实现的属性必须覆盖被覆盖属性的所有访问器。</target>
        <note />
      </trans-unit>
      <trans-unit id="ERR_AutoPropertyInitializerInInterface">
        <source>Auto-implemented properties inside interfaces cannot have initializers.</source>
        <target state="translated">接口中自动实现的属性不能具有初始值设定项。</target>
        <note />
      </trans-unit>
      <trans-unit id="ERR_InitializerInStructWithoutExplicitConstructor">
        <source>Structs without explicit constructors cannot contain members with initializers.</source>
        <target state="translated">没有显式构造函数的结构不能包含具有初始值设定项的成员。</target>
        <note />
      </trans-unit>
      <trans-unit id="ERR_EncodinglessSyntaxTree">
        <source>Cannot emit debug information for a source text without encoding.</source>
        <target state="translated">无法在不进行编码的情况下发出源文本的调试信息。</target>
        <note />
      </trans-unit>
      <trans-unit id="ERR_BlockBodyAndExpressionBody">
        <source>Block bodies and expression bodies cannot both be provided.</source>
        <target state="translated">不能同时提供程序块主体与表达式主体。</target>
        <note />
      </trans-unit>
      <trans-unit id="ERR_SwitchFallOut">
        <source>Control cannot fall out of switch from final case label ('{0}')</source>
        <target state="translated">控件无法从最终用例标签(“{0}”)脱离开关</target>
        <note />
      </trans-unit>
      <trans-unit id="ERR_UnexpectedBoundGenericName">
        <source>Type arguments are not allowed in the nameof operator.</source>
        <target state="translated">Nameof 运算符中不允许使用类型参数。</target>
        <note />
      </trans-unit>
      <trans-unit id="ERR_NullPropagatingOpInExpressionTree">
        <source>An expression tree lambda may not contain a null propagating operator.</source>
        <target state="translated">表达式树 Lambda 不能包含空传播运算符。</target>
        <note />
      </trans-unit>
      <trans-unit id="ERR_DictionaryInitializerInExpressionTree">
        <source>An expression tree lambda may not contain a dictionary initializer.</source>
        <target state="translated">表达式树 lambda 不能包含一个字典初始值设定项。</target>
        <note />
      </trans-unit>
      <trans-unit id="ERR_ExtensionCollectionElementInitializerInExpressionTree">
        <source>An extension Add method is not supported for a collection initializer in an expression lambda.</source>
        <target state="translated">表达式 lambda 中的集合初始值设定项不支持扩展 Add 方法。</target>
        <note />
      </trans-unit>
      <trans-unit id="IDS_FeatureNameof">
        <source>nameof operator</source>
        <target state="translated">nameof 运算符</target>
        <note />
      </trans-unit>
      <trans-unit id="IDS_FeatureDictionaryInitializer">
        <source>dictionary initializer</source>
        <target state="translated">字典初始值设定项</target>
        <note />
      </trans-unit>
      <trans-unit id="ERR_UnclosedExpressionHole">
        <source>Missing close delimiter '}' for interpolated expression started with '{'.</source>
        <target state="translated">以“{”开头的插补的表达式缺少结束分隔符“}”。</target>
        <note />
      </trans-unit>
      <trans-unit id="ERR_SingleLineCommentInExpressionHole">
        <source>A single-line comment may not be used in an interpolated string.</source>
        <target state="translated">单行无法用于插补的字符串。</target>
        <note />
      </trans-unit>
      <trans-unit id="ERR_InsufficientStack">
        <source>An expression is too long or complex to compile</source>
        <target state="translated">表达式太长或者过于复杂，无法编译</target>
        <note />
      </trans-unit>
      <trans-unit id="ERR_ExpressionHasNoName">
        <source>Expression does not have a name.</source>
        <target state="translated">表达式不具有名称。</target>
        <note />
      </trans-unit>
      <trans-unit id="ERR_SubexpressionNotInNameof">
        <source>Sub-expression cannot be used in an argument to nameof.</source>
        <target state="translated">子表达式不能在 nameof 的参数中使用。</target>
        <note />
      </trans-unit>
      <trans-unit id="ERR_AliasQualifiedNameNotAnExpression">
        <source>An alias-qualified name is not an expression.</source>
        <target state="translated">别名限定名称不是表达式。</target>
        <note />
      </trans-unit>
      <trans-unit id="ERR_NameofMethodGroupWithTypeParameters">
        <source>Type parameters are not allowed on a method group as an argument to 'nameof'.</source>
        <target state="translated">类型参数不允许在方法组中作为 "nameof" 的参数使用。</target>
        <note />
      </trans-unit>
      <trans-unit id="NoNoneSearchCriteria">
        <source>SearchCriteria is expected.</source>
        <target state="translated">需要 SearchCriteria。</target>
        <note />
      </trans-unit>
      <trans-unit id="ERR_InvalidAssemblyCulture">
        <source>Assembly culture strings may not contain embedded NUL characters.</source>
        <target state="translated">程序集区域性字符串可能不包含嵌入式 NUL 字符。</target>
        <note />
      </trans-unit>
      <trans-unit id="IDS_FeatureUsingStatic">
        <source>using static</source>
        <target state="translated">using static</target>
        <note />
      </trans-unit>
      <trans-unit id="IDS_FeatureInterpolatedStrings">
        <source>interpolated strings</source>
        <target state="translated">插补的字符串</target>
        <note />
      </trans-unit>
      <trans-unit id="IDS_AwaitInCatchAndFinally">
        <source>await in catch blocks and finally blocks</source>
        <target state="translated">在 catch 块和 finally 块中等待</target>
        <note />
      </trans-unit>
      <trans-unit id="IDS_FeatureBinaryLiteral">
        <source>binary literals</source>
        <target state="translated">二进制文字</target>
        <note />
      </trans-unit>
      <trans-unit id="IDS_FeatureDigitSeparator">
        <source>digit separators</source>
        <target state="translated">数字分隔符</target>
        <note />
      </trans-unit>
      <trans-unit id="IDS_FeatureLocalFunctions">
        <source>local functions</source>
        <target state="translated">本地函数</target>
        <note />
      </trans-unit>
      <trans-unit id="ERR_UnescapedCurly">
        <source>A '{0}' character must be escaped (by doubling) in an interpolated string.</source>
        <target state="translated">在插补的字符串中，必需对“{0}”字符进行转义(通过加倍)。</target>
        <note />
      </trans-unit>
      <trans-unit id="ERR_EscapedCurly">
        <source>A '{0}' character may only be escaped by doubling '{0}{0}' in an interpolated string.</source>
        <target state="translated">在插补的字符串中，仅可通过加倍“{0}{0}”对“{0}”字符进行转义。</target>
        <note />
      </trans-unit>
      <trans-unit id="ERR_TrailingWhitespaceInFormatSpecifier">
        <source>A format specifier may not contain trailing whitespace.</source>
        <target state="translated">格式说明符不能包含尾随空格。</target>
        <note />
      </trans-unit>
      <trans-unit id="ERR_EmptyFormatSpecifier">
        <source>Empty format specifier.</source>
        <target state="translated">空格式说明符。</target>
        <note />
      </trans-unit>
      <trans-unit id="ERR_ErrorInReferencedAssembly">
        <source>There is an error in a referenced assembly '{0}'.</source>
        <target state="translated">引用的程序集“{0}”中有错误。</target>
        <note />
      </trans-unit>
      <trans-unit id="ERR_ExpressionOrDeclarationExpected">
        <source>Expression or declaration statement expected.</source>
        <target state="translated">应是表达式或声明语句。</target>
        <note />
      </trans-unit>
      <trans-unit id="ERR_NameofExtensionMethod">
        <source>Extension method groups are not allowed as an argument to 'nameof'.</source>
        <target state="translated">扩展方法组不允许作为 "nameof" 的参数。</target>
        <note />
      </trans-unit>
      <trans-unit id="WRN_AlignmentMagnitude">
        <source>Alignment value {0} has a magnitude greater than {1} and may result in a large formatted string.</source>
        <target state="translated">对齐值 {0} 具有大于 {1} 的度量值，可能产生较大的格式化字符串。</target>
        <note />
      </trans-unit>
      <trans-unit id="HDN_UnusedExternAlias_Title">
        <source>Unused extern alias</source>
        <target state="translated">未使用的外部别名</target>
        <note />
      </trans-unit>
      <trans-unit id="HDN_UnusedUsingDirective_Title">
        <source>Unnecessary using directive</source>
        <target state="translated">不需要的 using 指令</target>
        <note />
      </trans-unit>
      <trans-unit id="INF_UnableToLoadSomeTypesInAnalyzer_Title">
        <source>Skip loading types in analyzer assembly that fail due to a ReflectionTypeLoadException</source>
        <target state="translated">跳过加载分析器程序集中因 ReflectionTypeLoadException 而失败的类型</target>
        <note />
      </trans-unit>
      <trans-unit id="WRN_AlignmentMagnitude_Title">
        <source>Alignment value has a magnitude that may result in a large formatted string</source>
        <target state="translated">对齐值具有可能产生较大的格式化字符串的度量值</target>
        <note />
      </trans-unit>
      <trans-unit id="ERR_ConstantStringTooLong">
        <source>Length of String constant exceeds current memory limit.  Try splitting the string into multiple constants.</source>
        <target state="translated">字符串常量的长度超出了当前内存限制。请尝试将字符串拆分成多个常量。</target>
        <note />
      </trans-unit>
      <trans-unit id="ERR_TupleTooFewElements">
        <source>Tuple must contain at least two elements.</source>
        <target state="translated">元组必须包含至少两个元素。</target>
        <note />
      </trans-unit>
      <trans-unit id="ERR_DebugEntryPointNotSourceMethodDefinition">
        <source>Debug entry point must be a definition of a method declared in the current compilation.</source>
        <target state="translated">调试入口点必须是当前编译中声明的方法的定义。</target>
        <note />
      </trans-unit>
      <trans-unit id="ERR_LoadDirectiveOnlyAllowedInScripts">
        <source>#load is only allowed in scripts</source>
        <target state="translated">只允许在脚本中使用 #load</target>
        <note />
      </trans-unit>
      <trans-unit id="ERR_PPLoadFollowsToken">
        <source>Cannot use #load after first token in file</source>
        <target state="translated">文件中的第一个令牌后面不得使用 #load</target>
        <note />
      </trans-unit>
      <trans-unit id="CouldNotFindFile">
        <source>Could not find file.</source>
        <target state="translated">无法找到文件。</target>
        <note>File path referenced in source (#load) could not be resolved.</note>
      </trans-unit>
      <trans-unit id="SyntaxTreeFromLoadNoRemoveReplace">
        <source>SyntaxTree resulted from a #load directive and cannot be removed or replaced directly.</source>
        <target state="translated">#load 指令生成了 SyntaxTree，并且无法直接删除或替代此 SyntaxTree。</target>
        <note />
      </trans-unit>
      <trans-unit id="ERR_SourceFileReferencesNotSupported">
        <source>Source file references are not supported.</source>
        <target state="translated">不支持源文件引用。</target>
        <note />
      </trans-unit>
      <trans-unit id="ERR_InvalidPathMap">
        <source>The pathmap option was incorrectly formatted.</source>
        <target state="translated">路径映射选项的格式不正确。</target>
        <note />
      </trans-unit>
      <trans-unit id="ERR_InvalidReal">
        <source>Invalid real literal.</source>
        <target state="translated">无效的实数。</target>
        <note />
      </trans-unit>
      <trans-unit id="ERR_AutoPropertyCannotBeRefReturning">
        <source>Auto-implemented properties cannot return by reference</source>
        <target state="translated">自动实现的属性无法按引用返回</target>
        <note />
      </trans-unit>
      <trans-unit id="ERR_RefPropertyMustHaveGetAccessor">
        <source>Properties which return by reference must have a get accessor</source>
        <target state="translated">按引用返回的属性必须有 get 访问器</target>
        <note />
      </trans-unit>
      <trans-unit id="ERR_RefPropertyCannotHaveSetAccessor">
        <source>Properties which return by reference cannot have set accessors</source>
        <target state="translated">按引用返回的属性不能有 set 访问器</target>
        <note />
      </trans-unit>
      <trans-unit id="ERR_CantChangeRefReturnOnOverride">
        <source>'{0}' must match by reference return of overridden member '{1}'</source>
        <target state="translated">'“{0}”必须与重写成员“{1}”的引用返回匹配</target>
        <note />
      </trans-unit>
      <trans-unit id="ERR_MustNotHaveRefReturn">
        <source>By-reference returns may only be used in methods that return by reference</source>
        <target state="translated">按引用返回只能在按引用返回的方法中使用</target>
        <note />
      </trans-unit>
      <trans-unit id="ERR_MustHaveRefReturn">
        <source>By-value returns may only be used in methods that return by value</source>
        <target state="translated">按值返回只能在按值返回的方法中使用</target>
        <note />
      </trans-unit>
      <trans-unit id="ERR_RefReturnMustHaveIdentityConversion">
        <source>The return expression must be of type '{0}' because this method returns by reference</source>
        <target state="translated">返回表达式必须为“{0}”类型，因为此方法按引用返回</target>
        <note />
      </trans-unit>
      <trans-unit id="ERR_CloseUnimplementedInterfaceMemberWrongRefReturn">
        <source>'{0}' does not implement interface member '{1}'. '{2}' cannot implement '{1}' because it does not have matching return by reference.</source>
        <target state="translated">'“{0}”未实现接口成员“{1}”。“{2}”无法实现“{1}”，因为它与引用返回不匹配。</target>
        <note />
      </trans-unit>
      <trans-unit id="ERR_BadIteratorReturnRef">
        <source>The body of '{0}' cannot be an iterator block because '{0}' returns by reference</source>
        <target state="translated">“{0}”的主体不能是迭代器块，因为“{0}”按引用返回</target>
        <note />
      </trans-unit>
      <trans-unit id="ERR_BadRefReturnExpressionTree">
        <source>Lambda expressions that return by reference cannot be converted to expression trees</source>
        <target state="translated">按引用返回的 Lambda 表达式不能转换为表达式树</target>
        <note />
      </trans-unit>
      <trans-unit id="ERR_RefReturningCallInExpressionTree">
        <source>An expression tree lambda may not contain a call to a method, property, or indexer that returns by reference</source>
        <target state="translated">表达式树 lambda 不能包含对按引用返回的方法、属性或索引器的调用</target>
        <note />
      </trans-unit>
      <trans-unit id="ERR_RefReturnLvalueExpected">
        <source>An expression cannot be used in this context because it may not be passed or returned by reference</source>
        <target state="translated">不能在此上下文中使用表达式，因为表达式无法按引用传递或返回</target>
        <note />
      </trans-unit>
      <trans-unit id="ERR_RefReturnNonreturnableLocal">
        <source>Cannot return '{0}' by reference because it was initialized to a value that cannot be returned by reference</source>
        <target state="translated">“{0}”已初始化为不能按引用返回的值，因此无法按引用返回</target>
        <note />
      </trans-unit>
      <trans-unit id="ERR_RefReturnNonreturnableLocal2">
        <source>Cannot return by reference a member of '{0}' because it was initialized to a value that cannot be returned by reference</source>
        <target state="translated">“{0}”已初始化为不能按引用返回的值，因此无法按引用返回其成员</target>
        <note />
      </trans-unit>
      <trans-unit id="ERR_RefReturnReadonlyLocal">
        <source>Cannot return '{0}' by reference because it is read-only</source>
        <target state="translated">“{0}”是只读的，无法按引用返回</target>
        <note />
      </trans-unit>
      <trans-unit id="ERR_RefReturnRangeVariable">
        <source>Cannot return the range variable '{0}' by reference</source>
        <target state="translated">无法按引用返回范围变量“{0}”</target>
        <note />
      </trans-unit>
      <trans-unit id="ERR_RefReturnReadonlyLocalCause">
        <source>Cannot return '{0}' by reference because it is a '{1}'</source>
        <target state="translated">“{0}”是一个“{1}”，无法按引用返回</target>
        <note />
      </trans-unit>
      <trans-unit id="ERR_RefReturnReadonlyLocal2Cause">
        <source>Cannot return fields of '{0}' by reference because it is a '{1}'</source>
        <target state="translated">“{0}”是一个“{1}”，无法按引用返回其字段</target>
        <note />
      </trans-unit>
      <trans-unit id="ERR_RefReturnReadonly">
        <source>A readonly field cannot be returned by writable reference</source>
        <target state="translated">只读字段无法通过可写的引用返回</target>
        <note />
      </trans-unit>
      <trans-unit id="ERR_RefReturnReadonlyStatic">
        <source>A static readonly field cannot be returned by writable reference</source>
        <target state="translated">静态只读字段无法通过可写的引用返回</target>
        <note />
      </trans-unit>
      <trans-unit id="ERR_RefReturnReadonly2">
        <source>Members of readonly field '{0}' cannot be returned by writable reference</source>
        <target state="translated">只读字段“{0}”的成员无法通过可写的引用返回</target>
        <note />
      </trans-unit>
      <trans-unit id="ERR_RefReturnReadonlyStatic2">
        <source>Fields of static readonly field '{0}' cannot be returned by writable reference</source>
        <target state="translated">静态只读字段“{0}”的字段无法通过可写的引用返回</target>
        <note />
      </trans-unit>
      <trans-unit id="ERR_RefReturnParameter">
        <source>Cannot return a parameter by reference '{0}' because it is not a ref or out parameter</source>
        <target state="translated">无法按引用“{0}”返回参数，因为它不是 ref 或 out 参数</target>
        <note />
      </trans-unit>
      <trans-unit id="ERR_RefReturnParameter2">
        <source>Cannot return by reference a member of parameter '{0}' because it is not a ref or out parameter</source>
        <target state="translated">参数“{0}”不是 ref 或 out 参数，无法按引用返回其成员</target>
        <note />
      </trans-unit>
      <trans-unit id="ERR_RefReturnLocal">
        <source>Cannot return local '{0}' by reference because it is not a ref local</source>
        <target state="translated">局部变量“{0}”不是 ref 局部变量，无法按引用返回</target>
        <note />
      </trans-unit>
      <trans-unit id="ERR_RefReturnLocal2">
        <source>Cannot return a member of local '{0}' by reference because it is not a ref local</source>
        <target state="translated">局部变量“{0}”不是 ref 局部变量，无法按引用返回其成员</target>
        <note />
      </trans-unit>
      <trans-unit id="ERR_RefReturnStructThis">
        <source>Struct members cannot return 'this' or other instance members by reference</source>
        <target state="translated">结构成员无法按引用返回 "this" 或其他实例成员</target>
        <note />
      </trans-unit>
      <trans-unit id="ERR_EscapeOther">
        <source>Expression cannot be used in this context because it may indirectly expose variables outside of their declaration scope</source>
        <target state="translated">不能在此上下文中使用表达式，因为它可能在其声明范围以外间接地公开变量</target>
        <note />
      </trans-unit>
      <trans-unit id="ERR_EscapeLocal">
        <source>Cannot use local '{0}' in this context because it may expose referenced variables outside of their declaration scope</source>
        <target state="translated">不能在此上下文中使用本地“{0}”，因为它可能会在其声明范围以外公开引用的变量</target>
        <note />
      </trans-unit>
      <trans-unit id="ERR_EscapeCall">
        <source>Cannot use a result of '{0}' in this context because it may expose variables referenced by parameter '{1}' outside of their declaration scope</source>
        <target state="translated">不能在此上下文中使用“{0}”的结果，因为它可能会其声明范围以外公开由参数 {1} 引用的变量</target>
        <note />
      </trans-unit>
      <trans-unit id="ERR_EscapeCall2">
        <source>Cannot use a member of result of '{0}' in this context because it may expose variables referenced by parameter '{1}' outside of their declaration scope</source>
        <target state="translated">不能在此上下文中使用“{0}”的结果的成员，因为它可能会其声明范围以外公开由参数 {1} 引用的变量</target>
        <note />
      </trans-unit>
      <trans-unit id="ERR_CallArgMixing">
        <source>This combination of arguments to '{0}' is disallowed because it may expose variables referenced by parameter '{1}' outside of their declaration scope</source>
        <target state="translated">不允许使用“{0}”的这种参数组合，因为它可能会在其声明范围之外公开由参数 {1} 引用的变量</target>
        <note />
      </trans-unit>
      <trans-unit id="ERR_MismatchedRefEscapeInTernary">
        <source>Branches of a ref ternary operator cannot refer to variables with incompatible declaration scopes</source>
        <target state="translated">ref 三元运算符的分支不能引用具有不兼容的声明范围的变量</target>
        <note />
      </trans-unit>
      <trans-unit id="ERR_EscapeStackAlloc">
        <source>A result of a stackalloc expression of type '{0}' cannot be used in this context because it may be exposed outside of the containing method</source>
        <target state="translated">不能在此上下文中使用类型“{0}”的 stackalloc 表达式的结果，因为它可能会在包含方法以外公开</target>
        <note />
      </trans-unit>
      <trans-unit id="ERR_InitializeByValueVariableWithReference">
        <source>Cannot initialize a by-value variable with a reference</source>
        <target state="translated">无法使用引用初始化按值变量</target>
        <note />
      </trans-unit>
      <trans-unit id="ERR_InitializeByReferenceVariableWithValue">
        <source>Cannot initialize a by-reference variable with a value</source>
        <target state="translated">无法使用值初始化按引用变量</target>
        <note />
      </trans-unit>
      <trans-unit id="ERR_RefAssignmentMustHaveIdentityConversion">
        <source>The expression must be of type '{0}' because it is being assigned by reference</source>
        <target state="translated">表达式必须为“{0}”类型，因为它按引用赋值</target>
        <note />
      </trans-unit>
      <trans-unit id="ERR_ByReferenceVariableMustBeInitialized">
        <source>A declaration of a by-reference variable must have an initializer</source>
        <target state="translated">按引用变量的声明必须有初始值设定项</target>
        <note />
      </trans-unit>
      <trans-unit id="ERR_AnonDelegateCantUseLocal">
        <source>Cannot use ref local '{0}' inside an anonymous method, lambda expression, or query expression</source>
        <target state="translated">不能在匿名方法、lambda 表达式或查询表达式内使用 ref 局部变量“{0}”</target>
        <note />
      </trans-unit>
      <trans-unit id="ERR_BadIteratorLocalType">
        <source>Iterators cannot have by-reference locals</source>
        <target state="translated">迭代器不能有按引用局部变量</target>
        <note />
      </trans-unit>
      <trans-unit id="ERR_BadAsyncLocalType">
        <source>Async methods cannot have by-reference locals</source>
        <target state="translated">异步方法不能有按引用局部变量</target>
        <note />
      </trans-unit>
      <trans-unit id="ERR_RefReturningCallAndAwait">
        <source>'await' cannot be used in an expression containing a call to '{0}' because it returns by reference</source>
        <target state="translated">'不能在包含对“{0}”的调用的表达式中使用 "await"，因为它按引用返回</target>
        <note />
      </trans-unit>
      <trans-unit id="ERR_RefConditionalAndAwait">
        <source>'await' cannot be used in an expression containing a ref conditional operator</source>
        <target state="translated">'不能在包含 ref 条件运算符的表达式中使用 "await"</target>
        <note />
      </trans-unit>
      <trans-unit id="ERR_RefConditionalNeedsTwoRefs">
        <source>Both conditional operator values must be ref values or neither may be a ref value</source>
        <target state="translated">这两个条件运算符的值必须都是 ref 值或者都不是 ref 值</target>
        <note />
      </trans-unit>
      <trans-unit id="ERR_RefConditionalDifferentTypes">
        <source>The expression must be of type '{0}' to match the alternative ref value</source>
        <target state="translated">表达式必须为与替代 ref 值相匹配的类型“{0}”</target>
        <note />
      </trans-unit>
      <trans-unit id="ERR_ExpressionTreeContainsLocalFunction">
        <source>An expression tree may not contain a reference to a local function</source>
        <target state="translated">表达式树不能包含对本地函数的引用</target>
        <note />
      </trans-unit>
      <trans-unit id="ERR_DynamicLocalFunctionParamsParameter">
        <source>Cannot pass argument with dynamic type to params parameter '{0}' of local function '{1}'.</source>
        <target state="translated">不能将具有动态类型的实参传递给本地函数“{1}”的 params 形参“{0}”。</target>
        <note />
      </trans-unit>
      <trans-unit id="SyntaxTreeIsNotASubmission">
        <source>Syntax tree should be created from a submission.</source>
        <target state="translated">应从提交创建语法树。</target>
        <note />
      </trans-unit>
      <trans-unit id="ERR_TooManyUserStrings">
        <source>Combined length of user strings used by the program exceeds allowed limit. Try to decrease use of string literals.</source>
        <target state="translated">该程序所使用的用户字符串的合并后长度超出所允许的限制。请尝试减少字符串文本的使用。</target>
        <note />
      </trans-unit>
      <trans-unit id="ERR_PatternNullableType">
        <source>It is not legal to use nullable type '{0}' in a pattern; use the underlying type '{1}' instead.</source>
        <target state="translated">在模式中使用可以为 null 的类型“{0}”是非法的；请改用基础类型“{1}”。</target>
        <note />
      </trans-unit>
      <trans-unit id="ERR_BadIsPatternExpression">
        <source>Invalid operand for pattern match; value required, but found '{0}'.</source>
        <target state="translated">用于模式匹配的操作数无效；需要值，但找到的是“{0}”。</target>
        <note />
      </trans-unit>
      <trans-unit id="ERR_PeWritingFailure">
        <source>An error occurred while writing the output file: {0}.</source>
        <target state="translated">写入输出文件时出错: {0}。</target>
        <note />
      </trans-unit>
      <trans-unit id="ERR_TupleDuplicateElementName">
        <source>Tuple element names must be unique.</source>
        <target state="translated">元组元素名称必须是唯一的。</target>
        <note />
      </trans-unit>
      <trans-unit id="ERR_TupleReservedElementName">
        <source>Tuple element name '{0}' is only allowed at position {1}.</source>
        <target state="translated">只允许位置 {1} 使用元组元素名称“{0}”。</target>
        <note />
      </trans-unit>
      <trans-unit id="ERR_TupleReservedElementNameAnyPosition">
        <source>Tuple element name '{0}' is disallowed at any position.</source>
        <target state="translated">任何位置都不允许使用元组元素名称“{0}”。</target>
        <note />
      </trans-unit>
      <trans-unit id="ERR_PredefinedTypeMemberNotFoundInAssembly">
        <source>Member '{0}' was not found on type '{1}' from assembly '{2}'.</source>
        <target state="translated">未在程序集“{2}”中找到类型“{1}”上的成员“{0}”。</target>
        <note />
      </trans-unit>
      <trans-unit id="IDS_FeatureTuples">
        <source>tuples</source>
        <target state="translated">元组</target>
        <note />
      </trans-unit>
      <trans-unit id="ERR_MissingDeconstruct">
        <source>No suitable Deconstruct instance or extension method was found for type '{0}', with {1} out parameters and a void return type.</source>
        <target state="translated">找不到类型“{0}”适用的 Deconstruct 实例或扩展方法，输出参数为 {1}，返回类型为 void。</target>
        <note />
      </trans-unit>
      <trans-unit id="ERR_DeconstructRequiresExpression">
        <source>Deconstruct assignment requires an expression with a type on the right-hand-side.</source>
        <target state="translated">析构任务要求表达式属于右侧的某个类型。</target>
        <note />
      </trans-unit>
      <trans-unit id="ERR_SwitchExpressionValueExpected">
        <source>The switch expression must be a value; found '{0}'.</source>
        <target state="translated">switch 表达式必须是一个值；找到的是“{0}”。</target>
        <note />
      </trans-unit>
      <trans-unit id="ERR_PatternIsSubsumed">
        <source>The switch case has already been handled by a previous case.</source>
        <target state="translated">switch case 已被上一事例处理。</target>
        <note />
      </trans-unit>
      <trans-unit id="ERR_PatternWrongType">
        <source>An expression of type '{0}' cannot be handled by a pattern of type '{1}'.</source>
        <target state="translated">“{1}”类型的模式无法处理“{0}”类型的表达式。</target>
        <note />
      </trans-unit>
      <trans-unit id="WRN_AttributeIgnoredWhenPublicSigning">
        <source>Attribute '{0}' is ignored when public signing is specified.</source>
        <target state="translated">指定公共签名时，将忽略特性“{0}”。</target>
        <note />
      </trans-unit>
      <trans-unit id="WRN_AttributeIgnoredWhenPublicSigning_Title">
        <source>Attribute is ignored when public signing is specified.</source>
        <target state="translated">指定公共签名时，将忽略特性。</target>
        <note />
      </trans-unit>
      <trans-unit id="ERR_OptionMustBeAbsolutePath">
        <source>Option '{0}' must be an absolute path.</source>
        <target state="translated">选项“{0}”必须是绝对路径。</target>
        <note />
      </trans-unit>
      <trans-unit id="ERR_ConversionNotTupleCompatible">
        <source>Tuple with {0} elements cannot be converted to type '{1}'.</source>
        <target state="translated">包含 {0} 个元素的元组不能转换为类型 "{1}"。</target>
        <note />
      </trans-unit>
      <trans-unit id="IDS_FeatureOutVar">
        <source>out variable declaration</source>
        <target state="translated">化出变量声明</target>
        <note />
      </trans-unit>
      <trans-unit id="ERR_ImplicitlyTypedOutVariableUsedInTheSameArgumentList">
        <source>Reference to an implicitly-typed out variable '{0}' is not permitted in the same argument list.</source>
        <target state="translated">对隐式类型化出变量“{0}”的引用不允许出现在同一个参数列表中。</target>
        <note />
      </trans-unit>
      <trans-unit id="ERR_TypeInferenceFailedForImplicitlyTypedOutVariable">
        <source>Cannot infer the type of implicitly-typed out variable '{0}'.</source>
        <target state="translated">无法推断出隐式类型化 out 变量“{0}”的类型。</target>
        <note />
      </trans-unit>
      <trans-unit id="ERR_TypeInferenceFailedForImplicitlyTypedDeconstructionVariable">
        <source>Cannot infer the type of implicitly-typed deconstruction variable '{0}'.</source>
        <target state="translated">无法推断隐式类型的解构变量“{0}”的类型。</target>
        <note />
      </trans-unit>
      <trans-unit id="ERR_DiscardTypeInferenceFailed">
        <source>Cannot infer the type of implicitly-typed discard.</source>
        <target state="translated">无法推断隐式类型放弃的类型。</target>
        <note />
      </trans-unit>
      <trans-unit id="ERR_DeconstructWrongCardinality">
        <source>Cannot deconstruct a tuple of '{0}' elements into '{1}' variables.</source>
        <target state="translated">无法将“{0}”元素的元组析构为“{1}”变量。</target>
        <note />
      </trans-unit>
      <trans-unit id="ERR_CannotDeconstructDynamic">
        <source>Cannot deconstruct dynamic objects.</source>
        <target state="translated">无法析构动态对象。</target>
        <note />
      </trans-unit>
      <trans-unit id="ERR_DeconstructTooFewElements">
        <source>Deconstruction must contain at least two variables.</source>
        <target state="translated">析构函数必须包含至少两个变量。</target>
        <note />
      </trans-unit>
      <trans-unit id="TypeMustBeVar">
        <source>The type must be 'var'.</source>
        <target state="translated">类型必须是 "var"。</target>
        <note />
      </trans-unit>
      <trans-unit id="WRN_TupleLiteralNameMismatch">
        <source>The tuple element name '{0}' is ignored because a different name or no name is specified by the target type '{1}'.</source>
        <target state="translated">由于目标类型“{1}”指定了其他名称或未指定名称，因此元组元素名称“{0}”被忽略。</target>
        <note />
      </trans-unit>
      <trans-unit id="WRN_TupleLiteralNameMismatch_Title">
        <source>The tuple element name is ignored because a different name or no name is specified by the assignment target.</source>
        <target state="translated">由于分配目标指定了其他名称或未指定名称，因此元组元素名称被忽略。</target>
        <note />
      </trans-unit>
      <trans-unit id="ERR_PredefinedValueTupleTypeMustBeStruct">
        <source>Predefined type '{0}' must be a struct.</source>
        <target state="translated">预定义类型“{0}”必须是一个结构。</target>
        <note />
      </trans-unit>
      <trans-unit id="ERR_NewWithTupleTypeSyntax">
        <source>'new' cannot be used with tuple type. Use a tuple literal expression instead.</source>
        <target state="translated">'"new" 不能与元组类型共同使用。改用元组文本表达式。</target>
        <note />
      </trans-unit>
      <trans-unit id="ERR_DeconstructionVarFormDisallowsSpecificType">
        <source>Deconstruction 'var (...)' form disallows a specific type for 'var'.</source>
        <target state="translated">析构函数 "var (...)" 窗体驳回 "var" 的特定类型。</target>
        <note />
      </trans-unit>
      <trans-unit id="ERR_TupleElementNamesAttributeMissing">
        <source>Cannot define a class or member that utilizes tuples because the compiler required type '{0}' cannot be found. Are you missing a reference?</source>
        <target state="translated">由于找不到编译器必需的类型“{0}”，因此无法使用元组来定义类或成员。是否缺少引用?</target>
        <note />
      </trans-unit>
      <trans-unit id="ERR_ExplicitTupleElementNamesAttribute">
        <source>Cannot reference 'System.Runtime.CompilerServices.TupleElementNamesAttribute' explicitly. Use the tuple syntax to define tuple names.</source>
        <target state="translated">无法显式引用 "System.Runtime.CompilerServices.TupleElementNamesAttribute"。请使用元组语法指定元组名称。</target>
        <note />
      </trans-unit>
      <trans-unit id="ERR_ExpressionTreeContainsOutVariable">
        <source>An expression tree may not contain an out argument variable declaration.</source>
        <target state="translated">表达式树不能包含输出参数变量声明。</target>
        <note />
      </trans-unit>
      <trans-unit id="ERR_ExpressionTreeContainsDiscard">
        <source>An expression tree may not contain a discard.</source>
        <target state="translated">表达式树不能包含放弃。</target>
        <note />
      </trans-unit>
      <trans-unit id="ERR_ExpressionTreeContainsIsMatch">
        <source>An expression tree may not contain an 'is' pattern-matching operator.</source>
        <target state="translated">表达式树不能包含 "is" 模式匹配运算符。</target>
        <note />
      </trans-unit>
      <trans-unit id="ERR_ExpressionTreeContainsTupleLiteral">
        <source>An expression tree may not contain a tuple literal.</source>
        <target state="translated">表达式树不能包含元组文本。</target>
        <note />
      </trans-unit>
      <trans-unit id="ERR_ExpressionTreeContainsTupleConversion">
        <source>An expression tree may not contain a tuple conversion.</source>
        <target state="translated">表达式树不能包含元组转换。</target>
        <note />
      </trans-unit>
      <trans-unit id="ERR_SourceLinkRequiresPdb">
        <source>/sourcelink switch is only supported when emitting PDB.</source>
        <target state="translated">只在发出 PDB 时才支持 /sourcelink 开关。</target>
        <note />
      </trans-unit>
      <trans-unit id="ERR_CannotEmbedWithoutPdb">
        <source>/embed switch is only supported when emitting a PDB.</source>
        <target state="translated">仅在发出 PDB 时才支持 /embed 开关。</target>
        <note />
      </trans-unit>
      <trans-unit id="ERR_InvalidInstrumentationKind">
        <source>Invalid instrumentation kind: {0}</source>
        <target state="translated">无效的检测类型: {0}</target>
        <note />
      </trans-unit>
      <trans-unit id="ERR_VarInvocationLvalueReserved">
        <source>The syntax 'var (...)' as an lvalue is reserved.</source>
        <target state="translated">语法 "var (...)" 作为左值保留。</target>
        <note />
      </trans-unit>
      <trans-unit id="ERR_SemiOrLBraceOrArrowExpected">
        <source>{ or ; or =&gt; expected</source>
        <target state="translated">{ or ; or =&gt; 预期的</target>
        <note />
      </trans-unit>
      <trans-unit id="ERR_ThrowMisplaced">
        <source>A throw expression is not allowed in this context.</source>
        <target state="translated">此上下文中不允许使用 throw 表达式。</target>
        <note />
      </trans-unit>
      <trans-unit id="ERR_MixedDeconstructionUnsupported">
        <source>A deconstruction cannot mix declarations and expressions on the left-hand-side.</source>
        <target state="translated">析构不能在左侧混合声明和表达式。</target>
        <note />
      </trans-unit>
      <trans-unit id="ERR_DeclarationExpressionNotPermitted">
        <source>A declaration is not allowed in this context.</source>
        <target state="translated">此上下文中不允许使用声明。</target>
        <note />
      </trans-unit>
      <trans-unit id="ERR_MustDeclareForeachIteration">
        <source>A foreach loop must declare its iteration variables.</source>
        <target state="translated">foreach 循环必须声明其迭代变量。</target>
        <note />
      </trans-unit>
      <trans-unit id="ERR_TupleElementNamesInDeconstruction">
        <source>Tuple element names are not permitted on the left of a deconstruction.</source>
        <target state="translated">析构左侧不允许使用元组元素名称。</target>
        <note />
      </trans-unit>
      <trans-unit id="ERR_PossibleBadNegCast">
        <source>To cast a negative value, you must enclose the value in parentheses.</source>
        <target state="translated">若要强制转换负值，必须将该值放在括号内。</target>
        <note />
      </trans-unit>
      <trans-unit id="ERR_ExpressionTreeContainsThrowExpression">
        <source>An expression tree may not contain a throw-expression.</source>
        <target state="translated">表达式树不能包含 throw 表达式</target>
        <note />
      </trans-unit>
      <trans-unit id="ERR_BadAssemblyName">
        <source>Invalid assembly name: {0}</source>
        <target state="translated">无效的程序集名称: {0}</target>
        <note />
      </trans-unit>
      <trans-unit id="ERR_BadAsyncMethodBuilderTaskProperty">
        <source>For type '{0}' to be used as an AsyncMethodBuilder for type '{1}', its Task property should return type '{1}' instead of type '{2}'.</source>
        <target state="translated">对于用作类型“{1}”的 AsyncMethodBuilder 的类型“{0}”，它的任务属性应返回类型“{1}”，而不是类型“{2}”。</target>
        <note />
      </trans-unit>
      <trans-unit id="ERR_AttributesInLocalFuncDecl">
        <source>Attributes are not allowed on local function parameters or type parameters</source>
        <target state="translated">属性在本地函数参数或类型参数中不被允许</target>
        <note />
      </trans-unit>
      <trans-unit id="ERR_TypeForwardedToMultipleAssemblies">
        <source>Module '{0}' in assembly '{1}' is forwarding the type '{2}' to multiple assemblies: '{3}' and '{4}'.</source>
        <target state="translated">程序集“{1}”中的模块“{0}”将类型“{2}”转发到多个程序集: “{3}”和“{4}”。</target>
        <note />
      </trans-unit>
      <trans-unit id="ERR_PatternDynamicType">
        <source>It is not legal to use the type 'dynamic' in a pattern.</source>
        <target state="translated">在模式中使用类型“动态”是不合法的。</target>
        <note />
      </trans-unit>
      <trans-unit id="ERR_BadDynamicMethodArgDefaultLiteral">
        <source>Cannot use a default literal as an argument to a dynamically dispatched operation.</source>
        <target state="translated">不能将默认文本用作动态分配操作的自变量。</target>
        <note />
      </trans-unit>
      <trans-unit id="ERR_BadDocumentationMode">
        <source>Provided documentation mode is unsupported or invalid: '{0}'.</source>
        <target state="translated">提供的文档模式不受支持或无效:“{0}”。</target>
        <note />
      </trans-unit>
      <trans-unit id="ERR_BadSourceCodeKind">
        <source>Provided source code kind is unsupported or invalid: '{0}'</source>
        <target state="translated">提供的源代码类型不受支持或无效:“{0}”</target>
        <note />
      </trans-unit>
      <trans-unit id="ERR_BadLanguageVersion">
        <source>Provided language version is unsupported or invalid: '{0}'.</source>
        <target state="translated">提供的语言版本不受支持或无效:“{0}”。</target>
        <note />
      </trans-unit>
      <trans-unit id="ERR_InvalidPreprocessingSymbol">
        <source>Invalid name for a preprocessing symbol; '{0}' is not a valid identifier</source>
        <target state="translated">预处理符号的名称无效；“{0}”不是有效的标识符</target>
        <note />
      </trans-unit>
      <trans-unit id="ERR_FeatureNotAvailableInVersion7_1">
        <source>Feature '{0}' is not available in C# 7.1. Please use language version {1} or greater.</source>
        <target state="translated">功能“{0}”在 C# 7.1 中不可用。请使用 {1} 或更高的语言版本。</target>
        <note />
      </trans-unit>
      <trans-unit id="ERR_FeatureNotAvailableInVersion7_2">
        <source>Feature '{0}' is not available in C# 7.2. Please use language version {1} or greater.</source>
        <target state="translated">功能“{0}”在 C# 7.2 中不可用。请使用 {1} 或更高的语言版本。</target>
        <note />
      </trans-unit>
      <trans-unit id="ERR_LanguageVersionCannotHaveLeadingZeroes">
        <source>Specified language version '{0}' cannot have leading zeroes</source>
        <target state="translated">指定的语言版本“{0}”不能含前导零</target>
        <note />
      </trans-unit>
      <trans-unit id="ERR_VoidAssignment">
        <source>A value of type 'void' may not be assigned.</source>
        <target state="translated">可能无法分配类型 "void" 的值。</target>
        <note />
      </trans-unit>
      <trans-unit id="WRN_Experimental">
        <source>'{0}' is for evaluation purposes only and is subject to change or removal in future updates.</source>
        <target state="translated">'“{0}”仅用于评估，在将来的更新中可能会被更改或删除。</target>
        <note />
      </trans-unit>
      <trans-unit id="WRN_Experimental_Title">
        <source>Type is for evaluation purposes only and is subject to change or removal in future updates.</source>
        <target state="translated">类型仅用于评估，在将来的更新中可能会被更改或删除。</target>
        <note />
      </trans-unit>
      <trans-unit id="ERR_CompilerAndLanguageVersion">
        <source>Compiler version: '{0}'. Language version: {1}.</source>
        <target state="translated">编译器版本:“{0}”。语言版本: {1}。</target>
        <note />
      </trans-unit>
      <trans-unit id="IDS_FeatureAsyncMain">
        <source>async main</source>
        <target state="translated">主异步</target>
        <note />
      </trans-unit>
      <trans-unit id="ERR_TupleInferredNamesNotAvailable">
        <source>Tuple element name '{0}' is inferred. Please use language version {1} or greater to access an element by its inferred name.</source>
        <target state="translated">推断出元组元素名称“{0}”。请使用语言版本 {1} 或更高版本按推断名称访问元素。</target>
        <note />
      </trans-unit>
      <trans-unit id="ERR_VoidInTuple">
        <source>A tuple may not contain a value of type 'void'.</source>
        <target state="translated">元组不能包含类型为 "void" 的值。</target>
        <note />
      </trans-unit>
      <trans-unit id="ERR_NonTaskMainCantBeAsync">
        <source>A void or int returning entry point cannot be async</source>
        <target state="translated">返回入口点的 void 或 int 不能是异步的</target>
        <note />
      </trans-unit>
      <trans-unit id="ERR_PatternWrongGenericTypeInVersion">
        <source>An expression of type '{0}' cannot be handled by a pattern of type '{1}' in C# {2}. Please use language version {3} or greater.</source>
        <target state="translated">在 C# {2} 中，“{1}”类型的模式无法处理“{0}”类型的表达式。请使用语言版本 {3} 或更高版本。</target>
        <note />
      </trans-unit>
      <trans-unit id="WRN_UnreferencedLocalFunction">
        <source>The local function '{0}' is declared but never used</source>
        <target state="translated">声明了本地函数“{0}”，但从未使用过</target>
        <note />
      </trans-unit>
      <trans-unit id="WRN_UnreferencedLocalFunction_Title">
        <source>Local function is declared but never used</source>
        <target state="translated">已声明本地函数，但从未使用过</target>
        <note />
      </trans-unit>
      <trans-unit id="ERR_LocalFunctionMissingBody">
        <source>'{0}' is a local function and must therefore always have a body.</source>
        <target state="translated">'“{0}”是本地函数，因此始终必须具有一个主体。</target>
        <note />
      </trans-unit>
      <trans-unit id="ERR_InvalidDebugInfo">
        <source>Unable to read debug information of method '{0}' (token 0x{1:X8}) from assembly '{2}'</source>
        <target state="translated">无法从程序集“{2}”读取方法“{0}”(令牌 0x{1:X8})的调试信息</target>
        <note />
      </trans-unit>
      <trans-unit id="IConversionExpressionIsNotCSharpConversion">
        <source>{0} is not a valid C# conversion expression</source>
        <target state="translated">{0} 不是有效的 C# 转换表达式</target>
        <note />
      </trans-unit>
      <trans-unit id="ERR_DynamicLocalFunctionTypeParameter">
        <source>Cannot pass argument with dynamic type to generic local function '{0}' with inferred type arguments.</source>
        <target state="translated">不可将动态类型的参数传递到具有推断类型参数的泛型本地函数“{0}”。</target>
        <note />
      </trans-unit>
      <trans-unit id="IDS_FeatureLeadingDigitSeparator">
        <source>leading digit separator</source>
        <target state="translated">前导数字分隔符</target>
        <note />
      </trans-unit>
      <trans-unit id="ERR_ExplicitReservedAttr">
        <source>Do not use '{0}'. This is reserved for compiler usage.</source>
        <target state="translated">请勿使用“{0}”。这是保留给编译器使用的。</target>
        <note />
      </trans-unit>
      <trans-unit id="ERR_TypeReserved">
        <source>The type name '{0}' is reserved to be used by the compiler.</source>
        <target state="translated">类型名称“{0}”是保留给编译器使用的。</target>
        <note />
      </trans-unit>
      <trans-unit id="ERR_InExtensionMustBeValueType">
        <source>The first parameter of an 'in' extension method '{0}' must be a value type.</source>
        <target state="translated">"in" 扩展方法“{0}”的第一个参数必须是值类型。</target>
        <note />
      </trans-unit>
      <trans-unit id="ERR_FieldsInRoStruct">
        <source>Instance fields of readonly structs must be readonly.</source>
        <target state="translated">只读结构的实例字段必须为只读。</target>
        <note />
      </trans-unit>
      <trans-unit id="ERR_AutoPropsInRoStruct">
        <source>Auto-implemented instance properties in readonly structs must be readonly.</source>
        <target state="translated">在只读结构中的自动实现实例属性必须为只读。</target>
        <note />
      </trans-unit>
      <trans-unit id="ERR_FieldlikeEventsInRoStruct">
        <source>Field-like events are not allowed in readonly structs.</source>
        <target state="translated">在只读结构中不允许类似字段的事件。</target>
        <note />
      </trans-unit>
      <trans-unit id="IDS_FeatureRefExtensionMethods">
        <source>ref extension methods</source>
        <target state="translated">ref 扩展方法</target>
        <note />
      </trans-unit>
      <trans-unit id="ERR_StackAllocConversionNotPossible">
        <source>Conversion of a stackalloc expression of type '{0}' to type '{1}' is not possible.</source>
        <target state="translated">不能将 stackalloc 表达式的类型从“{0}”转换为“{1}”。</target>
        <note />
      </trans-unit>
      <trans-unit id="ERR_RefExtensionMustBeValueTypeOrConstrainedToOne">
        <source>The first parameter of a 'ref' extension method '{0}' must be a value type or a generic type constrained to struct.</source>
        <target state="translated">"ref" 扩展方法“{0}”的第一个参数必须是值类型或受结构约束的泛型类型。</target>
        <note />
      </trans-unit>
      <trans-unit id="ERR_OutAttrOnInParam">
        <source>An in parameter cannot have the Out attribute.</source>
        <target state="translated">in 参数不能具有 Out 特性。</target>
        <note />
      </trans-unit>
      <trans-unit id="ICompoundAssignmentOperationIsNotCSharpCompoundAssignment">
        <source>{0} is not a valid C# compound assignment operation</source>
        <target state="translated">{0} 不是有效的 C# 复合赋值运算</target>
        <note />
      </trans-unit>
      <trans-unit id="WRN_FilterIsConstantFalse">
        <source>Filter expression is a constant 'false', consider removing the catch clause</source>
        <target state="translated">筛选器表达式是常量 “false”，请考虑删除 catch 子句</target>
        <note />
      </trans-unit>
      <trans-unit id="WRN_FilterIsConstantFalse_Title">
        <source>Filter expression is a constant 'false'</source>
        <target state="translated">筛选器表达式是常量 “false”</target>
        <note />
      </trans-unit>
      <trans-unit id="WRN_FilterIsConstantFalseRedundantTryCatch">
        <source>Filter expression is a constant 'false', consider removing the try-catch block</source>
        <target state="translated">筛选器表达式是常量 “false”，请考虑删除 try-catch 块</target>
        <note />
      </trans-unit>
      <trans-unit id="WRN_FilterIsConstantFalseRedundantTryCatch_Title">
        <source>Filter expression is a constant 'false'. </source>
        <target state="translated">筛选器表达式是常量 “false”。</target>
        <note />
      </trans-unit>
      <trans-unit id="ERR_CantUseVoidInArglist">
        <source>__arglist cannot have an argument of void type</source>
        <target state="translated">__arglist 不可具有 void 类型的参数</target>
        <note />
      </trans-unit>
      <trans-unit id="ERR_ConditionalInInterpolation">
        <source>A conditional expression cannot be used directly in a string interpolation because the ':' ends the interpolation. Parenthesize the conditional expression.</source>
        <target state="translated">不可在字符串内插中直接使用条件表达式，因为内插已 “:” 结尾。请用括号将条件表达式括起来。</target>
        <note />
      </trans-unit>
      <trans-unit id="ERR_DefaultInSwitch">
        <source>A default literal 'default' is not valid as a case constant. Use another literal (e.g. '0' or 'null') as appropriate. If you intended to write the default label, use 'default:' without 'case'.</source>
        <target state="translated">默认文本 "default" 作为 case 常量无效。请相应使用其他文本(例如 "0" 或 "null")。若要编写默认标签，请使用不含 "case" 的 "default:"。</target>
        <note />
      </trans-unit>
      <trans-unit id="ERR_DefaultInPattern">
        <source>A default literal 'default' is not valid as a pattern. Use another literal (e.g. '0' or 'null') as appropriate. To match everything, use a discard pattern 'var _'.</source>
        <target state="translated">默认文本 "default" 作为模式无效。请相应使用其他文本(例如 "0" 或 "null")。若要匹配一切项，请使用放弃模式 "var _"。</target>
        <note />
      </trans-unit>
      <trans-unit id="ERR_InDynamicMethodArg">
        <source>Arguments with 'in' modifier cannot be used in dynamically dispatched expessions.</source>
        <target state="translated">带有 "in" 修饰符的参数不能用于动态调度的表达式。</target>
        <note />
      </trans-unit>
      <trans-unit id="ERR_DoNotUseFixedBufferAttrOnProperty">
        <source>Do not use 'System.Runtime.CompilerServices.FixedBuffer' attribute on a property</source>
        <target state="translated">请不要使用属性的 "System.Runtime.CompilerServices.FixedBuffer" 特性</target>
        <note />
      </trans-unit>
      <trans-unit id="ERR_FeatureNotAvailableInVersion7_3">
        <source>Feature '{0}' is not available in C# 7.3. Please use language version {1} or greater.</source>
        <target state="translated">功能“{0}”在 C# 7.3 中不可用。请使用 {1} 或更高的语言版本。</target>
        <note />
      </trans-unit>
      <trans-unit id="WRN_AttributesOnBackingFieldsNotAvailable">
        <source>Field-targeted attributes on auto-properties are not supported in language version {0}. Please use language version {1} or greater.</source>
        <target state="translated">语言版本 {0} 中不支持自动属性的字段针对特性。请使用 {1} 或更高的语言版本。</target>
        <note />
      </trans-unit>
      <trans-unit id="WRN_AttributesOnBackingFieldsNotAvailable_Title">
        <source>Field-targeted attributes on auto-properties are not supported in this version of the language.</source>
        <target state="translated">此语言版本中不支持自动属性的字段针对特性。</target>
        <note />
      </trans-unit>
      <trans-unit id="IDS_FeatureRefConditional">
        <source>ref conditional expression</source>
        <target state="translated">ref 条件表达式</target>
        <note />
      </trans-unit>
      <trans-unit id="ERR_InterfaceImplementedImplicitlyByVariadic">
        <source>'{0}' cannot implement interface member '{1}' in type '{2}' because it has an __arglist parameter</source>
        <target state="translated">“{0}”无法在类型“{2}”中实现接口成员“{1}”，因为它具有 __arglist 参数</target>
        <note />
      </trans-unit>
      <trans-unit id="IDS_FeatureTupleEquality">
        <source>tuple equality</source>
        <target state="translated">元组相等</target>
        <note />
      </trans-unit>
      <trans-unit id="ERR_TupleSizesMismatchForBinOps">
        <source>Tuple types used as operands of an == or != operator must have matching cardinalities. But this operator has tuple types of cardinality {0} on the left and {1} on the right.</source>
        <target state="translated">用作 == 或 != 运算符的操作数的元组类型必须具有匹配的基数。但此运算符的基数的元组类型左侧为 {0}，右侧为 {1}。</target>
        <note />
      </trans-unit>
      <trans-unit id="ERR_InvalidHashAlgorithmName">
        <source>Invalid hash algorithm name: '{0}'</source>
        <target state="translated">无效的哈希算法名称:“{0}”</target>
        <note />
      </trans-unit>
      <trans-unit id="ERR_ExpressionTreeContainsTupleBinOp">
        <source>An expression tree may not contain a tuple == or != operator</source>
        <target state="translated">表达式树不能包含元组 == 或 != 运算符</target>
        <note />
      </trans-unit>
      <trans-unit id="WRN_TupleBinopLiteralNameMismatch">
        <source>The tuple element name '{0}' is ignored because a different name or no name is specified on the other side of the tuple == or != operator.</source>
        <target state="translated">由于元组 == 或 != 运算符的另一侧指定了其他名称或未指定名称，因此元组元素名称“{0}”被忽略。</target>
        <note />
      </trans-unit>
      <trans-unit id="WRN_TupleBinopLiteralNameMismatch_Title">
        <source>The tuple element name is ignored because a different name or no name is specified on the other side of the tuple == or != operator.</source>
        <target state="translated">由于元组 == 或 != 运算符的另一侧指定了其他名称或未指定名称，因此元组元素名称被忽略。</target>
        <note />
      </trans-unit>
      <trans-unit id="ERR_UnmanagedBoundWithClass">
        <source>'{0}': cannot specify both a constraint class and the 'unmanaged' constraint</source>
        <target state="translated">“{0}”: 不能既指定约束类又指定 “unmanaged” 约束</target>
        <note />
      </trans-unit>
      <trans-unit id="IDS_FeatureRefReassignment">
        <source>ref reassignment</source>
        <target state="translated">ref 赋值</target>
        <note />
      </trans-unit>
      <trans-unit id="IDS_FeatureRefFor">
        <source>ref for-loop variables</source>
        <target state="translated">ref for 循环变量</target>
        <note />
      </trans-unit>
      <trans-unit id="IDS_FeatureRefForEach">
        <source>ref foreach iteration variables</source>
        <target state="translated">ref foreach 迭代变量</target>
        <note />
      </trans-unit>
      <trans-unit id="ERR_RefLocalOrParamExpected">
        <source>The left-hand side of a ref assignment must be a ref local or parameter.</source>
        <target state="translated">ref 赋值左侧必须为 ref 本地函数或参数。</target>
        <note />
      </trans-unit>
      <trans-unit id="ERR_RefAssignNarrower">
        <source>Cannot ref-assign '{1}' to '{0}' because '{1}' has a narrower escape scope than '{0}'.</source>
        <target state="translated">无法将“{1}”重新赋值为“{0}”，因为“{1}”具有比“{0}”更窄的转义范围。</target>
        <note />
      </trans-unit>
      <trans-unit id="IDS_FeatureEnumGenericTypeConstraint">
        <source>enum generic type constraints</source>
        <target state="translated">枚举泛型类型约束</target>
        <note />
      </trans-unit>
      <trans-unit id="IDS_FeatureDelegateGenericTypeConstraint">
        <source>delegate generic type constraints</source>
        <target state="translated">委托泛型类型约束</target>
        <note />
      </trans-unit>
      <trans-unit id="IDS_FeatureUnmanagedGenericTypeConstraint">
        <source>unmanaged generic type constraints</source>
        <target state="translated">非托管泛型类型约束</target>
        <note />
      </trans-unit>
      <trans-unit id="ERR_NewBoundWithUnmanaged">
        <source>The 'new()' constraint cannot be used with the 'unmanaged' constraint</source>
        <target state="translated">"new()" 约束不能与 "unmanaged" 约束一起使用</target>
        <note />
      </trans-unit>
      <trans-unit id="ERR_UnmanagedConstraintMustBeFirst">
        <source>The 'unmanaged' constraint must come before any other constraints</source>
        <target state="translated">"unmanaged" 约束必须在其他任何约束之前</target>
        <note />
      </trans-unit>
      <trans-unit id="ERR_UnmanagedConstraintNotSatisfied">
        <source>The type '{2}' must be a non-nullable value type, along with all fields at any level of nesting, in order to use it as parameter '{1}' in the generic type or method '{0}'</source>
        <target state="translated">类型“{2}”必须是不可以为 null 值的类型，且包括任何嵌套级别的所有字段，才能用作泛型类型或方法“{0}”中的参数“{1}”</target>
        <note />
      </trans-unit>
      <trans-unit id="ERR_ConWithUnmanagedCon">
        <source>Type parameter '{1}' has the 'unmanaged' constraint so '{1}' cannot be used as a constraint for '{0}'</source>
        <target state="translated">类型参数“{1}”具有 "unmanaged" 约束，因此“{1}”不能用作“{0}”的约束</target>
        <note />
      </trans-unit>
      <trans-unit id="IDS_FeatureStackAllocInitializer">
        <source>stackalloc initializer</source>
        <target state="translated">stackalloc 初始值设定项</target>
        <note />
      </trans-unit>
      <trans-unit id="ERR_InvalidStackAllocArray">
        <source>"Invalid rank specifier: expected ']'</source>
        <target state="translated">“无效的秩说明符: 应为“]”</target>
        <note />
      </trans-unit>
      <trans-unit id="IDS_FeatureExpressionVariablesInQueriesAndInitializers">
        <source>declaration of expression variables in member initializers and queries</source>
        <target state="translated">成员初始值设定项和查询中的表达式变量声明</target>
        <note />
      </trans-unit>
      <trans-unit id="ERR_ExprCannotBeFixed">
        <source>The given expression cannot be used in a fixed statement</source>
        <target state="translated">给定表达式不能用于 fixed 语句中</target>
        <note />
      </trans-unit>
      <trans-unit id="IDS_FeatureExtensibleFixedStatement">
        <source>extensible fixed statement</source>
        <target state="translated">可扩展 fixed 语句</target>
        <note />
      </trans-unit>
      <trans-unit id="IDS_FeatureIndexingMovableFixedBuffers">
        <source>indexing movable fixed buffers</source>
        <target state="translated">正在编制可移动固定缓冲区的索引</target>
        <note />
      </trans-unit>
      <trans-unit id="ERR_InvalidObjectCreation">
        <source>Invalid object creation</source>
        <target state="translated">对象创建无效</target>
        <note />
      </trans-unit>
      <trans-unit id="FTL_InvalidInputFileName">
        <source>File name '{0}' is empty, contains invalid characters, has a drive specification without an absolute path, or is too long</source>
        <target state="translated">文件名“{0}”为空、包含无效字符、未使用绝对路径指定驱动器或太长</target>
        <note />
      </trans-unit>
      <trans-unit id="ERR_CantUseInOrOutInArglist">
        <source>__arglist cannot have an argument passed by 'in' or 'out'</source>
        <target state="translated">__arglist 不能有 "in" 或 "out" 传递的参数</target>
        <note />
      </trans-unit>
    </body>
  </file>
</xliff><|MERGE_RESOLUTION|>--- conflicted
+++ resolved
@@ -1,26 +1,25 @@
-﻿<?xml version="1.0" encoding="utf-8"?>
+<?xml version="1.0" encoding="utf-8"?>
 <xliff xmlns="urn:oasis:names:tc:xliff:document:1.2" xmlns:xsi="http://www.w3.org/2001/XMLSchema-instance" version="1.2" xsi:schemaLocation="urn:oasis:names:tc:xliff:document:1.2 xliff-core-1.2-transitional.xsd">
   <file datatype="xml" source-language="en" target-language="zh-Hans" original="../CSharpResources.resx">
     <body>
-<<<<<<< HEAD
+      <trans-unit id="CannotCreateConstructedFromConstructed">
+        <source>Cannot create constructed generic type from another constructed generic type.</source>
+        <target state="new">Cannot create constructed generic type from another constructed generic type.</target>
+        <note />
+      </trans-unit>
+      <trans-unit id="CannotCreateConstructedFromNongeneric">
+        <source>Cannot create constructed generic type from non-generic type.</source>
+        <target state="new">Cannot create constructed generic type from non-generic type.</target>
+        <note />
+      </trans-unit>
       <trans-unit id="ERR_FeatureNotAvailableInVersion8">
         <source>Feature '{0}' is not available in C# 8.0. Please use language version {1} or greater.</source>
         <target state="new">Feature '{0}' is not available in C# 8.0. Please use language version {1} or greater.</target>
-=======
-      <trans-unit id="CannotCreateConstructedFromConstructed">
-        <source>Cannot create constructed generic type from another constructed generic type.</source>
-        <target state="new">Cannot create constructed generic type from another constructed generic type.</target>
-        <note />
-      </trans-unit>
-      <trans-unit id="CannotCreateConstructedFromNongeneric">
-        <source>Cannot create constructed generic type from non-generic type.</source>
-        <target state="new">Cannot create constructed generic type from non-generic type.</target>
->>>>>>> b2d4fe03
         <note />
       </trans-unit>
       <trans-unit id="ERR_OutVariableCannotBeByRef">
         <source>An out variable cannot be declared as a ref local</source>
-        <target state="translated">out 变量无法声明为 ref 局部变量</target>
+        <target state="new">An out variable cannot be declared as a ref local</target>
         <note />
       </trans-unit>
       <trans-unit id="IDS_NULL">
@@ -395,22 +394,22 @@
       </trans-unit>
       <trans-unit id="SyntaxTreeNotFound">
         <source>SyntaxTree is not part of the compilation</source>
-        <target state="translated">编译中不包含 SyntaxTree</target>
+        <target state="new">SyntaxTree is not part of the compilation</target>
         <note />
       </trans-unit>
       <trans-unit id="SyntaxTreeNotFoundToRemove">
         <source>SyntaxTree is not part of the compilation, so it cannot be removed</source>
-        <target state="translated">编译中不包含 SyntaxTree，因此无法将其删除</target>
+        <target state="new">SyntaxTree is not part of the compilation, so it cannot be removed</target>
         <note />
       </trans-unit>
       <trans-unit id="WRN_TypeParameterSameAsOuterMethodTypeParameter">
         <source>Type parameter '{0}' has the same name as the type parameter from outer method '{1}'</source>
-        <target state="translated">类型参数“{0}”与外部方法“{1}”中的类型参数同名</target>
+        <target state="new">Type parameter '{0}' has the same name as the type parameter from outer method '{1}'</target>
         <note />
       </trans-unit>
       <trans-unit id="WRN_TypeParameterSameAsOuterMethodTypeParameter_Title">
         <source>Type parameter has the same type as the type parameter from outer method.</source>
-        <target state="translated">类型参数与外部方法中的类型参数有相同的类型。</target>
+        <target state="new">Type parameter has the same type as the type parameter from outer method.</target>
         <note />
       </trans-unit>
       <trans-unit id="XML_InvalidToken">
@@ -1340,7 +1339,7 @@
       </trans-unit>
       <trans-unit id="ERR_IllegalStatement">
         <source>Only assignment, call, increment, decrement, await, and new object expressions can be used as a statement</source>
-        <target state="translated">只有 assignment、call、increment、decrement、await 和 new 对象表达式可用作语句</target>
+        <target state="needs-review-translation">只有 assignment、call、increment、decrement 和 new 对象表达式可用作语句</target>
         <note />
       </trans-unit>
       <trans-unit id="ERR_BadGetEnumerator">
@@ -1710,7 +1709,7 @@
       </trans-unit>
       <trans-unit id="ERR_FriendRefNotEqualToThis">
         <source>Friend access was granted by '{0}', but the public key of the output assembly ('{1}') does not match that specified by the InternalsVisibleTo attribute in the granting assembly.</source>
-        <target state="translated">友元访问权限由“{0}”授予，但是输出程序集('{1}')的公钥与授予程序集中 InternalsVisibleTo 特性指定的公钥不匹配。</target>
+        <target state="needs-review-translation">友元访问权限由“{0}”授予，但是输出程序集的公钥与授予程序集中特性指定的公钥不匹配。</target>
         <note />
       </trans-unit>
       <trans-unit id="ERR_FriendRefSigningMismatch">
@@ -3793,7 +3792,7 @@
       </trans-unit>
       <trans-unit id="ERR_NoSuchMemberOrExtension">
         <source>'{0}' does not contain a definition for '{1}' and no accessible extension method '{1}' accepting a first argument of type '{0}' could be found (are you missing a using directive or an assembly reference?)</source>
-        <target state="translated">'“{0}”未包含“{1}”的定义，并且找不到可接受第一个“{0}”类型参数的可访问扩展方法“{1}”(是否缺少 using 指令或程序集引用?)</target>
+        <target state="needs-review-translation">'“{0}”未包含“{1}”的定义，并且找不到可接受第一个“{0}”类型参数的扩展方法“{1}”(是否缺少 using 指令或程序集引用?)</target>
         <note />
       </trans-unit>
       <trans-unit id="ERR_NoSuchMemberOrExtensionNeedUsing">
@@ -4403,7 +4402,7 @@
       </trans-unit>
       <trans-unit id="ERR_BadIteratorArgType">
         <source>Iterators cannot have ref, in or out parameters</source>
-        <target state="translated">迭代器不能有 ref、in 或 out 参数</target>
+        <target state="needs-review-translation">迭代器不能有 ref 或 out 参数</target>
         <note />
       </trans-unit>
       <trans-unit id="ERR_BadIteratorReturn">
@@ -4628,7 +4627,7 @@
       </trans-unit>
       <trans-unit id="ERR_CantConvAnonMethParams">
         <source>Cannot convert {0} to type '{1}' because the parameter types do not match the delegate parameter types</source>
-        <target state="translated">无法将 {0} 转换为类型“{1}”，原因是参数类型与委托参数类型不匹配</target>
+        <target state="needs-review-translation">无法将 {0} 转换为委托类型“{1}”，原因是参数类型与委托参数类型不匹配</target>
         <note />
       </trans-unit>
       <trans-unit id="ERR_CantConvAnonMethReturns">
@@ -5273,7 +5272,7 @@
       </trans-unit>
       <trans-unit id="ERR_ByRefParameterInExpressionTree">
         <source>An expression tree lambda may not contain a ref, in or out parameter</source>
-        <target state="translated">表达式树 lambda 不能包含 ref、in 或 out 参数</target>
+        <target state="needs-review-translation">表达式树 lambda 不能包含 out 或 ref 参数</target>
         <note />
       </trans-unit>
       <trans-unit id="ERR_VarArgsInExpressionTree">
@@ -5831,7 +5830,7 @@
       </trans-unit>
       <trans-unit id="ERR_BadAsyncArgType">
         <source>Async methods cannot have ref, in or out parameters</source>
-        <target state="translated">异步方法不能使用 ref、in 或 out 参数</target>
+        <target state="needs-review-translation">异步方法不能使用 ref 或 out 参数</target>
         <note />
       </trans-unit>
       <trans-unit id="ERR_BadAwaitWithoutAsync">
@@ -7377,147 +7376,147 @@
                               a part of
 -modulename:&lt;string&gt;          Specify the name of the source module
 </source>
-        <target state="translated">
+        <target state="needs-review-translation">
                               Visual C# 编译器选项
 
                         - 输出文件 -
--out:&lt;file&gt;                   指定输出文件名称(默认: 具有主类的文件或
+ /out:&lt;file&gt;                   指定输出文件名称(默认: 具有主类的文件或
                                第一个文件的基名称)
--target:exe                   生成控制台可执行文件(默认)(缩
+ /target:exe                   生成控制台可执行文件(默认)(缩
                                写: /t:exe)
--target:winexe                生成 Windows 可执行文件(缩写: 
+ /target:winexe                生成 Windows 可执行文件(缩写: 
                                /t:winexe)
--target:library               生成库(缩写: /t:library)
--target:module                生成可添加到另一个程序集的
+ /target:library               生成库(缩写: /t:library)
+ /target:module                生成可添加到另一个程序集的
                                模块(缩写: /t:module)
--target:appcontainerexe       生成 Appcontainer 可执行文件(缩写: 
+ /target:appcontainerexe       生成 Appcontainer 可执行文件(缩写: 
                                /t:appcontainerexe)
--target:winmdobj              生成 WinMDExp 使用的
+ /target:winmdobj              生成 WinMDExp 使用的
                                Windows 运行时中间文件(缩写: /t:winmdobj)
--doc:&lt;file&gt;                   要生成的 XML 文档文件
--refout:&lt;file&gt;                要生成的引用程序集输出
--platform:&lt;string&gt;            限制此代码可以在其上运行的平台: x86、
+ /doc:&lt;file&gt;                   要生成的 XML 文档文件
+ /refout:&lt;file&gt;                要生成的引用程序集输出
+ /platform:&lt;string&gt;            限制此代码可以在其上运行的平台: x86、
                                Itanium、x64、arm、arm64、anycpu32bitpreferred 或
                                anycpu。默认平台为 anycpu。
 
                         - 输入文件 -
--recurse:&lt;wildcard&gt;           根据通配符规范包括当前目录和
+ /recurse:&lt;wildcard&gt;           根据通配符规范包括当前目录和
                                子目录中的所有
                                文件
--reference:&lt;alias &gt;=&lt;file&gt;     使用给定别名从指定程序集
+ /reference:&lt;alias &gt;=&lt;file&gt;     使用给定别名从指定程序集
                                引用元数据(缩写: /r)
--reference:&lt;file list&gt;        从指定程序集文件引用
+ /reference:&lt;file list&gt;        从指定程序集文件引用
                                元数据(缩写: /r)
--addmodule:&lt;file list&gt;        将指定模块链接到此程序集中
--link:&lt;file list&gt;             嵌入指定互操作程序集文件中的
+ /addmodule:&lt;file list&gt;        将指定模块链接到此程序集中
+ /link:&lt;file list&gt;             嵌入指定互操作程序集文件中的
                                元数据(缩写: /l)
--analyzer:&lt;file list&gt;         运行此程序集中的分析器
+ /analyzer:&lt;file list&gt;         运行此程序集中的分析器
                                (缩写: /a)
--additionalfile:&lt;file list&gt;   不会直接影响代码生成
+ /additionalfile:&lt;file list&gt;   不会直接影响代码生成
                                但可能被分析器用于生成
                                错误或警告的其他文件。
--embed                        嵌入 PDB 中的所有源文件。
--embed:&lt;file list&gt;            嵌入 PDB 中的特定文件
+ /embed                        嵌入 PDB 中的所有源文件。
+ /embed:&lt;file list&gt;            嵌入 PDB 中的特定文件
 
                         - 资源 -
--win32res:&lt;file&gt;              指定 Win32 资源文件(.res)
--win32icon:&lt;file&gt;             使用此图标输出
--win32manifest:&lt;file&gt;         指定 Win32 清单文件(.xml)
--nowin32manifest              不包括默认的 Win32 清单
--resource:&lt;resinfo&gt;           嵌入指定资源(缩写: /res)
--linkresource:&lt;resinfo&gt;       将指定资源链接到此程序集
+ /win32res:&lt;file&gt;              指定 Win32 资源文件(.res)
+ /win32icon:&lt;file&gt;             使用此图标输出
+ /win32manifest:&lt;file&gt;         指定 Win32 清单文件(.xml)
+ /nowin32manifest              不包括默认的 Win32 清单
+ /resource:&lt;resinfo&gt;           嵌入指定资源(缩写: /res)
+ /linkresource:&lt;resinfo&gt;       将指定资源链接到此程序集
                                (缩写: /linkres)其中 resinfo 的格式
                                是 &lt;文件&gt;[,&lt;字符串名称&gt;[,public|private]]
 
                         - 代码生成 -
--debug[+|-]                   发出调试信息
--debug:{full|pdbonly|portable|embedded}
+ /debug[+|-]                   发出调试信息
+ /debug:{full|pdbonly|portable|embedded}
                                指定调试类型(默认为 "full"，
                                "portable" 为跨平台格式，
                                "embedded" 为嵌入目标 .dll 或 .exe 的
                                跨平台格式)
--optimize[+|-]                启用优化(缩写: /o)
--deterministic                生成确定性的程序集
+ /optimize[+|-]                启用优化(缩写: /o)
+ /deterministic                生成确定性的程序集
                                (包括模块版本 GUID 和时间戳)
--refonly                      生成引用程序集来替换主要输出
--instrument:TestCoverage      生成对其检测以收集覆盖率信息的
+ /refonly                      生成引用程序集来替换主要输出
+ /instrument:TestCoverage      生成对其检测以收集覆盖率信息的
                                程序集
--sourcelink:&lt;file&gt;            要嵌入到 PDB 中的源链接信息。
+ /sourcelink:&lt;file&gt;            要嵌入到 PDB 中的源链接信息。
 
                         - 错误和警告 -
--warnaserror[+|-]             将所有警告报告为错误
--warnaserror[+|-]:&lt;warn list&gt; 将特定警告报告为错误
--warn:&lt;n&gt;                     设置警告级别(0-4)(缩写: /w)
--nowarn:&lt;warn list&gt;           禁用特定警告消息
--ruleset:&lt;file&gt;               指定禁用特定诊断的
+ /warnaserror[+|-]             将所有警告报告为错误
+ /warnaserror[+|-]:&lt;warn list&gt; 将特定警告报告为错误
+ /warn:&lt;n&gt;                     设置警告级别(0-4)(缩写: /w)
+ /nowarn:&lt;warn list&gt;           禁用特定警告消息
+ /ruleset:&lt;file&gt;               指定禁用特定诊断的
                                规则集文件。
--errorlog:&lt;file&gt;              指定用于记录所有编译器和分析器诊断的
+ /errorlog:&lt;file&gt;              指定用于记录所有编译器和分析器诊断的
                                文件。
--reportanalyzer               报告其他分析器信息，如
+ /reportanalyzer               报告其他分析器信息，如
                                执行时间。
  
                         - 语言 -
--checked[+|-]                 生成溢出检查
--unsafe[+|-]                  允许 "unsafe" 代码
--define:&lt;symbol list&gt;         定义条件编译符号(缩 
+ /checked[+|-]                 生成溢出检查
+ /unsafe[+|-]                  允许 "unsafe" 代码
+ /define:&lt;symbol list&gt;         定义条件编译符号(缩 
                                写: /d)
--langversion:?                显示允许的语言版本值
--langversion:&lt;string&gt;         指定语言版本，如
+ /langversion:?                显示允许的语言版本值
+ /langversion:&lt;string&gt;         指定语言版本，如
                                “default” (最新主要版本)、
                                “latest” (最新版本，包括次要版本)
                                或 “6”、”7.1”等特定版本
 
                         - 安全 -
--delaysign[+|-]               仅使用强名称密钥的公共部分对程序集
+ /delaysign[+|-]               仅使用强名称密钥的公共部分对程序集
                                进行延迟签名
--publicsign[+|-]              仅使用强名称密钥的公共部分对程序集
+ /publicsign[+|-]              仅使用强名称密钥的公共部分对程序集
                                进行公共签名
--keyfile:&lt;file&gt;               指定强名称密钥文件
--keycontainer:&lt;string&gt;        指定强名称密钥容器
--highentropyva[+|-]           启用高平均信息量 ASLR
+ /keyfile:&lt;file&gt;               指定强名称密钥文件
+ /keycontainer:&lt;string&gt;        指定强名称密钥容器
+ /highentropyva[+|-]           启用高平均信息量 ASLR
 
                         - 杂项 -
  @&lt;file&gt;                       读取响应文件以获取更多选项
--help                         显示此用法消息(缩写: /?)
--nologo                       取消显示编译器版权消息
--noconfig                     不自动包括 CSC.RSP 文件
--parallel[+|-]                并发生成。
--version                      显示编译器版本号并退出。
+ /help                         显示此用法消息(缩写: /?)
+ /nologo                       取消显示编译器版权消息
+ /noconfig                     不自动包括 CSC.RSP 文件
+ /parallel[+|-]                并发生成。
+ /version                      显示编译器版本号并退出。
 
                         - 高级 -
--baseaddress:&lt;address&gt;        要生成的库的基址
--checksumalgorithm:&lt;alg&gt;      指定计算存储在 PDB 中的源文件
+ /baseaddress:&lt;address&gt;        要生成的库的基址
+ /checksumalgorithm:&lt;alg&gt;      指定计算存储在 PDB 中的源文件
                                校验和的算法。支持的值是:
                                SHA1 (默认)或 SHA256。
--codepage:&lt;n&gt;                 指定打开源文件时要使用的
+ /codepage:&lt;n&gt;                 指定打开源文件时要使用的
                                代码页
--utf8output                   以 UTF-8 编码格式输出编译器消息
--main:&lt;type&gt;                  指定包含入口点的类型
+ /utf8output                   以 UTF-8 编码格式输出编译器消息
+ /main:&lt;type&gt;                  指定包含入口点的类型
                                (忽略所有其他可能的入口点)(缩 
                                写: /m)
--fullpaths                    编译器生成完全限定路径
--filealign:&lt;n&gt;                指定用于输出文件节的
+ /fullpaths                    编译器生成完全限定路径
+ /filealign:&lt;n&gt;                指定用于输出文件节的
                                对齐方式
--pathmap:&lt;K1&gt;=&lt;V1&gt;,&lt;K2&gt;=&lt;V2&gt;,...
+ /pathmap:&lt;K1&gt;=&lt;V1&gt;,&lt;K2&gt;=&lt;V2&gt;,...
                                通过编译器指定源路径名称输出的
                                映射。
--pdb:&lt;file&gt;                   指定调试信息文件名称(默认: 
+ /pdb:&lt;file&gt;                   指定调试信息文件名称(默认: 
                                具有 .pdb 扩展名的输出文件名)
--errorendlocation             输出每个错误的结束位置
+ /errorendlocation             输出每个错误的结束位置
                                行和列
--preferreduilang              指定首选输出语言名称。
--nostdlib[+|-]                不引用标准库(mscorlib.dll)
--subsystemversion:&lt;string&gt;    指定此程序集的子系统版本
--lib:&lt;file list&gt;              指定要在其中搜索引用的附加
+ /preferreduilang              指定首选输出语言名称。
+ /nostdlib[+|-]                不引用标准库(mscorlib.dll)
+ /subsystemversion:&lt;string&gt;    指定此程序集的子系统版本
+ /lib:&lt;file list&gt;              指定要在其中搜索引用的附加
                                目录
--errorreport:&lt;string&gt;         指定如何处理内部编译器错误:
+ /errorreport:&lt;string&gt;         指定如何处理内部编译器错误:
                                prompt、send、queue 或 none。默认为
                                queue。
--appconfig:&lt;file&gt;             指定包含程序集绑定设置的
+ /appconfig:&lt;file&gt;             指定包含程序集绑定设置的
                                应用程序配置文件
--moduleassemblyname:&lt;string&gt;  此模块所属程序集
+ /moduleassemblyname:&lt;string&gt;  此模块所属程序集
                                的名称
--modulename:&lt;string&gt;          指定源模块的名称
+ /modulename:&lt;string&gt;          指定源模块的名称
 </target>
         <note>Visual C# Compiler Options</note>
       </trans-unit>
@@ -7843,7 +7842,7 @@
       </trans-unit>
       <trans-unit id="SyntaxTreeFromLoadNoRemoveReplace">
         <source>SyntaxTree resulted from a #load directive and cannot be removed or replaced directly.</source>
-        <target state="translated">#load 指令生成了 SyntaxTree，并且无法直接删除或替代此 SyntaxTree。</target>
+        <target state="needs-review-translation">#load 指令生成了 SyntaxTree“{0}”，并且无法直接移除或替代此 SyntaxTree。</target>
         <note />
       </trans-unit>
       <trans-unit id="ERR_SourceFileReferencesNotSupported">
@@ -8058,12 +8057,12 @@
       </trans-unit>
       <trans-unit id="ERR_BadIteratorLocalType">
         <source>Iterators cannot have by-reference locals</source>
-        <target state="translated">迭代器不能有按引用局部变量</target>
+        <target state="needs-review-translation">迭代器不能有按引用局部变量</target>
         <note />
       </trans-unit>
       <trans-unit id="ERR_BadAsyncLocalType">
         <source>Async methods cannot have by-reference locals</source>
-        <target state="translated">异步方法不能有按引用局部变量</target>
+        <target state="needs-review-translation">异步方法不能有按引用局部变量</target>
         <note />
       </trans-unit>
       <trans-unit id="ERR_RefReturningCallAndAwait">
@@ -8763,12 +8762,12 @@
       </trans-unit>
       <trans-unit id="FTL_InvalidInputFileName">
         <source>File name '{0}' is empty, contains invalid characters, has a drive specification without an absolute path, or is too long</source>
-        <target state="translated">文件名“{0}”为空、包含无效字符、未使用绝对路径指定驱动器或太长</target>
+        <target state="new">File name '{0}' is empty, contains invalid characters, has a drive specification without an absolute path, or is too long</target>
         <note />
       </trans-unit>
       <trans-unit id="ERR_CantUseInOrOutInArglist">
         <source>__arglist cannot have an argument passed by 'in' or 'out'</source>
-        <target state="translated">__arglist 不能有 "in" 或 "out" 传递的参数</target>
+        <target state="new">__arglist cannot have an argument passed by 'in' or 'out'</target>
         <note />
       </trans-unit>
     </body>
