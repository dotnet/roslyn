﻿<?xml version="1.0" encoding="utf-8"?>
<xliff xmlns="urn:oasis:names:tc:xliff:document:1.2" xmlns:xsi="http://www.w3.org/2001/XMLSchema-instance" version="1.2" xsi:schemaLocation="urn:oasis:names:tc:xliff:document:1.2 xliff-core-1.2-transitional.xsd">
  <file datatype="xml" source-language="en" target-language="zh-Hans" original="../CSharpResources.resx">
    <body>
      <trans-unit id="CannotCreateConstructedFromConstructed">
        <source>Cannot create constructed generic type from another constructed generic type.</source>
        <target state="new">Cannot create constructed generic type from another constructed generic type.</target>
        <note />
      </trans-unit>
      <trans-unit id="CannotCreateConstructedFromNongeneric">
        <source>Cannot create constructed generic type from non-generic type.</source>
        <target state="new">Cannot create constructed generic type from non-generic type.</target>
        <note />
      </trans-unit>
      <trans-unit id="ERR_AltInterpolatedVerbatimStringsNotAvailable">
        <source>To use '@$' instead of '$@' for an interpolated verbatim string, please use language version {0} or greater.</source>
        <target state="new">To use '@$' instead of '$@' for an interpolated verbatim string, please use language version {0} or greater.</target>
        <note />
      </trans-unit>
      <trans-unit id="ERR_AnnotationDisallowedInObjectCreation">
        <source>Cannot use a nullable reference type in object creation.</source>
        <target state="new">Cannot use a nullable reference type in object creation.</target>
        <note />
      </trans-unit>
      <trans-unit id="ERR_ArgumentNameInITuplePattern">
        <source>Element names are not permitted when pattern-matching via 'System.Runtime.CompilerServices.ITuple'.</source>
        <target state="new">Element names are not permitted when pattern-matching via 'System.Runtime.CompilerServices.ITuple'.</target>
        <note />
      </trans-unit>
      <trans-unit id="ERR_AwaitForEachMissingMember">
        <source>Asynchronous foreach statement cannot operate on variables of type '{0}' because '{0}' does not contain a suitable public instance definition for '{1}'</source>
        <target state="new">Asynchronous foreach statement cannot operate on variables of type '{0}' because '{0}' does not contain a suitable public instance definition for '{1}'</target>
        <note />
      </trans-unit>
      <trans-unit id="ERR_AwaitForEachMissingMemberWrongAsync">
        <source>Asynchronous foreach statement cannot operate on variables of type '{0}' because '{0}' does not contain a public instance definition for '{1}'. Did you mean 'foreach' rather than 'await foreach'?</source>
        <target state="new">Asynchronous foreach statement cannot operate on variables of type '{0}' because '{0}' does not contain a public instance definition for '{1}'. Did you mean 'foreach' rather than 'await foreach'?</target>
        <note />
      </trans-unit>
      <trans-unit id="ERR_BadDynamicAwaitForEach">
        <source>Cannot use a collection of dynamic type in an asynchronous foreach</source>
        <target state="new">Cannot use a collection of dynamic type in an asynchronous foreach</target>
        <note />
      </trans-unit>
      <trans-unit id="ERR_BadNullableContextOption">
        <source>Invalid option '{0}' for /nullable; must be 'disable', 'enable', 'safeonly', 'warnings' or 'safeonlywarnings'</source>
        <target state="new">Invalid option '{0}' for /nullable; must be 'disable', 'enable', 'safeonly', 'warnings' or 'safeonlywarnings'</target>
        <note />
      </trans-unit>
      <trans-unit id="ERR_BadPatternExpression">
        <source>Invalid operand for pattern match; value required, but found '{0}'.</source>
        <target state="new">Invalid operand for pattern match; value required, but found '{0}'.</target>
        <note />
      </trans-unit>
      <trans-unit id="ERR_CantUseInOrOutInArglist">
        <source>__arglist cannot have an argument passed by 'in' or 'out'</source>
        <target state="new">__arglist cannot have an argument passed by 'in' or 'out'</target>
        <note />
      </trans-unit>
      <trans-unit id="ERR_ConWithUnmanagedCon">
        <source>Type parameter '{1}' has the 'unmanaged' constraint so '{1}' cannot be used as a constraint for '{0}'</source>
        <target state="new">Type parameter '{1}' has the 'unmanaged' constraint so '{1}' cannot be used as a constraint for '{0}'</target>
        <note />
      </trans-unit>
<<<<<<< HEAD
      <trans-unit id="ERR_DuplicateExplicitImpl">
        <source>'{0}' is explicitly implemented more than once.</source>
        <target state="new">'{0}' is explicitly implemented more than once.</target>
=======
      <trans-unit id="ERR_DeconstructParameterNameMismatch">
        <source>The name '{0}' does not match the corresponding 'Deconstruct' parameter '{1}'.</source>
        <target state="new">The name '{0}' does not match the corresponding 'Deconstruct' parameter '{1}'.</target>
        <note />
      </trans-unit>
      <trans-unit id="ERR_DefaultPattern">
        <source>A default literal 'default' is not valid as a pattern. Use another literal (e.g. '0' or 'null') as appropriate. To match everything, use a discard pattern '_'.</source>
        <target state="new">A default literal 'default' is not valid as a pattern. Use another literal (e.g. '0' or 'null') as appropriate. To match everything, use a discard pattern '_'.</target>
        <note />
      </trans-unit>
      <trans-unit id="ERR_DiscardPatternInSwitchStatement">
        <source>The discard pattern is not permitted as a case label in a switch statement. Use 'case var _:' for a discard pattern, or 'case @_:' for a constant named '_'.</source>
        <target state="new">The discard pattern is not permitted as a case label in a switch statement. Use 'case var _:' for a discard pattern, or 'case @_:' for a constant named '_'.</target>
>>>>>>> 66c6a7d3
        <note />
      </trans-unit>
      <trans-unit id="ERR_ElseCannotStartStatement">
        <source>'else' cannot start a statement.</source>
        <target state="new">'else' cannot start a statement.</target>
        <note />
      </trans-unit>
      <trans-unit id="ERR_ExplicitNullableAttribute">
        <source>Explicit application of 'System.Runtime.CompilerServices.NullableAttribute' is not allowed.</source>
        <target state="new">Explicit application of 'System.Runtime.CompilerServices.NullableAttribute' is not allowed.</target>
        <note />
      </trans-unit>
      <trans-unit id="ERR_ExprCannotBeFixed">
        <source>The given expression cannot be used in a fixed statement</source>
        <target state="new">The given expression cannot be used in a fixed statement</target>
        <note />
      </trans-unit>
      <trans-unit id="ERR_ExpressionTreeCantContainNullCoalescingAssignment">
        <source>An expression tree may not contain a null coalescing assignment</source>
        <target state="new">An expression tree may not contain a null coalescing assignment</target>
        <note />
      </trans-unit>
      <trans-unit id="ERR_ExpressionTreeCantContainRefStruct">
        <source>Expression tree cannot contain value of ref struct or restricted type '{0}'.</source>
        <target state="new">Expression tree cannot contain value of ref struct or restricted type '{0}'.</target>
        <note />
      </trans-unit>
      <trans-unit id="ERR_ExpressionTreeContainsSwitchExpression">
        <source>An expression tree may not contain a switch expression.</source>
        <target state="new">An expression tree may not contain a switch expression.</target>
        <note />
      </trans-unit>
      <trans-unit id="ERR_ExpressionTreeContainsTupleBinOp">
        <source>An expression tree may not contain a tuple == or != operator</source>
        <target state="new">An expression tree may not contain a tuple == or != operator</target>
        <note />
      </trans-unit>
      <trans-unit id="ERR_FeatureIsExperimental">
        <source>Feature '{0}' is experimental and unsupported; use '/features:{1}' to enable.</source>
        <target state="new">Feature '{0}' is experimental and unsupported; use '/features:{1}' to enable.</target>
        <note />
      </trans-unit>
      <trans-unit id="ERR_FeatureNotAvailableInVersion8">
        <source>Feature '{0}' is not available in C# 8.0. Please use language version {1} or greater.</source>
        <target state="new">Feature '{0}' is not available in C# 8.0. Please use language version {1} or greater.</target>
        <note />
      </trans-unit>
      <trans-unit id="ERR_FeatureNotAvailableInVersion8_0">
        <source>Feature '{0}' is not available in C# 8.0. Please use language version {1} or greater.</source>
        <target state="new">Feature '{0}' is not available in C# 8.0. Please use language version {1} or greater.</target>
        <note />
      </trans-unit>
      <trans-unit id="ERR_ForEachMissingMemberWrongAsync">
        <source>foreach statement cannot operate on variables of type '{0}' because '{0}' does not contain a public instance definition for '{1}'. Did you mean 'await foreach' rather than 'foreach'?</source>
        <target state="new">foreach statement cannot operate on variables of type '{0}' because '{0}' does not contain a public instance definition for '{1}'. Did you mean 'await foreach' rather than 'foreach'?</target>
        <note />
      </trans-unit>
      <trans-unit id="ERR_InDynamicMethodArg">
        <source>Arguments with 'in' modifier cannot be used in dynamically dispatched expressions.</source>
        <target state="new">Arguments with 'in' modifier cannot be used in dynamically dispatched expressions.</target>
        <note />
      </trans-unit>
      <trans-unit id="ERR_InterfaceImplementedImplicitlyByVariadic">
        <source>'{0}' cannot implement interface member '{1}' in type '{2}' because it has an __arglist parameter</source>
        <target state="new">'{0}' cannot implement interface member '{1}' in type '{2}' because it has an __arglist parameter</target>
        <note />
      </trans-unit>
      <trans-unit id="ERR_InvalidHashAlgorithmName">
        <source>Invalid hash algorithm name: '{0}'</source>
        <target state="new">Invalid hash algorithm name: '{0}'</target>
        <note />
      </trans-unit>
      <trans-unit id="ERR_InvalidObjectCreation">
        <source>Invalid object creation</source>
        <target state="new">Invalid object creation</target>
        <note />
      </trans-unit>
      <trans-unit id="ERR_InvalidStackAllocArray">
        <source>"Invalid rank specifier: expected ']'</source>
        <target state="new">"Invalid rank specifier: expected ']'</target>
        <note />
      </trans-unit>
      <trans-unit id="ERR_IsPatternImpossible">
        <source>An expression of type '{0}' can never match the provided pattern.</source>
        <target state="new">An expression of type '{0}' can never match the provided pattern.</target>
        <note />
      </trans-unit>
      <trans-unit id="ERR_MissingPattern">
        <source>Pattern missing</source>
        <target state="new">Pattern missing</target>
        <note />
      </trans-unit>
      <trans-unit id="ERR_NewBoundWithUnmanaged">
        <source>The 'new()' constraint cannot be used with the 'unmanaged' constraint</source>
        <target state="new">The 'new()' constraint cannot be used with the 'unmanaged' constraint</target>
        <note />
      </trans-unit>
      <trans-unit id="ERR_NoConvToIAsyncDispWrongAsync">
        <source>'{0}': type used in an async using statement must be implicitly convertible to 'System.IAsyncDisposable'. Did you mean 'using' rather than 'await using'?</source>
        <target state="new">'{0}': type used in an async using statement must be implicitly convertible to 'System.IAsyncDisposable'. Did you mean 'using' rather than 'await using'?</target>
        <note />
      </trans-unit>
      <trans-unit id="ERR_NoConvToIDispWrongAsync">
        <source>'{0}': type used in a using statement must be implicitly convertible to 'System.IDisposable'. Did you mean 'await using' rather than 'using'?</source>
        <target state="new">'{0}': type used in a using statement must be implicitly convertible to 'System.IDisposable'. Did you mean 'await using' rather than 'using'?</target>
        <note />
      </trans-unit>
      <trans-unit id="ERR_NullableDirectiveQualifierExpected">
        <source>Expected 'enable', 'safeonly', 'disable', or 'restore'</source>
        <target state="new">Expected 'enable', 'safeonly', 'disable', or 'restore'</target>
        <note />
      </trans-unit>
      <trans-unit id="ERR_NullableOptionNotAvailable">
        <source>Invalid '{0}' value: '{1}' for C# {2}. Please use language version {3} or greater.</source>
        <target state="new">Invalid '{0}' value: '{1}' for C# {2}. Please use language version {3} or greater.</target>
        <note />
      </trans-unit>
      <trans-unit id="ERR_NullableUnconstrainedTypeParameter">
        <source>A nullable type parameter must be known to be a value type or non-nullable reference type. Consider adding a 'class', 'struct', or type constraint.</source>
        <target state="new">A nullable type parameter must be known to be a value type or non-nullable reference type. Consider adding a 'class', 'struct', or type constraint.</target>
        <note />
      </trans-unit>
      <trans-unit id="ERR_OutVariableCannotBeByRef">
        <source>An out variable cannot be declared as a ref local</source>
        <target state="new">An out variable cannot be declared as a ref local</target>
        <note />
      </trans-unit>
      <trans-unit id="ERR_PointerTypeInPatternMatching">
        <source>Pattern-matching is not permitted for pointer types.</source>
        <target state="new">Pattern-matching is not permitted for pointer types.</target>
        <note />
      </trans-unit>
      <trans-unit id="ERR_PossibleAsyncIteratorWithoutYield">
        <source>The body of an async-iterator method must contain a 'yield' statement.</source>
        <target state="new">The body of an async-iterator method must contain a 'yield' statement.</target>
        <note />
      </trans-unit>
      <trans-unit id="ERR_PossibleAsyncIteratorWithoutYieldOrAwait">
        <source>The body of an async-iterator method must contain a 'yield' statement. Consider removing 'async' from the method declaration or adding a 'yield' statement.</source>
        <target state="new">The body of an async-iterator method must contain a 'yield' statement. Consider removing 'async' from the method declaration or adding a 'yield' statement.</target>
        <note />
      </trans-unit>
      <trans-unit id="ERR_PropertyPatternNameMissing">
        <source>A property subpattern requires a reference to the property or field to be matched, e.g. '{{ Name: {0} }}'</source>
        <target state="new">A property subpattern requires a reference to the property or field to be matched, e.g. '{{ Name: {0} }}'</target>
        <note />
      </trans-unit>
      <trans-unit id="ERR_RefAssignNarrower">
        <source>Cannot ref-assign '{1}' to '{0}' because '{1}' has a narrower escape scope than '{0}'.</source>
        <target state="new">Cannot ref-assign '{1}' to '{0}' because '{1}' has a narrower escape scope than '{0}'.</target>
        <note />
      </trans-unit>
      <trans-unit id="ERR_RefLocalOrParamExpected">
        <source>The left-hand side of a ref assignment must be a ref local or parameter.</source>
        <target state="new">The left-hand side of a ref assignment must be a ref local or parameter.</target>
        <note />
      </trans-unit>
      <trans-unit id="ERR_SingleElementPositionalPatternRequiresDisambiguation">
        <source>A single-element deconstruct pattern requires some other syntax for disambiguation. It is recommended to add a discard designator '_' after the close paren ')'.</source>
        <target state="new">A single-element deconstruct pattern requires some other syntax for disambiguation. It is recommended to add a discard designator '_' after the close paren ')'.</target>
        <note />
      </trans-unit>
      <trans-unit id="ERR_SwitchArmSubsumed">
        <source>The pattern has already been handled by a previous arm of the switch expression.</source>
        <target state="new">The pattern has already been handled by a previous arm of the switch expression.</target>
        <note />
      </trans-unit>
      <trans-unit id="ERR_SwitchCaseSubsumed">
        <source>The switch case has already been handled by a previous case.</source>
        <target state="new">The switch case has already been handled by a previous case.</target>
        <note />
      </trans-unit>
      <trans-unit id="ERR_SwitchExpressionNoBestType">
        <source>No best type was found for the switch expression.</source>
        <target state="new">No best type was found for the switch expression.</target>
        <note />
      </trans-unit>
      <trans-unit id="ERR_SwitchGoverningExpressionRequiresParens">
        <source>Parentheses are required around the switch governing expression.</source>
        <target state="new">Parentheses are required around the switch governing expression.</target>
        <note />
      </trans-unit>
      <trans-unit id="ERR_TripleDotNotAllowed">
        <source>Unexpected character sequence '...'</source>
        <target state="new">Unexpected character sequence '...'</target>
        <note />
      </trans-unit>
      <trans-unit id="ERR_TupleElementNameMismatch">
        <source>The name '{0}' does not identify tuple element '{1}'.</source>
        <target state="new">The name '{0}' does not identify tuple element '{1}'.</target>
        <note />
      </trans-unit>
      <trans-unit id="ERR_TupleSizesMismatchForBinOps">
        <source>Tuple types used as operands of an == or != operator must have matching cardinalities. But this operator has tuple types of cardinality {0} on the left and {1} on the right.</source>
        <target state="new">Tuple types used as operands of an == or != operator must have matching cardinalities. But this operator has tuple types of cardinality {0} on the left and {1} on the right.</target>
        <note />
      </trans-unit>
      <trans-unit id="ERR_UnmanagedBoundWithClass">
        <source>'{0}': cannot specify both a constraint class and the 'unmanaged' constraint</source>
        <target state="new">'{0}': cannot specify both a constraint class and the 'unmanaged' constraint</target>
        <note />
      </trans-unit>
      <trans-unit id="ERR_UnmanagedConstraintMustBeFirst">
        <source>The 'unmanaged' constraint must come before any other constraints</source>
        <target state="new">The 'unmanaged' constraint must come before any other constraints</target>
        <note />
      </trans-unit>
      <trans-unit id="ERR_UnmanagedConstraintNotSatisfied">
        <source>The type '{2}' must be a non-nullable value type, along with all fields at any level of nesting, in order to use it as parameter '{1}' in the generic type or method '{0}'</source>
        <target state="new">The type '{2}' must be a non-nullable value type, along with all fields at any level of nesting, in order to use it as parameter '{1}' in the generic type or method '{0}'</target>
        <note />
      </trans-unit>
      <trans-unit id="ERR_VarMayNotBindToType">
        <source>The syntax 'var' for a pattern is not permitted to refer to a type, but '{0}' is in scope here.</source>
        <target state="new">The syntax 'var' for a pattern is not permitted to refer to a type, but '{0}' is in scope here.</target>
        <note />
      </trans-unit>
      <trans-unit id="ERR_WrongNumberOfSubpatterns">
        <source>Matching the tuple type '{0}' requires '{1}' subpatterns, but '{2}' subpatterns are present.</source>
        <target state="new">Matching the tuple type '{0}' requires '{1}' subpatterns, but '{2}' subpatterns are present.</target>
        <note />
      </trans-unit>
      <trans-unit id="FTL_InvalidInputFileName">
        <source>File name '{0}' is empty, contains invalid characters, has a drive specification without an absolute path, or is too long</source>
        <target state="new">File name '{0}' is empty, contains invalid characters, has a drive specification without an absolute path, or is too long</target>
        <note />
      </trans-unit>
      <trans-unit id="HDN_ExpressionIsProbablyNeverNull">
        <source>Expression is probably never null.</source>
        <target state="new">Expression is probably never null.</target>
        <note />
      </trans-unit>
      <trans-unit id="HDN_ExpressionIsProbablyNeverNull_Title">
        <source>Expression is probably never null.</source>
        <target state="new">Expression is probably never null.</target>
        <note />
      </trans-unit>
      <trans-unit id="HDN_NullCheckIsProbablyAlwaysFalse">
        <source>Result of the comparison is possibly always false.</source>
        <target state="new">Result of the comparison is possibly always false.</target>
        <note />
      </trans-unit>
      <trans-unit id="HDN_NullCheckIsProbablyAlwaysFalse_Title">
        <source>Result of the comparison is possibly always false.</source>
        <target state="new">Result of the comparison is possibly always false.</target>
        <note />
      </trans-unit>
      <trans-unit id="HDN_NullCheckIsProbablyAlwaysTrue">
        <source>Result of the comparison is possibly always true.</source>
        <target state="new">Result of the comparison is possibly always true.</target>
        <note />
      </trans-unit>
      <trans-unit id="HDN_NullCheckIsProbablyAlwaysTrue_Title">
        <source>Result of the comparison is possibly always true.</source>
        <target state="new">Result of the comparison is possibly always true.</target>
        <note />
      </trans-unit>
      <trans-unit id="IDS_FeatureAltInterpolatedVerbatimStrings">
        <source>alternative interpolated verbatim strings</source>
        <target state="new">alternative interpolated verbatim strings</target>
        <note />
      </trans-unit>
      <trans-unit id="IDS_FeatureCoalesceAssignmentExpression">
        <source>coalescing assignment</source>
        <target state="new">coalescing assignment</target>
        <note />
      </trans-unit>
      <trans-unit id="IDS_FeatureDelegateGenericTypeConstraint">
        <source>delegate generic type constraints</source>
        <target state="new">delegate generic type constraints</target>
        <note />
      </trans-unit>
      <trans-unit id="IDS_FeatureEnumGenericTypeConstraint">
        <source>enum generic type constraints</source>
        <target state="new">enum generic type constraints</target>
        <note />
      </trans-unit>
      <trans-unit id="IDS_FeatureExpressionVariablesInQueriesAndInitializers">
        <source>declaration of expression variables in member initializers and queries</source>
        <target state="new">declaration of expression variables in member initializers and queries</target>
        <note />
      </trans-unit>
      <trans-unit id="IDS_FeatureExtensibleFixedStatement">
        <source>extensible fixed statement</source>
        <target state="new">extensible fixed statement</target>
        <note />
      </trans-unit>
      <trans-unit id="IDS_FeatureIndexOperator">
        <source>index operator</source>
        <target state="new">index operator</target>
        <note />
      </trans-unit>
      <trans-unit id="IDS_FeatureIndexingMovableFixedBuffers">
        <source>indexing movable fixed buffers</source>
        <target state="new">indexing movable fixed buffers</target>
        <note />
      </trans-unit>
      <trans-unit id="IDS_FeatureNullableReferenceTypes">
        <source>nullable reference types</source>
        <target state="new">nullable reference types</target>
        <note />
      </trans-unit>
      <trans-unit id="IDS_FeatureObjectGenericTypeConstraint">
        <source>object generic type constraint</source>
        <target state="new">object generic type constraint</target>
        <note />
      </trans-unit>
      <trans-unit id="IDS_FeatureRangeOperator">
        <source>range operator</source>
        <target state="new">range operator</target>
        <note />
      </trans-unit>
      <trans-unit id="IDS_FeatureRecursivePatterns">
        <source>recursive patterns</source>
        <target state="new">recursive patterns</target>
        <note />
      </trans-unit>
      <trans-unit id="IDS_FeatureRefConditional">
        <source>ref conditional expression</source>
        <target state="new">ref conditional expression</target>
        <note />
      </trans-unit>
      <trans-unit id="IDS_FeatureRefFor">
        <source>ref for-loop variables</source>
        <target state="new">ref for-loop variables</target>
        <note />
      </trans-unit>
      <trans-unit id="IDS_FeatureRefForEach">
        <source>ref foreach iteration variables</source>
        <target state="new">ref foreach iteration variables</target>
        <note />
      </trans-unit>
      <trans-unit id="IDS_FeatureRefReassignment">
        <source>ref reassignment</source>
        <target state="new">ref reassignment</target>
        <note />
      </trans-unit>
      <trans-unit id="IDS_FeatureStackAllocInitializer">
        <source>stackalloc initializer</source>
        <target state="new">stackalloc initializer</target>
        <note />
      </trans-unit>
      <trans-unit id="IDS_FeatureTupleEquality">
        <source>tuple equality</source>
        <target state="new">tuple equality</target>
        <note />
      </trans-unit>
      <trans-unit id="IDS_FeatureUnconstrainedTypeParameterInNullCoalescingOperator">
        <source>unconstrained type parameters in null coalescing operator</source>
        <target state="new">unconstrained type parameters in null coalescing operator</target>
        <note />
      </trans-unit>
      <trans-unit id="IDS_FeatureUnmanagedGenericTypeConstraint">
        <source>unmanaged generic type constraints</source>
        <target state="new">unmanaged generic type constraints</target>
        <note />
      </trans-unit>
      <trans-unit id="IDS_NULL">
        <source>&lt;null&gt;</source>
        <target state="translated">&lt;null&gt;</target>
        <note />
      </trans-unit>
      <trans-unit id="IDS_ThrowExpression">
        <source>&lt;throw expression&gt;</source>
        <target state="translated">&lt;throw 表达式&gt;</target>
        <note />
      </trans-unit>
      <trans-unit id="IDS_RELATEDERROR">
        <source>(Location of symbol related to previous error)</source>
        <target state="translated">(与前一个错误相关的符号位置)</target>
        <note />
      </trans-unit>
      <trans-unit id="IDS_RELATEDWARNING">
        <source>(Location of symbol related to previous warning)</source>
        <target state="translated">(与前一个警告相关的符号位置)</target>
        <note />
      </trans-unit>
      <trans-unit id="IDS_XMLIGNORED">
        <source>&lt;!-- Badly formed XML comment ignored for member "{0}" --&gt;</source>
        <target state="translated">&lt;!-- 对于成员“{0}”忽略有格式错误的 XML 注释 --&gt;</target>
        <note />
      </trans-unit>
      <trans-unit id="IDS_XMLIGNORED2">
        <source> Badly formed XML file "{0}" cannot be included </source>
        <target state="translated"> 无法包括格式错误的 XML 文件“{0}” </target>
        <note />
      </trans-unit>
      <trans-unit id="IDS_XMLFAILEDINCLUDE">
        <source> Failed to insert some or all of included XML </source>
        <target state="translated">未能插入某些或全部所包含的 XML </target>
        <note />
      </trans-unit>
      <trans-unit id="IDS_XMLBADINCLUDE">
        <source> Include tag is invalid </source>
        <target state="translated"> 包含标记无效 </target>
        <note />
      </trans-unit>
      <trans-unit id="IDS_XMLNOINCLUDE">
        <source> No matching elements were found for the following include tag </source>
        <target state="translated">未找到下列包含标记的匹配元素 </target>
        <note />
      </trans-unit>
      <trans-unit id="IDS_XMLMISSINGINCLUDEFILE">
        <source>Missing file attribute</source>
        <target state="translated">缺少文件特性</target>
        <note />
      </trans-unit>
      <trans-unit id="IDS_XMLMISSINGINCLUDEPATH">
        <source>Missing path attribute</source>
        <target state="translated">缺少路径特性</target>
        <note />
      </trans-unit>
      <trans-unit id="IDS_GlobalNamespace">
        <source>&lt;global namespace&gt;</source>
        <target state="translated">&lt;全局命名空间&gt;</target>
        <note />
      </trans-unit>
      <trans-unit id="IDS_FeatureGenerics">
        <source>generics</source>
        <target state="translated">泛型</target>
        <note />
      </trans-unit>
      <trans-unit id="IDS_FeatureAnonDelegates">
        <source>anonymous methods</source>
        <target state="translated">匿名方法</target>
        <note />
      </trans-unit>
      <trans-unit id="IDS_FeatureModuleAttrLoc">
        <source>module as an attribute target specifier</source>
        <target state="translated">作为特性目标说明符的模块</target>
        <note />
      </trans-unit>
      <trans-unit id="IDS_FeatureGlobalNamespace">
        <source>namespace alias qualifier</source>
        <target state="translated">命名空间别名限定符</target>
        <note />
      </trans-unit>
      <trans-unit id="IDS_FeatureFixedBuffer">
        <source>fixed size buffers</source>
        <target state="translated">固定大小缓冲区</target>
        <note />
      </trans-unit>
      <trans-unit id="IDS_FeaturePragma">
        <source>#pragma</source>
        <target state="translated">#pragma</target>
        <note />
      </trans-unit>
      <trans-unit id="IDS_FeatureStaticClasses">
        <source>static classes</source>
        <target state="translated">静态类</target>
        <note />
      </trans-unit>
      <trans-unit id="IDS_FeatureReadOnlyStructs">
        <source>readonly structs</source>
        <target state="translated">只读结构</target>
        <note />
      </trans-unit>
      <trans-unit id="IDS_FeaturePartialTypes">
        <source>partial types</source>
        <target state="translated">分部类型</target>
        <note />
      </trans-unit>
      <trans-unit id="IDS_FeatureAsync">
        <source>async function</source>
        <target state="translated">异步函数</target>
        <note />
      </trans-unit>
      <trans-unit id="IDS_FeatureSwitchOnBool">
        <source>switch on boolean type</source>
        <target state="translated">启用布尔值类型</target>
        <note />
      </trans-unit>
      <trans-unit id="IDS_MethodGroup">
        <source>method group</source>
        <target state="translated">方法组</target>
        <note />
      </trans-unit>
      <trans-unit id="IDS_AnonMethod">
        <source>anonymous method</source>
        <target state="translated">匿名方法</target>
        <note />
      </trans-unit>
      <trans-unit id="IDS_Lambda">
        <source>lambda expression</source>
        <target state="translated">lambda 表达式</target>
        <note />
      </trans-unit>
      <trans-unit id="IDS_Collection">
        <source>collection</source>
        <target state="translated">集合</target>
        <note />
      </trans-unit>
      <trans-unit id="IDS_FeaturePropertyAccessorMods">
        <source>access modifiers on properties</source>
        <target state="translated">属性的访问修饰符</target>
        <note />
      </trans-unit>
      <trans-unit id="IDS_FeatureExternAlias">
        <source>extern alias</source>
        <target state="translated">外部别名</target>
        <note />
      </trans-unit>
      <trans-unit id="IDS_FeatureIterators">
        <source>iterators</source>
        <target state="translated">迭代器</target>
        <note />
      </trans-unit>
      <trans-unit id="IDS_FeatureDefault">
        <source>default operator</source>
        <target state="translated">默认运算符</target>
        <note />
      </trans-unit>
      <trans-unit id="IDS_FeatureDefaultLiteral">
        <source>default literal</source>
        <target state="translated">默认文本</target>
        <note />
      </trans-unit>
      <trans-unit id="IDS_FeaturePrivateProtected">
        <source>private protected</source>
        <target state="translated">private protected</target>
        <note />
      </trans-unit>
      <trans-unit id="IDS_FeatureNullable">
        <source>nullable types</source>
        <target state="translated">可以为 null 的类型</target>
        <note />
      </trans-unit>
      <trans-unit id="IDS_FeaturePatternMatching">
        <source>pattern matching</source>
        <target state="translated">模式匹配</target>
        <note />
      </trans-unit>
      <trans-unit id="IDS_FeatureExpressionBodiedAccessor">
        <source>expression body property accessor</source>
        <target state="translated">表达式主体属性访问器</target>
        <note />
      </trans-unit>
      <trans-unit id="IDS_FeatureExpressionBodiedDeOrConstructor">
        <source>expression body constructor and destructor</source>
        <target state="translated">表达式主体构造函数和析构函数</target>
        <note />
      </trans-unit>
      <trans-unit id="IDS_FeatureThrowExpression">
        <source>throw expression</source>
        <target state="translated">throw 表达式</target>
        <note />
      </trans-unit>
      <trans-unit id="IDS_FeatureImplicitArray">
        <source>implicitly typed array</source>
        <target state="translated">隐式类型的数组</target>
        <note />
      </trans-unit>
      <trans-unit id="IDS_FeatureImplicitLocal">
        <source>implicitly typed local variable</source>
        <target state="translated">隐式类型的局部变量</target>
        <note />
      </trans-unit>
      <trans-unit id="IDS_FeatureAnonymousTypes">
        <source>anonymous types</source>
        <target state="translated">匿名类型</target>
        <note />
      </trans-unit>
      <trans-unit id="IDS_FeatureAutoImplementedProperties">
        <source>automatically implemented properties</source>
        <target state="translated">自动实现的属性</target>
        <note />
      </trans-unit>
      <trans-unit id="IDS_FeatureReadonlyAutoImplementedProperties">
        <source>readonly automatically implemented properties</source>
        <target state="translated">自动实现 readonly 的属性</target>
        <note />
      </trans-unit>
      <trans-unit id="IDS_FeatureObjectInitializer">
        <source>object initializer</source>
        <target state="translated">对象初始值设定项</target>
        <note />
      </trans-unit>
      <trans-unit id="IDS_FeatureCollectionInitializer">
        <source>collection initializer</source>
        <target state="translated">集合初始值设定项</target>
        <note />
      </trans-unit>
      <trans-unit id="IDS_FeatureQueryExpression">
        <source>query expression</source>
        <target state="translated">查询表达式</target>
        <note />
      </trans-unit>
      <trans-unit id="IDS_FeatureExtensionMethod">
        <source>extension method</source>
        <target state="translated">扩展方法</target>
        <note />
      </trans-unit>
      <trans-unit id="IDS_FeaturePartialMethod">
        <source>partial method</source>
        <target state="translated">分部方法</target>
        <note />
      </trans-unit>
      <trans-unit id="IDS_SK_METHOD">
        <source>method</source>
        <target state="translated">方法</target>
        <note />
      </trans-unit>
      <trans-unit id="IDS_SK_TYPE">
        <source>type</source>
        <target state="translated">类型</target>
        <note />
      </trans-unit>
      <trans-unit id="IDS_SK_NAMESPACE">
        <source>namespace</source>
        <target state="translated">命名空间</target>
        <note />
      </trans-unit>
      <trans-unit id="IDS_SK_FIELD">
        <source>field</source>
        <target state="translated">字段</target>
        <note />
      </trans-unit>
      <trans-unit id="IDS_SK_PROPERTY">
        <source>property</source>
        <target state="translated">属性</target>
        <note />
      </trans-unit>
      <trans-unit id="IDS_SK_UNKNOWN">
        <source>element</source>
        <target state="translated">元素</target>
        <note />
      </trans-unit>
      <trans-unit id="IDS_SK_VARIABLE">
        <source>variable</source>
        <target state="translated">变量</target>
        <note />
      </trans-unit>
      <trans-unit id="IDS_SK_LABEL">
        <source>label</source>
        <target state="translated">标签</target>
        <note />
      </trans-unit>
      <trans-unit id="IDS_SK_EVENT">
        <source>event</source>
        <target state="translated">事件</target>
        <note />
      </trans-unit>
      <trans-unit id="IDS_SK_TYVAR">
        <source>type parameter</source>
        <target state="translated">类型形参</target>
        <note />
      </trans-unit>
      <trans-unit id="IDS_SK_ALIAS">
        <source>using alias</source>
        <target state="translated">using 别名</target>
        <note />
      </trans-unit>
      <trans-unit id="IDS_SK_EXTERNALIAS">
        <source>extern alias</source>
        <target state="translated">外部别名</target>
        <note />
      </trans-unit>
      <trans-unit id="IDS_SK_CONSTRUCTOR">
        <source>constructor</source>
        <target state="translated">构造函数</target>
        <note />
      </trans-unit>
      <trans-unit id="IDS_FOREACHLOCAL">
        <source>foreach iteration variable</source>
        <target state="translated">foreach 迭代变量</target>
        <note />
      </trans-unit>
      <trans-unit id="IDS_FIXEDLOCAL">
        <source>fixed variable</source>
        <target state="translated">固定变量</target>
        <note />
      </trans-unit>
      <trans-unit id="IDS_USINGLOCAL">
        <source>using variable</source>
        <target state="translated">using 变量</target>
        <note />
      </trans-unit>
      <trans-unit id="IDS_Contravariant">
        <source>contravariant</source>
        <target state="translated">逆变</target>
        <note />
      </trans-unit>
      <trans-unit id="IDS_Contravariantly">
        <source>contravariantly</source>
        <target state="translated">逆变式</target>
        <note />
      </trans-unit>
      <trans-unit id="IDS_Covariant">
        <source>covariant</source>
        <target state="translated">协变</target>
        <note />
      </trans-unit>
      <trans-unit id="IDS_Covariantly">
        <source>covariantly</source>
        <target state="translated">协变式</target>
        <note />
      </trans-unit>
      <trans-unit id="IDS_Invariantly">
        <source>invariantly</source>
        <target state="translated">固定式</target>
        <note />
      </trans-unit>
      <trans-unit id="IDS_FeatureDynamic">
        <source>dynamic</source>
        <target state="translated">动态</target>
        <note />
      </trans-unit>
      <trans-unit id="IDS_FeatureNamedArgument">
        <source>named argument</source>
        <target state="translated">命名参数</target>
        <note />
      </trans-unit>
      <trans-unit id="IDS_FeatureOptionalParameter">
        <source>optional parameter</source>
        <target state="translated">可选参数</target>
        <note />
      </trans-unit>
      <trans-unit id="IDS_FeatureExceptionFilter">
        <source>exception filter</source>
        <target state="translated">异常筛选器</target>
        <note />
      </trans-unit>
      <trans-unit id="IDS_FeatureTypeVariance">
        <source>type variance</source>
        <target state="translated">类型方差</target>
        <note />
      </trans-unit>
      <trans-unit id="SyntaxTreeNotFound">
        <source>SyntaxTree is not part of the compilation</source>
        <target state="new">SyntaxTree is not part of the compilation</target>
        <note />
      </trans-unit>
      <trans-unit id="SyntaxTreeNotFoundToRemove">
        <source>SyntaxTree is not part of the compilation, so it cannot be removed</source>
        <target state="new">SyntaxTree is not part of the compilation, so it cannot be removed</target>
        <note />
      </trans-unit>
      <trans-unit id="WRN_CantInferNullabilityOfMethodTypeArgs">
        <source>The nullability of type arguments for method '{0}' cannot be inferred from the usage. Try specifying the type arguments explicitly.</source>
        <target state="new">The nullability of type arguments for method '{0}' cannot be inferred from the usage. Try specifying the type arguments explicitly.</target>
        <note />
      </trans-unit>
      <trans-unit id="WRN_CantInferNullabilityOfMethodTypeArgs_Title">
        <source>The nullability of type arguments for method cannot be inferred from the usage. Try specifying the type arguments explicitly.</source>
        <target state="new">The nullability of type arguments for method cannot be inferred from the usage. Try specifying the type arguments explicitly.</target>
        <note />
      </trans-unit>
      <trans-unit id="WRN_CaseConstantNamedUnderscore">
        <source>The name '_' refers to the constant, not the discard pattern. Use 'var _' to discard the value, or '@_' to refer to a constant by that name.</source>
        <target state="new">The name '_' refers to the constant, not the discard pattern. Use 'var _' to discard the value, or '@_' to refer to a constant by that name.</target>
        <note />
      </trans-unit>
      <trans-unit id="WRN_CaseConstantNamedUnderscore_Title">
        <source>Do not use '_' for a case constant.</source>
        <target state="new">Do not use '_' for a case constant.</target>
        <note />
      </trans-unit>
      <trans-unit id="WRN_ConvertingNullableToNonNullable">
        <source>Converting null literal or possible null value to non-nullable type.</source>
        <target state="new">Converting null literal or possible null value to non-nullable type.</target>
        <note />
      </trans-unit>
      <trans-unit id="WRN_ConvertingNullableToNonNullable_Title">
        <source>Converting null literal or possible null value to non-nullable type.</source>
        <target state="new">Converting null literal or possible null value to non-nullable type.</target>
        <note />
      </trans-unit>
      <trans-unit id="WRN_DefaultLiteralConvertedToNullIsNotIntended">
        <source>'default' is converted to 'null', not 'default({0})'</source>
        <target state="new">'default' is converted to 'null', not 'default({0})'</target>
        <note />
      </trans-unit>
      <trans-unit id="WRN_DefaultLiteralConvertedToNullIsNotIntended_Title">
        <source>'default' is converted to 'null'</source>
        <target state="new">'default' is converted to 'null'</target>
        <note />
      </trans-unit>
<<<<<<< HEAD
      <trans-unit id="WRN_DuplicateInterfaceWithNullabilityMismatchInBaseList">
        <source>'{0}' is already listed in the interface list on type '{1}' with different nullability of reference types.</source>
        <target state="new">'{0}' is already listed in the interface list on type '{1}' with different nullability of reference types.</target>
        <note />
      </trans-unit>
      <trans-unit id="WRN_DuplicateInterfaceWithNullabilityMismatchInBaseList_Title">
        <source>Interface is already listed in the interface list with different nullability of reference types.</source>
        <target state="new">Interface is already listed in the interface list with different nullability of reference types.</target>
=======
      <trans-unit id="WRN_GivenExpressionAlwaysMatchesConstant">
        <source>The given expression always matches the provided constant.</source>
        <target state="new">The given expression always matches the provided constant.</target>
        <note />
      </trans-unit>
      <trans-unit id="WRN_GivenExpressionAlwaysMatchesConstant_Title">
        <source>The given expression always matches the provided constant.</source>
        <target state="new">The given expression always matches the provided constant.</target>
        <note />
      </trans-unit>
      <trans-unit id="WRN_GivenExpressionNeverMatchesPattern">
        <source>The given expression never matches the provided pattern.</source>
        <target state="new">The given expression never matches the provided pattern.</target>
        <note />
      </trans-unit>
      <trans-unit id="WRN_GivenExpressionNeverMatchesPattern_Title">
        <source>The given expression never matches the provided pattern.</source>
        <target state="new">The given expression never matches the provided pattern.</target>
        <note />
      </trans-unit>
      <trans-unit id="WRN_IsTypeNamedUnderscore">
        <source>The name '_' refers to the type '{0}', not the discard pattern. Use '@_' for the type, or 'var _' to discard.</source>
        <target state="new">The name '_' refers to the type '{0}', not the discard pattern. Use '@_' for the type, or 'var _' to discard.</target>
        <note />
      </trans-unit>
      <trans-unit id="WRN_IsTypeNamedUnderscore_Title">
        <source>Do not use '_' to refer to the type in an is-type expression.</source>
        <target state="new">Do not use '_' to refer to the type in an is-type expression.</target>
>>>>>>> 66c6a7d3
        <note />
      </trans-unit>
      <trans-unit id="WRN_MissingNonNullTypesContextForAnnotation">
        <source>The annotation for nullable reference types should only be used in code within a '#nullable' context.</source>
        <target state="new">The annotation for nullable reference types should only be used in code within a '#nullable' context.</target>
        <note />
      </trans-unit>
      <trans-unit id="WRN_MissingNonNullTypesContextForAnnotation_Title">
        <source>The annotation for nullable reference types should only be used in code within a '#nullable' context.</source>
        <target state="new">The annotation for nullable reference types should only be used in code within a '#nullable' context.</target>
        <note />
      </trans-unit>
      <trans-unit id="WRN_NoBestNullabilityArrayElements">
        <source>No best nullability found for implicitly-typed array.</source>
        <target state="new">No best nullability found for implicitly-typed array.</target>
        <note />
      </trans-unit>
      <trans-unit id="WRN_NoBestNullabilityArrayElements_Title">
        <source>No best nullability found for implicitly-typed array.</source>
        <target state="new">No best nullability found for implicitly-typed array.</target>
        <note />
      </trans-unit>
      <trans-unit id="WRN_NoBestNullabilityConditionalExpression">
        <source>No best nullability for operands of conditional expression '{0}' and '{1}'.</source>
        <target state="new">No best nullability for operands of conditional expression '{0}' and '{1}'.</target>
        <note />
      </trans-unit>
      <trans-unit id="WRN_NoBestNullabilityConditionalExpression_Title">
        <source>No best nullability for operands of conditional expression.</source>
        <target state="new">No best nullability for operands of conditional expression.</target>
        <note />
      </trans-unit>
      <trans-unit id="WRN_NullAsNonNullable">
        <source>Cannot convert null literal to non-nullable reference or unconstrained type parameter.</source>
        <target state="new">Cannot convert null literal to non-nullable reference or unconstrained type parameter.</target>
        <note />
      </trans-unit>
      <trans-unit id="WRN_NullAsNonNullable_Title">
        <source>Cannot convert null literal to non-nullable reference or unconstrained type parameter.</source>
        <target state="new">Cannot convert null literal to non-nullable reference or unconstrained type parameter.</target>
        <note />
      </trans-unit>
      <trans-unit id="WRN_NullReferenceArgument">
        <source>Possible null reference argument for parameter '{0}' in '{1}'.</source>
        <target state="new">Possible null reference argument for parameter '{0}' in '{1}'.</target>
        <note />
      </trans-unit>
      <trans-unit id="WRN_NullReferenceArgument_Title">
        <source>Possible null reference argument.</source>
        <target state="new">Possible null reference argument.</target>
        <note />
      </trans-unit>
      <trans-unit id="WRN_NullReferenceAssignment">
        <source>Possible null reference assignment.</source>
        <target state="new">Possible null reference assignment.</target>
        <note />
      </trans-unit>
      <trans-unit id="WRN_NullReferenceAssignment_Title">
        <source>Possible null reference assignment.</source>
        <target state="new">Possible null reference assignment.</target>
        <note />
      </trans-unit>
      <trans-unit id="WRN_NullReferenceReceiver">
        <source>Possible dereference of a null reference.</source>
        <target state="new">Possible dereference of a null reference.</target>
        <note />
      </trans-unit>
      <trans-unit id="WRN_NullReferenceReceiver_Title">
        <source>Possible dereference of a null reference.</source>
        <target state="new">Possible dereference of a null reference.</target>
        <note />
      </trans-unit>
      <trans-unit id="WRN_NullReferenceReturn">
        <source>Possible null reference return.</source>
        <target state="new">Possible null reference return.</target>
        <note />
      </trans-unit>
      <trans-unit id="WRN_NullReferenceReturn_Title">
        <source>Possible null reference return.</source>
        <target state="new">Possible null reference return.</target>
        <note />
      </trans-unit>
      <trans-unit id="WRN_NullabilityMismatchInArgument">
        <source>Nullability of reference types in argument of type '{0}' doesn't match target type '{1}' for parameter '{2}' in '{3}'.</source>
        <target state="new">Nullability of reference types in argument of type '{0}' doesn't match target type '{1}' for parameter '{2}' in '{3}'.</target>
        <note />
      </trans-unit>
      <trans-unit id="WRN_NullabilityMismatchInArgument_Title">
        <source>Nullability of reference types in argument doesn't match target type.</source>
        <target state="new">Nullability of reference types in argument doesn't match target type.</target>
        <note />
      </trans-unit>
      <trans-unit id="WRN_NullabilityMismatchInAssignment">
        <source>Nullability of reference types in value of type '{0}' doesn't match target type '{1}'.</source>
        <target state="new">Nullability of reference types in value of type '{0}' doesn't match target type '{1}'.</target>
        <note />
      </trans-unit>
      <trans-unit id="WRN_NullabilityMismatchInAssignment_Title">
        <source>Nullability of reference types in value doesn't match target type.</source>
        <target state="new">Nullability of reference types in value doesn't match target type.</target>
        <note />
      </trans-unit>
      <trans-unit id="WRN_NullabilityMismatchInConstraintsOnImplicitImplementation">
        <source>Nullability in constraints for type parameter '{0}' of method '{1}' doesn't match the constraints for type parameter '{2}' of interface method '{3}'. Consider using an explicit interface implementation instead.</source>
        <target state="new">Nullability in constraints for type parameter '{0}' of method '{1}' doesn't match the constraints for type parameter '{2}' of interface method '{3}'. Consider using an explicit interface implementation instead.</target>
        <note />
      </trans-unit>
      <trans-unit id="WRN_NullabilityMismatchInConstraintsOnImplicitImplementation_Title">
        <source>Nullability in constraints for type parameter doesn't match the constraints for type parameter in implicitly implemented interface method'.</source>
        <target state="new">Nullability in constraints for type parameter doesn't match the constraints for type parameter in implicitly implemented interface method'.</target>
        <note />
      </trans-unit>
      <trans-unit id="WRN_NullabilityMismatchInExplicitlyImplementedInterface">
        <source>Nullability of reference types in explicit interface specifier doesn't match interface implemented by the type.</source>
        <target state="new">Nullability of reference types in explicit interface specifier doesn't match interface implemented by the type.</target>
        <note />
      </trans-unit>
      <trans-unit id="WRN_NullabilityMismatchInExplicitlyImplementedInterface_Title">
        <source>Nullability of reference types in explicit interface specifier doesn't match interface implemented by the type.</source>
        <target state="new">Nullability of reference types in explicit interface specifier doesn't match interface implemented by the type.</target>
        <note />
      </trans-unit>
      <trans-unit id="WRN_NullabilityMismatchInInterfaceImplementedByBase">
        <source>'{0}' does not implement interface member '{1}'. Nullability of reference types in interface implemented by the base type doesn't match.</source>
        <target state="new">'{0}' does not implement interface member '{1}'. Nullability of reference types in interface implemented by the base type doesn't match.</target>
        <note />
      </trans-unit>
      <trans-unit id="WRN_NullabilityMismatchInInterfaceImplementedByBase_Title">
        <source>Type does not implement interface member. Nullability of reference types in interface implemented by the base type doesn't match.</source>
        <target state="new">Type does not implement interface member. Nullability of reference types in interface implemented by the base type doesn't match.</target>
        <note />
      </trans-unit>
      <trans-unit id="WRN_NullabilityMismatchInParameterTypeOfTargetDelegate">
        <source>Nullability of reference types in type of parameter '{0}' of '{1}' doesn't match the target delegate '{2}'.</source>
        <target state="new">Nullability of reference types in type of parameter '{0}' of '{1}' doesn't match the target delegate '{2}'.</target>
        <note />
      </trans-unit>
      <trans-unit id="WRN_NullabilityMismatchInParameterTypeOfTargetDelegate_Title">
        <source>Nullability of reference types in type of parameter doesn't match the target delegate.</source>
        <target state="new">Nullability of reference types in type of parameter doesn't match the target delegate.</target>
        <note />
      </trans-unit>
      <trans-unit id="WRN_NullabilityMismatchInParameterTypeOnExplicitImplementation">
        <source>Nullability of reference types in type of parameter '{0}' doesn't match implemented member '{1}'.</source>
        <target state="new">Nullability of reference types in type of parameter '{0}' doesn't match implemented member '{1}'.</target>
        <note />
      </trans-unit>
      <trans-unit id="WRN_NullabilityMismatchInParameterTypeOnExplicitImplementation_Title">
        <source>Nullability of reference types in type of parameter doesn't match implemented member.</source>
        <target state="new">Nullability of reference types in type of parameter doesn't match implemented member.</target>
        <note />
      </trans-unit>
      <trans-unit id="WRN_NullabilityMismatchInParameterTypeOnImplicitImplementation">
        <source>Nullability of reference types in type of parameter '{0}' doesn't match implicitly implemented member '{1}'.</source>
        <target state="new">Nullability of reference types in type of parameter '{0}' doesn't match implicitly implemented member '{1}'.</target>
        <note />
      </trans-unit>
      <trans-unit id="WRN_NullabilityMismatchInParameterTypeOnImplicitImplementation_Title">
        <source>Nullability of reference types in type of parameter doesn't match implicitly implemented member.</source>
        <target state="new">Nullability of reference types in type of parameter doesn't match implicitly implemented member.</target>
        <note />
      </trans-unit>
      <trans-unit id="WRN_NullabilityMismatchInParameterTypeOnOverride">
        <source>Nullability of reference types in type of parameter '{0}' doesn't match overridden member.</source>
        <target state="new">Nullability of reference types in type of parameter '{0}' doesn't match overridden member.</target>
        <note />
      </trans-unit>
      <trans-unit id="WRN_NullabilityMismatchInParameterTypeOnOverride_Title">
        <source>Nullability of reference types in type of parameter doesn't match overridden member.</source>
        <target state="new">Nullability of reference types in type of parameter doesn't match overridden member.</target>
        <note />
      </trans-unit>
      <trans-unit id="WRN_NullabilityMismatchInParameterTypeOnPartial">
        <source>Nullability of reference types in type of parameter '{0}' doesn't match partial method declaration.</source>
        <target state="new">Nullability of reference types in type of parameter '{0}' doesn't match partial method declaration.</target>
        <note />
      </trans-unit>
      <trans-unit id="WRN_NullabilityMismatchInParameterTypeOnPartial_Title">
        <source>Nullability of reference types in type of parameter doesn't match partial method declaration.</source>
        <target state="new">Nullability of reference types in type of parameter doesn't match partial method declaration.</target>
        <note />
      </trans-unit>
      <trans-unit id="WRN_NullabilityMismatchInReturnTypeOfTargetDelegate">
        <source>Nullability of reference types in return type of '{0}' doesn't match the target delegate '{1}'.</source>
        <target state="new">Nullability of reference types in return type of '{0}' doesn't match the target delegate '{1}'.</target>
        <note />
      </trans-unit>
      <trans-unit id="WRN_NullabilityMismatchInReturnTypeOfTargetDelegate_Title">
        <source>Nullability of reference types in return type doesn't match the target delegate.</source>
        <target state="new">Nullability of reference types in return type doesn't match the target delegate.</target>
        <note />
      </trans-unit>
      <trans-unit id="WRN_NullabilityMismatchInReturnTypeOnExplicitImplementation">
        <source>Nullability of reference types in return type doesn't match implemented member '{0}'.</source>
        <target state="new">Nullability of reference types in return type doesn't match implemented member '{0}'.</target>
        <note />
      </trans-unit>
      <trans-unit id="WRN_NullabilityMismatchInReturnTypeOnExplicitImplementation_Title">
        <source>Nullability of reference types in return type doesn't match implemented member.</source>
        <target state="new">Nullability of reference types in return type doesn't match implemented member.</target>
        <note />
      </trans-unit>
      <trans-unit id="WRN_NullabilityMismatchInReturnTypeOnImplicitImplementation">
        <source>Nullability of reference types in return type doesn't match implicitly implemented member '{0}'.</source>
        <target state="new">Nullability of reference types in return type doesn't match implicitly implemented member '{0}'.</target>
        <note />
      </trans-unit>
      <trans-unit id="WRN_NullabilityMismatchInReturnTypeOnImplicitImplementation_Title">
        <source>Nullability of reference types in return type doesn't match implicitly implemented member.</source>
        <target state="new">Nullability of reference types in return type doesn't match implicitly implemented member.</target>
        <note />
      </trans-unit>
      <trans-unit id="WRN_NullabilityMismatchInReturnTypeOnOverride">
        <source>Nullability of reference types in return type doesn't match overridden member.</source>
        <target state="new">Nullability of reference types in return type doesn't match overridden member.</target>
        <note />
      </trans-unit>
      <trans-unit id="WRN_NullabilityMismatchInReturnTypeOnOverride_Title">
        <source>Nullability of reference types in return type doesn't match overridden member.</source>
        <target state="new">Nullability of reference types in return type doesn't match overridden member.</target>
        <note />
      </trans-unit>
      <trans-unit id="WRN_NullabilityMismatchInTypeOnExplicitImplementation">
        <source>Nullability of reference types in type doesn't match implemented member '{0}'.</source>
        <target state="new">Nullability of reference types in type doesn't match implemented member '{0}'.</target>
        <note />
      </trans-unit>
      <trans-unit id="WRN_NullabilityMismatchInTypeOnExplicitImplementation_Title">
        <source>Nullability of reference types in type doesn't match implemented member.</source>
        <target state="new">Nullability of reference types in type doesn't match implemented member.</target>
        <note />
      </trans-unit>
      <trans-unit id="WRN_NullabilityMismatchInTypeOnImplicitImplementation">
        <source>Nullability of reference types in type doesn't match implicitly implemented member '{0}'.</source>
        <target state="new">Nullability of reference types in type doesn't match implicitly implemented member '{0}'.</target>
        <note />
      </trans-unit>
      <trans-unit id="WRN_NullabilityMismatchInTypeOnImplicitImplementation_Title">
        <source>Nullability of reference types in type doesn't match implicitly implemented member.</source>
        <target state="new">Nullability of reference types in type doesn't match implicitly implemented member.</target>
        <note />
      </trans-unit>
      <trans-unit id="WRN_NullabilityMismatchInTypeOnOverride">
        <source>Nullability of reference types in type doesn't match overridden member.</source>
        <target state="new">Nullability of reference types in type doesn't match overridden member.</target>
        <note />
      </trans-unit>
      <trans-unit id="WRN_NullabilityMismatchInTypeOnOverride_Title">
        <source>Nullability of reference types in type doesn't match overridden member.</source>
        <target state="new">Nullability of reference types in type doesn't match overridden member.</target>
        <note />
      </trans-unit>
      <trans-unit id="WRN_NullabilityMismatchInTypeParameterConstraint">
        <source>The type '{3}' cannot be used as type parameter '{2}' in the generic type or method '{0}'. Nullability of type argument '{3}' doesn't match constraint type '{1}'.</source>
        <target state="new">The type '{3}' cannot be used as type parameter '{2}' in the generic type or method '{0}'. Nullability of type argument '{3}' doesn't match constraint type '{1}'.</target>
        <note />
      </trans-unit>
      <trans-unit id="WRN_NullabilityMismatchInTypeParameterConstraint_Title">
        <source>The type cannot be used as type parameter in the generic type or method. Nullability of type argument doesn't match constraint type.</source>
        <target state="new">The type cannot be used as type parameter in the generic type or method. Nullability of type argument doesn't match constraint type.</target>
        <note />
      </trans-unit>
      <trans-unit id="WRN_NullabilityMismatchInTypeParameterReferenceTypeConstraint">
        <source>The type '{2}' cannot be used as type parameter '{1}' in the generic type or method '{0}'. Nullability of type argument '{2}' doesn't match 'class' constraint.</source>
        <target state="new">The type '{2}' cannot be used as type parameter '{1}' in the generic type or method '{0}'. Nullability of type argument '{2}' doesn't match 'class' constraint.</target>
        <note />
      </trans-unit>
      <trans-unit id="WRN_NullabilityMismatchInTypeParameterReferenceTypeConstraint_Title">
        <source>The type cannot be used as type parameter in the generic type or method. Nullability of type argument doesn't match 'class' constraint.</source>
        <target state="new">The type cannot be used as type parameter in the generic type or method. Nullability of type argument doesn't match 'class' constraint.</target>
        <note />
      </trans-unit>
      <trans-unit id="WRN_NullableValueTypeMayBeNull">
        <source>Nullable value type may be null.</source>
        <target state="new">Nullable value type may be null.</target>
        <note />
      </trans-unit>
      <trans-unit id="WRN_NullableValueTypeMayBeNull_Title">
        <source>Nullable value type may be null.</source>
        <target state="new">Nullable value type may be null.</target>
        <note />
      </trans-unit>
      <trans-unit id="WRN_SuppressionOperatorNotReferenceType">
        <source>The suppression operator (!) can only be applied to reference types and nullable value types.</source>
        <target state="new">The suppression operator (!) can only be applied to reference types and nullable value types.</target>
        <note />
      </trans-unit>
      <trans-unit id="WRN_SuppressionOperatorNotReferenceType_Title">
        <source>The suppression operator (!) can only be applied to reference types and nullable value types.</source>
        <target state="new">The suppression operator (!) can only be applied to reference types and nullable value types.</target>
        <note />
      </trans-unit>
      <trans-unit id="WRN_SwitchExpressionNotExhaustive">
        <source>The switch expression does not handle all possible inputs (it is not exhaustive).</source>
        <target state="new">The switch expression does not handle all possible inputs (it is not exhaustive).</target>
        <note />
      </trans-unit>
      <trans-unit id="WRN_SwitchExpressionNotExhaustive_Title">
        <source>The switch expression does not handle all possible inputs (it is not exhaustive).</source>
        <target state="new">The switch expression does not handle all possible inputs (it is not exhaustive).</target>
        <note />
      </trans-unit>
      <trans-unit id="WRN_TupleBinopLiteralNameMismatch">
        <source>The tuple element name '{0}' is ignored because a different name or no name is specified on the other side of the tuple == or != operator.</source>
        <target state="new">The tuple element name '{0}' is ignored because a different name or no name is specified on the other side of the tuple == or != operator.</target>
        <note />
      </trans-unit>
      <trans-unit id="WRN_TupleBinopLiteralNameMismatch_Title">
        <source>The tuple element name is ignored because a different name or no name is specified on the other side of the tuple == or != operator.</source>
        <target state="new">The tuple element name is ignored because a different name or no name is specified on the other side of the tuple == or != operator.</target>
        <note />
      </trans-unit>
      <trans-unit id="WRN_TypeParameterSameAsOuterMethodTypeParameter">
        <source>Type parameter '{0}' has the same name as the type parameter from outer method '{1}'</source>
        <target state="new">Type parameter '{0}' has the same name as the type parameter from outer method '{1}'</target>
        <note />
      </trans-unit>
      <trans-unit id="WRN_TypeParameterSameAsOuterMethodTypeParameter_Title">
        <source>Type parameter has the same type as the type parameter from outer method.</source>
        <target state="new">Type parameter has the same type as the type parameter from outer method.</target>
        <note />
      </trans-unit>
      <trans-unit id="WRN_UninitializedNonNullableField">
        <source>Non-nullable {0} '{1}' is uninitialized.</source>
        <target state="new">Non-nullable {0} '{1}' is uninitialized.</target>
        <note />
      </trans-unit>
      <trans-unit id="WRN_UninitializedNonNullableField_Title">
        <source>Non-nullable field is uninitialized.</source>
        <target state="new">Non-nullable field is uninitialized.</target>
        <note />
      </trans-unit>
      <trans-unit id="XML_InvalidToken">
        <source>The character(s) '{0}' cannot be used at this location.</source>
        <target state="translated">此位置无法使用字符“{0}”。</target>
        <note />
      </trans-unit>
      <trans-unit id="XML_IncorrectComment">
        <source>Incorrect syntax was used in a comment.</source>
        <target state="translated">注释中使用的语法不正确。</target>
        <note />
      </trans-unit>
      <trans-unit id="XML_InvalidCharEntity">
        <source>An invalid character was found inside an entity reference.</source>
        <target state="translated">实体引用中发现无效字符。</target>
        <note />
      </trans-unit>
      <trans-unit id="XML_ExpectedEndOfTag">
        <source>Expected '&gt;' or '/&gt;' to close tag '{0}'.</source>
        <target state="translated">需要“&gt;”或“/&gt;”来结束标记“{0}”。</target>
        <note />
      </trans-unit>
      <trans-unit id="XML_ExpectedIdentifier">
        <source>An identifier was expected.</source>
        <target state="translated">应为标识符。</target>
        <note />
      </trans-unit>
      <trans-unit id="XML_InvalidUnicodeChar">
        <source>Invalid unicode character.</source>
        <target state="translated">Unicode 字符无效。</target>
        <note />
      </trans-unit>
      <trans-unit id="XML_InvalidWhitespace">
        <source>Whitespace is not allowed at this location.</source>
        <target state="translated">此位置不允许使用空格。</target>
        <note />
      </trans-unit>
      <trans-unit id="XML_LessThanInAttributeValue">
        <source>The character '&lt;' cannot be used in an attribute value.</source>
        <target state="translated">不能在特性值中使用字符“&lt;”。</target>
        <note />
      </trans-unit>
      <trans-unit id="XML_MissingEqualsAttribute">
        <source>Missing equals sign between attribute and attribute value.</source>
        <target state="translated">特性与特性值之间缺少等号。</target>
        <note />
      </trans-unit>
      <trans-unit id="XML_RefUndefinedEntity_1">
        <source>Reference to undefined entity '{0}'.</source>
        <target state="translated">引用未定义的实体“{0}”。</target>
        <note />
      </trans-unit>
      <trans-unit id="XML_StringLiteralNoStartQuote">
        <source>A string literal was expected, but no opening quotation mark was found.</source>
        <target state="translated">应是字符串，但是找不到左引号。</target>
        <note />
      </trans-unit>
      <trans-unit id="XML_StringLiteralNoEndQuote">
        <source>Missing closing quotation mark for string literal.</source>
        <target state="translated">字符串缺少右引号。</target>
        <note />
      </trans-unit>
      <trans-unit id="XML_StringLiteralNonAsciiQuote">
        <source>Non-ASCII quotations marks may not be used around string literals.</source>
        <target state="translated">不能在字符串周围使用非 ASCII 问号。</target>
        <note />
      </trans-unit>
      <trans-unit id="XML_EndTagNotExpected">
        <source>End tag was not expected at this location.</source>
        <target state="translated">在此位置不应为结束标记。</target>
        <note />
      </trans-unit>
      <trans-unit id="XML_ElementTypeMatch">
        <source>End tag '{0}' does not match the start tag '{1}'.</source>
        <target state="translated">结束标记“{0}”与开始标记“{1}”不匹配。</target>
        <note />
      </trans-unit>
      <trans-unit id="XML_EndTagExpected">
        <source>Expected an end tag for element '{0}'.</source>
        <target state="translated">元素“{0}”需要结束标记。</target>
        <note />
      </trans-unit>
      <trans-unit id="XML_WhitespaceMissing">
        <source>Required white space was missing.</source>
        <target state="translated">缺少所需空格。</target>
        <note />
      </trans-unit>
      <trans-unit id="XML_ExpectedEndOfXml">
        <source>Unexpected character at this location.</source>
        <target state="translated">此位置出现意外字符。</target>
        <note />
      </trans-unit>
      <trans-unit id="XML_CDataEndTagNotAllowed">
        <source>The literal string ']]&gt;' is not allowed in element content.</source>
        <target state="translated">元素内容中不允许使用字符串“]]&gt;”。</target>
        <note />
      </trans-unit>
      <trans-unit id="XML_DuplicateAttribute">
        <source>Duplicate '{0}' attribute</source>
        <target state="translated">“{0}”特性重复</target>
        <note />
      </trans-unit>
      <trans-unit id="ERR_NoMetadataFile">
        <source>Metadata file '{0}' could not be found</source>
        <target state="translated">未能找到元数据文件“{0}”</target>
        <note />
      </trans-unit>
      <trans-unit id="ERR_MetadataReferencesNotSupported">
        <source>Metadata references are not supported.</source>
        <target state="translated">不支持元数据引用。</target>
        <note />
      </trans-unit>
      <trans-unit id="FTL_MetadataCantOpenFile">
        <source>Metadata file '{0}' could not be opened -- {1}</source>
        <target state="translated">无法打开元数据文件“{0}”-- {1}</target>
        <note />
      </trans-unit>
      <trans-unit id="ERR_NoTypeDef">
        <source>The type '{0}' is defined in an assembly that is not referenced. You must add a reference to assembly '{1}'.</source>
        <target state="translated">类型“{0}”在未引用的程序集中定义。必须添加对程序集“{1}”的引用。</target>
        <note />
      </trans-unit>
      <trans-unit id="ERR_NoTypeDefFromModule">
        <source>The type '{0}' is defined in a module that has not been added. You must add the module '{1}'.</source>
        <target state="translated">类型“{0}”在未添加的模块中定义。必须添加模块“{1}”。</target>
        <note />
      </trans-unit>
      <trans-unit id="ERR_OutputWriteFailed">
        <source>Could not write to output file '{0}' -- '{1}'</source>
        <target state="translated">未能写入输出文件“{0}”--“{1}”</target>
        <note />
      </trans-unit>
      <trans-unit id="ERR_MultipleEntryPoints">
        <source>Program has more than one entry point defined. Compile with /main to specify the type that contains the entry point.</source>
        <target state="translated">程序定义了多个入口点。使用 /main (指定包含入口点的类型)进行编译。</target>
        <note />
      </trans-unit>
      <trans-unit id="ERR_BadBinaryOps">
        <source>Operator '{0}' cannot be applied to operands of type '{1}' and '{2}'</source>
        <target state="translated">运算符“{0}”无法应用于“{1}”和“{2}”类型的操作数</target>
        <note />
      </trans-unit>
      <trans-unit id="ERR_IntDivByZero">
        <source>Division by constant zero</source>
        <target state="translated">被常数零除</target>
        <note />
      </trans-unit>
      <trans-unit id="ERR_BadIndexLHS">
        <source>Cannot apply indexing with [] to an expression of type '{0}'</source>
        <target state="translated">无法将带 [] 的索引应用于“{0}”类型的表达式</target>
        <note />
      </trans-unit>
      <trans-unit id="ERR_BadIndexCount">
        <source>Wrong number of indices inside []; expected {0}</source>
        <target state="translated">[] 内的索引数错误，应为 {0}</target>
        <note />
      </trans-unit>
      <trans-unit id="ERR_BadUnaryOp">
        <source>Operator '{0}' cannot be applied to operand of type '{1}'</source>
        <target state="translated">运算符“{0}”无法应用于“{1}”类型的操作数</target>
        <note />
      </trans-unit>
      <trans-unit id="ERR_BadOpOnNullOrDefault">
        <source>Operator '{0}' cannot be applied to operand '{1}'</source>
        <target state="translated">运算符“{0}”无法应用于操作数“{1}”</target>
        <note />
      </trans-unit>
      <trans-unit id="ERR_ThisInStaticMeth">
        <source>Keyword 'this' is not valid in a static property, static method, or static field initializer</source>
        <target state="translated">关键字 "this" 在静态属性、静态方法或静态字段初始值设定项中无效</target>
        <note />
      </trans-unit>
      <trans-unit id="ERR_ThisInBadContext">
        <source>Keyword 'this' is not available in the current context</source>
        <target state="translated">关键字 "this" 在当前上下文中不可用</target>
        <note />
      </trans-unit>
      <trans-unit id="WRN_InvalidMainSig">
        <source>'{0}' has the wrong signature to be an entry point</source>
        <target state="translated">'“{0}”的签名错误，不能作为入口点</target>
        <note />
      </trans-unit>
      <trans-unit id="WRN_InvalidMainSig_Title">
        <source>Method has the wrong signature to be an entry point</source>
        <target state="translated">方法的签名错误，不能作为入口点</target>
        <note />
      </trans-unit>
      <trans-unit id="ERR_NoImplicitConv">
        <source>Cannot implicitly convert type '{0}' to '{1}'</source>
        <target state="translated">无法将类型“{0}”隐式转换为“{1}”</target>
        <note />
      </trans-unit>
      <trans-unit id="ERR_NoExplicitConv">
        <source>Cannot convert type '{0}' to '{1}'</source>
        <target state="translated">无法将类型“{0}”转换为“{1}”</target>
        <note />
      </trans-unit>
      <trans-unit id="ERR_ConstOutOfRange">
        <source>Constant value '{0}' cannot be converted to a '{1}'</source>
        <target state="translated">常量值“{0}”无法转换为“{1}”</target>
        <note />
      </trans-unit>
      <trans-unit id="ERR_AmbigBinaryOps">
        <source>Operator '{0}' is ambiguous on operands of type '{1}' and '{2}'</source>
        <target state="translated">运算符“{0}”对于“{1}”和“{2}”类型的操作数具有二义性</target>
        <note />
      </trans-unit>
      <trans-unit id="ERR_AmbigBinaryOpsOnDefault">
        <source>Operator '{0}' is ambiguous on operands 'default' and 'default'</source>
        <target state="translated">运算符“{0}”在操作数 "default" 和 "default" 上不明确</target>
        <note />
      </trans-unit>
      <trans-unit id="ERR_AmbigUnaryOp">
        <source>Operator '{0}' is ambiguous on an operand of type '{1}'</source>
        <target state="translated">运算符“{0}”对于“{1}”类型的操作数具有二义性</target>
        <note />
      </trans-unit>
      <trans-unit id="ERR_InAttrOnOutParam">
        <source>An out parameter cannot have the In attribute</source>
        <target state="translated">out 参数不能具有 In 特性</target>
        <note />
      </trans-unit>
      <trans-unit id="ERR_ValueCantBeNull">
        <source>Cannot convert null to '{0}' because it is a non-nullable value type</source>
        <target state="translated">无法将 null 转换为“{0}”，因为后者是不可以为 null 的值类型</target>
        <note />
      </trans-unit>
      <trans-unit id="ERR_NoExplicitBuiltinConv">
        <source>Cannot convert type '{0}' to '{1}' via a reference conversion, boxing conversion, unboxing conversion, wrapping conversion, or null type conversion</source>
        <target state="translated">无法通过引用转换、装箱转换、取消装箱转换、包装转换或 null 类型转换将类型“{0}”转换为“{1}”</target>
        <note />
      </trans-unit>
      <trans-unit id="FTL_DebugEmitFailure">
        <source>Unexpected error writing debug information -- '{0}'</source>
        <target state="translated">写入调试信息时出错 --“{0}”</target>
        <note />
      </trans-unit>
      <trans-unit id="ERR_BadVisReturnType">
        <source>Inconsistent accessibility: return type '{1}' is less accessible than method '{0}'</source>
        <target state="translated">可访问性不一致: 返回类型“{1}”的可访问性低于方法“{0}”</target>
        <note />
      </trans-unit>
      <trans-unit id="ERR_BadVisParamType">
        <source>Inconsistent accessibility: parameter type '{1}' is less accessible than method '{0}'</source>
        <target state="translated">可访问性不一致: 参数类型“{1}”的可访问性低于方法“{0}”</target>
        <note />
      </trans-unit>
      <trans-unit id="ERR_BadVisFieldType">
        <source>Inconsistent accessibility: field type '{1}' is less accessible than field '{0}'</source>
        <target state="translated">可访问性不一致: 字段类型“{1}”的可访问性低于字段“{0}”</target>
        <note />
      </trans-unit>
      <trans-unit id="ERR_BadVisPropertyType">
        <source>Inconsistent accessibility: property type '{1}' is less accessible than property '{0}'</source>
        <target state="translated">可访问性不一致: 属性类型“{1}”的可访问性低于属性“{0}”</target>
        <note />
      </trans-unit>
      <trans-unit id="ERR_BadVisIndexerReturn">
        <source>Inconsistent accessibility: indexer return type '{1}' is less accessible than indexer '{0}'</source>
        <target state="translated">可访问性不一致: 索引器返回类型“{1}”的可访问性低于索引器“{0}”</target>
        <note />
      </trans-unit>
      <trans-unit id="ERR_BadVisIndexerParam">
        <source>Inconsistent accessibility: parameter type '{1}' is less accessible than indexer '{0}'</source>
        <target state="translated">可访问性不一致: 参数类型“{1}”的可访问性低于索引器“{0}”</target>
        <note />
      </trans-unit>
      <trans-unit id="ERR_BadVisOpReturn">
        <source>Inconsistent accessibility: return type '{1}' is less accessible than operator '{0}'</source>
        <target state="translated">可访问性不一致: 返回类型“{1}”的可访问性低于运算符“{0}”</target>
        <note />
      </trans-unit>
      <trans-unit id="ERR_BadVisOpParam">
        <source>Inconsistent accessibility: parameter type '{1}' is less accessible than operator '{0}'</source>
        <target state="translated">可访问性不一致: 参数类型“{1}”的可访问性低于运算符“{0}”</target>
        <note />
      </trans-unit>
      <trans-unit id="ERR_BadVisDelegateReturn">
        <source>Inconsistent accessibility: return type '{1}' is less accessible than delegate '{0}'</source>
        <target state="translated">可访问性不一致: 返回类型“{1}”的可访问性低于委托“{0}”</target>
        <note />
      </trans-unit>
      <trans-unit id="ERR_BadVisDelegateParam">
        <source>Inconsistent accessibility: parameter type '{1}' is less accessible than delegate '{0}'</source>
        <target state="translated">可访问性不一致: 参数类型“{1}”的可访问性低于委托“{0}”</target>
        <note />
      </trans-unit>
      <trans-unit id="ERR_BadVisBaseClass">
        <source>Inconsistent accessibility: base class '{1}' is less accessible than class '{0}'</source>
        <target state="translated">可访问性不一致: 基类“{1}”的可访问性低于类“{0}”</target>
        <note />
      </trans-unit>
      <trans-unit id="ERR_BadVisBaseInterface">
        <source>Inconsistent accessibility: base interface '{1}' is less accessible than interface '{0}'</source>
        <target state="translated">可访问性不一致: 基接口“{1}”的可访问性低于接口“{0}”</target>
        <note />
      </trans-unit>
      <trans-unit id="ERR_EventNeedsBothAccessors">
        <source>'{0}': event property must have both add and remove accessors</source>
        <target state="translated">'“{0}”: 事件属性必须同时具有 add 和 remove 访问器</target>
        <note />
      </trans-unit>
      <trans-unit id="ERR_EventNotDelegate">
        <source>'{0}': event must be of a delegate type</source>
        <target state="translated">'“{0}”: 事件必须是委托类型的</target>
        <note />
      </trans-unit>
      <trans-unit id="WRN_UnreferencedEvent">
        <source>The event '{0}' is never used</source>
        <target state="translated">从不使用事件“{0}”</target>
        <note />
      </trans-unit>
      <trans-unit id="WRN_UnreferencedEvent_Title">
        <source>Event is never used</source>
        <target state="translated">事件从未使用过</target>
        <note />
      </trans-unit>
      <trans-unit id="ERR_InterfaceEventInitializer">
        <source>'{0}': event in interface cannot have initializer</source>
        <target state="translated">'“{0}”: 接口中的事件不能有初始值设定项</target>
        <note />
      </trans-unit>
      <trans-unit id="ERR_EventPropertyInInterface">
        <source>An event in an interface cannot have add or remove accessors</source>
        <target state="translated">接口中的事件不能具有 add 或 remove 访问器</target>
        <note />
      </trans-unit>
      <trans-unit id="ERR_BadEventUsage">
        <source>The event '{0}' can only appear on the left hand side of += or -= (except when used from within the type '{1}')</source>
        <target state="translated">事件“{0}”只能出现在 += 或 -= 的左边(从类型“{1}”中使用时除外)</target>
        <note />
      </trans-unit>
      <trans-unit id="ERR_ExplicitEventFieldImpl">
        <source>An explicit interface implementation of an event must use event accessor syntax</source>
        <target state="translated">事件的显式接口实现必须使用事件访问器语法</target>
        <note />
      </trans-unit>
      <trans-unit id="ERR_CantOverrideNonEvent">
        <source>'{0}': cannot override; '{1}' is not an event</source>
        <target state="translated">'“{0}”: 无法重写；“{1}”不是事件</target>
        <note />
      </trans-unit>
      <trans-unit id="ERR_AddRemoveMustHaveBody">
        <source>An add or remove accessor must have a body</source>
        <target state="translated">add 访问器或 remove 访问器必须有一个主体</target>
        <note />
      </trans-unit>
      <trans-unit id="ERR_AbstractEventInitializer">
        <source>'{0}': abstract event cannot have initializer</source>
        <target state="translated">'“{0}”: 抽象事件不能有初始值设定项</target>
        <note />
      </trans-unit>
      <trans-unit id="ERR_ReservedAssemblyName">
        <source>The assembly name '{0}' is reserved and cannot be used as a reference in an interactive session</source>
        <target state="translated">程序集名“{0}”保留名称，不能在交互会话中用作引用</target>
        <note />
      </trans-unit>
      <trans-unit id="ERR_ReservedEnumerator">
        <source>The enumerator name '{0}' is reserved and cannot be used</source>
        <target state="translated">枚举器名“{0}”是保留名称，不能使用</target>
        <note />
      </trans-unit>
      <trans-unit id="ERR_AsMustHaveReferenceType">
        <source>The as operator must be used with a reference type or nullable type ('{0}' is a non-nullable value type)</source>
        <target state="translated">as 运算符必须与引用类型或可以为 null 的类型一起使用(“{0}”是不可以为 null 值的类型)</target>
        <note />
      </trans-unit>
      <trans-unit id="WRN_LowercaseEllSuffix">
        <source>The 'l' suffix is easily confused with the digit '1' -- use 'L' for clarity</source>
        <target state="translated">“l”后缀容易与数字“1”混淆；为清楚起见，请使用“L”</target>
        <note />
      </trans-unit>
      <trans-unit id="WRN_LowercaseEllSuffix_Title">
        <source>The 'l' suffix is easily confused with the digit '1'</source>
        <target state="translated">"l" 后缀容易与数字 "1" 混淆</target>
        <note />
      </trans-unit>
      <trans-unit id="ERR_BadEventUsageNoField">
        <source>The event '{0}' can only appear on the left hand side of += or -=</source>
        <target state="translated">事件“{0}”只能出现在 += 或 -= 的左边</target>
        <note />
      </trans-unit>
      <trans-unit id="ERR_ConstraintOnlyAllowedOnGenericDecl">
        <source>Constraints are not allowed on non-generic declarations</source>
        <target state="translated">在非泛型声明上不允许使用约束</target>
        <note />
      </trans-unit>
      <trans-unit id="ERR_TypeParamMustBeIdentifier">
        <source>Type parameter declaration must be an identifier not a type</source>
        <target state="translated">类型形参声明必须是标识符，不能是类型</target>
        <note />
      </trans-unit>
      <trans-unit id="ERR_MemberReserved">
        <source>Type '{1}' already reserves a member called '{0}' with the same parameter types</source>
        <target state="translated">类型“{1}”已保留了一个名为“{0}”的具有相同参数类型的成员</target>
        <note />
      </trans-unit>
      <trans-unit id="ERR_DuplicateParamName">
        <source>The parameter name '{0}' is a duplicate</source>
        <target state="translated">参数名“{0}”重复</target>
        <note />
      </trans-unit>
      <trans-unit id="ERR_DuplicateNameInNS">
        <source>The namespace '{1}' already contains a definition for '{0}'</source>
        <target state="translated">命名空间“{1}”已经包含“{0}”的定义</target>
        <note />
      </trans-unit>
      <trans-unit id="ERR_DuplicateNameInClass">
        <source>The type '{0}' already contains a definition for '{1}'</source>
        <target state="translated">类型“{0}”已经包含“{1}”的定义</target>
        <note />
      </trans-unit>
      <trans-unit id="ERR_NameNotInContext">
        <source>The name '{0}' does not exist in the current context</source>
        <target state="translated">当前上下文中不存在名称“{0}”</target>
        <note />
      </trans-unit>
      <trans-unit id="ERR_NameNotInContextPossibleMissingReference">
        <source>The name '{0}' does not exist in the current context (are you missing a reference to assembly '{1}'?)</source>
        <target state="translated">当前上下文中不存在名称“{0}”(是否缺少对程序集“{1}”的引用?)</target>
        <note />
      </trans-unit>
      <trans-unit id="ERR_AmbigContext">
        <source>'{0}' is an ambiguous reference between '{1}' and '{2}'</source>
        <target state="translated">'“{0}”是“{1}”和“{2}”之间的不明确的引用</target>
        <note />
      </trans-unit>
      <trans-unit id="WRN_DuplicateUsing">
        <source>The using directive for '{0}' appeared previously in this namespace</source>
        <target state="translated">“{0}”的 using 指令以前在此命名空间中出现过</target>
        <note />
      </trans-unit>
      <trans-unit id="WRN_DuplicateUsing_Title">
        <source>Using directive appeared previously in this namespace</source>
        <target state="translated">using 指令以前在此命名空间中出现过</target>
        <note />
      </trans-unit>
      <trans-unit id="ERR_BadMemberFlag">
        <source>The modifier '{0}' is not valid for this item</source>
        <target state="translated">修饰符“{0}”对该项无效</target>
        <note />
      </trans-unit>
      <trans-unit id="ERR_BadMemberProtection">
        <source>More than one protection modifier</source>
        <target state="translated">多个保护修饰符</target>
        <note />
      </trans-unit>
      <trans-unit id="WRN_NewRequired">
        <source>'{0}' hides inherited member '{1}'. Use the new keyword if hiding was intended.</source>
        <target state="translated">'“{0}”隐藏继承的成员“{1}”。如果是有意隐藏，请使用关键字 new。</target>
        <note />
      </trans-unit>
      <trans-unit id="WRN_NewRequired_Title">
        <source>Member hides inherited member; missing new keyword</source>
        <target state="translated">成员隐藏继承的成员；缺少关键字 new</target>
        <note />
      </trans-unit>
      <trans-unit id="WRN_NewRequired_Description">
        <source>A variable was declared with the same name as a variable in a base class. However, the new keyword was not used. This warning informs you that you should use new; the variable is declared as if new had been used in the declaration.</source>
        <target state="translated">使用与基类中的变量相同的名称声明了变量。但是，未使用关键字 new。此警告通知应使用 new；变量如同在声明中使用了 new 一样进行声明。</target>
        <note />
      </trans-unit>
      <trans-unit id="WRN_NewNotRequired">
        <source>The member '{0}' does not hide an accessible member. The new keyword is not required.</source>
        <target state="translated">成员“{0}”不会隐藏可访问成员。不需要关键字 new。</target>
        <note />
      </trans-unit>
      <trans-unit id="WRN_NewNotRequired_Title">
        <source>Member does not hide an inherited member; new keyword is not required</source>
        <target state="translated">成员不会隐藏继承的成员；不需要关键字 new</target>
        <note />
      </trans-unit>
      <trans-unit id="ERR_CircConstValue">
        <source>The evaluation of the constant value for '{0}' involves a circular definition</source>
        <target state="translated">“{0}”的常量值计算涉及循环定义</target>
        <note />
      </trans-unit>
      <trans-unit id="ERR_MemberAlreadyExists">
        <source>Type '{1}' already defines a member called '{0}' with the same parameter types</source>
        <target state="translated">类型“{1}”已定义了一个名为“{0}”的具有相同参数类型的成员</target>
        <note />
      </trans-unit>
      <trans-unit id="ERR_StaticNotVirtual">
        <source>A static member '{0}' cannot be marked as override, virtual, or abstract</source>
        <target state="translated">静态成员“{0}”不能标记为 override、virtual 或 abstract</target>
        <note />
      </trans-unit>
      <trans-unit id="ERR_OverrideNotNew">
        <source>A member '{0}' marked as override cannot be marked as new or virtual</source>
        <target state="translated">标记为 override 的成员“{0}”不能标记为 new 或 virtual</target>
        <note />
      </trans-unit>
      <trans-unit id="WRN_NewOrOverrideExpected">
        <source>'{0}' hides inherited member '{1}'. To make the current member override that implementation, add the override keyword. Otherwise add the new keyword.</source>
        <target state="translated">'“{0}”隐藏继承的成员“{1}”。若要使当前成员重写该实现，请添加关键字 override。否则，添加关键字 new。</target>
        <note />
      </trans-unit>
      <trans-unit id="WRN_NewOrOverrideExpected_Title">
        <source>Member hides inherited member; missing override keyword</source>
        <target state="translated">成员隐藏继承的成员；缺少关键字 override</target>
        <note />
      </trans-unit>
      <trans-unit id="ERR_OverrideNotExpected">
        <source>'{0}': no suitable method found to override</source>
        <target state="translated">'“{0}”: 没有找到适合的方法来重写</target>
        <note />
      </trans-unit>
      <trans-unit id="ERR_NamespaceUnexpected">
        <source>A namespace cannot directly contain members such as fields or methods</source>
        <target state="translated">命名空间不能直接包含字段或方法之类的成员</target>
        <note />
      </trans-unit>
      <trans-unit id="ERR_NoSuchMember">
        <source>'{0}' does not contain a definition for '{1}'</source>
        <target state="translated">'“{0}”未包含“{1}”的定义</target>
        <note />
      </trans-unit>
      <trans-unit id="ERR_BadSKknown">
        <source>'{0}' is a {1} but is used like a {2}</source>
        <target state="translated">'“{0}”是 {1}，但此处被当做 {2} 来使用</target>
        <note />
      </trans-unit>
      <trans-unit id="ERR_BadSKunknown">
        <source>'{0}' is a {1}, which is not valid in the given context</source>
        <target state="translated">'“{0}”是一个 {1}，这在给定的上下文中无效</target>
        <note />
      </trans-unit>
      <trans-unit id="ERR_ObjectRequired">
        <source>An object reference is required for the non-static field, method, or property '{0}'</source>
        <target state="translated">对象引用对于非静态的字段、方法或属性“{0}”是必需的</target>
        <note />
      </trans-unit>
      <trans-unit id="ERR_AmbigCall">
        <source>The call is ambiguous between the following methods or properties: '{0}' and '{1}'</source>
        <target state="translated">以下方法或属性之间的调用具有二义性:“{0}”和“{1}”</target>
        <note />
      </trans-unit>
      <trans-unit id="ERR_BadAccess">
        <source>'{0}' is inaccessible due to its protection level</source>
        <target state="translated">'“{0}”不可访问，因为它具有一定的保护级别</target>
        <note />
      </trans-unit>
      <trans-unit id="ERR_MethDelegateMismatch">
        <source>No overload for '{0}' matches delegate '{1}'</source>
        <target state="translated">“{0}”没有与委托“{1}”匹配的重载</target>
        <note />
      </trans-unit>
      <trans-unit id="ERR_RetObjectRequired">
        <source>An object of a type convertible to '{0}' is required</source>
        <target state="translated">需要一个类型可转换为“{0}”的对象</target>
        <note />
      </trans-unit>
      <trans-unit id="ERR_RetNoObjectRequired">
        <source>Since '{0}' returns void, a return keyword must not be followed by an object expression</source>
        <target state="translated">由于“{0}”返回 void，返回关键字后面不得有对象表达式</target>
        <note />
      </trans-unit>
      <trans-unit id="ERR_LocalDuplicate">
        <source>A local variable or function named '{0}' is already defined in this scope</source>
        <target state="translated">已在此范围定义了名为“{0}”的局部变量或函数</target>
        <note />
      </trans-unit>
      <trans-unit id="ERR_AssgLvalueExpected">
        <source>The left-hand side of an assignment must be a variable, property or indexer</source>
        <target state="translated">赋值号左边必须是变量、属性或索引器</target>
        <note />
      </trans-unit>
      <trans-unit id="ERR_StaticConstParam">
        <source>'{0}': a static constructor must be parameterless</source>
        <target state="translated">'“{0}”: 静态构造函数必须无参数</target>
        <note />
      </trans-unit>
      <trans-unit id="ERR_NotConstantExpression">
        <source>The expression being assigned to '{0}' must be constant</source>
        <target state="translated">指派给“{0}”的表达式必须是常量</target>
        <note />
      </trans-unit>
      <trans-unit id="ERR_NotNullConstRefField">
        <source>'{0}' is of type '{1}'. A const field of a reference type other than string can only be initialized with null.</source>
        <target state="translated">'“{0}”的类型为“{1}”。只能用 Null 对引用类型(字符串除外)的常量字段进行初始化。</target>
        <note />
      </trans-unit>
      <trans-unit id="ERR_LocalIllegallyOverrides">
        <source>A local or parameter named '{0}' cannot be declared in this scope because that name is used in an enclosing local scope to define a local or parameter</source>
        <target state="translated">无法在此范围中声明名为“{0}”的局部变量或参数，因为该名称在封闭局部范围中用于定义局部变量或参数</target>
        <note />
      </trans-unit>
      <trans-unit id="ERR_BadUsingNamespace">
        <source>A 'using namespace' directive can only be applied to namespaces; '{0}' is a type not a namespace. Consider a 'using static' directive instead</source>
        <target state="translated">“using namespace”指令只能应用于命名空间；“{0}”是一个类型而不是命名空间。请考虑改用“using static”指令</target>
        <note />
      </trans-unit>
      <trans-unit id="ERR_BadUsingType">
        <source>A 'using static' directive can only be applied to types; '{0}' is a namespace not a type. Consider a 'using namespace' directive instead</source>
        <target state="translated">“using static” 指令只能应用于类型；“{0}”是一个命名空间而不是类型。请考虑改用“using namespace”指令</target>
        <note />
      </trans-unit>
      <trans-unit id="ERR_NoAliasHere">
        <source>A 'using static' directive cannot be used to declare an alias</source>
        <target state="translated">“using static”指令不能用于声明别名</target>
        <note />
      </trans-unit>
      <trans-unit id="ERR_NoBreakOrCont">
        <source>No enclosing loop out of which to break or continue</source>
        <target state="translated">没有要中断或继续的封闭循环</target>
        <note />
      </trans-unit>
      <trans-unit id="ERR_DuplicateLabel">
        <source>The label '{0}' is a duplicate</source>
        <target state="translated">标签“{0}”重复</target>
        <note />
      </trans-unit>
      <trans-unit id="ERR_NoConstructors">
        <source>The type '{0}' has no constructors defined</source>
        <target state="translated">类型“{0}”未定义构造函数</target>
        <note />
      </trans-unit>
      <trans-unit id="ERR_NoNewAbstract">
        <source>Cannot create an instance of the abstract class or interface '{0}'</source>
        <target state="translated">无法创建抽象类或接口“{0}”的实例</target>
        <note />
      </trans-unit>
      <trans-unit id="ERR_ConstValueRequired">
        <source>A const field requires a value to be provided</source>
        <target state="translated">常量字段要求提供一个值</target>
        <note />
      </trans-unit>
      <trans-unit id="ERR_CircularBase">
        <source>Circular base class dependency involving '{0}' and '{1}'</source>
        <target state="translated">涉及“{0}”和“{1}”的循环基类依赖项</target>
        <note />
      </trans-unit>
      <trans-unit id="ERR_BadDelegateConstructor">
        <source>The delegate '{0}' does not have a valid constructor</source>
        <target state="translated">委托“{0}”没有有效的构造函数</target>
        <note />
      </trans-unit>
      <trans-unit id="ERR_MethodNameExpected">
        <source>Method name expected</source>
        <target state="translated">应输入方法名称</target>
        <note />
      </trans-unit>
      <trans-unit id="ERR_ConstantExpected">
        <source>A constant value is expected</source>
        <target state="translated">应输入常量值</target>
        <note />
      </trans-unit>
      <trans-unit id="ERR_V6SwitchGoverningTypeValueExpected">
        <source>A switch expression or case label must be a bool, char, string, integral, enum, or corresponding nullable type in C# 6 and earlier.</source>
        <target state="translated">switch 表达式或事例标签必须是 bool、char、string、integral、enum 或 C#6 及更早版本中相应的可以为 null 的类型。</target>
        <note />
      </trans-unit>
      <trans-unit id="ERR_IntegralTypeValueExpected">
        <source>A value of an integral type expected</source>
        <target state="translated">应输入整型值</target>
        <note />
      </trans-unit>
      <trans-unit id="ERR_DuplicateCaseLabel">
        <source>The switch statement contains multiple cases with the label value '{0}'</source>
        <target state="translated">switch 语句包含多个具有标签值“{0}”的情况</target>
        <note />
      </trans-unit>
      <trans-unit id="ERR_InvalidGotoCase">
        <source>A goto case is only valid inside a switch statement</source>
        <target state="translated">goto case 只在 switch 语句中有效</target>
        <note />
      </trans-unit>
      <trans-unit id="ERR_PropertyLacksGet">
        <source>The property or indexer '{0}' cannot be used in this context because it lacks the get accessor</source>
        <target state="translated">属性或索引器“{0}”不能用在此上下文中，因为它缺少 get 访问器</target>
        <note />
      </trans-unit>
      <trans-unit id="ERR_BadExceptionType">
        <source>The type caught or thrown must be derived from System.Exception</source>
        <target state="translated">捕获或抛弃的类型必须从 System.Exception 派生</target>
        <note />
      </trans-unit>
      <trans-unit id="ERR_BadEmptyThrow">
        <source>A throw statement with no arguments is not allowed outside of a catch clause</source>
        <target state="translated">无参数的 throw 语句不允许在 catch 子句之外使用</target>
        <note />
      </trans-unit>
      <trans-unit id="ERR_BadFinallyLeave">
        <source>Control cannot leave the body of a finally clause</source>
        <target state="translated">控制不能离开 finally 子句主体</target>
        <note />
      </trans-unit>
      <trans-unit id="ERR_LabelShadow">
        <source>The label '{0}' shadows another label by the same name in a contained scope</source>
        <target state="translated">在包含的范围中标签“{0}”遮盖了具有同样名称的另一个标签</target>
        <note />
      </trans-unit>
      <trans-unit id="ERR_LabelNotFound">
        <source>No such label '{0}' within the scope of the goto statement</source>
        <target state="translated">goto 语句范围内没有“{0}”这样的标签</target>
        <note />
      </trans-unit>
      <trans-unit id="ERR_UnreachableCatch">
        <source>A previous catch clause already catches all exceptions of this or of a super type ('{0}')</source>
        <target state="translated">上一个 catch 子句已经捕获了此类型或超类型(“{0}”)的所有异常</target>
        <note />
      </trans-unit>
      <trans-unit id="WRN_FilterIsConstantTrue">
        <source>Filter expression is a constant 'true', consider removing the filter</source>
        <target state="translated">筛选器表达式是常量 “true”，请考虑删除筛选器</target>
        <note />
      </trans-unit>
      <trans-unit id="WRN_FilterIsConstantTrue_Title">
        <source>Filter expression is a constant 'true'</source>
        <target state="translated">筛选器表达式是常量 “true”</target>
        <note />
      </trans-unit>
      <trans-unit id="ERR_ReturnExpected">
        <source>'{0}': not all code paths return a value</source>
        <target state="translated">'“{0}”: 并非所有的代码路径都返回值</target>
        <note />
      </trans-unit>
      <trans-unit id="WRN_UnreachableCode">
        <source>Unreachable code detected</source>
        <target state="translated">检测到无法访问的代码</target>
        <note />
      </trans-unit>
      <trans-unit id="WRN_UnreachableCode_Title">
        <source>Unreachable code detected</source>
        <target state="translated">检测到无法访问的代码</target>
        <note />
      </trans-unit>
      <trans-unit id="ERR_SwitchFallThrough">
        <source>Control cannot fall through from one case label ('{0}') to another</source>
        <target state="translated">控制不能从一个 case 标签(“{0}”)贯穿到另一个 case 标签</target>
        <note />
      </trans-unit>
      <trans-unit id="WRN_UnreferencedLabel">
        <source>This label has not been referenced</source>
        <target state="translated">这个标签尚未被引用</target>
        <note />
      </trans-unit>
      <trans-unit id="WRN_UnreferencedLabel_Title">
        <source>This label has not been referenced</source>
        <target state="translated">这个标签尚未被引用</target>
        <note />
      </trans-unit>
      <trans-unit id="ERR_UseDefViolation">
        <source>Use of unassigned local variable '{0}'</source>
        <target state="translated">使用了未赋值的局部变量“{0}”</target>
        <note />
      </trans-unit>
      <trans-unit id="WRN_UnreferencedVar">
        <source>The variable '{0}' is declared but never used</source>
        <target state="translated">声明了变量“{0}”，但从未使用过</target>
        <note />
      </trans-unit>
      <trans-unit id="WRN_UnreferencedVar_Title">
        <source>Variable is declared but never used</source>
        <target state="translated">声明了变量，但从未使用过</target>
        <note />
      </trans-unit>
      <trans-unit id="WRN_UnreferencedField">
        <source>The field '{0}' is never used</source>
        <target state="translated">从不使用字段“{0}”</target>
        <note />
      </trans-unit>
      <trans-unit id="WRN_UnreferencedField_Title">
        <source>Field is never used</source>
        <target state="translated">字段从未使用过</target>
        <note />
      </trans-unit>
      <trans-unit id="ERR_UseDefViolationField">
        <source>Use of possibly unassigned field '{0}'</source>
        <target state="translated">使用了可能未赋值的字段“{0}”</target>
        <note />
      </trans-unit>
      <trans-unit id="ERR_UseDefViolationProperty">
        <source>Use of possibly unassigned auto-implemented property '{0}'</source>
        <target state="translated">使用可能未赋值的自动实现的属性“{0}”</target>
        <note />
      </trans-unit>
      <trans-unit id="ERR_UnassignedThis">
        <source>Field '{0}' must be fully assigned before control is returned to the caller</source>
        <target state="translated">在控制返回调用方之前，字段“{0}”必须完全赋值</target>
        <note />
      </trans-unit>
      <trans-unit id="ERR_AmbigQM">
        <source>Type of conditional expression cannot be determined because '{0}' and '{1}' implicitly convert to one another</source>
        <target state="translated">无法确定条件表达式的类型，因为“{0}”和“{1}”可相互隐式转换</target>
        <note />
      </trans-unit>
      <trans-unit id="ERR_InvalidQM">
        <source>Type of conditional expression cannot be determined because there is no implicit conversion between '{0}' and '{1}'</source>
        <target state="translated">无法确定条件表达式的类型，因为“{0}”和“{1}”之间没有隐式转换</target>
        <note />
      </trans-unit>
      <trans-unit id="ERR_NoBaseClass">
        <source>A base class is required for a 'base' reference</source>
        <target state="translated">"base" 引用需要基类</target>
        <note />
      </trans-unit>
      <trans-unit id="ERR_BaseIllegal">
        <source>Use of keyword 'base' is not valid in this context</source>
        <target state="translated">在此上下文中使用关键字 "base" 无效</target>
        <note />
      </trans-unit>
      <trans-unit id="ERR_ObjectProhibited">
        <source>Member '{0}' cannot be accessed with an instance reference; qualify it with a type name instead</source>
        <target state="translated">无法使用实例引用来访问成员“{0}”；请改用类型名来限定它</target>
        <note />
      </trans-unit>
      <trans-unit id="ERR_ParamUnassigned">
        <source>The out parameter '{0}' must be assigned to before control leaves the current method</source>
        <target state="translated">控制离开当前方法之前必须对 out 参数“{0}”赋值</target>
        <note />
      </trans-unit>
      <trans-unit id="ERR_InvalidArray">
        <source>Invalid rank specifier: expected ',' or ']'</source>
        <target state="translated">无效的秩说明符: 应为“,”或“]”</target>
        <note />
      </trans-unit>
      <trans-unit id="ERR_ExternHasBody">
        <source>'{0}' cannot be extern and declare a body</source>
        <target state="translated">'“{0}”不能是外部的，也无法声明主体</target>
        <note />
      </trans-unit>
      <trans-unit id="ERR_ExternHasConstructorInitializer">
        <source>'{0}' cannot be extern and have a constructor initializer</source>
        <target state="translated">'“{0}”不能是外部的，也不能具有构造函数初始值设定项</target>
        <note />
      </trans-unit>
      <trans-unit id="ERR_AbstractAndExtern">
        <source>'{0}' cannot be both extern and abstract</source>
        <target state="translated">'“{0}”不能既是外部的又是抽象的</target>
        <note />
      </trans-unit>
      <trans-unit id="ERR_BadAttributeParamType">
        <source>Attribute constructor parameter '{0}' has type '{1}', which is not a valid attribute parameter type</source>
        <target state="translated">特性构造函数参数“{0}”具有类型“{1}”，这不是有效特性参数类型</target>
        <note />
      </trans-unit>
      <trans-unit id="ERR_BadAttributeArgument">
        <source>An attribute argument must be a constant expression, typeof expression or array creation expression of an attribute parameter type</source>
        <target state="translated">特性实参必须是特性形参类型的常量表达式、typeof 表达式或数组创建表达式</target>
        <note />
      </trans-unit>
      <trans-unit id="ERR_BadAttributeParamDefaultArgument">
        <source>Attribute constructor parameter '{0}' is optional, but no default parameter value was specified.</source>
        <target state="translated">特性构造函数参数“{0}”是可选的，但是未指定默认参数值。</target>
        <note />
      </trans-unit>
      <trans-unit id="WRN_IsAlwaysTrue">
        <source>The given expression is always of the provided ('{0}') type</source>
        <target state="translated">给定表达式始终为所提供的(“{0}”)类型</target>
        <note />
      </trans-unit>
      <trans-unit id="WRN_IsAlwaysTrue_Title">
        <source>'is' expression's given expression is always of the provided type</source>
        <target state="translated">'"is" 表达式的给定表达式始终是所提供的类型</target>
        <note />
      </trans-unit>
      <trans-unit id="WRN_IsAlwaysFalse">
        <source>The given expression is never of the provided ('{0}') type</source>
        <target state="translated">给定表达式始终不是所提供的(“{0}”)类型</target>
        <note />
      </trans-unit>
      <trans-unit id="WRN_IsAlwaysFalse_Title">
        <source>'is' expression's given expression is never of the provided type</source>
        <target state="translated">'"is" 表达式的给定表达式始终不是所提供的类型</target>
        <note />
      </trans-unit>
      <trans-unit id="ERR_LockNeedsReference">
        <source>'{0}' is not a reference type as required by the lock statement</source>
        <target state="translated">'“{0}”不是 lock 语句要求的引用类型</target>
        <note />
      </trans-unit>
      <trans-unit id="ERR_NullNotValid">
        <source>Use of null is not valid in this context</source>
        <target state="translated">在此上下文中使用 null 无效</target>
        <note />
      </trans-unit>
      <trans-unit id="ERR_DefaultLiteralNotValid">
        <source>Use of default literal is not valid in this context</source>
        <target state="translated">在此背景下使用默认文本无效</target>
        <note />
      </trans-unit>
      <trans-unit id="ERR_UseDefViolationThis">
        <source>The 'this' object cannot be used before all of its fields are assigned to</source>
        <target state="translated">在给 "this" 对象的所有字段赋值之前，无法使用该对象</target>
        <note />
      </trans-unit>
      <trans-unit id="ERR_ArgsInvalid">
        <source>The __arglist construct is valid only within a variable argument method</source>
        <target state="translated">__arglist 构造只在变量参数方法中有效</target>
        <note />
      </trans-unit>
      <trans-unit id="ERR_PtrExpected">
        <source>The * or -&gt; operator must be applied to a pointer</source>
        <target state="translated">* 或 -&gt; 运算符只能应用于指针</target>
        <note />
      </trans-unit>
      <trans-unit id="ERR_PtrIndexSingle">
        <source>A pointer must be indexed by only one value</source>
        <target state="translated">指针必须只根据一个值进行索引</target>
        <note />
      </trans-unit>
      <trans-unit id="WRN_ByRefNonAgileField">
        <source>Using '{0}' as a ref or out value or taking its address may cause a runtime exception because it is a field of a marshal-by-reference class</source>
        <target state="translated">由于“{0}”是引用封送类的字段，将它用作 ref 或 out 值或获取它的地址可能导致运行时异常</target>
        <note />
      </trans-unit>
      <trans-unit id="WRN_ByRefNonAgileField_Title">
        <source>Using a field of a marshal-by-reference class as a ref or out value or taking its address may cause a runtime exception</source>
        <target state="translated">将引用封送类的字段用作 ref 或 out 值或获取其地址可能导致运行时异常</target>
        <note />
      </trans-unit>
      <trans-unit id="ERR_AssgReadonlyStatic">
        <source>A static readonly field cannot be assigned to (except in a static constructor or a variable initializer)</source>
        <target state="translated">无法对静态只读字段赋值(静态构造函数或变量初始值中除外)</target>
        <note />
      </trans-unit>
      <trans-unit id="ERR_RefReadonlyStatic">
        <source>A static readonly field cannot be used as a ref or out value (except in a static constructor)</source>
        <target state="translated">无法将静态只读字段用作 ref 或 out 值(静态构造函数中除外)</target>
        <note />
      </trans-unit>
      <trans-unit id="ERR_AssgReadonlyProp">
        <source>Property or indexer '{0}' cannot be assigned to -- it is read only</source>
        <target state="translated">无法为属性或索引器“{0}”赋值 - 它是只读的</target>
        <note />
      </trans-unit>
      <trans-unit id="ERR_IllegalStatement">
        <source>Only assignment, call, increment, decrement, await, and new object expressions can be used as a statement</source>
        <target state="needs-review-translation">只有 assignment、call、increment、decrement 和 new 对象表达式可用作语句</target>
        <note />
      </trans-unit>
      <trans-unit id="ERR_BadGetEnumerator">
        <source>foreach requires that the return type '{0}' of '{1}' must have a suitable public 'MoveNext' method and public 'Current' property</source>
        <target state="needs-review-translation">foreach 要求“{1}”的返回类型“{0}”必须具有适当的公共 MoveNext 方法和公共 Current 属性</target>
        <note />
      </trans-unit>
      <trans-unit id="ERR_TooManyLocals">
        <source>Only 65534 locals, including those generated by the compiler, are allowed</source>
        <target state="translated">仅允许 65534 个局部变量，包括编译器生成的局部变量</target>
        <note />
      </trans-unit>
      <trans-unit id="ERR_AbstractBaseCall">
        <source>Cannot call an abstract base member: '{0}'</source>
        <target state="translated">无法调用抽象基成员:“{0}”</target>
        <note />
      </trans-unit>
      <trans-unit id="ERR_RefProperty">
        <source>A property or indexer may not be passed as an out or ref parameter</source>
        <target state="translated">属性或索引器不能作为 out 或 ref 参数传递</target>
        <note />
      </trans-unit>
      <trans-unit id="ERR_ManagedAddr">
        <source>Cannot take the address of, get the size of, or declare a pointer to a managed type ('{0}')</source>
        <target state="translated">无法获取托管类型(“{0}”)的地址和大小，或者声明指向它的指针</target>
        <note />
      </trans-unit>
      <trans-unit id="ERR_BadFixedInitType">
        <source>The type of a local declared in a fixed statement must be a pointer type</source>
        <target state="translated">fixed 语句中声明的局部变量类型必须是指针类型</target>
        <note />
      </trans-unit>
      <trans-unit id="ERR_FixedMustInit">
        <source>You must provide an initializer in a fixed or using statement declaration</source>
        <target state="translated">必须在 fixed 或者 using 语句声明中提供初始值设定项</target>
        <note />
      </trans-unit>
      <trans-unit id="ERR_InvalidAddrOp">
        <source>Cannot take the address of the given expression</source>
        <target state="translated">无法获取给定表达式的地址</target>
        <note />
      </trans-unit>
      <trans-unit id="ERR_FixedNeeded">
        <source>You can only take the address of an unfixed expression inside of a fixed statement initializer</source>
        <target state="translated">只能获取 fixed 语句初始值设定项内的未固定表达式的地址</target>
        <note />
      </trans-unit>
      <trans-unit id="ERR_FixedNotNeeded">
        <source>You cannot use the fixed statement to take the address of an already fixed expression</source>
        <target state="translated">不能使用 fixed 语句来获取已固定的表达式的地址</target>
        <note />
      </trans-unit>
      <trans-unit id="ERR_UnsafeNeeded">
        <source>Pointers and fixed size buffers may only be used in an unsafe context</source>
        <target state="translated">指针和固定大小缓冲区只能在不安全的上下文中使用</target>
        <note />
      </trans-unit>
      <trans-unit id="ERR_OpTFRetType">
        <source>The return type of operator True or False must be bool</source>
        <target state="translated">运算符 True 或 False 的返回类型必须是 bool</target>
        <note />
      </trans-unit>
      <trans-unit id="ERR_OperatorNeedsMatch">
        <source>The operator '{0}' requires a matching operator '{1}' to also be defined</source>
        <target state="translated">运算符“{0}”要求也要定义匹配的运算符“{1}”</target>
        <note />
      </trans-unit>
      <trans-unit id="ERR_BadBoolOp">
        <source>In order to be applicable as a short circuit operator a user-defined logical operator ('{0}') must have the same return type and parameter types</source>
        <target state="translated">为了可以像短路运算符一样应用，用户定义的逻辑运算符(“{0}”)的返回类型和参数类型必须相同</target>
        <note />
      </trans-unit>
      <trans-unit id="ERR_MustHaveOpTF">
        <source>In order for '{0}' to be applicable as a short circuit operator, its declaring type '{1}' must define operator true and operator false</source>
        <target state="translated">为了使“{0}”可以像短路运算符一样应用，其声明类型“{1}”必须定义运算符 true 和运算符 false</target>
        <note />
      </trans-unit>
      <trans-unit id="WRN_UnreferencedVarAssg">
        <source>The variable '{0}' is assigned but its value is never used</source>
        <target state="translated">变量“{0}”已被赋值，但从未使用过它的值</target>
        <note />
      </trans-unit>
      <trans-unit id="WRN_UnreferencedVarAssg_Title">
        <source>Variable is assigned but its value is never used</source>
        <target state="translated">变量已被赋值，但从未使用过它的值</target>
        <note />
      </trans-unit>
      <trans-unit id="ERR_CheckedOverflow">
        <source>The operation overflows at compile time in checked mode</source>
        <target state="translated">在 checked 模式下，运算在编译时溢出</target>
        <note />
      </trans-unit>
      <trans-unit id="ERR_ConstOutOfRangeChecked">
        <source>Constant value '{0}' cannot be converted to a '{1}' (use 'unchecked' syntax to override)</source>
        <target state="translated">常量值“{0}”无法转换为“{1}”(使用 "unchecked" 语法重写)</target>
        <note />
      </trans-unit>
      <trans-unit id="ERR_BadVarargs">
        <source>A method with vararg cannot be generic, be in a generic type, or have a params parameter</source>
        <target state="translated">带有 vararg 的方法不能是泛型，不能属于泛型类型，也不能具有 params 参数</target>
        <note />
      </trans-unit>
      <trans-unit id="ERR_ParamsMustBeArray">
        <source>The params parameter must be a single dimensional array</source>
        <target state="translated">params 参数必须是一维数组</target>
        <note />
      </trans-unit>
      <trans-unit id="ERR_IllegalArglist">
        <source>An __arglist expression may only appear inside of a call or new expression</source>
        <target state="translated">__arglist 表达式只能出现在调用或 new 表达式内部</target>
        <note />
      </trans-unit>
      <trans-unit id="ERR_IllegalUnsafe">
        <source>Unsafe code may only appear if compiling with /unsafe</source>
        <target state="translated">不安全代码只会在使用 /unsafe 编译的情况下出现</target>
        <note />
      </trans-unit>
      <trans-unit id="ERR_AmbigMember">
        <source>Ambiguity between '{0}' and '{1}'</source>
        <target state="translated">在“{0}”和“{1}”之间具有二义性</target>
        <note />
      </trans-unit>
      <trans-unit id="ERR_BadForeachDecl">
        <source>Type and identifier are both required in a foreach statement</source>
        <target state="translated">在 foreach 语句中，类型和标识符都是必需的</target>
        <note />
      </trans-unit>
      <trans-unit id="ERR_ParamsLast">
        <source>A params parameter must be the last parameter in a formal parameter list</source>
        <target state="translated">params 参数必须是形参表中的最后一个参数</target>
        <note />
      </trans-unit>
      <trans-unit id="ERR_SizeofUnsafe">
        <source>'{0}' does not have a predefined size, therefore sizeof can only be used in an unsafe context (consider using System.Runtime.InteropServices.Marshal.SizeOf)</source>
        <target state="translated">'“{0}”没有预定义的大小，因此 sizeof 只能在不安全的上下文中使用(请考虑使用 System.Runtime.InteropServices.Marshal.SizeOf)</target>
        <note />
      </trans-unit>
      <trans-unit id="ERR_DottedTypeNameNotFoundInNS">
        <source>The type or namespace name '{0}' does not exist in the namespace '{1}' (are you missing an assembly reference?)</source>
        <target state="translated">命名空间“{1}”中不存在类型或命名空间名“{0}”(是否缺少程序集引用?)</target>
        <note />
      </trans-unit>
      <trans-unit id="ERR_FieldInitRefNonstatic">
        <source>A field initializer cannot reference the non-static field, method, or property '{0}'</source>
        <target state="translated">字段初始值设定项无法引用非静态字段、方法或属性“{0}”</target>
        <note />
      </trans-unit>
      <trans-unit id="ERR_SealedNonOverride">
        <source>'{0}' cannot be sealed because it is not an override</source>
        <target state="translated">'因为“{0}”不是重写，所以无法将其密封</target>
        <note />
      </trans-unit>
      <trans-unit id="ERR_CantOverrideSealed">
        <source>'{0}': cannot override inherited member '{1}' because it is sealed</source>
        <target state="translated">'“{0}”: 继承成员“{1}”是密封的，无法进行重写</target>
        <note />
      </trans-unit>
      <trans-unit id="ERR_VoidError">
        <source>The operation in question is undefined on void pointers</source>
        <target state="translated">相关操作在 void 指针上未定义</target>
        <note />
      </trans-unit>
      <trans-unit id="ERR_ConditionalOnOverride">
        <source>The Conditional attribute is not valid on '{0}' because it is an override method</source>
        <target state="translated">Conditional 特性在“{0}”上无效，因为该特性是重写方法</target>
        <note />
      </trans-unit>
      <trans-unit id="ERR_PointerInAsOrIs">
        <source>Neither 'is' nor 'as' is valid on pointer types</source>
        <target state="translated">"is" 和 "as" 在指针类型上都无效</target>
        <note />
      </trans-unit>
      <trans-unit id="ERR_CallingFinalizeDeprecated">
        <source>Destructors and object.Finalize cannot be called directly. Consider calling IDisposable.Dispose if available.</source>
        <target state="translated">无法直接调用析构函数和 object.Finalize。如果可用，请考虑调用 IDisposable.Dispose。</target>
        <note />
      </trans-unit>
      <trans-unit id="ERR_SingleTypeNameNotFound">
        <source>The type or namespace name '{0}' could not be found (are you missing a using directive or an assembly reference?)</source>
        <target state="translated">未能找到类型或命名空间名“{0}”(是否缺少 using 指令或程序集引用?)</target>
        <note />
      </trans-unit>
      <trans-unit id="ERR_NegativeStackAllocSize">
        <source>Cannot use a negative size with stackalloc</source>
        <target state="translated">无法对 stackalloc 采用负值大小</target>
        <note />
      </trans-unit>
      <trans-unit id="ERR_NegativeArraySize">
        <source>Cannot create an array with a negative size</source>
        <target state="translated">无法创建大小为负值的数组</target>
        <note />
      </trans-unit>
      <trans-unit id="ERR_OverrideFinalizeDeprecated">
        <source>Do not override object.Finalize. Instead, provide a destructor.</source>
        <target state="translated">请不要重写 object.Finalize，而是提供一个析构函数。</target>
        <note />
      </trans-unit>
      <trans-unit id="ERR_CallingBaseFinalizeDeprecated">
        <source>Do not directly call your base class Finalize method. It is called automatically from your destructor.</source>
        <target state="translated">不要直接调用基类 Finalize 方法。它将从析构函数中自动调用。</target>
        <note />
      </trans-unit>
      <trans-unit id="WRN_NegativeArrayIndex">
        <source>Indexing an array with a negative index (array indices always start at zero)</source>
        <target state="translated">用负索引对数组进行索引(数组索引总是从零开始)</target>
        <note />
      </trans-unit>
      <trans-unit id="WRN_NegativeArrayIndex_Title">
        <source>Indexing an array with a negative index</source>
        <target state="translated">正在使用负值对数组编制索引</target>
        <note />
      </trans-unit>
      <trans-unit id="WRN_BadRefCompareLeft">
        <source>Possible unintended reference comparison; to get a value comparison, cast the left hand side to type '{0}'</source>
        <target state="translated">可能非有意的引用比较；若要获取值比较，请将左边转换为类型“{0}”</target>
        <note />
      </trans-unit>
      <trans-unit id="WRN_BadRefCompareLeft_Title">
        <source>Possible unintended reference comparison; left hand side needs cast</source>
        <target state="translated">可能非有意的引用比较；左侧需要强制转换</target>
        <note />
      </trans-unit>
      <trans-unit id="WRN_BadRefCompareRight">
        <source>Possible unintended reference comparison; to get a value comparison, cast the right hand side to type '{0}'</source>
        <target state="translated">可能非有意的引用比较；若要获取值比较，请将右边转换为类型“{0}”</target>
        <note />
      </trans-unit>
      <trans-unit id="WRN_BadRefCompareRight_Title">
        <source>Possible unintended reference comparison; right hand side needs cast</source>
        <target state="translated">可能非有意的引用比较；右侧需要强制转换</target>
        <note />
      </trans-unit>
      <trans-unit id="ERR_BadCastInFixed">
        <source>The right hand side of a fixed statement assignment may not be a cast expression</source>
        <target state="translated">fixed 语句赋值的右边不能是强制转换表达式</target>
        <note />
      </trans-unit>
      <trans-unit id="ERR_StackallocInCatchFinally">
        <source>stackalloc may not be used in a catch or finally block</source>
        <target state="translated">stackalloc 不能用在 catch 或 finally 块中</target>
        <note />
      </trans-unit>
      <trans-unit id="ERR_VarargsLast">
        <source>An __arglist parameter must be the last parameter in a formal parameter list</source>
        <target state="translated">__arglist 参数必须是形参表中的最后一个参数</target>
        <note />
      </trans-unit>
      <trans-unit id="ERR_MissingPartial">
        <source>Missing partial modifier on declaration of type '{0}'; another partial declaration of this type exists</source>
        <target state="translated">类型“{0}”的声明上缺少 partial 修饰符；存在此类型的其他分部声明</target>
        <note />
      </trans-unit>
      <trans-unit id="ERR_PartialTypeKindConflict">
        <source>Partial declarations of '{0}' must be all classes, all structs, or all interfaces</source>
        <target state="translated">“{0}”的分部声明必须是所有的类、所有的结构或所有的接口</target>
        <note />
      </trans-unit>
      <trans-unit id="ERR_PartialModifierConflict">
        <source>Partial declarations of '{0}' have conflicting accessibility modifiers</source>
        <target state="translated">“{0}”的分部声明包含冲突的可访问性修饰符</target>
        <note />
      </trans-unit>
      <trans-unit id="ERR_PartialMultipleBases">
        <source>Partial declarations of '{0}' must not specify different base classes</source>
        <target state="translated">“{0}”的分部声明一定不能指定不同的基类</target>
        <note />
      </trans-unit>
      <trans-unit id="ERR_PartialWrongTypeParams">
        <source>Partial declarations of '{0}' must have the same type parameter names in the same order</source>
        <target state="translated">“{0}”的分部声明必须具有顺序相同的相同类型参数名</target>
        <note />
      </trans-unit>
      <trans-unit id="ERR_PartialWrongConstraints">
        <source>Partial declarations of '{0}' have inconsistent constraints for type parameter '{1}'</source>
        <target state="translated">“{0}”的分部声明对类型参数“{1}”具有不一致的约束</target>
        <note />
      </trans-unit>
      <trans-unit id="ERR_NoImplicitConvCast">
        <source>Cannot implicitly convert type '{0}' to '{1}'. An explicit conversion exists (are you missing a cast?)</source>
        <target state="translated">无法将类型“{0}”隐式转换为“{1}”。存在一个显式转换(是否缺少强制转换?)</target>
        <note />
      </trans-unit>
      <trans-unit id="ERR_PartialMisplaced">
        <source>The 'partial' modifier can only appear immediately before 'class', 'struct', 'interface', or 'void'</source>
        <target state="translated">"partial" 修饰符的后面只能紧跟 "class"、"struct"、"interface" 或 "void"</target>
        <note />
      </trans-unit>
      <trans-unit id="ERR_ImportedCircularBase">
        <source>Imported type '{0}' is invalid. It contains a circular base class dependency.</source>
        <target state="translated">导入的类型“{0}”无效。它包含循环的基类依赖项。</target>
        <note />
      </trans-unit>
      <trans-unit id="ERR_UseDefViolationOut">
        <source>Use of unassigned out parameter '{0}'</source>
        <target state="translated">使用了未赋值的 out 参数“{0}”</target>
        <note />
      </trans-unit>
      <trans-unit id="ERR_ArraySizeInDeclaration">
        <source>Array size cannot be specified in a variable declaration (try initializing with a 'new' expression)</source>
        <target state="translated">不能在变量声明中指定数组大小(请尝试使用 "new" 表达式初始化)</target>
        <note />
      </trans-unit>
      <trans-unit id="ERR_InaccessibleGetter">
        <source>The property or indexer '{0}' cannot be used in this context because the get accessor is inaccessible</source>
        <target state="translated">属性或索引器“{0}”不能用在此上下文中，因为 get 访问器不可访问</target>
        <note />
      </trans-unit>
      <trans-unit id="ERR_InaccessibleSetter">
        <source>The property or indexer '{0}' cannot be used in this context because the set accessor is inaccessible</source>
        <target state="translated">属性或索引器“{0}”不能用在此上下文中，因为 set 访问器不可访问</target>
        <note />
      </trans-unit>
      <trans-unit id="ERR_InvalidPropertyAccessMod">
        <source>The accessibility modifier of the '{0}' accessor must be more restrictive than the property or indexer '{1}'</source>
        <target state="translated">“{0}”访问器的可访问性修饰符必须比属性或索引器“{1}”具有更强的限制</target>
        <note />
      </trans-unit>
      <trans-unit id="ERR_DuplicatePropertyAccessMods">
        <source>Cannot specify accessibility modifiers for both accessors of the property or indexer '{0}'</source>
        <target state="translated">不能为属性或索引器“{0}”的两个访问器同时指定可访问性修饰符</target>
        <note />
      </trans-unit>
      <trans-unit id="ERR_PropertyAccessModInInterface">
        <source>'{0}': accessibility modifiers may not be used on accessors in an interface</source>
        <target state="translated">'“{0}”: 可访问性修饰符不能在接口中的访问器上使用</target>
        <note />
      </trans-unit>
      <trans-unit id="ERR_AccessModMissingAccessor">
        <source>'{0}': accessibility modifiers on accessors may only be used if the property or indexer has both a get and a set accessor</source>
        <target state="translated">'“{0}”: 仅当属性或索引器同时具有 get 访问器和 set 访问器时，才能对访问器使用可访问性修饰符</target>
        <note />
      </trans-unit>
      <trans-unit id="ERR_UnimplementedInterfaceAccessor">
        <source>'{0}' does not implement interface member '{1}'. '{2}' is not public.</source>
        <target state="translated">'“{0}”不实现接口成员“{1}”。“{2}”不是公共的。</target>
        <note />
      </trans-unit>
      <trans-unit id="WRN_PatternIsAmbiguous">
        <source>'{0}' does not implement the '{1}' pattern. '{2}' is ambiguous with '{3}'.</source>
        <target state="translated">'“{0}”不实现“{1}”模式。“{2}”与“{3}”一起使用时目的不明确。</target>
        <note />
      </trans-unit>
      <trans-unit id="WRN_PatternIsAmbiguous_Title">
        <source>Type does not implement the collection pattern; members are ambiguous</source>
        <target state="translated">类型不实现集合模式；成员不明确</target>
        <note />
      </trans-unit>
      <trans-unit id="WRN_PatternStaticOrInaccessible">
        <source>'{0}' does not implement the '{1}' pattern. '{2}' is either static or not public.</source>
        <target state="translated">'“{0}”不实现“{1}”模式。“{2}”是静态的或非公共的。</target>
        <note />
      </trans-unit>
      <trans-unit id="WRN_PatternStaticOrInaccessible_Title">
        <source>Type does not implement the collection pattern; member is either static or not public</source>
        <target state="translated">类型不实现集合模式；成员静态的或非公共的</target>
        <note />
      </trans-unit>
      <trans-unit id="WRN_PatternBadSignature">
        <source>'{0}' does not implement the '{1}' pattern. '{2}' has the wrong signature.</source>
        <target state="translated">'“{0}”不实现“{1}”模式。“{2}”有错误的签名。</target>
        <note />
      </trans-unit>
      <trans-unit id="WRN_PatternBadSignature_Title">
        <source>Type does not implement the collection pattern; member has the wrong signature</source>
        <target state="translated">类型不实现集合模式；成员有错误的签名</target>
        <note />
      </trans-unit>
      <trans-unit id="ERR_FriendRefNotEqualToThis">
        <source>Friend access was granted by '{0}', but the public key of the output assembly ('{1}') does not match that specified by the InternalsVisibleTo attribute in the granting assembly.</source>
        <target state="needs-review-translation">友元访问权限由“{0}”授予，但是输出程序集的公钥与授予程序集中特性指定的公钥不匹配。</target>
        <note />
      </trans-unit>
      <trans-unit id="ERR_FriendRefSigningMismatch">
        <source>Friend access was granted by '{0}', but the strong name signing state of the output assembly does not match that of the granting assembly.</source>
        <target state="translated">友元访问权限由“{0}”授予，但是输出程序集的强名称签名状态与授予程序集的强名称签名状态不匹配。</target>
        <note />
      </trans-unit>
      <trans-unit id="WRN_SequentialOnPartialClass">
        <source>There is no defined ordering between fields in multiple declarations of partial struct '{0}'. To specify an ordering, all instance fields must be in the same declaration.</source>
        <target state="translated">在分部结构“{0}”的多个声明中的字段之间没有已定义的排序方式。要指定排序方式，所有实例字段必须位于同一声明中。</target>
        <note />
      </trans-unit>
      <trans-unit id="WRN_SequentialOnPartialClass_Title">
        <source>There is no defined ordering between fields in multiple declarations of partial struct</source>
        <target state="translated">在分部结构的多个声明中的字段之间没有已定义的排序方式</target>
        <note />
      </trans-unit>
      <trans-unit id="ERR_BadConstType">
        <source>The type '{0}' cannot be declared const</source>
        <target state="translated">不能将类型“{0}”声明为 const</target>
        <note />
      </trans-unit>
      <trans-unit id="ERR_NoNewTyvar">
        <source>Cannot create an instance of the variable type '{0}' because it does not have the new() constraint</source>
        <target state="translated">变量类型“{0}”没有 new() 约束，因此无法创建该类型的实例</target>
        <note />
      </trans-unit>
      <trans-unit id="ERR_BadArity">
        <source>Using the generic {1} '{0}' requires {2} type arguments</source>
        <target state="translated">使用泛型 {1}“{0}”需要 {2} 个类型参数</target>
        <note />
      </trans-unit>
      <trans-unit id="ERR_BadTypeArgument">
        <source>The type '{0}' may not be used as a type argument</source>
        <target state="translated">类型“{0}”不能用作类型参数</target>
        <note />
      </trans-unit>
      <trans-unit id="ERR_TypeArgsNotAllowed">
        <source>The {1} '{0}' cannot be used with type arguments</source>
        <target state="translated">{1}“{0}”不能与类型参数一起使用</target>
        <note />
      </trans-unit>
      <trans-unit id="ERR_HasNoTypeVars">
        <source>The non-generic {1} '{0}' cannot be used with type arguments</source>
        <target state="translated">非泛型 {1}“{0}”不能与类型参数一起使用</target>
        <note />
      </trans-unit>
      <trans-unit id="ERR_NewConstraintNotSatisfied">
        <source>'{2}' must be a non-abstract type with a public parameterless constructor in order to use it as parameter '{1}' in the generic type or method '{0}'</source>
        <target state="translated">'“{2}”必须是具有公共的无参数构造函数的非抽象类型，才能用作泛型类型或方法“{0}”中的参数“{1}”</target>
        <note />
      </trans-unit>
      <trans-unit id="ERR_GenericConstraintNotSatisfiedRefType">
        <source>The type '{3}' cannot be used as type parameter '{2}' in the generic type or method '{0}'. There is no implicit reference conversion from '{3}' to '{1}'.</source>
        <target state="translated">类型“{3}”不能用作泛型类型或方法“{0}”中的类型参数“{2}”。没有从“{3}”到“{1}”的隐式引用转换。</target>
        <note />
      </trans-unit>
      <trans-unit id="ERR_GenericConstraintNotSatisfiedNullableEnum">
        <source>The type '{3}' cannot be used as type parameter '{2}' in the generic type or method '{0}'. The nullable type '{3}' does not satisfy the constraint of '{1}'.</source>
        <target state="translated">类型“{3}”不能用作泛型类型或方法“{0}”中的类型参数“{2}”。可以为 null 的类型“{3}”不满足“{1}”的约束。</target>
        <note />
      </trans-unit>
      <trans-unit id="ERR_GenericConstraintNotSatisfiedNullableInterface">
        <source>The type '{3}' cannot be used as type parameter '{2}' in the generic type or method '{0}'. The nullable type '{3}' does not satisfy the constraint of '{1}'. Nullable types can not satisfy any interface constraints.</source>
        <target state="translated">类型“{3}”不能用作泛型类型或方法“{0}”中的类型参数“{2}”。可以为 null 的类型“{3}”不满足“{1}”的约束。可以为 null 的类型不能满足任何接口约束。</target>
        <note />
      </trans-unit>
      <trans-unit id="ERR_GenericConstraintNotSatisfiedTyVar">
        <source>The type '{3}' cannot be used as type parameter '{2}' in the generic type or method '{0}'. There is no boxing conversion or type parameter conversion from '{3}' to '{1}'.</source>
        <target state="translated">类型“{3}”不能用作泛型类型或方法“{0}”中的类型参数“{2}”。没有从“{3}”到“{1}”的装箱转换或类型参数转换。</target>
        <note />
      </trans-unit>
      <trans-unit id="ERR_GenericConstraintNotSatisfiedValType">
        <source>The type '{3}' cannot be used as type parameter '{2}' in the generic type or method '{0}'. There is no boxing conversion from '{3}' to '{1}'.</source>
        <target state="translated">类型“{3}”不能用作泛型类型或方法“{0}”中的类型参数“{2}”。没有从“{3}”到“{1}”的装箱转换。</target>
        <note />
      </trans-unit>
      <trans-unit id="ERR_DuplicateGeneratedName">
        <source>The parameter name '{0}' conflicts with an automatically-generated parameter name</source>
        <target state="translated">参数名“{0}”与某个自动生成的参数名冲突</target>
        <note />
      </trans-unit>
      <trans-unit id="ERR_GlobalSingleTypeNameNotFound">
        <source>The type or namespace name '{0}' could not be found in the global namespace (are you missing an assembly reference?)</source>
        <target state="translated">未能在全局命名空间中找到类型或命名空间名“{0}”(是否缺少程序集引用?)</target>
        <note />
      </trans-unit>
      <trans-unit id="ERR_NewBoundMustBeLast">
        <source>The new() constraint must be the last constraint specified</source>
        <target state="translated">new() 约束必须是指定的最后一个约束</target>
        <note />
      </trans-unit>
      <trans-unit id="WRN_MainCantBeGeneric">
        <source>'{0}': an entry point cannot be generic or in a generic type</source>
        <target state="translated">'“{0}”: 入口点不能是泛型的或属于泛型类型</target>
        <note />
      </trans-unit>
      <trans-unit id="WRN_MainCantBeGeneric_Title">
        <source>An entry point cannot be generic or in a generic type</source>
        <target state="translated">入口点不能是泛型的或属于泛型类型</target>
        <note />
      </trans-unit>
      <trans-unit id="ERR_TypeVarCantBeNull">
        <source>Cannot convert null to type parameter '{0}' because it could be a non-nullable value type. Consider using 'default({0})' instead.</source>
        <target state="translated">无法将 null 转换为类型参数“{0}”，因为它可能是不可以为 null 的值类型。请考虑改用“default({0})”。</target>
        <note />
      </trans-unit>
      <trans-unit id="ERR_AttributeCantBeGeneric">
        <source>Cannot apply attribute class '{0}' because it is generic</source>
        <target state="translated">无法应用特性类“{0}”，因为它是泛型的</target>
        <note />
      </trans-unit>
      <trans-unit id="ERR_DuplicateBound">
        <source>Duplicate constraint '{0}' for type parameter '{1}'</source>
        <target state="translated">类型参数“{1}”的约束“{0}”重复</target>
        <note />
      </trans-unit>
      <trans-unit id="ERR_ClassBoundNotFirst">
        <source>The class type constraint '{0}' must come before any other constraints</source>
        <target state="translated">类类型约束“{0}”必须在其他任何约束之前</target>
        <note />
      </trans-unit>
      <trans-unit id="ERR_BadRetType">
        <source>'{1} {0}' has the wrong return type</source>
        <target state="translated">'“{1} {0}”的返回类型错误</target>
        <note />
      </trans-unit>
      <trans-unit id="ERR_DelegateRefMismatch">
        <source>Ref mismatch between '{0}' and delegate '{1}'</source>
        <target state="translated">“{0}”和委托“{1}”之间引用不匹配</target>
        <note />
      </trans-unit>
      <trans-unit id="ERR_DuplicateConstraintClause">
        <source>A constraint clause has already been specified for type parameter '{0}'. All of the constraints for a type parameter must be specified in a single where clause.</source>
        <target state="translated">已经为类型参数“{0}”指定了 constraint 子句。必须在单个 where 子句中指定类型参数的所有约束。</target>
        <note />
      </trans-unit>
      <trans-unit id="ERR_CantInferMethTypeArgs">
        <source>The type arguments for method '{0}' cannot be inferred from the usage. Try specifying the type arguments explicitly.</source>
        <target state="translated">无法从用法中推断出方法“{0}”的类型参数。请尝试显式指定类型参数。</target>
        <note />
      </trans-unit>
      <trans-unit id="ERR_LocalSameNameAsTypeParam">
        <source>'{0}': a parameter, local variable, or local function cannot have the same name as a method type parameter</source>
        <target state="translated">'“{0}”: 参数、局部变量或本地函数不能与方法类型参数同名</target>
        <note />
      </trans-unit>
      <trans-unit id="ERR_AsWithTypeVar">
        <source>The type parameter '{0}' cannot be used with the 'as' operator because it does not have a class type constraint nor a 'class' constraint</source>
        <target state="translated">由于类型参数“{0}”既没有类类型约束也没有“class”约束，因此不能与“as”运算符一起使用</target>
        <note />
      </trans-unit>
      <trans-unit id="WRN_UnreferencedFieldAssg">
        <source>The field '{0}' is assigned but its value is never used</source>
        <target state="translated">字段“{0}”已被赋值，但从未使用过它的值</target>
        <note />
      </trans-unit>
      <trans-unit id="WRN_UnreferencedFieldAssg_Title">
        <source>Field is assigned but its value is never used</source>
        <target state="translated">字段已被赋值，但从未使用过它的值</target>
        <note />
      </trans-unit>
      <trans-unit id="ERR_BadIndexerNameAttr">
        <source>The '{0}' attribute is valid only on an indexer that is not an explicit interface member declaration</source>
        <target state="translated">“{0}”特性仅在不是显式接口成员声明的索引器上有效</target>
        <note />
      </trans-unit>
      <trans-unit id="ERR_AttrArgWithTypeVars">
        <source>'{0}': an attribute argument cannot use type parameters</source>
        <target state="translated">'“{0}”: 特性参数不能使用类型参数</target>
        <note />
      </trans-unit>
      <trans-unit id="ERR_NewTyvarWithArgs">
        <source>'{0}': cannot provide arguments when creating an instance of a variable type</source>
        <target state="translated">'“{0}”: 创建变量类型的实例时无法提供参数</target>
        <note />
      </trans-unit>
      <trans-unit id="ERR_AbstractSealedStatic">
        <source>'{0}': an abstract class cannot be sealed or static</source>
        <target state="translated">'“{0}”: 抽象类不能是密封的或静态的</target>
        <note />
      </trans-unit>
      <trans-unit id="WRN_AmbiguousXMLReference">
        <source>Ambiguous reference in cref attribute: '{0}'. Assuming '{1}', but could have also matched other overloads including '{2}'.</source>
        <target state="translated">cref 特性中有不明确的引用:“{0}”。假定为“{1}”，但可能还与其他重载匹配，包括“{2}”。</target>
        <note />
      </trans-unit>
      <trans-unit id="WRN_AmbiguousXMLReference_Title">
        <source>Ambiguous reference in cref attribute</source>
        <target state="translated">cref 特性中有不明确的引用</target>
        <note />
      </trans-unit>
      <trans-unit id="WRN_VolatileByRef">
        <source>'{0}': a reference to a volatile field will not be treated as volatile</source>
        <target state="translated">'“{0}”: 对 volatile 字段的引用不被视为 volatile</target>
        <note />
      </trans-unit>
      <trans-unit id="WRN_VolatileByRef_Title">
        <source>A reference to a volatile field will not be treated as volatile</source>
        <target state="translated">对可变字段的引用不被视为可变字段</target>
        <note />
      </trans-unit>
      <trans-unit id="WRN_VolatileByRef_Description">
        <source>A volatile field should not normally be used as a ref or out value, since it will not be treated as volatile. There are exceptions to this, such as when calling an interlocked API.</source>
        <target state="translated">可变字段通常不应用作 ref 或 out 值，因为它不会被视为可变字段。这种情况存在例外情况，如调用联锁 API 时。</target>
        <note />
      </trans-unit>
      <trans-unit id="ERR_ComImportWithImpl">
        <source>Since '{1}' has the ComImport attribute, '{0}' must be extern or abstract</source>
        <target state="translated">由于“{1}”具有 ComImport 特性，因此“{0}”必须是外部的或抽象的</target>
        <note />
      </trans-unit>
      <trans-unit id="ERR_ComImportWithBase">
        <source>'{0}': a class with the ComImport attribute cannot specify a base class</source>
        <target state="translated">'“{0}”: 具有 ComImport 特性的类不能指定基类</target>
        <note />
      </trans-unit>
      <trans-unit id="ERR_ImplBadConstraints">
        <source>The constraints for type parameter '{0}' of method '{1}' must match the constraints for type parameter '{2}' of interface method '{3}'. Consider using an explicit interface implementation instead.</source>
        <target state="translated">方法“{1}”的类型参数“{0}”的约束必须与接口方法“{3}”的类型参数“{2}”的约束相匹配。请考虑改用显式接口实现。</target>
        <note />
      </trans-unit>
      <trans-unit id="ERR_ImplBadTupleNames">
        <source>The tuple element names in the signature of method '{0}' must match the tuple element names of interface method '{1}' (including on the return type).</source>
        <target state="translated">方法“{0}”的签名中的元组元素名称必须与接口方法“{1}”的元组元素名称匹配(包括返回类型)。</target>
        <note />
      </trans-unit>
      <trans-unit id="ERR_DottedTypeNameNotFoundInAgg">
        <source>The type name '{0}' does not exist in the type '{1}'</source>
        <target state="translated">类型“{1}”中不存在类型名“{0}”</target>
        <note />
      </trans-unit>
      <trans-unit id="ERR_MethGrpToNonDel">
        <source>Cannot convert method group '{0}' to non-delegate type '{1}'. Did you intend to invoke the method?</source>
        <target state="translated">无法将方法组“{0}”转换为非委托类型“{1}”。是否希望调用此方法?</target>
        <note />
      </trans-unit>
      <trans-unit id="ERR_BadExternAlias">
        <source>The extern alias '{0}' was not specified in a /reference option</source>
        <target state="translated">在 /reference 选项中未指定外部别名“{0}”</target>
        <note />
      </trans-unit>
      <trans-unit id="ERR_ColColWithTypeAlias">
        <source>Cannot use alias '{0}' with '::' since the alias references a type. Use '.' instead.</source>
        <target state="translated">无法将别名“{0}”与“::”一起使用，因为该别名引用了类型。请改用“.”。</target>
        <note />
      </trans-unit>
      <trans-unit id="ERR_AliasNotFound">
        <source>Alias '{0}' not found</source>
        <target state="translated">找不到别名“{0}”</target>
        <note />
      </trans-unit>
      <trans-unit id="ERR_SameFullNameAggAgg">
        <source>The type '{1}' exists in both '{0}' and '{2}'</source>
        <target state="translated">类型“{1}”同时存在于“{0}”和“{2}”中</target>
        <note />
      </trans-unit>
      <trans-unit id="ERR_SameFullNameNsAgg">
        <source>The namespace '{1}' in '{0}' conflicts with the type '{3}' in '{2}'</source>
        <target state="translated">“{0}”中的命名空间“{1}”与“{2}”中的类型“{3}”冲突</target>
        <note />
      </trans-unit>
      <trans-unit id="WRN_SameFullNameThisNsAgg">
        <source>The namespace '{1}' in '{0}' conflicts with the imported type '{3}' in '{2}'. Using the namespace defined in '{0}'.</source>
        <target state="translated">“{0}”中的命名空间“{1}”与“{2}”中的导入类型“{3}”冲突。请使用“{0}”中定义的命名空间。</target>
        <note />
      </trans-unit>
      <trans-unit id="WRN_SameFullNameThisNsAgg_Title">
        <source>Namespace conflicts with imported type</source>
        <target state="translated">命名空间与导入类型冲突</target>
        <note />
      </trans-unit>
      <trans-unit id="WRN_SameFullNameThisAggAgg">
        <source>The type '{1}' in '{0}' conflicts with the imported type '{3}' in '{2}'. Using the type defined in '{0}'.</source>
        <target state="translated">“{0}”中的类型“{1}”与“{2}”中的导入类型“{3}”冲突。请使用“{0}”中定义的类型。</target>
        <note />
      </trans-unit>
      <trans-unit id="WRN_SameFullNameThisAggAgg_Title">
        <source>Type conflicts with imported type</source>
        <target state="translated">类型与导入类型冲突</target>
        <note />
      </trans-unit>
      <trans-unit id="WRN_SameFullNameThisAggNs">
        <source>The type '{1}' in '{0}' conflicts with the imported namespace '{3}' in '{2}'. Using the type defined in '{0}'.</source>
        <target state="translated">“{0}”中的类型“{1}”与“{2}”中的导入命令空间“{3}”冲突。请使用“{0}”中定义的类型。</target>
        <note />
      </trans-unit>
      <trans-unit id="WRN_SameFullNameThisAggNs_Title">
        <source>Type conflicts with imported namespace</source>
        <target state="translated">类型与导入命名空间冲突</target>
        <note />
      </trans-unit>
      <trans-unit id="ERR_SameFullNameThisAggThisNs">
        <source>The type '{1}' in '{0}' conflicts with the namespace '{3}' in '{2}'</source>
        <target state="translated">“{0}”中的类型“{1}”与“{2}”中的命名空间“{3}”冲突</target>
        <note />
      </trans-unit>
      <trans-unit id="ERR_ExternAfterElements">
        <source>An extern alias declaration must precede all other elements defined in the namespace</source>
        <target state="translated">外部别名声明必须位于命名空间中定义的所有其他元素之前</target>
        <note />
      </trans-unit>
      <trans-unit id="WRN_GlobalAliasDefn">
        <source>Defining an alias named 'global' is ill-advised since 'global::' always references the global namespace and not an alias</source>
        <target state="translated">由于 "global::" 总是引用全局命名空间而非别名，因此定义一个名为 "global" 的别名是欠妥的</target>
        <note />
      </trans-unit>
      <trans-unit id="WRN_GlobalAliasDefn_Title">
        <source>Defining an alias named 'global' is ill-advised</source>
        <target state="translated">定义名为 "global" 的别名是欠妥的</target>
        <note />
      </trans-unit>
      <trans-unit id="ERR_SealedStaticClass">
        <source>'{0}': a class cannot be both static and sealed</source>
        <target state="translated">'“{0}”: 类不能既是静态的又是密封的</target>
        <note />
      </trans-unit>
      <trans-unit id="ERR_PrivateAbstractAccessor">
        <source>'{0}': abstract properties cannot have private accessors</source>
        <target state="translated">'“{0}”: 抽象属性不能具有专用访问器</target>
        <note />
      </trans-unit>
      <trans-unit id="ERR_ValueExpected">
        <source>Syntax error; value expected</source>
        <target state="translated">语法错误，应为值</target>
        <note />
      </trans-unit>
      <trans-unit id="ERR_UnboxNotLValue">
        <source>Cannot modify the result of an unboxing conversion</source>
        <target state="translated">无法修改取消装箱转换的结果</target>
        <note />
      </trans-unit>
      <trans-unit id="ERR_AnonMethGrpInForEach">
        <source>Foreach cannot operate on a '{0}'. Did you intend to invoke the '{0}'?</source>
        <target state="translated">Foreach 不能操作“{0}”。是否要调用“{0}”?</target>
        <note />
      </trans-unit>
      <trans-unit id="ERR_BadIncDecRetType">
        <source>The return type for ++ or -- operator must match the parameter type or be derived from the parameter type</source>
        <target state="translated">++ 或 -- 运算符的返回类型必须与参数类型匹配或从参数类型派生</target>
        <note />
      </trans-unit>
      <trans-unit id="ERR_RefValBoundMustBeFirst">
        <source>The 'class' or 'struct' constraint must come before any other constraints</source>
        <target state="translated">"class" 或 "struct" 约束必须在其他任何约束之前</target>
        <note />
      </trans-unit>
      <trans-unit id="ERR_RefValBoundWithClass">
        <source>'{0}': cannot specify both a constraint class and the 'class' or 'struct' constraint</source>
        <target state="translated">'“{0}”: 不能既指定约束类又指定“class”或“struct”约束</target>
        <note />
      </trans-unit>
      <trans-unit id="ERR_NewBoundWithVal">
        <source>The 'new()' constraint cannot be used with the 'struct' constraint</source>
        <target state="translated">"new()" 约束不能与 "struct" 约束一起使用</target>
        <note />
      </trans-unit>
      <trans-unit id="ERR_RefConstraintNotSatisfied">
        <source>The type '{2}' must be a reference type in order to use it as parameter '{1}' in the generic type or method '{0}'</source>
        <target state="translated">类型“{2}”必须是引用类型才能用作泛型类型或方法“{0}”中的参数“{1}”</target>
        <note />
      </trans-unit>
      <trans-unit id="ERR_ValConstraintNotSatisfied">
        <source>The type '{2}' must be a non-nullable value type in order to use it as parameter '{1}' in the generic type or method '{0}'</source>
        <target state="translated">类型“{2}”必须是不可以为 null 值的类型，才能用作泛型类型或方法“{0}”中的参数“{1}”</target>
        <note />
      </trans-unit>
      <trans-unit id="ERR_CircularConstraint">
        <source>Circular constraint dependency involving '{0}' and '{1}'</source>
        <target state="translated">涉及“{0}”和“{1}”的循环约束依赖项</target>
        <note />
      </trans-unit>
      <trans-unit id="ERR_BaseConstraintConflict">
        <source>Type parameter '{0}' inherits conflicting constraints '{1}' and '{2}'</source>
        <target state="translated">类型参数“{0}”继承了彼此冲突的“{1}”和“{2}”约束</target>
        <note />
      </trans-unit>
      <trans-unit id="ERR_ConWithValCon">
        <source>Type parameter '{1}' has the 'struct' constraint so '{1}' cannot be used as a constraint for '{0}'</source>
        <target state="translated">类型参数“{1}”具有 "struct" 约束，因此“{1}”不能用作“{0}”的约束</target>
        <note />
      </trans-unit>
      <trans-unit id="ERR_AmbigUDConv">
        <source>Ambiguous user defined conversions '{0}' and '{1}' when converting from '{2}' to '{3}'</source>
        <target state="translated">从“{2}”转换为“{3}”时，用户定义的转换“{0}”和“{1}”具有二义性</target>
        <note />
      </trans-unit>
      <trans-unit id="WRN_AlwaysNull">
        <source>The result of the expression is always 'null' of type '{0}'</source>
        <target state="translated">表达式的结果总是“{0}”类型的“null”</target>
        <note />
      </trans-unit>
      <trans-unit id="WRN_AlwaysNull_Title">
        <source>The result of the expression is always 'null'</source>
        <target state="translated">表达式的结果总是 "null"</target>
        <note />
      </trans-unit>
      <trans-unit id="ERR_RefReturnThis">
        <source>Cannot return 'this' by reference.</source>
        <target state="translated">不能通过引用返回 "this"。</target>
        <note />
      </trans-unit>
      <trans-unit id="ERR_AttributeCtorInParameter">
        <source>Cannot use attribute constructor '{0}' because it is has 'in' parameters.</source>
        <target state="translated">不可使用特性构造函数“{0}”，因为它具有 “in” 参数。</target>
        <note />
      </trans-unit>
      <trans-unit id="ERR_OverrideWithConstraints">
        <source>Constraints for override and explicit interface implementation methods are inherited from the base method, so they cannot be specified directly</source>
        <target state="translated">重写和显式接口实现方法的约束是从基方法继承的，因此不能直接指定这些约束</target>
        <note />
      </trans-unit>
      <trans-unit id="ERR_AmbigOverride">
        <source>The inherited members '{0}' and '{1}' have the same signature in type '{2}', so they cannot be overridden</source>
        <target state="translated">继承的成员“{0}”和“{1}”在类型“{2}”中具有相同的签名，因此不能重写这些成员</target>
        <note />
      </trans-unit>
      <trans-unit id="ERR_DecConstError">
        <source>Evaluation of the decimal constant expression failed</source>
        <target state="translated">计算十进制常量表达式失败</target>
        <note />
      </trans-unit>
      <trans-unit id="WRN_CmpAlwaysFalse">
        <source>Comparing with null of type '{0}' always produces 'false'</source>
        <target state="translated">与类型为“{0}”的 null 进行比较始终产生“false”</target>
        <note />
      </trans-unit>
      <trans-unit id="WRN_CmpAlwaysFalse_Title">
        <source>Comparing with null of struct type always produces 'false'</source>
        <target state="translated">与结构类型的 null 进行比较始终产生 "false"</target>
        <note />
      </trans-unit>
      <trans-unit id="WRN_FinalizeMethod">
        <source>Introducing a 'Finalize' method can interfere with destructor invocation. Did you intend to declare a destructor?</source>
        <target state="translated">引入 "Finalize" 方法会妨碍析构函数调用。是否希望声明析构函数?</target>
        <note />
      </trans-unit>
      <trans-unit id="WRN_FinalizeMethod_Title">
        <source>Introducing a 'Finalize' method can interfere with destructor invocation</source>
        <target state="translated">引入 "Finalize" 方法可能会妨碍析构函数调用</target>
        <note />
      </trans-unit>
      <trans-unit id="WRN_FinalizeMethod_Description">
        <source>This warning occurs when you create a class with a method whose signature is public virtual void Finalize.

If such a class is used as a base class and if the deriving class defines a destructor, the destructor will override the base class Finalize method, not Finalize.</source>
        <target state="translated">创建的类具有签名为 public virtual void Finalize 的方法时，会出现此警告。

如果将这样一个类用作基类，并且如果派生类定义一个析构函数，则该析构函数会重写基类 Finalize 方法，而不是 Finalize。</target>
        <note />
      </trans-unit>
      <trans-unit id="ERR_ExplicitImplParams">
        <source>'{0}' should not have a params parameter since '{1}' does not</source>
        <target state="translated">'由于“{1}”没有 params 数组，因此“{0}”也不应当有 params 参数</target>
        <note />
      </trans-unit>
      <trans-unit id="WRN_GotoCaseShouldConvert">
        <source>The 'goto case' value is not implicitly convertible to type '{0}'</source>
        <target state="translated">“goto case”值不可隐式转换为类型“{0}”</target>
        <note />
      </trans-unit>
      <trans-unit id="WRN_GotoCaseShouldConvert_Title">
        <source>The 'goto case' value is not implicitly convertible to the switch type</source>
        <target state="translated">"goto case" 值不可隐式转换为开关类型</target>
        <note />
      </trans-unit>
      <trans-unit id="ERR_MethodImplementingAccessor">
        <source>Method '{0}' cannot implement interface accessor '{1}' for type '{2}'. Use an explicit interface implementation.</source>
        <target state="translated">方法“{0}”无法实现类型“{2}”的接口访问器“{1}” 请使用显式接口实现。</target>
        <note />
      </trans-unit>
      <trans-unit id="WRN_NubExprIsConstBool">
        <source>The result of the expression is always '{0}' since a value of type '{1}' is never equal to 'null' of type '{2}'</source>
        <target state="translated">由于“{1}”类型的值永不等于“{2}”类型的 "null"，该表达式的结果始终为“{0}”</target>
        <note />
      </trans-unit>
      <trans-unit id="WRN_NubExprIsConstBool_Title">
        <source>The result of the expression is always the same since a value of this type is never equal to 'null'</source>
        <target state="translated">由于此类型的值永不等于 "null"，该表达式的结果始终相同</target>
        <note />
      </trans-unit>
      <trans-unit id="WRN_NubExprIsConstBool2">
        <source>The result of the expression is always '{0}' since a value of type '{1}' is never equal to 'null' of type '{2}'</source>
        <target state="translated">由于“{1}”类型的值永不等于“{2}”类型的 "null"，该表达式的结果始终为“{0}”</target>
        <note />
      </trans-unit>
      <trans-unit id="WRN_NubExprIsConstBool2_Title">
        <source>The result of the expression is always the same since a value of this type is never equal to 'null'</source>
        <target state="translated">由于此类型的值永不等于 "null"，该表达式的结果始终相同</target>
        <note />
      </trans-unit>
      <trans-unit id="WRN_ExplicitImplCollision">
        <source>Explicit interface implementation '{0}' matches more than one interface member. Which interface member is actually chosen is implementation-dependent. Consider using a non-explicit implementation instead.</source>
        <target state="translated">显式接口实现“{0}”与多个接口成员匹配。实际选择哪个接口成员取决于具体的实现。请考虑改用非显式实现。</target>
        <note />
      </trans-unit>
      <trans-unit id="WRN_ExplicitImplCollision_Title">
        <source>Explicit interface implementation matches more than one interface member</source>
        <target state="translated">显式接口实现与多个接口成员匹配</target>
        <note />
      </trans-unit>
      <trans-unit id="ERR_AbstractHasBody">
        <source>'{0}' cannot declare a body because it is marked abstract</source>
        <target state="translated">'“{0}”无法声明主体，因为它标记为 abstract</target>
        <note />
      </trans-unit>
      <trans-unit id="ERR_ConcreteMissingBody">
        <source>'{0}' must declare a body because it is not marked abstract, extern, or partial</source>
        <target state="translated">'“{0}”必须声明主体，因为它未标记为 abstract、extern 或 partial</target>
        <note />
      </trans-unit>
      <trans-unit id="ERR_AbstractAndSealed">
        <source>'{0}' cannot be both abstract and sealed</source>
        <target state="translated">'“{0}”不能既是抽象的又是密封的</target>
        <note />
      </trans-unit>
      <trans-unit id="ERR_AbstractNotVirtual">
        <source>The abstract {0} '{1}' cannot be marked virtual</source>
        <target state="translated">抽象 {0}“{1}”不能标记为虚拟</target>
        <note />
      </trans-unit>
      <trans-unit id="ERR_StaticConstant">
        <source>The constant '{0}' cannot be marked static</source>
        <target state="translated">常量“{0}”不能标记为 static</target>
        <note />
      </trans-unit>
      <trans-unit id="ERR_CantOverrideNonFunction">
        <source>'{0}': cannot override because '{1}' is not a function</source>
        <target state="translated">'“{0}”: 无法重写，因为“{1}”不是函数</target>
        <note />
      </trans-unit>
      <trans-unit id="ERR_CantOverrideNonVirtual">
        <source>'{0}': cannot override inherited member '{1}' because it is not marked virtual, abstract, or override</source>
        <target state="translated">'“{0}”: 继承成员“{1}”未标记为 virtual、abstract 或 override，无法进行重写</target>
        <note />
      </trans-unit>
      <trans-unit id="ERR_CantChangeAccessOnOverride">
        <source>'{0}': cannot change access modifiers when overriding '{1}' inherited member '{2}'</source>
        <target state="translated">'“{0}”: 当重写“{1}”继承成员“{2}”时，无法更改访问修饰符</target>
        <note />
      </trans-unit>
      <trans-unit id="ERR_CantChangeTupleNamesOnOverride">
        <source>'{0}': cannot change tuple element names when overriding inherited member '{1}'</source>
        <target state="translated">'{0}: 替代继承成员“{1}”时无法更改元组元素名称</target>
        <note />
      </trans-unit>
      <trans-unit id="ERR_CantChangeReturnTypeOnOverride">
        <source>'{0}': return type must be '{2}' to match overridden member '{1}'</source>
        <target state="translated">'“{0}”: 返回类型必须是“{2}”才能与重写成员“{1}”匹配</target>
        <note />
      </trans-unit>
      <trans-unit id="ERR_CantDeriveFromSealedType">
        <source>'{0}': cannot derive from sealed type '{1}'</source>
        <target state="translated">'“{0}”: 无法从密封类型“{1}”派生</target>
        <note />
      </trans-unit>
      <trans-unit id="ERR_AbstractInConcreteClass">
        <source>'{0}' is abstract but it is contained in non-abstract class '{1}'</source>
        <target state="translated">'“{0}”是抽象的，但它包含在非抽象类“{1}”中</target>
        <note />
      </trans-unit>
      <trans-unit id="ERR_StaticConstructorWithExplicitConstructorCall">
        <source>'{0}': static constructor cannot have an explicit 'this' or 'base' constructor call</source>
        <target state="translated">'“{0}”: 静态构造函数不能具有显式的“this”或“base”构造函数调用</target>
        <note />
      </trans-unit>
      <trans-unit id="ERR_StaticConstructorWithAccessModifiers">
        <source>'{0}': access modifiers are not allowed on static constructors</source>
        <target state="translated">'“{0}”: 静态构造函数中不允许出现访问修饰符</target>
        <note />
      </trans-unit>
      <trans-unit id="ERR_RecursiveConstructorCall">
        <source>Constructor '{0}' cannot call itself</source>
        <target state="translated">构造函数“{0}”不能调用自身</target>
        <note />
      </trans-unit>
      <trans-unit id="ERR_IndirectRecursiveConstructorCall">
        <source>Constructor '{0}' cannot call itself through another constructor</source>
        <target state="translated">构造函数“{0}”无法通过另一构造函数调用自身</target>
        <note />
      </trans-unit>
      <trans-unit id="ERR_ObjectCallingBaseConstructor">
        <source>'{0}' has no base class and cannot call a base constructor</source>
        <target state="translated">'“{0}”没有基类，无法调用基构造函数</target>
        <note />
      </trans-unit>
      <trans-unit id="ERR_PredefinedTypeNotFound">
        <source>Predefined type '{0}' is not defined or imported</source>
        <target state="translated">预定义类型“{0}”未定义或导入</target>
        <note />
      </trans-unit>
      <trans-unit id="ERR_PredefinedValueTupleTypeNotFound">
        <source>Predefined type '{0}' is not defined or imported</source>
        <target state="translated">预定义类型“{0}”未定义或导入</target>
        <note />
      </trans-unit>
      <trans-unit id="ERR_PredefinedValueTupleTypeAmbiguous3">
        <source>Predefined type '{0}' is declared in multiple referenced assemblies: '{1}' and '{2}'</source>
        <target state="translated">已在多个引用的程序集(“{1}”和“{2}”)中声明了预定义类型“{0}”。</target>
        <note />
      </trans-unit>
      <trans-unit id="ERR_StructWithBaseConstructorCall">
        <source>'{0}': structs cannot call base class constructors</source>
        <target state="translated">'“{0}”: 结构无法调用基类构造函数</target>
        <note />
      </trans-unit>
      <trans-unit id="ERR_StructLayoutCycle">
        <source>Struct member '{0}' of type '{1}' causes a cycle in the struct layout</source>
        <target state="translated">“{1}”类型的结构成员“{0}”在结构布局中导致循环</target>
        <note />
      </trans-unit>
      <trans-unit id="ERR_InterfacesCannotContainTypes">
        <source>'{0}': interfaces cannot declare types</source>
        <target state="translated">'“{0}”: 接口不能声明类型</target>
        <note />
      </trans-unit>
      <trans-unit id="ERR_InterfacesCantContainFields">
        <source>Interfaces cannot contain fields</source>
        <target state="translated">接口不能包含字段</target>
        <note />
      </trans-unit>
      <trans-unit id="ERR_InterfacesCantContainConstructors">
        <source>Interfaces cannot contain constructors</source>
        <target state="translated">接口不能包含构造函数</target>
        <note />
      </trans-unit>
      <trans-unit id="ERR_NonInterfaceInInterfaceList">
        <source>Type '{0}' in interface list is not an interface</source>
        <target state="translated">接口列表中的类型“{0}”不是接口</target>
        <note />
      </trans-unit>
      <trans-unit id="ERR_DuplicateInterfaceInBaseList">
        <source>'{0}' is already listed in interface list</source>
        <target state="translated">'“{0}”已经在接口列表中列出</target>
        <note />
      </trans-unit>
      <trans-unit id="ERR_DuplicateInterfaceWithTupleNamesInBaseList">
        <source>'{0}' is already listed in the interface list on type '{2}' with different tuple element names, as '{1}'.</source>
        <target state="translated">'“{0}”已列入类型“{2}”的接口列表中，其中包含不同的元组元素名称，例如“{1}”。</target>
        <note />
      </trans-unit>
      <trans-unit id="ERR_CycleInInterfaceInheritance">
        <source>Inherited interface '{1}' causes a cycle in the interface hierarchy of '{0}'</source>
        <target state="translated">继承接口“{1}”在“{0}”的接口层次结构中导致一个循环</target>
        <note />
      </trans-unit>
      <trans-unit id="ERR_InterfaceMemberHasBody">
        <source>'{0}': interface members cannot have a definition</source>
        <target state="translated">'“{0}”: 接口成员不能有定义</target>
        <note />
      </trans-unit>
      <trans-unit id="ERR_HidingAbstractMethod">
        <source>'{0}' hides inherited abstract member '{1}'</source>
        <target state="translated">'“{0}”隐藏继承的抽象成员“{1}”</target>
        <note />
      </trans-unit>
      <trans-unit id="ERR_UnimplementedAbstractMethod">
        <source>'{0}' does not implement inherited abstract member '{1}'</source>
        <target state="translated">'“{0}”不实现继承的抽象成员“{1}”</target>
        <note />
      </trans-unit>
      <trans-unit id="ERR_UnimplementedInterfaceMember">
        <source>'{0}' does not implement interface member '{1}'</source>
        <target state="translated">'“{0}”不实现接口成员“{1}”</target>
        <note />
      </trans-unit>
      <trans-unit id="ERR_ObjectCantHaveBases">
        <source>The class System.Object cannot have a base class or implement an interface</source>
        <target state="translated">类 System.Object 不能有基类也不能实现接口</target>
        <note />
      </trans-unit>
      <trans-unit id="ERR_ExplicitInterfaceImplementationNotInterface">
        <source>'{0}' in explicit interface declaration is not an interface</source>
        <target state="translated">'显式接口声明中的“{0}”不是接口</target>
        <note />
      </trans-unit>
      <trans-unit id="ERR_InterfaceMemberNotFound">
        <source>'{0}' in explicit interface declaration is not a member of interface</source>
        <target state="translated">'显式接口声明中的“{0}”不是接口成员</target>
        <note />
      </trans-unit>
      <trans-unit id="ERR_ClassDoesntImplementInterface">
        <source>'{0}': containing type does not implement interface '{1}'</source>
        <target state="translated">'“{0}”: 包含类型不实现接口“{1}”</target>
        <note />
      </trans-unit>
      <trans-unit id="ERR_ExplicitInterfaceImplementationInNonClassOrStruct">
        <source>'{0}': explicit interface declaration can only be declared in a class or struct</source>
        <target state="translated">'“{0}”: 显式接口声明只能在类或结构中声明</target>
        <note />
      </trans-unit>
      <trans-unit id="ERR_MemberNameSameAsType">
        <source>'{0}': member names cannot be the same as their enclosing type</source>
        <target state="translated">'“{0}”: 成员名不能与它们的封闭类型相同</target>
        <note />
      </trans-unit>
      <trans-unit id="ERR_EnumeratorOverflow">
        <source>'{0}': the enumerator value is too large to fit in its type</source>
        <target state="translated">'“{0}”: 枚举器值太大，不能适应它的类型</target>
        <note />
      </trans-unit>
      <trans-unit id="ERR_CantOverrideNonProperty">
        <source>'{0}': cannot override because '{1}' is not a property</source>
        <target state="translated">'“{0}”: 无法重写，因为“{1}”不是属性</target>
        <note />
      </trans-unit>
      <trans-unit id="ERR_NoGetToOverride">
        <source>'{0}': cannot override because '{1}' does not have an overridable get accessor</source>
        <target state="translated">'“{0}”: 无法重写，因为“{1}”没有可重写的 get 访问器</target>
        <note />
      </trans-unit>
      <trans-unit id="ERR_NoSetToOverride">
        <source>'{0}': cannot override because '{1}' does not have an overridable set accessor</source>
        <target state="translated">'“{0}”: 无法重写，因为“{1}”没有可重写的 set 访问器</target>
        <note />
      </trans-unit>
      <trans-unit id="ERR_PropertyCantHaveVoidType">
        <source>'{0}': property or indexer cannot have void type</source>
        <target state="translated">'“{0}”: 属性或索引器不能具有 void 类型</target>
        <note />
      </trans-unit>
      <trans-unit id="ERR_PropertyWithNoAccessors">
        <source>'{0}': property or indexer must have at least one accessor</source>
        <target state="translated">'“{0}”: 属性或索引器必须至少有一个访问器</target>
        <note />
      </trans-unit>
      <trans-unit id="ERR_NewVirtualInSealed">
        <source>'{0}' is a new virtual member in sealed class '{1}'</source>
        <target state="translated">'“{0}”是密封类“{1}”中新的虚拟成员</target>
        <note />
      </trans-unit>
      <trans-unit id="ERR_ExplicitPropertyAddingAccessor">
        <source>'{0}' adds an accessor not found in interface member '{1}'</source>
        <target state="translated">'“{0}”添加了接口成员“{1}”中没有的访问器</target>
        <note />
      </trans-unit>
      <trans-unit id="ERR_ExplicitPropertyMissingAccessor">
        <source>Explicit interface implementation '{0}' is missing accessor '{1}'</source>
        <target state="translated">显式接口实现“{0}”缺少访问器“{1}”</target>
        <note />
      </trans-unit>
      <trans-unit id="ERR_ConversionWithInterface">
        <source>'{0}': user-defined conversions to or from an interface are not allowed</source>
        <target state="translated">'“{0}”: 不允许进行以接口为转换源或目标用户定义转换</target>
        <note />
      </trans-unit>
      <trans-unit id="ERR_ConversionWithBase">
        <source>'{0}': user-defined conversions to or from a base class are not allowed</source>
        <target state="translated">'“{0}”: 不允许进行以基类为转换源或目标的用户定义转换</target>
        <note />
      </trans-unit>
      <trans-unit id="ERR_ConversionWithDerived">
        <source>'{0}': user-defined conversions to or from a derived class are not allowed</source>
        <target state="translated">'“{0}”: 不允许进行以派生类为转换源或目标的用户定义转换</target>
        <note />
      </trans-unit>
      <trans-unit id="ERR_IdentityConversion">
        <source>User-defined operator cannot take an object of the enclosing type and convert to an object of the enclosing type</source>
        <target state="translated">用户定义的运算符不能采用封闭类型的对象，也不能转换成封闭类型的对象</target>
        <note />
      </trans-unit>
      <trans-unit id="ERR_ConversionNotInvolvingContainedType">
        <source>User-defined conversion must convert to or from the enclosing type</source>
        <target state="translated">用户定义的转换必须是转换成封闭类型，或者从封闭类型转换</target>
        <note />
      </trans-unit>
      <trans-unit id="ERR_DuplicateConversionInClass">
        <source>Duplicate user-defined conversion in type '{0}'</source>
        <target state="translated">类型“{0}”中有重复的用户定义转换</target>
        <note />
      </trans-unit>
      <trans-unit id="ERR_OperatorsMustBeStatic">
        <source>User-defined operator '{0}' must be declared static and public</source>
        <target state="translated">用户定义的运算符“{0}”必须声明为 static 和 public</target>
        <note />
      </trans-unit>
      <trans-unit id="ERR_BadIncDecSignature">
        <source>The parameter type for ++ or -- operator must be the containing type</source>
        <target state="translated">++ 或 -- 运算符的参数类型必须是包含类型</target>
        <note />
      </trans-unit>
      <trans-unit id="ERR_BadUnaryOperatorSignature">
        <source>The parameter of a unary operator must be the containing type</source>
        <target state="translated">一元运算符的参数必须是包含类型</target>
        <note />
      </trans-unit>
      <trans-unit id="ERR_BadBinaryOperatorSignature">
        <source>One of the parameters of a binary operator must be the containing type</source>
        <target state="translated">二元运算符的参数之一必须是包含类型</target>
        <note />
      </trans-unit>
      <trans-unit id="ERR_BadShiftOperatorSignature">
        <source>The first operand of an overloaded shift operator must have the same type as the containing type, and the type of the second operand must be int</source>
        <target state="translated">重载移位运算符的第一个操作数的类型必须与包含类型相同，第二个操作数的类型必须是 int 类型</target>
        <note />
      </trans-unit>
      <trans-unit id="ERR_InterfacesCantContainOperators">
        <source>Interfaces cannot contain operators</source>
        <target state="translated">接口不能包含运算符</target>
        <note />
      </trans-unit>
      <trans-unit id="ERR_StructsCantContainDefaultConstructor">
        <source>Structs cannot contain explicit parameterless constructors</source>
        <target state="translated">结构不能包含显式的无参数构造函数</target>
        <note />
      </trans-unit>
      <trans-unit id="ERR_EnumsCantContainDefaultConstructor">
        <source>Enums cannot contain explicit parameterless constructors</source>
        <target state="translated">枚举不能包含显式无参数构造函数</target>
        <note />
      </trans-unit>
      <trans-unit id="ERR_CantOverrideBogusMethod">
        <source>'{0}': cannot override '{1}' because it is not supported by the language</source>
        <target state="translated">'“{0}”: 无法重写“{1}”，因为该语言不支持它</target>
        <note />
      </trans-unit>
      <trans-unit id="ERR_BindToBogus">
        <source>'{0}' is not supported by the language</source>
        <target state="translated">'现用语言不支持“{0}”</target>
        <note />
      </trans-unit>
      <trans-unit id="ERR_CantCallSpecialMethod">
        <source>'{0}': cannot explicitly call operator or accessor</source>
        <target state="translated">'“{0}”: 无法显式调用运算符或访问器</target>
        <note />
      </trans-unit>
      <trans-unit id="ERR_BadTypeReference">
        <source>'{0}': cannot reference a type through an expression; try '{1}' instead</source>
        <target state="translated">'“{0}”: 无法通过表达式引用类型；请尝试“{1}”</target>
        <note />
      </trans-unit>
      <trans-unit id="ERR_FieldInitializerInStruct">
        <source>'{0}': cannot have instance property or field initializers in structs</source>
        <target state="translated">'“{0}”: 结构中不能实例属性或字段初始值设定项</target>
        <note />
      </trans-unit>
      <trans-unit id="ERR_BadDestructorName">
        <source>Name of destructor must match name of class</source>
        <target state="translated">析构函数的名称必须与类的名称匹配</target>
        <note />
      </trans-unit>
      <trans-unit id="ERR_OnlyClassesCanContainDestructors">
        <source>Only class types can contain destructors</source>
        <target state="translated">只有类类型才能包含析构函数</target>
        <note />
      </trans-unit>
      <trans-unit id="ERR_ConflictAliasAndMember">
        <source>Namespace '{1}' contains a definition conflicting with alias '{0}'</source>
        <target state="translated">命名空间“{1}”包含与别名“{0}”冲突的定义</target>
        <note />
      </trans-unit>
      <trans-unit id="ERR_ConflictingAliasAndDefinition">
        <source>Alias '{0}' conflicts with {1} definition</source>
        <target state="translated">别名“{0}”与 {1} 定义冲突</target>
        <note />
      </trans-unit>
      <trans-unit id="ERR_ConditionalOnSpecialMethod">
        <source>The Conditional attribute is not valid on '{0}' because it is a constructor, destructor, operator, or explicit interface implementation</source>
        <target state="translated">Conditional 特性在“{0}”上无效，因为它是构造函数、析构函数、运算符或显式接口实现</target>
        <note />
      </trans-unit>
      <trans-unit id="ERR_ConditionalMustReturnVoid">
        <source>The Conditional attribute is not valid on '{0}' because its return type is not void</source>
        <target state="translated">Conditional 特性在“{0}”上无效，因为其返回类型不是 void</target>
        <note />
      </trans-unit>
      <trans-unit id="ERR_DuplicateAttribute">
        <source>Duplicate '{0}' attribute</source>
        <target state="translated">“{0}”特性重复</target>
        <note />
      </trans-unit>
      <trans-unit id="ERR_DuplicateAttributeInNetModule">
        <source>Duplicate '{0}' attribute in '{1}'</source>
        <target state="translated">“{0}”特性在“{1}”中重复</target>
        <note />
      </trans-unit>
      <trans-unit id="ERR_ConditionalOnInterfaceMethod">
        <source>The Conditional attribute is not valid on interface members</source>
        <target state="translated">Conditional 特性在接口成员上无效</target>
        <note />
      </trans-unit>
      <trans-unit id="ERR_OperatorCantReturnVoid">
        <source>User-defined operators cannot return void</source>
        <target state="translated">用户定义的运算符不能返回 void</target>
        <note />
      </trans-unit>
      <trans-unit id="ERR_BadDynamicConversion">
        <source>'{0}': user-defined conversions to or from the dynamic type are not allowed</source>
        <target state="translated">'“{0}”: 不允许对动态类型执行用户定义的转换</target>
        <note />
      </trans-unit>
      <trans-unit id="ERR_InvalidAttributeArgument">
        <source>Invalid value for argument to '{0}' attribute</source>
        <target state="translated">“{0}”特性的参数值无效</target>
        <note />
      </trans-unit>
      <trans-unit id="ERR_ParameterNotValidForType">
        <source>Parameter not valid for the specified unmanaged type.</source>
        <target state="translated">参数对于指定非托管类型无效。</target>
        <note />
      </trans-unit>
      <trans-unit id="ERR_AttributeParameterRequired1">
        <source>Attribute parameter '{0}' must be specified.</source>
        <target state="translated">必须指定特性参数“{0}”。</target>
        <note />
      </trans-unit>
      <trans-unit id="ERR_AttributeParameterRequired2">
        <source>Attribute parameter '{0}' or '{1}' must be specified.</source>
        <target state="translated">必须指定特性参数“{0}”或“{1}”。</target>
        <note />
      </trans-unit>
      <trans-unit id="ERR_MarshalUnmanagedTypeNotValidForFields">
        <source>Unmanaged type '{0}' not valid for fields.</source>
        <target state="translated">非托管类型“{0}”对于字段无效。</target>
        <note />
      </trans-unit>
      <trans-unit id="ERR_MarshalUnmanagedTypeOnlyValidForFields">
        <source>Unmanaged type '{0}' is only valid for fields.</source>
        <target state="translated">非托管类型“{0}”仅对字段有效。</target>
        <note />
      </trans-unit>
      <trans-unit id="ERR_AttributeOnBadSymbolType">
        <source>Attribute '{0}' is not valid on this declaration type. It is only valid on '{1}' declarations.</source>
        <target state="translated">特性“{0}”对此声明类型无效。它仅对“{1}”声明有效。</target>
        <note />
      </trans-unit>
      <trans-unit id="ERR_FloatOverflow">
        <source>Floating-point constant is outside the range of type '{0}'</source>
        <target state="translated">浮点常量超出“{0}”类型的范围</target>
        <note />
      </trans-unit>
      <trans-unit id="ERR_ComImportWithoutUuidAttribute">
        <source>The Guid attribute must be specified with the ComImport attribute</source>
        <target state="translated">Guid 特性必须用 ComImport 特性指定</target>
        <note />
      </trans-unit>
      <trans-unit id="ERR_InvalidNamedArgument">
        <source>Invalid value for named attribute argument '{0}'</source>
        <target state="translated">命名特性参数“{0}”的值无效</target>
        <note />
      </trans-unit>
      <trans-unit id="ERR_DllImportOnInvalidMethod">
        <source>The DllImport attribute must be specified on a method marked 'static' and 'extern'</source>
        <target state="translated">必须在标记为 "static" 和 "extern" 的方法上指定 DllImport 特性</target>
        <note />
      </trans-unit>
      <trans-unit id="ERR_EncUpdateFailedMissingAttribute">
        <source>Cannot update '{0}'; attribute '{1}' is missing.</source>
        <target state="translated">无法更新“{0}”；特性“{1}”缺失。</target>
        <note />
      </trans-unit>
      <trans-unit id="ERR_DllImportOnGenericMethod">
        <source>The DllImport attribute cannot be applied to a method that is generic or contained in a generic type.</source>
        <target state="translated">DllImport 特性不能应用于属于泛型类型或者包含在泛型类型中的方法。</target>
        <note />
      </trans-unit>
      <trans-unit id="ERR_FieldCantBeRefAny">
        <source>Field or property cannot be of type '{0}'</source>
        <target state="translated">字段或属性不能是“{0}”类型</target>
        <note />
      </trans-unit>
      <trans-unit id="ERR_FieldAutoPropCantBeByRefLike">
        <source>Field or auto-implemented property cannot be of type '{0}' unless it is an instance member of a ref struct.</source>
        <target state="translated">字段或自动实现的属性不能是类型“{0}”，除非它是 ref 结构的实例成员。</target>
        <note />
      </trans-unit>
      <trans-unit id="ERR_ArrayElementCantBeRefAny">
        <source>Array elements cannot be of type '{0}'</source>
        <target state="translated">数组元素不能是“{0}”类型</target>
        <note />
      </trans-unit>
      <trans-unit id="WRN_DeprecatedSymbol">
        <source>'{0}' is obsolete</source>
        <target state="translated">'“{0}”已过时</target>
        <note />
      </trans-unit>
      <trans-unit id="WRN_DeprecatedSymbol_Title">
        <source>Type or member is obsolete</source>
        <target state="translated">类型或成员已过时</target>
        <note />
      </trans-unit>
      <trans-unit id="ERR_NotAnAttributeClass">
        <source>'{0}' is not an attribute class</source>
        <target state="translated">'“{0}”不是特性类</target>
        <note />
      </trans-unit>
      <trans-unit id="ERR_BadNamedAttributeArgument">
        <source>'{0}' is not a valid named attribute argument. Named attribute arguments must be fields which are not readonly, static, or const, or read-write properties which are public and not static.</source>
        <target state="translated">'“{0}”不是有效的命名特性参数。命名特性参数必须是非只读、非静态或非常数的字段，或者是公共的和非静态的读写属性。</target>
        <note />
      </trans-unit>
      <trans-unit id="WRN_DeprecatedSymbolStr">
        <source>'{0}' is obsolete: '{1}'</source>
        <target state="translated">'“{0}”已过时:“{1}”</target>
        <note />
      </trans-unit>
      <trans-unit id="WRN_DeprecatedSymbolStr_Title">
        <source>Type or member is obsolete</source>
        <target state="translated">类型或成员已过时</target>
        <note />
      </trans-unit>
      <trans-unit id="ERR_DeprecatedSymbolStr">
        <source>'{0}' is obsolete: '{1}'</source>
        <target state="translated">'“{0}”已过时:“{1}”</target>
        <note />
      </trans-unit>
      <trans-unit id="ERR_IndexerCantHaveVoidType">
        <source>Indexers cannot have void type</source>
        <target state="translated">索引器不能有 void 类型</target>
        <note />
      </trans-unit>
      <trans-unit id="ERR_VirtualPrivate">
        <source>'{0}': virtual or abstract members cannot be private</source>
        <target state="translated">'“{0}”: 虚拟成员或抽象成员不能是私有的</target>
        <note />
      </trans-unit>
      <trans-unit id="ERR_ArrayInitToNonArrayType">
        <source>Can only use array initializer expressions to assign to array types. Try using a new expression instead.</source>
        <target state="translated">只能使用数组初始值设定项表达式为数组类型赋值。请尝试改用 new 表达式。</target>
        <note />
      </trans-unit>
      <trans-unit id="ERR_ArrayInitInBadPlace">
        <source>Array initializers can only be used in a variable or field initializer. Try using a new expression instead.</source>
        <target state="translated">数组初始值设定项只能在变量或字段初始值设定项中使用。请尝试改用 new 表达式。</target>
        <note />
      </trans-unit>
      <trans-unit id="ERR_MissingStructOffset">
        <source>'{0}': instance field in types marked with StructLayout(LayoutKind.Explicit) must have a FieldOffset attribute</source>
        <target state="needs-review-translation">'“{0}”: 标记为 StructLayout(LayoutKind.Explicit) 的实例字段类型必须具有 FieldOffset 特性</target>
        <note />
      </trans-unit>
      <trans-unit id="WRN_ExternMethodNoImplementation">
        <source>Method, operator, or accessor '{0}' is marked external and has no attributes on it. Consider adding a DllImport attribute to specify the external implementation.</source>
        <target state="translated">方法、运算符或访问器“{0}”标记为外部对象并且它上面没有任何特性。请考虑添加一个 DllImport 特性以指定外部实现。</target>
        <note />
      </trans-unit>
      <trans-unit id="WRN_ExternMethodNoImplementation_Title">
        <source>Method, operator, or accessor is marked external and has no attributes on it</source>
        <target state="translated">方法、运算符或访问器标记为外部对象并且上面没有任何特性</target>
        <note />
      </trans-unit>
      <trans-unit id="WRN_ProtectedInSealed">
        <source>'{0}': new protected member declared in sealed class</source>
        <target state="translated">'“{0}”: 在密封类中声明了新的保护成员</target>
        <note />
      </trans-unit>
      <trans-unit id="WRN_ProtectedInSealed_Title">
        <source>New protected member declared in sealed class</source>
        <target state="translated">在密封类中声明了新的保护成员</target>
        <note />
      </trans-unit>
      <trans-unit id="ERR_InterfaceImplementedByConditional">
        <source>Conditional member '{0}' cannot implement interface member '{1}' in type '{2}'</source>
        <target state="translated">条件成员“{0}”无法实现类型“{2}”中的接口成员“{1}”</target>
        <note />
      </trans-unit>
      <trans-unit id="ERR_IllegalRefParam">
        <source>ref and out are not valid in this context</source>
        <target state="translated">ref 和 out 参数在此上下文中无效</target>
        <note />
      </trans-unit>
      <trans-unit id="ERR_BadArgumentToAttribute">
        <source>The argument to the '{0}' attribute must be a valid identifier</source>
        <target state="translated">“{0}”特性的参数必须是有效的标识符</target>
        <note />
      </trans-unit>
      <trans-unit id="ERR_StructOffsetOnBadStruct">
        <source>The FieldOffset attribute can only be placed on members of types marked with the StructLayout(LayoutKind.Explicit)</source>
        <target state="translated">FieldOffset 特性只能放置在标记为 StructLayout(LayoutKind.Explicit) 的类型的成员上</target>
        <note />
      </trans-unit>
      <trans-unit id="ERR_StructOffsetOnBadField">
        <source>The FieldOffset attribute is not allowed on static or const fields</source>
        <target state="translated">静态字段或常量字段上不允许存在 FieldOffset 特性</target>
        <note />
      </trans-unit>
      <trans-unit id="ERR_AttributeUsageOnNonAttributeClass">
        <source>Attribute '{0}' is only valid on classes derived from System.Attribute</source>
        <target state="translated">特性“{0}”仅在从 System.Attribute 派生的类上有效</target>
        <note />
      </trans-unit>
      <trans-unit id="WRN_PossibleMistakenNullStatement">
        <source>Possible mistaken empty statement</source>
        <target state="translated">空语句可能有错误</target>
        <note />
      </trans-unit>
      <trans-unit id="WRN_PossibleMistakenNullStatement_Title">
        <source>Possible mistaken empty statement</source>
        <target state="translated">空语句可能有错误</target>
        <note />
      </trans-unit>
      <trans-unit id="ERR_DuplicateNamedAttributeArgument">
        <source>'{0}' duplicate named attribute argument</source>
        <target state="translated">'“{0}”重复命名特性参数</target>
        <note />
      </trans-unit>
      <trans-unit id="ERR_DeriveFromEnumOrValueType">
        <source>'{0}' cannot derive from special class '{1}'</source>
        <target state="translated">'“{0}”无法从特殊类“{1}”派生</target>
        <note />
      </trans-unit>
      <trans-unit id="ERR_DefaultMemberOnIndexedType">
        <source>Cannot specify the DefaultMember attribute on a type containing an indexer</source>
        <target state="translated">不能对包含索引器的类型指定 DefaultMember 特性</target>
        <note />
      </trans-unit>
      <trans-unit id="ERR_BogusType">
        <source>'{0}' is a type not supported by the language</source>
        <target state="translated">'“{0}”不是现用语言支持的类型</target>
        <note />
      </trans-unit>
      <trans-unit id="WRN_UnassignedInternalField">
        <source>Field '{0}' is never assigned to, and will always have its default value {1}</source>
        <target state="translated">从未对字段“{0}”赋值，字段将一直保持其默认值 {1}</target>
        <note />
      </trans-unit>
      <trans-unit id="WRN_UnassignedInternalField_Title">
        <source>Field is never assigned to, and will always have its default value</source>
        <target state="translated">从未对字段赋值，字段将一直保持其默认值</target>
        <note />
      </trans-unit>
      <trans-unit id="ERR_CStyleArray">
        <source>Bad array declarator: To declare a managed array the rank specifier precedes the variable's identifier. To declare a fixed size buffer field, use the fixed keyword before the field type.</source>
        <target state="translated">错误的数组声明符: 要声明托管数组，秩说明符应位于变量标识符之前。要声明固定大小缓冲区字段，应在字段类型之前使用 fixed 关键字。</target>
        <note />
      </trans-unit>
      <trans-unit id="WRN_VacuousIntegralComp">
        <source>Comparison to integral constant is useless; the constant is outside the range of type '{0}'</source>
        <target state="translated">与整数常量比较无意义；该常量不在“{0}”类型的范围之内</target>
        <note />
      </trans-unit>
      <trans-unit id="WRN_VacuousIntegralComp_Title">
        <source>Comparison to integral constant is useless; the constant is outside the range of the type</source>
        <target state="translated">与整数常量比较无意义；该常量不在类型的范围之内</target>
        <note />
      </trans-unit>
      <trans-unit id="ERR_AbstractAttributeClass">
        <source>Cannot apply attribute class '{0}' because it is abstract</source>
        <target state="translated">无法应用特性类“{0}”，因为它是抽象的</target>
        <note />
      </trans-unit>
      <trans-unit id="ERR_BadNamedAttributeArgumentType">
        <source>'{0}' is not a valid named attribute argument because it is not a valid attribute parameter type</source>
        <target state="translated">'“{0}”不是有效的特性参数类型，因此不是有效的命名特性参数</target>
        <note />
      </trans-unit>
      <trans-unit id="ERR_MissingPredefinedMember">
        <source>Missing compiler required member '{0}.{1}'</source>
        <target state="translated">缺少编译器要求的成员“{0}.{1}”</target>
        <note />
      </trans-unit>
      <trans-unit id="WRN_AttributeLocationOnBadDeclaration">
        <source>'{0}' is not a valid attribute location for this declaration. Valid attribute locations for this declaration are '{1}'. All attributes in this block will be ignored.</source>
        <target state="translated">'“{0}”不是此声明的有效特性位置。此声明的有效特性位置是“{1}”。此块中的所有特性都将被忽略。</target>
        <note />
      </trans-unit>
      <trans-unit id="WRN_AttributeLocationOnBadDeclaration_Title">
        <source>Not a valid attribute location for this declaration</source>
        <target state="translated">不是此声明的有效特性位置</target>
        <note />
      </trans-unit>
      <trans-unit id="WRN_InvalidAttributeLocation">
        <source>'{0}' is not a recognized attribute location. Valid attribute locations for this declaration are '{1}'. All attributes in this block will be ignored.</source>
        <target state="translated">'“{0}”不是可识别的特性位置。此声明的有效特性位置为“{1}”。此块中的所有特性都将被忽略。</target>
        <note />
      </trans-unit>
      <trans-unit id="WRN_InvalidAttributeLocation_Title">
        <source>Not a recognized attribute location</source>
        <target state="translated">不是可识别的特性位置</target>
        <note />
      </trans-unit>
      <trans-unit id="WRN_EqualsWithoutGetHashCode">
        <source>'{0}' overrides Object.Equals(object o) but does not override Object.GetHashCode()</source>
        <target state="translated">'“{0}”重写 Object.Equals(object o) 但不重写 Object.GetHashCode()</target>
        <note />
      </trans-unit>
      <trans-unit id="WRN_EqualsWithoutGetHashCode_Title">
        <source>Type overrides Object.Equals(object o) but does not override Object.GetHashCode()</source>
        <target state="translated">类型重写 Object.Equals(object o)，但不重写 Object.GetHashCode()</target>
        <note />
      </trans-unit>
      <trans-unit id="WRN_EqualityOpWithoutEquals">
        <source>'{0}' defines operator == or operator != but does not override Object.Equals(object o)</source>
        <target state="translated">'“{0}”定义运算符 == 或运算符 !=，但不重写 Object.Equals(object o)</target>
        <note />
      </trans-unit>
      <trans-unit id="WRN_EqualityOpWithoutEquals_Title">
        <source>Type defines operator == or operator != but does not override Object.Equals(object o)</source>
        <target state="translated">类型定义运算符 == 或运算符 !=，但不重写 Object.Equals(object o)</target>
        <note />
      </trans-unit>
      <trans-unit id="WRN_EqualityOpWithoutGetHashCode">
        <source>'{0}' defines operator == or operator != but does not override Object.GetHashCode()</source>
        <target state="translated">'“{0}”定义运算符 == 或运算符 !=，但不重写 Object.GetHashCode()</target>
        <note />
      </trans-unit>
      <trans-unit id="WRN_EqualityOpWithoutGetHashCode_Title">
        <source>Type defines operator == or operator != but does not override Object.GetHashCode()</source>
        <target state="translated">类型定义运算符 == 或运算符 !=，但不重写 Object.GetHashCode()</target>
        <note />
      </trans-unit>
      <trans-unit id="ERR_OutAttrOnRefParam">
        <source>Cannot specify the Out attribute on a ref parameter without also specifying the In attribute.</source>
        <target state="translated">不可在 ref 参数上指定 Out 特性，除非同时指定 In 特性。</target>
        <note />
      </trans-unit>
      <trans-unit id="ERR_OverloadRefKind">
        <source>'{0}' cannot define an overloaded {1} that differs only on parameter modifiers '{2}' and '{3}'</source>
        <target state="translated">'“{0}”不能定义仅在参数修饰符“{2}”和“{3}”上存在区别的重载 {1}</target>
        <note />
      </trans-unit>
      <trans-unit id="ERR_LiteralDoubleCast">
        <source>Literal of type double cannot be implicitly converted to type '{1}'; use an '{0}' suffix to create a literal of this type</source>
        <target state="translated">无法将 Double 类型隐式转换为“{1}”类型；请使用“{0}”后缀创建此类型</target>
        <note />
      </trans-unit>
      <trans-unit id="WRN_IncorrectBooleanAssg">
        <source>Assignment in conditional expression is always constant; did you mean to use == instead of = ?</source>
        <target state="translated">条件表达式中的赋值总是常量；是否希望使用 "==" 而非 "="?</target>
        <note />
      </trans-unit>
      <trans-unit id="WRN_IncorrectBooleanAssg_Title">
        <source>Assignment in conditional expression is always constant</source>
        <target state="translated">条件表达式中的赋值总是常量</target>
        <note />
      </trans-unit>
      <trans-unit id="ERR_ProtectedInStruct">
        <source>'{0}': new protected member declared in struct</source>
        <target state="translated">'“{0}”: 结构中已声明新的保护成员</target>
        <note />
      </trans-unit>
      <trans-unit id="ERR_InconsistentIndexerNames">
        <source>Two indexers have different names; the IndexerName attribute must be used with the same name on every indexer within a type</source>
        <target state="translated">两个索引器的名称不同；在类型中的每个索引器上的 IndexerName 特性都必须使用相同的名称</target>
        <note />
      </trans-unit>
      <trans-unit id="ERR_ComImportWithUserCtor">
        <source>A class with the ComImport attribute cannot have a user-defined constructor</source>
        <target state="translated">具有 ComImport 特性的类不能有用户定义的构造函数</target>
        <note />
      </trans-unit>
      <trans-unit id="ERR_FieldCantHaveVoidType">
        <source>Field cannot have void type</source>
        <target state="translated">字段不能有 void 类型</target>
        <note />
      </trans-unit>
      <trans-unit id="WRN_NonObsoleteOverridingObsolete">
        <source>Member '{0}' overrides obsolete member '{1}'. Add the Obsolete attribute to '{0}'.</source>
        <target state="translated">成员“{0}”将重写过时的成员“{1}”。请向“{0}”中添加 Obsolete 特性。</target>
        <note />
      </trans-unit>
      <trans-unit id="WRN_NonObsoleteOverridingObsolete_Title">
        <source>Member overrides obsolete member</source>
        <target state="translated">成员将重写过时的成员</target>
        <note />
      </trans-unit>
      <trans-unit id="ERR_SystemVoid">
        <source>System.Void cannot be used from C# -- use typeof(void) to get the void type object</source>
        <target state="translated">在 C# 中无法使用 System.Void -- 使用 typeof(void)获取 void 类型对象</target>
        <note />
      </trans-unit>
      <trans-unit id="ERR_ExplicitParamArray">
        <source>Do not use 'System.ParamArrayAttribute'. Use the 'params' keyword instead.</source>
        <target state="translated">不要使用 "System.ParamArrayAttribute"，而是使用 "params" 关键字。</target>
        <note />
      </trans-unit>
      <trans-unit id="WRN_BitwiseOrSignExtend">
        <source>Bitwise-or operator used on a sign-extended operand; consider casting to a smaller unsigned type first</source>
        <target state="translated">在经符号扩展的操作数上使用了按位“或”运算符；请考虑首先强制转换为较小的无符号类型</target>
        <note />
      </trans-unit>
      <trans-unit id="WRN_BitwiseOrSignExtend_Title">
        <source>Bitwise-or operator used on a sign-extended operand</source>
        <target state="translated">对进行了带符号扩展的操作数使用了按位或运算符</target>
        <note />
      </trans-unit>
      <trans-unit id="WRN_BitwiseOrSignExtend_Description">
        <source>The compiler implicitly widened and sign-extended a variable, and then used the resulting value in a bitwise OR operation. This can result in unexpected behavior.</source>
        <target state="translated">编译器对某个变量进行了隐式拓展和带符号扩展，然后在按位或操作中使用生成的值。这可能会导致意外行为。</target>
        <note />
      </trans-unit>
      <trans-unit id="ERR_VolatileStruct">
        <source>'{0}': a volatile field cannot be of the type '{1}'</source>
        <target state="translated">'“{0}”: 可变字段的类型不能是“{1}”</target>
        <note />
      </trans-unit>
      <trans-unit id="ERR_VolatileAndReadonly">
        <source>'{0}': a field cannot be both volatile and readonly</source>
        <target state="translated">'“{0}”: 字段不能既是可变的又是只读的</target>
        <note />
      </trans-unit>
      <trans-unit id="ERR_AbstractField">
        <source>The modifier 'abstract' is not valid on fields. Try using a property instead.</source>
        <target state="translated">修饰符 "abstract" 对于字段无效。请尝试改用属性。</target>
        <note />
      </trans-unit>
      <trans-unit id="ERR_BogusExplicitImpl">
        <source>'{0}' cannot implement '{1}' because it is not supported by the language</source>
        <target state="translated">'“{0}”无法实现“{1}”，因为该语言不支持它</target>
        <note />
      </trans-unit>
      <trans-unit id="ERR_ExplicitMethodImplAccessor">
        <source>'{0}' explicit method implementation cannot implement '{1}' because it is an accessor</source>
        <target state="translated">'“{0}”显式方法实现无法实现“{1}”，因为它是一个访问器</target>
        <note />
      </trans-unit>
      <trans-unit id="WRN_CoClassWithoutComImport">
        <source>'{0}' interface marked with 'CoClassAttribute' not marked with 'ComImportAttribute'</source>
        <target state="translated">'“{0}”接口标记为“CoClassAttribute”而不是“ComImportAttribute”</target>
        <note />
      </trans-unit>
      <trans-unit id="WRN_CoClassWithoutComImport_Title">
        <source>Interface marked with 'CoClassAttribute' not marked with 'ComImportAttribute'</source>
        <target state="translated">接口标记为 "CoClassAttribute" 而不是 "ComImportAttribute"</target>
        <note />
      </trans-unit>
      <trans-unit id="ERR_ConditionalWithOutParam">
        <source>Conditional member '{0}' cannot have an out parameter</source>
        <target state="translated">条件成员“{0}”不能有 out 参数</target>
        <note />
      </trans-unit>
      <trans-unit id="ERR_AccessorImplementingMethod">
        <source>Accessor '{0}' cannot implement interface member '{1}' for type '{2}'. Use an explicit interface implementation.</source>
        <target state="translated">访问器“{0}”无法实现类型“{2}”的接口成员“{1}” 请使用显式接口实现。</target>
        <note />
      </trans-unit>
      <trans-unit id="ERR_AliasQualAsExpression">
        <source>The namespace alias qualifier '::' always resolves to a type or namespace so is illegal here. Consider using '.' instead.</source>
        <target state="translated">命名空间别名限定符 "::" 始终解析为类型或命名空间，因此在这里是非法的。请考虑改用 "."。</target>
        <note />
      </trans-unit>
      <trans-unit id="ERR_DerivingFromATyVar">
        <source>Cannot derive from '{0}' because it is a type parameter</source>
        <target state="translated">“{0}”是一个类型参数，无法从它进行派生</target>
        <note />
      </trans-unit>
      <trans-unit id="ERR_DuplicateTypeParameter">
        <source>Duplicate type parameter '{0}'</source>
        <target state="translated">重复的类型参数“{0}”</target>
        <note />
      </trans-unit>
      <trans-unit id="WRN_TypeParameterSameAsOuterTypeParameter">
        <source>Type parameter '{0}' has the same name as the type parameter from outer type '{1}'</source>
        <target state="translated">类型参数“{0}”与外部类型“{1}”中的类型参数同名</target>
        <note />
      </trans-unit>
      <trans-unit id="WRN_TypeParameterSameAsOuterTypeParameter_Title">
        <source>Type parameter has the same name as the type parameter from outer type</source>
        <target state="translated">类型参数与外部类型中的类型参数同名</target>
        <note />
      </trans-unit>
      <trans-unit id="ERR_TypeVariableSameAsParent">
        <source>Type parameter '{0}' has the same name as the containing type, or method</source>
        <target state="translated">类型参数“{0}”与包含类型或方法同名</target>
        <note />
      </trans-unit>
      <trans-unit id="ERR_UnifyingInterfaceInstantiations">
        <source>'{0}' cannot implement both '{1}' and '{2}' because they may unify for some type parameter substitutions</source>
        <target state="translated">'“{0}”不能同时实现“{1}”和“{2}”，原因是它们可以统一以进行某些类型参数替换</target>
        <note />
      </trans-unit>
      <trans-unit id="ERR_GenericDerivingFromAttribute">
        <source>A generic type cannot derive from '{0}' because it is an attribute class</source>
        <target state="translated">“{0}”是一个特性类，无法从它派生泛型类型</target>
        <note />
      </trans-unit>
      <trans-unit id="ERR_TyVarNotFoundInConstraint">
        <source>'{1}' does not define type parameter '{0}'</source>
        <target state="translated">'“{1}”未定义类型参数“{0}”</target>
        <note />
      </trans-unit>
      <trans-unit id="ERR_BadBoundType">
        <source>'{0}' is not a valid constraint. A type used as a constraint must be an interface, a non-sealed class or a type parameter.</source>
        <target state="translated">'“{0}”不是有效的约束。作为约束使用的类型必须是接口、非密封类或类型参数。</target>
        <note />
      </trans-unit>
      <trans-unit id="ERR_SpecialTypeAsBound">
        <source>Constraint cannot be special class '{0}'</source>
        <target state="translated">约束不能是特殊类“{0}”</target>
        <note />
      </trans-unit>
      <trans-unit id="ERR_BadVisBound">
        <source>Inconsistent accessibility: constraint type '{1}' is less accessible than '{0}'</source>
        <target state="translated">可访问性不一致: 约束类型“{1}”的可访问性低于“{0}”</target>
        <note />
      </trans-unit>
      <trans-unit id="ERR_LookupInTypeVariable">
        <source>Cannot do member lookup in '{0}' because it is a type parameter</source>
        <target state="translated">“{0}”是一个类型参数，无法在其中执行成员查找</target>
        <note />
      </trans-unit>
      <trans-unit id="ERR_BadConstraintType">
        <source>Invalid constraint type. A type used as a constraint must be an interface, a non-sealed class or a type parameter.</source>
        <target state="translated">约束类型无效。作为约束使用的类型必须是接口、非密封类或类型形参。</target>
        <note />
      </trans-unit>
      <trans-unit id="ERR_InstanceMemberInStaticClass">
        <source>'{0}': cannot declare instance members in a static class</source>
        <target state="translated">'“{0}”: 不能在静态类中声明实例成员</target>
        <note />
      </trans-unit>
      <trans-unit id="ERR_StaticBaseClass">
        <source>'{1}': cannot derive from static class '{0}'</source>
        <target state="translated">'“{0}”: 无法从静态类“{1}”派生</target>
        <note />
      </trans-unit>
      <trans-unit id="ERR_ConstructorInStaticClass">
        <source>Static classes cannot have instance constructors</source>
        <target state="translated">静态类不能有实例构造函数</target>
        <note />
      </trans-unit>
      <trans-unit id="ERR_DestructorInStaticClass">
        <source>Static classes cannot contain destructors</source>
        <target state="translated">静态类不能包含析构函数</target>
        <note />
      </trans-unit>
      <trans-unit id="ERR_InstantiatingStaticClass">
        <source>Cannot create an instance of the static class '{0}'</source>
        <target state="translated">无法创建静态类“{0}”的实例</target>
        <note />
      </trans-unit>
      <trans-unit id="ERR_StaticDerivedFromNonObject">
        <source>Static class '{0}' cannot derive from type '{1}'. Static classes must derive from object.</source>
        <target state="translated">静态类“{0}”不能从类型“{1}”派生。静态类必须从对象派生。</target>
        <note />
      </trans-unit>
      <trans-unit id="ERR_StaticClassInterfaceImpl">
        <source>'{0}': static classes cannot implement interfaces</source>
        <target state="translated">'“{0}”: 静态类不能实现接口</target>
        <note />
      </trans-unit>
      <trans-unit id="ERR_RefStructInterfaceImpl">
        <source>'{0}': ref structs cannot implement interfaces</source>
        <target state="translated">'{0}: ref 结构不能实现接口</target>
        <note />
      </trans-unit>
      <trans-unit id="ERR_OperatorInStaticClass">
        <source>'{0}': static classes cannot contain user-defined operators</source>
        <target state="translated">'“{0}”: 静态类不能包含用户定义的运算符</target>
        <note />
      </trans-unit>
      <trans-unit id="ERR_ConvertToStaticClass">
        <source>Cannot convert to static type '{0}'</source>
        <target state="translated">无法转换为静态类型“{0}”</target>
        <note />
      </trans-unit>
      <trans-unit id="ERR_ConstraintIsStaticClass">
        <source>'{0}': static classes cannot be used as constraints</source>
        <target state="translated">'“{0}”: 静态类不能用作约束</target>
        <note />
      </trans-unit>
      <trans-unit id="ERR_GenericArgIsStaticClass">
        <source>'{0}': static types cannot be used as type arguments</source>
        <target state="translated">'“{0}”: 静态类型不能用作类型参数</target>
        <note />
      </trans-unit>
      <trans-unit id="ERR_ArrayOfStaticClass">
        <source>'{0}': array elements cannot be of static type</source>
        <target state="translated">'“{0}”: 数组元素不能是静态类型的</target>
        <note />
      </trans-unit>
      <trans-unit id="ERR_IndexerInStaticClass">
        <source>'{0}': cannot declare indexers in a static class</source>
        <target state="translated">'“{0}”: 不能在静态类中声明索引器</target>
        <note />
      </trans-unit>
      <trans-unit id="ERR_ParameterIsStaticClass">
        <source>'{0}': static types cannot be used as parameters</source>
        <target state="translated">'“{0}”: 静态类型不能用作参数</target>
        <note />
      </trans-unit>
      <trans-unit id="ERR_ReturnTypeIsStaticClass">
        <source>'{0}': static types cannot be used as return types</source>
        <target state="translated">'“{0}”: 静态类型不能用作返回类型</target>
        <note />
      </trans-unit>
      <trans-unit id="ERR_VarDeclIsStaticClass">
        <source>Cannot declare a variable of static type '{0}'</source>
        <target state="translated">无法声明静态类型“{0}”的变量</target>
        <note />
      </trans-unit>
      <trans-unit id="ERR_BadEmptyThrowInFinally">
        <source>A throw statement with no arguments is not allowed in a finally clause that is nested inside the nearest enclosing catch clause</source>
        <target state="translated">在嵌套在最近的封闭 catch 子句内部的 finally 子句内不允许使用不带参数的 throw 语句</target>
        <note />
      </trans-unit>
      <trans-unit id="ERR_InvalidSpecifier">
        <source>'{0}' is not a valid format specifier</source>
        <target state="translated">'“{0}”不是有效的格式说明符</target>
        <note />
      </trans-unit>
      <trans-unit id="WRN_AssignmentToLockOrDispose">
        <source>Possibly incorrect assignment to local '{0}' which is the argument to a using or lock statement. The Dispose call or unlocking will happen on the original value of the local.</source>
        <target state="translated">对局部变量“{0}”的赋值可能不正确，该变量是 using 或 lock 语句的参数。Dispose 调用或解锁将发生在该局部变量的原始值上。</target>
        <note />
      </trans-unit>
      <trans-unit id="WRN_AssignmentToLockOrDispose_Title">
        <source>Possibly incorrect assignment to local which is the argument to a using or lock statement</source>
        <target state="translated">对局部变量的赋值可能不正确，该变量是 using 或 lock 语句的参数</target>
        <note />
      </trans-unit>
      <trans-unit id="ERR_ForwardedTypeInThisAssembly">
        <source>Type '{0}' is defined in this assembly, but a type forwarder is specified for it</source>
        <target state="translated">类型“{0}”是在此程序集中定义的，但又为它指定了一个类型转发器</target>
        <note />
      </trans-unit>
      <trans-unit id="ERR_ForwardedTypeIsNested">
        <source>Cannot forward type '{0}' because it is a nested type of '{1}'</source>
        <target state="translated">类型“{0}”是“{1}”的嵌套类型，无法转发</target>
        <note />
      </trans-unit>
      <trans-unit id="ERR_CycleInTypeForwarder">
        <source>The type forwarder for type '{0}' in assembly '{1}' causes a cycle</source>
        <target state="translated">程序集“{1}”中类型“{0}”的类型转发器导致循环</target>
        <note />
      </trans-unit>
      <trans-unit id="ERR_AssemblyNameOnNonModule">
        <source>The /moduleassemblyname option may only be specified when building a target type of 'module'</source>
        <target state="translated">只有在生成 "module" 目标类型时才能指定 /moduleassemblyname 选项</target>
        <note />
      </trans-unit>
      <trans-unit id="ERR_InvalidAssemblyName">
        <source>Assembly reference '{0}' is invalid and cannot be resolved</source>
        <target state="translated">程序集引用“{0}”无效，无法解析</target>
        <note />
      </trans-unit>
      <trans-unit id="ERR_InvalidFwdType">
        <source>Invalid type specified as an argument for TypeForwardedTo attribute</source>
        <target state="translated">指定为 TypeForwardedTo 特性的参数的类型无效</target>
        <note />
      </trans-unit>
      <trans-unit id="ERR_CloseUnimplementedInterfaceMemberStatic">
        <source>'{0}' does not implement interface member '{1}'. '{2}' cannot implement an interface member because it is static.</source>
        <target state="translated">'“{0}”不实现接口成员“{1}”。“{2}”无法实现接口成员，因为它是静态的。</target>
        <note />
      </trans-unit>
      <trans-unit id="ERR_CloseUnimplementedInterfaceMemberNotPublic">
        <source>'{0}' does not implement interface member '{1}'. '{2}' cannot implement an interface member because it is not public.</source>
        <target state="translated">'“{0}”不实现接口成员“{1}”。“{2}”无法实现接口成员，因为它不是公共的。</target>
        <note />
      </trans-unit>
      <trans-unit id="ERR_CloseUnimplementedInterfaceMemberWrongReturnType">
        <source>'{0}' does not implement interface member '{1}'. '{2}' cannot implement '{1}' because it does not have the matching return type of '{3}'.</source>
        <target state="translated">'“{0}”不实现接口成员“{1}”。“{2}”无法实现“{1}”，因为它没有“{3}”的匹配返回类型。</target>
        <note />
      </trans-unit>
      <trans-unit id="ERR_DuplicateTypeForwarder">
        <source>'{0}' duplicate TypeForwardedToAttribute</source>
        <target state="translated">'“{0}”与 TypeForwardedToAttribute 重复</target>
        <note />
      </trans-unit>
      <trans-unit id="ERR_ExpectedSelectOrGroup">
        <source>A query body must end with a select clause or a group clause</source>
        <target state="translated">查询正文必须以 select 或 group 子句结尾</target>
        <note />
      </trans-unit>
      <trans-unit id="ERR_ExpectedContextualKeywordOn">
        <source>Expected contextual keyword 'on'</source>
        <target state="translated">应为上下文关键字 "on"</target>
        <note />
      </trans-unit>
      <trans-unit id="ERR_ExpectedContextualKeywordEquals">
        <source>Expected contextual keyword 'equals'</source>
        <target state="translated">应为上下文关键字 "equals"</target>
        <note />
      </trans-unit>
      <trans-unit id="ERR_ExpectedContextualKeywordBy">
        <source>Expected contextual keyword 'by'</source>
        <target state="translated">应为上下文关键字 "by"</target>
        <note />
      </trans-unit>
      <trans-unit id="ERR_InvalidAnonymousTypeMemberDeclarator">
        <source>Invalid anonymous type member declarator. Anonymous type members must be declared with a member assignment, simple name or member access.</source>
        <target state="translated">无效的匿名类型成员声明符。匿名类型成员必须使用成员赋值、简单名称或成员访问来声明。</target>
        <note />
      </trans-unit>
      <trans-unit id="ERR_InvalidInitializerElementInitializer">
        <source>Invalid initializer member declarator</source>
        <target state="translated">初始值设定项成员声明符无效</target>
        <note />
      </trans-unit>
      <trans-unit id="ERR_InconsistentLambdaParameterUsage">
        <source>Inconsistent lambda parameter usage; parameter types must be all explicit or all implicit</source>
        <target state="translated">lambda 参数的用法不一致；参数类型必须全部为显式或全部为隐式</target>
        <note />
      </trans-unit>
      <trans-unit id="ERR_PartialMethodInvalidModifier">
        <source>A partial method cannot have access modifiers or the virtual, abstract, override, new, sealed, or extern modifiers</source>
        <target state="translated">分部方法不能具有访问修饰符或 virtual、abstract、override、new、sealed 或 extern 修饰符</target>
        <note />
      </trans-unit>
      <trans-unit id="ERR_PartialMethodOnlyInPartialClass">
        <source>A partial method must be declared within a partial class or partial struct</source>
        <target state="translated">分部方法必须在分部类或分部结构内声明</target>
        <note />
      </trans-unit>
      <trans-unit id="ERR_PartialMethodCannotHaveOutParameters">
        <source>A partial method cannot have out parameters</source>
        <target state="translated">分部方法不能有 out 参数</target>
        <note />
      </trans-unit>
      <trans-unit id="ERR_PartialMethodNotExplicit">
        <source>A partial method may not explicitly implement an interface method</source>
        <target state="translated">分部方法不能显式实现接口方法</target>
        <note />
      </trans-unit>
      <trans-unit id="ERR_PartialMethodExtensionDifference">
        <source>Both partial method declarations must be extension methods or neither may be an extension method</source>
        <target state="translated">两个分部方法声明都必须是扩展方法，或者都不能是扩展方法</target>
        <note />
      </trans-unit>
      <trans-unit id="ERR_PartialMethodOnlyOneLatent">
        <source>A partial method may not have multiple defining declarations</source>
        <target state="translated">分部方法不能有多个定义声明</target>
        <note />
      </trans-unit>
      <trans-unit id="ERR_PartialMethodOnlyOneActual">
        <source>A partial method may not have multiple implementing declarations</source>
        <target state="translated">分部方法不能有多个实现声明</target>
        <note />
      </trans-unit>
      <trans-unit id="ERR_PartialMethodParamsDifference">
        <source>Both partial method declarations must use a params parameter or neither may use a params parameter</source>
        <target state="translated">两种分部方法声明必须要么都使用 params 参数，要么都不使用 params 参数</target>
        <note />
      </trans-unit>
      <trans-unit id="ERR_PartialMethodMustHaveLatent">
        <source>No defining declaration found for implementing declaration of partial method '{0}'</source>
        <target state="translated">没有为分部方法“{0}”的实现声明找到定义声明</target>
        <note />
      </trans-unit>
      <trans-unit id="ERR_PartialMethodInconsistentTupleNames">
        <source>Both partial method declarations, '{0}' and '{1}', must use the same tuple element names.</source>
        <target state="translated">两种分部方法声明(“{0}”和“{1}”)都必须使用相同的元组元素名称。</target>
        <note />
      </trans-unit>
      <trans-unit id="ERR_PartialMethodInconsistentConstraints">
        <source>Partial method declarations of '{0}' have inconsistent type parameter constraints</source>
        <target state="translated">“{0}”的分部方法声明具有不一致的类型参数约束</target>
        <note />
      </trans-unit>
      <trans-unit id="ERR_PartialMethodToDelegate">
        <source>Cannot create delegate from method '{0}' because it is a partial method without an implementing declaration</source>
        <target state="translated">无法通过方法“{0}”创建委托，因为该方法是没有实现声明的分部方法</target>
        <note />
      </trans-unit>
      <trans-unit id="ERR_PartialMethodStaticDifference">
        <source>Both partial method declarations must be static or neither may be static</source>
        <target state="translated">两个分部方法声明必须都是静态声明，或者两者都不能是静态声明</target>
        <note />
      </trans-unit>
      <trans-unit id="ERR_PartialMethodUnsafeDifference">
        <source>Both partial method declarations must be unsafe or neither may be unsafe</source>
        <target state="translated">两个分部方法声明必须都是不安全声明，或者两者都不能是不安全声明</target>
        <note />
      </trans-unit>
      <trans-unit id="ERR_PartialMethodInExpressionTree">
        <source>Partial methods with only a defining declaration or removed conditional methods cannot be used in expression trees</source>
        <target state="translated">不能在表达式树中使用只有定义声明的分部方法或已移除的条件方法</target>
        <note />
      </trans-unit>
      <trans-unit id="ERR_PartialMethodMustReturnVoid">
        <source>Partial methods must have a void return type</source>
        <target state="translated">分部方法必须具有 void 返回类型</target>
        <note />
      </trans-unit>
      <trans-unit id="WRN_ObsoleteOverridingNonObsolete">
        <source>Obsolete member '{0}' overrides non-obsolete member '{1}'</source>
        <target state="translated">过时成员“{0}”重写未过时成员“{1}”</target>
        <note />
      </trans-unit>
      <trans-unit id="WRN_ObsoleteOverridingNonObsolete_Title">
        <source>Obsolete member overrides non-obsolete member</source>
        <target state="translated">过时成员重写未过时成员</target>
        <note />
      </trans-unit>
      <trans-unit id="WRN_DebugFullNameTooLong">
        <source>The fully qualified name for '{0}' is too long for debug information. Compile without '/debug' option.</source>
        <target state="translated">“{0}”的完全限定名对于调试信息太长。请在不使用“/debug”选项的情况下编译。</target>
        <note />
      </trans-unit>
      <trans-unit id="WRN_DebugFullNameTooLong_Title">
        <source>Fully qualified name is too long for debug information</source>
        <target state="translated">完全限定名对于调试信息太长</target>
        <note />
      </trans-unit>
      <trans-unit id="ERR_ImplicitlyTypedVariableAssignedBadValue">
        <source>Cannot assign {0} to an implicitly-typed variable</source>
        <target state="translated">无法将 {0} 赋予隐式类型化的变量</target>
        <note />
      </trans-unit>
      <trans-unit id="ERR_ImplicitlyTypedVariableWithNoInitializer">
        <source>Implicitly-typed variables must be initialized</source>
        <target state="translated">隐式类型化的变量必须已初始化</target>
        <note />
      </trans-unit>
      <trans-unit id="ERR_ImplicitlyTypedVariableMultipleDeclarator">
        <source>Implicitly-typed variables cannot have multiple declarators</source>
        <target state="translated">隐式类型化的变量不能有多个声明符</target>
        <note />
      </trans-unit>
      <trans-unit id="ERR_ImplicitlyTypedVariableAssignedArrayInitializer">
        <source>Cannot initialize an implicitly-typed variable with an array initializer</source>
        <target state="translated">无法使用数组初始值设定项初始化隐式类型化的变量</target>
        <note />
      </trans-unit>
      <trans-unit id="ERR_ImplicitlyTypedLocalCannotBeFixed">
        <source>Implicitly-typed local variables cannot be fixed</source>
        <target state="translated">隐式类型的局部变量不能是固定值</target>
        <note />
      </trans-unit>
      <trans-unit id="ERR_ImplicitlyTypedVariableCannotBeConst">
        <source>Implicitly-typed variables cannot be constant</source>
        <target state="translated">隐式类型化的变量不能是常量</target>
        <note />
      </trans-unit>
      <trans-unit id="WRN_ExternCtorNoImplementation">
        <source>Constructor '{0}' is marked external</source>
        <target state="translated">构造函数“{0}”标记为外部对象</target>
        <note />
      </trans-unit>
      <trans-unit id="WRN_ExternCtorNoImplementation_Title">
        <source>Constructor is marked external</source>
        <target state="translated">构造函数标记为外部对象</target>
        <note />
      </trans-unit>
      <trans-unit id="ERR_TypeVarNotFound">
        <source>The contextual keyword 'var' may only appear within a local variable declaration or in script code</source>
        <target state="translated">上下文关键字“var”只能出现在局部变量声明或脚本代码中</target>
        <note />
      </trans-unit>
      <trans-unit id="ERR_ImplicitlyTypedArrayNoBestType">
        <source>No best type found for implicitly-typed array</source>
        <target state="translated">找不到隐式类型数组的最佳类型</target>
        <note />
      </trans-unit>
      <trans-unit id="ERR_AnonymousTypePropertyAssignedBadValue">
        <source>Cannot assign '{0}' to anonymous type property</source>
        <target state="translated">无法将“{0}”分配给匿名类型属性</target>
        <note />
      </trans-unit>
      <trans-unit id="ERR_ExpressionTreeContainsBaseAccess">
        <source>An expression tree may not contain a base access</source>
        <target state="translated">表达式树不能包含基访问</target>
        <note />
      </trans-unit>
      <trans-unit id="ERR_ExpressionTreeContainsAssignment">
        <source>An expression tree may not contain an assignment operator</source>
        <target state="translated">表达式树不能包含赋值运算符</target>
        <note />
      </trans-unit>
      <trans-unit id="ERR_AnonymousTypeDuplicatePropertyName">
        <source>An anonymous type cannot have multiple properties with the same name</source>
        <target state="translated">匿名类型不能有多个同名属性</target>
        <note />
      </trans-unit>
      <trans-unit id="ERR_StatementLambdaToExpressionTree">
        <source>A lambda expression with a statement body cannot be converted to an expression tree</source>
        <target state="translated">无法将具有语句体的 lambda 表达式转换为表达式树</target>
        <note />
      </trans-unit>
      <trans-unit id="ERR_ExpressionTreeMustHaveDelegate">
        <source>Cannot convert lambda to an expression tree whose type argument '{0}' is not a delegate type</source>
        <target state="translated">不能将 lambda 转换为类型参数“{0}”不是委托类型的表达式树</target>
        <note />
      </trans-unit>
      <trans-unit id="ERR_AnonymousTypeNotAvailable">
        <source>Cannot use anonymous type in a constant expression</source>
        <target state="translated">无法在常量表达式中使用匿名类型</target>
        <note />
      </trans-unit>
      <trans-unit id="ERR_LambdaInIsAs">
        <source>The first operand of an 'is' or 'as' operator may not be a lambda expression, anonymous method, or method group.</source>
        <target state="translated">“is”或“as”运算符的第一个操作数不能是 lambda 表达式、匿名方法或方法组。</target>
        <note />
      </trans-unit>
      <trans-unit id="ERR_TypelessTupleInAs">
        <source>The first operand of an 'as' operator may not be a tuple literal without a natural type.</source>
        <target state="translated">"as" 运算符的第一个操作数在没有自然类型的情况下可能不是元组文本。</target>
        <note />
      </trans-unit>
      <trans-unit id="ERR_ExpressionTreeContainsMultiDimensionalArrayInitializer">
        <source>An expression tree may not contain a multidimensional array initializer</source>
        <target state="translated">表达式树不能包含多维数组初始值</target>
        <note />
      </trans-unit>
      <trans-unit id="ERR_MissingArgument">
        <source>Argument missing</source>
        <target state="translated">缺少参数</target>
        <note />
      </trans-unit>
      <trans-unit id="ERR_VariableUsedBeforeDeclaration">
        <source>Cannot use local variable '{0}' before it is declared</source>
        <target state="translated">本地变量“{0}”在声明之前无法使用</target>
        <note />
      </trans-unit>
      <trans-unit id="ERR_RecursivelyTypedVariable">
        <source>Type of '{0}' cannot be inferred since its initializer directly or indirectly refers to the definition.</source>
        <target state="translated">无法推理“{0}”类型，因为其初始值设定项直接或间接地引用定义。</target>
        <note />
      </trans-unit>
      <trans-unit id="ERR_UnassignedThisAutoProperty">
        <source>Auto-implemented property '{0}' must be fully assigned before control is returned to the caller.</source>
        <target state="translated">在控制返回调用方之前，自动实现的属性“{0}”必须完全赋值。</target>
        <note />
      </trans-unit>
      <trans-unit id="ERR_VariableUsedBeforeDeclarationAndHidesField">
        <source>Cannot use local variable '{0}' before it is declared. The declaration of the local variable hides the field '{1}'.</source>
        <target state="translated">本地变量“{0}”在声明之前无法使用。声明该本地变量将隐藏字段“{1}”。</target>
        <note />
      </trans-unit>
      <trans-unit id="ERR_ExpressionTreeContainsBadCoalesce">
        <source>An expression tree lambda may not contain a coalescing operator with a null or default literal left-hand side</source>
        <target state="translated">表达式树 lambda 不能包含左侧为 null 或默认文本的合并运算符</target>
        <note />
      </trans-unit>
      <trans-unit id="ERR_IdentifierExpected">
        <source>Identifier expected</source>
        <target state="translated">应输入标识符</target>
        <note />
      </trans-unit>
      <trans-unit id="ERR_SemicolonExpected">
        <source>; expected</source>
        <target state="translated">应输入 ;</target>
        <note />
      </trans-unit>
      <trans-unit id="ERR_SyntaxError">
        <source>Syntax error, '{0}' expected</source>
        <target state="translated">语法错误，应输入“{0}”</target>
        <note />
      </trans-unit>
      <trans-unit id="ERR_DuplicateModifier">
        <source>Duplicate '{0}' modifier</source>
        <target state="translated">“{0}”修饰符重复</target>
        <note />
      </trans-unit>
      <trans-unit id="ERR_DuplicateAccessor">
        <source>Property accessor already defined</source>
        <target state="translated">属性访问器已经定义</target>
        <note />
      </trans-unit>
      <trans-unit id="ERR_IntegralTypeExpected">
        <source>Type byte, sbyte, short, ushort, int, uint, long, or ulong expected</source>
        <target state="translated">应输入类型 byte、sbyte、short、ushort、int、uint、long 或 ulong</target>
        <note />
      </trans-unit>
      <trans-unit id="ERR_IllegalEscape">
        <source>Unrecognized escape sequence</source>
        <target state="translated">无法识别的转义序列</target>
        <note />
      </trans-unit>
      <trans-unit id="ERR_NewlineInConst">
        <source>Newline in constant</source>
        <target state="translated">常量中有换行符</target>
        <note />
      </trans-unit>
      <trans-unit id="ERR_EmptyCharConst">
        <source>Empty character literal</source>
        <target state="translated">空字符</target>
        <note />
      </trans-unit>
      <trans-unit id="ERR_TooManyCharsInConst">
        <source>Too many characters in character literal</source>
        <target state="translated">字符文本中的字符太多</target>
        <note />
      </trans-unit>
      <trans-unit id="ERR_InvalidNumber">
        <source>Invalid number</source>
        <target state="translated">无效数字</target>
        <note />
      </trans-unit>
      <trans-unit id="ERR_GetOrSetExpected">
        <source>A get or set accessor expected</source>
        <target state="translated">应为 get 或 set 访问器</target>
        <note />
      </trans-unit>
      <trans-unit id="ERR_ClassTypeExpected">
        <source>An object, string, or class type expected</source>
        <target state="translated">应是对象、字符串或类类型</target>
        <note />
      </trans-unit>
      <trans-unit id="ERR_NamedArgumentExpected">
        <source>Named attribute argument expected</source>
        <target state="translated">应为命名特性参数</target>
        <note />
      </trans-unit>
      <trans-unit id="ERR_TooManyCatches">
        <source>Catch clauses cannot follow the general catch clause of a try statement</source>
        <target state="translated">catch 子句不能跟在 try 语句的常规 catch 子句之后</target>
        <note />
      </trans-unit>
      <trans-unit id="ERR_ThisOrBaseExpected">
        <source>Keyword 'this' or 'base' expected</source>
        <target state="translated">应为关键字 "this" 或 "base"</target>
        <note />
      </trans-unit>
      <trans-unit id="ERR_OvlUnaryOperatorExpected">
        <source>Overloadable unary operator expected</source>
        <target state="translated">应输入可重载的一元运算符</target>
        <note />
      </trans-unit>
      <trans-unit id="ERR_OvlBinaryOperatorExpected">
        <source>Overloadable binary operator expected</source>
        <target state="translated">应输入可重载的二元运算符</target>
        <note />
      </trans-unit>
      <trans-unit id="ERR_IntOverflow">
        <source>Integral constant is too large</source>
        <target state="translated">整数常量太大</target>
        <note />
      </trans-unit>
      <trans-unit id="ERR_EOFExpected">
        <source>Type or namespace definition, or end-of-file expected</source>
        <target state="translated">应输入类型、命名空间定义或文件尾</target>
        <note />
      </trans-unit>
      <trans-unit id="ERR_GlobalDefinitionOrStatementExpected">
        <source>Member definition, statement, or end-of-file expected</source>
        <target state="translated">应是成员定义、语句或文件尾</target>
        <note />
      </trans-unit>
      <trans-unit id="ERR_BadEmbeddedStmt">
        <source>Embedded statement cannot be a declaration or labeled statement</source>
        <target state="translated">嵌入的语句不能是声明或标记语句</target>
        <note />
      </trans-unit>
      <trans-unit id="ERR_PPDirectiveExpected">
        <source>Preprocessor directive expected</source>
        <target state="translated">应输入预处理器指令</target>
        <note />
      </trans-unit>
      <trans-unit id="ERR_EndOfPPLineExpected">
        <source>Single-line comment or end-of-line expected</source>
        <target state="translated">应输入单行注释或行尾</target>
        <note />
      </trans-unit>
      <trans-unit id="ERR_CloseParenExpected">
        <source>) expected</source>
        <target state="translated">应输入 )</target>
        <note />
      </trans-unit>
      <trans-unit id="ERR_EndifDirectiveExpected">
        <source>#endif directive expected</source>
        <target state="translated">应输入 #endif 指令</target>
        <note />
      </trans-unit>
      <trans-unit id="ERR_UnexpectedDirective">
        <source>Unexpected preprocessor directive</source>
        <target state="translated">意外的预处理器指令</target>
        <note />
      </trans-unit>
      <trans-unit id="ERR_ErrorDirective">
        <source>#error: '{0}'</source>
        <target state="translated">#错误:“{0}”</target>
        <note />
      </trans-unit>
      <trans-unit id="WRN_WarningDirective">
        <source>#warning: '{0}'</source>
        <target state="translated">#警告:“{0}”</target>
        <note />
      </trans-unit>
      <trans-unit id="WRN_WarningDirective_Title">
        <source>#warning directive</source>
        <target state="translated">#warning 指令</target>
        <note />
      </trans-unit>
      <trans-unit id="ERR_TypeExpected">
        <source>Type expected</source>
        <target state="translated">应输入类型</target>
        <note />
      </trans-unit>
      <trans-unit id="ERR_PPDefFollowsToken">
        <source>Cannot define/undefine preprocessor symbols after first token in file</source>
        <target state="translated">不能在文件的第一个标记之后定义或取消定义预处理器符号</target>
        <note />
      </trans-unit>
      <trans-unit id="ERR_PPReferenceFollowsToken">
        <source>Cannot use #r after first token in file</source>
        <target state="translated">不能在文件的第一个标记之后使用 #r</target>
        <note />
      </trans-unit>
      <trans-unit id="ERR_OpenEndedComment">
        <source>End-of-file found, '*/' expected</source>
        <target state="translated">发现文件尾，应输入 "*/"</target>
        <note />
      </trans-unit>
      <trans-unit id="ERR_Merge_conflict_marker_encountered">
        <source>Merge conflict marker encountered</source>
        <target state="translated">遇到合并冲突标记</target>
        <note />
      </trans-unit>
      <trans-unit id="ERR_NoRefOutWhenRefOnly">
        <source>Do not use refout when using refonly.</source>
        <target state="translated">不要在使用 refonly 时使用 refout。</target>
        <note />
      </trans-unit>
      <trans-unit id="ERR_NoNetModuleOutputWhenRefOutOrRefOnly">
        <source>Cannot compile net modules when using /refout or /refonly.</source>
        <target state="translated">无法在使用 /refout 或 /refonly 时编译 Net 模块。</target>
        <note />
      </trans-unit>
      <trans-unit id="ERR_OvlOperatorExpected">
        <source>Overloadable operator expected</source>
        <target state="translated">应输入可重载运算符</target>
        <note />
      </trans-unit>
      <trans-unit id="ERR_EndRegionDirectiveExpected">
        <source>#endregion directive expected</source>
        <target state="translated">应输入 #endregion 指令</target>
        <note />
      </trans-unit>
      <trans-unit id="ERR_UnterminatedStringLit">
        <source>Unterminated string literal</source>
        <target state="translated">字符串未终止</target>
        <note />
      </trans-unit>
      <trans-unit id="ERR_BadDirectivePlacement">
        <source>Preprocessor directives must appear as the first non-whitespace character on a line</source>
        <target state="translated">预处理器指令必须作为一行的第一个非空白字符出现</target>
        <note />
      </trans-unit>
      <trans-unit id="ERR_IdentifierExpectedKW">
        <source>Identifier expected; '{1}' is a keyword</source>
        <target state="translated">应为标识符；“{1}”是关键字</target>
        <note />
      </trans-unit>
      <trans-unit id="ERR_SemiOrLBraceExpected">
        <source>{ or ; expected</source>
        <target state="translated">应为 { 或 ;</target>
        <note />
      </trans-unit>
      <trans-unit id="ERR_MultiTypeInDeclaration">
        <source>Cannot use more than one type in a for, using, fixed, or declaration statement</source>
        <target state="translated">在 for、using、fixed 或声明语句中不能使用多个类型</target>
        <note />
      </trans-unit>
      <trans-unit id="ERR_AddOrRemoveExpected">
        <source>An add or remove accessor expected</source>
        <target state="translated">应为 add 访问器或 remove 访问器</target>
        <note />
      </trans-unit>
      <trans-unit id="ERR_UnexpectedCharacter">
        <source>Unexpected character '{0}'</source>
        <target state="translated">意外的字符“{0}”</target>
        <note />
      </trans-unit>
      <trans-unit id="ERR_UnexpectedToken">
        <source>Unexpected token '{0}'</source>
        <target state="translated">意外标记“{0}”</target>
        <note />
      </trans-unit>
      <trans-unit id="ERR_ProtectedInStatic">
        <source>'{0}': static classes cannot contain protected members</source>
        <target state="translated">'“{0}”: 静态类不能包含保护成员</target>
        <note />
      </trans-unit>
      <trans-unit id="WRN_UnreachableGeneralCatch">
        <source>A previous catch clause already catches all exceptions. All non-exceptions thrown will be wrapped in a System.Runtime.CompilerServices.RuntimeWrappedException.</source>
        <target state="translated">上一个 catch 子句已捕获所有异常。引发的所有非异常均被包装在 System.Runtime.CompilerServices.RuntimeWrappedException 中。</target>
        <note />
      </trans-unit>
      <trans-unit id="WRN_UnreachableGeneralCatch_Title">
        <source>A previous catch clause already catches all exceptions</source>
        <target state="translated">上一个 catch 子句已经捕获了所有异常</target>
        <note />
      </trans-unit>
      <trans-unit id="WRN_UnreachableGeneralCatch_Description">
        <source>This warning is caused when a catch() block has no specified exception type after a catch (System.Exception e) block. The warning advises that the catch() block will not catch any exceptions.

A catch() block after a catch (System.Exception e) block can catch non-CLS exceptions if the RuntimeCompatibilityAttribute is set to false in the AssemblyInfo.cs file: [assembly: RuntimeCompatibilityAttribute(WrapNonExceptionThrows = false)]. If this attribute is not set explicitly to false, all thrown non-CLS exceptions are wrapped as Exceptions and the catch (System.Exception e) block catches them.</source>
        <target state="translated">当 catch() 块未在 catch (System.Exception e) 块之后指定异常类型时，会出现此警告。该警告建议 catch() 块不捕获任何异常。

如果 RuntimeCompatibilityAttribute 在 AssemblyInfo.cs 文件中设置为 false，则 catch (System.Exception e) 块之后的 catch() 块可以捕获非 CLS 异常: [程序集: RuntimeCompatibilityAttribute(WrapNonExceptionThrows = false)]。如果此特性未显式设置为 false，则所有引发的非 CLS 异常都包装为“异常”，catch (System.Exception e) 块可以捕获它们。</target>
        <note />
      </trans-unit>
      <trans-unit id="ERR_IncrementLvalueExpected">
        <source>The operand of an increment or decrement operator must be a variable, property or indexer</source>
        <target state="translated">递增或递减运算符的操作数必须是变量、属性或索引器</target>
        <note />
      </trans-unit>
      <trans-unit id="ERR_NoSuchMemberOrExtension">
        <source>'{0}' does not contain a definition for '{1}' and no accessible extension method '{1}' accepting a first argument of type '{0}' could be found (are you missing a using directive or an assembly reference?)</source>
        <target state="needs-review-translation">'“{0}”未包含“{1}”的定义，并且找不到可接受第一个“{0}”类型参数的扩展方法“{1}”(是否缺少 using 指令或程序集引用?)</target>
        <note />
      </trans-unit>
      <trans-unit id="ERR_NoSuchMemberOrExtensionNeedUsing">
        <source>'{0}' does not contain a definition for '{1}' and no extension method '{1}' accepting a first argument of type '{0}' could be found (are you missing a using directive for '{2}'?)</source>
        <target state="translated">'“{0}”不包含“{1}”的定义，并且找不到可接受类型为“{0}”的第一个参数的扩展方法“{1}”(是否缺少针对“{2}”的 using 指令?)</target>
        <note />
      </trans-unit>
      <trans-unit id="ERR_BadThisParam">
        <source>Method '{0}' has a parameter modifier 'this' which is not on the first parameter</source>
        <target state="translated">方法“{0}”具有一个参数修饰符“this”，该修饰符不在第一个参数上</target>
        <note />
      </trans-unit>
      <trans-unit id="ERR_BadParameterModifiers">
        <source> The parameter modifier '{0}' cannot be used with '{1}'</source>
        <target state="translated">参数修饰符“{0}”不能与“{1}”一起使用</target>
        <note />
      </trans-unit>
      <trans-unit id="ERR_BadTypeforThis">
        <source>The first parameter of an extension method cannot be of type '{0}'</source>
        <target state="translated">扩展方法的第一个参数的类型不能是“{0}”</target>
        <note />
      </trans-unit>
      <trans-unit id="ERR_BadParamModThis">
        <source>A parameter array cannot be used with 'this' modifier on an extension method</source>
        <target state="translated">参数数组不能与“this”修饰符一起在扩展方法中使用</target>
        <note />
      </trans-unit>
      <trans-unit id="ERR_BadExtensionMeth">
        <source>Extension method must be static</source>
        <target state="translated">扩展方法必须是静态的</target>
        <note />
      </trans-unit>
      <trans-unit id="ERR_BadExtensionAgg">
        <source>Extension method must be defined in a non-generic static class</source>
        <target state="translated">扩展方法必须在非泛型静态类中定义</target>
        <note />
      </trans-unit>
      <trans-unit id="ERR_DupParamMod">
        <source>A parameter can only have one '{0}' modifier</source>
        <target state="translated">参数只能有一个“{0}”修饰符</target>
        <note />
      </trans-unit>
      <trans-unit id="ERR_ExtensionMethodsDecl">
        <source>Extension methods must be defined in a top level static class; {0} is a nested class</source>
        <target state="translated">扩展方法必须在顶级静态类中定义；{0} 是嵌套类</target>
        <note />
      </trans-unit>
      <trans-unit id="ERR_ExtensionAttrNotFound">
        <source>Cannot define a new extension method because the compiler required type '{0}' cannot be found. Are you missing a reference to System.Core.dll?</source>
        <target state="translated">无法定义新的扩展方法，因为找不到编译器需要的类型“{0}”。是否缺少对 System.Core.dll 的引用?</target>
        <note />
      </trans-unit>
      <trans-unit id="ERR_ExplicitExtension">
        <source>Do not use 'System.Runtime.CompilerServices.ExtensionAttribute'. Use the 'this' keyword instead.</source>
        <target state="translated">不要使用“System.Runtime.CompilerServices.ExtensionAttribute”。请改用“this”关键字。</target>
        <note />
      </trans-unit>
      <trans-unit id="ERR_ExplicitDynamicAttr">
        <source>Do not use 'System.Runtime.CompilerServices.DynamicAttribute'. Use the 'dynamic' keyword instead.</source>
        <target state="translated">不要使用“System.Runtime.CompilerServices.DynamicAtribute”。请改用“dynamic”关键字。</target>
        <note />
      </trans-unit>
      <trans-unit id="ERR_NoDynamicPhantomOnBaseCtor">
        <source>The constructor call needs to be dynamically dispatched, but cannot be because it is part of a constructor initializer. Consider casting the dynamic arguments.</source>
        <target state="translated">构造函数调用需要进行动态调度，但无法如此，因为它是构造函数初始值的一部分。请考虑强制转换动态参数。</target>
        <note />
      </trans-unit>
      <trans-unit id="ERR_ValueTypeExtDelegate">
        <source>Extension method '{0}' defined on value type '{1}' cannot be used to create delegates</source>
        <target state="translated">不能使用值类型“{1}”上定义的扩展方法“{0}”来创建委托</target>
        <note />
      </trans-unit>
      <trans-unit id="ERR_BadArgCount">
        <source>No overload for method '{0}' takes {1} arguments</source>
        <target state="translated">“{0}”方法没有采用 {1} 个参数的重载</target>
        <note />
      </trans-unit>
      <trans-unit id="ERR_BadArgType">
        <source>Argument {0}: cannot convert from '{1}' to '{2}'</source>
        <target state="translated">参数 {0}: 无法从“{1}”转换为“{2}”</target>
        <note />
      </trans-unit>
      <trans-unit id="ERR_NoSourceFile">
        <source>Source file '{0}' could not be opened -- {1}</source>
        <target state="translated">无法打开源文件“{0}”-- {1}</target>
        <note />
      </trans-unit>
      <trans-unit id="ERR_CantRefResource">
        <source>Cannot link resource files when building a module</source>
        <target state="translated">生成模块时，无法链接资源文件</target>
        <note />
      </trans-unit>
      <trans-unit id="ERR_ResourceNotUnique">
        <source>Resource identifier '{0}' has already been used in this assembly</source>
        <target state="translated">此程序集中已使用了资源标识符“{0}”</target>
        <note />
      </trans-unit>
      <trans-unit id="ERR_ResourceFileNameNotUnique">
        <source>Each linked resource and module must have a unique filename. Filename '{0}' is specified more than once in this assembly</source>
        <target state="translated">每个链接资源和模块必须具有唯一的文件名。在此程序集中多次指定了文件名 {0}</target>
        <note />
      </trans-unit>
      <trans-unit id="ERR_ImportNonAssembly">
        <source>The referenced file '{0}' is not an assembly</source>
        <target state="translated">引用的文件“{0}”不是程序集</target>
        <note />
      </trans-unit>
      <trans-unit id="ERR_RefLvalueExpected">
        <source>A ref or out value must be an assignable variable</source>
        <target state="translated">ref 或 out 值必须是可以赋值的变量</target>
        <note />
      </trans-unit>
      <trans-unit id="ERR_BaseInStaticMeth">
        <source>Keyword 'base' is not available in a static method</source>
        <target state="translated">关键字“base”在静态方法中不可用</target>
        <note />
      </trans-unit>
      <trans-unit id="ERR_BaseInBadContext">
        <source>Keyword 'base' is not available in the current context</source>
        <target state="translated">关键字“base”在当前上下文中不可用</target>
        <note />
      </trans-unit>
      <trans-unit id="ERR_RbraceExpected">
        <source>} expected</source>
        <target state="translated">应输入 }</target>
        <note />
      </trans-unit>
      <trans-unit id="ERR_LbraceExpected">
        <source>{ expected</source>
        <target state="translated">应为 {</target>
        <note />
      </trans-unit>
      <trans-unit id="ERR_InExpected">
        <source>'in' expected</source>
        <target state="translated">'应为 "in"</target>
        <note />
      </trans-unit>
      <trans-unit id="ERR_InvalidPreprocExpr">
        <source>Invalid preprocessor expression</source>
        <target state="translated">无效的预处理器表达式</target>
        <note />
      </trans-unit>
      <trans-unit id="ERR_InvalidMemberDecl">
        <source>Invalid token '{0}' in class, struct, or interface member declaration</source>
        <target state="translated">类、结构或接口成员声明中的标记“{0}”无效</target>
        <note />
      </trans-unit>
      <trans-unit id="ERR_MemberNeedsType">
        <source>Method must have a return type</source>
        <target state="translated">方法必须具有返回类型</target>
        <note />
      </trans-unit>
      <trans-unit id="ERR_BadBaseType">
        <source>Invalid base type</source>
        <target state="translated">无效的基类型</target>
        <note />
      </trans-unit>
      <trans-unit id="WRN_EmptySwitch">
        <source>Empty switch block</source>
        <target state="translated">空的 switch 块</target>
        <note />
      </trans-unit>
      <trans-unit id="WRN_EmptySwitch_Title">
        <source>Empty switch block</source>
        <target state="translated">空的 switch 块</target>
        <note />
      </trans-unit>
      <trans-unit id="ERR_ExpectedEndTry">
        <source>Expected catch or finally</source>
        <target state="translated">应输入 catch 或 finally</target>
        <note />
      </trans-unit>
      <trans-unit id="ERR_InvalidExprTerm">
        <source>Invalid expression term '{0}'</source>
        <target state="translated">表达式项“{0}”无效</target>
        <note />
      </trans-unit>
      <trans-unit id="ERR_BadNewExpr">
        <source>A new expression requires (), [], or {} after type</source>
        <target state="translated">new 表达式要求在类型后有 ()、[] 或 {}</target>
        <note />
      </trans-unit>
      <trans-unit id="ERR_NoNamespacePrivate">
        <source>Elements defined in a namespace cannot be explicitly declared as private, protected, protected internal, or private protected</source>
        <target state="translated">命名空间中定义的元素无法显式声明为 private、protected、protected internal 或 private protected</target>
        <note />
      </trans-unit>
      <trans-unit id="ERR_BadVarDecl">
        <source>Expected ; or = (cannot specify constructor arguments in declaration)</source>
        <target state="translated">应输入 ";" 或 "="(无法在声明中指定构造函数参数)</target>
        <note />
      </trans-unit>
      <trans-unit id="ERR_UsingAfterElements">
        <source>A using clause must precede all other elements defined in the namespace except extern alias declarations</source>
        <target state="translated">using 子句必须位于命名空间中定义的所有其他元素之前(外部别名声明除外)</target>
        <note />
      </trans-unit>
      <trans-unit id="ERR_BadBinOpArgs">
        <source>Overloaded binary operator '{0}' takes two parameters</source>
        <target state="translated">重载的二元运算符“{0}”采用两个参数</target>
        <note />
      </trans-unit>
      <trans-unit id="ERR_BadUnOpArgs">
        <source>Overloaded unary operator '{0}' takes one parameter</source>
        <target state="translated">重载的一元运算符“{0}”采用一个参数</target>
        <note />
      </trans-unit>
      <trans-unit id="ERR_NoVoidParameter">
        <source>Invalid parameter type 'void'</source>
        <target state="translated">参数类型 "void" 无效</target>
        <note />
      </trans-unit>
      <trans-unit id="ERR_DuplicateAlias">
        <source>The using alias '{0}' appeared previously in this namespace</source>
        <target state="translated">using 别名“{0}”以前在此命名空间中出现过</target>
        <note />
      </trans-unit>
      <trans-unit id="ERR_BadProtectedAccess">
        <source>Cannot access protected member '{0}' via a qualifier of type '{1}'; the qualifier must be of type '{2}' (or derived from it)</source>
        <target state="translated">无法通过“{1}”类型的限定符访问受保护的成员“{0}”；限定符必须是“{2}”类型(或者从该类型派生)</target>
        <note />
      </trans-unit>
      <trans-unit id="ERR_AddModuleAssembly">
        <source>'{0}' cannot be added to this assembly because it already is an assembly</source>
        <target state="translated">'“{0}”无法添加到此程序集，因为它已是程序集</target>
        <note />
      </trans-unit>
      <trans-unit id="ERR_BindToBogusProp2">
        <source>Property, indexer, or event '{0}' is not supported by the language; try directly calling accessor methods '{1}' or '{2}'</source>
        <target state="translated">属性、索引器或事件“{0}”不受现用语言支持；请尝试直接调用访问器方法“{1}”或“{2}”</target>
        <note />
      </trans-unit>
      <trans-unit id="ERR_BindToBogusProp1">
        <source>Property, indexer, or event '{0}' is not supported by the language; try directly calling accessor method '{1}'</source>
        <target state="translated">属性、索引器或事件“{0}”不受现用语言支持；请尝试直接调用访问器方法“{1}”</target>
        <note />
      </trans-unit>
      <trans-unit id="ERR_NoVoidHere">
        <source>Keyword 'void' cannot be used in this context</source>
        <target state="translated">关键字 "void" 不能在此上下文中使用</target>
        <note />
      </trans-unit>
      <trans-unit id="ERR_IndexerNeedsParam">
        <source>Indexers must have at least one parameter</source>
        <target state="translated">索引器必须至少有一个参数</target>
        <note />
      </trans-unit>
      <trans-unit id="ERR_BadArraySyntax">
        <source>Array type specifier, [], must appear before parameter name</source>
        <target state="translated">数组类型说明符 [] 必须出现在参数名之前</target>
        <note />
      </trans-unit>
      <trans-unit id="ERR_BadOperatorSyntax">
        <source>Declaration is not valid; use '{0} operator &lt;dest-type&gt; (...' instead</source>
        <target state="translated">声明无效；请改用“{0} operator &lt;dest-type&gt; (...”</target>
        <note />
      </trans-unit>
      <trans-unit id="ERR_MainClassNotFound">
        <source>Could not find '{0}' specified for Main method</source>
        <target state="translated">未能找到为 Main 方法指定的“{0}”</target>
        <note />
      </trans-unit>
      <trans-unit id="ERR_MainClassNotClass">
        <source>'{0}' specified for Main method must be a valid non-generic class or struct</source>
        <target state="translated">'为 Main 方法指定的“{0}”必须是有效的非泛型类或结构</target>
        <note />
      </trans-unit>
      <trans-unit id="ERR_NoMainInClass">
        <source>'{0}' does not have a suitable static 'Main' method</source>
        <target state="needs-review-translation">'“{0}”没有合适的静态 Main 方法</target>
        <note />
      </trans-unit>
      <trans-unit id="ERR_MainClassIsImport">
        <source>Cannot use '{0}' for Main method because it is imported</source>
        <target state="translated">无法对 Main 方法使用“{0}”，因为它是被导入的</target>
        <note />
      </trans-unit>
      <trans-unit id="ERR_OutputNeedsName">
        <source>Outputs without source must have the /out option specified</source>
        <target state="translated">必须为没有源的输出指定 /out 选项</target>
        <note />
      </trans-unit>
      <trans-unit id="ERR_CantHaveWin32ResAndManifest">
        <source>Conflicting options specified: Win32 resource file; Win32 manifest</source>
        <target state="translated">指定了冲突的选项: Win32 资源文件；Win32 清单</target>
        <note />
      </trans-unit>
      <trans-unit id="ERR_CantHaveWin32ResAndIcon">
        <source>Conflicting options specified: Win32 resource file; Win32 icon</source>
        <target state="translated">指定的选项冲突: Win32 资源文件；Win32 图标</target>
        <note />
      </trans-unit>
      <trans-unit id="ERR_CantReadResource">
        <source>Error reading resource '{0}' -- '{1}'</source>
        <target state="translated">读取资源“{0}”时出错 --“{1}”</target>
        <note />
      </trans-unit>
      <trans-unit id="ERR_DocFileGen">
        <source>Error writing to XML documentation file: {0}</source>
        <target state="translated">写入 XML 文档文件时出错: {0}</target>
        <note />
      </trans-unit>
      <trans-unit id="WRN_XMLParseError">
        <source>XML comment has badly formed XML -- '{0}'</source>
        <target state="translated">XML 注释出现 XML 格式错误 --“{0}”</target>
        <note />
      </trans-unit>
      <trans-unit id="WRN_XMLParseError_Title">
        <source>XML comment has badly formed XML</source>
        <target state="translated">XML 注释出现 XML 格式错误</target>
        <note />
      </trans-unit>
      <trans-unit id="WRN_DuplicateParamTag">
        <source>XML comment has a duplicate param tag for '{0}'</source>
        <target state="translated">XML 注释中对“{0}”有重复的 param 标记</target>
        <note />
      </trans-unit>
      <trans-unit id="WRN_DuplicateParamTag_Title">
        <source>XML comment has a duplicate param tag</source>
        <target state="translated">XML 注释中有重复的 param 标记</target>
        <note />
      </trans-unit>
      <trans-unit id="WRN_UnmatchedParamTag">
        <source>XML comment has a param tag for '{0}', but there is no parameter by that name</source>
        <target state="translated">XML 注释中有“{0}”的 param 标记，但是没有该名称的参数</target>
        <note />
      </trans-unit>
      <trans-unit id="WRN_UnmatchedParamTag_Title">
        <source>XML comment has a param tag, but there is no parameter by that name</source>
        <target state="translated">XML 注释中有 param 标记，但是没有该名称的参数</target>
        <note />
      </trans-unit>
      <trans-unit id="WRN_UnmatchedParamRefTag">
        <source>XML comment on '{1}' has a paramref tag for '{0}', but there is no parameter by that name</source>
        <target state="translated">“{1}”上的 XML 注释中有“{0}”的 paramref 标记，但是没有该名称的参数</target>
        <note />
      </trans-unit>
      <trans-unit id="WRN_UnmatchedParamRefTag_Title">
        <source>XML comment has a paramref tag, but there is no parameter by that name</source>
        <target state="translated">XML 注释中有 paramref 标记，但是没有该名称的参数</target>
        <note />
      </trans-unit>
      <trans-unit id="WRN_MissingParamTag">
        <source>Parameter '{0}' has no matching param tag in the XML comment for '{1}' (but other parameters do)</source>
        <target state="translated">参数“{0}”在“{1}”的 XML 注释中没有匹配的 param 标记(但其他参数有)</target>
        <note />
      </trans-unit>
      <trans-unit id="WRN_MissingParamTag_Title">
        <source>Parameter has no matching param tag in the XML comment (but other parameters do)</source>
        <target state="translated">参数在 XML 注释中没有匹配的 param 标记(但其他参数有)</target>
        <note />
      </trans-unit>
      <trans-unit id="WRN_BadXMLRef">
        <source>XML comment has cref attribute '{0}' that could not be resolved</source>
        <target state="translated">XML 注释中有未能解析的 cref 特性“{0}”</target>
        <note />
      </trans-unit>
      <trans-unit id="WRN_BadXMLRef_Title">
        <source>XML comment has cref attribute that could not be resolved</source>
        <target state="translated">XML 注释中有无法解析的 cref 特性</target>
        <note />
      </trans-unit>
      <trans-unit id="ERR_BadStackAllocExpr">
        <source>A stackalloc expression requires [] after type</source>
        <target state="translated">stackalloc 表达式在类型后要求有 []</target>
        <note />
      </trans-unit>
      <trans-unit id="ERR_InvalidLineNumber">
        <source>The line number specified for #line directive is missing or invalid</source>
        <target state="translated">为 #line 指令指定的行号缺少或无效</target>
        <note />
      </trans-unit>
      <trans-unit id="ERR_MissingPPFile">
        <source>Quoted file name, single-line comment or end-of-line expected</source>
        <target state="translated">应是应用的文件名、单行注释或行尾</target>
        <note />
      </trans-unit>
      <trans-unit id="ERR_ExpectedPPFile">
        <source>Quoted file name expected</source>
        <target state="translated">应是引用的文件名</target>
        <note />
      </trans-unit>
      <trans-unit id="ERR_ReferenceDirectiveOnlyAllowedInScripts">
        <source>#r is only allowed in scripts</source>
        <target state="translated">仅脚本中允许使用 #r</target>
        <note />
      </trans-unit>
      <trans-unit id="ERR_ForEachMissingMember">
        <source>foreach statement cannot operate on variables of type '{0}' because '{0}' does not contain a public instance definition for '{1}'</source>
        <target state="needs-review-translation">“{0}”不包含“{1}”的公共定义，因此 foreach 语句不能作用于“{0}”类型的变量</target>
        <note />
      </trans-unit>
      <trans-unit id="WRN_BadXMLRefParamType">
        <source>Invalid type for parameter {0} in XML comment cref attribute: '{1}'</source>
        <target state="translated">XML 注释 cref 特性中参数 {0} 的类型无效:“{1}”</target>
        <note />
      </trans-unit>
      <trans-unit id="WRN_BadXMLRefParamType_Title">
        <source>Invalid type for parameter in XML comment cref attribute</source>
        <target state="translated">XML 注释 cref 特性中参数的类型无效</target>
        <note />
      </trans-unit>
      <trans-unit id="WRN_BadXMLRefReturnType">
        <source>Invalid return type in XML comment cref attribute</source>
        <target state="translated">XML 注释的 cref 特性中的返回类型无效</target>
        <note />
      </trans-unit>
      <trans-unit id="WRN_BadXMLRefReturnType_Title">
        <source>Invalid return type in XML comment cref attribute</source>
        <target state="translated">XML 注释的 cref 特性中的返回类型无效</target>
        <note />
      </trans-unit>
      <trans-unit id="ERR_BadWin32Res">
        <source>Error reading Win32 resources -- {0}</source>
        <target state="translated">读取 Win32 资源时出错 -- {0}</target>
        <note />
      </trans-unit>
      <trans-unit id="WRN_BadXMLRefSyntax">
        <source>XML comment has syntactically incorrect cref attribute '{0}'</source>
        <target state="translated">XML 注释中有语法错误的 cref 特性“{0}”</target>
        <note />
      </trans-unit>
      <trans-unit id="WRN_BadXMLRefSyntax_Title">
        <source>XML comment has syntactically incorrect cref attribute</source>
        <target state="translated">XML 注释中有语法错误的 cref 特性</target>
        <note />
      </trans-unit>
      <trans-unit id="ERR_BadModifierLocation">
        <source>Member modifier '{0}' must precede the member type and name</source>
        <target state="translated">成员修饰符“{0}”必须位于成员类型和名称之前</target>
        <note />
      </trans-unit>
      <trans-unit id="ERR_MissingArraySize">
        <source>Array creation must have array size or array initializer</source>
        <target state="translated">数组创建必须有数组大小或数组初始值设定项</target>
        <note />
      </trans-unit>
      <trans-unit id="WRN_UnprocessedXMLComment">
        <source>XML comment is not placed on a valid language element</source>
        <target state="translated">XML 注释没有放在有效语言元素上</target>
        <note />
      </trans-unit>
      <trans-unit id="WRN_UnprocessedXMLComment_Title">
        <source>XML comment is not placed on a valid language element</source>
        <target state="translated">XML 注释没有放在有效语言元素上</target>
        <note />
      </trans-unit>
      <trans-unit id="WRN_FailedInclude">
        <source>Unable to include XML fragment '{1}' of file '{0}' -- {2}</source>
        <target state="translated">无法包括文件“{0}”的 XML 段落“{1}”-- {2}</target>
        <note />
      </trans-unit>
      <trans-unit id="WRN_FailedInclude_Title">
        <source>Unable to include XML fragment</source>
        <target state="translated">无法包括 XML 段落。</target>
        <note />
      </trans-unit>
      <trans-unit id="WRN_InvalidInclude">
        <source>Invalid XML include element -- {0}</source>
        <target state="translated">无效的 XML 包含元素 -- {0}</target>
        <note />
      </trans-unit>
      <trans-unit id="WRN_InvalidInclude_Title">
        <source>Invalid XML include element</source>
        <target state="translated">XML 包含元素无效</target>
        <note />
      </trans-unit>
      <trans-unit id="WRN_MissingXMLComment">
        <source>Missing XML comment for publicly visible type or member '{0}'</source>
        <target state="translated">缺少对公共可见类型或成员“{0}”的 XML 注释</target>
        <note />
      </trans-unit>
      <trans-unit id="WRN_MissingXMLComment_Title">
        <source>Missing XML comment for publicly visible type or member</source>
        <target state="translated">缺少对公共可见类型或成员的 XML 注释</target>
        <note />
      </trans-unit>
      <trans-unit id="WRN_MissingXMLComment_Description">
        <source>The /doc compiler option was specified, but one or more constructs did not have comments.</source>
        <target state="translated">指定了 /doc 编译器选项，但是一个或多个构造没有注释。</target>
        <note />
      </trans-unit>
      <trans-unit id="WRN_XMLParseIncludeError">
        <source>Badly formed XML in included comments file -- '{0}'</source>
        <target state="translated">所包含的注释文件中有格式错误的 XML --“{0}”</target>
        <note />
      </trans-unit>
      <trans-unit id="WRN_XMLParseIncludeError_Title">
        <source>Badly formed XML in included comments file</source>
        <target state="translated">所包含的注释文件中有格式错误的 XML</target>
        <note />
      </trans-unit>
      <trans-unit id="ERR_BadDelArgCount">
        <source>Delegate '{0}' does not take {1} arguments</source>
        <target state="translated">委托“{0}”未采用 {1} 个参数</target>
        <note />
      </trans-unit>
      <trans-unit id="ERR_UnexpectedSemicolon">
        <source>Semicolon after method or accessor block is not valid</source>
        <target state="translated">方法或访问器块后面的分号无效</target>
        <note />
      </trans-unit>
      <trans-unit id="ERR_MethodReturnCantBeRefAny">
        <source>Method or delegate cannot return type '{0}'</source>
        <target state="translated">方法或委托不能返回“{0}”类型</target>
        <note />
      </trans-unit>
      <trans-unit id="ERR_CompileCancelled">
        <source>Compilation cancelled by user</source>
        <target state="translated">编译被用户取消</target>
        <note />
      </trans-unit>
      <trans-unit id="ERR_MethodArgCantBeRefAny">
        <source>Cannot make reference to variable of type '{0}'</source>
        <target state="translated">无法引用类型为“{0}”的变量</target>
        <note />
      </trans-unit>
      <trans-unit id="ERR_AssgReadonlyLocal">
        <source>Cannot assign to '{0}' because it is read-only</source>
        <target state="translated">无法为“{0}”赋值，因为它是只读的</target>
        <note />
      </trans-unit>
      <trans-unit id="ERR_RefReadonlyLocal">
        <source>Cannot use '{0}' as a ref or out value because it is read-only</source>
        <target state="translated">“{0}”是只读的，无法用作 ref 或 out 值</target>
        <note />
      </trans-unit>
      <trans-unit id="ERR_CantUseRequiredAttribute">
        <source>The RequiredAttribute attribute is not permitted on C# types</source>
        <target state="translated">C# 类型上不允许有 RequiredAttribute 特性</target>
        <note />
      </trans-unit>
      <trans-unit id="ERR_NoModifiersOnAccessor">
        <source>Modifiers cannot be placed on event accessor declarations</source>
        <target state="translated">修饰符不能放置在事件访问器声明上</target>
        <note />
      </trans-unit>
      <trans-unit id="ERR_ParamsCantBeWithModifier">
        <source>The params parameter cannot be declared as {0}</source>
        <target state="translated">params 参数不能声明为 {0}</target>
        <note />
      </trans-unit>
      <trans-unit id="ERR_ReturnNotLValue">
        <source>Cannot modify the return value of '{0}' because it is not a variable</source>
        <target state="translated">无法修改“{0}”的返回值，因为它不是变量</target>
        <note />
      </trans-unit>
      <trans-unit id="ERR_MissingCoClass">
        <source>The managed coclass wrapper class '{0}' for interface '{1}' cannot be found (are you missing an assembly reference?)</source>
        <target state="translated">无法找到接口“{1}”的托管组件类包装器类“{0}”(是否缺少程序集引用?)</target>
        <note />
      </trans-unit>
      <trans-unit id="ERR_AmbiguousAttribute">
        <source>'{0}' is ambiguous between '{1}' and '{2}'; use either '@{0}' or '{0}Attribute'</source>
        <target state="translated">'“{0}”在“{1}”和“{2}”之间不明确；请使用“@{0}”或“{0}Attribute”</target>
        <note />
      </trans-unit>
      <trans-unit id="ERR_BadArgExtraRef">
        <source>Argument {0} may not be passed with the '{1}' keyword</source>
        <target state="translated">参数 {0} 不可与关键字“{1}”一起传递</target>
        <note />
      </trans-unit>
      <trans-unit id="WRN_CmdOptionConflictsSource">
        <source>Option '{0}' overrides attribute '{1}' given in a source file or added module</source>
        <target state="translated">选项“{0}”重写源文件或添加的模块中给出的特性“{1}”</target>
        <note />
      </trans-unit>
      <trans-unit id="WRN_CmdOptionConflictsSource_Title">
        <source>Option overrides attribute given in a source file or added module</source>
        <target state="translated">选项重写源文件或添加的模块中给出的特性</target>
        <note />
      </trans-unit>
      <trans-unit id="WRN_CmdOptionConflictsSource_Description">
        <source>This warning occurs if the assembly attributes AssemblyKeyFileAttribute or AssemblyKeyNameAttribute found in source conflict with the /keyfile or /keycontainer command line option or key file name or key container specified in the Project Properties.</source>
        <target state="translated">如果源中出现的程序集特性 AssemblyKeyFileAttribute 或 AssemblyKeyNameAttribute 与 /keyfile 或 /keycontainer 命令行选项或是“项目属性”中指定的密钥文件名或密钥容器冲突，则会出现此警告。</target>
        <note />
      </trans-unit>
      <trans-unit id="ERR_BadCompatMode">
        <source>Invalid option '{0}' for /langversion. Use '/langversion:?' to list supported values.</source>
        <target state="translated">/langversion 的选项“{0}”无效。使用 "/langversion:?" 列出支持的值。</target>
        <note />
      </trans-unit>
      <trans-unit id="ERR_DelegateOnConditional">
        <source>Cannot create delegate with '{0}' because it or a method it overrides has a Conditional attribute</source>
        <target state="translated">无法用“{0}”创建委托，因为它或它重写的方法具有 Conditional 特性</target>
        <note />
      </trans-unit>
      <trans-unit id="ERR_CantMakeTempFile">
        <source>Cannot create temporary file -- {0}</source>
        <target state="translated">无法创建临时文件 -- {0}</target>
        <note />
      </trans-unit>
      <trans-unit id="ERR_BadArgRef">
        <source>Argument {0} must be passed with the '{1}' keyword</source>
        <target state="translated">参数 {0} 必须与关键字“{1}”一起传递</target>
        <note />
      </trans-unit>
      <trans-unit id="ERR_YieldInAnonMeth">
        <source>The yield statement cannot be used inside an anonymous method or lambda expression</source>
        <target state="translated">不能在匿名方法或 lambda 表达式内使用 yield 语句</target>
        <note />
      </trans-unit>
      <trans-unit id="ERR_ReturnInIterator">
        <source>Cannot return a value from an iterator. Use the yield return statement to return a value, or yield break to end the iteration.</source>
        <target state="translated">无法从迭代器返回值。请使用 yield return 语句返回值，或使用 yield break 语句结束迭代。</target>
        <note />
      </trans-unit>
      <trans-unit id="ERR_BadIteratorArgType">
        <source>Iterators cannot have ref, in or out parameters</source>
        <target state="needs-review-translation">迭代器不能有 ref 或 out 参数</target>
        <note />
      </trans-unit>
      <trans-unit id="ERR_BadIteratorReturn">
        <source>The body of '{0}' cannot be an iterator block because '{1}' is not an iterator interface type</source>
        <target state="translated">“{1}”不是迭代器接口类型，因此“{0}”体不能是迭代器块</target>
        <note />
      </trans-unit>
      <trans-unit id="ERR_BadYieldInFinally">
        <source>Cannot yield in the body of a finally clause</source>
        <target state="translated">无法在 finally 子句体中生成</target>
        <note />
      </trans-unit>
      <trans-unit id="ERR_BadYieldInTryOfCatch">
        <source>Cannot yield a value in the body of a try block with a catch clause</source>
        <target state="translated">无法在包含 catch 子句的 Try 块体中生成值</target>
        <note />
      </trans-unit>
      <trans-unit id="ERR_EmptyYield">
        <source>Expression expected after yield return</source>
        <target state="translated">yield return 之后应为表达式</target>
        <note />
      </trans-unit>
      <trans-unit id="ERR_AnonDelegateCantUse">
        <source>Cannot use ref, out, or in parameter '{0}' inside an anonymous method, lambda expression, query expression, or local function</source>
        <target state="needs-review-translation">不能在匿名方法、lambda 表达式或查询表达式中使用 ref 或 out 参数“{0}”</target>
        <note />
      </trans-unit>
      <trans-unit id="ERR_IllegalInnerUnsafe">
        <source>Unsafe code may not appear in iterators</source>
        <target state="translated">迭代器中不能出现不安全的代码</target>
        <note />
      </trans-unit>
      <trans-unit id="ERR_BadYieldInCatch">
        <source>Cannot yield a value in the body of a catch clause</source>
        <target state="translated">无法在 catch 子句体中生成值</target>
        <note />
      </trans-unit>
      <trans-unit id="ERR_BadDelegateLeave">
        <source>Control cannot leave the body of an anonymous method or lambda expression</source>
        <target state="translated">控制不能离开匿名方法体或 lambda 表达式体</target>
        <note />
      </trans-unit>
      <trans-unit id="WRN_IllegalPragma">
        <source>Unrecognized #pragma directive</source>
        <target state="translated">无法识别的 #pragma 指令</target>
        <note />
      </trans-unit>
      <trans-unit id="WRN_IllegalPragma_Title">
        <source>Unrecognized #pragma directive</source>
        <target state="translated">无法识别的 #pragma 指令</target>
        <note />
      </trans-unit>
      <trans-unit id="WRN_IllegalPPWarning">
        <source>Expected disable or restore</source>
        <target state="translated">应为 disable 或 restore</target>
        <note />
      </trans-unit>
      <trans-unit id="WRN_IllegalPPWarning_Title">
        <source>Expected disable or restore after #pragma warning</source>
        <target state="translated">#pragma 警告后应为 disable 或 restore</target>
        <note />
      </trans-unit>
      <trans-unit id="WRN_BadRestoreNumber">
        <source>Cannot restore warning 'CS{0}' because it was disabled globally</source>
        <target state="translated">“CS{0}”警告已被全局禁用，无法还原</target>
        <note />
      </trans-unit>
      <trans-unit id="WRN_BadRestoreNumber_Title">
        <source>Cannot restore warning because it was disabled globally</source>
        <target state="translated">警告已全局禁用，无法还原</target>
        <note />
      </trans-unit>
      <trans-unit id="ERR_VarargsIterator">
        <source>__arglist is not allowed in the parameter list of iterators</source>
        <target state="translated">迭代器的参数列表中不允许有 __arglist</target>
        <note />
      </trans-unit>
      <trans-unit id="ERR_UnsafeIteratorArgType">
        <source>Iterators cannot have unsafe parameters or yield types</source>
        <target state="translated">迭代器不能有不安全的参数或 yield 类型</target>
        <note />
      </trans-unit>
      <trans-unit id="ERR_BadCoClassSig">
        <source>The managed coclass wrapper class signature '{0}' for interface '{1}' is not a valid class name signature</source>
        <target state="translated">接口“{1}”的托管组件类包装器类签名“{0}”不是有效的类名签名</target>
        <note />
      </trans-unit>
      <trans-unit id="ERR_MultipleIEnumOfT">
        <source>foreach statement cannot operate on variables of type '{0}' because it implements multiple instantiations of '{1}'; try casting to a specific interface instantiation</source>
        <target state="translated">foreach 语句实现“{1}”的多个实例化，因此不能在“{0}”类型的变量上运行；请尝试强制转换到特定的接口实例化</target>
        <note />
      </trans-unit>
      <trans-unit id="ERR_FixedDimsRequired">
        <source>A fixed size buffer field must have the array size specifier after the field name</source>
        <target state="translated">固定大小缓冲区字段的字段名称后必须带有数组大小说明符</target>
        <note />
      </trans-unit>
      <trans-unit id="ERR_FixedNotInStruct">
        <source>Fixed size buffer fields may only be members of structs</source>
        <target state="translated">固定大小缓冲区字段只能是结构的成员</target>
        <note />
      </trans-unit>
      <trans-unit id="ERR_AnonymousReturnExpected">
        <source>Not all code paths return a value in {0} of type '{1}'</source>
        <target state="translated">在类型“{1}”的“{0}”中，并不是所有代码路径都返回值</target>
        <note />
      </trans-unit>
      <trans-unit id="WRN_NonECMAFeature">
        <source>Feature '{0}' is not part of the standardized ISO C# language specification, and may not be accepted by other compilers</source>
        <target state="translated">功能“{0}”不是标准化 ISO C# 语言规范的一部分，其他编译器可能不接受它</target>
        <note />
      </trans-unit>
      <trans-unit id="WRN_NonECMAFeature_Title">
        <source>Feature is not part of the standardized ISO C# language specification, and may not be accepted by other compilers</source>
        <target state="translated">功能不是标准化 ISO C# 语言规范的一部分，其他编译器可能不接受它</target>
        <note />
      </trans-unit>
      <trans-unit id="ERR_ExpectedVerbatimLiteral">
        <source>Keyword, identifier, or string expected after verbatim specifier: @</source>
        <target state="translated">原义说明符 @ 之后应为关键字、标识符或字符串@</target>
        <note />
      </trans-unit>
      <trans-unit id="ERR_RefReadonly">
        <source>A readonly field cannot be used as a ref or out value (except in a constructor)</source>
        <target state="translated">无法将只读字段用作 ref 或 out 值(构造函数中除外)</target>
        <note />
      </trans-unit>
      <trans-unit id="ERR_RefReadonly2">
        <source>Members of readonly field '{0}' cannot be used as a ref or out value (except in a constructor)</source>
        <target state="translated">无法将只读字段“{0}”的成员用作 ref 或 out 值(构造函数中除外)</target>
        <note />
      </trans-unit>
      <trans-unit id="ERR_AssgReadonly">
        <source>A readonly field cannot be assigned to (except in a constructor or a variable initializer)</source>
        <target state="translated">无法对只读的字段赋值(构造函数或变量初始值指定项中除外)</target>
        <note />
      </trans-unit>
      <trans-unit id="ERR_AssgReadonly2">
        <source>Members of readonly field '{0}' cannot be modified (except in a constructor or a variable initializer)</source>
        <target state="translated">无法修改只读字段“{0}”的成员(在构造函数或变量初始值设定项中除外)</target>
        <note />
      </trans-unit>
      <trans-unit id="ERR_RefReadonlyNotField">
        <source>Cannot use {0} '{1}' as a ref or out value because it is a readonly variable</source>
        <target state="translated">不能将 {0} '{1}' 作为 ref 或 out 值使用，因为它是只读变量</target>
        <note />
      </trans-unit>
      <trans-unit id="ERR_RefReadonlyNotField2">
        <source>Members of {0} '{1}' cannot be used as a ref or out value because it is a readonly variable</source>
        <target state="translated">{0} '{1}' 的成员不能作为 ref 或 out 值使用，因为它是只读变量</target>
        <note />
      </trans-unit>
      <trans-unit id="ERR_AssignReadonlyNotField">
        <source>Cannot assign to {0} '{1}' because it is a readonly variable</source>
        <target state="translated">无法分配到 {0} '{1}' ，因为它是只读变量</target>
        <note />
      </trans-unit>
      <trans-unit id="ERR_AssignReadonlyNotField2">
        <source>Cannot assign to a member of {0} '{1}' because it is a readonly variable</source>
        <target state="translated">不能分配到 {0} '{1}' 的成员，因为它是只读变量</target>
        <note />
      </trans-unit>
      <trans-unit id="ERR_RefReturnReadonlyNotField">
        <source>Cannot return {0} '{1}' by writable reference because it is a readonly variable</source>
        <target state="translated">不能通过可写的引用返回 {0} '{1}'，因为它是只读变量</target>
        <note />
      </trans-unit>
      <trans-unit id="ERR_RefReturnReadonlyNotField2">
        <source>Members of {0} '{1}' cannot be returned by writable reference because it is a readonly variable</source>
        <target state="translated">不能通过可写的引用返回 {0} '{1}' 的成员，因为它是只读变量</target>
        <note />
      </trans-unit>
      <trans-unit id="ERR_AssgReadonlyStatic2">
        <source>Fields of static readonly field '{0}' cannot be assigned to (except in a static constructor or a variable initializer)</source>
        <target state="translated">无法为静态只读字段“{0}”的字段赋值(在静态构造函数或变量初始值设定项中除外)</target>
        <note />
      </trans-unit>
      <trans-unit id="ERR_RefReadonlyStatic2">
        <source>Fields of static readonly field '{0}' cannot be used as a ref or out value (except in a static constructor)</source>
        <target state="translated">无法将静态只读字段“{0}”的字段用作 ref 或 out 值(静态构造函数中除外)</target>
        <note />
      </trans-unit>
      <trans-unit id="ERR_AssgReadonlyLocal2Cause">
        <source>Cannot modify members of '{0}' because it is a '{1}'</source>
        <target state="translated">“{0}”是一个“{1}”，因此无法修改其成员</target>
        <note />
      </trans-unit>
      <trans-unit id="ERR_RefReadonlyLocal2Cause">
        <source>Cannot use fields of '{0}' as a ref or out value because it is a '{1}'</source>
        <target state="translated">“{0}”是一个“{1}”，其字段不能用作 ref 或 out 值</target>
        <note />
      </trans-unit>
      <trans-unit id="ERR_AssgReadonlyLocalCause">
        <source>Cannot assign to '{0}' because it is a '{1}'</source>
        <target state="translated">无法为“{0}”赋值，因为它是“{1}”</target>
        <note />
      </trans-unit>
      <trans-unit id="ERR_RefReadonlyLocalCause">
        <source>Cannot use '{0}' as a ref or out value because it is a '{1}'</source>
        <target state="translated">“{0}”是一个“{1}”，无法用作 ref 或 out 值</target>
        <note />
      </trans-unit>
      <trans-unit id="WRN_ErrorOverride">
        <source>{0}. See also error CS{1}.</source>
        <target state="translated">{0}。另请参见错误 CS{1}。</target>
        <note />
      </trans-unit>
      <trans-unit id="WRN_ErrorOverride_Title">
        <source>Warning is overriding an error</source>
        <target state="translated">警告正在重写错误</target>
        <note />
      </trans-unit>
      <trans-unit id="WRN_ErrorOverride_Description">
        <source>The compiler emits this warning when it overrides an error with a warning. For information about the problem, search for the error code mentioned.</source>
        <target state="translated">编译器在将错误重写为警告时发出此警告。有关该问题的信息，请搜索提到的错误代码。</target>
        <note />
      </trans-unit>
      <trans-unit id="ERR_AnonMethToNonDel">
        <source>Cannot convert {0} to type '{1}' because it is not a delegate type</source>
        <target state="translated">无法将 {0} 转换为类型“{1}”，原因是它不是委托类型</target>
        <note />
      </trans-unit>
      <trans-unit id="ERR_CantConvAnonMethParams">
        <source>Cannot convert {0} to type '{1}' because the parameter types do not match the delegate parameter types</source>
        <target state="needs-review-translation">无法将 {0} 转换为委托类型“{1}”，原因是参数类型与委托参数类型不匹配</target>
        <note />
      </trans-unit>
      <trans-unit id="ERR_CantConvAnonMethReturns">
        <source>Cannot convert {0} to intended delegate type because some of the return types in the block are not implicitly convertible to the delegate return type</source>
        <target state="translated">无法将 {0} 转换为预期委托类型，因为块中的某些返回类型不可隐式转换为委托返回类型</target>
        <note />
      </trans-unit>
      <trans-unit id="ERR_BadAsyncReturnExpression">
        <source>Since this is an async method, the return expression must be of type '{0}' rather than 'Task&lt;{0}&gt;'</source>
        <target state="translated">这是一个异步方法，因此返回表达式的类型必须为“{0}”而不是“Task&lt;{0}&gt;”</target>
        <note />
      </trans-unit>
      <trans-unit id="ERR_CantConvAsyncAnonFuncReturns">
        <source>Cannot convert async {0} to delegate type '{1}'. An async {0} may return void, Task or Task&lt;T&gt;, none of which are convertible to '{1}'.</source>
        <target state="translated">无法将异步 {0} 转换为委托类型“{1}”。异步 {0} 可能会返回 void、Task 或 Task&lt;T&gt;，这些都不可转换为“{1}”。</target>
        <note />
      </trans-unit>
      <trans-unit id="ERR_IllegalFixedType">
        <source>Fixed size buffer type must be one of the following: bool, byte, short, int, long, char, sbyte, ushort, uint, ulong, float or double</source>
        <target state="translated">固定大小的缓冲区类型必须为下列类型之一: bool、byte、short、int、long、char、sbyte、ushort、uint、ulong、float 或 double</target>
        <note />
      </trans-unit>
      <trans-unit id="ERR_FixedOverflow">
        <source>Fixed size buffer of length {0} and type '{1}' is too big</source>
        <target state="translated">长度为 {0}、类型为“{1}”的固定大小缓冲区太大</target>
        <note />
      </trans-unit>
      <trans-unit id="ERR_InvalidFixedArraySize">
        <source>Fixed size buffers must have a length greater than zero</source>
        <target state="translated">固定大小缓冲区的长度必须大于零</target>
        <note />
      </trans-unit>
      <trans-unit id="ERR_FixedBufferNotFixed">
        <source>You cannot use fixed size buffers contained in unfixed expressions. Try using the fixed statement.</source>
        <target state="translated">不能使用非固定表达式中包含的固定大小缓冲区。请尝试使用 fixed 语句。</target>
        <note />
      </trans-unit>
      <trans-unit id="ERR_AttributeNotOnAccessor">
        <source>Attribute '{0}' is not valid on property or event accessors. It is only valid on '{1}' declarations.</source>
        <target state="translated">特性“{0}”对属性或事件访问器无效。它仅对“{1}”声明有效。</target>
        <note />
      </trans-unit>
      <trans-unit id="WRN_InvalidSearchPathDir">
        <source>Invalid search path '{0}' specified in '{1}' -- '{2}'</source>
        <target state="translated">“{1}”中指定的搜索路径“{0}”无效 --“{2}”</target>
        <note />
      </trans-unit>
      <trans-unit id="WRN_InvalidSearchPathDir_Title">
        <source>Invalid search path specified</source>
        <target state="translated">指定的搜索路径无效</target>
        <note />
      </trans-unit>
      <trans-unit id="ERR_IllegalVarArgs">
        <source>__arglist is not valid in this context</source>
        <target state="translated">__arglist 在此上下文中无效</target>
        <note />
      </trans-unit>
      <trans-unit id="ERR_IllegalParams">
        <source>params is not valid in this context</source>
        <target state="translated">params 在此上下文中无效</target>
        <note />
      </trans-unit>
      <trans-unit id="ERR_BadModifiersOnNamespace">
        <source>A namespace declaration cannot have modifiers or attributes</source>
        <target state="translated">命名空间声明不能有修饰符或特性</target>
        <note />
      </trans-unit>
      <trans-unit id="ERR_BadPlatformType">
        <source>Invalid option '{0}' for /platform; must be anycpu, x86, Itanium, arm, arm64 or x64</source>
        <target state="needs-review-translation">选项“{0}”对 /platform 无效；必须是 anycpu、x86、Itanium 或 x64</target>
        <note />
      </trans-unit>
      <trans-unit id="ERR_ThisStructNotInAnonMeth">
        <source>Anonymous methods, lambda expressions, and query expressions inside structs cannot access instance members of 'this'. Consider copying 'this' to a local variable outside the anonymous method, lambda expression or query expression and using the local instead.</source>
        <target state="translated">结构内部的匿名方法、lambda 表达式和查询表达式无法访问 "this" 的实例成员。请考虑将 "this" 复制到匿名方法、lambda 表达式或查询表达式外部的某个局部变量并改用该局部变量。</target>
        <note />
      </trans-unit>
      <trans-unit id="ERR_NoConvToIDisp">
        <source>'{0}': type used in a using statement must be implicitly convertible to 'System.IDisposable'</source>
        <target state="translated">'“{0}”: using 语句中使用的类型必须可隐式转换为“System.IDisposable”</target>
        <note />
      </trans-unit>
      <trans-unit id="ERR_BadParamRef">
        <source>Parameter {0} must be declared with the '{1}' keyword</source>
        <target state="translated">参数 {0} 必须使用“{1}”关键字进行声明</target>
        <note />
      </trans-unit>
      <trans-unit id="ERR_BadParamExtraRef">
        <source>Parameter {0} should not be declared with the '{1}' keyword</source>
        <target state="translated">参数 {0} 不应使用“{1}”关键字进行声明</target>
        <note />
      </trans-unit>
      <trans-unit id="ERR_BadParamType">
        <source>Parameter {0} is declared as type '{1}{2}' but should be '{3}{4}'</source>
        <target state="translated">参数 {0} 声明为类型“{1}{2}”，但它应为“{3}{4}”</target>
        <note />
      </trans-unit>
      <trans-unit id="ERR_BadExternIdentifier">
        <source>Invalid extern alias for '/reference'; '{0}' is not a valid identifier</source>
        <target state="translated">“/reference”的外部别名无效；“{0}”不是有效的标识符</target>
        <note />
      </trans-unit>
      <trans-unit id="ERR_AliasMissingFile">
        <source>Invalid reference alias option: '{0}=' -- missing filename</source>
        <target state="translated">无效的引用别名选项:“{0}=”-- 缺少文件名</target>
        <note />
      </trans-unit>
      <trans-unit id="ERR_GlobalExternAlias">
        <source>You cannot redefine the global extern alias</source>
        <target state="translated">不能重新定义全局外部别名</target>
        <note />
      </trans-unit>
      <trans-unit id="ERR_MissingTypeInSource">
        <source>Reference to type '{0}' claims it is defined in this assembly, but it is not defined in source or any added modules</source>
        <target state="translated">对类型“{0}”的引用声称在此程序集中定义了该类型，但源代码或任何添加的模块中并未定义该类型</target>
        <note />
      </trans-unit>
      <trans-unit id="ERR_MissingTypeInAssembly">
        <source>Reference to type '{0}' claims it is defined in '{1}', but it could not be found</source>
        <target state="translated">对类型“{0}”的引用声称该类型是在“{1}”中定义的，但未能找到</target>
        <note />
      </trans-unit>
      <trans-unit id="WRN_MultiplePredefTypes">
        <source>The predefined type '{0}' is defined in multiple assemblies in the global alias; using definition from '{1}'</source>
        <target state="translated">预定义类型“{0}”是在全局别名的多个程序集中定义的；将使用“{1}”中的定义</target>
        <note />
      </trans-unit>
      <trans-unit id="WRN_MultiplePredefTypes_Title">
        <source>Predefined type is defined in multiple assemblies in the global alias</source>
        <target state="translated">预定义类型是在全局别名的多个程序集中定义的</target>
        <note />
      </trans-unit>
      <trans-unit id="WRN_MultiplePredefTypes_Description">
        <source>This error occurs when a predefined system type such as System.Int32 is found in two assemblies. One way this can happen is if you are referencing mscorlib or System.Runtime.dll from two different places, such as trying to run two versions of the .NET Framework side-by-side.</source>
        <target state="translated">在两个程序集中找到预定义系统类型(如 System.Int32)时会发生此错误。可能发生这种情况的一种方式是从两个不同位置引用 mscorlib 或 System.Runtime.dll (如尝试并行运行两个版本的 .NET Framework)。</target>
        <note />
      </trans-unit>
      <trans-unit id="ERR_LocalCantBeFixedAndHoisted">
        <source>Local '{0}' or its members cannot have their address taken and be used inside an anonymous method or lambda expression</source>
        <target state="translated">局部变量“{0}”或其成员的地址不能用作匿名方法的参数，也不能在匿名方法或 lambda 表达式内部使用</target>
        <note />
      </trans-unit>
      <trans-unit id="WRN_TooManyLinesForDebugger">
        <source>Source file has exceeded the limit of 16,707,565 lines representable in the PDB; debug information will be incorrect</source>
        <target state="translated">源文件已超过在 PDB 中可表示的 16,707,565 行的限制；调试信息将不正确</target>
        <note />
      </trans-unit>
      <trans-unit id="WRN_TooManyLinesForDebugger_Title">
        <source>Source file has exceeded the limit of 16,707,565 lines representable in the PDB; debug information will be incorrect</source>
        <target state="translated">源文件已超过在 PDB 中可表示的 16,707,565 行的限制；调试信息将不正确</target>
        <note />
      </trans-unit>
      <trans-unit id="ERR_CantConvAnonMethNoParams">
        <source>Cannot convert anonymous method block without a parameter list to delegate type '{0}' because it has one or more out parameters</source>
        <target state="translated">无法将不含参数列表的匿名方法块转换为委托类型“{0}”，原因是该方法块具有一个或多个 out 参数</target>
        <note />
      </trans-unit>
      <trans-unit id="ERR_ConditionalOnNonAttributeClass">
        <source>Attribute '{0}' is only valid on methods or attribute classes</source>
        <target state="translated">特性“{0}”仅对方法或特性类有效</target>
        <note />
      </trans-unit>
      <trans-unit id="WRN_CallOnNonAgileField">
        <source>Accessing a member on '{0}' may cause a runtime exception because it is a field of a marshal-by-reference class</source>
        <target state="translated">由于“{0}”是引用封送类的字段，访问上面的成员可能导致运行时异常</target>
        <note />
      </trans-unit>
      <trans-unit id="WRN_CallOnNonAgileField_Title">
        <source>Accessing a member on a field of a marshal-by-reference class may cause a runtime exception</source>
        <target state="translated">访问引用封送类的字段上的成员可能导致运行时异常</target>
        <note />
      </trans-unit>
      <trans-unit id="WRN_CallOnNonAgileField_Description">
        <source>This warning occurs when you try to call a method, property, or indexer on a member of a class that derives from MarshalByRefObject, and the member is a value type. Objects that inherit from MarshalByRefObject are typically intended to be marshaled by reference across an application domain. If any code ever attempts to directly access the value-type member of such an object across an application domain, a runtime exception will occur. To resolve the warning, first copy the member into a local variable and call the method on that variable.</source>
        <target state="translated">尝试对从 MarshalByRefObject 派生的类的成员调用方法、属性或索引器，并且成员具有值类型时，会出现此警告。从 MarshalByRefObject 继承的对象通常旨在跨应用程序域进行引用封送。如果任何代码尝试跨应用程序域直接访问这样一个对象的值类型成员，则会出现运行时异常。要解决该警告，请先将成员复制到本地变量中，然后对该变量调用方法。</target>
        <note />
      </trans-unit>
      <trans-unit id="WRN_BadWarningNumber">
        <source>'{0}' is not a valid warning number</source>
        <target state="translated">'“{0}”不是有效的警告编号</target>
        <note />
      </trans-unit>
      <trans-unit id="WRN_BadWarningNumber_Title">
        <source>Not a valid warning number</source>
        <target state="translated">不是有效警告编号</target>
        <note />
      </trans-unit>
      <trans-unit id="WRN_BadWarningNumber_Description">
        <source>A number that was passed to the #pragma warning preprocessor directive was not a valid warning number. Verify that the number represents a warning, not an error.</source>
        <target state="translated">传递到 #pragma 警告预处理器指令的编号不是有效的警告编号。验证该编号是否表示警告而不是错误。</target>
        <note />
      </trans-unit>
      <trans-unit id="WRN_InvalidNumber">
        <source>Invalid number</source>
        <target state="translated">无效数字</target>
        <note />
      </trans-unit>
      <trans-unit id="WRN_InvalidNumber_Title">
        <source>Invalid number</source>
        <target state="translated">无效数字</target>
        <note />
      </trans-unit>
      <trans-unit id="WRN_FileNameTooLong">
        <source>Invalid filename specified for preprocessor directive. Filename is too long or not a valid filename.</source>
        <target state="translated">为预处理器指令指定的文件名无效。文件名太长或者是无效的文件名。</target>
        <note />
      </trans-unit>
      <trans-unit id="WRN_FileNameTooLong_Title">
        <source>Invalid filename specified for preprocessor directive</source>
        <target state="translated">为预处理器指令指定的文件名无效</target>
        <note />
      </trans-unit>
      <trans-unit id="WRN_IllegalPPChecksum">
        <source>Invalid #pragma checksum syntax; should be #pragma checksum "filename" "{XXXXXXXX-XXXX-XXXX-XXXX-XXXXXXXXXXXX}" "XXXX..."</source>
        <target state="translated">无效的 #pragma checksum 语法；应为 #pragma checksum "filename" "{XXXXXXXX-XXXX-XXXX-XXXX-XXXXXXXXXXXX}" "XXXX..."</target>
        <note />
      </trans-unit>
      <trans-unit id="WRN_IllegalPPChecksum_Title">
        <source>Invalid #pragma checksum syntax</source>
        <target state="translated">#pragma checksum 语法无效</target>
        <note />
      </trans-unit>
      <trans-unit id="WRN_EndOfPPLineExpected">
        <source>Single-line comment or end-of-line expected</source>
        <target state="translated">应输入单行注释或行尾</target>
        <note />
      </trans-unit>
      <trans-unit id="WRN_EndOfPPLineExpected_Title">
        <source>Single-line comment or end-of-line expected after #pragma directive</source>
        <target state="translated">#pragma 指令之后应是单行注释或行尾</target>
        <note />
      </trans-unit>
      <trans-unit id="WRN_ConflictingChecksum">
        <source>Different checksum values given for '{0}'</source>
        <target state="translated">为“{0}”提供了不同的校验和值</target>
        <note />
      </trans-unit>
      <trans-unit id="WRN_ConflictingChecksum_Title">
        <source>Different #pragma checksum values given</source>
        <target state="translated">提供了不同的 #pragma 校验和值</target>
        <note />
      </trans-unit>
      <trans-unit id="WRN_InvalidAssemblyName">
        <source>Assembly reference '{0}' is invalid and cannot be resolved</source>
        <target state="translated">程序集引用“{0}”无效，无法解析</target>
        <note />
      </trans-unit>
      <trans-unit id="WRN_InvalidAssemblyName_Title">
        <source>Assembly reference is invalid and cannot be resolved</source>
        <target state="translated">程序集引用无效，无法解析</target>
        <note />
      </trans-unit>
      <trans-unit id="WRN_InvalidAssemblyName_Description">
        <source>This warning indicates that an attribute, such as InternalsVisibleToAttribute, was not specified correctly.</source>
        <target state="translated">此警告指示特性(如 InternalsVisibleToAttribute)未正确指定。</target>
        <note />
      </trans-unit>
      <trans-unit id="WRN_UnifyReferenceMajMin">
        <source>Assuming assembly reference '{0}' used by '{1}' matches identity '{2}' of '{3}', you may need to supply runtime policy</source>
        <target state="translated">假定“{1}”使用的程序集引用“{0}”与“{3}”的标识“{2}”匹配，您可能需要提供运行时策略</target>
        <note />
      </trans-unit>
      <trans-unit id="WRN_UnifyReferenceMajMin_Title">
        <source>Assuming assembly reference matches identity</source>
        <target state="translated">假定程序集引用与标识匹配</target>
        <note />
      </trans-unit>
      <trans-unit id="WRN_UnifyReferenceMajMin_Description">
        <source>The two assemblies differ in release and/or version number. For unification to occur, you must specify directives in the application's .config file, and you must provide the correct strong name of an assembly.</source>
        <target state="translated">两个程序集的版本和/或版本号不同。为进行统一，必须在应用程序的 .config 文件中指定指令，并且必须提供程序集的正确强名称。</target>
        <note />
      </trans-unit>
      <trans-unit id="WRN_UnifyReferenceBldRev">
        <source>Assuming assembly reference '{0}' used by '{1}' matches identity '{2}' of '{3}', you may need to supply runtime policy</source>
        <target state="translated">假定“{1}”使用的程序集引用“{0}”与“{3}”的标识“{2}”匹配，您可能需要提供运行时策略</target>
        <note />
      </trans-unit>
      <trans-unit id="WRN_UnifyReferenceBldRev_Title">
        <source>Assuming assembly reference matches identity</source>
        <target state="translated">假定程序集引用与标识匹配</target>
        <note />
      </trans-unit>
      <trans-unit id="WRN_UnifyReferenceBldRev_Description">
        <source>The two assemblies differ in release and/or version number. For unification to occur, you must specify directives in the application's .config file, and you must provide the correct strong name of an assembly.</source>
        <target state="translated">两个程序集的版本和/或版本号不同。为进行统一，必须在应用程序的 .config 文件中指定指令，并且必须提供程序集的正确强名称。</target>
        <note />
      </trans-unit>
      <trans-unit id="ERR_DuplicateImport">
        <source>Multiple assemblies with equivalent identity have been imported: '{0}' and '{1}'. Remove one of the duplicate references.</source>
        <target state="translated">导入了具有等效标识的多个程序集:“{0}”和“{1}”。请删除重复引用之一。</target>
        <note />
      </trans-unit>
      <trans-unit id="ERR_DuplicateImportSimple">
        <source>An assembly with the same simple name '{0}' has already been imported. Try removing one of the references (e.g. '{1}') or sign them to enable side-by-side.</source>
        <target state="translated">已导入具有相同简单名称“{0}”的程序集。请尝试删除这些引用之一(例如“{1}”)，或对它们进行签名以并行启用。</target>
        <note />
      </trans-unit>
      <trans-unit id="ERR_AssemblyMatchBadVersion">
        <source>Assembly '{0}' with identity '{1}' uses '{2}' which has a higher version than referenced assembly '{3}' with identity '{4}'</source>
        <target state="translated">标识为“{1}”的程序集“{0}”所使用的“{2}”版本高于所引用的标识为“{4}”的程序集“{3}”</target>
        <note />
      </trans-unit>
      <trans-unit id="ERR_FixedNeedsLvalue">
        <source>Fixed size buffers can only be accessed through locals or fields</source>
        <target state="translated">只能通过局部变量或字段访问固定大小缓冲区</target>
        <note />
      </trans-unit>
      <trans-unit id="WRN_DuplicateTypeParamTag">
        <source>XML comment has a duplicate typeparam tag for '{0}'</source>
        <target state="translated">XML 注释中对“{0}”有重复的 typeparam 标记</target>
        <note />
      </trans-unit>
      <trans-unit id="WRN_DuplicateTypeParamTag_Title">
        <source>XML comment has a duplicate typeparam tag</source>
        <target state="translated">XML 注释中有重复的 typeparam 标记</target>
        <note />
      </trans-unit>
      <trans-unit id="WRN_UnmatchedTypeParamTag">
        <source>XML comment has a typeparam tag for '{0}', but there is no type parameter by that name</source>
        <target state="translated">XML 注释中有“{0}”的 typeparam 标记，但是没有该名称的类型参数</target>
        <note />
      </trans-unit>
      <trans-unit id="WRN_UnmatchedTypeParamTag_Title">
        <source>XML comment has a typeparam tag, but there is no type parameter by that name</source>
        <target state="translated">XML 注释中有 typeparam 标记，但是没有该名称的类型参数</target>
        <note />
      </trans-unit>
      <trans-unit id="WRN_UnmatchedTypeParamRefTag">
        <source>XML comment on '{1}' has a typeparamref tag for '{0}', but there is no type parameter by that name</source>
        <target state="translated">“{1}”上的 XML 注释中有“{0}”的 typeparamref 标记，但是没有该名称的类型参数</target>
        <note />
      </trans-unit>
      <trans-unit id="WRN_UnmatchedTypeParamRefTag_Title">
        <source>XML comment has a typeparamref tag, but there is no type parameter by that name</source>
        <target state="translated">XML 注释中有 typeparamref 标记，但是没有该名称的类型参数</target>
        <note />
      </trans-unit>
      <trans-unit id="WRN_MissingTypeParamTag">
        <source>Type parameter '{0}' has no matching typeparam tag in the XML comment on '{1}' (but other type parameters do)</source>
        <target state="translated">类型参数“{0}”在“{1}”的 XML 注释中没有匹配的 typeparam 标记(但其他类型参数有)</target>
        <note />
      </trans-unit>
      <trans-unit id="WRN_MissingTypeParamTag_Title">
        <source>Type parameter has no matching typeparam tag in the XML comment (but other type parameters do)</source>
        <target state="translated">类型参数在 XML 注释中没有匹配的 typeparam 标记(但其他类型参数有)</target>
        <note />
      </trans-unit>
      <trans-unit id="ERR_CantChangeTypeOnOverride">
        <source>'{0}': type must be '{2}' to match overridden member '{1}'</source>
        <target state="translated">'“{0}”: 类型必须是“{2}”才能与重写成员“{1}”匹配</target>
        <note />
      </trans-unit>
      <trans-unit id="ERR_DoNotUseFixedBufferAttr">
        <source>Do not use 'System.Runtime.CompilerServices.FixedBuffer' attribute. Use the 'fixed' field modifier instead.</source>
        <target state="translated">请不要使用 "System.Runtime.CompilerServices.FixedBuffer" 特性。请改用 "fixed" 字段修饰符。</target>
        <note />
      </trans-unit>
      <trans-unit id="WRN_AssignmentToSelf">
        <source>Assignment made to same variable; did you mean to assign something else?</source>
        <target state="translated">对同一变量进行赋值；是否希望对其他变量赋值?</target>
        <note />
      </trans-unit>
      <trans-unit id="WRN_AssignmentToSelf_Title">
        <source>Assignment made to same variable</source>
        <target state="translated">对同一变量进行了赋值</target>
        <note />
      </trans-unit>
      <trans-unit id="WRN_ComparisonToSelf">
        <source>Comparison made to same variable; did you mean to compare something else?</source>
        <target state="translated">对同一变量进行比较；是否希望比较其他变量?</target>
        <note />
      </trans-unit>
      <trans-unit id="WRN_ComparisonToSelf_Title">
        <source>Comparison made to same variable</source>
        <target state="translated">对同一变量进行了比较</target>
        <note />
      </trans-unit>
      <trans-unit id="ERR_CantOpenWin32Res">
        <source>Error opening Win32 resource file '{0}' -- '{1}'</source>
        <target state="translated">打开 Win32 资源文件“{0}”时出错 --“{1}”</target>
        <note />
      </trans-unit>
      <trans-unit id="WRN_DotOnDefault">
        <source>Expression will always cause a System.NullReferenceException because the default value of '{0}' is null</source>
        <target state="translated">由于“{0}”的默认值为 null，因此表达式总会导致 System.NullReferenceException</target>
        <note />
      </trans-unit>
      <trans-unit id="WRN_DotOnDefault_Title">
        <source>Expression will always cause a System.NullReferenceException because the type's default value is null</source>
        <target state="translated">由于类型的默认值为 null，因此表达式总会导致 System.NullReferenceException</target>
        <note />
      </trans-unit>
      <trans-unit id="ERR_NoMultipleInheritance">
        <source>Class '{0}' cannot have multiple base classes: '{1}' and '{2}'</source>
        <target state="translated">类“{0}”不能具有多个基类:“{1}”和“{2}”</target>
        <note />
      </trans-unit>
      <trans-unit id="ERR_BaseClassMustBeFirst">
        <source>Base class '{0}' must come before any interfaces</source>
        <target state="translated">基类“{0}”必须在任何接口之前</target>
        <note />
      </trans-unit>
      <trans-unit id="WRN_BadXMLRefTypeVar">
        <source>XML comment has cref attribute '{0}' that refers to a type parameter</source>
        <target state="translated">XML 注释中有引用类型参数的 cref 特性“{0}”</target>
        <note />
      </trans-unit>
      <trans-unit id="WRN_BadXMLRefTypeVar_Title">
        <source>XML comment has cref attribute that refers to a type parameter</source>
        <target state="translated">XML 注释中有引用类型参数的 cref 特性</target>
        <note />
      </trans-unit>
      <trans-unit id="ERR_FriendAssemblyBadArgs">
        <source>Friend assembly reference '{0}' is invalid. InternalsVisibleTo declarations cannot have a version, culture, public key token, or processor architecture specified.</source>
        <target state="translated">友元程序集引用“{0}”无效。不能在 InternalsVisibleTo 声明中指定版本、区域性、公钥标记或处理器架构。</target>
        <note />
      </trans-unit>
      <trans-unit id="ERR_FriendAssemblySNReq">
        <source>Friend assembly reference '{0}' is invalid. Strong-name signed assemblies must specify a public key in their InternalsVisibleTo declarations.</source>
        <target state="translated">友元程序集引用“{0}”无效。强名称签名的程序集必须在其 InternalsVisibleTo 声明中指定一个公钥。</target>
        <note />
      </trans-unit>
      <trans-unit id="ERR_DelegateOnNullable">
        <source>Cannot bind delegate to '{0}' because it is a member of 'System.Nullable&lt;T&gt;'</source>
        <target state="translated">无法将委托绑定到作为 "System.Nullable&lt;T&gt;" 成员的“{0}”</target>
        <note />
      </trans-unit>
      <trans-unit id="ERR_BadCtorArgCount">
        <source>'{0}' does not contain a constructor that takes {1} arguments</source>
        <target state="translated">'“{0}”不包含采用 {1} 个参数的构造函数</target>
        <note />
      </trans-unit>
      <trans-unit id="ERR_GlobalAttributesNotFirst">
        <source>Assembly and module attributes must precede all other elements defined in a file except using clauses and extern alias declarations</source>
        <target state="translated">程序集和模块特性必须位于文件中定义的所有其他元素之前(using 子句和外部别名声明除外)</target>
        <note />
      </trans-unit>
      <trans-unit id="ERR_ExpressionExpected">
        <source>Expected expression</source>
        <target state="translated">应为表达式</target>
        <note />
      </trans-unit>
      <trans-unit id="ERR_InvalidSubsystemVersion">
        <source>Invalid version {0} for /subsystemversion. The version must be 6.02 or greater for ARM or AppContainerExe, and 4.00 or greater otherwise</source>
        <target state="translated">版本 {0} 对于 /subsystemversion 无效。对于 ARM 或 AppContainerExe，此版本必须是 6.02 或更高，其他情况下必须为 4.00 或更高</target>
        <note />
      </trans-unit>
      <trans-unit id="ERR_InteropMethodWithBody">
        <source>Embedded interop method '{0}' contains a body.</source>
        <target state="translated">嵌入互操作方法“{0}”包含主体。</target>
        <note />
      </trans-unit>
      <trans-unit id="ERR_BadWarningLevel">
        <source>Warning level must be in the range 0-4</source>
        <target state="translated">警告等级必须在 0-4 的范围内</target>
        <note />
      </trans-unit>
      <trans-unit id="ERR_BadDebugType">
        <source>Invalid option '{0}' for /debug; must be 'portable', 'embedded', 'full' or 'pdbonly'</source>
        <target state="translated">用于 /debug 的选项“{0}”无效；选项必须是 "portable"、"embedded"、"full" 或 "pdbonly"</target>
        <note />
      </trans-unit>
      <trans-unit id="ERR_BadResourceVis">
        <source>Invalid option '{0}'; Resource visibility must be either 'public' or 'private'</source>
        <target state="translated">选项“{0}”无效；资源可见性必须是“public”或“private”</target>
        <note />
      </trans-unit>
      <trans-unit id="ERR_DefaultValueTypeMustMatch">
        <source>The type of the argument to the DefaultParameterValue attribute must match the parameter type</source>
        <target state="translated">DefaultParameterValue 特性的实参类型必须与形参类型匹配</target>
        <note />
      </trans-unit>
      <trans-unit id="ERR_DefaultValueBadValueType">
        <source>Argument of type '{0}' is not applicable for the DefaultParameterValue attribute</source>
        <target state="translated">“{0}”类型的参数不适用于 DefaultParameterValue 特性</target>
        <note />
      </trans-unit>
      <trans-unit id="ERR_MemberAlreadyInitialized">
        <source>Duplicate initialization of member '{0}'</source>
        <target state="translated">成员“{0}”的初始化重复</target>
        <note />
      </trans-unit>
      <trans-unit id="ERR_MemberCannotBeInitialized">
        <source>Member '{0}' cannot be initialized. It is not a field or property.</source>
        <target state="translated">成员“{0}”无法初始化。它不是字段或属性。</target>
        <note />
      </trans-unit>
      <trans-unit id="ERR_StaticMemberInObjectInitializer">
        <source>Static field or property '{0}' cannot be assigned in an object initializer</source>
        <target state="translated">无法在对象初始值设定项中为静态字段或属性“{0}”赋值</target>
        <note />
      </trans-unit>
      <trans-unit id="ERR_ReadonlyValueTypeInObjectInitializer">
        <source>Members of readonly field '{0}' of type '{1}' cannot be assigned with an object initializer because it is of a value type</source>
        <target state="translated">无法使用对象初始值设定项为类型为“{1}”的只读字段“{0}”的成员赋值，因为它是值类型</target>
        <note />
      </trans-unit>
      <trans-unit id="ERR_ValueTypePropertyInObjectInitializer">
        <source>Members of property '{0}' of type '{1}' cannot be assigned with an object initializer because it is of a value type</source>
        <target state="translated">无法使用对象初始值设定项为类型为“{1}”的属性“{0}”的成员赋值，因为它是值类型</target>
        <note />
      </trans-unit>
      <trans-unit id="ERR_UnsafeTypeInObjectCreation">
        <source>Unsafe type '{0}' cannot be used in object creation</source>
        <target state="translated">对象创建中不能使用不安全的类型“{0}”</target>
        <note />
      </trans-unit>
      <trans-unit id="ERR_EmptyElementInitializer">
        <source>Element initializer cannot be empty</source>
        <target state="translated">元素初始值设定项不能为空</target>
        <note />
      </trans-unit>
      <trans-unit id="ERR_InitializerAddHasWrongSignature">
        <source>The best overloaded method match for '{0}' has wrong signature for the initializer element. The initializable Add must be an accessible instance method.</source>
        <target state="translated">与“{0}”最匹配的重载方法具有对于初始值设定项元素而言错误的签名。可初始化的 Add 必须是可访问的实例方法。</target>
        <note />
      </trans-unit>
      <trans-unit id="ERR_CollectionInitRequiresIEnumerable">
        <source>Cannot initialize type '{0}' with a collection initializer because it does not implement 'System.Collections.IEnumerable'</source>
        <target state="translated">无法使用集合初始值设定项初始化类型“{0}”，原因是它不实现“System.Collections.IEnumerable”</target>
        <note />
      </trans-unit>
      <trans-unit id="ERR_CantSetWin32Manifest">
        <source>Error reading Win32 manifest file '{0}' -- '{1}'</source>
        <target state="translated">读取 Win32 清单文件“{0}”时出错 --“{1}”</target>
        <note />
      </trans-unit>
      <trans-unit id="WRN_CantHaveManifestForModule">
        <source>Ignoring /win32manifest for module because it only applies to assemblies</source>
        <target state="translated">对模块忽略 /win32manifest，因为它仅应用于程序集</target>
        <note />
      </trans-unit>
      <trans-unit id="WRN_CantHaveManifestForModule_Title">
        <source>Ignoring /win32manifest for module because it only applies to assemblies</source>
        <target state="translated">对模块忽略 /win32manifest，因为它仅应用于程序集</target>
        <note />
      </trans-unit>
      <trans-unit id="ERR_BadInstanceArgType">
        <source>'{0}' does not contain a definition for '{1}' and the best extension method overload '{2}' requires a receiver of type '{3}'</source>
        <target state="translated">'“{0}”不包含“{1}”的定义，并且最佳扩展方法重载“{2}”需要类型为“{3}”的接收器</target>
        <note />
      </trans-unit>
      <trans-unit id="ERR_QueryDuplicateRangeVariable">
        <source>The range variable '{0}' has already been declared</source>
        <target state="translated">已声明范围变量“{0}”</target>
        <note />
      </trans-unit>
      <trans-unit id="ERR_QueryRangeVariableOverrides">
        <source>The range variable '{0}' conflicts with a previous declaration of '{0}'</source>
        <target state="translated">范围变量“{0}”与“{0}”的以前声明冲突</target>
        <note />
      </trans-unit>
      <trans-unit id="ERR_QueryRangeVariableAssignedBadValue">
        <source>Cannot assign {0} to a range variable</source>
        <target state="translated">无法将 {0} 赋给范围变量</target>
        <note />
      </trans-unit>
      <trans-unit id="ERR_QueryNoProviderCastable">
        <source>Could not find an implementation of the query pattern for source type '{0}'.  '{1}' not found.  Consider explicitly specifying the type of the range variable '{2}'.</source>
        <target state="translated">未能找到源类型“{0}”的查询模式的实现。未找到“{1}”。请考虑显式指定范围变量“{2}”的类型。</target>
        <note />
      </trans-unit>
      <trans-unit id="ERR_QueryNoProviderStandard">
        <source>Could not find an implementation of the query pattern for source type '{0}'.  '{1}' not found.  Are you missing a reference to 'System.Core.dll' or a using directive for 'System.Linq'?</source>
        <target state="translated">未能找到源类型“{0}”的查询模式的实现。未找到“{1}”。是否缺少对“System.Core.dll”的引用，或者缺少针对“System.Linq”的 using 指令?</target>
        <note />
      </trans-unit>
      <trans-unit id="ERR_QueryNoProvider">
        <source>Could not find an implementation of the query pattern for source type '{0}'.  '{1}' not found.</source>
        <target state="translated">未能找到源类型“{0}”的查询模式的实现。未找到“{1}”。</target>
        <note />
      </trans-unit>
      <trans-unit id="ERR_QueryOuterKey">
        <source>The name '{0}' is not in scope on the left side of 'equals'.  Consider swapping the expressions on either side of 'equals'.</source>
        <target state="translated">名称“{0}”不在“equals”左侧的范围中。请考虑交换“equals”两侧的表达式。</target>
        <note />
      </trans-unit>
      <trans-unit id="ERR_QueryInnerKey">
        <source>The name '{0}' is not in scope on the right side of 'equals'.  Consider swapping the expressions on either side of 'equals'.</source>
        <target state="translated">名称“{0}”不在“equals”右侧的范围中。请考虑交换“equals”两侧的表达式。</target>
        <note />
      </trans-unit>
      <trans-unit id="ERR_QueryOutRefRangeVariable">
        <source>Cannot pass the range variable '{0}' as an out or ref parameter</source>
        <target state="translated">无法作为 out 或 ref 参数传递范围变量“{0}”</target>
        <note />
      </trans-unit>
      <trans-unit id="ERR_QueryMultipleProviders">
        <source>Multiple implementations of the query pattern were found for source type '{0}'.  Ambiguous call to '{1}'.</source>
        <target state="translated">找到源类型“{0}”的多个查询模式实现。对“{1}”的调用不明确。</target>
        <note />
      </trans-unit>
      <trans-unit id="ERR_QueryTypeInferenceFailedMulti">
        <source>The type of one of the expressions in the {0} clause is incorrect.  Type inference failed in the call to '{1}'.</source>
        <target state="translated">{0} 子句中其中一个表达式的类型不正确。在对“{1}”的调用中，类型推理失败。</target>
        <note />
      </trans-unit>
      <trans-unit id="ERR_QueryTypeInferenceFailed">
        <source>The type of the expression in the {0} clause is incorrect.  Type inference failed in the call to '{1}'.</source>
        <target state="translated">{0} 子句中的表达式的类型不正确。在对“{1}”的调用中，类型推理失败。</target>
        <note />
      </trans-unit>
      <trans-unit id="ERR_QueryTypeInferenceFailedSelectMany">
        <source>An expression of type '{0}' is not allowed in a subsequent from clause in a query expression with source type '{1}'.  Type inference failed in the call to '{2}'.</source>
        <target state="translated">在源类型为“{1}”的查询表达式中，不允许在后面的 from 子句中使用类型“{0}”的表达式。在对“{2}”的调用中，类型推理失败。</target>
        <note />
      </trans-unit>
      <trans-unit id="ERR_ExpressionTreeContainsPointerOp">
        <source>An expression tree may not contain an unsafe pointer operation</source>
        <target state="translated">表达式树不能包含不安全的指针操作</target>
        <note />
      </trans-unit>
      <trans-unit id="ERR_ExpressionTreeContainsAnonymousMethod">
        <source>An expression tree may not contain an anonymous method expression</source>
        <target state="translated">表达式树不能包含匿名方法表达式</target>
        <note />
      </trans-unit>
      <trans-unit id="ERR_AnonymousMethodToExpressionTree">
        <source>An anonymous method expression cannot be converted to an expression tree</source>
        <target state="translated">无法将匿名方法表达式转换为表达式树</target>
        <note />
      </trans-unit>
      <trans-unit id="ERR_QueryRangeVariableReadOnly">
        <source>Range variable '{0}' cannot be assigned to -- it is read only</source>
        <target state="translated">无法对范围变量“{0}”赋值 -- 它是只读的</target>
        <note />
      </trans-unit>
      <trans-unit id="ERR_QueryRangeVariableSameAsTypeParam">
        <source>The range variable '{0}' cannot have the same name as a method type parameter</source>
        <target state="translated">范围变量“{0}”的名称不能与方法类型参数相同</target>
        <note />
      </trans-unit>
      <trans-unit id="ERR_TypeVarNotFoundRangeVariable">
        <source>The contextual keyword 'var' cannot be used in a range variable declaration</source>
        <target state="translated">不能在范围变量声明中使用上下文关键字“var”</target>
        <note />
      </trans-unit>
      <trans-unit id="ERR_BadArgTypesForCollectionAdd">
        <source>The best overloaded Add method '{0}' for the collection initializer has some invalid arguments</source>
        <target state="translated">集合初始值设定项的最佳重载 Add 方法“{0}”具有一些无效参数</target>
        <note />
      </trans-unit>
      <trans-unit id="ERR_ByRefParameterInExpressionTree">
        <source>An expression tree lambda may not contain a ref, in or out parameter</source>
        <target state="needs-review-translation">表达式树 lambda 不能包含 out 或 ref 参数</target>
        <note />
      </trans-unit>
      <trans-unit id="ERR_VarArgsInExpressionTree">
        <source>An expression tree lambda may not contain a method with variable arguments</source>
        <target state="translated">表达式树 lambda 不能包含具有变量参数的方法</target>
        <note />
      </trans-unit>
      <trans-unit id="ERR_MemGroupInExpressionTree">
        <source>An expression tree lambda may not contain a method group</source>
        <target state="translated">表达式树 lambda 不能包含方法组</target>
        <note />
      </trans-unit>
      <trans-unit id="ERR_InitializerAddHasParamModifiers">
        <source>The best overloaded method match '{0}' for the collection initializer element cannot be used. Collection initializer 'Add' methods cannot have ref or out parameters.</source>
        <target state="translated">无法使用集合初始值设定项元素的最佳重载方法匹配项“{0}”。集合初始值设定项 "Add" 方法不能具有 ref 或 out 参数。</target>
        <note />
      </trans-unit>
      <trans-unit id="ERR_NonInvocableMemberCalled">
        <source>Non-invocable member '{0}' cannot be used like a method.</source>
        <target state="translated">不可调用的成员“{0}”不能像方法一样使用。</target>
        <note />
      </trans-unit>
      <trans-unit id="WRN_MultipleRuntimeImplementationMatches">
        <source>Member '{0}' implements interface member '{1}' in type '{2}'. There are multiple matches for the interface member at run-time. It is implementation dependent which method will be called.</source>
        <target state="translated">成员“{0}”实现类型“{2}”中的接口成员“{1}”。在运行时该接口成员有多个匹配项。此实现取决于将要调用的方法。</target>
        <note />
      </trans-unit>
      <trans-unit id="WRN_MultipleRuntimeImplementationMatches_Title">
        <source>Member implements interface member with multiple matches at run-time</source>
        <target state="translated">成员在运行时使用多个匹配项实现接口成员</target>
        <note />
      </trans-unit>
      <trans-unit id="WRN_MultipleRuntimeImplementationMatches_Description">
        <source>This warning can be generated when two interface methods are differentiated only by whether a particular parameter is marked with ref or with out. It is best to change your code to avoid this warning because it is not obvious or guaranteed which method is called at runtime.

Although C# distinguishes between out and ref, the CLR sees them as the same. When deciding which method implements the interface, the CLR just picks one.

Give the compiler some way to differentiate the methods. For example, you can give them different names or provide an additional parameter on one of them.</source>
        <target state="translated">两个接口方法的唯一区别是特定参数是标记为 ref 还是 out 时，可能会生成此警告。最好更改代码以避免此警告，因为运行时调用的方法不明显或不受保证。

虽然 C# 可区分 out 和 ref，但是 CLR 会将它们视为相同的。 决定实现接口的方法时，CLR 只选取一个。

为编译器提供某种方式来区分方法。例如，可以为它们提供不同名称或对其中之一提供附加参数。</target>
        <note />
      </trans-unit>
      <trans-unit id="WRN_MultipleRuntimeOverrideMatches">
        <source>Member '{1}' overrides '{0}'. There are multiple override candidates at run-time. It is implementation dependent which method will be called.</source>
        <target state="translated">成员“{1}”重写“{0}”。在运行时有多个重写候选项。此实现取决于将要调用的方法。</target>
        <note />
      </trans-unit>
      <trans-unit id="WRN_MultipleRuntimeOverrideMatches_Title">
        <source>Member overrides base member with multiple override candidates at run-time</source>
        <target state="translated">成员在运行时使用多个重写候选项重写基成员</target>
        <note />
      </trans-unit>
      <trans-unit id="ERR_ObjectOrCollectionInitializerWithDelegateCreation">
        <source>Object and collection initializer expressions may not be applied to a delegate creation expression</source>
        <target state="translated">对象和集合初始值设定项表达式不能应用于委托创建表达式</target>
        <note />
      </trans-unit>
      <trans-unit id="ERR_InvalidConstantDeclarationType">
        <source>'{0}' is of type '{1}'. The type specified in a constant declaration must be sbyte, byte, short, ushort, int, uint, long, ulong, char, float, double, decimal, bool, string, an enum-type, or a reference-type.</source>
        <target state="translated">'“{0}”的类型为“{1}”。在常量声明中指定的类型必须为 sbyte、byte、short、ushort、int、uint、long、ulong、char、float、double、decimal、bool、string、枚举类型或引用类型。</target>
        <note />
      </trans-unit>
      <trans-unit id="ERR_FileNotFound">
        <source>Source file '{0}' could not be found.</source>
        <target state="translated">未能找到源文件“{0}”。</target>
        <note />
      </trans-unit>
      <trans-unit id="WRN_FileAlreadyIncluded">
        <source>Source file '{0}' specified multiple times</source>
        <target state="translated">源文件“{0}”指定了多次</target>
        <note />
      </trans-unit>
      <trans-unit id="WRN_FileAlreadyIncluded_Title">
        <source>Source file specified multiple times</source>
        <target state="translated">多次指定源文件</target>
        <note />
      </trans-unit>
      <trans-unit id="ERR_NoFileSpec">
        <source>Missing file specification for '{0}' option</source>
        <target state="translated">“{0}”选项缺少文件规范</target>
        <note />
      </trans-unit>
      <trans-unit id="ERR_SwitchNeedsString">
        <source>Command-line syntax error: Missing '{0}' for '{1}' option</source>
        <target state="translated">命令行语法错误:“{1}”选项缺少“{0}”</target>
        <note />
      </trans-unit>
      <trans-unit id="ERR_BadSwitch">
        <source>Unrecognized option: '{0}'</source>
        <target state="translated">无法识别的选项: “{0}”</target>
        <note />
      </trans-unit>
      <trans-unit id="WRN_NoSources">
        <source>No source files specified.</source>
        <target state="translated">未指定源文件。</target>
        <note />
      </trans-unit>
      <trans-unit id="WRN_NoSources_Title">
        <source>No source files specified</source>
        <target state="translated">未指定源文件</target>
        <note />
      </trans-unit>
      <trans-unit id="ERR_ExpectedSingleScript">
        <source>Expected a script (.csx file) but none specified</source>
        <target state="translated">需要一个脚本 (.csx file) 文件，但并未指定</target>
        <note />
      </trans-unit>
      <trans-unit id="ERR_OpenResponseFile">
        <source>Error opening response file '{0}'</source>
        <target state="translated">打开响应文件“{0}”时出错</target>
        <note />
      </trans-unit>
      <trans-unit id="ERR_CantOpenFileWrite">
        <source>Cannot open '{0}' for writing -- '{1}'</source>
        <target state="translated">无法打开“{0}”进行写入 --“{1}”</target>
        <note />
      </trans-unit>
      <trans-unit id="ERR_BadBaseNumber">
        <source>Invalid image base number '{0}'</source>
        <target state="translated">图像基数“{0}”无效</target>
        <note />
      </trans-unit>
      <trans-unit id="ERR_BinaryFile">
        <source>'{0}' is a binary file instead of a text file</source>
        <target state="translated">'“{0}”是二进制文件而非文本文件</target>
        <note />
      </trans-unit>
      <trans-unit id="FTL_BadCodepage">
        <source>Code page '{0}' is invalid or not installed</source>
        <target state="translated">代码页“{0}”无效或未安装</target>
        <note />
      </trans-unit>
      <trans-unit id="FTL_BadChecksumAlgorithm">
        <source>Algorithm '{0}' is not supported</source>
        <target state="translated">不支持算法“{0}”</target>
        <note />
      </trans-unit>
      <trans-unit id="ERR_NoMainOnDLL">
        <source>Cannot specify /main if building a module or library</source>
        <target state="translated">如果生成模块或库，则无法指定 /main</target>
        <note />
      </trans-unit>
      <trans-unit id="FTL_InvalidTarget">
        <source>Invalid target type for /target: must specify 'exe', 'winexe', 'library', or 'module'</source>
        <target state="translated">/target 的目标类型无效: 必须指定“exe”、“winexe”、“library”或“module”</target>
        <note />
      </trans-unit>
      <trans-unit id="WRN_NoConfigNotOnCommandLine">
        <source>Ignoring /noconfig option because it was specified in a response file</source>
        <target state="translated">/noconfig 选项是在响应文件中指定的，因此被忽略</target>
        <note />
      </trans-unit>
      <trans-unit id="WRN_NoConfigNotOnCommandLine_Title">
        <source>Ignoring /noconfig option because it was specified in a response file</source>
        <target state="translated">/noconfig 选项是在响应文件中指定的，因此被忽略</target>
        <note />
      </trans-unit>
      <trans-unit id="ERR_InvalidFileAlignment">
        <source>Invalid file section alignment '{0}'</source>
        <target state="translated">无效的文件节对齐方式“{0}”</target>
        <note />
      </trans-unit>
      <trans-unit id="ERR_InvalidOutputName">
        <source>Invalid output name: {0}</source>
        <target state="translated">无效输出名: {0}</target>
        <note />
      </trans-unit>
      <trans-unit id="ERR_InvalidDebugInformationFormat">
        <source>Invalid debug information format: {0}</source>
        <target state="translated">无效的调试信息格式: {0}</target>
        <note />
      </trans-unit>
      <trans-unit id="ERR_LegacyObjectIdSyntax">
        <source>'id#' syntax is no longer supported. Use '$id' instead.</source>
        <target state="translated">'不再支持 "id #" 语法。应使用 "$id"。</target>
        <note />
      </trans-unit>
      <trans-unit id="WRN_DefineIdentifierRequired">
        <source>Invalid name for a preprocessing symbol; '{0}' is not a valid identifier</source>
        <target state="translated">预处理符号的名称无效；“{0}”不是有效的标识符</target>
        <note />
      </trans-unit>
      <trans-unit id="WRN_DefineIdentifierRequired_Title">
        <source>Invalid name for a preprocessing symbol; not a valid identifier</source>
        <target state="translated">预处理符号的名称无效；不是有效的标识符</target>
        <note />
      </trans-unit>
      <trans-unit id="FTL_OutputFileExists">
        <source>Cannot create short filename '{0}' when a long filename with the same short filename already exists</source>
        <target state="translated">包含短文件名“{0}”的长文件名已存在，无法创建同名短文件名</target>
        <note />
      </trans-unit>
      <trans-unit id="ERR_OneAliasPerReference">
        <source>A /reference option that declares an extern alias can only have one filename. To specify multiple aliases or filenames, use multiple /reference options.</source>
        <target state="translated">一个声明外部别名的 /reference 选项只能有一个文件名。要指定多个别名或文件名，请使用多个 /reference 选项。</target>
        <note />
      </trans-unit>
      <trans-unit id="ERR_SwitchNeedsNumber">
        <source>Command-line syntax error: Missing ':&lt;number&gt;' for '{0}' option</source>
        <target state="translated">命令行语法错误:“{0}”选项缺少“:&lt;number&gt;”</target>
        <note />
      </trans-unit>
      <trans-unit id="ERR_MissingDebugSwitch">
        <source>The /pdb option requires that the /debug option also be used</source>
        <target state="translated">要使用 /pdb 选项，必须同时使用 /debug 选项</target>
        <note />
      </trans-unit>
      <trans-unit id="ERR_ComRefCallInExpressionTree">
        <source>An expression tree lambda may not contain a COM call with ref omitted on arguments</source>
        <target state="translated">表达式树 lambda 不能包含参数中省略 ref 的 COM 调用</target>
        <note />
      </trans-unit>
      <trans-unit id="ERR_InvalidFormatForGuidForOption">
        <source>Command-line syntax error: Invalid Guid format '{0}' for option '{1}'</source>
        <target state="translated">命令行语法错误: Guid 格式“{0}”对于选项“{1}”无效</target>
        <note />
      </trans-unit>
      <trans-unit id="ERR_MissingGuidForOption">
        <source>Command-line syntax error: Missing Guid for option '{1}'</source>
        <target state="translated">命令行语法错误: 选项“{1}”缺少 Guid</target>
        <note />
      </trans-unit>
      <trans-unit id="WRN_CLS_NoVarArgs">
        <source>Methods with variable arguments are not CLS-compliant</source>
        <target state="translated">带有变量参数的方法不符合 CLS</target>
        <note />
      </trans-unit>
      <trans-unit id="WRN_CLS_NoVarArgs_Title">
        <source>Methods with variable arguments are not CLS-compliant</source>
        <target state="translated">带有变量参数的方法不符合 CLS</target>
        <note />
      </trans-unit>
      <trans-unit id="WRN_CLS_BadArgType">
        <source>Argument type '{0}' is not CLS-compliant</source>
        <target state="translated">参数类型“{0}”不符合 CLS</target>
        <note />
      </trans-unit>
      <trans-unit id="WRN_CLS_BadArgType_Title">
        <source>Argument type is not CLS-compliant</source>
        <target state="translated">参数类型不符合 CLS</target>
        <note />
      </trans-unit>
      <trans-unit id="WRN_CLS_BadReturnType">
        <source>Return type of '{0}' is not CLS-compliant</source>
        <target state="translated">“{0}”的返回类型不符合 CLS</target>
        <note />
      </trans-unit>
      <trans-unit id="WRN_CLS_BadReturnType_Title">
        <source>Return type is not CLS-compliant</source>
        <target state="translated">返回类型不符合 CLS</target>
        <note />
      </trans-unit>
      <trans-unit id="WRN_CLS_BadFieldPropType">
        <source>Type of '{0}' is not CLS-compliant</source>
        <target state="translated">“{0}”的类型不符合 CLS</target>
        <note />
      </trans-unit>
      <trans-unit id="WRN_CLS_BadFieldPropType_Title">
        <source>Type is not CLS-compliant</source>
        <target state="translated">类型不符合 CLS</target>
        <note />
      </trans-unit>
      <trans-unit id="WRN_CLS_BadFieldPropType_Description">
        <source>A public, protected, or protected internal variable must be of a type that is compliant with the Common Language Specification (CLS).</source>
        <target state="translated">public、protected 或 protected internal 变量必须属于符合公共语言规范(CLS)的类型。</target>
        <note />
      </trans-unit>
      <trans-unit id="WRN_CLS_BadIdentifierCase">
        <source>Identifier '{0}' differing only in case is not CLS-compliant</source>
        <target state="translated">仅大小写不同的标识符“{0}”不符合 CLS</target>
        <note />
      </trans-unit>
      <trans-unit id="WRN_CLS_BadIdentifierCase_Title">
        <source>Identifier differing only in case is not CLS-compliant</source>
        <target state="translated">仅大小写不同的标识符不符合 CLS</target>
        <note />
      </trans-unit>
      <trans-unit id="WRN_CLS_OverloadRefOut">
        <source>Overloaded method '{0}' differing only in ref or out, or in array rank, is not CLS-compliant</source>
        <target state="translated">仅 ref 或 out 有区别，或者仅数组秩不同的重载方法“{0}”不符合 CLS</target>
        <note />
      </trans-unit>
      <trans-unit id="WRN_CLS_OverloadRefOut_Title">
        <source>Overloaded method differing only in ref or out, or in array rank, is not CLS-compliant</source>
        <target state="translated">仅 ref 或 out 有区别，或者仅数组秩的重载方法不符合 CLS</target>
        <note />
      </trans-unit>
      <trans-unit id="WRN_CLS_OverloadUnnamed">
        <source>Overloaded method '{0}' differing only by unnamed array types is not CLS-compliant</source>
        <target state="translated">仅未命名数组类型不同的重载方法“{0}”不符合 CLS</target>
        <note />
      </trans-unit>
      <trans-unit id="WRN_CLS_OverloadUnnamed_Title">
        <source>Overloaded method differing only by unnamed array types is not CLS-compliant</source>
        <target state="translated">仅未命名数组类型不同的重载方法不符合 CLS</target>
        <note />
      </trans-unit>
      <trans-unit id="WRN_CLS_OverloadUnnamed_Description">
        <source>This error occurs if you have an overloaded method that takes a jagged array and the only difference between the method signatures is the element type of the array. To avoid this error, consider using a rectangular array rather than a jagged array; use an additional parameter to disambiguate the function call; rename one or more of the overloaded methods; or, if CLS Compliance is not needed, remove the CLSCompliantAttribute attribute.</source>
        <target state="translated">如果具有采用交错数组的重载方法并且方法签名之间的唯一差异是该数组的元素类型时，则会发生此错误。要避免此错误，请考虑使用矩形数组而不是交错数组；使用附加参数区分函数调用；重命名一个或多个重载方法；或是，如果无需符合 CLS，请移除 CLSCompliantAttribute 特性。</target>
        <note />
      </trans-unit>
      <trans-unit id="WRN_CLS_BadIdentifier">
        <source>Identifier '{0}' is not CLS-compliant</source>
        <target state="translated">标识符“{0}”不符合 CLS</target>
        <note />
      </trans-unit>
      <trans-unit id="WRN_CLS_BadIdentifier_Title">
        <source>Identifier is not CLS-compliant</source>
        <target state="translated">标识符不符合 CLS</target>
        <note />
      </trans-unit>
      <trans-unit id="WRN_CLS_BadBase">
        <source>'{0}': base type '{1}' is not CLS-compliant</source>
        <target state="translated">'“{0}”: 基类型“{1}”不符合 CLS</target>
        <note />
      </trans-unit>
      <trans-unit id="WRN_CLS_BadBase_Title">
        <source>Base type is not CLS-compliant</source>
        <target state="translated">基类型不符合 CLS</target>
        <note />
      </trans-unit>
      <trans-unit id="WRN_CLS_BadBase_Description">
        <source>A base type was marked as not having to be compliant with the Common Language Specification (CLS) in an assembly that was marked as being CLS compliant. Either remove the attribute that specifies the assembly is CLS compliant or remove the attribute that indicates the type is not CLS compliant.</source>
        <target state="translated">基类型在标记为符合公共语言规范(CLS)的程序集中标记为不必符合 CLS。移除指定程序集符合 CLS 的特性或移除指示类型不符合 CLS 的特性。</target>
        <note />
      </trans-unit>
      <trans-unit id="WRN_CLS_BadInterfaceMember">
        <source>'{0}': CLS-compliant interfaces must have only CLS-compliant members</source>
        <target state="translated">'“{0}”: 符合 CLS 的接口必须仅有符合 CLS 的成员</target>
        <note />
      </trans-unit>
      <trans-unit id="WRN_CLS_BadInterfaceMember_Title">
        <source>CLS-compliant interfaces must have only CLS-compliant members</source>
        <target state="translated">符合 CLS 的接口必须仅有符合 CLS 的成员</target>
        <note />
      </trans-unit>
      <trans-unit id="WRN_CLS_NoAbstractMembers">
        <source>'{0}': only CLS-compliant members can be abstract</source>
        <target state="translated">'“{0}”: 只有符合 CLS 的成员才能是抽象的</target>
        <note />
      </trans-unit>
      <trans-unit id="WRN_CLS_NoAbstractMembers_Title">
        <source>Only CLS-compliant members can be abstract</source>
        <target state="translated">只有符合 CLS 的成员才能是抽象的</target>
        <note />
      </trans-unit>
      <trans-unit id="WRN_CLS_NotOnModules">
        <source>You must specify the CLSCompliant attribute on the assembly, not the module, to enable CLS compliance checking</source>
        <target state="translated">必须在程序集而不是模块上指定 CLSCompliant 特性，以便启用 CLS 遵从性检查</target>
        <note />
      </trans-unit>
      <trans-unit id="WRN_CLS_NotOnModules_Title">
        <source>You must specify the CLSCompliant attribute on the assembly, not the module, to enable CLS compliance checking</source>
        <target state="translated">必须在程序集而不是模块上指定 CLSCompliant 特性，以便启用 CLS 遵从性检查</target>
        <note />
      </trans-unit>
      <trans-unit id="WRN_CLS_ModuleMissingCLS">
        <source>Added modules must be marked with the CLSCompliant attribute to match the assembly</source>
        <target state="translated">添加的模块必须用 CLSCompliant 特性标记才能与程序集匹配</target>
        <note />
      </trans-unit>
      <trans-unit id="WRN_CLS_ModuleMissingCLS_Title">
        <source>Added modules must be marked with the CLSCompliant attribute to match the assembly</source>
        <target state="translated">添加的模块必须用 CLSCompliant 特性标记才能与程序集匹配</target>
        <note />
      </trans-unit>
      <trans-unit id="WRN_CLS_AssemblyNotCLS">
        <source>'{0}' cannot be marked as CLS-compliant because the assembly does not have a CLSCompliant attribute</source>
        <target state="translated">'由于程序集没有 CLSCompliant 特性，因此不能将“{0}”标记为符合 CLS</target>
        <note />
      </trans-unit>
      <trans-unit id="WRN_CLS_AssemblyNotCLS_Title">
        <source>Type or member cannot be marked as CLS-compliant because the assembly does not have a CLSCompliant attribute</source>
        <target state="translated">由于程序集没有 CLSCompliant 特性，因此不能将类型或成员标记为符合 CLS</target>
        <note />
      </trans-unit>
      <trans-unit id="WRN_CLS_BadAttributeType">
        <source>'{0}' has no accessible constructors which use only CLS-compliant types</source>
        <target state="translated">'“{0}”没有只使用符合 CLS 类型的可访问的构造函数</target>
        <note />
      </trans-unit>
      <trans-unit id="WRN_CLS_BadAttributeType_Title">
        <source>Type has no accessible constructors which use only CLS-compliant types</source>
        <target state="translated">类型没有只使用符合 CLS 类型的可访问的构造函数</target>
        <note />
      </trans-unit>
      <trans-unit id="WRN_CLS_ArrayArgumentToAttribute">
        <source>Arrays as attribute arguments is not CLS-compliant</source>
        <target state="translated">作为特性参数的数组不符合 CLS</target>
        <note />
      </trans-unit>
      <trans-unit id="WRN_CLS_ArrayArgumentToAttribute_Title">
        <source>Arrays as attribute arguments is not CLS-compliant</source>
        <target state="translated">作为特性参数的数组不符合 CLS</target>
        <note />
      </trans-unit>
      <trans-unit id="WRN_CLS_NotOnModules2">
        <source>You cannot specify the CLSCompliant attribute on a module that differs from the CLSCompliant attribute on the assembly</source>
        <target state="translated">不能在模块上指定与程序集的 CLSCompliant 特性不同的 CLSCompliant 特性</target>
        <note />
      </trans-unit>
      <trans-unit id="WRN_CLS_NotOnModules2_Title">
        <source>You cannot specify the CLSCompliant attribute on a module that differs from the CLSCompliant attribute on the assembly</source>
        <target state="translated">不能在模块上指定与程序集的 CLSCompliant 特性不同的 CLSCompliant 特性</target>
        <note />
      </trans-unit>
      <trans-unit id="WRN_CLS_IllegalTrueInFalse">
        <source>'{0}' cannot be marked as CLS-compliant because it is a member of non-CLS-compliant type '{1}'</source>
        <target state="translated">'“{0}”是不符合 CLS 的类型“{1}”的成员，因此不能将其标记为符合 CLS</target>
        <note />
      </trans-unit>
      <trans-unit id="WRN_CLS_IllegalTrueInFalse_Title">
        <source>Type cannot be marked as CLS-compliant because it is a member of non-CLS-compliant type</source>
        <target state="translated">类型是不符合 CLS 的类型的成员，因此不能将其标记为符合 CLS</target>
        <note />
      </trans-unit>
      <trans-unit id="WRN_CLS_MeaninglessOnPrivateType">
        <source>CLS compliance checking will not be performed on '{0}' because it is not visible from outside this assembly</source>
        <target state="translated">“{0}”在此程序集外部不可见，因此不会对它执行 CLS 遵从性检查</target>
        <note />
      </trans-unit>
      <trans-unit id="WRN_CLS_MeaninglessOnPrivateType_Title">
        <source>CLS compliance checking will not be performed because it is not visible from outside this assembly</source>
        <target state="translated">CLS 遵从性检查在此程序集外部不可见，因此不会执行它</target>
        <note />
      </trans-unit>
      <trans-unit id="WRN_CLS_AssemblyNotCLS2">
        <source>'{0}' does not need a CLSCompliant attribute because the assembly does not have a CLSCompliant attribute</source>
        <target state="translated">'由于程序集没有 CLSCompliant 特性，因此“{0}”不需要 CLSCompliant 特性</target>
        <note />
      </trans-unit>
      <trans-unit id="WRN_CLS_AssemblyNotCLS2_Title">
        <source>Type or member does not need a CLSCompliant attribute because the assembly does not have a CLSCompliant attribute</source>
        <target state="translated">由于程序集没有 CLSCompliant 特性，因此类型或成员不需要 CLSCompliant 特性</target>
        <note />
      </trans-unit>
      <trans-unit id="WRN_CLS_MeaninglessOnParam">
        <source>CLSCompliant attribute has no meaning when applied to parameters. Try putting it on the method instead.</source>
        <target state="translated">CLSCompliant 特性在应用于参数时无意义。请尝试将该特性应用于方法。</target>
        <note />
      </trans-unit>
      <trans-unit id="WRN_CLS_MeaninglessOnParam_Title">
        <source>CLSCompliant attribute has no meaning when applied to parameters</source>
        <target state="translated">CLSCompliant 特性在应用于参数时无意义</target>
        <note />
      </trans-unit>
      <trans-unit id="WRN_CLS_MeaninglessOnReturn">
        <source>CLSCompliant attribute has no meaning when applied to return types. Try putting it on the method instead.</source>
        <target state="translated">CLSCompliant 特性在应用于返回类型时无意义。请尝试将该特性应用于方法。</target>
        <note />
      </trans-unit>
      <trans-unit id="WRN_CLS_MeaninglessOnReturn_Title">
        <source>CLSCompliant attribute has no meaning when applied to return types</source>
        <target state="translated">CLSCompliant 特性在应用于返回类型时无意义</target>
        <note />
      </trans-unit>
      <trans-unit id="WRN_CLS_BadTypeVar">
        <source>Constraint type '{0}' is not CLS-compliant</source>
        <target state="translated">约束类型“{0}”不符合 CLS</target>
        <note />
      </trans-unit>
      <trans-unit id="WRN_CLS_BadTypeVar_Title">
        <source>Constraint type is not CLS-compliant</source>
        <target state="translated">约束类型不符合 CLS</target>
        <note />
      </trans-unit>
      <trans-unit id="WRN_CLS_VolatileField">
        <source>CLS-compliant field '{0}' cannot be volatile</source>
        <target state="translated">符合 CLS 的字段“{0}”不能是可变字段</target>
        <note />
      </trans-unit>
      <trans-unit id="WRN_CLS_VolatileField_Title">
        <source>CLS-compliant field cannot be volatile</source>
        <target state="translated">符合 CLS 的字段不能是可变字段</target>
        <note />
      </trans-unit>
      <trans-unit id="WRN_CLS_BadInterface">
        <source>'{0}' is not CLS-compliant because base interface '{1}' is not CLS-compliant</source>
        <target state="translated">'“{0}”不符合 CLS，因为基接口“{1}”不符合 CLS</target>
        <note />
      </trans-unit>
      <trans-unit id="WRN_CLS_BadInterface_Title">
        <source>Type is not CLS-compliant because base interface is not CLS-compliant</source>
        <target state="translated">类型不符合 CLS，因为基接口不符合 CLS</target>
        <note />
      </trans-unit>
      <trans-unit id="ERR_BadAwaitArg">
        <source>'await' requires that the type {0} have a suitable 'GetAwaiter' method</source>
        <target state="needs-review-translation">'“await”要求类型 {0} 包含适当的 GetAwaiter 方法</target>
        <note />
      </trans-unit>
      <trans-unit id="ERR_BadAwaitArgIntrinsic">
        <source>Cannot await '{0}'</source>
        <target state="translated">无法等待“{0}”</target>
        <note />
      </trans-unit>
      <trans-unit id="ERR_BadAwaiterPattern">
        <source>'await' requires that the return type '{0}' of '{1}.GetAwaiter()' have suitable 'IsCompleted', 'OnCompleted', and 'GetResult' members, and implement 'INotifyCompletion' or 'ICriticalNotifyCompletion'</source>
        <target state="needs-review-translation">'“await”要求“{1}.GetAwaiter()”的返回类型“{0}”包含适当的 IsCompleted、OnCompleted 和 GetResult 成员，并实现 INotifyCompletion 或 ICriticalNotifyCompletion</target>
        <note />
      </trans-unit>
      <trans-unit id="ERR_BadAwaitArg_NeedSystem">
        <source>'await' requires that the type '{0}' have a suitable 'GetAwaiter' method. Are you missing a using directive for 'System'?</source>
        <target state="needs-review-translation">'“await”要求类型“{0}”包含适当的 GetAwaiter 方法。是否缺少针对“System”的 using 指令?</target>
        <note />
      </trans-unit>
      <trans-unit id="ERR_BadAwaitArgVoidCall">
        <source>Cannot await 'void'</source>
        <target state="translated">无法等待“void”</target>
        <note />
      </trans-unit>
      <trans-unit id="ERR_BadAwaitAsIdentifier">
        <source>'await' cannot be used as an identifier within an async method or lambda expression</source>
        <target state="translated">'“await”不能用作异步方法或 lambda 表达式中的标识符</target>
        <note />
      </trans-unit>
      <trans-unit id="ERR_DoesntImplementAwaitInterface">
        <source>'{0}' does not implement '{1}'</source>
        <target state="translated">'“{0}”不实现“{1}”</target>
        <note />
      </trans-unit>
      <trans-unit id="ERR_TaskRetNoObjectRequired">
        <source>Since '{0}' is an async method that returns 'Task', a return keyword must not be followed by an object expression. Did you intend to return 'Task&lt;T&gt;'?</source>
        <target state="translated">由于“{0}”是返回“Task”的异步方法，因此返回关键字不能后接对象表达式。是否要返回“Task&lt;T&gt;”?</target>
        <note />
      </trans-unit>
      <trans-unit id="ERR_BadAsyncReturn">
        <source>The return type of an async method must be void, Task, Task&lt;T&gt;, a task-like type, IAsyncEnumerable&lt;T&gt;, or IAsyncEnumerator&lt;T&gt;</source>
        <target state="needs-review-translation">异步方法的返回类型必须为 void、Task 或 Task&lt;T&gt;</target>
        <note />
      </trans-unit>
      <trans-unit id="ERR_CantReturnVoid">
        <source>Cannot return an expression of type 'void'</source>
        <target state="translated">无法返回 "void" 类型的表达式</target>
        <note />
      </trans-unit>
      <trans-unit id="ERR_VarargsAsync">
        <source>__arglist is not allowed in the parameter list of async methods</source>
        <target state="translated">异步方法的参数列表中不允许有 __arglist</target>
        <note />
      </trans-unit>
      <trans-unit id="ERR_ByRefTypeAndAwait">
        <source>'await' cannot be used in an expression containing the type '{0}'</source>
        <target state="translated">'“等待”不能在包含“{0}”类型的表达式中使用</target>
        <note />
      </trans-unit>
      <trans-unit id="ERR_UnsafeAsyncArgType">
        <source>Async methods cannot have unsafe parameters or return types</source>
        <target state="translated">异步方法不能具有不安全的参数或返回类型</target>
        <note />
      </trans-unit>
      <trans-unit id="ERR_BadAsyncArgType">
        <source>Async methods cannot have ref, in or out parameters</source>
        <target state="needs-review-translation">异步方法不能使用 ref 或 out 参数</target>
        <note />
      </trans-unit>
      <trans-unit id="ERR_BadAwaitWithoutAsync">
        <source>The 'await' operator can only be used when contained within a method or lambda expression marked with the 'async' modifier</source>
        <target state="translated">"await" 运算符只能在它包含于标有“async”修饰符的方法或 lambda 表达式中时使用</target>
        <note />
      </trans-unit>
      <trans-unit id="ERR_BadAwaitWithoutAsyncLambda">
        <source>The 'await' operator can only be used within an async {0}. Consider marking this {0} with the 'async' modifier.</source>
        <target state="translated">“await”运算符只能在异步 {0} 中使用。请考虑使用“async”修饰符标记此 {0}。</target>
        <note />
      </trans-unit>
      <trans-unit id="ERR_BadAwaitWithoutAsyncMethod">
        <source>The 'await' operator can only be used within an async method. Consider marking this method with the 'async' modifier and changing its return type to 'Task&lt;{0}&gt;'.</source>
        <target state="translated">“await”运算符只能在异步方法中使用。请考虑使用“async”修饰符标记此方法，并将其返回类型更改为“Task&lt;{0}&gt;”。</target>
        <note />
      </trans-unit>
      <trans-unit id="ERR_BadAwaitWithoutVoidAsyncMethod">
        <source>The 'await' operator can only be used within an async method. Consider marking this method with the 'async' modifier and changing its return type to 'Task'.</source>
        <target state="translated">"await" 运算符只能用于异步方法中。请考虑用 "async" 修饰符标记此方法，并将其返回类型更改为 "Task"。</target>
        <note />
      </trans-unit>
      <trans-unit id="ERR_BadAwaitInFinally">
        <source>Cannot await in the body of a finally clause</source>
        <target state="translated">无法在 finally 子句体中等待</target>
        <note />
      </trans-unit>
      <trans-unit id="ERR_BadAwaitInCatch">
        <source>Cannot await in a catch clause</source>
        <target state="translated">无法在 catch 子句中等待</target>
        <note />
      </trans-unit>
      <trans-unit id="ERR_BadAwaitInCatchFilter">
        <source>Cannot await in the filter expression of a catch clause</source>
        <target state="translated">无法在 catch 子句的筛选器表达式中等待</target>
        <note />
      </trans-unit>
      <trans-unit id="ERR_BadAwaitInLock">
        <source>Cannot await in the body of a lock statement</source>
        <target state="translated">无法在 lock 语句体中等待</target>
        <note />
      </trans-unit>
      <trans-unit id="ERR_BadAwaitInStaticVariableInitializer">
        <source>The 'await' operator cannot be used in a static script variable initializer.</source>
        <target state="translated">静态脚本变量初始值设定项中不可使用 "await" 运算符。</target>
        <note />
      </trans-unit>
      <trans-unit id="ERR_AwaitInUnsafeContext">
        <source>Cannot await in an unsafe context</source>
        <target state="translated">无法在不安全的上下文中等待</target>
        <note />
      </trans-unit>
      <trans-unit id="ERR_BadAsyncLacksBody">
        <source>The 'async' modifier can only be used in methods that have a body.</source>
        <target state="translated">只能在具有正文的方法中使用 "async" 修饰符。</target>
        <note />
      </trans-unit>
      <trans-unit id="ERR_BadSpecialByRefLocal">
        <source>Parameters or locals of type '{0}' cannot be declared in async methods or lambda expressions.</source>
        <target state="translated">不能在异步方法或 lambda 表达式中声明“{0}”类型的参数或局部变量</target>
        <note />
      </trans-unit>
      <trans-unit id="ERR_BadSpecialByRefIterator">
        <source>foreach statement cannot operate on enumerators of type '{0}' in async or iterator methods because '{0}' is a ref struct.</source>
        <target state="translated">foreach 语句无法在类型“{0}”的枚举器上使用异步或迭代器方法操作，因为“{0}”是 ref 结构。</target>
        <note />
      </trans-unit>
      <trans-unit id="ERR_SecurityCriticalOrSecuritySafeCriticalOnAsync">
        <source>Security attribute '{0}' cannot be applied to an Async method.</source>
        <target state="translated">安全特性“{0}”不可应用于异步方法。</target>
        <note />
      </trans-unit>
      <trans-unit id="ERR_SecurityCriticalOrSecuritySafeCriticalOnAsyncInClassOrStruct">
        <source>Async methods are not allowed in an Interface, Class, or Structure which has the 'SecurityCritical' or 'SecuritySafeCritical' attribute.</source>
        <target state="translated">在具有“SecurityCritical”或“SecuritySafeCritical”特性的接口、类或结构中，不允许使用异步方法。</target>
        <note />
      </trans-unit>
      <trans-unit id="ERR_BadAwaitInQuery">
        <source>The 'await' operator may only be used in a query expression within the first collection expression of the initial 'from' clause or within the collection expression of a 'join' clause</source>
        <target state="translated">"await" 运算符只能用在初始 "from" 子句的第一个集合表达式或 "join" 子句的集合表达式内的查询表达式中</target>
        <note />
      </trans-unit>
      <trans-unit id="WRN_AsyncLacksAwaits">
        <source>This async method lacks 'await' operators and will run synchronously. Consider using the 'await' operator to await non-blocking API calls, or 'await Task.Run(...)' to do CPU-bound work on a background thread.</source>
        <target state="translated">此异步方法缺少 "await" 运算符，将以同步方式运行。请考虑使用 "await" 运算符等待非阻止的 API 调用，或者使用 "await Task.Run(...)" 在后台线程上执行占用大量 CPU 的工作。</target>
        <note />
      </trans-unit>
      <trans-unit id="WRN_AsyncLacksAwaits_Title">
        <source>Async method lacks 'await' operators and will run synchronously</source>
        <target state="translated">异步方法缺少 "await" 运算符，将以同步方式运行</target>
        <note />
      </trans-unit>
      <trans-unit id="WRN_UnobservedAwaitableExpression">
        <source>Because this call is not awaited, execution of the current method continues before the call is completed. Consider applying the 'await' operator to the result of the call.</source>
        <target state="translated">由于此调用不会等待，因此在此调用完成之前将会继续执行当前方法。请考虑将 "await" 运算符应用于调用结果。</target>
        <note />
      </trans-unit>
      <trans-unit id="WRN_UnobservedAwaitableExpression_Title">
        <source>Because this call is not awaited, execution of the current method continues before the call is completed</source>
        <target state="translated">由于此调用不会等待，因此在调用完成前将继续执行当前方法</target>
        <note />
      </trans-unit>
      <trans-unit id="WRN_UnobservedAwaitableExpression_Description">
        <source>The current method calls an async method that returns a Task or a Task&lt;TResult&gt; and doesn't apply the await operator to the result. The call to the async method starts an asynchronous task. However, because no await operator is applied, the program continues without waiting for the task to complete. In most cases, that behavior isn't what you expect. Usually other aspects of the calling method depend on the results of the call or, minimally, the called method is expected to complete before you return from the method that contains the call.

An equally important issue is what happens to exceptions that are raised in the called async method. An exception that's raised in a method that returns a Task or Task&lt;TResult&gt; is stored in the returned task. If you don't await the task or explicitly check for exceptions, the exception is lost. If you await the task, its exception is rethrown.

As a best practice, you should always await the call.

You should consider suppressing the warning only if you're sure that you don't want to wait for the asynchronous call to complete and that the called method won't raise any exceptions. In that case, you can suppress the warning by assigning the task result of the call to a variable.</source>
        <target state="translated">当前的方法调用返回一个 Task 或 Task&lt;TResult&gt; 的 async 方法，并且不会将 await 操作符应用到结果中。对 async 方法的调用将启动异步任务。但是，由于未应用 await 操作符，程序将继续运行而不会等待任务完成。在多数情况下，这种行为并不是你想要的。通常，调用方法的其他部分依赖调用结果，或者至少从包含此调用的方法中返回前需要完成此被调用的方法。

一个同样重要的问题是在调用的 async 方法中产生的异常将发生什么情况。在返回 Task 或 Task&lt;TResult&gt; 的方法中产生的异常存储在返回的任务中。如果你不等待任务完成或显式检查异常，则异常将丢失。如果你等待任务完成，则此异常将重新抛出。

最佳的做法是你应始终等待此调用完成。

仅当你确定不需要等待异步调用完成，并且调用的方法不会产生任何异常时，你可以考虑取消警告。为此，你可以通过将调用的任务结果分配给一个变量来取消警告。</target>
        <note />
      </trans-unit>
      <trans-unit id="ERR_SynchronizedAsyncMethod">
        <source>'MethodImplOptions.Synchronized' cannot be applied to an async method</source>
        <target state="translated">'"MethodImplOptions.Synchronized" 不能应用于异步方法</target>
        <note />
      </trans-unit>
      <trans-unit id="ERR_NoConversionForCallerLineNumberParam">
        <source>CallerLineNumberAttribute cannot be applied because there are no standard conversions from type '{0}' to type '{1}'</source>
        <target state="translated">无法应用 CallerLineNumberAttribute，因为不存在从类型“{0}”到类型“{1}”的标准转换</target>
        <note />
      </trans-unit>
      <trans-unit id="ERR_NoConversionForCallerFilePathParam">
        <source>CallerFilePathAttribute cannot be applied because there are no standard conversions from type '{0}' to type '{1}'</source>
        <target state="translated">无法应用 CallerFilePathAttribute，因为不存在从类型“{0}”到类型“{1}”的标准转换</target>
        <note />
      </trans-unit>
      <trans-unit id="ERR_NoConversionForCallerMemberNameParam">
        <source>CallerMemberNameAttribute cannot be applied because there are no standard conversions from type '{0}' to type '{1}'</source>
        <target state="translated">无法应用 CallerMemberNameAttribute，因为不存在从类型“{0}”到类型“{1}”的标准转换</target>
        <note />
      </trans-unit>
      <trans-unit id="ERR_BadCallerLineNumberParamWithoutDefaultValue">
        <source>The CallerLineNumberAttribute may only be applied to parameters with default values</source>
        <target state="translated">CallerLineNumberAttribute 只能应用于具有默认值的参数</target>
        <note />
      </trans-unit>
      <trans-unit id="ERR_BadCallerFilePathParamWithoutDefaultValue">
        <source>The CallerFilePathAttribute may only be applied to parameters with default values</source>
        <target state="translated">CallerFilePathAttribute 只能应用于具有默认值的参数</target>
        <note />
      </trans-unit>
      <trans-unit id="ERR_BadCallerMemberNameParamWithoutDefaultValue">
        <source>The CallerMemberNameAttribute may only be applied to parameters with default values</source>
        <target state="translated">CallerMemberNameAttribute 只能应用于具有默认值的参数</target>
        <note />
      </trans-unit>
      <trans-unit id="WRN_CallerLineNumberParamForUnconsumedLocation">
        <source>The CallerLineNumberAttribute applied to parameter '{0}' will have no effect because it applies to a member that is used in contexts that do not allow optional arguments</source>
        <target state="translated">应用于形参“{0}”的 CallerLineNumberAttribute 将不起任何作用，因为它适用于不允许指定可选实参的上下文中使用的成员</target>
        <note />
      </trans-unit>
      <trans-unit id="WRN_CallerLineNumberParamForUnconsumedLocation_Title">
        <source>The CallerLineNumberAttribute will have no effect because it applies to a member that is used in contexts that do not allow optional arguments</source>
        <target state="translated">CallerLineNumberAttribute 将不起任何作用，因为它适用于不允许可选参数的上下文中使用的成员</target>
        <note />
      </trans-unit>
      <trans-unit id="WRN_CallerFilePathParamForUnconsumedLocation">
        <source>The CallerFilePathAttribute applied to parameter '{0}' will have no effect because it applies to a member that is used in contexts that do not allow optional arguments</source>
        <target state="translated">应用到参数“{0}”的 CallerFilePathAttribute 将不起作用，因为它应用到的成员在不允许使用可选参数的上下文中使用</target>
        <note />
      </trans-unit>
      <trans-unit id="WRN_CallerFilePathParamForUnconsumedLocation_Title">
        <source>The CallerFilePathAttribute will have no effect because it applies to a member that is used in contexts that do not allow optional arguments</source>
        <target state="translated">CallerFilePathAttribute 将不起作用，因为它应用到的成员在不允许使用可选参数的上下文中使用</target>
        <note />
      </trans-unit>
      <trans-unit id="WRN_CallerMemberNameParamForUnconsumedLocation">
        <source>The CallerMemberNameAttribute applied to parameter '{0}' will have no effect because it applies to a member that is used in contexts that do not allow optional arguments</source>
        <target state="translated">应用于形参“{0}”的 CallerMemberNameAttribute 将不起任何作用，因为它适用于不允许指定可选实参的上下文中使用的成员</target>
        <note />
      </trans-unit>
      <trans-unit id="WRN_CallerMemberNameParamForUnconsumedLocation_Title">
        <source>The CallerMemberNameAttribute will have no effect because it applies to a member that is used in contexts that do not allow optional arguments</source>
        <target state="translated">CallerMemberNameAttribute 将不起任何作用，因为它适用于不允许可选参数的上下文中使用的成员</target>
        <note />
      </trans-unit>
      <trans-unit id="ERR_NoEntryPoint">
        <source>Program does not contain a static 'Main' method suitable for an entry point</source>
        <target state="translated">程序不包含适合于入口点的静态 "Main" 方法</target>
        <note />
      </trans-unit>
      <trans-unit id="ERR_ArrayInitializerIncorrectLength">
        <source>An array initializer of length '{0}' is expected</source>
        <target state="translated">应为一个长度为“{0}”的数组初始值设定项</target>
        <note />
      </trans-unit>
      <trans-unit id="ERR_ArrayInitializerExpected">
        <source>A nested array initializer is expected</source>
        <target state="translated">应输入嵌套数组初始值设定项</target>
        <note />
      </trans-unit>
      <trans-unit id="ERR_IllegalVarianceSyntax">
        <source>Invalid variance modifier. Only interface and delegate type parameters can be specified as variant.</source>
        <target state="translated">方差修饰符无效。只有接口和委托类型的参数可以指定为变量。</target>
        <note />
      </trans-unit>
      <trans-unit id="ERR_UnexpectedAliasedName">
        <source>Unexpected use of an aliased name</source>
        <target state="translated">意外使用了别名</target>
        <note />
      </trans-unit>
      <trans-unit id="ERR_UnexpectedGenericName">
        <source>Unexpected use of a generic name</source>
        <target state="translated">意外使用了通用名称</target>
        <note />
      </trans-unit>
      <trans-unit id="ERR_UnexpectedUnboundGenericName">
        <source>Unexpected use of an unbound generic name</source>
        <target state="translated">意外使用了未绑定的通用名称</target>
        <note />
      </trans-unit>
      <trans-unit id="ERR_GlobalStatement">
        <source>Expressions and statements can only occur in a method body</source>
        <target state="translated">表达式和语句只能在方法体中出现</target>
        <note />
      </trans-unit>
      <trans-unit id="ERR_NamedArgumentForArray">
        <source>An array access may not have a named argument specifier</source>
        <target state="translated">数组访问可能没有命名参数说明符</target>
        <note />
      </trans-unit>
      <trans-unit id="ERR_NotYetImplementedInRoslyn">
        <source>This language feature ('{0}') is not yet implemented.</source>
        <target state="translated">尚未实现此语言功能(“{0}”)。</target>
        <note />
      </trans-unit>
      <trans-unit id="ERR_DefaultValueNotAllowed">
        <source>Default values are not valid in this context.</source>
        <target state="translated">默认值在此上下文中无效。</target>
        <note />
      </trans-unit>
      <trans-unit id="ERR_CantOpenIcon">
        <source>Error opening icon file {0} -- {1}</source>
        <target state="translated">打开图标文件 {0} 时出错 -- {1}</target>
        <note />
      </trans-unit>
      <trans-unit id="ERR_CantOpenWin32Manifest">
        <source>Error opening Win32 manifest file {0} -- {1}</source>
        <target state="translated">打开 Win32 清单文件 {0} 时出错 -- {1}</target>
        <note />
      </trans-unit>
      <trans-unit id="ERR_ErrorBuildingWin32Resources">
        <source>Error building Win32 resources -- {0}</source>
        <target state="translated">生成 Win32 资源时出错 -- {0}</target>
        <note />
      </trans-unit>
      <trans-unit id="ERR_DefaultValueBeforeRequiredValue">
        <source>Optional parameters must appear after all required parameters</source>
        <target state="translated">可选参数必须出现在所有必需参数之后</target>
        <note />
      </trans-unit>
      <trans-unit id="ERR_ExplicitImplCollisionOnRefOut">
        <source>Cannot inherit interface '{0}' with the specified type parameters because it causes method '{1}' to contain overloads which differ only on ref and out</source>
        <target state="translated">无法使用指定的类型参数继承接口“{0}”，因为它会导致方法“{1}”包含仅在 ref 和 out 上存在不同的重载</target>
        <note />
      </trans-unit>
      <trans-unit id="ERR_PartialWrongTypeParamsVariance">
        <source>Partial declarations of '{0}' must have the same type parameter names and variance modifiers in the same order</source>
        <target state="translated">“{0}”的分部声明必须具有相同类型的参数名和差异修饰符，同时顺序也必须相同</target>
        <note />
      </trans-unit>
      <trans-unit id="ERR_UnexpectedVariance">
        <source>Invalid variance: The type parameter '{1}' must be {3} valid on '{0}'. '{1}' is {2}.</source>
        <target state="translated">差异无效: 类型参数“{1}”必须是在“{0}”上有效的 {3}。“{1}”为 {2}。</target>
        <note />
      </trans-unit>
      <trans-unit id="ERR_DeriveFromDynamic">
        <source>'{0}': cannot derive from the dynamic type</source>
        <target state="translated">'“{0}”: 无法从动态类型派生</target>
        <note />
      </trans-unit>
      <trans-unit id="ERR_DeriveFromConstructedDynamic">
        <source>'{0}': cannot implement a dynamic interface '{1}'</source>
        <target state="translated">'“{0}”: 无法实现动态接口“{1}”</target>
        <note />
      </trans-unit>
      <trans-unit id="ERR_DynamicTypeAsBound">
        <source>Constraint cannot be the dynamic type</source>
        <target state="translated">约束不能为动态类型</target>
        <note />
      </trans-unit>
      <trans-unit id="ERR_ConstructedDynamicTypeAsBound">
        <source>Constraint cannot be a dynamic type '{0}'</source>
        <target state="translated">约束不能是动态类型“{0}”</target>
        <note />
      </trans-unit>
      <trans-unit id="ERR_DynamicRequiredTypesMissing">
        <source>One or more types required to compile a dynamic expression cannot be found. Are you missing a reference?</source>
        <target state="translated">找不到编译动态表达式所需的一个或多个类型。是否缺少引用?</target>
        <note />
      </trans-unit>
      <trans-unit id="ERR_MetadataNameTooLong">
        <source>Name '{0}' exceeds the maximum length allowed in metadata.</source>
        <target state="translated">名称“{0}”超出元数据中允许的最大长度。</target>
        <note />
      </trans-unit>
      <trans-unit id="ERR_AttributesNotAllowed">
        <source>Attributes are not valid in this context.</source>
        <target state="translated">特性在此上下文中无效。</target>
        <note />
      </trans-unit>
      <trans-unit id="ERR_ExternAliasNotAllowed">
        <source>'extern alias' is not valid in this context</source>
        <target state="translated">'“外部别名”在此上下文中无效</target>
        <note />
      </trans-unit>
      <trans-unit id="WRN_IsDynamicIsConfusing">
        <source>Using '{0}' to test compatibility with '{1}' is essentially identical to testing compatibility with '{2}' and will succeed for all non-null values</source>
        <target state="translated">使用“{0}”测试与“{1}”的兼容性和测试与“{2}”的兼容性实质上是相同的，且对于所有非 null 值都将成功</target>
        <note />
      </trans-unit>
      <trans-unit id="WRN_IsDynamicIsConfusing_Title">
        <source>Using 'is' to test compatibility with 'dynamic' is essentially identical to testing compatibility with 'Object'</source>
        <target state="translated">使用 "is" 测试与 "dynamic" 的兼容性和测试与 "object" 的兼容性实质上是相同的</target>
        <note />
      </trans-unit>
      <trans-unit id="ERR_YieldNotAllowedInScript">
        <source>Cannot use 'yield' in top-level script code</source>
        <target state="translated">无法在顶级脚本代码中使用“yield”</target>
        <note />
      </trans-unit>
      <trans-unit id="ERR_NamespaceNotAllowedInScript">
        <source>Cannot declare namespace in script code</source>
        <target state="translated">无法在脚本代码中声明命名空间</target>
        <note />
      </trans-unit>
      <trans-unit id="ERR_GlobalAttributesNotAllowed">
        <source>Assembly and module attributes are not allowed in this context</source>
        <target state="translated">在此上下文中不允许有程序集和模块特性</target>
        <note />
      </trans-unit>
      <trans-unit id="ERR_InvalidDelegateType">
        <source>Delegate '{0}' has no invoke method or an invoke method with a return type or parameter types that are not supported.</source>
        <target state="translated">委托“{0}”没有调用方法，或调用方法有不受支持的返回类型或参数类型。</target>
        <note />
      </trans-unit>
      <trans-unit id="WRN_MainIgnored">
        <source>The entry point of the program is global script code; ignoring '{0}' entry point.</source>
        <target state="translated">程序的入口点是全局脚本代码；正在忽略“{0}”入口点。</target>
        <note />
      </trans-unit>
      <trans-unit id="WRN_MainIgnored_Title">
        <source>The entry point of the program is global script code; ignoring entry point</source>
        <target state="translated">程序的入口点是全局脚本代码；正在忽略入口点</target>
        <note />
      </trans-unit>
      <trans-unit id="ERR_StaticInAsOrIs">
        <source>The second operand of an 'is' or 'as' operator may not be static type '{0}'</source>
        <target state="translated">“is”或“as”运算符的第二个操作数不能是静态类型“{0}”</target>
        <note />
      </trans-unit>
      <trans-unit id="ERR_BadVisEventType">
        <source>Inconsistent accessibility: event type '{1}' is less accessible than event '{0}'</source>
        <target state="translated">可访问性不一致: 事件类型“{1}”的可访问性低于事件“{0}”</target>
        <note />
      </trans-unit>
      <trans-unit id="ERR_NamedArgumentSpecificationBeforeFixedArgument">
        <source>Named argument specifications must appear after all fixed arguments have been specified. Please use language version {0} or greater to allow non-trailing named arguments.</source>
        <target state="translated">命名参数规范必须出现在所有固定参数都已指定完毕后。请使用语言版本 {0} 或更高版本，以允许非尾随命名参数。</target>
        <note />
      </trans-unit>
      <trans-unit id="ERR_NamedArgumentSpecificationBeforeFixedArgumentInDynamicInvocation">
        <source>Named argument specifications must appear after all fixed arguments have been specified in a dynamic invocation.</source>
        <target state="translated">命名参数规范必须出现在已在动态调用中指定所有固定参数之后。</target>
        <note />
      </trans-unit>
      <trans-unit id="ERR_BadNamedArgument">
        <source>The best overload for '{0}' does not have a parameter named '{1}'</source>
        <target state="translated">“{0}”的最佳重载没有名为“{1}”的参数</target>
        <note />
      </trans-unit>
      <trans-unit id="ERR_BadNamedArgumentForDelegateInvoke">
        <source>The delegate '{0}' does not have a parameter named '{1}'</source>
        <target state="translated">委托“{0}”没有名为“{1}”的参数</target>
        <note />
      </trans-unit>
      <trans-unit id="ERR_DuplicateNamedArgument">
        <source>Named argument '{0}' cannot be specified multiple times</source>
        <target state="translated">不能多次指定所命名的参数“{0}”。</target>
        <note />
      </trans-unit>
      <trans-unit id="ERR_NamedArgumentUsedInPositional">
        <source>Named argument '{0}' specifies a parameter for which a positional argument has already been given</source>
        <target state="translated">命名参数“{0}”指定的形参已被赋予位置参数</target>
        <note />
      </trans-unit>
      <trans-unit id="ERR_BadNonTrailingNamedArgument">
        <source>Named argument '{0}' is used out-of-position but is followed by an unnamed argument</source>
        <target state="translated">命名参数“{0}”的使用位置不当，但后跟一个未命名参数</target>
        <note />
      </trans-unit>
      <trans-unit id="ERR_DefaultValueUsedWithAttributes">
        <source>Cannot specify default parameter value in conjunction with DefaultParameterAttribute or OptionalAttribute</source>
        <target state="translated">不能同时指定默认参数值与 DefaultParameterAttribute 或 OptionalAttribute</target>
        <note />
      </trans-unit>
      <trans-unit id="ERR_DefaultValueMustBeConstant">
        <source>Default parameter value for '{0}' must be a compile-time constant</source>
        <target state="translated">“{0}”的默认参数值必须是编译时常量</target>
        <note />
      </trans-unit>
      <trans-unit id="ERR_RefOutDefaultValue">
        <source>A ref or out parameter cannot have a default value</source>
        <target state="translated">ref 或 out 参数不能有默认值</target>
        <note />
      </trans-unit>
      <trans-unit id="ERR_DefaultValueForExtensionParameter">
        <source>Cannot specify a default value for the 'this' parameter</source>
        <target state="translated">不能为 "this" 参数指定默认值</target>
        <note />
      </trans-unit>
      <trans-unit id="ERR_DefaultValueForParamsParameter">
        <source>Cannot specify a default value for a parameter array</source>
        <target state="translated">无法为参数数组指定默认值</target>
        <note />
      </trans-unit>
      <trans-unit id="ERR_NoConversionForDefaultParam">
        <source>A value of type '{0}' cannot be used as a default parameter because there are no standard conversions to type '{1}'</source>
        <target state="translated">不能将“{0}”类型的值用作默认参数，因为没有到类型“{1}”的标准转换</target>
        <note />
      </trans-unit>
      <trans-unit id="ERR_NoConversionForNubDefaultParam">
        <source>A value of type '{0}' cannot be used as default parameter for nullable parameter '{1}' because '{0}' is not a simple type</source>
        <target state="translated">无法将类型为“{0}”的值用作可以为 null 的参数“{1}”的默认参数，因为“{0}”不是简单类型</target>
        <note />
      </trans-unit>
      <trans-unit id="ERR_NotNullRefDefaultParameter">
        <source>'{0}' is of type '{1}'. A default parameter value of a reference type other than string can only be initialized with null</source>
        <target state="translated">'“{0}”的类型为“{1}”。只能用 Null 对引用类型(字符串除外)的默认参数值进行初始化</target>
        <note />
      </trans-unit>
      <trans-unit id="WRN_DefaultValueForUnconsumedLocation">
        <source>The default value specified for parameter '{0}' will have no effect because it applies to a member that is used in contexts that do not allow optional arguments</source>
        <target state="translated">为形参“{0}”指定的默认值将不起任何作用，因为它适用于在不允许指定可选实参的上下文中使用的成员</target>
        <note />
      </trans-unit>
      <trans-unit id="WRN_DefaultValueForUnconsumedLocation_Title">
        <source>The default value specified will have no effect because it applies to a member that is used in contexts that do not allow optional arguments</source>
        <target state="translated">指定的默认值将不起任何作用，因为它适用于不允许可选参数的上下文中使用的成员</target>
        <note />
      </trans-unit>
      <trans-unit id="ERR_PublicKeyFileFailure">
        <source>Error signing output with public key from file '{0}' -- {1}</source>
        <target state="translated">使用来自文件“{0}”的公钥对输出签名时出错 -- {1}</target>
        <note />
      </trans-unit>
      <trans-unit id="ERR_PublicKeyContainerFailure">
        <source>Error signing output with public key from container '{0}' -- {1}</source>
        <target state="translated">使用来自容器“{0}”的公钥对输出签名时出错 -- {1}</target>
        <note />
      </trans-unit>
      <trans-unit id="ERR_BadDynamicTypeof">
        <source>The typeof operator cannot be used on the dynamic type</source>
        <target state="translated">typeof 运算符不能用在动态类型上</target>
        <note />
      </trans-unit>
      <trans-unit id="ERR_ExpressionTreeContainsDynamicOperation">
        <source>An expression tree may not contain a dynamic operation</source>
        <target state="translated">表达式树不能包含动态操作</target>
        <note />
      </trans-unit>
      <trans-unit id="ERR_BadAsyncExpressionTree">
        <source>Async lambda expressions cannot be converted to expression trees</source>
        <target state="translated">异步 lambda 表达式无法转换为表达式树</target>
        <note />
      </trans-unit>
      <trans-unit id="ERR_DynamicAttributeMissing">
        <source>Cannot define a class or member that utilizes 'dynamic' because the compiler required type '{0}' cannot be found. Are you missing a reference?</source>
        <target state="translated">无法定义使用“dynamic”的类或成员，因为找不到编译器所需的类型“{0}”。是否缺少引用?</target>
        <note />
      </trans-unit>
      <trans-unit id="ERR_CannotPassNullForFriendAssembly">
        <source>Cannot pass null for friend assembly name</source>
        <target state="translated">无法为友元程序集名称传递 null</target>
        <note />
      </trans-unit>
      <trans-unit id="ERR_SignButNoPrivateKey">
        <source>Key file '{0}' is missing the private key needed for signing</source>
        <target state="translated">密钥文件“{0}”缺少签名所需的私钥</target>
        <note />
      </trans-unit>
      <trans-unit id="ERR_PublicSignButNoKey">
        <source>Public signing was specified and requires a public key, but no public key was specified.</source>
        <target state="translated">指定了公共签名并需要公钥，但未指定公钥。</target>
        <note />
      </trans-unit>
      <trans-unit id="ERR_PublicSignNetModule">
        <source>Public signing is not supported for netmodules.</source>
        <target state="translated">netmodule 不支持公共签名。</target>
        <note />
      </trans-unit>
      <trans-unit id="WRN_DelaySignButNoKey">
        <source>Delay signing was specified and requires a public key, but no public key was specified</source>
        <target state="translated">指定了延迟签名，这需要公钥，但是未指定任何公钥</target>
        <note />
      </trans-unit>
      <trans-unit id="WRN_DelaySignButNoKey_Title">
        <source>Delay signing was specified and requires a public key, but no public key was specified</source>
        <target state="translated">指定了延迟签名，这需要公钥，但是未指定任何公钥</target>
        <note />
      </trans-unit>
      <trans-unit id="ERR_InvalidVersionFormat">
        <source>The specified version string does not conform to the required format - major[.minor[.build[.revision]]]</source>
        <target state="translated">指定版本字符串不符合所需格式 - major[.minor[.build[.revision]]]</target>
        <note />
      </trans-unit>
      <trans-unit id="ERR_InvalidVersionFormatDeterministic">
        <source>The specified version string contains wildcards, which are not compatible with determinism. Either remove wildcards from the version string, or disable determinism for this compilation</source>
        <target state="translated">指定的版本字符串包含通配符，这与确定性不兼容。请删除版本字符串中的通配符，或禁用此编译的确定性。</target>
        <note />
      </trans-unit>
      <trans-unit id="ERR_InvalidVersionFormat2">
        <source>The specified version string does not conform to the required format - major.minor.build.revision (without wildcards)</source>
        <target state="translated">指定的版本字符串不符合所需格式 - major.minor.build.revision (不带通配符)</target>
        <note />
      </trans-unit>
      <trans-unit id="WRN_InvalidVersionFormat">
        <source>The specified version string does not conform to the recommended format - major.minor.build.revision</source>
        <target state="translated">指定版本字符串不符合建议格式 - major.minor.build.revision</target>
        <note />
      </trans-unit>
      <trans-unit id="WRN_InvalidVersionFormat_Title">
        <source>The specified version string does not conform to the recommended format - major.minor.build.revision</source>
        <target state="translated">指定版本字符串不符合建议格式 - major.minor.build.revision</target>
        <note />
      </trans-unit>
      <trans-unit id="ERR_InvalidAssemblyCultureForExe">
        <source>Executables cannot be satellite assemblies; culture should always be empty</source>
        <target state="translated">可执行文件不能是附属程序集；区域性应始终为空</target>
        <note />
      </trans-unit>
      <trans-unit id="ERR_NoCorrespondingArgument">
        <source>There is no argument given that corresponds to the required formal parameter '{0}' of '{1}'</source>
        <target state="translated">未提供与“{1}”的必需形参“{0}”对应的实参</target>
        <note />
      </trans-unit>
      <trans-unit id="WRN_UnimplementedCommandLineSwitch">
        <source>The command line switch '{0}' is not yet implemented and was ignored.</source>
        <target state="translated">命令行开关“{0}”尚未实现，已忽略。</target>
        <note />
      </trans-unit>
      <trans-unit id="WRN_UnimplementedCommandLineSwitch_Title">
        <source>Command line switch is not yet implemented</source>
        <target state="translated">命令行开关尚未实现</target>
        <note />
      </trans-unit>
      <trans-unit id="ERR_ModuleEmitFailure">
        <source>Failed to emit module '{0}'.</source>
        <target state="translated">未能发出模块“{0}”。</target>
        <note />
      </trans-unit>
      <trans-unit id="ERR_FixedLocalInLambda">
        <source>Cannot use fixed local '{0}' inside an anonymous method, lambda expression, or query expression</source>
        <target state="translated">在匿名方法、lambda 表达式或查询表达式中不能使用固定的局部变量“{0}”</target>
        <note />
      </trans-unit>
      <trans-unit id="ERR_ExpressionTreeContainsNamedArgument">
        <source>An expression tree may not contain a named argument specification</source>
        <target state="translated">表达式树可能不包含命名参数规范</target>
        <note />
      </trans-unit>
      <trans-unit id="ERR_ExpressionTreeContainsOptionalArgument">
        <source>An expression tree may not contain a call or invocation that uses optional arguments</source>
        <target state="translated">表达式树可能不包含使用可选参数的调用</target>
        <note />
      </trans-unit>
      <trans-unit id="ERR_ExpressionTreeContainsIndexedProperty">
        <source>An expression tree may not contain an indexed property</source>
        <target state="translated">表达式树不能包含索引属性</target>
        <note />
      </trans-unit>
      <trans-unit id="ERR_IndexedPropertyRequiresParams">
        <source>Indexed property '{0}' has non-optional arguments which must be provided</source>
        <target state="translated">索引属性“{0}”具有必须提供的非可选参数</target>
        <note />
      </trans-unit>
      <trans-unit id="ERR_IndexedPropertyMustHaveAllOptionalParams">
        <source>Indexed property '{0}' must have all arguments optional</source>
        <target state="translated">索引属性“{0}”的所有参数都必须可选</target>
        <note />
      </trans-unit>
      <trans-unit id="ERR_SpecialByRefInLambda">
        <source>Instance of type '{0}' cannot be used inside a nested function, query expression, iterator block or async method</source>
        <target state="translated">“{0}”类型的实例不能在嵌套函数、查询表达式、迭代器块或异步方法中使用</target>
        <note />
      </trans-unit>
      <trans-unit id="ERR_SecurityAttributeMissingAction">
        <source>First argument to a security attribute must be a valid SecurityAction</source>
        <target state="translated">安全特性的第一个参数必须是有效的 SecurityAction</target>
        <note />
      </trans-unit>
      <trans-unit id="ERR_SecurityAttributeInvalidAction">
        <source>Security attribute '{0}' has an invalid SecurityAction value '{1}'</source>
        <target state="translated">安全特性“{0}”具有无效 SecurityAction 值“{1}”</target>
        <note />
      </trans-unit>
      <trans-unit id="ERR_SecurityAttributeInvalidActionAssembly">
        <source>SecurityAction value '{0}' is invalid for security attributes applied to an assembly</source>
        <target state="translated">SecurityAction 值“{0}”对于应用于程序集的安全特性无效</target>
        <note />
      </trans-unit>
      <trans-unit id="ERR_SecurityAttributeInvalidActionTypeOrMethod">
        <source>SecurityAction value '{0}' is invalid for security attributes applied to a type or a method</source>
        <target state="translated">SecurityAction 值“{0}”对于应用于类型或方法的安全特性无效</target>
        <note />
      </trans-unit>
      <trans-unit id="ERR_PrincipalPermissionInvalidAction">
        <source>SecurityAction value '{0}' is invalid for PrincipalPermission attribute</source>
        <target state="translated">SecurityAction 值“{0}”对于 PrincipalPermission 特性无效</target>
        <note />
      </trans-unit>
      <trans-unit id="ERR_FeatureNotValidInExpressionTree">
        <source>An expression tree may not contain '{0}'</source>
        <target state="translated">表达式树不能包含“{0}”</target>
        <note />
      </trans-unit>
      <trans-unit id="ERR_PermissionSetAttributeInvalidFile">
        <source>Unable to resolve file path '{0}' specified for the named argument '{1}' for PermissionSet attribute</source>
        <target state="translated">无法解析为 PermissionSet 特性的命名参数“{1}”指定的文件路径“{0}”</target>
        <note />
      </trans-unit>
      <trans-unit id="ERR_PermissionSetAttributeFileReadError">
        <source>Error reading file '{0}' specified for the named argument '{1}' for PermissionSet attribute: '{2}'</source>
        <target state="translated">读取为 PermissionSet 特性的命名参数“{1}”指定的文件“{0}”时出错:“{2}”</target>
        <note />
      </trans-unit>
      <trans-unit id="ERR_GlobalSingleTypeNameNotFoundFwd">
        <source>The type name '{0}' could not be found in the global namespace. This type has been forwarded to assembly '{1}' Consider adding a reference to that assembly.</source>
        <target state="translated">未能在全局命名空间中找到类型名“{0}”。此类型已转发到程序集“{1}”。请考虑添加对该程序集的引用。</target>
        <note />
      </trans-unit>
      <trans-unit id="ERR_DottedTypeNameNotFoundInNSFwd">
        <source>The type name '{0}' could not be found in the namespace '{1}'. This type has been forwarded to assembly '{2}' Consider adding a reference to that assembly.</source>
        <target state="translated">未能在命名空间“{1}”中找到类型名“{0}”。此类型已转发到程序集“{2}”。请考虑添加对该程序集的引用。</target>
        <note />
      </trans-unit>
      <trans-unit id="ERR_SingleTypeNameNotFoundFwd">
        <source>The type name '{0}' could not be found. This type has been forwarded to assembly '{1}'. Consider adding a reference to that assembly.</source>
        <target state="translated">未能找到类型名“{0}”。此类型已转发到程序集“{1}”。请考虑添加对该程序集的引用。</target>
        <note />
      </trans-unit>
      <trans-unit id="ERR_AssemblySpecifiedForLinkAndRef">
        <source>Assemblies '{0}' and '{1}' refer to the same metadata but only one is a linked reference (specified using /link option); consider removing one of the references.</source>
        <target state="translated">程序集“{0}”和“{1}”引用相同元数据，但是只有一个是链接引用(使用 /link 选项指定)；请考虑删除其中一个引用。</target>
        <note />
      </trans-unit>
      <trans-unit id="WRN_DeprecatedCollectionInitAdd">
        <source>The best overloaded Add method '{0}' for the collection initializer element is obsolete.</source>
        <target state="translated">与集合初始值设定项元素最匹配的重载 Add 方法“{0}”已过时。</target>
        <note />
      </trans-unit>
      <trans-unit id="WRN_DeprecatedCollectionInitAdd_Title">
        <source>The best overloaded Add method for the collection initializer element is obsolete</source>
        <target state="translated">与集合初始值设定项元素最匹配的重载 Add 方法已过时</target>
        <note />
      </trans-unit>
      <trans-unit id="WRN_DeprecatedCollectionInitAddStr">
        <source>The best overloaded Add method '{0}' for the collection initializer element is obsolete. {1}</source>
        <target state="translated">与集合初始值设定项元素最匹配的重载 Add 方法“{0}”已过时。{1}</target>
        <note />
      </trans-unit>
      <trans-unit id="WRN_DeprecatedCollectionInitAddStr_Title">
        <source>The best overloaded Add method for the collection initializer element is obsolete</source>
        <target state="translated">与集合初始值设定项元素最匹配的重载 Add 方法已过时</target>
        <note />
      </trans-unit>
      <trans-unit id="ERR_DeprecatedCollectionInitAddStr">
        <source>The best overloaded Add method '{0}' for the collection initializer element is obsolete. {1}</source>
        <target state="translated">与集合初始值设定项元素最匹配的重载 Add 方法“{0}”已过时。{1}</target>
        <note />
      </trans-unit>
      <trans-unit id="ERR_IteratorInInteractive">
        <source>Yield statements may not appear at the top level in interactive code.</source>
        <target state="translated">Yield 语句不能出现在交互代码中的顶层。</target>
        <note />
      </trans-unit>
      <trans-unit id="ERR_SecurityAttributeInvalidTarget">
        <source>Security attribute '{0}' is not valid on this declaration type. Security attributes are only valid on assembly, type and method declarations.</source>
        <target state="translated">安全特性“{0}”对此声明类型无效。安全特性仅对程序集、类型和方法声明有效。</target>
        <note />
      </trans-unit>
      <trans-unit id="ERR_BadDynamicMethodArg">
        <source>Cannot use an expression of type '{0}' as an argument to a dynamically dispatched operation.</source>
        <target state="translated">无法将类型为“{0}”的表达式用作动态调度的操作的参数。</target>
        <note />
      </trans-unit>
      <trans-unit id="ERR_BadDynamicMethodArgLambda">
        <source>Cannot use a lambda expression as an argument to a dynamically dispatched operation without first casting it to a delegate or expression tree type.</source>
        <target state="translated">如果不事先将 lambda 表达式强制转换为委托或表达式树类型，则无法将该表达式用作动态调度的操作的参数。</target>
        <note />
      </trans-unit>
      <trans-unit id="ERR_BadDynamicMethodArgMemgrp">
        <source>Cannot use a method group as an argument to a dynamically dispatched operation. Did you intend to invoke the method?</source>
        <target state="translated">无法将方法组用作动态调度的操作的参数。是否要调用该方法?</target>
        <note />
      </trans-unit>
      <trans-unit id="ERR_NoDynamicPhantomOnBase">
        <source>The call to method '{0}' needs to be dynamically dispatched, but cannot be because it is part of a base access expression. Consider casting the dynamic arguments or eliminating the base access.</source>
        <target state="translated">需要动态调度对方法“{0}”的调用，但无法实现，因为该调用是基访问表达式的一部分。请考虑强制转换动态参数或消除基访问。</target>
        <note />
      </trans-unit>
      <trans-unit id="ERR_BadDynamicQuery">
        <source>Query expressions over source type 'dynamic' or with a join sequence of type 'dynamic' are not allowed</source>
        <target state="translated">不允许源类型 "dynamic" 上或具有类型 "dynamic" 的连接序列的查询表达式</target>
        <note />
      </trans-unit>
      <trans-unit id="ERR_NoDynamicPhantomOnBaseIndexer">
        <source>The indexer access needs to be dynamically dispatched, but cannot be because it is part of a base access expression. Consider casting the dynamic arguments or eliminating the base access.</source>
        <target state="translated">索引器访问需要进行动态调度，但未能如此，因为它是基访问表达式的一般分。请考虑强制转换动态参数或消除基访问。</target>
        <note />
      </trans-unit>
      <trans-unit id="WRN_DynamicDispatchToConditionalMethod">
        <source>The dynamically dispatched call to method '{0}' may fail at runtime because one or more applicable overloads are conditional methods.</source>
        <target state="translated">动态调度的方法“{0}”调用可能会在运行时失败，因为一个或多个适用的重载为条件方法。</target>
        <note />
      </trans-unit>
      <trans-unit id="WRN_DynamicDispatchToConditionalMethod_Title">
        <source>Dynamically dispatched call may fail at runtime because one or more applicable overloads are conditional methods</source>
        <target state="translated">动态调度的调用可能会在运行时失败，因为一个或多个适用的重载为条件方法</target>
        <note />
      </trans-unit>
      <trans-unit id="ERR_BadArgTypeDynamicExtension">
        <source>'{0}' has no applicable method named '{1}' but appears to have an extension method by that name. Extension methods cannot be dynamically dispatched. Consider casting the dynamic arguments or calling the extension method without the extension method syntax.</source>
        <target state="translated">'“{0}”不具有名为“{1}”的适用方法，但是似乎有该名称的扩展方法。无法动态调度扩展方法。请考虑强制转换动态参数或在不使用扩展方法语法的情况下调用扩展方法。</target>
        <note />
      </trans-unit>
      <trans-unit id="WRN_CallerFilePathPreferredOverCallerMemberName">
        <source>The CallerMemberNameAttribute applied to parameter '{0}' will have no effect. It is overridden by the CallerFilePathAttribute.</source>
        <target state="translated">应用于参数“{0}”的 CallerMemberNameAttribute 将不起任何作用。它由 CallerFilePathAttribute 重写。</target>
        <note />
      </trans-unit>
      <trans-unit id="WRN_CallerFilePathPreferredOverCallerMemberName_Title">
        <source>The CallerMemberNameAttribute will have no effect; it is overridden by the CallerFilePathAttribute</source>
        <target state="translated">CallerMemberNameAttribute 将不起任何作用；它由 CallerFilePathAttribute 重写</target>
        <note />
      </trans-unit>
      <trans-unit id="WRN_CallerLineNumberPreferredOverCallerMemberName">
        <source>The CallerMemberNameAttribute applied to parameter '{0}' will have no effect. It is overridden by the CallerLineNumberAttribute.</source>
        <target state="translated">应用于参数“{0}”的 CallerMemberNameAttribute 将不起任何作用。它由 CallerLineNumberAttribute 重写。</target>
        <note />
      </trans-unit>
      <trans-unit id="WRN_CallerLineNumberPreferredOverCallerMemberName_Title">
        <source>The CallerMemberNameAttribute will have no effect; it is overridden by the CallerLineNumberAttribute</source>
        <target state="translated">CallerMemberNameAttribute 将不起任何作用；它由 CallerLineNumberAttribute 重写</target>
        <note />
      </trans-unit>
      <trans-unit id="WRN_CallerLineNumberPreferredOverCallerFilePath">
        <source>The CallerFilePathAttribute applied to parameter '{0}' will have no effect. It is overridden by the CallerLineNumberAttribute.</source>
        <target state="translated">应用于参数“{0}”的 CallerFilePathAttribute 将不起任何作用。它由 CallerLineNumberAttribute 重写。</target>
        <note />
      </trans-unit>
      <trans-unit id="WRN_CallerLineNumberPreferredOverCallerFilePath_Title">
        <source>The CallerFilePathAttribute will have no effect; it is overridden by the CallerLineNumberAttribute</source>
        <target state="translated">CallerFilePathAttribute 将不起任何作用；它由 CallerLineNumberAttribute 重写</target>
        <note />
      </trans-unit>
      <trans-unit id="ERR_InvalidDynamicCondition">
        <source>Expression must be implicitly convertible to Boolean or its type '{0}' must define operator '{1}'.</source>
        <target state="translated">表达式必须可隐式转换为布尔值，或其类型“{0}”必须定义运算符“{1}”。</target>
        <note />
      </trans-unit>
      <trans-unit id="ERR_MixingWinRTEventWithRegular">
        <source>'{0}' cannot implement '{1}' because '{2}' is a Windows Runtime event and '{3}' is a regular .NET event.</source>
        <target state="translated">'“{0}”无法实现“{1}”，因为“{2}”是 Windows 运行时事件，“{3}”是常规 .NET 事件。</target>
        <note />
      </trans-unit>
      <trans-unit id="WRN_CA2000_DisposeObjectsBeforeLosingScope1">
        <source>Call System.IDisposable.Dispose() on allocated instance of {0} before all references to it are out of scope.</source>
        <target state="translated">请在对 {0} 的所有引用超出范围之前，对它的分配实例调用 Call System.IDisposable.Dispose()。</target>
        <note />
      </trans-unit>
      <trans-unit id="WRN_CA2000_DisposeObjectsBeforeLosingScope1_Title">
        <source>Call System.IDisposable.Dispose() on allocated instance before all references to it are out of scope</source>
        <target state="translated">在对已分配实例的所有引用超出范围之前，对它调用 System.IDisposable.Dispose()</target>
        <note />
      </trans-unit>
      <trans-unit id="WRN_CA2000_DisposeObjectsBeforeLosingScope2">
        <source>Allocated instance of {0} is not disposed along all exception paths.  Call System.IDisposable.Dispose() before all references to it are out of scope.</source>
        <target state="translated">{0} 的分配实例未按所有异常路径释放。请在对它的所有引用超出范围之前，调用 Call System.IDisposable.Dispose()。</target>
        <note />
      </trans-unit>
      <trans-unit id="WRN_CA2000_DisposeObjectsBeforeLosingScope2_Title">
        <source>Allocated instance is not disposed along all exception paths</source>
        <target state="translated">已分配实例未按所有异常路径释放</target>
        <note />
      </trans-unit>
      <trans-unit id="WRN_CA2202_DoNotDisposeObjectsMultipleTimes">
        <source>Object '{0}' can be disposed more than once.</source>
        <target state="translated">可以多次释放对象“{0}”。</target>
        <note />
      </trans-unit>
      <trans-unit id="WRN_CA2202_DoNotDisposeObjectsMultipleTimes_Title">
        <source>Object can be disposed more than once</source>
        <target state="translated">可以多次释放对象</target>
        <note />
      </trans-unit>
      <trans-unit id="ERR_NewCoClassOnLink">
        <source>Interop type '{0}' cannot be embedded. Use the applicable interface instead.</source>
        <target state="translated">无法嵌入互操作类型“{0}”。请改用适用的接口。</target>
        <note />
      </trans-unit>
      <trans-unit id="ERR_NoPIANestedType">
        <source>Type '{0}' cannot be embedded because it is a nested type. Consider setting the 'Embed Interop Types' property to false.</source>
        <target state="translated">无法嵌入类型“{0}”，因为它是嵌套类型。请考虑将“嵌入互操作类型”属性设置为 false。</target>
        <note />
      </trans-unit>
      <trans-unit id="ERR_GenericsUsedInNoPIAType">
        <source>Type '{0}' cannot be embedded because it has a generic argument. Consider setting the 'Embed Interop Types' property to false.</source>
        <target state="translated">无法嵌入类型“{0}”，因为它有泛型参数。请考虑将“嵌入互操作类型”属性设置为 false。</target>
        <note />
      </trans-unit>
      <trans-unit id="ERR_InteropStructContainsMethods">
        <source>Embedded interop struct '{0}' can contain only public instance fields.</source>
        <target state="translated">嵌入互操作结构“{0}”只能包含公共实例字段。</target>
        <note />
      </trans-unit>
      <trans-unit id="ERR_WinRtEventPassedByRef">
        <source>A Windows Runtime event may not be passed as an out or ref parameter.</source>
        <target state="translated">无法作为 out 或 ref 参数传递 Windows 运行时事件。</target>
        <note />
      </trans-unit>
      <trans-unit id="ERR_MissingMethodOnSourceInterface">
        <source>Source interface '{0}' is missing method '{1}' which is required to embed event '{2}'.</source>
        <target state="translated">源接口“{0}”缺少方法“{1}”，此方法对嵌入事件“{2}”是必需的。</target>
        <note />
      </trans-unit>
      <trans-unit id="ERR_MissingSourceInterface">
        <source>Interface '{0}' has an invalid source interface which is required to embed event '{1}'.</source>
        <target state="translated">接口“{0}”的源接口无效，该源接口是嵌入事件“{1}”所必需的。</target>
        <note />
      </trans-unit>
      <trans-unit id="ERR_InteropTypeMissingAttribute">
        <source>Interop type '{0}' cannot be embedded because it is missing the required '{1}' attribute.</source>
        <target state="translated">无法嵌入互操作类型“{0}”，因为它缺少必需的“{1}”特性。</target>
        <note />
      </trans-unit>
      <trans-unit id="ERR_NoPIAAssemblyMissingAttribute">
        <source>Cannot embed interop types from assembly '{0}' because it is missing the '{1}' attribute.</source>
        <target state="translated">无法嵌入来自程序集“{0}”的互操作类型，因为它缺少“{1}”特性。</target>
        <note />
      </trans-unit>
      <trans-unit id="ERR_NoPIAAssemblyMissingAttributes">
        <source>Cannot embed interop types from assembly '{0}' because it is missing either the '{1}' attribute or the '{2}' attribute.</source>
        <target state="translated">无法嵌入来自程序集“{0}”的互操作类型，因为它缺少“{1}”特性或“{2}”特性。</target>
        <note />
      </trans-unit>
      <trans-unit id="ERR_InteropTypesWithSameNameAndGuid">
        <source>Cannot embed interop type '{0}' found in both assembly '{1}' and '{2}'. Consider setting the 'Embed Interop Types' property to false.</source>
        <target state="translated">无法嵌入在程序集“{1}”和“{2}”中同时找到的互操作类型“{0}”。请考虑将“嵌入互操作类型”属性设置为 false。</target>
        <note />
      </trans-unit>
      <trans-unit id="ERR_LocalTypeNameClash">
        <source>Embedding the interop type '{0}' from assembly '{1}' causes a name clash in the current assembly. Consider setting the 'Embed Interop Types' property to false.</source>
        <target state="translated">嵌入来自程序集“{1}”的互操作类型“{0}”会导致当前程序集中发生名称冲突。请考虑将“嵌入互操作类型”属性设置为 false。</target>
        <note />
      </trans-unit>
      <trans-unit id="WRN_ReferencedAssemblyReferencesLinkedPIA">
        <source>A reference was created to embedded interop assembly '{0}' because of an indirect reference to that assembly created by assembly '{1}'. Consider changing the 'Embed Interop Types' property on either assembly.</source>
        <target state="translated">由于程序集“{1}”创建了对嵌入互操作程序集“{0}”的间接引用，因此创建了对该程序集的引用。请考虑更改其中一个程序集的“嵌入互操作类型”属性。</target>
        <note />
      </trans-unit>
      <trans-unit id="WRN_ReferencedAssemblyReferencesLinkedPIA_Title">
        <source>A reference was created to embedded interop assembly because of an indirect assembly reference</source>
        <target state="translated">由于使用间接程序集引用，因此创建了对嵌入互操作程序集的引用</target>
        <note />
      </trans-unit>
      <trans-unit id="WRN_ReferencedAssemblyReferencesLinkedPIA_Description">
        <source>You have added a reference to an assembly using /link (Embed Interop Types property set to True). This instructs the compiler to embed interop type information from that assembly. However, the compiler cannot embed interop type information from that assembly because another assembly that you have referenced also references that assembly using /reference (Embed Interop Types property set to False).

To embed interop type information for both assemblies, use /link for references to each assembly (set the Embed Interop Types property to True).

To remove the warning, you can use /reference instead (set the Embed Interop Types property to False). In this case, a primary interop assembly (PIA) provides interop type information.</source>
        <target state="translated">使用 /link 添加了对程序集的引用(“嵌入互操作类型”属性设置为 True)。这指示编译器嵌入来自该程序集的互操作类型信息。但是，编译器无法嵌入来自该程序集的互操作类型信息，因为已引用的另一个程序集也使用 /reference 引用该程序集(“嵌入互操作类型”属性设置为 False)。

要嵌入两个程序集的互操作类型信息，请对每个程序集的引用使用 /link (将“嵌入互操作类型”属性设置为 True)。

要移除警告，可以改用 /reference (将“嵌入互操作类型”属性设置为 False)。在这种情况下，主互操作程序集 (PIA) 会提供互操作类型信息。</target>
        <note />
      </trans-unit>
      <trans-unit id="ERR_GenericsUsedAcrossAssemblies">
        <source>Type '{0}' from assembly '{1}' cannot be used across assembly boundaries because it has a generic type argument that is an embedded interop type.</source>
        <target state="translated">无法跨程序集边界使用程序集“{1}”中的类型“{0}”，因为它有身为嵌入的互操作类型的泛型类型参数。</target>
        <note />
      </trans-unit>
      <trans-unit id="ERR_NoCanonicalView">
        <source>Cannot find the interop type that matches the embedded interop type '{0}'. Are you missing an assembly reference?</source>
        <target state="translated">找不到与嵌入互操作类型“{0}”相匹配的互操作类型。是否缺少程序集引用?</target>
        <note />
      </trans-unit>
      <trans-unit id="ERR_ByRefReturnUnsupported">
        <source>By-reference return type 'ref {0}' is not supported.</source>
        <target state="translated">不支持按引用返回类型“ref {0}”。</target>
        <note />
      </trans-unit>
      <trans-unit id="ERR_NetModuleNameMismatch">
        <source>Module name '{0}' stored in '{1}' must match its filename.</source>
        <target state="translated">存储在“{1}”中的模块名“{0}”必须与其文件名匹配。</target>
        <note />
      </trans-unit>
      <trans-unit id="ERR_BadModuleName">
        <source>Invalid module name: {0}</source>
        <target state="translated">无效的模块名称: {0}</target>
        <note />
      </trans-unit>
      <trans-unit id="ERR_BadCompilationOptionValue">
        <source>Invalid '{0}' value: '{1}'.</source>
        <target state="translated">“{0}”值无效:“{1}”。</target>
        <note />
      </trans-unit>
      <trans-unit id="ERR_BadAppConfigPath">
        <source>AppConfigPath must be absolute.</source>
        <target state="translated">AppConfigPath 必须是绝对的。</target>
        <note />
      </trans-unit>
      <trans-unit id="WRN_AssemblyAttributeFromModuleIsOverridden">
        <source>Attribute '{0}' from module '{1}' will be ignored in favor of the instance appearing in source</source>
        <target state="translated">来自模块“{1}”的特性“{0}”将忽略，以便支持源中出现的实例</target>
        <note />
      </trans-unit>
      <trans-unit id="WRN_AssemblyAttributeFromModuleIsOverridden_Title">
        <source>Attribute will be ignored in favor of the instance appearing in source</source>
        <target state="translated">将忽略特性，以便支持源中出现的实例</target>
        <note />
      </trans-unit>
      <trans-unit id="ERR_CmdOptionConflictsSource">
        <source>Attribute '{0}' given in a source file conflicts with option '{1}'.</source>
        <target state="translated">源文件中提供的特定“{0}”与选项“{1}”冲突。</target>
        <note />
      </trans-unit>
      <trans-unit id="ERR_FixedBufferTooManyDimensions">
        <source>A fixed buffer may only have one dimension.</source>
        <target state="translated">固定缓冲区只能有一个维度。</target>
        <note />
      </trans-unit>
      <trans-unit id="WRN_ReferencedAssemblyDoesNotHaveStrongName">
        <source>Referenced assembly '{0}' does not have a strong name.</source>
        <target state="translated">引用程序集“{0}”没有强名称。</target>
        <note />
      </trans-unit>
      <trans-unit id="WRN_ReferencedAssemblyDoesNotHaveStrongName_Title">
        <source>Referenced assembly does not have a strong name</source>
        <target state="translated">引用程序集没有强名称</target>
        <note />
      </trans-unit>
      <trans-unit id="ERR_InvalidSignaturePublicKey">
        <source>Invalid signature public key specified in AssemblySignatureKeyAttribute.</source>
        <target state="translated">在 AssemblySignatureKeyAttribute 中指定的签名公钥无效。</target>
        <note />
      </trans-unit>
      <trans-unit id="ERR_ExportedTypeConflictsWithDeclaration">
        <source>Type '{0}' exported from module '{1}' conflicts with type declared in primary module of this assembly.</source>
        <target state="translated">从模块“{1}”导出的类型“{0}”与此程序集主模块中声明的类型冲突。</target>
        <note />
      </trans-unit>
      <trans-unit id="ERR_ExportedTypesConflict">
        <source>Type '{0}' exported from module '{1}' conflicts with type '{2}' exported from module '{3}'.</source>
        <target state="translated">从模块“{1}”导出的类型“{0}”与从模块“{3}”导出的类型“{2}”冲突。</target>
        <note />
      </trans-unit>
      <trans-unit id="ERR_ForwardedTypeConflictsWithDeclaration">
        <source>Forwarded type '{0}' conflicts with type declared in primary module of this assembly.</source>
        <target state="translated">转发的类型“{0}”与此程序集主模块中声明的类型冲突。</target>
        <note />
      </trans-unit>
      <trans-unit id="ERR_ForwardedTypesConflict">
        <source>Type '{0}' forwarded to assembly '{1}' conflicts with type '{2}' forwarded to assembly '{3}'.</source>
        <target state="translated">转发到程序集“{1}”的类型“{0}”与转发到程序集“{3}”的类型“{2}”冲突。</target>
        <note />
      </trans-unit>
      <trans-unit id="ERR_ForwardedTypeConflictsWithExportedType">
        <source>Type '{0}' forwarded to assembly '{1}' conflicts with type '{2}' exported from module '{3}'.</source>
        <target state="translated">转发到程序集“{1}”的类型“{0}”与从模块“{3}”导出的类型“{2}”冲突。</target>
        <note />
      </trans-unit>
      <trans-unit id="WRN_RefCultureMismatch">
        <source>Referenced assembly '{0}' has different culture setting of '{1}'.</source>
        <target state="translated">引用程序集“{0}”具有不同区域性设置“{1}”。</target>
        <note />
      </trans-unit>
      <trans-unit id="WRN_RefCultureMismatch_Title">
        <source>Referenced assembly has different culture setting</source>
        <target state="translated">引用程序集具有不同区域性设置</target>
        <note />
      </trans-unit>
      <trans-unit id="ERR_AgnosticToMachineModule">
        <source>Agnostic assembly cannot have a processor specific module '{0}'.</source>
        <target state="translated">不可知的程序集不能具有特定于处理器的模块“{0}”。</target>
        <note />
      </trans-unit>
      <trans-unit id="ERR_ConflictingMachineModule">
        <source>Assembly and module '{0}' cannot target different processors.</source>
        <target state="translated">程序集和模块“{0}”不能以不同处理器为目标。</target>
        <note />
      </trans-unit>
      <trans-unit id="WRN_ConflictingMachineAssembly">
        <source>Referenced assembly '{0}' targets a different processor.</source>
        <target state="translated">引用程序集“{0}”面向的是另一个处理器。</target>
        <note />
      </trans-unit>
      <trans-unit id="WRN_ConflictingMachineAssembly_Title">
        <source>Referenced assembly targets a different processor</source>
        <target state="translated">引用程序集面向的是另一个处理器</target>
        <note />
      </trans-unit>
      <trans-unit id="ERR_CryptoHashFailed">
        <source>Cryptographic failure while creating hashes.</source>
        <target state="translated">创建哈希时加密失败。</target>
        <note />
      </trans-unit>
      <trans-unit id="ERR_MissingNetModuleReference">
        <source>Reference to '{0}' netmodule missing.</source>
        <target state="translated">缺少对“{0}”netmodule 的引用。</target>
        <note />
      </trans-unit>
      <trans-unit id="ERR_NetModuleNameMustBeUnique">
        <source>Module '{0}' is already defined in this assembly. Each module must have a unique filename.</source>
        <target state="translated">模块“{0}”已在此程序集中定义。每个模块必须具有唯一的文件名。</target>
        <note />
      </trans-unit>
      <trans-unit id="ERR_CantReadConfigFile">
        <source>Cannot read config file '{0}' -- '{1}'</source>
        <target state="translated">无法读取配置文件“{0}”--“{1}”</target>
        <note />
      </trans-unit>
      <trans-unit id="ERR_EncNoPIAReference">
        <source>Cannot continue since the edit includes a reference to an embedded type: '{0}'.</source>
        <target state="translated">无法继续，因为编辑包括对嵌入类型的引用:“{0}”。</target>
        <note />
      </trans-unit>
      <trans-unit id="ERR_EncReferenceToAddedMember">
        <source>Member '{0}' added during the current debug session can only be accessed from within its declaring assembly '{1}'.</source>
        <target state="translated">在当前调试会话期间添加的成员“{0}”只能从其声明的程序集“{1}”中访问。</target>
        <note />
      </trans-unit>
      <trans-unit id="ERR_MutuallyExclusiveOptions">
        <source>Compilation options '{0}' and '{1}' can't both be specified at the same time.</source>
        <target state="translated">无法同时指定编译选项“{0}”和“{1}”。</target>
        <note />
      </trans-unit>
      <trans-unit id="ERR_LinkedNetmoduleMetadataMustProvideFullPEImage">
        <source>Linked netmodule metadata must provide a full PE image: '{0}'.</source>
        <target state="translated">链接 netmodule 元数据必须提供完整 PE 映像:“{0}”。</target>
        <note />
      </trans-unit>
      <trans-unit id="ERR_BadPrefer32OnLib">
        <source>/platform:anycpu32bitpreferred can only be used with /t:exe, /t:winexe and /t:appcontainerexe</source>
        <target state="translated">/platform:anycpu32bitpreferred 只能与 /t:exe、/t:winexe 和 /t:appcontainerexe 一起使用</target>
        <note />
      </trans-unit>
      <trans-unit id="IDS_PathList">
        <source>&lt;path list&gt;</source>
        <target state="translated">&lt;路径列表&gt;</target>
        <note />
      </trans-unit>
      <trans-unit id="IDS_Text">
        <source>&lt;text&gt;</source>
        <target state="translated">&lt;文本&gt;</target>
        <note />
      </trans-unit>
      <trans-unit id="IDS_FeatureNullPropagatingOperator">
        <source>null propagating operator</source>
        <target state="translated">空传播运算符</target>
        <note />
      </trans-unit>
      <trans-unit id="IDS_FeatureExpressionBodiedMethod">
        <source>expression-bodied method</source>
        <target state="translated">expression-bodied 方法</target>
        <note />
      </trans-unit>
      <trans-unit id="IDS_FeatureExpressionBodiedProperty">
        <source>expression-bodied property</source>
        <target state="translated">expression-bodied 属性</target>
        <note />
      </trans-unit>
      <trans-unit id="IDS_FeatureExpressionBodiedIndexer">
        <source>expression-bodied indexer</source>
        <target state="translated">expression-bodied 索引器</target>
        <note />
      </trans-unit>
      <trans-unit id="IDS_FeatureAutoPropertyInitializer">
        <source>auto property initializer</source>
        <target state="translated">自动属性初始值设定项</target>
        <note />
      </trans-unit>
      <trans-unit id="IDS_Namespace1">
        <source>&lt;namespace&gt;</source>
        <target state="translated">&lt;命名空间&gt;</target>
        <note />
      </trans-unit>
      <trans-unit id="IDS_FeatureRefLocalsReturns">
        <source>byref locals and returns</source>
        <target state="translated">byref 局部变量和返回</target>
        <note />
      </trans-unit>
      <trans-unit id="IDS_FeatureReadOnlyReferences">
        <source>readonly references</source>
        <target state="translated">只读引用</target>
        <note />
      </trans-unit>
      <trans-unit id="IDS_FeatureRefStructs">
        <source>ref structs</source>
        <target state="translated">ref 结构</target>
        <note />
      </trans-unit>
      <trans-unit id="CompilationC">
        <source>Compilation (C#): </source>
        <target state="translated">编译(C#): </target>
        <note />
      </trans-unit>
      <trans-unit id="SyntaxNodeIsNotWithinSynt">
        <source>Syntax node is not within syntax tree</source>
        <target state="translated">语法节点不在语法树中</target>
        <note />
      </trans-unit>
      <trans-unit id="LocationMustBeProvided">
        <source>Location must be provided in order to provide minimal type qualification.</source>
        <target state="translated">必须提供位置才能提供最低程度的类型限定。</target>
        <note />
      </trans-unit>
      <trans-unit id="SyntaxTreeSemanticModelMust">
        <source>SyntaxTreeSemanticModel must be provided in order to provide minimal type qualification.</source>
        <target state="translated">必须提供 SyntaxTreeSemanticModel 才能提供最低程度的类型限定。</target>
        <note />
      </trans-unit>
      <trans-unit id="CantReferenceCompilationOf">
        <source>Can't reference compilation of type '{0}' from {1} compilation.</source>
        <target state="translated">无法从 {1} 编译引用类型为“{0}”的编译。</target>
        <note />
      </trans-unit>
      <trans-unit id="SyntaxTreeAlreadyPresent">
        <source>Syntax tree already present</source>
        <target state="translated">语法树已存在</target>
        <note />
      </trans-unit>
      <trans-unit id="SubmissionCanOnlyInclude">
        <source>Submission can only include script code.</source>
        <target state="translated">提交只能包含脚本代码。</target>
        <note />
      </trans-unit>
      <trans-unit id="SubmissionCanHaveAtMostOne">
        <source>Submission can have at most one syntax tree.</source>
        <target state="translated">提交最多可以具有一个语法树。</target>
        <note />
      </trans-unit>
      <trans-unit id="TreeMustHaveARootNodeWith">
        <source>tree must have a root node with SyntaxKind.CompilationUnit</source>
        <target state="translated">树必须具有带 SyntaxKind.CompilationUnit 的根节点</target>
        <note />
      </trans-unit>
      <trans-unit id="TypeArgumentCannotBeNull">
        <source>Type argument cannot be null</source>
        <target state="translated">类型参数不能是 null</target>
        <note />
      </trans-unit>
      <trans-unit id="WrongNumberOfTypeArguments">
        <source>Wrong number of type arguments</source>
        <target state="translated">类型参数的数目不正确</target>
        <note />
      </trans-unit>
      <trans-unit id="NameConflictForName">
        <source>Name conflict for name {0}</source>
        <target state="translated">名称 {0} 出现名称冲突</target>
        <note />
      </trans-unit>
      <trans-unit id="LookupOptionsHasInvalidCombo">
        <source>LookupOptions has an invalid combination of options</source>
        <target state="translated">LookupOptions 具有无效的选项组合</target>
        <note />
      </trans-unit>
      <trans-unit id="ItemsMustBeNonEmpty">
        <source>items: must be non-empty</source>
        <target state="translated">项目: 不能为空</target>
        <note />
      </trans-unit>
      <trans-unit id="UseVerbatimIdentifier">
        <source>Use Microsoft.CodeAnalysis.CSharp.SyntaxFactory.Identifier or Microsoft.CodeAnalysis.CSharp.SyntaxFactory.VerbatimIdentifier to create identifier tokens.</source>
        <target state="translated">使用 Microsoft.CodeAnalysis.CSharp.SyntaxFactory.Identifier 或 Microsoft.CodeAnalysis.CSharp.SyntaxFactory.VerbatimIdentifier 可创建标识符标记。</target>
        <note />
      </trans-unit>
      <trans-unit id="UseLiteralForTokens">
        <source>Use Microsoft.CodeAnalysis.CSharp.SyntaxFactory.Literal to create character literal tokens.</source>
        <target state="translated">使用 Microsoft.CodeAnalysis.CSharp.SyntaxFactory.Literal 可创建字符文本标记。</target>
        <note />
      </trans-unit>
      <trans-unit id="UseLiteralForNumeric">
        <source>Use Microsoft.CodeAnalysis.CSharp.SyntaxFactory.Literal to create numeric literal tokens.</source>
        <target state="translated">使用 Microsoft.CodeAnalysis.CSharp.SyntaxFactory.Literal 可创建数字文本标记。</target>
        <note />
      </trans-unit>
      <trans-unit id="ThisMethodCanOnlyBeUsedToCreateTokens">
        <source>This method can only be used to create tokens - {0} is not a token kind.</source>
        <target state="translated">此方法只能用于创建标记 - {0} 不出标记类型。</target>
        <note />
      </trans-unit>
      <trans-unit id="GenericParameterDefinition">
        <source>Generic parameter is definition when expected to be reference {0}</source>
        <target state="translated">泛型参数是定义，但应是引用 {0}</target>
        <note />
      </trans-unit>
      <trans-unit id="InvalidGetDeclarationNameMultipleDeclarators">
        <source>Called GetDeclarationName for a declaration node that can possibly contain multiple variable declarators.</source>
        <target state="translated">为可能包含多个变量声明符的声明节点调用了 GetDeclarationName。</target>
        <note />
      </trans-unit>
      <trans-unit id="TreeNotPartOfCompilation">
        <source>tree not part of compilation</source>
        <target state="translated">树不属于编译</target>
        <note />
      </trans-unit>
      <trans-unit id="PositionIsNotWithinSyntax">
        <source>Position is not within syntax tree with full span {0}</source>
        <target state="translated">位置不在具有完整范围 {0} 的语法树中</target>
        <note />
      </trans-unit>
      <trans-unit id="WRN_BadUILang">
        <source>The language name '{0}' is invalid.</source>
        <target state="translated">语言名“{0}”无效。</target>
        <note />
      </trans-unit>
      <trans-unit id="WRN_BadUILang_Title">
        <source>The language name is invalid</source>
        <target state="translated">语言名无效</target>
        <note />
      </trans-unit>
      <trans-unit id="ERR_UnsupportedTransparentIdentifierAccess">
        <source>Transparent identifier member access failed for field '{0}' of '{1}'.  Does the data being queried implement the query pattern?</source>
        <target state="translated">针对“{1}”的字段“{0}”的透明标识符成员访问失败。所查询的数据是否实现查询模式?</target>
        <note />
      </trans-unit>
      <trans-unit id="ERR_ParamDefaultValueDiffersFromAttribute">
        <source>The parameter has multiple distinct default values.</source>
        <target state="translated">参数具有多个不同的默认值。</target>
        <note />
      </trans-unit>
      <trans-unit id="ERR_FieldHasMultipleDistinctConstantValues">
        <source>The field has multiple distinct constant values.</source>
        <target state="translated">字段具有多个不同的常量值。</target>
        <note />
      </trans-unit>
      <trans-unit id="WRN_UnqualifiedNestedTypeInCref">
        <source>Within cref attributes, nested types of generic types should be qualified.</source>
        <target state="translated">在 cref 特性中，应限定泛型类型的嵌套类型。</target>
        <note />
      </trans-unit>
      <trans-unit id="WRN_UnqualifiedNestedTypeInCref_Title">
        <source>Within cref attributes, nested types of generic types should be qualified</source>
        <target state="translated">在 cref 特性中，应限定泛型类型的嵌套类型</target>
        <note />
      </trans-unit>
      <trans-unit id="NotACSharpSymbol">
        <source>Not a C# symbol.</source>
        <target state="translated">不是 C# 符号。</target>
        <note />
      </trans-unit>
      <trans-unit id="HDN_UnusedUsingDirective">
        <source>Unnecessary using directive.</source>
        <target state="translated">不需要的 using 指令。</target>
        <note />
      </trans-unit>
      <trans-unit id="HDN_UnusedExternAlias">
        <source>Unused extern alias.</source>
        <target state="translated">未使用的外部别名。</target>
        <note />
      </trans-unit>
      <trans-unit id="ElementsCannotBeNull">
        <source>Elements cannot be null.</source>
        <target state="translated">元素不能为 Null。</target>
        <note />
      </trans-unit>
      <trans-unit id="IDS_LIB_ENV">
        <source>LIB environment variable</source>
        <target state="translated">LIB 环境变量</target>
        <note />
      </trans-unit>
      <trans-unit id="IDS_LIB_OPTION">
        <source>/LIB option</source>
        <target state="translated">/LIB 选项</target>
        <note />
      </trans-unit>
      <trans-unit id="IDS_REFERENCEPATH_OPTION">
        <source>/REFERENCEPATH option</source>
        <target state="translated">/REFERENCEPATH 选项</target>
        <note />
      </trans-unit>
      <trans-unit id="IDS_DirectoryDoesNotExist">
        <source>directory does not exist</source>
        <target state="translated">目录不存在</target>
        <note />
      </trans-unit>
      <trans-unit id="IDS_DirectoryHasInvalidPath">
        <source>path is too long or invalid</source>
        <target state="translated">路径太长或无效</target>
        <note />
      </trans-unit>
      <trans-unit id="WRN_NoRuntimeMetadataVersion">
        <source>No value for RuntimeMetadataVersion found. No assembly containing System.Object was found nor was a value for RuntimeMetadataVersion specified through options.</source>
        <target state="translated">找不到 RuntimeMetadataVersion 的值。找不到包含 System.Object 的程序集，或未通过选项为 RuntimeMetadataVersion 指定值。</target>
        <note />
      </trans-unit>
      <trans-unit id="WRN_NoRuntimeMetadataVersion_Title">
        <source>No value for RuntimeMetadataVersion found</source>
        <target state="translated">找不到 RuntimeMetadataVersion 的值</target>
        <note />
      </trans-unit>
      <trans-unit id="WrongSemanticModelType">
        <source>Expected a {0} SemanticModel.</source>
        <target state="translated">应为 {0} SemanticModel。</target>
        <note />
      </trans-unit>
      <trans-unit id="IDS_FeatureLambda">
        <source>lambda expression</source>
        <target state="translated">lambda 表达式</target>
        <note />
      </trans-unit>
      <trans-unit id="ERR_FeatureNotAvailableInVersion1">
        <source>Feature '{0}' is not available in C# 1. Please use language version {1} or greater.</source>
        <target state="translated">功能“{0}”在 C# 1 中不可用。请使用 {1} 或更高的语言版本。</target>
        <note />
      </trans-unit>
      <trans-unit id="ERR_FeatureNotAvailableInVersion2">
        <source>Feature '{0}' is not available in C# 2. Please use language version {1} or greater.</source>
        <target state="translated">功能“{0}”在 C# 2 中不可用。请使用 {1} 或更高的语言版本。</target>
        <note />
      </trans-unit>
      <trans-unit id="ERR_FeatureNotAvailableInVersion3">
        <source>Feature '{0}' is not available in C# 3. Please use language version {1} or greater.</source>
        <target state="translated">功能“{0}”在 C# 3 中不可用。请使用 {1} 或更高的语言版本。</target>
        <note />
      </trans-unit>
      <trans-unit id="ERR_FeatureNotAvailableInVersion4">
        <source>Feature '{0}' is not available in C# 4. Please use language version {1} or greater.</source>
        <target state="translated">功能“{0}”在 C# 4 中不可用。请使用 {1} 或更高的语言版本。</target>
        <note />
      </trans-unit>
      <trans-unit id="ERR_FeatureNotAvailableInVersion5">
        <source>Feature '{0}' is not available in C# 5. Please use language version {1} or greater.</source>
        <target state="translated">功能“{0}”在 C# 5 中不可用。请使用 {1} 或更高的语言版本。</target>
        <note />
      </trans-unit>
      <trans-unit id="ERR_FeatureNotAvailableInVersion6">
        <source>Feature '{0}' is not available in C# 6. Please use language version {1} or greater.</source>
        <target state="translated">功能“{0}”在 C# 6 中不可用。请使用 {1} 或更高的语言版本。</target>
        <note />
      </trans-unit>
      <trans-unit id="ERR_FeatureNotAvailableInVersion7">
        <source>Feature '{0}' is not available in C# 7.0. Please use language version {1} or greater.</source>
        <target state="translated">C# 7.0 中不支持功能“{0}”。请使用 {1} 或更高的语言版本。</target>
        <note />
      </trans-unit>
      <trans-unit id="ERR_FeatureIsUnimplemented">
        <source>Feature '{0}' is not implemented in this compiler.</source>
        <target state="translated">此编译器中未实现功能“{0}”。</target>
        <note />
      </trans-unit>
      <trans-unit id="IDS_VersionExperimental">
        <source>'experimental'</source>
        <target state="translated">'“实验”</target>
        <note />
      </trans-unit>
      <trans-unit id="PositionNotWithinTree">
        <source>Position must be within span of the syntax tree.</source>
        <target state="translated">位置必须处于语法树范围内。</target>
        <note />
      </trans-unit>
      <trans-unit id="SpeculatedSyntaxNodeCannotBelongToCurrentCompilation">
        <source>Syntax node to be speculated cannot belong to a syntax tree from the current compilation.</source>
        <target state="translated">要推断的语法节点不能属于来自当前编译的语法树。</target>
        <note />
      </trans-unit>
      <trans-unit id="ChainingSpeculativeModelIsNotSupported">
        <source>Chaining speculative semantic model is not supported. You should create a speculative model from the non-speculative ParentModel.</source>
        <target state="translated">不支持链接推理语义模型。应从非推理 ParentModel 创建推理模型。</target>
        <note />
      </trans-unit>
      <trans-unit id="IDS_ToolName">
        <source>Microsoft (R) Visual C# Compiler</source>
        <target state="translated">Microsoft(R) Visual C# 编译器</target>
        <note />
      </trans-unit>
      <trans-unit id="IDS_LogoLine1">
        <source>{0} version {1}</source>
        <target state="translated">{0} 版本 {1}</target>
        <note />
      </trans-unit>
      <trans-unit id="IDS_LogoLine2">
        <source>Copyright (C) Microsoft Corporation. All rights reserved.</source>
        <target state="translated">版权所有(C) Microsoft Corporation。保留所有权利。</target>
        <note />
      </trans-unit>
      <trans-unit id="IDS_LangVersions">
        <source>Supported language versions:</source>
        <target state="translated">支持的语言版本:</target>
        <note />
      </trans-unit>
      <trans-unit id="IDS_CSCHelp">
        <source>
                             Visual C# Compiler Options

                       - OUTPUT FILES -
-out:&lt;file&gt;                   Specify output file name (default: base name of
                              file with main class or first file)
-target:exe                   Build a console executable (default) (Short
                              form: -t:exe)
-target:winexe                Build a Windows executable (Short form:
                              -t:winexe)
-target:library               Build a library (Short form: -t:library)
-target:module                Build a module that can be added to another
                              assembly (Short form: -t:module)
-target:appcontainerexe       Build an Appcontainer executable (Short form:
                              -t:appcontainerexe)
-target:winmdobj              Build a Windows Runtime intermediate file that
                              is consumed by WinMDExp (Short form: -t:winmdobj)
-doc:&lt;file&gt;                   XML Documentation file to generate
-refout:&lt;file&gt;                Reference assembly output to generate
-platform:&lt;string&gt;            Limit which platforms this code can run on: x86,
                              Itanium, x64, arm, arm64, anycpu32bitpreferred, or
                              anycpu. The default is anycpu.

                       - INPUT FILES -
-recurse:&lt;wildcard&gt;           Include all files in the current directory and
                              subdirectories according to the wildcard
                              specifications
-reference:&lt;alias&gt;=&lt;file&gt;     Reference metadata from the specified assembly
                              file using the given alias (Short form: -r)
-reference:&lt;file list&gt;        Reference metadata from the specified assembly
                              files (Short form: -r)
-addmodule:&lt;file list&gt;        Link the specified modules into this assembly
-link:&lt;file list&gt;             Embed metadata from the specified interop
                              assembly files (Short form: -l)
-analyzer:&lt;file list&gt;         Run the analyzers from this assembly
                              (Short form: -a)
-additionalfile:&lt;file list&gt;   Additional files that don't directly affect code
                              generation but may be used by analyzers for producing
                              errors or warnings.
-embed                        Embed all source files in the PDB.
-embed:&lt;file list&gt;            Embed specific files in the PDB

                       - RESOURCES -
-win32res:&lt;file&gt;              Specify a Win32 resource file (.res)
-win32icon:&lt;file&gt;             Use this icon for the output
-win32manifest:&lt;file&gt;         Specify a Win32 manifest file (.xml)
-nowin32manifest              Do not include the default Win32 manifest
-resource:&lt;resinfo&gt;           Embed the specified resource (Short form: -res)
-linkresource:&lt;resinfo&gt;       Link the specified resource to this assembly
                              (Short form: -linkres) Where the resinfo format
                              is &lt;file&gt;[,&lt;string name&gt;[,public|private]]

                       - CODE GENERATION -
-debug[+|-]                   Emit debugging information
-debug:{full|pdbonly|portable|embedded}
                              Specify debugging type ('full' is default,
                              'portable' is a cross-platform format,
                              'embedded' is a cross-platform format embedded into
                              the target .dll or .exe)
-optimize[+|-]                Enable optimizations (Short form: -o)
-deterministic                Produce a deterministic assembly
                              (including module version GUID and timestamp)
-refonly                      Produce a reference assembly in place of the main output
-instrument:TestCoverage      Produce an assembly instrumented to collect
                              coverage information
-sourcelink:&lt;file&gt;            Source link info to embed into PDB.

                       - ERRORS AND WARNINGS -
-warnaserror[+|-]             Report all warnings as errors
-warnaserror[+|-]:&lt;warn list&gt; Report specific warnings as errors
-warn:&lt;n&gt;                     Set warning level (0-4) (Short form: -w)
-nowarn:&lt;warn list&gt;           Disable specific warning messages
-ruleset:&lt;file&gt;               Specify a ruleset file that disables specific
                              diagnostics.
-errorlog:&lt;file&gt;              Specify a file to log all compiler and analyzer
                              diagnostics.
-reportanalyzer               Report additional analyzer information, such as
                              execution time.

                       - LANGUAGE -
-checked[+|-]                 Generate overflow checks
-unsafe[+|-]                  Allow 'unsafe' code
-define:&lt;symbol list&gt;         Define conditional compilation symbol(s) (Short
                              form: -d)
-langversion:?                Display the allowed values for language version
-langversion:&lt;string&gt;         Specify language version such as
                              `default` (latest major version), or
                              `latest` (latest version, including minor versions),
                              or specific versions like `6` or `7.1`
-nullable[+|-]                Specify nullable context option enable|disable.
-nullable:{enable|disable|safeonly|warnings|safeonlywarnings}
                              Specify nullable context option enable|disable|safeonly|warnings|safeonlywarnings.

                       - SECURITY -
-delaysign[+|-]               Delay-sign the assembly using only the public
                              portion of the strong name key
-publicsign[+|-]              Public-sign the assembly using only the public
                              portion of the strong name key
-keyfile:&lt;file&gt;               Specify a strong name key file
-keycontainer:&lt;string&gt;        Specify a strong name key container
-highentropyva[+|-]           Enable high-entropy ASLR

                       - MISCELLANEOUS -
@&lt;file&gt;                       Read response file for more options
-help                         Display this usage message (Short form: -?)
-nologo                       Suppress compiler copyright message
-noconfig                     Do not auto include CSC.RSP file
-parallel[+|-]                Concurrent build.
-version                      Display the compiler version number and exit.

                       - ADVANCED -
-baseaddress:&lt;address&gt;        Base address for the library to be built
-checksumalgorithm:&lt;alg&gt;      Specify algorithm for calculating source file
                              checksum stored in PDB. Supported values are:
                              SHA1 (default) or SHA256.
-codepage:&lt;n&gt;                 Specify the codepage to use when opening source
                              files
-utf8output                   Output compiler messages in UTF-8 encoding
-main:&lt;type&gt;                  Specify the type that contains the entry point
                              (ignore all other possible entry points) (Short
                              form: -m)
-fullpaths                    Compiler generates fully qualified paths
-filealign:&lt;n&gt;                Specify the alignment used for output file
                              sections
-pathmap:&lt;K1&gt;=&lt;V1&gt;,&lt;K2&gt;=&lt;V2&gt;,...
                              Specify a mapping for source path names output by
                              the compiler.
-pdb:&lt;file&gt;                   Specify debug information file name (default:
                              output file name with .pdb extension)
-errorendlocation             Output line and column of the end location of
                              each error
-preferreduilang              Specify the preferred output language name.
-nosdkpath                    Disable searching the default SDK path for standard library assemblies.
-nostdlib[+|-]                Do not reference standard library (mscorlib.dll)
-subsystemversion:&lt;string&gt;    Specify subsystem version of this assembly
-lib:&lt;file list&gt;              Specify additional directories to search in for
                              references
-errorreport:&lt;string&gt;         Specify how to handle internal compiler errors:
                              prompt, send, queue, or none. The default is
                              queue.
-appconfig:&lt;file&gt;             Specify an application configuration file
                              containing assembly binding settings
-moduleassemblyname:&lt;string&gt;  Name of the assembly which this module will be
                              a part of
-modulename:&lt;string&gt;          Specify the name of the source module
</source>
        <target state="needs-review-translation">
                              Visual C# 编译器选项

                        - 输出文件 -
 /out:&lt;file&gt;                   指定输出文件名称(默认: 具有主类的文件或
                               第一个文件的基名称)
 /target:exe                   生成控制台可执行文件(默认)(缩
                               写: /t:exe)
 /target:winexe                生成 Windows 可执行文件(缩写: 
                               /t:winexe)
 /target:library               生成库(缩写: /t:library)
 /target:module                生成可添加到另一个程序集的
                               模块(缩写: /t:module)
 /target:appcontainerexe       生成 Appcontainer 可执行文件(缩写: 
                               /t:appcontainerexe)
 /target:winmdobj              生成 WinMDExp 使用的
                               Windows 运行时中间文件(缩写: /t:winmdobj)
 /doc:&lt;file&gt;                   要生成的 XML 文档文件
 /refout:&lt;file&gt;                要生成的引用程序集输出
 /platform:&lt;string&gt;            限制此代码可以在其上运行的平台: x86、
                               Itanium、x64、arm、anycpu32bitpreferred 或
                               anycpu。默认平台为 anycpu。

                        - 输入文件 -
 /recurse:&lt;wildcard&gt;           根据通配符规范包括当前目录和
                               子目录中的所有
                               文件
 /reference:&lt;alias &gt;=&lt;file&gt;     使用给定别名从指定程序集
                               引用元数据(缩写: /r)
 /reference:&lt;file list&gt;        从指定程序集文件引用
                               元数据(缩写: /r)
 /addmodule:&lt;file list&gt;        将指定模块链接到此程序集中
 /link:&lt;file list&gt;             嵌入指定互操作程序集文件中的
                               元数据(缩写: /l)
 /analyzer:&lt;file list&gt;         运行此程序集中的分析器
                               (缩写: /a)
 /additionalfile:&lt;file list&gt;   不会直接影响代码生成
                               但可能被分析器用于生成
                               错误或警告的其他文件。
 /embed                        嵌入 PDB 中的所有源文件。
 /embed:&lt;file list&gt;            嵌入 PDB 中的特定文件

                        - 资源 -
 /win32res:&lt;file&gt;              指定 Win32 资源文件(.res)
 /win32icon:&lt;file&gt;             使用此图标输出
 /win32manifest:&lt;file&gt;         指定 Win32 清单文件(.xml)
 /nowin32manifest              不包括默认的 Win32 清单
 /resource:&lt;resinfo&gt;           嵌入指定资源(缩写: /res)
 /linkresource:&lt;resinfo&gt;       将指定资源链接到此程序集
                               (缩写: /linkres)其中 resinfo 的格式
                               是 &lt;文件&gt;[,&lt;字符串名称&gt;[,public|private]]

                        - 代码生成 -
 /debug[+|-]                   发出调试信息
 /debug:{full|pdbonly|portable|embedded}
                               指定调试类型(默认为 "full"，
                               "portable" 为跨平台格式，
                               "embedded" 为嵌入目标 .dll 或 .exe 的
                               跨平台格式)
 /optimize[+|-]                启用优化(缩写: /o)
 /deterministic                生成确定性的程序集
                               (包括模块版本 GUID 和时间戳)
 /refonly                      生成引用程序集来替换主要输出
 /instrument:TestCoverage      生成对其检测以收集覆盖率信息的
                               程序集
 /sourcelink:&lt;file&gt;            要嵌入到 PDB 中的源链接信息。

                        - 错误和警告 -
 /warnaserror[+|-]             将所有警告报告为错误
 /warnaserror[+|-]:&lt;warn list&gt; 将特定警告报告为错误
 /warn:&lt;n&gt;                     设置警告级别(0-4)(缩写: /w)
 /nowarn:&lt;warn list&gt;           禁用特定警告消息
 /ruleset:&lt;file&gt;               指定禁用特定诊断的
                               规则集文件。
 /errorlog:&lt;file&gt;              指定用于记录所有编译器和分析器诊断的
                               文件。
 /reportanalyzer               报告其他分析器信息，如
                               执行时间。
 
                        - 语言 -
 /checked[+|-]                 生成溢出检查
 /unsafe[+|-]                  允许 "unsafe" 代码
 /define:&lt;symbol list&gt;         定义条件编译符号(缩 
                               写: /d)
 /langversion:?                显示允许的语言版本值
 /langversion:&lt;string&gt;         指定语言版本，如
                               “default” (最新主要版本)、
                               “latest” (最新版本，包括次要版本)
                               或 “6”、”7.1”等特定版本

                        - 安全 -
 /delaysign[+|-]               仅使用强名称密钥的公共部分对程序集
                               进行延迟签名
 /publicsign[+|-]              仅使用强名称密钥的公共部分对程序集
                               进行公共签名
 /keyfile:&lt;file&gt;               指定强名称密钥文件
 /keycontainer:&lt;string&gt;        指定强名称密钥容器
 /highentropyva[+|-]           启用高平均信息量 ASLR

                        - 杂项 -
 @&lt;file&gt;                       读取响应文件以获取更多选项
 /help                         显示此用法消息(缩写: /?)
 /nologo                       取消显示编译器版权消息
 /noconfig                     不自动包括 CSC.RSP 文件
 /parallel[+|-]                并发生成。
 /version                      显示编译器版本号并退出。

                        - 高级 -
 /baseaddress:&lt;address&gt;        要生成的库的基址
 /checksumalgorithm:&lt;alg&gt;      指定计算存储在 PDB 中的源文件
                               校验和的算法。支持的值是:
                               SHA1 (默认)或 SHA256。
 /codepage:&lt;n&gt;                 指定打开源文件时要使用的
                               代码页
 /utf8output                   以 UTF-8 编码格式输出编译器消息
 /main:&lt;type&gt;                  指定包含入口点的类型
                               (忽略所有其他可能的入口点)(缩 
                               写: /m)
 /fullpaths                    编译器生成完全限定路径
 /filealign:&lt;n&gt;                指定用于输出文件节的
                               对齐方式
 /pathmap:&lt;K1&gt;=&lt;V1&gt;,&lt;K2&gt;=&lt;V2&gt;,...
                               通过编译器指定源路径名称输出的
                               映射。
 /pdb:&lt;file&gt;                   指定调试信息文件名称(默认: 
                               具有 .pdb 扩展名的输出文件名)
 /errorendlocation             输出每个错误的结束位置
                               行和列
 /preferreduilang              指定首选输出语言名称。
 /nostdlib[+|-]                不引用标准库(mscorlib.dll)
 /subsystemversion:&lt;string&gt;    指定此程序集的子系统版本
 /lib:&lt;file list&gt;              指定要在其中搜索引用的附加
                               目录
 /errorreport:&lt;string&gt;         指定如何处理内部编译器错误:
                               prompt、send、queue 或 none。默认为
                               queue。
 /appconfig:&lt;file&gt;             指定包含程序集绑定设置的
                               应用程序配置文件
 /moduleassemblyname:&lt;string&gt;  此模块所属程序集
                               的名称
 /modulename:&lt;string&gt;          指定源模块的名称
</target>
        <note>Visual C# Compiler Options</note>
      </trans-unit>
      <trans-unit id="ERR_ComImportWithInitializers">
        <source>'{0}': a class with the ComImport attribute cannot specify field initializers.</source>
        <target state="translated">'“{0}”: 具有 ComImport 特性的类不能指定字段初始值设定项。</target>
        <note />
      </trans-unit>
      <trans-unit id="WRN_PdbLocalNameTooLong">
        <source>Local name '{0}' is too long for PDB.  Consider shortening or compiling without /debug.</source>
        <target state="translated">本地名称“{0}”对于 PDB 太长。请考虑缩短或在不使用 /debug 的情况下编译。</target>
        <note />
      </trans-unit>
      <trans-unit id="WRN_PdbLocalNameTooLong_Title">
        <source>Local name is too long for PDB</source>
        <target state="translated">本地名称对于 PDB 太长</target>
        <note />
      </trans-unit>
      <trans-unit id="ERR_RetNoObjectRequiredLambda">
        <source>Anonymous function converted to a void returning delegate cannot return a value</source>
        <target state="translated">转换为 void 返回委托的匿名函数不能返回值</target>
        <note />
      </trans-unit>
      <trans-unit id="ERR_TaskRetNoObjectRequiredLambda">
        <source>Async lambda expression converted to a 'Task' returning delegate cannot return a value. Did you intend to return 'Task&lt;T&gt;'?</source>
        <target state="translated">转换为“Task”返回委托的异步 lambda 表达式不能返回值。是否要返回“Task&lt;T&gt;”?</target>
        <note />
      </trans-unit>
      <trans-unit id="WRN_AnalyzerCannotBeCreated">
        <source>An instance of analyzer {0} cannot be created from {1} : {2}.</source>
        <target state="translated">无法从 {1} 创建分析器 {0} 的实例: {2}。</target>
        <note />
      </trans-unit>
      <trans-unit id="WRN_AnalyzerCannotBeCreated_Title">
        <source>An analyzer instance cannot be created</source>
        <target state="translated">无法创建分析器实例</target>
        <note />
      </trans-unit>
      <trans-unit id="WRN_NoAnalyzerInAssembly">
        <source>The assembly {0} does not contain any analyzers.</source>
        <target state="translated">程序集 {0} 不包含任何分析器。</target>
        <note />
      </trans-unit>
      <trans-unit id="WRN_NoAnalyzerInAssembly_Title">
        <source>Assembly does not contain any analyzers</source>
        <target state="translated">程序集不包含任何分析器</target>
        <note />
      </trans-unit>
      <trans-unit id="WRN_UnableToLoadAnalyzer">
        <source>Unable to load Analyzer assembly {0} : {1}</source>
        <target state="translated">无法加载分析器程序集 {0}: {1}</target>
        <note />
      </trans-unit>
      <trans-unit id="WRN_UnableToLoadAnalyzer_Title">
        <source>Unable to load Analyzer assembly</source>
        <target state="translated">无法加载分析器程序集</target>
        <note />
      </trans-unit>
      <trans-unit id="INF_UnableToLoadSomeTypesInAnalyzer">
        <source>Skipping some types in analyzer assembly {0} due to a ReflectionTypeLoadException : {1}.</source>
        <target state="translated">正在跳过分析器程序集 {0} 中的某些类型，因为出现 ReflectionTypeLoadException: {1}。</target>
        <note />
      </trans-unit>
      <trans-unit id="ERR_CantReadRulesetFile">
        <source>Error reading ruleset file {0} - {1}</source>
        <target state="translated">读取规则集文件 {0} 时出错 - {1}</target>
        <note />
      </trans-unit>
      <trans-unit id="ERR_BadPdbData">
        <source>Error reading debug information for '{0}'</source>
        <target state="translated">读取“{0}”的调试信息时出错</target>
        <note />
      </trans-unit>
      <trans-unit id="IDS_OperationCausedStackOverflow">
        <source>Operation caused a stack overflow.</source>
        <target state="translated">操作导致堆栈溢出。</target>
        <note />
      </trans-unit>
      <trans-unit id="WRN_IdentifierOrNumericLiteralExpected">
        <source>Expected identifier or numeric literal.</source>
        <target state="translated">应为标识符或数字参数。</target>
        <note />
      </trans-unit>
      <trans-unit id="WRN_IdentifierOrNumericLiteralExpected_Title">
        <source>Expected identifier or numeric literal</source>
        <target state="translated">应为标识符或数字参数</target>
        <note />
      </trans-unit>
      <trans-unit id="ERR_InitializerOnNonAutoProperty">
        <source>Only auto-implemented properties can have initializers.</source>
        <target state="translated">只有自动实现的属性才能具有初始值设定项。</target>
        <note />
      </trans-unit>
      <trans-unit id="ERR_AutoPropertyMustHaveGetAccessor">
        <source>Auto-implemented properties must have get accessors.</source>
        <target state="translated">自动实现的属性必须具有 get 访问器。</target>
        <note />
      </trans-unit>
      <trans-unit id="ERR_AutoPropertyMustOverrideSet">
        <source>Auto-implemented properties must override all accessors of the overridden property.</source>
        <target state="translated">自动实现的属性必须覆盖被覆盖属性的所有访问器。</target>
        <note />
      </trans-unit>
      <trans-unit id="ERR_AutoPropertyInitializerInInterface">
        <source>Auto-implemented properties inside interfaces cannot have initializers.</source>
        <target state="translated">接口中自动实现的属性不能具有初始值设定项。</target>
        <note />
      </trans-unit>
      <trans-unit id="ERR_InitializerInStructWithoutExplicitConstructor">
        <source>Structs without explicit constructors cannot contain members with initializers.</source>
        <target state="translated">没有显式构造函数的结构不能包含具有初始值设定项的成员。</target>
        <note />
      </trans-unit>
      <trans-unit id="ERR_EncodinglessSyntaxTree">
        <source>Cannot emit debug information for a source text without encoding.</source>
        <target state="translated">无法在不进行编码的情况下发出源文本的调试信息。</target>
        <note />
      </trans-unit>
      <trans-unit id="ERR_BlockBodyAndExpressionBody">
        <source>Block bodies and expression bodies cannot both be provided.</source>
        <target state="translated">不能同时提供程序块主体与表达式主体。</target>
        <note />
      </trans-unit>
      <trans-unit id="ERR_SwitchFallOut">
        <source>Control cannot fall out of switch from final case label ('{0}')</source>
        <target state="translated">控件无法从最终用例标签(“{0}”)脱离开关</target>
        <note />
      </trans-unit>
      <trans-unit id="ERR_UnexpectedBoundGenericName">
        <source>Type arguments are not allowed in the nameof operator.</source>
        <target state="translated">Nameof 运算符中不允许使用类型参数。</target>
        <note />
      </trans-unit>
      <trans-unit id="ERR_NullPropagatingOpInExpressionTree">
        <source>An expression tree lambda may not contain a null propagating operator.</source>
        <target state="translated">表达式树 Lambda 不能包含空传播运算符。</target>
        <note />
      </trans-unit>
      <trans-unit id="ERR_DictionaryInitializerInExpressionTree">
        <source>An expression tree lambda may not contain a dictionary initializer.</source>
        <target state="translated">表达式树 lambda 不能包含一个字典初始值设定项。</target>
        <note />
      </trans-unit>
      <trans-unit id="ERR_ExtensionCollectionElementInitializerInExpressionTree">
        <source>An extension Add method is not supported for a collection initializer in an expression lambda.</source>
        <target state="translated">表达式 lambda 中的集合初始值设定项不支持扩展 Add 方法。</target>
        <note />
      </trans-unit>
      <trans-unit id="IDS_FeatureNameof">
        <source>nameof operator</source>
        <target state="translated">nameof 运算符</target>
        <note />
      </trans-unit>
      <trans-unit id="IDS_FeatureDictionaryInitializer">
        <source>dictionary initializer</source>
        <target state="translated">字典初始值设定项</target>
        <note />
      </trans-unit>
      <trans-unit id="ERR_UnclosedExpressionHole">
        <source>Missing close delimiter '}' for interpolated expression started with '{'.</source>
        <target state="translated">以“{”开头的插补的表达式缺少结束分隔符“}”。</target>
        <note />
      </trans-unit>
      <trans-unit id="ERR_SingleLineCommentInExpressionHole">
        <source>A single-line comment may not be used in an interpolated string.</source>
        <target state="translated">单行无法用于插补的字符串。</target>
        <note />
      </trans-unit>
      <trans-unit id="ERR_InsufficientStack">
        <source>An expression is too long or complex to compile</source>
        <target state="translated">表达式太长或者过于复杂，无法编译</target>
        <note />
      </trans-unit>
      <trans-unit id="ERR_ExpressionHasNoName">
        <source>Expression does not have a name.</source>
        <target state="translated">表达式不具有名称。</target>
        <note />
      </trans-unit>
      <trans-unit id="ERR_SubexpressionNotInNameof">
        <source>Sub-expression cannot be used in an argument to nameof.</source>
        <target state="translated">子表达式不能在 nameof 的参数中使用。</target>
        <note />
      </trans-unit>
      <trans-unit id="ERR_AliasQualifiedNameNotAnExpression">
        <source>An alias-qualified name is not an expression.</source>
        <target state="translated">别名限定名称不是表达式。</target>
        <note />
      </trans-unit>
      <trans-unit id="ERR_NameofMethodGroupWithTypeParameters">
        <source>Type parameters are not allowed on a method group as an argument to 'nameof'.</source>
        <target state="translated">类型参数不允许在方法组中作为 "nameof" 的参数使用。</target>
        <note />
      </trans-unit>
      <trans-unit id="NoNoneSearchCriteria">
        <source>SearchCriteria is expected.</source>
        <target state="translated">需要 SearchCriteria。</target>
        <note />
      </trans-unit>
      <trans-unit id="ERR_InvalidAssemblyCulture">
        <source>Assembly culture strings may not contain embedded NUL characters.</source>
        <target state="translated">程序集区域性字符串可能不包含嵌入式 NUL 字符。</target>
        <note />
      </trans-unit>
      <trans-unit id="IDS_FeatureUsingStatic">
        <source>using static</source>
        <target state="translated">using static</target>
        <note />
      </trans-unit>
      <trans-unit id="IDS_FeatureInterpolatedStrings">
        <source>interpolated strings</source>
        <target state="translated">插补的字符串</target>
        <note />
      </trans-unit>
      <trans-unit id="IDS_AwaitInCatchAndFinally">
        <source>await in catch blocks and finally blocks</source>
        <target state="translated">在 catch 块和 finally 块中等待</target>
        <note />
      </trans-unit>
      <trans-unit id="IDS_FeatureBinaryLiteral">
        <source>binary literals</source>
        <target state="translated">二进制文字</target>
        <note />
      </trans-unit>
      <trans-unit id="IDS_FeatureDigitSeparator">
        <source>digit separators</source>
        <target state="translated">数字分隔符</target>
        <note />
      </trans-unit>
      <trans-unit id="IDS_FeatureLocalFunctions">
        <source>local functions</source>
        <target state="translated">本地函数</target>
        <note />
      </trans-unit>
      <trans-unit id="ERR_UnescapedCurly">
        <source>A '{0}' character must be escaped (by doubling) in an interpolated string.</source>
        <target state="translated">在插补的字符串中，必需对“{0}”字符进行转义(通过加倍)。</target>
        <note />
      </trans-unit>
      <trans-unit id="ERR_EscapedCurly">
        <source>A '{0}' character may only be escaped by doubling '{0}{0}' in an interpolated string.</source>
        <target state="translated">在插补的字符串中，仅可通过加倍“{0}{0}”对“{0}”字符进行转义。</target>
        <note />
      </trans-unit>
      <trans-unit id="ERR_TrailingWhitespaceInFormatSpecifier">
        <source>A format specifier may not contain trailing whitespace.</source>
        <target state="translated">格式说明符不能包含尾随空格。</target>
        <note />
      </trans-unit>
      <trans-unit id="ERR_EmptyFormatSpecifier">
        <source>Empty format specifier.</source>
        <target state="translated">空格式说明符。</target>
        <note />
      </trans-unit>
      <trans-unit id="ERR_ErrorInReferencedAssembly">
        <source>There is an error in a referenced assembly '{0}'.</source>
        <target state="translated">引用的程序集“{0}”中有错误。</target>
        <note />
      </trans-unit>
      <trans-unit id="ERR_ExpressionOrDeclarationExpected">
        <source>Expression or declaration statement expected.</source>
        <target state="translated">应是表达式或声明语句。</target>
        <note />
      </trans-unit>
      <trans-unit id="ERR_NameofExtensionMethod">
        <source>Extension method groups are not allowed as an argument to 'nameof'.</source>
        <target state="translated">扩展方法组不允许作为 "nameof" 的参数。</target>
        <note />
      </trans-unit>
      <trans-unit id="WRN_AlignmentMagnitude">
        <source>Alignment value {0} has a magnitude greater than {1} and may result in a large formatted string.</source>
        <target state="translated">对齐值 {0} 具有大于 {1} 的度量值，可能产生较大的格式化字符串。</target>
        <note />
      </trans-unit>
      <trans-unit id="HDN_UnusedExternAlias_Title">
        <source>Unused extern alias</source>
        <target state="translated">未使用的外部别名</target>
        <note />
      </trans-unit>
      <trans-unit id="HDN_UnusedUsingDirective_Title">
        <source>Unnecessary using directive</source>
        <target state="translated">不需要的 using 指令</target>
        <note />
      </trans-unit>
      <trans-unit id="INF_UnableToLoadSomeTypesInAnalyzer_Title">
        <source>Skip loading types in analyzer assembly that fail due to a ReflectionTypeLoadException</source>
        <target state="translated">跳过加载分析器程序集中因 ReflectionTypeLoadException 而失败的类型</target>
        <note />
      </trans-unit>
      <trans-unit id="WRN_AlignmentMagnitude_Title">
        <source>Alignment value has a magnitude that may result in a large formatted string</source>
        <target state="translated">对齐值具有可能产生较大的格式化字符串的度量值</target>
        <note />
      </trans-unit>
      <trans-unit id="ERR_ConstantStringTooLong">
        <source>Length of String constant exceeds current memory limit.  Try splitting the string into multiple constants.</source>
        <target state="translated">字符串常量的长度超出了当前内存限制。请尝试将字符串拆分成多个常量。</target>
        <note />
      </trans-unit>
      <trans-unit id="ERR_TupleTooFewElements">
        <source>Tuple must contain at least two elements.</source>
        <target state="translated">元组必须包含至少两个元素。</target>
        <note />
      </trans-unit>
      <trans-unit id="ERR_DebugEntryPointNotSourceMethodDefinition">
        <source>Debug entry point must be a definition of a method declared in the current compilation.</source>
        <target state="translated">调试入口点必须是当前编译中声明的方法的定义。</target>
        <note />
      </trans-unit>
      <trans-unit id="ERR_LoadDirectiveOnlyAllowedInScripts">
        <source>#load is only allowed in scripts</source>
        <target state="translated">只允许在脚本中使用 #load</target>
        <note />
      </trans-unit>
      <trans-unit id="ERR_PPLoadFollowsToken">
        <source>Cannot use #load after first token in file</source>
        <target state="translated">文件中的第一个令牌后面不得使用 #load</target>
        <note />
      </trans-unit>
      <trans-unit id="CouldNotFindFile">
        <source>Could not find file.</source>
        <target state="translated">无法找到文件。</target>
        <note>File path referenced in source (#load) could not be resolved.</note>
      </trans-unit>
      <trans-unit id="SyntaxTreeFromLoadNoRemoveReplace">
        <source>SyntaxTree resulted from a #load directive and cannot be removed or replaced directly.</source>
        <target state="needs-review-translation">#load 指令生成了 SyntaxTree“{0}”，并且无法直接移除或替代此 SyntaxTree。</target>
        <note />
      </trans-unit>
      <trans-unit id="ERR_SourceFileReferencesNotSupported">
        <source>Source file references are not supported.</source>
        <target state="translated">不支持源文件引用。</target>
        <note />
      </trans-unit>
      <trans-unit id="ERR_InvalidPathMap">
        <source>The pathmap option was incorrectly formatted.</source>
        <target state="translated">路径映射选项的格式不正确。</target>
        <note />
      </trans-unit>
      <trans-unit id="ERR_InvalidReal">
        <source>Invalid real literal.</source>
        <target state="translated">无效的实数。</target>
        <note />
      </trans-unit>
      <trans-unit id="ERR_AutoPropertyCannotBeRefReturning">
        <source>Auto-implemented properties cannot return by reference</source>
        <target state="translated">自动实现的属性无法按引用返回</target>
        <note />
      </trans-unit>
      <trans-unit id="ERR_RefPropertyMustHaveGetAccessor">
        <source>Properties which return by reference must have a get accessor</source>
        <target state="translated">按引用返回的属性必须有 get 访问器</target>
        <note />
      </trans-unit>
      <trans-unit id="ERR_RefPropertyCannotHaveSetAccessor">
        <source>Properties which return by reference cannot have set accessors</source>
        <target state="translated">按引用返回的属性不能有 set 访问器</target>
        <note />
      </trans-unit>
      <trans-unit id="ERR_CantChangeRefReturnOnOverride">
        <source>'{0}' must match by reference return of overridden member '{1}'</source>
        <target state="translated">'“{0}”必须与重写成员“{1}”的引用返回匹配</target>
        <note />
      </trans-unit>
      <trans-unit id="ERR_MustNotHaveRefReturn">
        <source>By-reference returns may only be used in methods that return by reference</source>
        <target state="translated">按引用返回只能在按引用返回的方法中使用</target>
        <note />
      </trans-unit>
      <trans-unit id="ERR_MustHaveRefReturn">
        <source>By-value returns may only be used in methods that return by value</source>
        <target state="translated">按值返回只能在按值返回的方法中使用</target>
        <note />
      </trans-unit>
      <trans-unit id="ERR_RefReturnMustHaveIdentityConversion">
        <source>The return expression must be of type '{0}' because this method returns by reference</source>
        <target state="translated">返回表达式必须为“{0}”类型，因为此方法按引用返回</target>
        <note />
      </trans-unit>
      <trans-unit id="ERR_CloseUnimplementedInterfaceMemberWrongRefReturn">
        <source>'{0}' does not implement interface member '{1}'. '{2}' cannot implement '{1}' because it does not have matching return by reference.</source>
        <target state="translated">'“{0}”未实现接口成员“{1}”。“{2}”无法实现“{1}”，因为它与引用返回不匹配。</target>
        <note />
      </trans-unit>
      <trans-unit id="ERR_BadIteratorReturnRef">
        <source>The body of '{0}' cannot be an iterator block because '{0}' returns by reference</source>
        <target state="translated">“{0}”的主体不能是迭代器块，因为“{0}”按引用返回</target>
        <note />
      </trans-unit>
      <trans-unit id="ERR_BadRefReturnExpressionTree">
        <source>Lambda expressions that return by reference cannot be converted to expression trees</source>
        <target state="translated">按引用返回的 Lambda 表达式不能转换为表达式树</target>
        <note />
      </trans-unit>
      <trans-unit id="ERR_RefReturningCallInExpressionTree">
        <source>An expression tree lambda may not contain a call to a method, property, or indexer that returns by reference</source>
        <target state="translated">表达式树 lambda 不能包含对按引用返回的方法、属性或索引器的调用</target>
        <note />
      </trans-unit>
      <trans-unit id="ERR_RefReturnLvalueExpected">
        <source>An expression cannot be used in this context because it may not be passed or returned by reference</source>
        <target state="translated">不能在此上下文中使用表达式，因为表达式无法按引用传递或返回</target>
        <note />
      </trans-unit>
      <trans-unit id="ERR_RefReturnNonreturnableLocal">
        <source>Cannot return '{0}' by reference because it was initialized to a value that cannot be returned by reference</source>
        <target state="translated">“{0}”已初始化为不能按引用返回的值，因此无法按引用返回</target>
        <note />
      </trans-unit>
      <trans-unit id="ERR_RefReturnNonreturnableLocal2">
        <source>Cannot return by reference a member of '{0}' because it was initialized to a value that cannot be returned by reference</source>
        <target state="translated">“{0}”已初始化为不能按引用返回的值，因此无法按引用返回其成员</target>
        <note />
      </trans-unit>
      <trans-unit id="ERR_RefReturnReadonlyLocal">
        <source>Cannot return '{0}' by reference because it is read-only</source>
        <target state="translated">“{0}”是只读的，无法按引用返回</target>
        <note />
      </trans-unit>
      <trans-unit id="ERR_RefReturnRangeVariable">
        <source>Cannot return the range variable '{0}' by reference</source>
        <target state="translated">无法按引用返回范围变量“{0}”</target>
        <note />
      </trans-unit>
      <trans-unit id="ERR_RefReturnReadonlyLocalCause">
        <source>Cannot return '{0}' by reference because it is a '{1}'</source>
        <target state="translated">“{0}”是一个“{1}”，无法按引用返回</target>
        <note />
      </trans-unit>
      <trans-unit id="ERR_RefReturnReadonlyLocal2Cause">
        <source>Cannot return fields of '{0}' by reference because it is a '{1}'</source>
        <target state="translated">“{0}”是一个“{1}”，无法按引用返回其字段</target>
        <note />
      </trans-unit>
      <trans-unit id="ERR_RefReturnReadonly">
        <source>A readonly field cannot be returned by writable reference</source>
        <target state="translated">只读字段无法通过可写的引用返回</target>
        <note />
      </trans-unit>
      <trans-unit id="ERR_RefReturnReadonlyStatic">
        <source>A static readonly field cannot be returned by writable reference</source>
        <target state="translated">静态只读字段无法通过可写的引用返回</target>
        <note />
      </trans-unit>
      <trans-unit id="ERR_RefReturnReadonly2">
        <source>Members of readonly field '{0}' cannot be returned by writable reference</source>
        <target state="translated">只读字段“{0}”的成员无法通过可写的引用返回</target>
        <note />
      </trans-unit>
      <trans-unit id="ERR_RefReturnReadonlyStatic2">
        <source>Fields of static readonly field '{0}' cannot be returned by writable reference</source>
        <target state="translated">静态只读字段“{0}”的字段无法通过可写的引用返回</target>
        <note />
      </trans-unit>
      <trans-unit id="ERR_RefReturnParameter">
        <source>Cannot return a parameter by reference '{0}' because it is not a ref or out parameter</source>
        <target state="translated">无法按引用“{0}”返回参数，因为它不是 ref 或 out 参数</target>
        <note />
      </trans-unit>
      <trans-unit id="ERR_RefReturnParameter2">
        <source>Cannot return by reference a member of parameter '{0}' because it is not a ref or out parameter</source>
        <target state="translated">参数“{0}”不是 ref 或 out 参数，无法按引用返回其成员</target>
        <note />
      </trans-unit>
      <trans-unit id="ERR_RefReturnLocal">
        <source>Cannot return local '{0}' by reference because it is not a ref local</source>
        <target state="translated">局部变量“{0}”不是 ref 局部变量，无法按引用返回</target>
        <note />
      </trans-unit>
      <trans-unit id="ERR_RefReturnLocal2">
        <source>Cannot return a member of local '{0}' by reference because it is not a ref local</source>
        <target state="translated">局部变量“{0}”不是 ref 局部变量，无法按引用返回其成员</target>
        <note />
      </trans-unit>
      <trans-unit id="ERR_RefReturnStructThis">
        <source>Struct members cannot return 'this' or other instance members by reference</source>
        <target state="translated">结构成员无法按引用返回 "this" 或其他实例成员</target>
        <note />
      </trans-unit>
      <trans-unit id="ERR_EscapeOther">
        <source>Expression cannot be used in this context because it may indirectly expose variables outside of their declaration scope</source>
        <target state="translated">不能在此上下文中使用表达式，因为它可能在其声明范围以外间接地公开变量</target>
        <note />
      </trans-unit>
      <trans-unit id="ERR_EscapeLocal">
        <source>Cannot use local '{0}' in this context because it may expose referenced variables outside of their declaration scope</source>
        <target state="translated">不能在此上下文中使用本地“{0}”，因为它可能会在其声明范围以外公开引用的变量</target>
        <note />
      </trans-unit>
      <trans-unit id="ERR_EscapeCall">
        <source>Cannot use a result of '{0}' in this context because it may expose variables referenced by parameter '{1}' outside of their declaration scope</source>
        <target state="translated">不能在此上下文中使用“{0}”的结果，因为它可能会其声明范围以外公开由参数 {1} 引用的变量</target>
        <note />
      </trans-unit>
      <trans-unit id="ERR_EscapeCall2">
        <source>Cannot use a member of result of '{0}' in this context because it may expose variables referenced by parameter '{1}' outside of their declaration scope</source>
        <target state="translated">不能在此上下文中使用“{0}”的结果的成员，因为它可能会其声明范围以外公开由参数 {1} 引用的变量</target>
        <note />
      </trans-unit>
      <trans-unit id="ERR_CallArgMixing">
        <source>This combination of arguments to '{0}' is disallowed because it may expose variables referenced by parameter '{1}' outside of their declaration scope</source>
        <target state="translated">不允许使用“{0}”的这种参数组合，因为它可能会在其声明范围之外公开由参数 {1} 引用的变量</target>
        <note />
      </trans-unit>
      <trans-unit id="ERR_MismatchedRefEscapeInTernary">
        <source>Branches of a ref ternary operator cannot refer to variables with incompatible declaration scopes</source>
        <target state="translated">ref 三元运算符的分支不能引用具有不兼容的声明范围的变量</target>
        <note />
      </trans-unit>
      <trans-unit id="ERR_EscapeStackAlloc">
        <source>A result of a stackalloc expression of type '{0}' cannot be used in this context because it may be exposed outside of the containing method</source>
        <target state="translated">不能在此上下文中使用类型“{0}”的 stackalloc 表达式的结果，因为它可能会在包含方法以外公开</target>
        <note />
      </trans-unit>
      <trans-unit id="ERR_InitializeByValueVariableWithReference">
        <source>Cannot initialize a by-value variable with a reference</source>
        <target state="translated">无法使用引用初始化按值变量</target>
        <note />
      </trans-unit>
      <trans-unit id="ERR_InitializeByReferenceVariableWithValue">
        <source>Cannot initialize a by-reference variable with a value</source>
        <target state="translated">无法使用值初始化按引用变量</target>
        <note />
      </trans-unit>
      <trans-unit id="ERR_RefAssignmentMustHaveIdentityConversion">
        <source>The expression must be of type '{0}' because it is being assigned by reference</source>
        <target state="translated">表达式必须为“{0}”类型，因为它按引用赋值</target>
        <note />
      </trans-unit>
      <trans-unit id="ERR_ByReferenceVariableMustBeInitialized">
        <source>A declaration of a by-reference variable must have an initializer</source>
        <target state="translated">按引用变量的声明必须有初始值设定项</target>
        <note />
      </trans-unit>
      <trans-unit id="ERR_AnonDelegateCantUseLocal">
        <source>Cannot use ref local '{0}' inside an anonymous method, lambda expression, or query expression</source>
        <target state="translated">不能在匿名方法、lambda 表达式或查询表达式内使用 ref 局部变量“{0}”</target>
        <note />
      </trans-unit>
      <trans-unit id="ERR_BadIteratorLocalType">
        <source>Iterators cannot have by-reference locals</source>
        <target state="needs-review-translation">迭代器不能有按引用局部变量</target>
        <note />
      </trans-unit>
      <trans-unit id="ERR_BadAsyncLocalType">
        <source>Async methods cannot have by-reference locals</source>
        <target state="needs-review-translation">异步方法不能有按引用局部变量</target>
        <note />
      </trans-unit>
      <trans-unit id="ERR_RefReturningCallAndAwait">
        <source>'await' cannot be used in an expression containing a call to '{0}' because it returns by reference</source>
        <target state="translated">'不能在包含对“{0}”的调用的表达式中使用 "await"，因为它按引用返回</target>
        <note />
      </trans-unit>
      <trans-unit id="ERR_RefConditionalAndAwait">
        <source>'await' cannot be used in an expression containing a ref conditional operator</source>
        <target state="translated">'不能在包含 ref 条件运算符的表达式中使用 "await"</target>
        <note />
      </trans-unit>
      <trans-unit id="ERR_RefConditionalNeedsTwoRefs">
        <source>Both conditional operator values must be ref values or neither may be a ref value</source>
        <target state="translated">这两个条件运算符的值必须都是 ref 值或者都不是 ref 值</target>
        <note />
      </trans-unit>
      <trans-unit id="ERR_RefConditionalDifferentTypes">
        <source>The expression must be of type '{0}' to match the alternative ref value</source>
        <target state="translated">表达式必须为与替代 ref 值相匹配的类型“{0}”</target>
        <note />
      </trans-unit>
      <trans-unit id="ERR_ExpressionTreeContainsLocalFunction">
        <source>An expression tree may not contain a reference to a local function</source>
        <target state="translated">表达式树不能包含对本地函数的引用</target>
        <note />
      </trans-unit>
      <trans-unit id="ERR_DynamicLocalFunctionParamsParameter">
        <source>Cannot pass argument with dynamic type to params parameter '{0}' of local function '{1}'.</source>
        <target state="translated">不能将具有动态类型的实参传递给本地函数“{1}”的 params 形参“{0}”。</target>
        <note />
      </trans-unit>
      <trans-unit id="SyntaxTreeIsNotASubmission">
        <source>Syntax tree should be created from a submission.</source>
        <target state="translated">应从提交创建语法树。</target>
        <note />
      </trans-unit>
      <trans-unit id="ERR_TooManyUserStrings">
        <source>Combined length of user strings used by the program exceeds allowed limit. Try to decrease use of string literals.</source>
        <target state="translated">该程序所使用的用户字符串的合并后长度超出所允许的限制。请尝试减少字符串文本的使用。</target>
        <note />
      </trans-unit>
      <trans-unit id="ERR_PatternNullableType">
        <source>It is not legal to use nullable type '{0}' in a pattern; use the underlying type '{1}' instead.</source>
        <target state="translated">在模式中使用可以为 null 的类型“{0}”是非法的；请改用基础类型“{1}”。</target>
        <note />
      </trans-unit>
      <trans-unit id="ERR_PeWritingFailure">
        <source>An error occurred while writing the output file: {0}.</source>
        <target state="translated">写入输出文件时出错: {0}。</target>
        <note />
      </trans-unit>
      <trans-unit id="ERR_TupleDuplicateElementName">
        <source>Tuple element names must be unique.</source>
        <target state="translated">元组元素名称必须是唯一的。</target>
        <note />
      </trans-unit>
      <trans-unit id="ERR_TupleReservedElementName">
        <source>Tuple element name '{0}' is only allowed at position {1}.</source>
        <target state="translated">只允许位置 {1} 使用元组元素名称“{0}”。</target>
        <note />
      </trans-unit>
      <trans-unit id="ERR_TupleReservedElementNameAnyPosition">
        <source>Tuple element name '{0}' is disallowed at any position.</source>
        <target state="translated">任何位置都不允许使用元组元素名称“{0}”。</target>
        <note />
      </trans-unit>
      <trans-unit id="ERR_PredefinedTypeMemberNotFoundInAssembly">
        <source>Member '{0}' was not found on type '{1}' from assembly '{2}'.</source>
        <target state="translated">未在程序集“{2}”中找到类型“{1}”上的成员“{0}”。</target>
        <note />
      </trans-unit>
      <trans-unit id="IDS_FeatureTuples">
        <source>tuples</source>
        <target state="translated">元组</target>
        <note />
      </trans-unit>
      <trans-unit id="ERR_MissingDeconstruct">
        <source>No suitable 'Deconstruct' instance or extension method was found for type '{0}', with {1} out parameters and a void return type.</source>
        <target state="needs-review-translation">找不到类型“{0}”适用的 Deconstruct 实例或扩展方法，输出参数为 {1}，返回类型为 void。</target>
        <note />
      </trans-unit>
      <trans-unit id="ERR_DeconstructRequiresExpression">
        <source>Deconstruct assignment requires an expression with a type on the right-hand-side.</source>
        <target state="translated">析构任务要求表达式属于右侧的某个类型。</target>
        <note />
      </trans-unit>
      <trans-unit id="ERR_SwitchExpressionValueExpected">
        <source>The switch expression must be a value; found '{0}'.</source>
        <target state="translated">switch 表达式必须是一个值；找到的是“{0}”。</target>
        <note />
      </trans-unit>
      <trans-unit id="ERR_PatternWrongType">
        <source>An expression of type '{0}' cannot be handled by a pattern of type '{1}'.</source>
        <target state="translated">“{1}”类型的模式无法处理“{0}”类型的表达式。</target>
        <note />
      </trans-unit>
      <trans-unit id="WRN_AttributeIgnoredWhenPublicSigning">
        <source>Attribute '{0}' is ignored when public signing is specified.</source>
        <target state="translated">指定公共签名时，将忽略特性“{0}”。</target>
        <note />
      </trans-unit>
      <trans-unit id="WRN_AttributeIgnoredWhenPublicSigning_Title">
        <source>Attribute is ignored when public signing is specified.</source>
        <target state="translated">指定公共签名时，将忽略特性。</target>
        <note />
      </trans-unit>
      <trans-unit id="ERR_OptionMustBeAbsolutePath">
        <source>Option '{0}' must be an absolute path.</source>
        <target state="translated">选项“{0}”必须是绝对路径。</target>
        <note />
      </trans-unit>
      <trans-unit id="ERR_ConversionNotTupleCompatible">
        <source>Tuple with {0} elements cannot be converted to type '{1}'.</source>
        <target state="translated">包含 {0} 个元素的元组不能转换为类型 "{1}"。</target>
        <note />
      </trans-unit>
      <trans-unit id="IDS_FeatureOutVar">
        <source>out variable declaration</source>
        <target state="translated">化出变量声明</target>
        <note />
      </trans-unit>
      <trans-unit id="ERR_ImplicitlyTypedOutVariableUsedInTheSameArgumentList">
        <source>Reference to an implicitly-typed out variable '{0}' is not permitted in the same argument list.</source>
        <target state="translated">对隐式类型化出变量“{0}”的引用不允许出现在同一个参数列表中。</target>
        <note />
      </trans-unit>
      <trans-unit id="ERR_TypeInferenceFailedForImplicitlyTypedOutVariable">
        <source>Cannot infer the type of implicitly-typed out variable '{0}'.</source>
        <target state="translated">无法推断出隐式类型化 out 变量“{0}”的类型。</target>
        <note />
      </trans-unit>
      <trans-unit id="ERR_TypeInferenceFailedForImplicitlyTypedDeconstructionVariable">
        <source>Cannot infer the type of implicitly-typed deconstruction variable '{0}'.</source>
        <target state="translated">无法推断隐式类型的解构变量“{0}”的类型。</target>
        <note />
      </trans-unit>
      <trans-unit id="ERR_DiscardTypeInferenceFailed">
        <source>Cannot infer the type of implicitly-typed discard.</source>
        <target state="translated">无法推断隐式类型放弃的类型。</target>
        <note />
      </trans-unit>
      <trans-unit id="ERR_DeconstructWrongCardinality">
        <source>Cannot deconstruct a tuple of '{0}' elements into '{1}' variables.</source>
        <target state="translated">无法将“{0}”元素的元组析构为“{1}”变量。</target>
        <note />
      </trans-unit>
      <trans-unit id="ERR_CannotDeconstructDynamic">
        <source>Cannot deconstruct dynamic objects.</source>
        <target state="translated">无法析构动态对象。</target>
        <note />
      </trans-unit>
      <trans-unit id="ERR_DeconstructTooFewElements">
        <source>Deconstruction must contain at least two variables.</source>
        <target state="translated">析构函数必须包含至少两个变量。</target>
        <note />
      </trans-unit>
      <trans-unit id="WRN_TupleLiteralNameMismatch">
        <source>The tuple element name '{0}' is ignored because a different name or no name is specified by the target type '{1}'.</source>
        <target state="translated">由于目标类型“{1}”指定了其他名称或未指定名称，因此元组元素名称“{0}”被忽略。</target>
        <note />
      </trans-unit>
      <trans-unit id="WRN_TupleLiteralNameMismatch_Title">
        <source>The tuple element name is ignored because a different name or no name is specified by the assignment target.</source>
        <target state="translated">由于分配目标指定了其他名称或未指定名称，因此元组元素名称被忽略。</target>
        <note />
      </trans-unit>
      <trans-unit id="ERR_PredefinedValueTupleTypeMustBeStruct">
        <source>Predefined type '{0}' must be a struct.</source>
        <target state="translated">预定义类型“{0}”必须是一个结构。</target>
        <note />
      </trans-unit>
      <trans-unit id="ERR_NewWithTupleTypeSyntax">
        <source>'new' cannot be used with tuple type. Use a tuple literal expression instead.</source>
        <target state="translated">'"new" 不能与元组类型共同使用。改用元组文本表达式。</target>
        <note />
      </trans-unit>
      <trans-unit id="ERR_DeconstructionVarFormDisallowsSpecificType">
        <source>Deconstruction 'var (...)' form disallows a specific type for 'var'.</source>
        <target state="translated">析构函数 "var (...)" 窗体驳回 "var" 的特定类型。</target>
        <note />
      </trans-unit>
      <trans-unit id="ERR_TupleElementNamesAttributeMissing">
        <source>Cannot define a class or member that utilizes tuples because the compiler required type '{0}' cannot be found. Are you missing a reference?</source>
        <target state="translated">由于找不到编译器必需的类型“{0}”，因此无法使用元组来定义类或成员。是否缺少引用?</target>
        <note />
      </trans-unit>
      <trans-unit id="ERR_ExplicitTupleElementNamesAttribute">
        <source>Cannot reference 'System.Runtime.CompilerServices.TupleElementNamesAttribute' explicitly. Use the tuple syntax to define tuple names.</source>
        <target state="translated">无法显式引用 "System.Runtime.CompilerServices.TupleElementNamesAttribute"。请使用元组语法指定元组名称。</target>
        <note />
      </trans-unit>
      <trans-unit id="ERR_ExpressionTreeContainsOutVariable">
        <source>An expression tree may not contain an out argument variable declaration.</source>
        <target state="translated">表达式树不能包含输出参数变量声明。</target>
        <note />
      </trans-unit>
      <trans-unit id="ERR_ExpressionTreeContainsDiscard">
        <source>An expression tree may not contain a discard.</source>
        <target state="translated">表达式树不能包含放弃。</target>
        <note />
      </trans-unit>
      <trans-unit id="ERR_ExpressionTreeContainsIsMatch">
        <source>An expression tree may not contain an 'is' pattern-matching operator.</source>
        <target state="translated">表达式树不能包含 "is" 模式匹配运算符。</target>
        <note />
      </trans-unit>
      <trans-unit id="ERR_ExpressionTreeContainsTupleLiteral">
        <source>An expression tree may not contain a tuple literal.</source>
        <target state="translated">表达式树不能包含元组文本。</target>
        <note />
      </trans-unit>
      <trans-unit id="ERR_ExpressionTreeContainsTupleConversion">
        <source>An expression tree may not contain a tuple conversion.</source>
        <target state="translated">表达式树不能包含元组转换。</target>
        <note />
      </trans-unit>
      <trans-unit id="ERR_SourceLinkRequiresPdb">
        <source>/sourcelink switch is only supported when emitting PDB.</source>
        <target state="translated">只在发出 PDB 时才支持 /sourcelink 开关。</target>
        <note />
      </trans-unit>
      <trans-unit id="ERR_CannotEmbedWithoutPdb">
        <source>/embed switch is only supported when emitting a PDB.</source>
        <target state="translated">仅在发出 PDB 时才支持 /embed 开关。</target>
        <note />
      </trans-unit>
      <trans-unit id="ERR_InvalidInstrumentationKind">
        <source>Invalid instrumentation kind: {0}</source>
        <target state="translated">无效的检测类型: {0}</target>
        <note />
      </trans-unit>
      <trans-unit id="ERR_VarInvocationLvalueReserved">
        <source>The syntax 'var (...)' as an lvalue is reserved.</source>
        <target state="translated">语法 "var (...)" 作为左值保留。</target>
        <note />
      </trans-unit>
      <trans-unit id="ERR_SemiOrLBraceOrArrowExpected">
        <source>{ or ; or =&gt; expected</source>
        <target state="translated">{ or ; or =&gt; 预期的</target>
        <note />
      </trans-unit>
      <trans-unit id="ERR_ThrowMisplaced">
        <source>A throw expression is not allowed in this context.</source>
        <target state="translated">此上下文中不允许使用 throw 表达式。</target>
        <note />
      </trans-unit>
      <trans-unit id="ERR_MixedDeconstructionUnsupported">
        <source>A deconstruction cannot mix declarations and expressions on the left-hand-side.</source>
        <target state="translated">析构不能在左侧混合声明和表达式。</target>
        <note />
      </trans-unit>
      <trans-unit id="ERR_DeclarationExpressionNotPermitted">
        <source>A declaration is not allowed in this context.</source>
        <target state="translated">此上下文中不允许使用声明。</target>
        <note />
      </trans-unit>
      <trans-unit id="ERR_MustDeclareForeachIteration">
        <source>A foreach loop must declare its iteration variables.</source>
        <target state="translated">foreach 循环必须声明其迭代变量。</target>
        <note />
      </trans-unit>
      <trans-unit id="ERR_TupleElementNamesInDeconstruction">
        <source>Tuple element names are not permitted on the left of a deconstruction.</source>
        <target state="translated">析构左侧不允许使用元组元素名称。</target>
        <note />
      </trans-unit>
      <trans-unit id="ERR_PossibleBadNegCast">
        <source>To cast a negative value, you must enclose the value in parentheses.</source>
        <target state="translated">若要强制转换负值，必须将该值放在括号内。</target>
        <note />
      </trans-unit>
      <trans-unit id="ERR_ExpressionTreeContainsThrowExpression">
        <source>An expression tree may not contain a throw-expression.</source>
        <target state="translated">表达式树不能包含 throw 表达式</target>
        <note />
      </trans-unit>
      <trans-unit id="ERR_BadAssemblyName">
        <source>Invalid assembly name: {0}</source>
        <target state="translated">无效的程序集名称: {0}</target>
        <note />
      </trans-unit>
      <trans-unit id="ERR_BadAsyncMethodBuilderTaskProperty">
        <source>For type '{0}' to be used as an AsyncMethodBuilder for type '{1}', its Task property should return type '{1}' instead of type '{2}'.</source>
        <target state="translated">对于用作类型“{1}”的 AsyncMethodBuilder 的类型“{0}”，它的任务属性应返回类型“{1}”，而不是类型“{2}”。</target>
        <note />
      </trans-unit>
      <trans-unit id="ERR_AttributesInLocalFuncDecl">
        <source>Attributes are not allowed on local function parameters or type parameters</source>
        <target state="translated">属性在本地函数参数或类型参数中不被允许</target>
        <note />
      </trans-unit>
      <trans-unit id="ERR_TypeForwardedToMultipleAssemblies">
        <source>Module '{0}' in assembly '{1}' is forwarding the type '{2}' to multiple assemblies: '{3}' and '{4}'.</source>
        <target state="translated">程序集“{1}”中的模块“{0}”将类型“{2}”转发到多个程序集: “{3}”和“{4}”。</target>
        <note />
      </trans-unit>
      <trans-unit id="ERR_PatternDynamicType">
        <source>It is not legal to use the type 'dynamic' in a pattern.</source>
        <target state="translated">在模式中使用类型“动态”是不合法的。</target>
        <note />
      </trans-unit>
      <trans-unit id="ERR_BadDynamicMethodArgDefaultLiteral">
        <source>Cannot use a default literal as an argument to a dynamically dispatched operation.</source>
        <target state="translated">不能将默认文本用作动态分配操作的自变量。</target>
        <note />
      </trans-unit>
      <trans-unit id="ERR_BadDocumentationMode">
        <source>Provided documentation mode is unsupported or invalid: '{0}'.</source>
        <target state="translated">提供的文档模式不受支持或无效:“{0}”。</target>
        <note />
      </trans-unit>
      <trans-unit id="ERR_BadSourceCodeKind">
        <source>Provided source code kind is unsupported or invalid: '{0}'</source>
        <target state="translated">提供的源代码类型不受支持或无效:“{0}”</target>
        <note />
      </trans-unit>
      <trans-unit id="ERR_BadLanguageVersion">
        <source>Provided language version is unsupported or invalid: '{0}'.</source>
        <target state="translated">提供的语言版本不受支持或无效:“{0}”。</target>
        <note />
      </trans-unit>
      <trans-unit id="ERR_InvalidPreprocessingSymbol">
        <source>Invalid name for a preprocessing symbol; '{0}' is not a valid identifier</source>
        <target state="translated">预处理符号的名称无效；“{0}”不是有效的标识符</target>
        <note />
      </trans-unit>
      <trans-unit id="ERR_FeatureNotAvailableInVersion7_1">
        <source>Feature '{0}' is not available in C# 7.1. Please use language version {1} or greater.</source>
        <target state="translated">功能“{0}”在 C# 7.1 中不可用。请使用 {1} 或更高的语言版本。</target>
        <note />
      </trans-unit>
      <trans-unit id="ERR_FeatureNotAvailableInVersion7_2">
        <source>Feature '{0}' is not available in C# 7.2. Please use language version {1} or greater.</source>
        <target state="translated">功能“{0}”在 C# 7.2 中不可用。请使用 {1} 或更高的语言版本。</target>
        <note />
      </trans-unit>
      <trans-unit id="ERR_LanguageVersionCannotHaveLeadingZeroes">
        <source>Specified language version '{0}' cannot have leading zeroes</source>
        <target state="translated">指定的语言版本“{0}”不能含前导零</target>
        <note />
      </trans-unit>
      <trans-unit id="ERR_VoidAssignment">
        <source>A value of type 'void' may not be assigned.</source>
        <target state="translated">可能无法分配类型 "void" 的值。</target>
        <note />
      </trans-unit>
      <trans-unit id="WRN_Experimental">
        <source>'{0}' is for evaluation purposes only and is subject to change or removal in future updates.</source>
        <target state="translated">'“{0}”仅用于评估，在将来的更新中可能会被更改或删除。</target>
        <note />
      </trans-unit>
      <trans-unit id="WRN_Experimental_Title">
        <source>Type is for evaluation purposes only and is subject to change or removal in future updates.</source>
        <target state="translated">类型仅用于评估，在将来的更新中可能会被更改或删除。</target>
        <note />
      </trans-unit>
      <trans-unit id="ERR_CompilerAndLanguageVersion">
        <source>Compiler version: '{0}'. Language version: {1}.</source>
        <target state="translated">编译器版本:“{0}”。语言版本: {1}。</target>
        <note />
      </trans-unit>
      <trans-unit id="IDS_FeatureAsyncMain">
        <source>async main</source>
        <target state="translated">主异步</target>
        <note />
      </trans-unit>
      <trans-unit id="ERR_TupleInferredNamesNotAvailable">
        <source>Tuple element name '{0}' is inferred. Please use language version {1} or greater to access an element by its inferred name.</source>
        <target state="translated">推断出元组元素名称“{0}”。请使用语言版本 {1} 或更高版本按推断名称访问元素。</target>
        <note />
      </trans-unit>
      <trans-unit id="ERR_VoidInTuple">
        <source>A tuple may not contain a value of type 'void'.</source>
        <target state="translated">元组不能包含类型为 "void" 的值。</target>
        <note />
      </trans-unit>
      <trans-unit id="ERR_NonTaskMainCantBeAsync">
        <source>A void or int returning entry point cannot be async</source>
        <target state="translated">返回入口点的 void 或 int 不能是异步的</target>
        <note />
      </trans-unit>
      <trans-unit id="ERR_PatternWrongGenericTypeInVersion">
        <source>An expression of type '{0}' cannot be handled by a pattern of type '{1}' in C# {2}. Please use language version {3} or greater.</source>
        <target state="translated">在 C# {2} 中，“{1}”类型的模式无法处理“{0}”类型的表达式。请使用语言版本 {3} 或更高版本。</target>
        <note />
      </trans-unit>
      <trans-unit id="WRN_UnreferencedLocalFunction">
        <source>The local function '{0}' is declared but never used</source>
        <target state="translated">声明了本地函数“{0}”，但从未使用过</target>
        <note />
      </trans-unit>
      <trans-unit id="WRN_UnreferencedLocalFunction_Title">
        <source>Local function is declared but never used</source>
        <target state="translated">已声明本地函数，但从未使用过</target>
        <note />
      </trans-unit>
      <trans-unit id="ERR_LocalFunctionMissingBody">
        <source>'{0}' is a local function and must therefore always have a body.</source>
        <target state="translated">'“{0}”是本地函数，因此始终必须具有一个主体。</target>
        <note />
      </trans-unit>
      <trans-unit id="ERR_InvalidDebugInfo">
        <source>Unable to read debug information of method '{0}' (token 0x{1:X8}) from assembly '{2}'</source>
        <target state="translated">无法从程序集“{2}”读取方法“{0}”(令牌 0x{1:X8})的调试信息</target>
        <note />
      </trans-unit>
      <trans-unit id="IConversionExpressionIsNotCSharpConversion">
        <source>{0} is not a valid C# conversion expression</source>
        <target state="translated">{0} 不是有效的 C# 转换表达式</target>
        <note />
      </trans-unit>
      <trans-unit id="ERR_DynamicLocalFunctionTypeParameter">
        <source>Cannot pass argument with dynamic type to generic local function '{0}' with inferred type arguments.</source>
        <target state="translated">不可将动态类型的参数传递到具有推断类型参数的泛型本地函数“{0}”。</target>
        <note />
      </trans-unit>
      <trans-unit id="IDS_FeatureLeadingDigitSeparator">
        <source>leading digit separator</source>
        <target state="translated">前导数字分隔符</target>
        <note />
      </trans-unit>
      <trans-unit id="ERR_ExplicitReservedAttr">
        <source>Do not use '{0}'. This is reserved for compiler usage.</source>
        <target state="translated">请勿使用“{0}”。这是保留给编译器使用的。</target>
        <note />
      </trans-unit>
      <trans-unit id="ERR_TypeReserved">
        <source>The type name '{0}' is reserved to be used by the compiler.</source>
        <target state="translated">类型名称“{0}”是保留给编译器使用的。</target>
        <note />
      </trans-unit>
      <trans-unit id="ERR_InExtensionMustBeValueType">
        <source>The first parameter of an 'in' extension method '{0}' must be a value type.</source>
        <target state="translated">"in" 扩展方法“{0}”的第一个参数必须是值类型。</target>
        <note />
      </trans-unit>
      <trans-unit id="ERR_FieldsInRoStruct">
        <source>Instance fields of readonly structs must be readonly.</source>
        <target state="translated">只读结构的实例字段必须为只读。</target>
        <note />
      </trans-unit>
      <trans-unit id="ERR_AutoPropsInRoStruct">
        <source>Auto-implemented instance properties in readonly structs must be readonly.</source>
        <target state="translated">在只读结构中的自动实现实例属性必须为只读。</target>
        <note />
      </trans-unit>
      <trans-unit id="ERR_FieldlikeEventsInRoStruct">
        <source>Field-like events are not allowed in readonly structs.</source>
        <target state="translated">在只读结构中不允许类似字段的事件。</target>
        <note />
      </trans-unit>
      <trans-unit id="IDS_FeatureRefExtensionMethods">
        <source>ref extension methods</source>
        <target state="translated">ref 扩展方法</target>
        <note />
      </trans-unit>
      <trans-unit id="ERR_StackAllocConversionNotPossible">
        <source>Conversion of a stackalloc expression of type '{0}' to type '{1}' is not possible.</source>
        <target state="translated">不能将 stackalloc 表达式的类型从“{0}”转换为“{1}”。</target>
        <note />
      </trans-unit>
      <trans-unit id="ERR_RefExtensionMustBeValueTypeOrConstrainedToOne">
        <source>The first parameter of a 'ref' extension method '{0}' must be a value type or a generic type constrained to struct.</source>
        <target state="translated">"ref" 扩展方法“{0}”的第一个参数必须是值类型或受结构约束的泛型类型。</target>
        <note />
      </trans-unit>
      <trans-unit id="ERR_OutAttrOnInParam">
        <source>An in parameter cannot have the Out attribute.</source>
        <target state="translated">in 参数不能具有 Out 特性。</target>
        <note />
      </trans-unit>
      <trans-unit id="ICompoundAssignmentOperationIsNotCSharpCompoundAssignment">
        <source>{0} is not a valid C# compound assignment operation</source>
        <target state="translated">{0} 不是有效的 C# 复合赋值运算</target>
        <note />
      </trans-unit>
      <trans-unit id="WRN_FilterIsConstantFalse">
        <source>Filter expression is a constant 'false', consider removing the catch clause</source>
        <target state="translated">筛选器表达式是常量 “false”，请考虑删除 catch 子句</target>
        <note />
      </trans-unit>
      <trans-unit id="WRN_FilterIsConstantFalse_Title">
        <source>Filter expression is a constant 'false'</source>
        <target state="translated">筛选器表达式是常量 “false”</target>
        <note />
      </trans-unit>
      <trans-unit id="WRN_FilterIsConstantFalseRedundantTryCatch">
        <source>Filter expression is a constant 'false', consider removing the try-catch block</source>
        <target state="translated">筛选器表达式是常量 “false”，请考虑删除 try-catch 块</target>
        <note />
      </trans-unit>
      <trans-unit id="WRN_FilterIsConstantFalseRedundantTryCatch_Title">
        <source>Filter expression is a constant 'false'. </source>
        <target state="translated">筛选器表达式是常量 “false”。</target>
        <note />
      </trans-unit>
      <trans-unit id="ERR_CantUseVoidInArglist">
        <source>__arglist cannot have an argument of void type</source>
        <target state="translated">__arglist 不可具有 void 类型的参数</target>
        <note />
      </trans-unit>
      <trans-unit id="ERR_ConditionalInInterpolation">
        <source>A conditional expression cannot be used directly in a string interpolation because the ':' ends the interpolation. Parenthesize the conditional expression.</source>
        <target state="translated">不可在字符串内插中直接使用条件表达式，因为内插已 “:” 结尾。请用括号将条件表达式括起来。</target>
        <note />
      </trans-unit>
      <trans-unit id="ERR_DefaultInSwitch">
        <source>A default literal 'default' is not valid as a case constant. Use another literal (e.g. '0' or 'null') as appropriate. If you intended to write the default label, use 'default:' without 'case'.</source>
        <target state="new">A default literal 'default' is not valid as a case constant. Use another literal (e.g. '0' or 'null') as appropriate. If you intended to write the default label, use 'default:' without 'case'.</target>
        <note />
      </trans-unit>
      <trans-unit id="ERR_DoNotUseFixedBufferAttrOnProperty">
        <source>Do not use 'System.Runtime.CompilerServices.FixedBuffer' attribute on a property</source>
        <target state="new">Do not use 'System.Runtime.CompilerServices.FixedBuffer' attribute on a property</target>
        <note />
      </trans-unit>
      <trans-unit id="ERR_FeatureNotAvailableInVersion7_3">
        <source>Feature '{0}' is not available in C# 7.3. Please use language version {1} or greater.</source>
        <target state="new">Feature '{0}' is not available in C# 7.3. Please use language version {1} or greater.</target>
        <note />
      </trans-unit>
      <trans-unit id="WRN_AttributesOnBackingFieldsNotAvailable">
        <source>Field-targeted attributes on auto-properties are not supported in language version {0}. Please use language version {1} or greater.</source>
        <target state="new">Field-targeted attributes on auto-properties are not supported in language version {0}. Please use language version {1} or greater.</target>
        <note />
      </trans-unit>
      <trans-unit id="WRN_AttributesOnBackingFieldsNotAvailable_Title">
        <source>Field-targeted attributes on auto-properties are not supported in this version of the language.</source>
        <target state="new">Field-targeted attributes on auto-properties are not supported in this version of the language.</target>
        <note />
      </trans-unit>
      <trans-unit id="IDS_FeatureAsyncStreams">
        <source>async streams</source>
        <target state="new">async streams</target>
        <note />
      </trans-unit>
      <trans-unit id="ERR_NoConvToIAsyncDisp">
        <source>'{0}': type used in an async using statement must be implicitly convertible to 'System.IAsyncDisposable'</source>
        <target state="new">'{0}': type used in an async using statement must be implicitly convertible to 'System.IAsyncDisposable'</target>
        <note />
      </trans-unit>
      <trans-unit id="ERR_BadGetAsyncEnumerator">
        <source>Asynchronous foreach requires that the return type '{0}' of '{1}' must have a suitable public 'MoveNextAsync' method and public 'Current' property</source>
        <target state="new">Asynchronous foreach requires that the return type '{0}' of '{1}' must have a suitable public 'MoveNextAsync' method and public 'Current' property</target>
        <note />
      </trans-unit>
      <trans-unit id="ERR_MultipleIAsyncEnumOfT">
        <source>Asynchronous foreach statement cannot operate on variables of type '{0}' because it implements multiple instantiations of '{1}'; try casting to a specific interface instantiation</source>
        <target state="new">Asynchronous foreach statement cannot operate on variables of type '{0}' because it implements multiple instantiations of '{1}'; try casting to a specific interface instantiation</target>
        <note />
      </trans-unit>
    </body>
  </file>
</xliff><|MERGE_RESOLUTION|>--- conflicted
+++ resolved
@@ -62,11 +62,6 @@
         <target state="new">Type parameter '{1}' has the 'unmanaged' constraint so '{1}' cannot be used as a constraint for '{0}'</target>
         <note />
       </trans-unit>
-<<<<<<< HEAD
-      <trans-unit id="ERR_DuplicateExplicitImpl">
-        <source>'{0}' is explicitly implemented more than once.</source>
-        <target state="new">'{0}' is explicitly implemented more than once.</target>
-=======
       <trans-unit id="ERR_DeconstructParameterNameMismatch">
         <source>The name '{0}' does not match the corresponding 'Deconstruct' parameter '{1}'.</source>
         <target state="new">The name '{0}' does not match the corresponding 'Deconstruct' parameter '{1}'.</target>
@@ -80,7 +75,6 @@
       <trans-unit id="ERR_DiscardPatternInSwitchStatement">
         <source>The discard pattern is not permitted as a case label in a switch statement. Use 'case var _:' for a discard pattern, or 'case @_:' for a constant named '_'.</source>
         <target state="new">The discard pattern is not permitted as a case label in a switch statement. Use 'case var _:' for a discard pattern, or 'case @_:' for a constant named '_'.</target>
->>>>>>> 66c6a7d3
         <note />
       </trans-unit>
       <trans-unit id="ERR_ElseCannotStartStatement">
@@ -858,16 +852,6 @@
         <target state="new">'default' is converted to 'null'</target>
         <note />
       </trans-unit>
-<<<<<<< HEAD
-      <trans-unit id="WRN_DuplicateInterfaceWithNullabilityMismatchInBaseList">
-        <source>'{0}' is already listed in the interface list on type '{1}' with different nullability of reference types.</source>
-        <target state="new">'{0}' is already listed in the interface list on type '{1}' with different nullability of reference types.</target>
-        <note />
-      </trans-unit>
-      <trans-unit id="WRN_DuplicateInterfaceWithNullabilityMismatchInBaseList_Title">
-        <source>Interface is already listed in the interface list with different nullability of reference types.</source>
-        <target state="new">Interface is already listed in the interface list with different nullability of reference types.</target>
-=======
       <trans-unit id="WRN_GivenExpressionAlwaysMatchesConstant">
         <source>The given expression always matches the provided constant.</source>
         <target state="new">The given expression always matches the provided constant.</target>
@@ -896,7 +880,6 @@
       <trans-unit id="WRN_IsTypeNamedUnderscore_Title">
         <source>Do not use '_' to refer to the type in an is-type expression.</source>
         <target state="new">Do not use '_' to refer to the type in an is-type expression.</target>
->>>>>>> 66c6a7d3
         <note />
       </trans-unit>
       <trans-unit id="WRN_MissingNonNullTypesContextForAnnotation">
@@ -1007,26 +990,6 @@
       <trans-unit id="WRN_NullabilityMismatchInConstraintsOnImplicitImplementation_Title">
         <source>Nullability in constraints for type parameter doesn't match the constraints for type parameter in implicitly implemented interface method'.</source>
         <target state="new">Nullability in constraints for type parameter doesn't match the constraints for type parameter in implicitly implemented interface method'.</target>
-        <note />
-      </trans-unit>
-      <trans-unit id="WRN_NullabilityMismatchInExplicitlyImplementedInterface">
-        <source>Nullability of reference types in explicit interface specifier doesn't match interface implemented by the type.</source>
-        <target state="new">Nullability of reference types in explicit interface specifier doesn't match interface implemented by the type.</target>
-        <note />
-      </trans-unit>
-      <trans-unit id="WRN_NullabilityMismatchInExplicitlyImplementedInterface_Title">
-        <source>Nullability of reference types in explicit interface specifier doesn't match interface implemented by the type.</source>
-        <target state="new">Nullability of reference types in explicit interface specifier doesn't match interface implemented by the type.</target>
-        <note />
-      </trans-unit>
-      <trans-unit id="WRN_NullabilityMismatchInInterfaceImplementedByBase">
-        <source>'{0}' does not implement interface member '{1}'. Nullability of reference types in interface implemented by the base type doesn't match.</source>
-        <target state="new">'{0}' does not implement interface member '{1}'. Nullability of reference types in interface implemented by the base type doesn't match.</target>
-        <note />
-      </trans-unit>
-      <trans-unit id="WRN_NullabilityMismatchInInterfaceImplementedByBase_Title">
-        <source>Type does not implement interface member. Nullability of reference types in interface implemented by the base type doesn't match.</source>
-        <target state="new">Type does not implement interface member. Nullability of reference types in interface implemented by the base type doesn't match.</target>
         <note />
       </trans-unit>
       <trans-unit id="WRN_NullabilityMismatchInParameterTypeOfTargetDelegate">
