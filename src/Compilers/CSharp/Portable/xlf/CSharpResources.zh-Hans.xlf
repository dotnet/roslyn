--- conflicted
+++ resolved
@@ -32,20 +32,14 @@
         <target state="new">Feature '{0}' is experimental and unsupported; use '/features:{1}' to enable.</target>
         <note />
       </trans-unit>
-<<<<<<< HEAD
       <trans-unit id="ERR_NonNullDirectiveQualifierExpected">
         <source>Expected disable or restore</source>
         <target state="new">Expected disable or restore</target>
         <note />
       </trans-unit>
-      <trans-unit id="ERR_NonNullTypesNotAvailable">
-        <source>Please use language version {0} or greater to use the NonNullTypes attribute.</source>
-        <target state="new">Please use language version {0} or greater to use the NonNullTypes attribute.</target>
-=======
       <trans-unit id="ERR_NullableOptionNotAvailable">
         <source>Invalid '{0}' value: '{1}' for C# {2}. Please use language version {3} or greater.</source>
         <target state="new">Invalid '{0}' value: '{1}' for C# {2}. Please use language version {3} or greater.</target>
->>>>>>> 93af1703
         <note />
       </trans-unit>
       <trans-unit id="ERR_NullableUnconstrainedTypeParameter">
